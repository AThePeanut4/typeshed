--- conflicted
+++ resolved
@@ -2,22 +2,4 @@
 from requests.auth import AuthBase
 
 class OAuth2(AuthBase):
-<<<<<<< HEAD
-    """Adds proof of authorization (OAuth2 token) to the request."""
-    def __init__(
-        self, client_id: Incomplete | None = None, client: Client | None = None, token: Incomplete | None = None
-    ) -> None:
-        """
-        Construct a new OAuth 2 authorization object.
-
-        :param client_id: Client id obtained during registration
-        :param client: :class:`oauthlib.oauth2.Client` to be used. Default is
-                       WebApplicationClient which is useful for any
-                       hosted application but not mobile or desktop.
-        :param token: Token dictionary, must include access_token
-                      and token_type.
-        """
-        ...
-=======
-    def __init__(self, client_id=None, client: Client | None = None, token=None) -> None: ...
->>>>>>> 12676840
+    def __init__(self, client_id=None, client: Client | None = None, token=None) -> None: ...