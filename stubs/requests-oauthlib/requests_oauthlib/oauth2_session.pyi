--- conflicted
+++ resolved
@@ -124,32 +124,8 @@
     @access_token.deleter
     def access_token(self) -> None: ...
     @property
-<<<<<<< HEAD
-    def authorized(self) -> bool:
-        """
-        Boolean that indicates whether this session has an OAuth token
-        or not. If `self.authorized` is True, you can reasonably expect
-        OAuth-protected requests to the resource to succeed. If
-        `self.authorized` is False, you need the user to go through the OAuth
-        authentication dance before OAuth-protected requests to the resource
-        will succeed.
-        """
-        ...
-    def authorization_url(self, url: str, state: Incomplete | None = None, **kwargs) -> tuple[str, str]:
-        """
-        Form an authorization URL.
-
-        :param url: Authorization endpoint url, must be HTTPS.
-        :param state: An optional state string for CSRF protection. If not
-                      given it will be generated for you.
-        :param kwargs: Extra parameters to include.
-        :return: authorization_url, state
-        """
-        ...
-=======
     def authorized(self) -> bool: ...
     def authorization_url(self, url: str, state=None, **kwargs) -> tuple[str, str]: ...
->>>>>>> 12676840
     def fetch_token(
         self,
         token_url: str,
@@ -274,15 +250,8 @@
         stream: bool | None = None,
         verify: requests.sessions._Verify | None = None,
         cert: requests.sessions._Cert | None = None,
-<<<<<<< HEAD
-        json: Incomplete | None = None,
-    ) -> requests.Response:
-        """Intercept all requests and add the OAuth 2 token if present."""
-        ...
-=======
         json=None,
     ) -> requests.Response: ...
->>>>>>> 12676840
     @overload
     def register_compliance_hook(self, hook_type: Literal["access_token_response"], hook: _AccessTokenResponseHook) -> None:
         """
