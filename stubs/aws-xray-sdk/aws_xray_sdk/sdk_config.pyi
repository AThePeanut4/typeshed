--- conflicted
+++ resolved
@@ -4,51 +4,9 @@
 log: Logger
 
 class SDKConfig:
-<<<<<<< HEAD
-    """
-    Global Configuration Class that defines SDK-level configuration properties.
-
-    Enabling/Disabling the SDK:
-        By default, the SDK is enabled unless if an environment variable AWS_XRAY_SDK_ENABLED
-            is set. If it is set, it needs to be a valid string boolean, otherwise, it will default
-            to true. If the environment variable is set, all calls to set_sdk_enabled() will
-            prioritize the value of the environment variable.
-        Disabling the SDK affects the recorder, patcher, and middlewares in the following ways:
-        For the recorder, disabling automatically generates DummySegments for subsequent segments
-            and DummySubsegments for subsegments created and thus not send any traces to the daemon.
-        For the patcher, module patching will automatically be disabled. The SDK must be disabled
-            before calling patcher.patch() method in order for this to function properly.
-        For the middleware, no modification is made on them, but since the recorder automatically
-            generates DummySegments for all subsequent calls, they will not generate segments/subsegments
-            to be sent.
-
-    Environment variables:
-        "AWS_XRAY_SDK_ENABLED" - If set to 'false' disables the SDK and causes the explained above
-            to occur.
-    """
-    XRAY_ENABLED_KEY: str
-    DISABLED_ENTITY_NAME: str
-    @classmethod
-    def sdk_enabled(cls):
-        """Returns whether the SDK is enabled or not."""
-        ...
-    @classmethod
-    def set_sdk_enabled(cls, value) -> None:
-        """
-        Modifies the enabled flag if the "AWS_XRAY_SDK_ENABLED" environment variable is not set,
-        otherwise, set the enabled flag to be equal to the environment variable. If the
-        env variable is an invalid string boolean, it will default to true.
-
-        :param bool value: Flag to set whether the SDK is enabled or disabled.
-
-        Environment variables AWS_XRAY_SDK_ENABLED overrides argument value.
-        """
-        ...
-=======
     XRAY_ENABLED_KEY: ClassVar[str]
     DISABLED_ENTITY_NAME: ClassVar[str]
     @classmethod
     def sdk_enabled(cls) -> bool: ...
     @classmethod
-    def set_sdk_enabled(cls, value: bool | None) -> None: ...
->>>>>>> f4bf1d90
+    def set_sdk_enabled(cls, value: bool | None) -> None: ...