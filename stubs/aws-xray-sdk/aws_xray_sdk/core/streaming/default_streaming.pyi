from _typeshed import Unused
from collections.abc import Callable

from aws_xray_sdk.core.models.entity import Entity
from aws_xray_sdk.core.models.segment import Segment

class DefaultStreaming:
    """
    The default streaming strategy. It uses the total count of a
    segment's children subsegments as a threshold. If the threshold is
    breached, it uses subtree streaming to stream out.
    """
    def __init__(self, streaming_threshold: int = 30) -> None: ...
<<<<<<< HEAD
    def is_eligible(self, segment):
        """
        A segment is eligible to have its children subsegments streamed
        if it is sampled and it breaches streaming threshold.
        """
        ...
    def stream(self, entity, callback) -> None:
        """
        Stream out all eligible children of the input entity.

        :param entity: The target entity to be streamed.
        :param callback: The function that takes the node and
            actually send it out.
        """
        ...
=======
    def is_eligible(self, segment: Segment) -> bool: ...
    def stream(self, entity: Entity, callback: Callable[..., Unused]) -> None: ...
>>>>>>> f4bf1d90
    @property
    def streaming_threshold(self) -> int: ...
    @streaming_threshold.setter
    def streaming_threshold(self, value: int) -> None: ...<|MERGE_RESOLUTION|>--- conflicted
+++ resolved
@@ -11,26 +11,8 @@
     breached, it uses subtree streaming to stream out.
     """
     def __init__(self, streaming_threshold: int = 30) -> None: ...
-<<<<<<< HEAD
-    def is_eligible(self, segment):
-        """
-        A segment is eligible to have its children subsegments streamed
-        if it is sampled and it breaches streaming threshold.
-        """
-        ...
-    def stream(self, entity, callback) -> None:
-        """
-        Stream out all eligible children of the input entity.
-
-        :param entity: The target entity to be streamed.
-        :param callback: The function that takes the node and
-            actually send it out.
-        """
-        ...
-=======
     def is_eligible(self, segment: Segment) -> bool: ...
     def stream(self, entity: Entity, callback: Callable[..., Unused]) -> None: ...
->>>>>>> f4bf1d90
     @property
     def streaming_threshold(self) -> int: ...
     @streaming_threshold.setter
