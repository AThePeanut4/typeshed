from enum import Enum

class Reservoir:
    """
    Centralized thread-safe reservoir which holds fixed sampling
    quota, borrowed count and TTL.
    """
    def __init__(self) -> None: ...
<<<<<<< HEAD
    def borrow_or_take(self, now, can_borrow):
        """
        Decide whether to borrow or take one quota from
        the reservoir. Return ``False`` if it can neither
        borrow nor take. This method is thread-safe.
        """
        ...
    def load_quota(self, quota, TTL, interval) -> None:
        """
        Load new quota with a TTL. If the input is None,
        the reservoir will continue using old quota until it
        expires or has a non-None quota/TTL in a future load.
        """
        ...
=======
    def borrow_or_take(self, now: int, can_borrow: bool | None) -> ReservoirDecision | None: ...
    def load_quota(self, quota: int | None, TTL: int | None, interval: int | None) -> None: ...
>>>>>>> f4bf1d90
    @property
    def quota(self) -> int | None: ...
    @property
    def TTL(self) -> int | None: ...

class ReservoirDecision(Enum):
    """
    An Enum of decisions the reservoir could make based on
    assigned quota with TTL and the current timestamp/usage.
    """
    TAKE = "take"
    BORROW = "borrow"
    NO = "no"<|MERGE_RESOLUTION|>--- conflicted
+++ resolved
@@ -6,25 +6,8 @@
     quota, borrowed count and TTL.
     """
     def __init__(self) -> None: ...
-<<<<<<< HEAD
-    def borrow_or_take(self, now, can_borrow):
-        """
-        Decide whether to borrow or take one quota from
-        the reservoir. Return ``False`` if it can neither
-        borrow nor take. This method is thread-safe.
-        """
-        ...
-    def load_quota(self, quota, TTL, interval) -> None:
-        """
-        Load new quota with a TTL. If the input is None,
-        the reservoir will continue using old quota until it
-        expires or has a non-None quota/TTL in a future load.
-        """
-        ...
-=======
     def borrow_or_take(self, now: int, can_borrow: bool | None) -> ReservoirDecision | None: ...
     def load_quota(self, quota: int | None, TTL: int | None, interval: int | None) -> None: ...
->>>>>>> f4bf1d90
     @property
     def quota(self) -> int | None: ...
     @property
