--- conflicted
+++ resolved
@@ -16,40 +16,10 @@
     centralized sampling rules are not available.
     """
     def __init__(self) -> None: ...
-<<<<<<< HEAD
-    def start(self) -> None:
-        """
-        Start rule poller and target poller once X-Ray daemon address
-        and context manager is in place.
-        """
-        ...
-    def should_trace(self, sampling_req: Incomplete | None = None):
-        """
-        Return the matched sampling rule name if the sampler finds one
-        and decide to sample. If no sampling rule matched, it falls back
-        to the local sampler's ``should_trace`` implementation.
-        All optional arguments are extracted from incoming requests by
-        X-Ray middleware to perform path based sampling.
-        """
-        ...
-    def load_local_rules(self, rules) -> None:
-        """Load specified local rules to local fallback sampler."""
-        ...
-    def load_settings(self, daemon_config, context, origin: Incomplete | None = None) -> None:
-        """
-        The pollers have dependency on the context manager
-        of the X-Ray recorder. They will respect the customer
-        specified xray client to poll sampling rules/targets.
-        Otherwise they falls back to use the same X-Ray daemon
-        as the emitter.
-        """
-        ...
-=======
     def start(self) -> None: ...
     def should_trace(self, sampling_req=None): ...
     def load_local_rules(self, rules) -> None: ...
     def load_settings(self, daemon_config, context, origin=None) -> None: ...
->>>>>>> 12676840
     @property
     def xray_client(self): ...
     @xray_client.setter
