from typing import Any

from ...exceptions.exceptions import InvalidSamplingManifestError as InvalidSamplingManifestError
from .sampling_rule import SamplingRule as SamplingRule

local_sampling_rule: Any
SUPPORTED_RULE_VERSION: Any

class LocalSampler:
<<<<<<< HEAD
    """
    The local sampler that holds either custom sampling rules
    or default sampling rules defined locally. The X-Ray recorder
    use it to calculate if this segment should be sampled or not
    when local rules are neccessary.
    """
    def __init__(self, rules=...) -> None:
        """
        :param dict rules: a dict that defines custom sampling rules.
        An example configuration:
        {
            "version": 2,
            "rules": [
                {
                    "description": "Player moves.",
                    "host": "*",
                    "http_method": "*",
                    "url_path": "/api/move/*",
                    "fixed_target": 0,
                    "rate": 0.05
                }
            ],
            "default": {
                "fixed_target": 1,
                "rate": 0.1
            }
        }
        This example defines one custom rule and a default rule.
        The custom rule applies a five-percent sampling rate with no minimum
        number of requests to trace for paths under /api/move/. The default
        rule traces the first request each second and 10 percent of additional requests.
        The SDK applies custom rules in the order in which they are defined.
        If a request matches multiple custom rules, the SDK applies only the first rule.
        """
        ...
    def should_trace(self, sampling_req: Incomplete | None = None):
        """
        Return True if the sampler decide to sample based on input
        information and sampling rules. It will first check if any
        custom rule should be applied, if not it falls back to the
        default sampling rule.

        All optional arugments are extracted from incoming requests by
        X-Ray middleware to perform path based sampling.
        """
        ...
=======
    def __init__(self, rules=...) -> None: ...
    def should_trace(self, sampling_req=None): ...
>>>>>>> 12676840
    def load_local_rules(self, rules) -> None: ...<|MERGE_RESOLUTION|>--- conflicted
+++ resolved
@@ -7,55 +7,6 @@
 SUPPORTED_RULE_VERSION: Any
 
 class LocalSampler:
-<<<<<<< HEAD
-    """
-    The local sampler that holds either custom sampling rules
-    or default sampling rules defined locally. The X-Ray recorder
-    use it to calculate if this segment should be sampled or not
-    when local rules are neccessary.
-    """
-    def __init__(self, rules=...) -> None:
-        """
-        :param dict rules: a dict that defines custom sampling rules.
-        An example configuration:
-        {
-            "version": 2,
-            "rules": [
-                {
-                    "description": "Player moves.",
-                    "host": "*",
-                    "http_method": "*",
-                    "url_path": "/api/move/*",
-                    "fixed_target": 0,
-                    "rate": 0.05
-                }
-            ],
-            "default": {
-                "fixed_target": 1,
-                "rate": 0.1
-            }
-        }
-        This example defines one custom rule and a default rule.
-        The custom rule applies a five-percent sampling rate with no minimum
-        number of requests to trace for paths under /api/move/. The default
-        rule traces the first request each second and 10 percent of additional requests.
-        The SDK applies custom rules in the order in which they are defined.
-        If a request matches multiple custom rules, the SDK applies only the first rule.
-        """
-        ...
-    def should_trace(self, sampling_req: Incomplete | None = None):
-        """
-        Return True if the sampler decide to sample based on input
-        information and sampling rules. It will first check if any
-        custom rule should be applied, if not it falls back to the
-        default sampling rule.
-
-        All optional arugments are extracted from incoming requests by
-        X-Ray middleware to perform path based sampling.
-        """
-        ...
-=======
     def __init__(self, rules=...) -> None: ...
     def should_trace(self, sampling_req=None): ...
->>>>>>> 12676840
     def load_local_rules(self, rules) -> None: ...