from typing import ClassVar, TypedDict, type_check_only
from typing_extensions import NotRequired

from .reservoir import Reservoir

@type_check_only
class _Rule(TypedDict):
    description: NotRequired[str]
    host: NotRequired[str]
    service_name: NotRequired[str]
    http_method: NotRequired[str]
    url_path: NotRequired[str]
    fixed_target: NotRequired[int]
    rate: NotRequired[float]

class SamplingRule:
<<<<<<< HEAD
    """
    One SamolingRule represents one rule defined from local rule json file
    or from a dictionary. It can be either a custom rule or default rule.
    """
    FIXED_TARGET: str
    RATE: str
    HOST: str
    METHOD: str
    PATH: str
    SERVICE_NAME: str
    def __init__(self, rule_dict, version: int = 2, default: bool = False) -> None:
        """
        :param dict rule_dict: The dictionary that defines a single rule.
        :param bool default: Indicates if this is the default rule. A default
            rule cannot have `host`, `http_method` or `url_path`.
        """
        ...
    def applies(self, host, method, path):
        """
        Determines whether or not this sampling rule applies to
        the incoming request based on some of the request's parameters.
        Any None parameters provided will be considered an implicit match.
        """
        ...
    @property
    def fixed_target(self):
        """
        Defines fixed number of sampled segments per second.
        This doesn't count for sampling rate.
        """
        ...
    @property
    def rate(self):
        """A float number less than 1.0 defines the sampling rate."""
        ...
    @property
    def host(self):
        """The host name of the reqest to sample."""
        ...
    @property
    def method(self):
        """HTTP method of the request to sample."""
        ...
    @property
    def path(self):
        """The url path of the request to sample."""
        ...
    @property
    def reservoir(self):
        """Keeps track of used sampled targets within the second."""
        ...
=======
    FIXED_TARGET: ClassVar[str]
    RATE: ClassVar[str]
    HOST: ClassVar[str]
    METHOD: ClassVar[str]
    PATH: ClassVar[str]
    SERVICE_NAME: ClassVar[str]
    def __init__(self, rule_dict: _Rule, version: int = 2, default: bool = False) -> None: ...
    def applies(self, host: str | None, method: str | None, path: str | None) -> bool: ...
    @property
    def fixed_target(self) -> int | None: ...
    @property
    def rate(self) -> float | None: ...
    @property
    def host(self) -> str | None: ...
    @property
    def method(self) -> str | None: ...
    @property
    def path(self) -> str | None: ...
    @property
    def reservoir(self) -> Reservoir: ...
>>>>>>> f4bf1d90
    @property
    def version(self):
        """Keeps track of used sampled targets within the second."""
        ...<|MERGE_RESOLUTION|>--- conflicted
+++ resolved
@@ -14,59 +14,6 @@
     rate: NotRequired[float]
 
 class SamplingRule:
-<<<<<<< HEAD
-    """
-    One SamolingRule represents one rule defined from local rule json file
-    or from a dictionary. It can be either a custom rule or default rule.
-    """
-    FIXED_TARGET: str
-    RATE: str
-    HOST: str
-    METHOD: str
-    PATH: str
-    SERVICE_NAME: str
-    def __init__(self, rule_dict, version: int = 2, default: bool = False) -> None:
-        """
-        :param dict rule_dict: The dictionary that defines a single rule.
-        :param bool default: Indicates if this is the default rule. A default
-            rule cannot have `host`, `http_method` or `url_path`.
-        """
-        ...
-    def applies(self, host, method, path):
-        """
-        Determines whether or not this sampling rule applies to
-        the incoming request based on some of the request's parameters.
-        Any None parameters provided will be considered an implicit match.
-        """
-        ...
-    @property
-    def fixed_target(self):
-        """
-        Defines fixed number of sampled segments per second.
-        This doesn't count for sampling rate.
-        """
-        ...
-    @property
-    def rate(self):
-        """A float number less than 1.0 defines the sampling rate."""
-        ...
-    @property
-    def host(self):
-        """The host name of the reqest to sample."""
-        ...
-    @property
-    def method(self):
-        """HTTP method of the request to sample."""
-        ...
-    @property
-    def path(self):
-        """The url path of the request to sample."""
-        ...
-    @property
-    def reservoir(self):
-        """Keeps track of used sampled targets within the second."""
-        ...
-=======
     FIXED_TARGET: ClassVar[str]
     RATE: ClassVar[str]
     HOST: ClassVar[str]
@@ -87,7 +34,6 @@
     def path(self) -> str | None: ...
     @property
     def reservoir(self) -> Reservoir: ...
->>>>>>> f4bf1d90
     @property
     def version(self):
         """Keeps track of used sampled targets within the second."""
