--- conflicted
+++ resolved
@@ -5,36 +5,7 @@
 SUPPORTED_MODULES: tuple[str, ...]
 NO_DOUBLE_PATCH: tuple[str, ...]
 
-<<<<<<< HEAD
-def patch_all(double_patch: bool = False) -> None:
-    """
-    The X-Ray Python SDK supports patching aioboto3, aiobotocore, boto3, botocore, pynamodb, requests, 
-    sqlite3, mysql, httplib, pymongo, pymysql, psycopg2, pg8000, sqlalchemy_core, httpx, and mysql-connector.
-
-    To patch all supported libraries::
-
-        from aws_xray_sdk.core import patch_all
-
-        patch_all()
-
-    :param bool double_patch: enable or disable patching of indirect dependencies.
-    """
-    ...
-def patch(modules_to_patch: Iterable[str], raise_errors: bool = True, ignore_module_patterns: str | None = None) -> None:
-    """
-    To patch specific modules::
-
-        from aws_xray_sdk.core import patch
-
-        i_want_to_patch = ('botocore') # a tuple that contains the libs you want to patch
-        patch(i_want_to_patch)
-
-    :param tuple modules_to_patch: a tuple containing the list of libraries to be patched
-    """
-    ...
-=======
 def patch_all(double_patch: bool = False) -> None: ...
 def patch(
     modules_to_patch: Iterable[str], raise_errors: bool = True, ignore_module_patterns: Iterable[str] | None = None
-) -> None: ...
->>>>>>> f4bf1d90
+) -> None: ...