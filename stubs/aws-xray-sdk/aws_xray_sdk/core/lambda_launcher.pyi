--- conflicted
+++ resolved
@@ -23,24 +23,9 @@
     segment based on environment variables set by Lambda worker.
     """
     def __init__(self) -> None: ...
-<<<<<<< HEAD
-    def put_segment(self, segment) -> None:
-        """No-op."""
-        ...
-    def end_segment(self, end_time: Incomplete | None = None) -> None:
-        """No-op."""
-        ...
-    def put_subsegment(self, subsegment) -> None:
-        """
-        Refresh the segment every time this function is invoked to prevent
-        a new subsegment from being attached to a leaked segment/subsegment.
-        """
-        ...
-=======
     def put_segment(self, segment) -> None: ...
     def end_segment(self, end_time=None) -> None: ...
     def put_subsegment(self, subsegment) -> None: ...
->>>>>>> 12676840
     def get_trace_entity(self): ...
     @property
     def context_missing(self) -> None: ...
