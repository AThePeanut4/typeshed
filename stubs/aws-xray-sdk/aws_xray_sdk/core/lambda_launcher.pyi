from logging import Logger
from typing import Final

from .context import Context

log: Logger
LAMBDA_TRACE_HEADER_KEY: Final = "_X_AMZN_TRACE_ID"
LAMBDA_TASK_ROOT_KEY: Final = "LAMBDA_TASK_ROOT"
TOUCH_FILE_DIR: Final = "/tmp/.aws-xray/"
TOUCH_FILE_PATH: Final = "/tmp/.aws-xray/initialized"

<<<<<<< HEAD
def check_in_lambda():
    """
    Return None if SDK is not loaded in AWS Lambda worker.
    Otherwise drop a touch file and return a lambda context.
    """
    ...
=======
def check_in_lambda() -> LambdaContext | None: ...
>>>>>>> 017aed4d

class LambdaContext(Context):
    """
    Lambda service will generate a segment for each function invocation which
    cannot be mutated. The context doesn't keep any manually created segment
    but instead every time ``get_trace_entity()`` gets called it refresh the
    segment based on environment variables set by Lambda worker.
    """
    def __init__(self) -> None: ...
<<<<<<< HEAD
    def put_segment(self, segment) -> None:
        """No-op."""
        ...
    def end_segment(self, end_time=None) -> None:
        """No-op."""
        ...
    def put_subsegment(self, subsegment) -> None:
        """
        Refresh the segment every time this function is invoked to prevent
        a new subsegment from being attached to a leaked segment/subsegment.
        """
        ...
    def get_trace_entity(self): ...
    @property
    def context_missing(self) -> None: ...
    @context_missing.setter
    def context_missing(self, value) -> None: ...
    def handle_context_missing(self) -> None:
        """No-op."""
        ...
=======
    @property  # type: ignore[override]
    def context_missing(self) -> None: ...
    @context_missing.setter
    def context_missing(self, value: str) -> None: ...
>>>>>>> 017aed4d
<|MERGE_RESOLUTION|>--- conflicted
+++ resolved
@@ -9,16 +9,7 @@
 TOUCH_FILE_DIR: Final = "/tmp/.aws-xray/"
 TOUCH_FILE_PATH: Final = "/tmp/.aws-xray/initialized"
 
-<<<<<<< HEAD
-def check_in_lambda():
-    """
-    Return None if SDK is not loaded in AWS Lambda worker.
-    Otherwise drop a touch file and return a lambda context.
-    """
-    ...
-=======
 def check_in_lambda() -> LambdaContext | None: ...
->>>>>>> 017aed4d
 
 class LambdaContext(Context):
     """
@@ -28,30 +19,7 @@
     segment based on environment variables set by Lambda worker.
     """
     def __init__(self) -> None: ...
-<<<<<<< HEAD
-    def put_segment(self, segment) -> None:
-        """No-op."""
-        ...
-    def end_segment(self, end_time=None) -> None:
-        """No-op."""
-        ...
-    def put_subsegment(self, subsegment) -> None:
-        """
-        Refresh the segment every time this function is invoked to prevent
-        a new subsegment from being attached to a leaked segment/subsegment.
-        """
-        ...
-    def get_trace_entity(self): ...
-    @property
-    def context_missing(self) -> None: ...
-    @context_missing.setter
-    def context_missing(self, value) -> None: ...
-    def handle_context_missing(self) -> None:
-        """No-op."""
-        ...
-=======
     @property  # type: ignore[override]
     def context_missing(self) -> None: ...
     @context_missing.setter
-    def context_missing(self, value: str) -> None: ...
->>>>>>> 017aed4d
+    def context_missing(self, value: str) -> None: ...