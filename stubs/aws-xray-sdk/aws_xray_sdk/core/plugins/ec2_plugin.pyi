--- conflicted
+++ resolved
@@ -7,24 +7,6 @@
 ORIGIN: Final[str]
 IMDS_URL: Final[str]
 
-<<<<<<< HEAD
-def initialize() -> None:
-    """
-    Try to get EC2 instance-id and AZ if running on EC2
-    by querying http://169.254.169.254/latest/meta-data/.
-    If not continue.
-    """
-    ...
-def get_token():
-    """
-    Get the session token for IMDSv2 endpoint valid for 60 seconds
-    by specifying the X-aws-ec2-metadata-token-ttl-seconds header.
-    """
-    ...
-def get_metadata(token=None): ...
-def parse_metadata_json(json_str): ...
-def do_request(url, headers=None, method: str = "GET"): ...
-=======
 def initialize() -> None: ...
 def get_token() -> str | None: ...
 def get_metadata(token: str | None = None) -> dict[str, Any]: ...  # result of parse_metadata_json()
@@ -32,5 +14,4 @@
 @overload
 def do_request(url: str, headers: MutableMapping[str, str] | None = None, method: str = "GET") -> str: ...
 @overload
-def do_request(url: None, headers: MutableMapping[str, str] | None = None, method: str = "GET") -> None: ...
->>>>>>> f4bf1d90
+def do_request(url: None, headers: MutableMapping[str, str] | None = None, method: str = "GET") -> None: ...