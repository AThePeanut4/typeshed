from collections.abc import Iterable
from types import ModuleType
from typing import Final

module_prefix: Final[str]
PLUGIN_MAPPING: Final[dict[str, str]]

<<<<<<< HEAD
def get_plugin_modules(plugins):
    """
    Get plugin modules from input strings
    :param tuple plugins: a tuple of plugin names in str
    """
    ...
=======
def get_plugin_modules(plugins: Iterable[str]) -> tuple[ModuleType, ...]: ...
>>>>>>> f4bf1d90
<|MERGE_RESOLUTION|>--- conflicted
+++ resolved
@@ -5,13 +5,4 @@
 module_prefix: Final[str]
 PLUGIN_MAPPING: Final[dict[str, str]]
 
-<<<<<<< HEAD
-def get_plugin_modules(plugins):
-    """
-    Get plugin modules from input strings
-    :param tuple plugins: a tuple of plugin names in str
-    """
-    ...
-=======
-def get_plugin_modules(plugins: Iterable[str]) -> tuple[ModuleType, ...]: ...
->>>>>>> f4bf1d90
+def get_plugin_modules(plugins: Iterable[str]) -> tuple[ModuleType, ...]: ...