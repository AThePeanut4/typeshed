--- conflicted
+++ resolved
@@ -25,61 +25,6 @@
     This data structure is thread-safe.
     """
     def __init__(self, context_missing: str = "LOG_ERROR") -> None: ...
-<<<<<<< HEAD
-    def put_segment(self, segment: Segment) -> None:
-        """
-        Store the segment created by ``xray_recorder`` to the context.
-        It overrides the current segment if there is already one.
-        """
-        ...
-    def end_segment(self, end_time: time.struct_time | None = None) -> None:
-        """
-        End the current active segment.
-
-        :param float end_time: epoch in seconds. If not specified the current
-            system time will be used.
-        """
-        ...
-    def put_subsegment(self, subsegment: Subsegment) -> None:
-        """
-        Store the subsegment created by ``xray_recorder`` to the context.
-        If you put a new subsegment while there is already an open subsegment,
-        the new subsegment becomes the child of the existing subsegment.
-        """
-        ...
-    def end_subsegment(self, end_time: time.struct_time | None = None):
-        """
-        End the current active segment. Return False if there is no
-        subsegment to end.
-
-        :param float end_time: epoch in seconds. If not specified the current
-            system time will be used.
-        """
-        ...
-    def get_trace_entity(self):
-        """
-        Return the current trace entity(segment/subsegment). If there is none,
-        it behaves based on pre-defined ``context_missing`` strategy.
-        If the SDK is disabled, returns a DummySegment
-        """
-        ...
-    def set_trace_entity(self, trace_entity: Entity) -> None:
-        """
-        Store the input trace_entity to local context. It will overwrite all
-        existing ones if there is any.
-        """
-        ...
-    def clear_trace_entities(self) -> None:
-        """
-        clear all trace_entities stored in the local context.
-        In case of using threadlocal to store trace entites, it will
-        clean up all trace entities created by the current thread.
-        """
-        ...
-    def handle_context_missing(self) -> None:
-        """Called whenever there is no trace entity to access or mutate."""
-        ...
-=======
     def put_segment(self, segment: Segment) -> None: ...
     def end_segment(self, end_time: time.struct_time | None = None) -> None: ...
     def put_subsegment(self, subsegment: Subsegment) -> None: ...
@@ -88,7 +33,6 @@
     def set_trace_entity(self, trace_entity: Entity) -> None: ...
     def clear_trace_entities(self) -> None: ...
     def handle_context_missing(self) -> None: ...
->>>>>>> 017aed4d
     @property
     def context_missing(self) -> str: ...
     @context_missing.setter
