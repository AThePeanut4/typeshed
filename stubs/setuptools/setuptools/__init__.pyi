<<<<<<< HEAD
"""Extensions to the 'distutils' for large or complex distributions"""

from _typeshed import StrPath
=======
from _typeshed import Incomplete, StrPath
>>>>>>> 13223048
from abc import abstractmethod
from collections.abc import ItemsView, Iterable, Mapping, Sequence
from typing import Any, Literal, Protocol, TypedDict, TypeVar, overload, type_check_only
from typing_extensions import Never, NotRequired

from ._distutils.cmd import Command as _Command
from ._distutils.dist import Distribution as _Distribution
from ._distutils.extension import Extension as _Extension
from .command.alias import alias
from .command.bdist_egg import bdist_egg
from .command.bdist_rpm import bdist_rpm
from .command.bdist_wheel import bdist_wheel
from .command.build import build
from .command.build_clib import build_clib
from .command.build_ext import build_ext
from .command.build_py import build_py
from .command.develop import develop
from .command.dist_info import dist_info
from .command.easy_install import easy_install
from .command.editable_wheel import editable_wheel
from .command.egg_info import egg_info
from .command.install import install
from .command.install_egg_info import install_egg_info
from .command.install_lib import install_lib
from .command.install_scripts import install_scripts
from .command.rotate import rotate
from .command.saveopts import saveopts
from .command.sdist import sdist
from .command.setopt import setopt
from .depends import Require as Require
from .discovery import _Finder
from .dist import Distribution as Distribution
from .extension import Extension as Extension
from .warnings import SetuptoolsDeprecationWarning as SetuptoolsDeprecationWarning

_CommandT = TypeVar("_CommandT", bound=_Command)
_DistributionT = TypeVar("_DistributionT", bound=_Distribution, default=Distribution)
_KT = TypeVar("_KT")
_VT_co = TypeVar("_VT_co", covariant=True)

__all__ = [
    "setup",
    "Distribution",
    "Command",
    "Extension",
    "Require",
    "SetuptoolsDeprecationWarning",
    "find_packages",
    "find_namespace_packages",
]

__version__: str

# We need any Command subclass to be valid
# Any: pyright would accept using covariance in __setitem__, but mypy won't let a dict be assignable to this protocol
# This is unsound, but it's a quirk of setuptools' internals
@type_check_only
class _DictLike(Protocol[_KT, _VT_co]):
    # See note about using _VT_co instead of Any
    def get(self, key: _KT, default: Any | None = None, /) -> _VT_co | None: ...
    def items(self) -> ItemsView[_KT, _VT_co]: ...
    def keys(self) -> Iterable[_KT]: ...
    def __getitem__(self, key: _KT, /) -> _VT_co: ...
    def __contains__(self, x: object, /) -> bool: ...

@type_check_only
class _MutableDictLike(_DictLike[_KT, _VT_co], Protocol):
    # See note about using _VT_co instead of Any
    def __setitem__(self, key: _KT, value: Any, /) -> None: ...
    def setdefault(self, key: _KT, default: Any, /) -> _VT_co: ...

@type_check_only
class _BuildInfo(TypedDict):
    sources: list[str] | tuple[str, ...]
    obj_deps: NotRequired[dict[str, list[str] | tuple[str, ...]]]
    macros: NotRequired[list[tuple[str] | tuple[str, str | None]]]
    include_dirs: NotRequired[list[str]]
    cflags: NotRequired[list[str]]

find_packages = _Finder.find
find_namespace_packages = _Finder.find

def setup(
    *,
    # Attributes from distutils.dist.DistributionMetadata.set_*
    # These take priority over attributes from distutils.dist.DistributionMetadata.__init__
    keywords: str | Iterable[str] = ...,
    platforms: str | Iterable[str] = ...,
    classifiers: str | Iterable[str] = ...,
    requires: Iterable[str] = ...,
    provides: Iterable[str] = ...,
    obsoletes: Iterable[str] = ...,
    # Attributes from distutils.dist.DistributionMetadata.__init__
    # These take priority over attributes from distutils.dist.Distribution.__init__
    name: str | None = None,
    version: str | None = None,
    author: str | None = None,
    author_email: str | None = None,
    maintainer: str | None = None,
    maintainer_email: str | None = None,
    url: str | None = None,
    license: str | None = None,
    description: str | None = None,
    long_description: str | None = None,
    download_url: str | None = None,
    # Attributes from distutils.dist.Distribution.__init__ (except self.metadata)
    # These take priority over attributes from distutils.dist.Distribution.display_option_names
    verbose: bool = True,
    dry_run: bool = False,
    help: bool = False,
    cmdclass: _MutableDictLike[str, type[_Command]] = {},
    command_packages: str | list[str] | None = None,
    script_name: StrPath | None = ...,  # default is actually set in distutils.core.setup
    script_args: list[str] | None = ...,  # default is actually set in distutils.core.setup
    command_options: _MutableDictLike[str, _DictLike[str, tuple[str, str]]] = {},
    packages: list[str] | None = None,
    package_dir: Mapping[str, str] | None = None,
    py_modules: list[str] | None = None,
    libraries: list[tuple[str, _BuildInfo]] | None = None,
    headers: list[str] | None = None,
    ext_modules: Sequence[_Extension] | None = None,
    ext_package: str | None = None,
    include_dirs: list[str] | None = None,
    extra_path: Never = ...,  # Deprecated
    scripts: list[str] | None = None,
    data_files: list[tuple[str, Sequence[str]]] | None = None,
    password: str = "",
    command_obj: _MutableDictLike[str, _Command] = {},
    have_run: _MutableDictLike[str, bool] = {},
    # kwargs used directly in distutils.dist.Distribution.__init__
    options: Mapping[str, Mapping[str, str]] | None = None,
    licence: Never = ...,  # Deprecated
    # Attributes from distutils.dist.Distribution.display_option_names
    # (this can more easily be copied from the `if TYPE_CHECKING` block)
    help_commands: bool = False,
    fullname: str | Literal[False] = False,
    contact: str | Literal[False] = False,
    contact_email: str | Literal[False] = False,
    # kwargs used directly in setuptools.dist.Distribution.__init__
    # and attributes from setuptools.dist.Distribution.__init__
    package_data: _DictLike[str, list[str]] = {},
    dist_files: list[tuple[str, str, str]] = [],
    include_package_data: bool | None = None,
    exclude_package_data: _DictLike[str, list[str]] | None = None,
    src_root: str | None = None,
    dependency_links: list[str] = [],
    setup_requires: list[str] = [],
    # From Distribution._DISTUTILS_UNSUPPORTED_METADATA set in Distribution._set_metadata_defaults
    long_description_content_type: str | None = None,
    project_urls: _DictLike[Incomplete, Incomplete] = {},
    provides_extras: _MutableDictLike[Incomplete, Incomplete] = {},
    license_expression: str | None = None,
    license_file: Never = ...,  # Deprecated
    license_files: Iterable[str] | None = None,
    install_requires: str | Iterable[str] = [],
    extras_require: _DictLike[Incomplete, Incomplete] = {},
    # kwargs used directly in distutils.core.setup
    distclass: type[_DistributionT] = Distribution,  # type: ignore[assignment] # noqa: Y011
    # Custom Distributions could accept more params
    **attrs: Any,
) -> _DistributionT:
    """
    The gateway to the Distutils: do everything your setup script needs
    to do, in a highly flexible and user-driven way.  Briefly: create a
    Distribution instance; find and parse config files; parse the command
    line; run each Distutils command found there, customized by the options
    supplied to 'setup()' (as keyword arguments), in config files, and on
    the command line.

    The Distribution instance might be an instance of a class supplied via
    the 'distclass' keyword argument to 'setup'; if no such class is
    supplied, then the Distribution class (in dist.py) is instantiated.
    All other arguments to 'setup' (except for 'cmdclass') are used to set
    attributes of the Distribution instance.

    The 'cmdclass' argument, if supplied, is a dictionary mapping command
    names to command classes.  Each command encountered on the command line
    will be turned into a command class, which is in turn instantiated; any
    class found in 'cmdclass' is used in place of the default, which is
    (for command 'foo_bar') class 'foo_bar' in module
    'distutils.command.foo_bar'.  The command class must provide a
    'user_options' attribute which is a list of option specifiers for
    'distutils.fancy_getopt'.  Any command-line options between the current
    and the next command are used to set attributes of the current command
    object.

    When the entire command-line has been successfully parsed, calls the
    'run()' method on each command object in turn.  This method will be
    driven entirely by the Distribution object (which each command object
    has a reference to, thanks to its constructor), and the
    command-specific options that became attributes of each command
    object.
    """
    ...

class Command(_Command):
    """
    Setuptools internal actions are organized using a *command design pattern*.
    This means that each action (or group of closely related actions) executed during
    the build should be implemented as a ``Command`` subclass.

    These commands are abstractions and do not necessarily correspond to a command that
    can (or should) be executed via a terminal, in a CLI fashion (although historically
    they would).

    When creating a new command from scratch, custom defined classes **SHOULD** inherit
    from ``setuptools.Command`` and implement a few mandatory methods.
    Between these mandatory methods, are listed:
    :meth:`initialize_options`, :meth:`finalize_options` and :meth:`run`.

    A useful analogy for command classes is to think of them as subroutines with local
    variables called "options".  The options are "declared" in :meth:`initialize_options`
    and "defined" (given their final values, aka "finalized") in :meth:`finalize_options`,
    both of which must be defined by every command class. The "body" of the subroutine,
    (where it does all the work) is the :meth:`run` method.
    Between :meth:`initialize_options` and :meth:`finalize_options`, ``setuptools`` may set
    the values for options/attributes based on user's input (or circumstance),
    which means that the implementation should be careful to not overwrite values in
    :meth:`finalize_options` unless necessary.

    Please note that other commands (or other parts of setuptools) may also overwrite
    the values of the command's options/attributes multiple times during the build
    process.
    Therefore it is important to consistently implement :meth:`initialize_options` and
    :meth:`finalize_options`. For example, all derived attributes (or attributes that
    depend on the value of other attributes) **SHOULD** be recomputed in
    :meth:`finalize_options`.

    When overwriting existing commands, custom defined classes **MUST** abide by the
    same APIs implemented by the original class. They also **SHOULD** inherit from the
    original class.
    """
    command_consumes_arguments: bool
    distribution: Distribution
    # Any: Dynamic command subclass attributes
    def __init__(self, dist: Distribution, **kw: Any) -> None:
        """
        Construct the command for dist, updating
        vars(self) with any keyword parameters.
        """
        ...
    # Note: Commands that setuptools doesn't re-expose are considered deprecated (they must be imported from distutils directly)
    # So we're not listing them here. This list comes directly from the setuptools/command folder. Minus the test command.
    @overload  # type: ignore[override]
    def get_finalized_command(self, command: Literal["alias"], create: bool | Literal[0, 1] = 1) -> alias:
        """
        Wrapper around Distribution's 'get_command_obj()' method: find
        (create if necessary and 'create' is true) the command object for
        'command', call its 'ensure_finalized()' method, and return the
        finalized command object.
        """
        ...
    @overload
    def get_finalized_command(self, command: Literal["bdist_egg"], create: bool | Literal[0, 1] = 1) -> bdist_egg:
        """
        Wrapper around Distribution's 'get_command_obj()' method: find
        (create if necessary and 'create' is true) the command object for
        'command', call its 'ensure_finalized()' method, and return the
        finalized command object.
        """
        ...
    @overload
    def get_finalized_command(self, command: Literal["bdist_rpm"], create: bool | Literal[0, 1] = 1) -> bdist_rpm:
        """
        Wrapper around Distribution's 'get_command_obj()' method: find
        (create if necessary and 'create' is true) the command object for
        'command', call its 'ensure_finalized()' method, and return the
        finalized command object.
        """
        ...
    @overload
    def get_finalized_command(self, command: Literal["bdist_wheel"], create: bool | Literal[0, 1] = 1) -> bdist_wheel:
        """
        Wrapper around Distribution's 'get_command_obj()' method: find
        (create if necessary and 'create' is true) the command object for
        'command', call its 'ensure_finalized()' method, and return the
        finalized command object.
        """
        ...
    @overload
    def get_finalized_command(self, command: Literal["build"], create: bool | Literal[0, 1] = 1) -> build:
        """
        Wrapper around Distribution's 'get_command_obj()' method: find
        (create if necessary and 'create' is true) the command object for
        'command', call its 'ensure_finalized()' method, and return the
        finalized command object.
        """
        ...
    @overload
    def get_finalized_command(self, command: Literal["build_clib"], create: bool | Literal[0, 1] = 1) -> build_clib:
        """
        Wrapper around Distribution's 'get_command_obj()' method: find
        (create if necessary and 'create' is true) the command object for
        'command', call its 'ensure_finalized()' method, and return the
        finalized command object.
        """
        ...
    @overload
    def get_finalized_command(self, command: Literal["build_ext"], create: bool | Literal[0, 1] = 1) -> build_ext:
        """
        Wrapper around Distribution's 'get_command_obj()' method: find
        (create if necessary and 'create' is true) the command object for
        'command', call its 'ensure_finalized()' method, and return the
        finalized command object.
        """
        ...
    @overload
    def get_finalized_command(self, command: Literal["build_py"], create: bool | Literal[0, 1] = 1) -> build_py:
        """
        Wrapper around Distribution's 'get_command_obj()' method: find
        (create if necessary and 'create' is true) the command object for
        'command', call its 'ensure_finalized()' method, and return the
        finalized command object.
        """
        ...
    @overload
    def get_finalized_command(self, command: Literal["develop"], create: bool | Literal[0, 1] = 1) -> develop:
        """
        Wrapper around Distribution's 'get_command_obj()' method: find
        (create if necessary and 'create' is true) the command object for
        'command', call its 'ensure_finalized()' method, and return the
        finalized command object.
        """
        ...
    @overload
    def get_finalized_command(self, command: Literal["dist_info"], create: bool | Literal[0, 1] = 1) -> dist_info:
        """
        Wrapper around Distribution's 'get_command_obj()' method: find
        (create if necessary and 'create' is true) the command object for
        'command', call its 'ensure_finalized()' method, and return the
        finalized command object.
        """
        ...
    @overload
    def get_finalized_command(self, command: Literal["easy_install"], create: bool | Literal[0, 1] = 1) -> easy_install:
        """
        Wrapper around Distribution's 'get_command_obj()' method: find
        (create if necessary and 'create' is true) the command object for
        'command', call its 'ensure_finalized()' method, and return the
        finalized command object.
        """
        ...
    @overload
    def get_finalized_command(self, command: Literal["editable_wheel"], create: bool | Literal[0, 1] = 1) -> editable_wheel:
        """
        Wrapper around Distribution's 'get_command_obj()' method: find
        (create if necessary and 'create' is true) the command object for
        'command', call its 'ensure_finalized()' method, and return the
        finalized command object.
        """
        ...
    @overload
    def get_finalized_command(self, command: Literal["egg_info"], create: bool | Literal[0, 1] = 1) -> egg_info:
        """
        Wrapper around Distribution's 'get_command_obj()' method: find
        (create if necessary and 'create' is true) the command object for
        'command', call its 'ensure_finalized()' method, and return the
        finalized command object.
        """
        ...
    @overload
    def get_finalized_command(self, command: Literal["install"], create: bool | Literal[0, 1] = 1) -> install:
        """
        Wrapper around Distribution's 'get_command_obj()' method: find
        (create if necessary and 'create' is true) the command object for
        'command', call its 'ensure_finalized()' method, and return the
        finalized command object.
        """
        ...
    @overload
    def get_finalized_command(
        self, command: Literal["install_egg_info"], create: bool | Literal[0, 1] = 1
    ) -> install_egg_info:
        """
        Wrapper around Distribution's 'get_command_obj()' method: find
        (create if necessary and 'create' is true) the command object for
        'command', call its 'ensure_finalized()' method, and return the
        finalized command object.
        """
        ...
    @overload
    def get_finalized_command(self, command: Literal["install_lib"], create: bool | Literal[0, 1] = 1) -> install_lib:
        """
        Wrapper around Distribution's 'get_command_obj()' method: find
        (create if necessary and 'create' is true) the command object for
        'command', call its 'ensure_finalized()' method, and return the
        finalized command object.
        """
        ...
    @overload
    def get_finalized_command(self, command: Literal["install_scripts"], create: bool | Literal[0, 1] = 1) -> install_scripts:
        """
        Wrapper around Distribution's 'get_command_obj()' method: find
        (create if necessary and 'create' is true) the command object for
        'command', call its 'ensure_finalized()' method, and return the
        finalized command object.
        """
        ...
    @overload
    def get_finalized_command(self, command: Literal["rotate"], create: bool | Literal[0, 1] = 1) -> rotate:
        """
        Wrapper around Distribution's 'get_command_obj()' method: find
        (create if necessary and 'create' is true) the command object for
        'command', call its 'ensure_finalized()' method, and return the
        finalized command object.
        """
        ...
    @overload
    def get_finalized_command(self, command: Literal["saveopts"], create: bool | Literal[0, 1] = 1) -> saveopts:
        """
        Wrapper around Distribution's 'get_command_obj()' method: find
        (create if necessary and 'create' is true) the command object for
        'command', call its 'ensure_finalized()' method, and return the
        finalized command object.
        """
        ...
    @overload
    def get_finalized_command(self, command: Literal["sdist"], create: bool | Literal[0, 1] = 1) -> sdist:
        """
        Wrapper around Distribution's 'get_command_obj()' method: find
        (create if necessary and 'create' is true) the command object for
        'command', call its 'ensure_finalized()' method, and return the
        finalized command object.
        """
        ...
    @overload
    def get_finalized_command(self, command: Literal["setopt"], create: bool | Literal[0, 1] = 1) -> setopt:
        """
        Wrapper around Distribution's 'get_command_obj()' method: find
        (create if necessary and 'create' is true) the command object for
        'command', call its 'ensure_finalized()' method, and return the
        finalized command object.
        """
        ...
    @overload
    def get_finalized_command(self, command: str, create: bool | Literal[0, 1] = 1) -> Command:
        """
        Wrapper around Distribution's 'get_command_obj()' method: find
        (create if necessary and 'create' is true) the command object for
        'command', call its 'ensure_finalized()' method, and return the
        finalized command object.
        """
        ...
    @overload  # type: ignore[override] # Extra **kw param
    def reinitialize_command(self, command: Literal["alias"], reinit_subcommands: bool = False, **kw) -> alias: ...
    @overload
    def reinitialize_command(self, command: Literal["bdist_egg"], reinit_subcommands: bool = False, **kw) -> bdist_egg: ...
    @overload
    def reinitialize_command(self, command: Literal["bdist_rpm"], reinit_subcommands: bool = False, **kw) -> bdist_rpm: ...
    @overload
    def reinitialize_command(self, command: Literal["bdist_wheel"], reinit_subcommands: bool = False, **kw) -> bdist_wheel: ...
    @overload
    def reinitialize_command(self, command: Literal["build"], reinit_subcommands: bool = False, **kw) -> build: ...
    @overload
    def reinitialize_command(self, command: Literal["build_clib"], reinit_subcommands: bool = False, **kw) -> build_clib: ...
    @overload
    def reinitialize_command(self, command: Literal["build_ext"], reinit_subcommands: bool = False, **kw) -> build_ext: ...
    @overload
    def reinitialize_command(self, command: Literal["build_py"], reinit_subcommands: bool = False, **kw) -> build_py: ...
    @overload
    def reinitialize_command(self, command: Literal["develop"], reinit_subcommands: bool = False, **kw) -> develop: ...
    @overload
    def reinitialize_command(self, command: Literal["dist_info"], reinit_subcommands: bool = False, **kw) -> dist_info: ...
    @overload
    def reinitialize_command(self, command: Literal["easy_install"], reinit_subcommands: bool = False, **kw) -> easy_install: ...
    @overload
    def reinitialize_command(
        self, command: Literal["editable_wheel"], reinit_subcommands: bool = False, **kw
    ) -> editable_wheel: ...
    @overload
    def reinitialize_command(self, command: Literal["egg_info"], reinit_subcommands: bool = False, **kw) -> egg_info: ...
    @overload
    def reinitialize_command(self, command: Literal["install"], reinit_subcommands: bool = False, **kw) -> install: ...
    @overload
    def reinitialize_command(
        self, command: Literal["install_egg_info"], reinit_subcommands: bool = False, **kw
    ) -> install_egg_info: ...
    @overload
    def reinitialize_command(self, command: Literal["install_lib"], reinit_subcommands: bool = False, **kw) -> install_lib: ...
    @overload
    def reinitialize_command(
        self, command: Literal["install_scripts"], reinit_subcommands: bool = False, **kw
    ) -> install_scripts: ...
    @overload
    def reinitialize_command(self, command: Literal["rotate"], reinit_subcommands: bool = False, **kw) -> rotate: ...
    @overload
    def reinitialize_command(self, command: Literal["saveopts"], reinit_subcommands: bool = False, **kw) -> saveopts: ...
    @overload
    def reinitialize_command(self, command: Literal["sdist"], reinit_subcommands: bool = False, **kw) -> sdist: ...
    @overload
    def reinitialize_command(self, command: Literal["setopt"], reinit_subcommands: bool = False, **kw) -> setopt: ...
    @overload
    def reinitialize_command(self, command: str, reinit_subcommands: bool = False, **kw) -> Command: ...
    @overload
    def reinitialize_command(self, command: _CommandT, reinit_subcommands: bool = False, **kw) -> _CommandT: ...
    @abstractmethod
    def initialize_options(self) -> None:
        """
        Set or (reset) all options/attributes/caches used by the command
        to their default values. Note that these values may be overwritten during
        the build.
        """
        ...
    @abstractmethod
    def finalize_options(self) -> None:
        """
        Set final values for all options/attributes used by the command.
        Most of the time, each option/attribute/cache should only be set if it does not
        have any value yet (e.g. ``if self.attr is None: self.attr = val``).
        """
        ...
    @abstractmethod
    def run(self) -> None:
        """
        Execute the actions intended by the command.
        (Side effects **SHOULD** only take place when :meth:`run` is executed,
        for example, creating new files or writing to the terminal output).
        """
        ...

class sic(str):
    """Treat this string as-is (https://en.wikipedia.org/wiki/Sic)"""
    ...<|MERGE_RESOLUTION|>--- conflicted
+++ resolved
@@ -1,10 +1,4 @@
-<<<<<<< HEAD
-"""Extensions to the 'distutils' for large or complex distributions"""
-
-from _typeshed import StrPath
-=======
 from _typeshed import Incomplete, StrPath
->>>>>>> 13223048
 from abc import abstractmethod
 from collections.abc import ItemsView, Iterable, Mapping, Sequence
 from typing import Any, Literal, Protocol, TypedDict, TypeVar, overload, type_check_only
