--- conflicted
+++ resolved
@@ -1,10 +1,4 @@
-<<<<<<< HEAD
-"""Extensions to the 'distutils' for large or complex distributions"""
-
-from _typeshed import Incomplete
-=======
 from _typeshed import StrPath
->>>>>>> d8d98928
 from abc import abstractmethod
 from collections.abc import ItemsView, Iterable, Mapping, Sequence
 from typing import Any, Literal, Protocol, TypedDict, TypeVar, overload, type_check_only
@@ -166,44 +160,7 @@
     distclass: type[_DistributionT] = Distribution,  # type: ignore[assignment] # noqa: Y011
     # Custom Distributions could accept more params
     **attrs: Any,
-<<<<<<< HEAD
-) -> Distribution:
-    """
-    The gateway to the Distutils: do everything your setup script needs
-    to do, in a highly flexible and user-driven way.  Briefly: create a
-    Distribution instance; find and parse config files; parse the command
-    line; run each Distutils command found there, customized by the options
-    supplied to 'setup()' (as keyword arguments), in config files, and on
-    the command line.
-
-    The Distribution instance might be an instance of a class supplied via
-    the 'distclass' keyword argument to 'setup'; if no such class is
-    supplied, then the Distribution class (in dist.py) is instantiated.
-    All other arguments to 'setup' (except for 'cmdclass') are used to set
-    attributes of the Distribution instance.
-
-    The 'cmdclass' argument, if supplied, is a dictionary mapping command
-    names to command classes.  Each command encountered on the command line
-    will be turned into a command class, which is in turn instantiated; any
-    class found in 'cmdclass' is used in place of the default, which is
-    (for command 'foo_bar') class 'foo_bar' in module
-    'distutils.command.foo_bar'.  The command class must provide a
-    'user_options' attribute which is a list of option specifiers for
-    'distutils.fancy_getopt'.  Any command-line options between the current
-    and the next command are used to set attributes of the current command
-    object.
-
-    When the entire command-line has been successfully parsed, calls the
-    'run()' method on each command object in turn.  This method will be
-    driven entirely by the Distribution object (which each command object
-    has a reference to, thanks to its constructor), and the
-    command-specific options that became attributes of each command
-    object.
-    """
-    ...
-=======
 ) -> _DistributionT: ...
->>>>>>> d8d98928
 
 class Command(_Command):
     """
