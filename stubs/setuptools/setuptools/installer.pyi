<<<<<<< HEAD
def fetch_build_egg(dist, req):
    """
    Fetch an egg needed for building.

    Use pip/wheel to fetch/build a wheel.
    """
    ...
def strip_marker(req):
    """
    Return a new requirement without the environment marker to avoid
    calling pip with something like `babel; extra == "i18n"`, which
    would always be ignored.
    """
    ...
=======
from importlib import metadata
from typing import Any
from typing_extensions import deprecated

@deprecated(
    """
    `setuptools.installer` and `fetch_build_eggs` are deprecated.
    Requirements should be satisfied by a PEP 517 installer.
    If you are using pip, you can try `pip install --use-pep517`.
    """
)
def fetch_build_egg(dist, req) -> metadata.Distribution | metadata.PathDistribution: ...

# Returns packaging.requirements.Requirement
# But since this module is deprecated, we avoid declaring a dependency on packaging
def strip_marker(req) -> Any: ...
>>>>>>> 12676840
<|MERGE_RESOLUTION|>--- conflicted
+++ resolved
@@ -1,19 +1,3 @@
-<<<<<<< HEAD
-def fetch_build_egg(dist, req):
-    """
-    Fetch an egg needed for building.
-
-    Use pip/wheel to fetch/build a wheel.
-    """
-    ...
-def strip_marker(req):
-    """
-    Return a new requirement without the environment marker to avoid
-    calling pip with something like `babel; extra == "i18n"`, which
-    would always be ignored.
-    """
-    ...
-=======
 from importlib import metadata
 from typing import Any
 from typing_extensions import deprecated
@@ -29,5 +13,4 @@
 
 # Returns packaging.requirements.Requirement
 # But since this module is deprecated, we avoid declaring a dependency on packaging
-def strip_marker(req) -> Any: ...
->>>>>>> 12676840
+def strip_marker(req) -> Any: ...