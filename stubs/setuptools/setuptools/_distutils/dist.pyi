--- conflicted
+++ resolved
@@ -232,44 +232,10 @@
     # NOTE: Because this is private setuptools implementation and we don't re-expose all commands here,
     # we're not overloading each and every command possibility.
     @overload
-<<<<<<< HEAD
-    def get_command_obj(self, command: str, create: Literal[1, True] = 1) -> Command:
-        """
-        Return the command object for 'command'.  Normally this object
-        is cached on a previous call to 'get_command_obj()'; if no command
-        object for 'command' is in the cache, then we either create and
-        return it (if 'create' is true) or return None.
-        """
-        ...
-    @overload
-    def get_command_obj(self, command: str, create: Literal[0, False]) -> Command | None:
-        """
-        Return the command object for 'command'.  Normally this object
-        is cached on a previous call to 'get_command_obj()'; if no command
-        object for 'command' is in the cache, then we either create and
-        return it (if 'create' is true) or return None.
-        """
-        ...
-    def get_command_class(self, command: str) -> type[Command]:
-        """
-        Return the class that implements the Distutils command named by
-        'command'.  First we check the 'cmdclass' dictionary; if the
-        command is mentioned there, we fetch the class object from the
-        dictionary and return it.  Otherwise we load the command module
-        ("distutils.command." + command) and fetch the command class from
-        the module.  The loaded class is also stored in 'cmdclass'
-        to speed future calls to 'get_command_class()'.
-
-        Raises DistutilsModuleError if the expected module could not be
-        found, or if that module does not define the expected class.
-        """
-        ...
-=======
     def get_command_obj(self, command: str, create: Literal[True] = True) -> Command: ...
     @overload
     def get_command_obj(self, command: str, create: Literal[False]) -> Command | None: ...
     def get_command_class(self, command: str) -> type[Command]: ...
->>>>>>> af32625b
     @overload
     def reinitialize_command(self, command: str, reinit_subcommands: bool = False) -> Command:
         """
