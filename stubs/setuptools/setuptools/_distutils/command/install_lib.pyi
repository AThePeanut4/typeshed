<<<<<<< HEAD
"""
distutils.command.install_lib

Implements the Distutils 'install_lib' command
(install all Python modules).
"""

from _typeshed import Incomplete
=======
from _typeshed import Incomplete, MaybeNone
>>>>>>> af32625b
from typing import ClassVar

from ..cmd import Command

class install_lib(Command):
    description: ClassVar[str]
    user_options: ClassVar[list[tuple[str, str | None, str]]]
    boolean_options: ClassVar[list[str]]
    negative_opt: ClassVar[dict[str, str]]
    install_dir: Incomplete
    build_dir: Incomplete
    force: bool
    compile: Incomplete
    optimize: Incomplete
    skip_build: Incomplete
    def initialize_options(self) -> None: ...
    def finalize_options(self) -> None: ...
    def run(self) -> None: ...
    def build(self) -> None: ...
    def install(self) -> list[str] | MaybeNone: ...
    def byte_compile(self, files) -> None: ...
    def get_outputs(self):
        """
        Return the list of files that would be installed if this command
        were actually run.  Not affected by the "dry-run" flag or whether
        modules have actually been built yet.
        """
        ...
    def get_inputs(self):
        """
        Get the list of files that are input to this command, ie. the
        files that get installed as they are named in the build tree.
        The files in this list correspond one-to-one to the output
        filenames returned by 'get_outputs()'.
        """
        ...<|MERGE_RESOLUTION|>--- conflicted
+++ resolved
@@ -1,15 +1,4 @@
-<<<<<<< HEAD
-"""
-distutils.command.install_lib
-
-Implements the Distutils 'install_lib' command
-(install all Python modules).
-"""
-
-from _typeshed import Incomplete
-=======
 from _typeshed import Incomplete, MaybeNone
->>>>>>> af32625b
 from typing import ClassVar
 
 from ..cmd import Command
