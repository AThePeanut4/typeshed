--- conflicted
+++ resolved
@@ -40,15 +40,8 @@
     build_base: Incomplete
     build_lib: Incomplete
     record: Incomplete
-<<<<<<< HEAD
-    def initialize_options(self) -> None:
-        """Initializes options."""
-        ...
-    config_vars: Incomplete
-=======
     def initialize_options(self) -> None: ...
     config_vars: ChainMap[str, Any]  # Any: Same as sysconfig.get_config_vars
->>>>>>> 71e01e38
     install_libbase: Incomplete
     def finalize_options(self) -> None:
         """Finalizes options."""
