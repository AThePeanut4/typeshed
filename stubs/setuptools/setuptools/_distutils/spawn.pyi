--- conflicted
+++ resolved
@@ -1,17 +1,5 @@
-<<<<<<< HEAD
-"""
-distutils.spawn
-
-Provides the 'spawn()' function, a front-end to various platform-
-specific functions for launching another program in a sub-process.
-"""
-
-from _typeshed import StrPath
-from collections.abc import MutableSequence
-=======
 from _typeshed import StrOrBytesPath, StrPath, Unused
 from collections.abc import MutableSequence, Sequence
->>>>>>> d8d98928
 from subprocess import _ENV
 from typing import Literal, overload
 
