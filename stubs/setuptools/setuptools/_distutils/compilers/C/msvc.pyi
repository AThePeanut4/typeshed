<<<<<<< HEAD
"""
distutils._msvccompiler

Contains MSVCCompiler, an implementation of the abstract CCompiler class
for Microsoft Visual Studio 2015.

This module requires VS 2015 or later.
"""

from _typeshed import Incomplete
=======
>>>>>>> 2a7a601a
from typing import ClassVar, Final

from . import base

PLAT_SPEC_TO_RUNTIME: Final[dict[str, str]]

class Compiler(base.Compiler):
<<<<<<< HEAD
    """
    Concrete class that implements an interface to Microsoft Visual C++,
    as defined by the CCompiler abstract class.
    """
    compiler_type: ClassVar[str]
    executables: ClassVar[dict[str, Incomplete]]
=======
>>>>>>> 2a7a601a
    src_extensions: ClassVar[list[str]]
    res_extension: ClassVar[str]
    obj_extension: ClassVar[str]
    static_lib_extension: ClassVar[str]
    shared_lib_extension: ClassVar[str]
    # This was accidentally removed upstream and should be back pretty soon.
    # shared_lib_format: ClassVar[str]
    # static_lib_format = shared_lib_format
    static_lib_format: ClassVar[str]
    exe_extension: ClassVar[str]
    initialized: bool
    def initialize(self, plat_name: str | None = None) -> None: ...
    @property
    def out_extensions(self) -> dict[str, str]: ...<|MERGE_RESOLUTION|>--- conflicted
+++ resolved
@@ -1,16 +1,3 @@
-<<<<<<< HEAD
-"""
-distutils._msvccompiler
-
-Contains MSVCCompiler, an implementation of the abstract CCompiler class
-for Microsoft Visual Studio 2015.
-
-This module requires VS 2015 or later.
-"""
-
-from _typeshed import Incomplete
-=======
->>>>>>> 2a7a601a
 from typing import ClassVar, Final
 
 from . import base
@@ -18,15 +5,6 @@
 PLAT_SPEC_TO_RUNTIME: Final[dict[str, str]]
 
 class Compiler(base.Compiler):
-<<<<<<< HEAD
-    """
-    Concrete class that implements an interface to Microsoft Visual C++,
-    as defined by the CCompiler abstract class.
-    """
-    compiler_type: ClassVar[str]
-    executables: ClassVar[dict[str, Incomplete]]
-=======
->>>>>>> 2a7a601a
     src_extensions: ClassVar[list[str]]
     res_extension: ClassVar[str]
     obj_extension: ClassVar[str]
