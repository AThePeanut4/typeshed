--- conflicted
+++ resolved
@@ -1,15 +1,4 @@
-<<<<<<< HEAD
-"""
-distutils.ccompiler
-
-Contains Compiler, an abstract base class that defines the interface
-for the Distutils compiler abstraction model.
-"""
-
-from _typeshed import BytesPath, Incomplete, StrPath, Unused
-=======
 from _typeshed import BytesPath, Incomplete, StrOrBytesPath, StrPath, Unused
->>>>>>> d8d98928
 from collections.abc import Callable, Iterable, MutableSequence, Sequence
 from subprocess import _ENV
 from typing import ClassVar, Final, Literal, TypeVar, overload
