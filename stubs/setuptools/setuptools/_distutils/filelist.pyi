<<<<<<< HEAD
"""
distutils.filelist

Provides the FileList class, used for poking about the filesystem
and building lists of files.
"""

=======
from _typeshed import StrPath, Unused
>>>>>>> af32625b
from collections.abc import Iterable
from re import Pattern
from typing import Literal, overload

# class is entirely undocumented
class FileList:
    """
    A list of files built by on exploring the filesystem and filtered by
    applying various patterns to what we find there.

    Instance attributes:
      dir
        directory from which files will be taken -- only used if
        'allfiles' not supplied to constructor
      files
        list of filenames currently being built/filtered/manipulated
      allfiles
        complete list of files under consideration (ie. without any
        filtering applied)
    """
    allfiles: Iterable[str] | None
    files: list[str]
    def __init__(self, warn: Unused = None, debug_print: Unused = None) -> None: ...
    def set_allfiles(self, allfiles: Iterable[str]) -> None: ...
<<<<<<< HEAD
    def findall(self, dir: str = ...) -> None: ...
    def debug_print(self, msg: str) -> None:
        """
        Print 'msg' to stdout if the global DEBUG (taken from the
        DISTUTILS_DEBUG environment variable) flag is true.
        """
        ...
=======
    def findall(self, dir: StrPath = ...) -> None: ...
    def debug_print(self, msg: object) -> None: ...
>>>>>>> af32625b
    def append(self, item: str) -> None: ...
    def extend(self, items: Iterable[str]) -> None: ...
    def sort(self) -> None: ...
    def remove_duplicates(self) -> None: ...
    def process_template_line(self, line: str) -> None: ...
    @overload
    def include_pattern(
<<<<<<< HEAD
        self, pattern: str, anchor: bool = True, prefix: str | None = None, is_regex: Literal[0, False] = 0
    ) -> bool:
        """
        Select strings (presumably filenames) from 'self.files' that
        match 'pattern', a Unix-style wildcard (glob) pattern.  Patterns
        are not quite the same as implemented by the 'fnmatch' module: '*'
        and '?'  match non-special characters, where "special" is platform-
        dependent: slash on Unix; colon, slash, and backslash on
        DOS/Windows; and colon on Mac OS.

        If 'anchor' is true (the default), then the pattern match is more
        stringent: "*.py" will match "foo.py" but not "foo/bar.py".  If
        'anchor' is false, both of these will match.

        If 'prefix' is supplied, then only filenames starting with 'prefix'
        (itself a pattern) and ending with 'pattern', with anything in between
        them, will match.  'anchor' is ignored in this case.

        If 'is_regex' is true, 'anchor' and 'prefix' are ignored, and
        'pattern' is assumed to be either a string containing a regex or a
        regex object -- no translation is done, the regex is just compiled
        and used as-is.

        Selected strings will be added to self.files.

        Return True if files are found, False otherwise.
        """
        ...
    @overload
    def include_pattern(self, pattern: str | Pattern[str], *, is_regex: Literal[True, 1]) -> bool:
        """
        Select strings (presumably filenames) from 'self.files' that
        match 'pattern', a Unix-style wildcard (glob) pattern.  Patterns
        are not quite the same as implemented by the 'fnmatch' module: '*'
        and '?'  match non-special characters, where "special" is platform-
        dependent: slash on Unix; colon, slash, and backslash on
        DOS/Windows; and colon on Mac OS.

        If 'anchor' is true (the default), then the pattern match is more
        stringent: "*.py" will match "foo.py" but not "foo/bar.py".  If
        'anchor' is false, both of these will match.

        If 'prefix' is supplied, then only filenames starting with 'prefix'
        (itself a pattern) and ending with 'pattern', with anything in between
        them, will match.  'anchor' is ignored in this case.

        If 'is_regex' is true, 'anchor' and 'prefix' are ignored, and
        'pattern' is assumed to be either a string containing a regex or a
        regex object -- no translation is done, the regex is just compiled
        and used as-is.

        Selected strings will be added to self.files.

        Return True if files are found, False otherwise.
        """
        ...
    @overload
    def include_pattern(
        self, pattern: str | Pattern[str], anchor: bool = True, prefix: str | None = None, is_regex: bool = False
    ) -> bool:
        """
        Select strings (presumably filenames) from 'self.files' that
        match 'pattern', a Unix-style wildcard (glob) pattern.  Patterns
        are not quite the same as implemented by the 'fnmatch' module: '*'
        and '?'  match non-special characters, where "special" is platform-
        dependent: slash on Unix; colon, slash, and backslash on
        DOS/Windows; and colon on Mac OS.

        If 'anchor' is true (the default), then the pattern match is more
        stringent: "*.py" will match "foo.py" but not "foo/bar.py".  If
        'anchor' is false, both of these will match.

        If 'prefix' is supplied, then only filenames starting with 'prefix'
        (itself a pattern) and ending with 'pattern', with anything in between
        them, will match.  'anchor' is ignored in this case.

        If 'is_regex' is true, 'anchor' and 'prefix' are ignored, and
        'pattern' is assumed to be either a string containing a regex or a
        regex object -- no translation is done, the regex is just compiled
        and used as-is.

        Selected strings will be added to self.files.

        Return True if files are found, False otherwise.
        """
        ...
=======
        self, pattern: str, anchor: bool = True, prefix: str | None = None, is_regex: Literal[False] = False
    ) -> bool: ...
    @overload
    def include_pattern(
        self, pattern: str | Pattern[str], anchor: bool = True, prefix: str | None = None, *, is_regex: Literal[True]
    ) -> bool: ...
>>>>>>> af32625b
    @overload
    def include_pattern(self, pattern: str | Pattern[str], anchor: bool, prefix: str | None, is_regex: Literal[True]) -> bool: ...
    @overload
    def exclude_pattern(
<<<<<<< HEAD
        self, pattern: str, anchor: bool = True, prefix: str | None = None, is_regex: Literal[0, False] = 0
    ) -> bool:
        """
        Remove strings (presumably filenames) from 'files' that match
        'pattern'.  Other parameters are the same as for
        'include_pattern()', above.
        The list 'self.files' is modified in place.
        Return True if files are found, False otherwise.
        """
        ...
    @overload
    def exclude_pattern(self, pattern: str | Pattern[str], *, is_regex: Literal[True, 1]) -> bool:
        """
        Remove strings (presumably filenames) from 'files' that match
        'pattern'.  Other parameters are the same as for
        'include_pattern()', above.
        The list 'self.files' is modified in place.
        Return True if files are found, False otherwise.
        """
        ...
    @overload
    def exclude_pattern(
        self, pattern: str | Pattern[str], anchor: bool = True, prefix: str | None = None, is_regex: bool = False
    ) -> bool:
        """
        Remove strings (presumably filenames) from 'files' that match
        'pattern'.  Other parameters are the same as for
        'include_pattern()', above.
        The list 'self.files' is modified in place.
        Return True if files are found, False otherwise.
        """
        ...
=======
        self, pattern: str, anchor: bool = True, prefix: str | None = None, is_regex: Literal[False] = False
    ) -> bool: ...
    @overload
    def exclude_pattern(
        self, pattern: str | Pattern[str], anchor: bool = True, prefix: str | None = None, *, is_regex: Literal[True]
    ) -> bool: ...
    @overload
    def exclude_pattern(self, pattern: str | Pattern[str], anchor: bool, prefix: str | None, is_regex: Literal[True]) -> bool: ...
>>>>>>> af32625b
<|MERGE_RESOLUTION|>--- conflicted
+++ resolved
@@ -1,14 +1,4 @@
-<<<<<<< HEAD
-"""
-distutils.filelist
-
-Provides the FileList class, used for poking about the filesystem
-and building lists of files.
-"""
-
-=======
 from _typeshed import StrPath, Unused
->>>>>>> af32625b
 from collections.abc import Iterable
 from re import Pattern
 from typing import Literal, overload
@@ -33,18 +23,8 @@
     files: list[str]
     def __init__(self, warn: Unused = None, debug_print: Unused = None) -> None: ...
     def set_allfiles(self, allfiles: Iterable[str]) -> None: ...
-<<<<<<< HEAD
-    def findall(self, dir: str = ...) -> None: ...
-    def debug_print(self, msg: str) -> None:
-        """
-        Print 'msg' to stdout if the global DEBUG (taken from the
-        DISTUTILS_DEBUG environment variable) flag is true.
-        """
-        ...
-=======
     def findall(self, dir: StrPath = ...) -> None: ...
     def debug_print(self, msg: object) -> None: ...
->>>>>>> af32625b
     def append(self, item: str) -> None: ...
     def extend(self, items: Iterable[str]) -> None: ...
     def sort(self) -> None: ...
@@ -52,139 +32,16 @@
     def process_template_line(self, line: str) -> None: ...
     @overload
     def include_pattern(
-<<<<<<< HEAD
-        self, pattern: str, anchor: bool = True, prefix: str | None = None, is_regex: Literal[0, False] = 0
-    ) -> bool:
-        """
-        Select strings (presumably filenames) from 'self.files' that
-        match 'pattern', a Unix-style wildcard (glob) pattern.  Patterns
-        are not quite the same as implemented by the 'fnmatch' module: '*'
-        and '?'  match non-special characters, where "special" is platform-
-        dependent: slash on Unix; colon, slash, and backslash on
-        DOS/Windows; and colon on Mac OS.
-
-        If 'anchor' is true (the default), then the pattern match is more
-        stringent: "*.py" will match "foo.py" but not "foo/bar.py".  If
-        'anchor' is false, both of these will match.
-
-        If 'prefix' is supplied, then only filenames starting with 'prefix'
-        (itself a pattern) and ending with 'pattern', with anything in between
-        them, will match.  'anchor' is ignored in this case.
-
-        If 'is_regex' is true, 'anchor' and 'prefix' are ignored, and
-        'pattern' is assumed to be either a string containing a regex or a
-        regex object -- no translation is done, the regex is just compiled
-        and used as-is.
-
-        Selected strings will be added to self.files.
-
-        Return True if files are found, False otherwise.
-        """
-        ...
-    @overload
-    def include_pattern(self, pattern: str | Pattern[str], *, is_regex: Literal[True, 1]) -> bool:
-        """
-        Select strings (presumably filenames) from 'self.files' that
-        match 'pattern', a Unix-style wildcard (glob) pattern.  Patterns
-        are not quite the same as implemented by the 'fnmatch' module: '*'
-        and '?'  match non-special characters, where "special" is platform-
-        dependent: slash on Unix; colon, slash, and backslash on
-        DOS/Windows; and colon on Mac OS.
-
-        If 'anchor' is true (the default), then the pattern match is more
-        stringent: "*.py" will match "foo.py" but not "foo/bar.py".  If
-        'anchor' is false, both of these will match.
-
-        If 'prefix' is supplied, then only filenames starting with 'prefix'
-        (itself a pattern) and ending with 'pattern', with anything in between
-        them, will match.  'anchor' is ignored in this case.
-
-        If 'is_regex' is true, 'anchor' and 'prefix' are ignored, and
-        'pattern' is assumed to be either a string containing a regex or a
-        regex object -- no translation is done, the regex is just compiled
-        and used as-is.
-
-        Selected strings will be added to self.files.
-
-        Return True if files are found, False otherwise.
-        """
-        ...
-    @overload
-    def include_pattern(
-        self, pattern: str | Pattern[str], anchor: bool = True, prefix: str | None = None, is_regex: bool = False
-    ) -> bool:
-        """
-        Select strings (presumably filenames) from 'self.files' that
-        match 'pattern', a Unix-style wildcard (glob) pattern.  Patterns
-        are not quite the same as implemented by the 'fnmatch' module: '*'
-        and '?'  match non-special characters, where "special" is platform-
-        dependent: slash on Unix; colon, slash, and backslash on
-        DOS/Windows; and colon on Mac OS.
-
-        If 'anchor' is true (the default), then the pattern match is more
-        stringent: "*.py" will match "foo.py" but not "foo/bar.py".  If
-        'anchor' is false, both of these will match.
-
-        If 'prefix' is supplied, then only filenames starting with 'prefix'
-        (itself a pattern) and ending with 'pattern', with anything in between
-        them, will match.  'anchor' is ignored in this case.
-
-        If 'is_regex' is true, 'anchor' and 'prefix' are ignored, and
-        'pattern' is assumed to be either a string containing a regex or a
-        regex object -- no translation is done, the regex is just compiled
-        and used as-is.
-
-        Selected strings will be added to self.files.
-
-        Return True if files are found, False otherwise.
-        """
-        ...
-=======
         self, pattern: str, anchor: bool = True, prefix: str | None = None, is_regex: Literal[False] = False
     ) -> bool: ...
     @overload
     def include_pattern(
         self, pattern: str | Pattern[str], anchor: bool = True, prefix: str | None = None, *, is_regex: Literal[True]
     ) -> bool: ...
->>>>>>> af32625b
     @overload
     def include_pattern(self, pattern: str | Pattern[str], anchor: bool, prefix: str | None, is_regex: Literal[True]) -> bool: ...
     @overload
     def exclude_pattern(
-<<<<<<< HEAD
-        self, pattern: str, anchor: bool = True, prefix: str | None = None, is_regex: Literal[0, False] = 0
-    ) -> bool:
-        """
-        Remove strings (presumably filenames) from 'files' that match
-        'pattern'.  Other parameters are the same as for
-        'include_pattern()', above.
-        The list 'self.files' is modified in place.
-        Return True if files are found, False otherwise.
-        """
-        ...
-    @overload
-    def exclude_pattern(self, pattern: str | Pattern[str], *, is_regex: Literal[True, 1]) -> bool:
-        """
-        Remove strings (presumably filenames) from 'files' that match
-        'pattern'.  Other parameters are the same as for
-        'include_pattern()', above.
-        The list 'self.files' is modified in place.
-        Return True if files are found, False otherwise.
-        """
-        ...
-    @overload
-    def exclude_pattern(
-        self, pattern: str | Pattern[str], anchor: bool = True, prefix: str | None = None, is_regex: bool = False
-    ) -> bool:
-        """
-        Remove strings (presumably filenames) from 'files' that match
-        'pattern'.  Other parameters are the same as for
-        'include_pattern()', above.
-        The list 'self.files' is modified in place.
-        Return True if files are found, False otherwise.
-        """
-        ...
-=======
         self, pattern: str, anchor: bool = True, prefix: str | None = None, is_regex: Literal[False] = False
     ) -> bool: ...
     @overload
@@ -192,5 +49,4 @@
         self, pattern: str | Pattern[str], anchor: bool = True, prefix: str | None = None, *, is_regex: Literal[True]
     ) -> bool: ...
     @overload
-    def exclude_pattern(self, pattern: str | Pattern[str], anchor: bool, prefix: str | None, is_regex: Literal[True]) -> bool: ...
->>>>>>> af32625b
+    def exclude_pattern(self, pattern: str | Pattern[str], anchor: bool, prefix: str | None, is_regex: Literal[True]) -> bool: ...