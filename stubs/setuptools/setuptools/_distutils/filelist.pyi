--- conflicted
+++ resolved
@@ -30,18 +30,8 @@
     files: list[str]
     def __init__(self, warn: Unused = None, debug_print: Unused = None) -> None: ...
     def set_allfiles(self, allfiles: Iterable[str]) -> None: ...
-<<<<<<< HEAD
-    def findall(self, dir: StrPath = ...) -> None: ...
-    def debug_print(self, msg: object) -> None:
-        """
-        Print 'msg' to stdout if the global DEBUG (taken from the
-        DISTUTILS_DEBUG environment variable) flag is true.
-        """
-        ...
-=======
     def findall(self, dir: StrPath = ".") -> None: ...
     def debug_print(self, msg: object) -> None: ...
->>>>>>> ca44e4c4
     def append(self, item: str) -> None: ...
     def extend(self, items: Iterable[str]) -> None: ...
     def sort(self) -> None: ...
