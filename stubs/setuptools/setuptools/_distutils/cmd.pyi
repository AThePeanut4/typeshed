--- conflicted
+++ resolved
@@ -38,23 +38,12 @@
     distribution: Distribution
     # Any to work around variance issues
     sub_commands: ClassVar[list[tuple[str, Callable[[Any], bool] | None]]]
-<<<<<<< HEAD
-    def __init__(self, dist: Distribution) -> None:
-        """
-        Create and initialize a new Command object.  Most importantly,
-        invokes the 'initialize_options()' method, which is the real
-        initializer and depends on the actual command being
-        instantiated.
-        """
-        ...
-=======
     user_options: ClassVar[
         # Specifying both because list is invariant. Avoids mypy override assignment issues
         list[tuple[str, str, str]]
         | list[tuple[str, str | None, str]]
     ]
     def __init__(self, dist: Distribution) -> None: ...
->>>>>>> e55c13a6
     def ensure_finalized(self) -> None: ...
     @abstractmethod
     def initialize_options(self) -> None:
