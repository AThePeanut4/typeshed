"""
distutils.archive_util

Utility functions for creating archive files (tarballs, zip files,
that sort of thing).
"""

from _typeshed import StrOrBytesPath, StrPath
from typing import Literal, overload

@overload
def make_archive(
    base_name: str,
    format: str,
    root_dir: StrOrBytesPath | None = None,
    base_dir: str | None = None,
    verbose: bool = False,
    dry_run: bool = False,
    owner: str | None = None,
    group: str | None = None,
) -> str:
    """
    Create an archive file (eg. zip or tar).

    'base_name' is the name of the file to create, minus any format-specific
    extension; 'format' is the archive format: one of "zip", "tar", "gztar",
    "bztar", "xztar", or "ztar".

    'root_dir' is a directory that will be the root directory of the
    archive; ie. we typically chdir into 'root_dir' before creating the
    archive.  'base_dir' is the directory where we start archiving from;
    ie. 'base_dir' will be the common prefix of all files and
    directories in the archive.  'root_dir' and 'base_dir' both default
    to the current directory.  Returns the name of the archive file.

    'owner' and 'group' are used when creating a tar archive. By default,
    uses the current owner and group.
    """
    ...
@overload
def make_archive(
    base_name: StrPath,
    format: str,
    root_dir: StrOrBytesPath,
    base_dir: str | None = None,
    verbose: bool = False,
    dry_run: bool = False,
    owner: str | None = None,
    group: str | None = None,
) -> str:
    """
    Create an archive file (eg. zip or tar).

    'base_name' is the name of the file to create, minus any format-specific
    extension; 'format' is the archive format: one of "zip", "tar", "gztar",
    "bztar", "xztar", or "ztar".

    'root_dir' is a directory that will be the root directory of the
    archive; ie. we typically chdir into 'root_dir' before creating the
    archive.  'base_dir' is the directory where we start archiving from;
    ie. 'base_dir' will be the common prefix of all files and
    directories in the archive.  'root_dir' and 'base_dir' both default
    to the current directory.  Returns the name of the archive file.

    'owner' and 'group' are used when creating a tar archive. By default,
    uses the current owner and group.
    """
    ...
def make_tarball(
    base_name: str,
    base_dir: StrPath,
    compress: Literal["gzip", "bzip2", "xz"] | None = "gzip",
    verbose: bool = False,
    dry_run: bool = False,
    owner: str | None = None,
    group: str | None = None,
<<<<<<< HEAD
) -> str:
    """
    Create a (possibly compressed) tar file from all the files under
    'base_dir'.

    'compress' must be "gzip" (the default), "bzip2", "xz", or None.

    'owner' and 'group' can be used to define an owner and a group for the
    archive that is being built. If not provided, the current owner and group
    will be used.

    The output tar file will be named 'base_dir' +  ".tar", possibly plus
    the appropriate compression extension (".gz", ".bz2", ".xz" or ".Z").

    Returns the output filename.
    """
    ...
def make_zipfile(base_name: str, base_dir: str, verbose: bool = False, dry_run: bool = False) -> str:
    """
    Create a zip file from all the files under 'base_dir'.

    The output zip file will be named 'base_name' + ".zip".  Uses either the
    "zipfile" Python module (if available) or the InfoZIP "zip" utility
    (if installed and found on the default search path).  If neither tool is
    available, raises DistutilsExecError.  Returns the name of the output zip
    file.
    """
    ...
=======
) -> str: ...
def make_zipfile(base_name: str, base_dir: StrPath, verbose: bool = False, dry_run: bool = False) -> str: ...
>>>>>>> af32625b
<|MERGE_RESOLUTION|>--- conflicted
+++ resolved
@@ -74,36 +74,5 @@
     dry_run: bool = False,
     owner: str | None = None,
     group: str | None = None,
-<<<<<<< HEAD
-) -> str:
-    """
-    Create a (possibly compressed) tar file from all the files under
-    'base_dir'.
-
-    'compress' must be "gzip" (the default), "bzip2", "xz", or None.
-
-    'owner' and 'group' can be used to define an owner and a group for the
-    archive that is being built. If not provided, the current owner and group
-    will be used.
-
-    The output tar file will be named 'base_dir' +  ".tar", possibly plus
-    the appropriate compression extension (".gz", ".bz2", ".xz" or ".Z").
-
-    Returns the output filename.
-    """
-    ...
-def make_zipfile(base_name: str, base_dir: str, verbose: bool = False, dry_run: bool = False) -> str:
-    """
-    Create a zip file from all the files under 'base_dir'.
-
-    The output zip file will be named 'base_name' + ".zip".  Uses either the
-    "zipfile" Python module (if available) or the InfoZIP "zip" utility
-    (if installed and found on the default search path).  If neither tool is
-    available, raises DistutilsExecError.  Returns the name of the output zip
-    file.
-    """
-    ...
-=======
 ) -> str: ...
-def make_zipfile(base_name: str, base_dir: StrPath, verbose: bool = False, dry_run: bool = False) -> str: ...
->>>>>>> af32625b
+def make_zipfile(base_name: str, base_dir: StrPath, verbose: bool = False, dry_run: bool = False) -> str: ...