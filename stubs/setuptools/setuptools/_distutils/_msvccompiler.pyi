<<<<<<< HEAD
"""
distutils._msvccompiler

Contains MSVCCompiler, an implementation of the abstract CCompiler class
for Microsoft Visual Studio 2015.

This module requires VS 2015 or later.
"""

from binascii import Incomplete
from typing import ClassVar, Final

from .ccompiler import CCompiler

PLAT_SPEC_TO_RUNTIME: Final[dict[str, str]]

class MSVCCompiler(CCompiler):
    """
    Concrete class that implements an interface to Microsoft Visual C++,
    as defined by the CCompiler abstract class.
    """
    compiler_type: ClassVar[str]
    executables: ClassVar[dict[Incomplete, Incomplete]]
    src_extensions: ClassVar[list[str]]
    res_extension: ClassVar[str]
    obj_extension: ClassVar[str]
    static_lib_extension: ClassVar[str]
    shared_lib_extension: ClassVar[str]
    shared_lib_format: ClassVar[str]
    static_lib_format = shared_lib_format
    exe_extension: ClassVar[str]
    initialized: bool
    def initialize(self, plat_name: str | None = None) -> None: ...
    @property
    def out_extensions(self) -> dict[str, str]: ...
=======
from .compilers.C import msvc

MSVCCompiler = msvc.Compiler
>>>>>>> 8bc9a653
<|MERGE_RESOLUTION|>--- conflicted
+++ resolved
@@ -1,41 +1,3 @@
-<<<<<<< HEAD
-"""
-distutils._msvccompiler
-
-Contains MSVCCompiler, an implementation of the abstract CCompiler class
-for Microsoft Visual Studio 2015.
-
-This module requires VS 2015 or later.
-"""
-
-from binascii import Incomplete
-from typing import ClassVar, Final
-
-from .ccompiler import CCompiler
-
-PLAT_SPEC_TO_RUNTIME: Final[dict[str, str]]
-
-class MSVCCompiler(CCompiler):
-    """
-    Concrete class that implements an interface to Microsoft Visual C++,
-    as defined by the CCompiler abstract class.
-    """
-    compiler_type: ClassVar[str]
-    executables: ClassVar[dict[Incomplete, Incomplete]]
-    src_extensions: ClassVar[list[str]]
-    res_extension: ClassVar[str]
-    obj_extension: ClassVar[str]
-    static_lib_extension: ClassVar[str]
-    shared_lib_extension: ClassVar[str]
-    shared_lib_format: ClassVar[str]
-    static_lib_format = shared_lib_format
-    exe_extension: ClassVar[str]
-    initialized: bool
-    def initialize(self, plat_name: str | None = None) -> None: ...
-    @property
-    def out_extensions(self) -> dict[str, str]: ...
-=======
 from .compilers.C import msvc
 
-MSVCCompiler = msvc.Compiler
->>>>>>> 8bc9a653
+MSVCCompiler = msvc.Compiler