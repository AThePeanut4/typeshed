from _typeshed import Incomplete
from typing import ClassVar

from setuptools.dist import Distribution

from .._distutils.command.build_ext import build_ext as _build_ext

have_rtld: bool
use_stubs: bool
libtype: str

<<<<<<< HEAD
def if_dl(s): ...
def get_abi3_suffix():
    """Return the file extension for an abi3-compliant Extension()"""
    ...
=======
def get_abi3_suffix(): ...
>>>>>>> 12676840

class build_ext(_build_ext):
    distribution: Distribution  # override distutils.dist.Distribution with setuptools.dist.Distribution
    editable_mode: ClassVar[bool]
    inplace: bool
    def run(self) -> None:
        """Build extensions in build directory, then copy if --inplace"""
        ...
    def copy_extensions_to_source(self) -> None: ...
    def get_ext_filename(self, fullname): ...
    shlib_compiler: Incomplete
    shlibs: list[Incomplete]
    ext_map: dict[Incomplete, Incomplete]
    def initialize_options(self) -> None: ...
    extensions: list[Incomplete]
    def finalize_options(self) -> None: ...
    def setup_shlib_compiler(self) -> None: ...
    def get_export_symbols(self, ext): ...
    compiler: Incomplete
    def build_extension(self, ext) -> None: ...
    def links_to_dynamic(self, ext):
        """Return true if 'ext' links to a dynamic lib in the same package"""
        ...
    def get_source_files(self) -> list[str]: ...
    def get_outputs(self) -> list[str]: ...
    def get_output_mapping(self) -> dict[str, str]:
        """See :class:`setuptools.commands.build.SubCommand`"""
        ...
    def write_stub(self, output_dir, ext, compile: bool = False) -> None: ...

def link_shared_object(
    self,
    objects,
    output_libname,
    output_dir=None,
    libraries=None,
    library_dirs=None,
    runtime_library_dirs=None,
    export_symbols=None,
    debug: bool = False,
    extra_preargs=None,
    extra_postargs=None,
    build_temp=None,
    target_lang=None,
) -> None: ...<|MERGE_RESOLUTION|>--- conflicted
+++ resolved
@@ -9,14 +9,7 @@
 use_stubs: bool
 libtype: str
 
-<<<<<<< HEAD
-def if_dl(s): ...
-def get_abi3_suffix():
-    """Return the file extension for an abi3-compliant Extension()"""
-    ...
-=======
 def get_abi3_suffix(): ...
->>>>>>> 12676840
 
 class build_ext(_build_ext):
     distribution: Distribution  # override distutils.dist.Distribution with setuptools.dist.Distribution
