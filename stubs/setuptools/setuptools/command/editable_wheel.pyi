"""
Create a wheel that, when installed, will make the source package 'editable'
(add it to the interpreter's path, including metadata) per PEP 660. Replaces
'setup.py develop'.

.. note::
   One of the mechanisms briefly mentioned in PEP 660 to implement editable installs is
   to create a separated directory inside ``build`` and use a .pth file to point to that
   directory. In the context of this file such directory is referred as
   *auxiliary build directory* or ``auxiliary_dir``.
"""

from _typeshed import Incomplete, StrPath, Unused
from collections.abc import Iterator, Mapping
from enum import Enum
from pathlib import Path
from types import TracebackType
from typing import ClassVar, Protocol
from typing_extensions import Self, TypeAlias

from .. import Command, errors, namespaces
from ..dist import Distribution
from ..warnings import SetuptoolsWarning

# Actually from wheel.wheelfile import WheelFile
_WheelFile: TypeAlias = Incomplete

class _EditableMode(Enum):
    """
    Possible editable installation modes:
    `lenient` (new files automatically added to the package - DEFAULT);
    `strict` (requires a new installation when files are added/removed); or
    `compat` (attempts to emulate `python setup.py develop` - DEPRECATED).
    """
    STRICT = "strict"
    LENIENT = "lenient"
    COMPAT = "compat"
    @classmethod
    def convert(cls, mode: str | None) -> _EditableMode: ...

class editable_wheel(Command):
    """
    Build 'editable' wheel for development.
    This command is private and reserved for internal use of setuptools,
    users should rely on ``setuptools.build_meta`` APIs.
    """
    description: str
    user_options: ClassVar[list[tuple[str, str | None, str]]]
    dist_dir: Incomplete
    dist_info_dir: Incomplete
    project_dir: Incomplete
    mode: Incomplete
    def initialize_options(self) -> None: ...
    package_dir: dict[Incomplete, Incomplete]
    def finalize_options(self) -> None: ...
    def run(self) -> None: ...

class EditableStrategy(Protocol):
    def __call__(self, wheel: _WheelFile, files: list[str], mapping: Mapping[str, str]) -> Unused: ...
    def __enter__(self) -> Self: ...
    def __exit__(
        self, _exc_type: type[BaseException] | None, _exc_value: BaseException | None, _traceback: TracebackType | None
    ) -> Unused: ...

class _StaticPth:
    dist: Distribution
    name: str
    path_entries: list[Path]
    def __init__(self, dist: Distribution, name: str, path_entries: list[Path]) -> None: ...
    def __call__(self, wheel: _WheelFile, files: list[str], mapping: Mapping[str, str]): ...
    def __enter__(self) -> Self: ...
    def __exit__(self, _exc_type: Unused, _exc_value: Unused, _traceback: Unused) -> None: ...

class _LinkTree(_StaticPth):
    """
    Creates a ``.pth`` file that points to a link tree in the ``auxiliary_dir``.

    This strategy will only link files (not dirs), so it can be implemented in
    any OS, even if that means using hardlinks instead of symlinks.

    By collocating ``auxiliary_dir`` and the original source code, limitations
    with hardlinks should be avoided.
    """
    auxiliary_dir: Path
    build_lib: Path
    def __init__(self, dist: Distribution, name: str, auxiliary_dir: StrPath, build_lib: StrPath) -> None: ...
    def __call__(self, wheel: _WheelFile, files: list[str], mapping: Mapping[str, str]): ...
    def __enter__(self) -> Self: ...
    def __exit__(self, _exc_type: Unused, _exc_value: Unused, _traceback: Unused) -> None: ...

class _TopLevelFinder:
    dist: Distribution
    name: str
    def __init__(self, dist: Distribution, name: str) -> None: ...
    def template_vars(self) -> tuple[str, str, dict[str, str], dict[str, list[str]]]: ...
    def get_implementation(self) -> Iterator[tuple[str, bytes]]: ...
    def __call__(self, wheel: _WheelFile, files: list[str], mapping: Mapping[str, str]): ...
    def __enter__(self) -> Self: ...
    def __exit__(self, _exc_type: Unused, _exc_value: Unused, _traceback: Unused) -> None: ...

class _NamespaceInstaller(namespaces.Installer):
    distribution: Incomplete
    src_root: Incomplete
    installation_dir: Incomplete
    editable_name: Incomplete
    outputs: list[str]
    dry_run: bool
    def __init__(self, distribution, installation_dir, editable_name, src_root) -> None: ...

<<<<<<< HEAD
class InformationOnly(SetuptoolsWarning):
    """
    Currently there is no clear way of displaying messages to the users
    that use the setuptools backend directly via ``pip``.
    The only thing that might work is a warning, although it is not the
    most appropriate tool for the job...

    See pypa/packaging-problems#558.
    """
    ...
class LinksNotSupported(errors.FileError):
    """File system does not seem to support either symlinks or hard links."""
    ...
class _DebuggingTips(SetuptoolsWarning): ...
=======
class InformationOnly(SetuptoolsWarning): ...
class LinksNotSupported(errors.FileError): ...
>>>>>>> 91ba0da4
<|MERGE_RESOLUTION|>--- conflicted
+++ resolved
@@ -107,22 +107,5 @@
     dry_run: bool
     def __init__(self, distribution, installation_dir, editable_name, src_root) -> None: ...
 
-<<<<<<< HEAD
-class InformationOnly(SetuptoolsWarning):
-    """
-    Currently there is no clear way of displaying messages to the users
-    that use the setuptools backend directly via ``pip``.
-    The only thing that might work is a warning, although it is not the
-    most appropriate tool for the job...
-
-    See pypa/packaging-problems#558.
-    """
-    ...
-class LinksNotSupported(errors.FileError):
-    """File system does not seem to support either symlinks or hard links."""
-    ...
-class _DebuggingTips(SetuptoolsWarning): ...
-=======
 class InformationOnly(SetuptoolsWarning): ...
-class LinksNotSupported(errors.FileError): ...
->>>>>>> 91ba0da4
+class LinksNotSupported(errors.FileError): ...