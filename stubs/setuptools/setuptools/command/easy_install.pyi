"""
Easy Install
------------

A tool for doing automatic download/extract/build of distutils-based Python
packages.  For detailed documentation, see the accompanying EasyInstall.txt
file, or visit the `EasyInstall home page`__.

__ https://setuptools.pypa.io/en/latest/deprecated/easy_install.html
"""

from _typeshed import Incomplete
from collections.abc import Iterable, Iterator
from typing import Any, ClassVar, Literal, NoReturn, TypedDict
from typing_extensions import Self

from pkg_resources import Distribution, Environment
from setuptools.package_index import PackageIndex

from .. import Command, SetuptoolsDeprecationWarning

__all__ = ["PthDistributions", "easy_install", "extract_wininst_cfg", "get_exe_prefixes"]

class easy_install(Command):
    """Manage a download/build/install process"""
    description: str
    command_consumes_arguments: bool
    user_options: ClassVar[list[tuple[str, str | None, str]]]
    boolean_options: ClassVar[list[str]]
    negative_opt: ClassVar[dict[str, str]]
    create_index: ClassVar[type[PackageIndex]]
    user: bool
    zip_ok: Incomplete
    install_dir: Incomplete
    index_url: Incomplete
    find_links: Incomplete
    build_directory: Incomplete
    args: Incomplete
    optimize: Incomplete
    upgrade: Incomplete
    editable: Incomplete
    root: Incomplete
    version: Incomplete
    install_purelib: Incomplete
    install_platlib: Incomplete
    install_headers: Incomplete
    install_lib: Incomplete
    install_scripts: Incomplete
    install_data: Incomplete
    install_base: Incomplete
    install_platbase: Incomplete
    install_userbase: str | None
    install_usersite: str | None
    no_find_links: Incomplete
    package_index: Incomplete
    pth_file: Incomplete
    site_dirs: Incomplete
    installed_projects: Incomplete
    verbose: bool | Literal[0, 1]
    def initialize_options(self) -> None: ...
    def delete_blockers(self, blockers) -> None: ...
    config_vars: dict[str, Any]
    script_dir: Incomplete
    all_site_dirs: list[str]
    shadow_path: list[str]
    local_index: Environment
    outputs: list[str]
    def finalize_options(self) -> None: ...
<<<<<<< HEAD
    def expand_basedirs(self) -> None:
        """
        Calls `os.path.expanduser` on install_base, install_platbase and
        root.
        """
        ...
    def expand_dirs(self) -> None:
        """Calls `os.path.expanduser` on install dirs."""
        ...
    def run(self, show_deprecation: bool = True) -> None: ...
    def pseudo_tempname(self):
        """
        Return a pseudo-tempname base in the install directory.
        This code is intentionally naive; if a malicious party can write to
        the target directory you're already in deep doodoo.
        """
        ...
=======
    def expand_basedirs(self) -> None: ...
    def expand_dirs(self) -> None: ...
    def run(self, show_deprecation: bool = True) -> NoReturn: ...
    def pseudo_tempname(self): ...
>>>>>>> 12ef43c8
    def warn_deprecated_options(self) -> None: ...
    def check_site_dir(self) -> None:
        """Verify that self.install_dir is .pth-capable dir, if needed"""
        ...
    def cant_write_to_target(self) -> NoReturn: ...
    def check_pth_processing(self):
        """Empirically verify whether .pth files are supported in inst. dir"""
        ...
    def install_egg_scripts(self, dist) -> None:
        """Write all the scripts for `dist`, unless scripts are excluded"""
        ...
    def add_output(self, path) -> None: ...
    def not_editable(self, spec) -> None: ...
    def check_editable(self, spec) -> None: ...
    def easy_install(self, spec, deps: bool = False) -> Distribution | None: ...
    def install_item(self, spec, download, tmpdir, deps, install_needed: bool = False) -> Distribution | None: ...
    def select_scheme(self, name) -> None: ...
    def process_distribution(self, requirement, dist, deps: bool = True, *info) -> None: ...
    def should_unzip(self, dist) -> bool: ...
    def maybe_move(self, spec, dist_filename, setup_base): ...
    def install_wrapper_scripts(self, dist) -> None: ...
    def install_script(self, dist, script_name, script_text, dev_path: Incomplete | None = None) -> None:
        """Generate a legacy script wrapper and install it"""
        ...
    def write_script(self, script_name, contents, mode: str = "t", blockers=()) -> None:
        """Write an executable file to the scripts directory"""
        ...
    def install_eggs(self, spec, dist_filename, tmpdir) -> list[Distribution]: ...
    def egg_distribution(self, egg_path): ...
    def install_egg(self, egg_path, tmpdir): ...
    def install_exe(self, dist_filename, tmpdir): ...
    def exe_to_egg(self, dist_filename, egg_tmp) -> None:
        """Extract a bdist_wininst to the directories an egg would use"""
        ...
    def install_wheel(self, wheel_path, tmpdir): ...
    def installation_report(self, req, dist, what: str = "Installed") -> str:
        """Helpful installation message for display to package users"""
        ...
    def report_editable(self, spec, setup_script): ...
    def run_setup(self, setup_script, setup_base, args) -> NoReturn: ...
    def build_and_install(self, setup_script, setup_base): ...
    def update_pth(self, dist) -> None: ...
    def unpack_progress(self, src, dst): ...
    def unpack_and_compile(self, egg_path, destination): ...
    def byte_compile(self, to_compile) -> None: ...
    def create_home_path(self) -> None:
        """Create directories under ~."""
        ...
    INSTALL_SCHEMES: ClassVar[dict[str, dict[str, str]]]
    DEFAULT_SCHEME: ClassVar[dict[str, str]]

def extract_wininst_cfg(dist_filename):
    """
    Extract configuration data from a bdist_wininst .exe

    Returns a configparser.RawConfigParser, or None
    """
    ...
def get_exe_prefixes(exe_filename):
    """Get exe->egg path translations for a given .exe file"""
    ...

class PthDistributions(Environment):
    """A .pth file with Distribution paths in it"""
    dirty: bool
    filename: Incomplete
    sitedirs: list[str]
    basedir: Incomplete
    paths: list[str]
    def __init__(self, filename, sitedirs=()) -> None: ...
    def save(self) -> None:
        """Write changed .pth file back to disk"""
        ...
    def add(self, dist) -> None:
        """Add `dist` to the distribution map"""
        ...
    def remove(self, dist) -> None:
        """Remove `dist` from the distribution map"""
        ...
    def make_relative(self, path): ...

class RewritePthDistributions(PthDistributions):
    prelude: str
    postlude: str

class _SplitArgs(TypedDict, total=False):
    comments: bool
    posix: bool

class CommandSpec(list[str]):
    """
    A command spec for a #! header, specified as a list of arguments akin to
    those passed to Popen.
    """
    options: list[str]
    split_args: ClassVar[_SplitArgs]
    @classmethod
    def best(cls) -> type[CommandSpec]:
        """Choose the best CommandSpec class based on environmental conditions."""
        ...
    @classmethod
    def from_param(cls, param: Self | str | Iterable[str] | None) -> Self:
        """
        Construct a CommandSpec from a parameter to build_scripts, which may
        be None.
        """
        ...
    @classmethod
    def from_environment(cls) -> CommandSpec: ...
    @classmethod
    def from_string(cls, string: str) -> CommandSpec:
        """
        Construct a command spec from a simple string representing a command
        line parseable by shlex.split.
        """
        ...
    def install_options(self, script_text: str) -> None: ...
    def as_header(self) -> str: ...

class WindowsCommandSpec(CommandSpec): ...

class ScriptWriter:
    """
    Encapsulates behavior around writing entry point scripts for console and
    gui apps.
    """
    template: ClassVar[str]
    command_spec_class: ClassVar[type[CommandSpec]]
    @classmethod
    def get_args(cls, dist, header: Incomplete | None = None) -> Iterator[tuple[str, str]]:
        """
        Yield write_script() argument tuples for a distribution's
        console_scripts and gui_scripts entry points.
        """
        ...
    @classmethod
    def best(cls) -> type[ScriptWriter]:
        """Select the best ScriptWriter for this environment."""
        ...
    @classmethod
    def get_header(cls, script_text: str = "", executable: str | CommandSpec | Iterable[str] | None = None) -> str:
        """Create a #! line, getting options (if any) from script_text"""
        ...

class WindowsScriptWriter(ScriptWriter):
    command_spec_class: ClassVar[type[WindowsCommandSpec]]
    @classmethod
    def best(cls) -> type[WindowsScriptWriter]:
        """Select the best ScriptWriter suitable for Windows"""
        ...

class WindowsExecutableLauncherWriter(WindowsScriptWriter): ...
class EasyInstallDeprecationWarning(SetuptoolsDeprecationWarning): ...<|MERGE_RESOLUTION|>--- conflicted
+++ resolved
@@ -66,30 +66,10 @@
     local_index: Environment
     outputs: list[str]
     def finalize_options(self) -> None: ...
-<<<<<<< HEAD
-    def expand_basedirs(self) -> None:
-        """
-        Calls `os.path.expanduser` on install_base, install_platbase and
-        root.
-        """
-        ...
-    def expand_dirs(self) -> None:
-        """Calls `os.path.expanduser` on install dirs."""
-        ...
-    def run(self, show_deprecation: bool = True) -> None: ...
-    def pseudo_tempname(self):
-        """
-        Return a pseudo-tempname base in the install directory.
-        This code is intentionally naive; if a malicious party can write to
-        the target directory you're already in deep doodoo.
-        """
-        ...
-=======
     def expand_basedirs(self) -> None: ...
     def expand_dirs(self) -> None: ...
     def run(self, show_deprecation: bool = True) -> NoReturn: ...
     def pseudo_tempname(self): ...
->>>>>>> 12ef43c8
     def warn_deprecated_options(self) -> None: ...
     def check_site_dir(self) -> None:
         """Verify that self.install_dir is .pth-capable dir, if needed"""
