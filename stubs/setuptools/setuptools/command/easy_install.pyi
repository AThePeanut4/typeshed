--- conflicted
+++ resolved
@@ -1,240 +1,11 @@
-<<<<<<< HEAD
-"""
-Easy Install
-------------
-
-A tool for doing automatic download/extract/build of distutils-based Python
-packages.  For detailed documentation, see the accompanying EasyInstall.txt
-file, or visit the `EasyInstall home page`__.
-
-__ https://setuptools.pypa.io/en/latest/deprecated/easy_install.html
-"""
-
-from _typeshed import Incomplete
-from collections.abc import Iterable, Iterator
-from typing import Any, ClassVar, Literal, NoReturn, TypedDict
-from typing_extensions import Self
-=======
 from abc import abstractmethod
->>>>>>> 30ff5390
 
 from setuptools import Command
 
 class easy_install(Command):
-<<<<<<< HEAD
-    """Manage a download/build/install process"""
-    description: str
-    command_consumes_arguments: bool
-    user_options: ClassVar[list[tuple[str, str | None, str]]]
-    boolean_options: ClassVar[list[str]]
-    negative_opt: ClassVar[dict[str, str]]
-    create_index: ClassVar[type[PackageIndex]]
-    user: bool
-    zip_ok: Incomplete
-    install_dir: Incomplete
-    index_url: Incomplete
-    find_links: Incomplete
-    build_directory: Incomplete
-    args: Incomplete
-    optimize: Incomplete
-    upgrade: Incomplete
-    editable: Incomplete
-    root: Incomplete
-    version: Incomplete
-    install_purelib: Incomplete
-    install_platlib: Incomplete
-    install_headers: Incomplete
-    install_lib: Incomplete
-    install_scripts: Incomplete
-    install_data: Incomplete
-    install_base: Incomplete
-    install_platbase: Incomplete
-    install_userbase: str | None
-    install_usersite: str | None
-    no_find_links: Incomplete
-    package_index: Incomplete
-    pth_file: Incomplete
-    site_dirs: Incomplete
-    installed_projects: Incomplete
-    verbose: bool | Literal[0, 1]
-=======
     @abstractmethod
->>>>>>> 30ff5390
     def initialize_options(self) -> None: ...
     @abstractmethod
     def finalize_options(self) -> None: ...
-<<<<<<< HEAD
-    def expand_basedirs(self) -> None:
-        """
-        Calls `os.path.expanduser` on install_base, install_platbase and
-        root.
-        """
-        ...
-    def expand_dirs(self) -> None:
-        """Calls `os.path.expanduser` on install dirs."""
-        ...
-    def run(self, show_deprecation: bool = True) -> NoReturn: ...
-    def pseudo_tempname(self):
-        """
-        Return a pseudo-tempname base in the install directory.
-        This code is intentionally naive; if a malicious party can write to
-        the target directory you're already in deep doodoo.
-        """
-        ...
-    def warn_deprecated_options(self) -> None: ...
-    def check_site_dir(self) -> None:
-        """Verify that self.install_dir is .pth-capable dir, if needed"""
-        ...
-    def cant_write_to_target(self) -> NoReturn: ...
-    def check_pth_processing(self):
-        """Empirically verify whether .pth files are supported in inst. dir"""
-        ...
-    def install_egg_scripts(self, dist) -> None:
-        """Write all the scripts for `dist`, unless scripts are excluded"""
-        ...
-    def add_output(self, path) -> None: ...
-    def not_editable(self, spec) -> None: ...
-    def check_editable(self, spec) -> None: ...
-    def easy_install(self, spec, deps: bool = False) -> Distribution | None: ...
-    def install_item(self, spec, download, tmpdir, deps, install_needed: bool = False) -> Distribution | None: ...
-    def select_scheme(self, name) -> None: ...
-    def process_distribution(self, requirement, dist, deps: bool = True, *info) -> None: ...
-    def should_unzip(self, dist) -> bool: ...
-    def maybe_move(self, spec, dist_filename, setup_base): ...
-    def install_wrapper_scripts(self, dist) -> None: ...
-    def install_script(self, dist, script_name, script_text, dev_path: Incomplete | None = None) -> None:
-        """Generate a legacy script wrapper and install it"""
-        ...
-    def write_script(self, script_name, contents, mode: str = "t", blockers=()) -> None:
-        """Write an executable file to the scripts directory"""
-        ...
-    def install_eggs(self, spec, dist_filename, tmpdir) -> list[Distribution]: ...
-    def egg_distribution(self, egg_path): ...
-    def install_egg(self, egg_path, tmpdir): ...
-    def install_exe(self, dist_filename, tmpdir): ...
-    def exe_to_egg(self, dist_filename, egg_tmp) -> None:
-        """Extract a bdist_wininst to the directories an egg would use"""
-        ...
-    def install_wheel(self, wheel_path, tmpdir): ...
-    def installation_report(self, req, dist, what: str = "Installed") -> str:
-        """Helpful installation message for display to package users"""
-        ...
-    def report_editable(self, spec, setup_script): ...
-    def run_setup(self, setup_script, setup_base, args) -> NoReturn: ...
-    def build_and_install(self, setup_script, setup_base): ...
-    def update_pth(self, dist) -> None: ...
-    def unpack_progress(self, src, dst): ...
-    def unpack_and_compile(self, egg_path, destination): ...
-    def byte_compile(self, to_compile) -> None: ...
-    def create_home_path(self) -> None:
-        """Create directories under ~."""
-        ...
-    INSTALL_SCHEMES: ClassVar[dict[str, dict[str, str]]]
-    DEFAULT_SCHEME: ClassVar[dict[str, str]]
-
-def extract_wininst_cfg(dist_filename):
-    """
-    Extract configuration data from a bdist_wininst .exe
-
-    Returns a configparser.RawConfigParser, or None
-    """
-    ...
-def get_exe_prefixes(exe_filename):
-    """Get exe->egg path translations for a given .exe file"""
-    ...
-
-class PthDistributions(Environment):
-    """A .pth file with Distribution paths in it"""
-    dirty: bool
-    filename: Incomplete
-    sitedirs: list[str]
-    basedir: Incomplete
-    paths: list[str]
-    def __init__(self, filename, sitedirs=()) -> None: ...
-    def save(self) -> None:
-        """Write changed .pth file back to disk"""
-        ...
-    def add(self, dist) -> None:
-        """Add `dist` to the distribution map"""
-        ...
-    def remove(self, dist) -> None:
-        """Remove `dist` from the distribution map"""
-        ...
-    def make_relative(self, path): ...
-
-class RewritePthDistributions(PthDistributions):
-    prelude: str
-    postlude: str
-
-class _SplitArgs(TypedDict, total=False):
-    comments: bool
-    posix: bool
-
-class CommandSpec(list[str]):
-    """
-    A command spec for a #! header, specified as a list of arguments akin to
-    those passed to Popen.
-    """
-    options: list[str]
-    split_args: ClassVar[_SplitArgs]
-    @classmethod
-    def best(cls) -> type[CommandSpec]:
-        """Choose the best CommandSpec class based on environmental conditions."""
-        ...
-    @classmethod
-    def from_param(cls, param: Self | str | Iterable[str] | None) -> Self:
-        """
-        Construct a CommandSpec from a parameter to build_scripts, which may
-        be None.
-        """
-        ...
-    @classmethod
-    def from_environment(cls) -> CommandSpec: ...
-    @classmethod
-    def from_string(cls, string: str) -> CommandSpec:
-        """
-        Construct a command spec from a simple string representing a command
-        line parseable by shlex.split.
-        """
-        ...
-    def install_options(self, script_text: str) -> None: ...
-    def as_header(self) -> str: ...
-
-class WindowsCommandSpec(CommandSpec): ...
-
-class ScriptWriter:
-    """
-    Encapsulates behavior around writing entry point scripts for console and
-    gui apps.
-    """
-    template: ClassVar[str]
-    command_spec_class: ClassVar[type[CommandSpec]]
-    @classmethod
-    def get_args(cls, dist, header: Incomplete | None = None) -> Iterator[tuple[str, str]]:
-        """
-        Yield write_script() argument tuples for a distribution's
-        console_scripts and gui_scripts entry points.
-        """
-        ...
-    @classmethod
-    def best(cls) -> type[ScriptWriter]:
-        """Select the best ScriptWriter for this environment."""
-        ...
-    @classmethod
-    def get_header(cls, script_text: str = "", executable: str | CommandSpec | Iterable[str] | None = None) -> str:
-        """Create a #! line, getting options (if any) from script_text"""
-        ...
-
-class WindowsScriptWriter(ScriptWriter):
-    command_spec_class: ClassVar[type[WindowsCommandSpec]]
-    @classmethod
-    def best(cls) -> type[WindowsScriptWriter]:
-        """Select the best ScriptWriter suitable for Windows"""
-        ...
-
-class WindowsExecutableLauncherWriter(WindowsScriptWriter): ...
-class EasyInstallDeprecationWarning(SetuptoolsDeprecationWarning): ...
-=======
     @abstractmethod
-    def run(self) -> None: ...
->>>>>>> 30ff5390
+    def run(self) -> None: ...