"""
Create a wheel (.whl) distribution.

A wheel is a built archive format.
"""

from _typeshed import Incomplete
from collections.abc import Iterable
from typing import ClassVar, Final, Literal

from setuptools import Command

<<<<<<< HEAD
def safe_name(name: str) -> str: ...
def safe_version(version: str) -> str:
    """Convert an arbitrary string to a standard version string"""
    ...
=======
def safe_version(version: str) -> str: ...
>>>>>>> e6165ead

setuptools_major_version: Final[int]

PY_LIMITED_API_PATTERN: Final[str]

def python_tag() -> str: ...
<<<<<<< HEAD
def get_platform(archive_root: str | None) -> str:
    """Return our platform name 'win32', 'linux_x86_64'"""
    ...
def get_flag(var: str, fallback: bool, expected: bool = True, warn: bool = True) -> bool:
    """
    Use a fallback value for determining SOABI flags if the needed config
    var is unset or unavailable.
    """
    ...
def get_abi_tag() -> str | None:
    """Return the ABI tag based on SOABI (if available) or emulate SOABI (PyPy2)."""
    ...
def safer_name(name: str) -> str:
    """Like ``safe_name`` but can be used as filename component for wheel"""
    ...
=======
def get_platform(archive_root: str | None) -> str: ...
def get_flag(var: str, fallback: bool, expected: bool = True, warn: bool = True) -> bool: ...
def get_abi_tag() -> str | None: ...
>>>>>>> e6165ead
def safer_version(version: str) -> str: ...

class bdist_wheel(Command):
    description: ClassVar[str]
    supported_compressions: ClassVar[dict[str, int]]
    user_options: ClassVar[list[tuple[str, str | None, str]]]
    boolean_options: ClassVar[list[str]]

    bdist_dir: str | None
    data_dir: str
    plat_name: str | None
    plat_tag: str | None
    format: str
    keep_temp: bool
    dist_dir: str | None
    egginfo_dir: str | None
    root_is_pure: bool | None
    skip_build: bool
    relative: bool
    owner: Incomplete | None
    group: Incomplete | None
    universal: bool
    compression: str | int
    python_tag: str
    build_number: str | None
    py_limited_api: str | Literal[False]
    plat_name_supplied: bool

    def initialize_options(self) -> None: ...
    def finalize_options(self) -> None: ...
    @property
    def wheel_dist_name(self) -> str:
        """Return distribution full name with - replaced with _"""
        ...
    def get_tag(self) -> tuple[str, str, str]: ...
    def run(self) -> None: ...
    def write_wheelfile(self, wheelfile_base: str, generator: str = ...) -> None: ...
    @property
    def license_paths(self) -> Iterable[str]: ...
    def egg2dist(self, egginfo_path: str, distinfo_path: str) -> None:
        """Convert an .egg-info directory into a .dist-info directory"""
        ...<|MERGE_RESOLUTION|>--- conflicted
+++ resolved
@@ -10,41 +10,16 @@
 
 from setuptools import Command
 
-<<<<<<< HEAD
-def safe_name(name: str) -> str: ...
-def safe_version(version: str) -> str:
-    """Convert an arbitrary string to a standard version string"""
-    ...
-=======
 def safe_version(version: str) -> str: ...
->>>>>>> e6165ead
 
 setuptools_major_version: Final[int]
 
 PY_LIMITED_API_PATTERN: Final[str]
 
 def python_tag() -> str: ...
-<<<<<<< HEAD
-def get_platform(archive_root: str | None) -> str:
-    """Return our platform name 'win32', 'linux_x86_64'"""
-    ...
-def get_flag(var: str, fallback: bool, expected: bool = True, warn: bool = True) -> bool:
-    """
-    Use a fallback value for determining SOABI flags if the needed config
-    var is unset or unavailable.
-    """
-    ...
-def get_abi_tag() -> str | None:
-    """Return the ABI tag based on SOABI (if available) or emulate SOABI (PyPy2)."""
-    ...
-def safer_name(name: str) -> str:
-    """Like ``safe_name`` but can be used as filename component for wheel"""
-    ...
-=======
 def get_platform(archive_root: str | None) -> str: ...
 def get_flag(var: str, fallback: bool, expected: bool = True, warn: bool = True) -> bool: ...
 def get_abi_tag() -> str | None: ...
->>>>>>> e6165ead
 def safer_version(version: str) -> str: ...
 
 class bdist_wheel(Command):
