<<<<<<< HEAD
""""""

from typing import Any
=======
from _typeshed import Incomplete
>>>>>>> 3e1b90bb

standard_formatter: Incomplete

def find_attribute_helpers(attr_type, name, custom_formatter):
    """
    Tries to format following the OIDs info and format_helper specification.
    Search for attribute oid, then attribute name (can be multiple), then attribute syntax
    Precedence is:
    1. attribute name
    2. attribute oid(from schema)
    3. attribute names (from oid_info)
    4. attribute syntax (from schema)
    Custom formatters can be defined in Server object and have precedence over the standard_formatters
    If no formatter is found the raw_value is returned as bytes.
    Attributes defined as SINGLE_VALUE in schema are returned as a single object, otherwise are returned as a list of object
    Formatter functions can return any kind of object
    return a tuple (formatter, validator)
    """
    ...
def format_attribute_values(schema, name, values, custom_formatter): ...
def find_attribute_validator(schema, name, custom_validator): ...<|MERGE_RESOLUTION|>--- conflicted
+++ resolved
@@ -1,10 +1,4 @@
-<<<<<<< HEAD
-""""""
-
-from typing import Any
-=======
 from _typeshed import Incomplete
->>>>>>> 3e1b90bb
 
 standard_formatter: Incomplete
 
