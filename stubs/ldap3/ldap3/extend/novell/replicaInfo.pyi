--- conflicted
+++ resolved
@@ -1,10 +1,3 @@
-<<<<<<< HEAD
-""""""
-
-from _typeshed import Incomplete
-
-=======
->>>>>>> 12676840
 from ...protocol.novell import ReplicaInfoRequestValue
 from ..operation import ExtendedOperation
 
