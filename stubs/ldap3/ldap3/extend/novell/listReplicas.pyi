<<<<<<< HEAD
""""""

from _typeshed import Incomplete

=======
>>>>>>> 12676840
from ...extend.operation import ExtendedOperation
from ...protocol.novell import ReplicaList
from ...protocol.rfc4511 import LDAPDN

class ListReplicas(ExtendedOperation):
    request_name: str
    response_name: str
    request_value: LDAPDN
    asn1_spec: ReplicaList
    response_attribute: str
    def config(self) -> None: ...
    def __init__(self, connection, server_dn, controls=None) -> None: ...
    def populate_result(self) -> None: ...<|MERGE_RESOLUTION|>--- conflicted
+++ resolved
@@ -1,10 +1,3 @@
-<<<<<<< HEAD
-""""""
-
-from _typeshed import Incomplete
-
-=======
->>>>>>> 12676840
 from ...extend.operation import ExtendedOperation
 from ...protocol.novell import ReplicaList
 from ...protocol.rfc4511 import LDAPDN
