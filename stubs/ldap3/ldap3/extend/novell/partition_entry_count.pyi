--- conflicted
+++ resolved
@@ -1,10 +1,3 @@
-<<<<<<< HEAD
-""""""
-
-from _typeshed import Incomplete
-
-=======
->>>>>>> 12676840
 from ...protocol.rfc4511 import LDAPDN
 from ..operation import ExtendedOperation
 
