<<<<<<< HEAD
""""""

from _typeshed import Incomplete
=======
>>>>>>> 12676840
from typing import Any, NamedTuple

class Operation(NamedTuple):
    """Operation(request, result, response)"""
    request: Any
    result: Any
    response: Any

class Cursor:
    connection: Any
    get_operational_attributes: Any
    definition: Any
    attributes: Any
    controls: Any
    execution_time: Any
    entries: Any
    schema: Any
    def __init__(
        self,
        connection,
        object_def,
        get_operational_attributes: bool = False,
        attributes=None,
        controls=None,
        auxiliary_class=None,
    ) -> None: ...
    def __iter__(self): ...
    def __getitem__(self, item):
        """
        Return indexed item, if index is not found then try to sequentially search in DN of entries.
        If only one entry is found return it else raise a KeyError exception. The exception message
        includes the number of entries that matches, if less than 10 entries match then show the DNs
        in the exception message.
        """
        ...
    def __len__(self) -> int: ...
    def __bool__(self) -> bool: ...
    def match_dn(self, dn):
        """Return entries with text in DN"""
        ...
    def match(self, attributes, value):
        """Return entries with text in one of the specified attributes"""
        ...
    def remove(self, entry) -> None: ...
    @property
    def operations(self): ...
    @property
    def errors(self): ...
    @property
    def failed(self): ...

class Reader(Cursor):
    """
    Reader object to perform searches:

    :param connection: the LDAP connection object to use
    :type connection: LDAPConnection
    :param object_def: the ObjectDef of the LDAP object returned
    :type object_def: ObjectDef
    :param query: the simplified query (will be transformed in an LDAP filter)
    :type query: str
    :param base: starting base of the search
    :type base: str
    :param components_in_and: specify if assertions in the query must all be satisfied or not (AND/OR)
    :type components_in_and: bool
    :param sub_tree: specify if the search must be performed ad Single Level (False) or Whole SubTree (True)
    :type sub_tree: bool
    :param get_operational_attributes: specify if operational attributes are returned or not
    :type get_operational_attributes: bool
    :param controls: controls to be used in search
    :type controls: tuple
    """
    entry_class: Any
    attribute_class: Any
    entry_initial_status: Any
    sub_tree: Any
    base: Any
    dereference_aliases: Any
    validated_query: Any
    query_filter: Any
    def __init__(
        self,
        connection,
        object_def,
        base,
        query: str = "",
        components_in_and: bool = True,
        sub_tree: bool = True,
        get_operational_attributes: bool = False,
        attributes=None,
        controls=None,
        auxiliary_class=None,
    ) -> None: ...
    @property
    def query(self): ...
    @query.setter
    def query(self, value) -> None: ...
    @property
    def components_in_and(self): ...
    @components_in_and.setter
    def components_in_and(self, value) -> None: ...
    def clear(self) -> None:
        """
        Clear the Reader search parameters

        
        """
        ...
    execution_time: Any
    entries: Any
<<<<<<< HEAD
    def reset(self) -> None:
        """
        Clear all the Reader parameters

        
        """
        ...
    def search(self, attributes: Incomplete | None = None):
        """
        Perform the LDAP search

        :return: Entries found in search
        """
        ...
    def search_object(self, entry_dn: Incomplete | None = None, attributes: Incomplete | None = None):
        """
        Perform the LDAP search operation SINGLE_OBJECT scope

        :return: Entry found in search
        """
        ...
    def search_level(self, attributes: Incomplete | None = None):
        """
        Perform the LDAP search operation with SINGLE_LEVEL scope

        :return: Entries found in search
        """
        ...
    def search_subtree(self, attributes: Incomplete | None = None):
        """
        Perform the LDAP search operation WHOLE_SUBTREE scope

        :return: Entries found in search
        """
        ...
    def search_paged(
        self, paged_size, paged_criticality: bool = True, generator: bool = True, attributes: Incomplete | None = None
    ):
        """
        Perform a paged search, can be called as an Iterator

        :param attributes: optional attributes to search
        :param paged_size: number of entries returned in each search
        :type paged_size: int
        :param paged_criticality: specify if server must not execute the search if it is not capable of paging searches
        :type paged_criticality: bool
        :param generator: if True the paged searches are executed while generating the entries,
                          if False all the paged searches are execute before returning the generator
        :type generator: bool
        :return: Entries found in search
        """
        ...
=======
    def reset(self) -> None: ...
    def search(self, attributes=None): ...
    def search_object(self, entry_dn=None, attributes=None): ...
    def search_level(self, attributes=None): ...
    def search_subtree(self, attributes=None): ...
    def search_paged(self, paged_size, paged_criticality: bool = True, generator: bool = True, attributes=None): ...
>>>>>>> 12676840

class Writer(Cursor):
    entry_class: Any
    attribute_class: Any
    entry_initial_status: Any
    @staticmethod
    def from_cursor(cursor, connection=None, object_def=None, custom_validator=None): ...
    @staticmethod
    def from_response(connection, object_def, response=None): ...
    dereference_aliases: Any
    def __init__(
        self,
        connection,
        object_def,
        get_operational_attributes: bool = False,
        attributes=None,
        controls=None,
        auxiliary_class=None,
    ) -> None: ...
    execution_time: Any
    def commit(self, refresh: bool = True): ...
    def discard(self) -> None: ...
    def new(self, dn): ...
    def refresh_entry(self, entry, tries: int = 4, seconds: int = 2): ...<|MERGE_RESOLUTION|>--- conflicted
+++ resolved
@@ -1,9 +1,3 @@
-<<<<<<< HEAD
-""""""
-
-from _typeshed import Incomplete
-=======
->>>>>>> 12676840
 from typing import Any, NamedTuple
 
 class Operation(NamedTuple):
@@ -114,67 +108,12 @@
         ...
     execution_time: Any
     entries: Any
-<<<<<<< HEAD
-    def reset(self) -> None:
-        """
-        Clear all the Reader parameters
-
-        
-        """
-        ...
-    def search(self, attributes: Incomplete | None = None):
-        """
-        Perform the LDAP search
-
-        :return: Entries found in search
-        """
-        ...
-    def search_object(self, entry_dn: Incomplete | None = None, attributes: Incomplete | None = None):
-        """
-        Perform the LDAP search operation SINGLE_OBJECT scope
-
-        :return: Entry found in search
-        """
-        ...
-    def search_level(self, attributes: Incomplete | None = None):
-        """
-        Perform the LDAP search operation with SINGLE_LEVEL scope
-
-        :return: Entries found in search
-        """
-        ...
-    def search_subtree(self, attributes: Incomplete | None = None):
-        """
-        Perform the LDAP search operation WHOLE_SUBTREE scope
-
-        :return: Entries found in search
-        """
-        ...
-    def search_paged(
-        self, paged_size, paged_criticality: bool = True, generator: bool = True, attributes: Incomplete | None = None
-    ):
-        """
-        Perform a paged search, can be called as an Iterator
-
-        :param attributes: optional attributes to search
-        :param paged_size: number of entries returned in each search
-        :type paged_size: int
-        :param paged_criticality: specify if server must not execute the search if it is not capable of paging searches
-        :type paged_criticality: bool
-        :param generator: if True the paged searches are executed while generating the entries,
-                          if False all the paged searches are execute before returning the generator
-        :type generator: bool
-        :return: Entries found in search
-        """
-        ...
-=======
     def reset(self) -> None: ...
     def search(self, attributes=None): ...
     def search_object(self, entry_dn=None, attributes=None): ...
     def search_level(self, attributes=None): ...
     def search_subtree(self, attributes=None): ...
     def search_paged(self, paged_size, paged_criticality: bool = True, generator: bool = True, attributes=None): ...
->>>>>>> 12676840
 
 class Writer(Cursor):
     entry_class: Any
