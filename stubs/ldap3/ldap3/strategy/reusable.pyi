--- conflicted
+++ resolved
@@ -1,9 +1,4 @@
-<<<<<<< HEAD
-""""""
-
-=======
 from _typeshed import Incomplete
->>>>>>> 3e1b90bb
 from threading import Thread
 
 from .base import BaseStrategy
@@ -15,20 +10,7 @@
 BOGUS_ABANDON: int
 
 class ReusableStrategy(BaseStrategy):
-<<<<<<< HEAD
-    """
-    A pool of reusable SyncWaitRestartable connections with lazy behaviour and limited lifetime.
-    The connection using this strategy presents itself as a normal connection, but internally the strategy has a pool of
-    connections that can be used as needed. Each connection lives in its own thread and has a busy/available status.
-    The strategy performs the requested operation on the first available connection.
-    The pool of connections is instantiated at strategy initialization.
-    Strategy has two customizable properties, the total number of connections in the pool and the lifetime of each connection.
-    When lifetime is expired the connection is closed and will be open again when needed.
-    """
-    pools: Any
-=======
     pools: Incomplete
->>>>>>> 3e1b90bb
     def receiving(self) -> None: ...
     def get_stream(self) -> None: ...
     def set_stream(self, value) -> None: ...
@@ -70,14 +52,8 @@
         def run(self) -> None: ...
 
     class PooledConnectionWorker:
-<<<<<<< HEAD
-        """Container for the restartable connection. it includes a thread and a lock to execute the connection in the pool"""
-        master_connection: Any
-        request_queue: Any
-=======
         master_connection: Incomplete
         request_queue: Incomplete
->>>>>>> 3e1b90bb
         running: bool
         busy: bool
         get_info_from_server: bool
