--- conflicted
+++ resolved
@@ -1,10 +1,4 @@
-<<<<<<< HEAD
-""""""
-
-from typing import Any
-=======
 from _typeshed import Incomplete
->>>>>>> 3e1b90bb
 
 unix_socket_available: bool
 SESSION_TERMINATED_BY_SERVER: str
@@ -12,22 +6,12 @@
 RESPONSE_COMPLETE: str
 
 class BaseStrategy:
-<<<<<<< HEAD
-    """Base class for connection strategy"""
-    connection: Any
-    sync: Any
-    no_real_dsa: Any
-    pooled: Any
-    can_stream: Any
-    referral_cache: Any
-=======
     connection: Incomplete
     sync: Incomplete
     no_real_dsa: Incomplete
     pooled: Incomplete
     can_stream: Incomplete
     referral_cache: Incomplete
->>>>>>> 3e1b90bb
     thread_safe: bool
     def __init__(self, ldap_connection) -> None: ...
     def open(self, reset_usage: bool = True, read_server_info: bool = True) -> None:
