<<<<<<< HEAD
""""""

=======
from _typeshed import Incomplete
>>>>>>> 3e1b90bb
from threading import Thread

from ..strategy.base import BaseStrategy

class AsyncStrategy(BaseStrategy):
    """
    This strategy is asynchronous. You send the request and get the messageId of the request sent
    Receiving data from socket is managed in a separated thread in a blocking mode
    Requests return an int value to indicate the messageId of the requested Operation
    You get the response with get_response, it has a timeout to wait for response to appear
    Connection.response will contain the whole LDAP response for the messageId requested in a dict form
    Connection.request will contain the result LDAP message in a dict form
    Response appear in strategy._responses dictionary
    """
    class ReceiverSocketThread(Thread):
<<<<<<< HEAD
        """The thread that actually manage the receiver socket"""
        connection: Any
        socket_size: Any
=======
        connection: Incomplete
        socket_size: Incomplete
>>>>>>> 3e1b90bb
        def __init__(self, ldap_connection) -> None: ...
        def run(self) -> None:
            """
            Waits for data on socket, computes the length of the message and waits for enough bytes to decode the message
            Message are appended to strategy._responses
            """
            ...

    sync: bool
    no_real_dsa: bool
    pooled: bool
    can_stream: bool
    receiver: Incomplete
    async_lock: Incomplete
    event_lock: Incomplete
    def __init__(self, ldap_connection) -> None: ...
    def open(self, reset_usage: bool = True, read_server_info: bool = True) -> None:
        """Open connection and start listen on the socket in a different thread"""
        ...
    def close(self) -> None:
        """Close connection and stop socket thread"""
        ...
    def set_event_for_message(self, message_id) -> None: ...
    def post_send_search(self, message_id):
        """Clears connection.response and returns messageId"""
        ...
    def post_send_single_response(self, message_id):
        """Clears connection.response and returns messageId."""
        ...
    def receiving(self) -> None: ...
    def get_stream(self) -> None: ...
    def set_stream(self, value) -> None: ...<|MERGE_RESOLUTION|>--- conflicted
+++ resolved
@@ -1,9 +1,4 @@
-<<<<<<< HEAD
-""""""
-
-=======
 from _typeshed import Incomplete
->>>>>>> 3e1b90bb
 from threading import Thread
 
 from ..strategy.base import BaseStrategy
@@ -19,14 +14,8 @@
     Response appear in strategy._responses dictionary
     """
     class ReceiverSocketThread(Thread):
-<<<<<<< HEAD
-        """The thread that actually manage the receiver socket"""
-        connection: Any
-        socket_size: Any
-=======
         connection: Incomplete
         socket_size: Incomplete
->>>>>>> 3e1b90bb
         def __init__(self, ldap_connection) -> None: ...
         def run(self) -> None:
             """
