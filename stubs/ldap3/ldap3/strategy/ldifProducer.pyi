--- conflicted
+++ resolved
@@ -1,9 +1,3 @@
-<<<<<<< HEAD
-""""""
-
-from _typeshed import Incomplete
-=======
->>>>>>> 12676840
 from typing import Any
 
 from .base import BaseStrategy
@@ -27,13 +21,7 @@
     order: Any
     def __init__(self, ldap_connection) -> None: ...
     def receiving(self) -> None: ...
-<<<<<<< HEAD
-    def send(self, message_type, request, controls: Incomplete | None = None):
-        """Build the LDAPMessage without sending to server"""
-        ...
-=======
     def send(self, message_type, request, controls=None): ...
->>>>>>> 12676840
     def post_send_single_response(self, message_id): ...
     def post_send_search(self, message_id) -> None: ...
     def accumulate_stream(self, fragment) -> None: ...
