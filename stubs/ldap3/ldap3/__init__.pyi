--- conflicted
+++ resolved
@@ -1,10 +1,4 @@
-<<<<<<< HEAD
-""""""
-
-from typing import Any, Literal
-=======
 from typing import Literal
->>>>>>> 3e1b90bb
 
 from .abstract.attrDef import AttrDef as AttrDef
 from .abstract.attribute import (
