--- conflicted
+++ resolved
@@ -22,19 +22,10 @@
     # Requires pyasn1 > 0.3.7
     def encodeValue(self, value: bool | int, asn1Spec: Unused, encodeFun: Unused, **options: Unused): ...
 
-<<<<<<< HEAD
-def compute_ber_size(data):
-    """
-    Compute size according to BER definite length rules
-    Returns size of value and value offset
-    """
-    ...
-=======
 customTagMap: dict[TagSet, AbstractItemEncoder]
 customTypeMap: dict[int, AbstractItemEncoder]
 
 def compute_ber_size(data): ...
->>>>>>> 707cd57e
 def decode_message_fast(message): ...
 @overload
 def decode_sequence(message: _B, start: int, stop: int, context_decoders: Mapping[int, Callable[[_B, int, int], _R]]) -> _R: ...
