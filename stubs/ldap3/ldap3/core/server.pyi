--- conflicted
+++ resolved
@@ -1,9 +1,3 @@
-<<<<<<< HEAD
-""""""
-
-from _typeshed import Incomplete
-=======
->>>>>>> 12676840
 from typing import Any, Literal
 
 unix_socket_available: bool
@@ -55,69 +49,18 @@
     def address_info(self): ...
     def update_availability(self, address, available) -> None: ...
     def reset_availability(self) -> None: ...
-<<<<<<< HEAD
-    def check_availability(
-        self,
-        source_address: Incomplete | None = None,
-        source_port: Incomplete | None = None,
-        source_port_list: Incomplete | None = None,
-    ):
-        """
-        Tries to open, connect and close a socket to specified address and port to check availability.
-        Timeout in seconds is specified in CHECK_AVAILABITY_TIMEOUT if not specified in
-        the Server object.
-        If specified, use a specific address, port, or list of possible ports, when attempting to check availability.
-        NOTE: This will only consider multiple ports from the source port list if the first ones we try to bind to are
-              already in use. This will not attempt using different ports in the list if the server is unavailable,
-              as that could result in the runtime of check_availability significantly exceeding the connection timeout.
-        """
-        ...
-    @staticmethod
-    def next_message_id():
-        """LDAP messageId is unique for all connections to same server"""
-        ...
-    def get_info_from_server(self, connection) -> None:
-        """reads info from DSE and from subschema"""
-        ...
-    def attach_dsa_info(self, dsa_info: Incomplete | None = None) -> None: ...
-    def attach_schema_info(self, dsa_schema: Incomplete | None = None) -> None: ...
-=======
     def check_availability(self, source_address=None, source_port=None, source_port_list=None): ...
     @staticmethod
     def next_message_id(): ...
     def get_info_from_server(self, connection) -> None: ...
     def attach_dsa_info(self, dsa_info=None) -> None: ...
     def attach_schema_info(self, dsa_schema=None) -> None: ...
->>>>>>> 12676840
     @property
     def info(self): ...
     @property
     def schema(self): ...
     @staticmethod
-<<<<<<< HEAD
-    def from_definition(
-        host,
-        dsa_info,
-        dsa_schema,
-        port: Incomplete | None = None,
-        use_ssl: bool = False,
-        formatter: Incomplete | None = None,
-        validator: Incomplete | None = None,
-    ):
-        """
-        Define a dummy server with preloaded schema and info
-        :param host: host name
-        :param dsa_info: DsaInfo preloaded object or a json formatted string or a file name
-        :param dsa_schema: SchemaInfo preloaded object or a json formatted string or a file name
-        :param port: fake port
-        :param use_ssl: use_ssl
-        :param formatter: custom formatters
-        :return: Server object
-        """
-        ...
-=======
     def from_definition(host, dsa_info, dsa_schema, port=None, use_ssl: bool = False, formatter=None, validator=None): ...
->>>>>>> 12676840
     def candidate_addresses(self): ...
     def has_control(self, control): ...
     def has_extension(self, extension): ...
