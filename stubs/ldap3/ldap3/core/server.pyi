--- conflicted
+++ resolved
@@ -1,11 +1,5 @@
-<<<<<<< HEAD
-""""""
-
-from typing import Any, Literal
-=======
 from _typeshed import Incomplete
 from typing import Literal
->>>>>>> 3e1b90bb
 
 unix_socket_available: bool
 
