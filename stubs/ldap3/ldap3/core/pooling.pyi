--- conflicted
+++ resolved
@@ -1,9 +1,3 @@
-<<<<<<< HEAD
-""""""
-
-from _typeshed import Incomplete
-=======
->>>>>>> 12676840
 from typing import Any
 
 POOLING_STRATEGIES: Any
