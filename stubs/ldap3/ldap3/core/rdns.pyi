<<<<<<< HEAD
"""Utilities and constants related to reverse dns lookup """

from typing import Any
=======
from _typeshed import Incomplete
>>>>>>> 3e1b90bb

class ReverseDnsSetting:
    OFF: Incomplete
    REQUIRE_RESOLVE_ALL_ADDRESSES: Incomplete
    REQUIRE_RESOLVE_IP_ADDRESSES_ONLY: Incomplete
    OPTIONAL_RESOLVE_ALL_ADDRESSES: Incomplete
    OPTIONAL_RESOLVE_IP_ADDRESSES_ONLY: Incomplete
    SUPPORTED_VALUES: Incomplete

def get_hostname_by_addr(addr, success_required: bool = True):
    """
    Resolve the hostname for an ip address. If success is required, raise an exception if a hostname cannot
    be resolved for the address.
    Returns the hostname resolved for the address.
    If success is not required, returns None for addresses that do not resolve to hostnames.
    """
    ...
def is_ip_addr(addr):
    """Returns True if an address is an ipv4 address or an ipv6 address based on format. False otherwise."""
    ...<|MERGE_RESOLUTION|>--- conflicted
+++ resolved
@@ -1,10 +1,4 @@
-<<<<<<< HEAD
-"""Utilities and constants related to reverse dns lookup """
-
-from typing import Any
-=======
 from _typeshed import Incomplete
->>>>>>> 3e1b90bb
 
 class ReverseDnsSetting:
     OFF: Incomplete
