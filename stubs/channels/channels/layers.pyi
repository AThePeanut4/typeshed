import asyncio
from re import Pattern
from typing import Any, ClassVar, overload
from typing_extensions import TypeAlias, deprecated

class ChannelLayerManager:
    """Takes a settings dictionary of backends and initialises them on request."""
    backends: dict[str, BaseChannelLayer]

    def __init__(self) -> None: ...
    @property
    def configs(self) -> dict[str, Any]: ...
    def make_backend(self, name: str) -> BaseChannelLayer:
        """Instantiate channel layer."""
        ...
    def make_test_backend(self, name: str) -> Any:
        """Instantiate channel layer using its test config."""
        ...
    def __getitem__(self, key: str) -> BaseChannelLayer: ...
    def __contains__(self, key: str) -> bool: ...
    def set(self, key: str, layer: BaseChannelLayer) -> BaseChannelLayer | None:
        """
        Sets an alias to point to a new ChannelLayerWrapper instance, and
        returns the old one that it replaced. Useful for swapping out the
        backend during tests.
        """
        ...

_ChannelCapacityPattern: TypeAlias = Pattern[str] | str
_ChannelCapacityDict: TypeAlias = dict[_ChannelCapacityPattern, int]
_CompiledChannelCapacity: TypeAlias = list[tuple[Pattern[str], int]]

class BaseChannelLayer:
    """
    Base channel layer class that others can inherit from, with useful
    common functionality.
    """
    MAX_NAME_LENGTH: ClassVar[int] = 100
    expiry: int
    capacity: int
    channel_capacity: _ChannelCapacityDict
    channel_name_regex: Pattern[str]
    group_name_regex: Pattern[str]
    invalid_name_error: str

    def __init__(self, expiry: int = 60, capacity: int = 100, channel_capacity: _ChannelCapacityDict | None = None) -> None: ...
    def compile_capacities(self, channel_capacity: _ChannelCapacityDict) -> _CompiledChannelCapacity:
        """
        Takes an input channel_capacity dict and returns the compiled list
        of regexes that get_capacity will look for as self.channel_capacity
        """
        ...
    def get_capacity(self, channel: str) -> int:
        """
        Gets the correct capacity for the given channel; either the default,
        or a matching result from channel_capacity. Returns the first matching
        result; if you want to control the order of matches, use an ordered dict
        as input.
        """
        ...
    @overload
    def match_type_and_length(self, name: str) -> bool: ...
    @overload
    def match_type_and_length(self, name: object) -> bool: ...
    @overload
    def require_valid_channel_name(self, name: str, receive: bool = False) -> bool: ...
    @overload
    def require_valid_channel_name(self, name: object, receive: bool = False) -> bool: ...
    @overload
    def require_valid_group_name(self, name: str) -> bool: ...
    @overload
    def require_valid_group_name(self, name: object) -> bool: ...
    @overload
    def valid_channel_names(self, names: list[str], receive: bool = False) -> bool: ...
    @overload
    def valid_channel_names(self, names: list[Any], receive: bool = False) -> bool: ...
    def non_local_name(self, name: str) -> str:
        """
        Given a channel name, returns the "non-local" part. If the channel name
        is a process-specific channel (contains !) this means the part up to
        and including the !; if it is anything else, this means the full name.
        """
        ...
    async def send(self, channel: str, message: dict[str, Any]) -> None: ...
    async def receive(self, channel: str) -> dict[str, Any]: ...
    async def new_channel(self) -> str: ...
    async def flush(self) -> None: ...
    async def group_add(self, group: str, channel: str) -> None: ...
    async def group_discard(self, group: str, channel: str) -> None: ...
    async def group_send(self, group: str, message: dict[str, Any]) -> None: ...
    @deprecated("Use require_valid_channel_name instead.")
    def valid_channel_name(self, channel_name: str, receive: bool = False) -> bool:
        """Deprecated: Use require_valid_channel_name instead."""
        ...
    @deprecated("Use require_valid_group_name instead.")
    def valid_group_name(self, group_name: str) -> bool:
        """Deprecated: Use require_valid_group_name instead.."""
        ...

_InMemoryQueueData: TypeAlias = tuple[float, dict[str, Any]]

class InMemoryChannelLayer(BaseChannelLayer):
    """In-memory channel layer implementation"""
    channels: dict[str, asyncio.Queue[_InMemoryQueueData]]
    groups: dict[str, dict[str, float]]
    group_expiry: int

    def __init__(
        self,
        expiry: int = 60,
        group_expiry: int = 86400,
        capacity: int = 100,
        channel_capacity: _ChannelCapacityDict | None = None,
    ) -> None: ...

    extensions: list[str]

    async def send(self, channel: str, message: dict[str, Any]) -> None:
        """Send a message onto a (general or specific) channel."""
        ...
    async def receive(self, channel: str) -> dict[str, Any]:
        """
        Receive the first message that arrives on the channel.
        If more than one coroutine waits on the same channel, a random one
        of the waiting coroutines will get the result.
        """
        ...
    async def new_channel(self, prefix: str = "specific.") -> str:
        """
        Returns a new channel name that can be used by something in our
        process as a specific channel.
        """
        ...
    async def flush(self) -> None: ...
    async def close(self) -> None: ...
    async def group_add(self, group: str, channel: str) -> None:
        """Adds the channel name to a group."""
        ...
    async def group_discard(self, group: str, channel: str) -> None: ...
    async def group_send(self, group: str, message: dict[str, Any]) -> None: ...

<<<<<<< HEAD
def get_channel_layer(alias: str = ...) -> BaseChannelLayer | None:
    """Returns a channel layer by alias, or None if it is not configured."""
    ...
=======
def get_channel_layer(alias: str = "default") -> BaseChannelLayer | None: ...
>>>>>>> ca44e4c4

channel_layers: ChannelLayerManager<|MERGE_RESOLUTION|>--- conflicted
+++ resolved
@@ -139,12 +139,6 @@
     async def group_discard(self, group: str, channel: str) -> None: ...
     async def group_send(self, group: str, message: dict[str, Any]) -> None: ...
 
-<<<<<<< HEAD
-def get_channel_layer(alias: str = ...) -> BaseChannelLayer | None:
-    """Returns a channel layer by alias, or None if it is not configured."""
-    ...
-=======
 def get_channel_layer(alias: str = "default") -> BaseChannelLayer | None: ...
->>>>>>> ca44e4c4
 
 channel_layers: ChannelLayerManager