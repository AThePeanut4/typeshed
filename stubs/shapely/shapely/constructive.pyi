from collections.abc import Sequence
from typing import Any, Literal, SupportsIndex, overload
from typing_extensions import TypeAlias

from ._enum import ParamEnum
from ._typing import ArrayLike, ArrayLikeSeq, GeoArray, OptGeoArrayLike, OptGeoArrayLikeSeq, OptGeoT
from .geometry import GeometryCollection, LineString, MultiLineString, MultiPoint, MultiPolygon, Point, Polygon
from .geometry.base import BaseGeometry, BaseMultipartGeometry
from .lib import Geometry

__all__ = [
    "BufferCapStyle",
    "BufferJoinStyle",
    "boundary",
    "buffer",
    "build_area",
    "centroid",
    "clip_by_rect",
    "concave_hull",
    "constrained_delaunay_triangles",
    "convex_hull",
    "delaunay_triangles",
    "envelope",
    "extract_unique_points",
    "make_valid",
    "maximum_inscribed_circle",
    "minimum_bounding_circle",
    "minimum_clearance_line",
    "minimum_rotated_rectangle",
    "node",
    "normalize",
    "offset_curve",
    "orient_polygons",
    "oriented_envelope",
    "point_on_surface",
    "polygonize",
    "polygonize_full",
    "remove_repeated_points",
    "reverse",
    "segmentize",
    "simplify",
    "snap",
    "voronoi_polygons",
]

_Method: TypeAlias = Literal["linework", "structure"]

class BufferCapStyle(ParamEnum):
    """An enumeration."""
    round = 1
    flat = 2
    square = 3

class BufferJoinStyle(ParamEnum):
    """An enumeration."""
    round = 1
    mitre = 2
    bevel = 3

@overload
def boundary(geometry: Point | MultiPoint, **kwargs) -> GeometryCollection:
    """
    Returns the topological boundary of a geometry.

    Parameters
    ----------
    geometry : Geometry or array_like
        This function will return None for geometrycollections.
    **kwargs
        See :ref:`NumPy ufunc docs <ufuncs.kwargs>` for other keyword arguments.

    Examples
    --------
    >>> from shapely import GeometryCollection, LinearRing, LineString, MultiLineString, MultiPoint, Point, Polygon
    >>> boundary(Point(0, 0))
    <GEOMETRYCOLLECTION EMPTY>
    >>> boundary(LineString([(0, 0), (1, 1), (1, 2)]))
    <MULTIPOINT (0 0, 1 2)>
    >>> boundary(LinearRing([(0, 0), (1, 0), (1, 1), (0, 1), (0, 0)]))
    <MULTIPOINT EMPTY>
    >>> boundary(Polygon([(0, 0), (1, 0), (1, 1), (0, 1), (0, 0)]))
    <LINESTRING (0 0, 1 0, 1 1, 0 1, 0 0)>
    >>> boundary(MultiPoint([(0, 0), (1, 2)]))
    <GEOMETRYCOLLECTION EMPTY>
    >>> boundary(MultiLineString([[(0, 0), (1, 1)], [(0, 1), (1, 0)]]))
    <MULTIPOINT (0 0, 0 1, 1 0, 1 1)>
    >>> boundary(GeometryCollection([Point(0, 0)])) is None
    True
    """
    ...
@overload
def boundary(geometry: LineString | MultiLineString, **kwargs) -> MultiPoint:
    """
    Returns the topological boundary of a geometry.

    Parameters
    ----------
    geometry : Geometry or array_like
        This function will return None for geometrycollections.
    **kwargs
        See :ref:`NumPy ufunc docs <ufuncs.kwargs>` for other keyword arguments.

    Examples
    --------
    >>> from shapely import GeometryCollection, LinearRing, LineString, MultiLineString, MultiPoint, Point, Polygon
    >>> boundary(Point(0, 0))
    <GEOMETRYCOLLECTION EMPTY>
    >>> boundary(LineString([(0, 0), (1, 1), (1, 2)]))
    <MULTIPOINT (0 0, 1 2)>
    >>> boundary(LinearRing([(0, 0), (1, 0), (1, 1), (0, 1), (0, 0)]))
    <MULTIPOINT EMPTY>
    >>> boundary(Polygon([(0, 0), (1, 0), (1, 1), (0, 1), (0, 0)]))
    <LINESTRING (0 0, 1 0, 1 1, 0 1, 0 0)>
    >>> boundary(MultiPoint([(0, 0), (1, 2)]))
    <GEOMETRYCOLLECTION EMPTY>
    >>> boundary(MultiLineString([[(0, 0), (1, 1)], [(0, 1), (1, 0)]]))
    <MULTIPOINT (0 0, 0 1, 1 0, 1 1)>
    >>> boundary(GeometryCollection([Point(0, 0)])) is None
    True
    """
    ...
@overload
def boundary(geometry: Polygon | MultiPolygon, **kwargs) -> MultiLineString:
    """
    Returns the topological boundary of a geometry.

    Parameters
    ----------
    geometry : Geometry or array_like
        This function will return None for geometrycollections.
    **kwargs
        See :ref:`NumPy ufunc docs <ufuncs.kwargs>` for other keyword arguments.

    Examples
    --------
    >>> from shapely import GeometryCollection, LinearRing, LineString, MultiLineString, MultiPoint, Point, Polygon
    >>> boundary(Point(0, 0))
    <GEOMETRYCOLLECTION EMPTY>
    >>> boundary(LineString([(0, 0), (1, 1), (1, 2)]))
    <MULTIPOINT (0 0, 1 2)>
    >>> boundary(LinearRing([(0, 0), (1, 0), (1, 1), (0, 1), (0, 0)]))
    <MULTIPOINT EMPTY>
    >>> boundary(Polygon([(0, 0), (1, 0), (1, 1), (0, 1), (0, 0)]))
    <LINESTRING (0 0, 1 0, 1 1, 0 1, 0 0)>
    >>> boundary(MultiPoint([(0, 0), (1, 2)]))
    <GEOMETRYCOLLECTION EMPTY>
    >>> boundary(MultiLineString([[(0, 0), (1, 1)], [(0, 1), (1, 0)]]))
    <MULTIPOINT (0 0, 0 1, 1 0, 1 1)>
    >>> boundary(GeometryCollection([Point(0, 0)])) is None
    True
    """
    ...
@overload
def boundary(geometry: GeometryCollection | None, **kwargs) -> None:
    """
    Returns the topological boundary of a geometry.

    Parameters
    ----------
    geometry : Geometry or array_like
        This function will return None for geometrycollections.
    **kwargs
        See :ref:`NumPy ufunc docs <ufuncs.kwargs>` for other keyword arguments.

    Examples
    --------
    >>> from shapely import GeometryCollection, LinearRing, LineString, MultiLineString, MultiPoint, Point, Polygon
    >>> boundary(Point(0, 0))
    <GEOMETRYCOLLECTION EMPTY>
    >>> boundary(LineString([(0, 0), (1, 1), (1, 2)]))
    <MULTIPOINT (0 0, 1 2)>
    >>> boundary(LinearRing([(0, 0), (1, 0), (1, 1), (0, 1), (0, 0)]))
    <MULTIPOINT EMPTY>
    >>> boundary(Polygon([(0, 0), (1, 0), (1, 1), (0, 1), (0, 0)]))
    <LINESTRING (0 0, 1 0, 1 1, 0 1, 0 0)>
    >>> boundary(MultiPoint([(0, 0), (1, 2)]))
    <GEOMETRYCOLLECTION EMPTY>
    >>> boundary(MultiLineString([[(0, 0), (1, 1)], [(0, 1), (1, 0)]]))
    <MULTIPOINT (0 0, 0 1, 1 0, 1 1)>
    >>> boundary(GeometryCollection([Point(0, 0)])) is None
    True
    """
    ...
@overload
def boundary(geometry: Geometry, **kwargs) -> BaseMultipartGeometry | Any:
    """
    Returns the topological boundary of a geometry.

    Parameters
    ----------
    geometry : Geometry or array_like
        This function will return None for geometrycollections.
    **kwargs
        See :ref:`NumPy ufunc docs <ufuncs.kwargs>` for other keyword arguments.

    Examples
    --------
    >>> from shapely import GeometryCollection, LinearRing, LineString, MultiLineString, MultiPoint, Point, Polygon
    >>> boundary(Point(0, 0))
    <GEOMETRYCOLLECTION EMPTY>
    >>> boundary(LineString([(0, 0), (1, 1), (1, 2)]))
    <MULTIPOINT (0 0, 1 2)>
    >>> boundary(LinearRing([(0, 0), (1, 0), (1, 1), (0, 1), (0, 0)]))
    <MULTIPOINT EMPTY>
    >>> boundary(Polygon([(0, 0), (1, 0), (1, 1), (0, 1), (0, 0)]))
    <LINESTRING (0 0, 1 0, 1 1, 0 1, 0 0)>
    >>> boundary(MultiPoint([(0, 0), (1, 2)]))
    <GEOMETRYCOLLECTION EMPTY>
    >>> boundary(MultiLineString([[(0, 0), (1, 1)], [(0, 1), (1, 0)]]))
    <MULTIPOINT (0 0, 0 1, 1 0, 1 1)>
    >>> boundary(GeometryCollection([Point(0, 0)])) is None
    True
    """
    ...
@overload
def boundary(geometry: OptGeoArrayLikeSeq, **kwargs) -> GeoArray:
    """
    Returns the topological boundary of a geometry.

    Parameters
    ----------
    geometry : Geometry or array_like
        This function will return None for geometrycollections.
    **kwargs
        See :ref:`NumPy ufunc docs <ufuncs.kwargs>` for other keyword arguments.

    Examples
    --------
    >>> from shapely import GeometryCollection, LinearRing, LineString, MultiLineString, MultiPoint, Point, Polygon
    >>> boundary(Point(0, 0))
    <GEOMETRYCOLLECTION EMPTY>
    >>> boundary(LineString([(0, 0), (1, 1), (1, 2)]))
    <MULTIPOINT (0 0, 1 2)>
    >>> boundary(LinearRing([(0, 0), (1, 0), (1, 1), (0, 1), (0, 0)]))
    <MULTIPOINT EMPTY>
    >>> boundary(Polygon([(0, 0), (1, 0), (1, 1), (0, 1), (0, 0)]))
    <LINESTRING (0 0, 1 0, 1 1, 0 1, 0 0)>
    >>> boundary(MultiPoint([(0, 0), (1, 2)]))
    <GEOMETRYCOLLECTION EMPTY>
    >>> boundary(MultiLineString([[(0, 0), (1, 1)], [(0, 1), (1, 0)]]))
    <MULTIPOINT (0 0, 0 1, 1 0, 1 1)>
    >>> boundary(GeometryCollection([Point(0, 0)])) is None
    True
    """
    ...
@overload
def buffer(
    geometry: Geometry,
    distance: float,
    quad_segs: int = 8,
    cap_style: BufferJoinStyle | Literal["round", "square", "flat"] = "round",
    join_style: BufferJoinStyle | Literal["round", "mitre", "bevel"] = "round",
    mitre_limit: float = 5.0,
    single_sided: bool = False,
    **kwargs,
) -> Polygon:
    """
    Computes the buffer of a geometry for positive and negative buffer distance.

    The buffer of a geometry is defined as the Minkowski sum (or difference,
    for negative distance) of the geometry with a circle with radius equal
    to the absolute value of the buffer distance.

    The buffer operation always returns a polygonal result. The negative
    or zero-distance buffer of lines and points is always empty.

    Parameters
    ----------
    geometry : Geometry or array_like
    distance : float or array_like
        Specifies the circle radius in the Minkowski sum (or difference).
    quad_segs : int, default 8
        Specifies the number of linear segments in a quarter circle in the
        approximation of circular arcs.
    cap_style : shapely.BufferCapStyle or {'round', 'square', 'flat'}, default 'round'
        Specifies the shape of buffered line endings. BufferCapStyle.round ('round')
        results in circular line endings (see ``quad_segs``). Both BufferCapStyle.square
        ('square') and BufferCapStyle.flat ('flat') result in rectangular line endings,
        only BufferCapStyle.flat ('flat') will end at the original vertex,
        while BufferCapStyle.square ('square') involves adding the buffer width.
    join_style : shapely.BufferJoinStyle or {'round', 'mitre', 'bevel'}, default 'round'
        Specifies the shape of buffered line midpoints. BufferJoinStyle.round ('round')
        results in rounded shapes. BufferJoinStyle.bevel ('bevel') results in a beveled
        edge that touches the original vertex. BufferJoinStyle.mitre ('mitre') results
        in a single vertex that is beveled depending on the ``mitre_limit`` parameter.
    mitre_limit : float, default 5.0
        Crops of 'mitre'-style joins if the point is displaced from the
        buffered vertex by more than this limit.
    single_sided : bool, default False
        Only buffer at one side of the geometry.
    **kwargs
        See :ref:`NumPy ufunc docs <ufuncs.kwargs>` for other keyword arguments.

    Examples
    --------
    >>> from shapely import LineString, Point, Polygon, BufferCapStyle, BufferJoinStyle
    >>> buffer(Point(10, 10), 2, quad_segs=1)
    <POLYGON ((12 10, 10 8, 8 10, 10 12, 12 10))>
    >>> buffer(Point(10, 10), 2, quad_segs=2)
    <POLYGON ((12 10, 11.414 8.586, 10 8, 8.586 8.586, 8 10, 8.5...>
    >>> buffer(Point(10, 10), -2, quad_segs=1)
    <POLYGON EMPTY>
    >>> line = LineString([(10, 10), (20, 10)])
    >>> buffer(line, 2, cap_style="square")
    <POLYGON ((20 12, 22 12, 22 8, 10 8, 8 8, 8 12, 20 12))>
    >>> buffer(line, 2, cap_style="flat")
    <POLYGON ((20 12, 20 8, 10 8, 10 12, 20 12))>
    >>> buffer(line, 2, single_sided=True, cap_style="flat")
    <POLYGON ((20 10, 10 10, 10 12, 20 12, 20 10))>
    >>> line2 = LineString([(10, 10), (20, 10), (20, 20)])
    >>> buffer(line2, 2, cap_style="flat", join_style="bevel")
    <POLYGON ((18 12, 18 20, 22 20, 22 10, 20 8, 10 8, 10 12, 18 12))>
    >>> buffer(line2, 2, cap_style="flat", join_style="mitre")
    <POLYGON ((18 12, 18 20, 22 20, 22 8, 10 8, 10 12, 18 12))>
    >>> buffer(line2, 2, cap_style="flat", join_style="mitre", mitre_limit=1)
    <POLYGON ((18 12, 18 20, 22 20, 22 9.172, 20.828 8, 10 8, 10 12, 18 12))>
    >>> square = Polygon([(0, 0), (10, 0), (10, 10), (0, 10), (0, 0)])
    >>> buffer(square, 2, join_style="mitre")
    <POLYGON ((-2 -2, -2 12, 12 12, 12 -2, -2 -2))>
    >>> buffer(square, -2, join_style="mitre")
    <POLYGON ((2 2, 2 8, 8 8, 8 2, 2 2))>
    >>> buffer(square, -5, join_style="mitre")
    <POLYGON EMPTY>
    >>> buffer(line, float("nan")) is None
    True
    """
    ...
@overload
def buffer(
    geometry: None,
    distance: float,
    quad_segs: int = 8,
    cap_style: BufferJoinStyle | Literal["round", "square", "flat"] = "round",
    join_style: BufferJoinStyle | Literal["round", "mitre", "bevel"] = "round",
    mitre_limit: float = 5.0,
    single_sided: bool = False,
    **kwargs,
) -> None:
    """
    Computes the buffer of a geometry for positive and negative buffer distance.

    The buffer of a geometry is defined as the Minkowski sum (or difference,
    for negative distance) of the geometry with a circle with radius equal
    to the absolute value of the buffer distance.

    The buffer operation always returns a polygonal result. The negative
    or zero-distance buffer of lines and points is always empty.

    Parameters
    ----------
    geometry : Geometry or array_like
    distance : float or array_like
        Specifies the circle radius in the Minkowski sum (or difference).
    quad_segs : int, default 8
        Specifies the number of linear segments in a quarter circle in the
        approximation of circular arcs.
    cap_style : shapely.BufferCapStyle or {'round', 'square', 'flat'}, default 'round'
        Specifies the shape of buffered line endings. BufferCapStyle.round ('round')
        results in circular line endings (see ``quad_segs``). Both BufferCapStyle.square
        ('square') and BufferCapStyle.flat ('flat') result in rectangular line endings,
        only BufferCapStyle.flat ('flat') will end at the original vertex,
        while BufferCapStyle.square ('square') involves adding the buffer width.
    join_style : shapely.BufferJoinStyle or {'round', 'mitre', 'bevel'}, default 'round'
        Specifies the shape of buffered line midpoints. BufferJoinStyle.round ('round')
        results in rounded shapes. BufferJoinStyle.bevel ('bevel') results in a beveled
        edge that touches the original vertex. BufferJoinStyle.mitre ('mitre') results
        in a single vertex that is beveled depending on the ``mitre_limit`` parameter.
    mitre_limit : float, default 5.0
        Crops of 'mitre'-style joins if the point is displaced from the
        buffered vertex by more than this limit.
    single_sided : bool, default False
        Only buffer at one side of the geometry.
    **kwargs
        See :ref:`NumPy ufunc docs <ufuncs.kwargs>` for other keyword arguments.

    Examples
    --------
    >>> from shapely import LineString, Point, Polygon, BufferCapStyle, BufferJoinStyle
    >>> buffer(Point(10, 10), 2, quad_segs=1)
    <POLYGON ((12 10, 10 8, 8 10, 10 12, 12 10))>
    >>> buffer(Point(10, 10), 2, quad_segs=2)
    <POLYGON ((12 10, 11.414 8.586, 10 8, 8.586 8.586, 8 10, 8.5...>
    >>> buffer(Point(10, 10), -2, quad_segs=1)
    <POLYGON EMPTY>
    >>> line = LineString([(10, 10), (20, 10)])
    >>> buffer(line, 2, cap_style="square")
    <POLYGON ((20 12, 22 12, 22 8, 10 8, 8 8, 8 12, 20 12))>
    >>> buffer(line, 2, cap_style="flat")
    <POLYGON ((20 12, 20 8, 10 8, 10 12, 20 12))>
    >>> buffer(line, 2, single_sided=True, cap_style="flat")
    <POLYGON ((20 10, 10 10, 10 12, 20 12, 20 10))>
    >>> line2 = LineString([(10, 10), (20, 10), (20, 20)])
    >>> buffer(line2, 2, cap_style="flat", join_style="bevel")
    <POLYGON ((18 12, 18 20, 22 20, 22 10, 20 8, 10 8, 10 12, 18 12))>
    >>> buffer(line2, 2, cap_style="flat", join_style="mitre")
    <POLYGON ((18 12, 18 20, 22 20, 22 8, 10 8, 10 12, 18 12))>
    >>> buffer(line2, 2, cap_style="flat", join_style="mitre", mitre_limit=1)
    <POLYGON ((18 12, 18 20, 22 20, 22 9.172, 20.828 8, 10 8, 10 12, 18 12))>
    >>> square = Polygon([(0, 0), (10, 0), (10, 10), (0, 10), (0, 0)])
    >>> buffer(square, 2, join_style="mitre")
    <POLYGON ((-2 -2, -2 12, 12 12, 12 -2, -2 -2))>
    >>> buffer(square, -2, join_style="mitre")
    <POLYGON ((2 2, 2 8, 8 8, 8 2, 2 2))>
    >>> buffer(square, -5, join_style="mitre")
    <POLYGON EMPTY>
    >>> buffer(line, float("nan")) is None
    True
    """
    ...
@overload
def buffer(
    geometry: Geometry | None,
    distance: float,
    quad_segs: int = 8,
    cap_style: BufferJoinStyle | Literal["round", "square", "flat"] = "round",
    join_style: BufferJoinStyle | Literal["round", "mitre", "bevel"] = "round",
    mitre_limit: float = 5.0,
    single_sided: bool = False,
    **kwargs,
) -> Polygon | None:
    """
    Computes the buffer of a geometry for positive and negative buffer distance.

    The buffer of a geometry is defined as the Minkowski sum (or difference,
    for negative distance) of the geometry with a circle with radius equal
    to the absolute value of the buffer distance.

    The buffer operation always returns a polygonal result. The negative
    or zero-distance buffer of lines and points is always empty.

    Parameters
    ----------
    geometry : Geometry or array_like
    distance : float or array_like
        Specifies the circle radius in the Minkowski sum (or difference).
    quad_segs : int, default 8
        Specifies the number of linear segments in a quarter circle in the
        approximation of circular arcs.
    cap_style : shapely.BufferCapStyle or {'round', 'square', 'flat'}, default 'round'
        Specifies the shape of buffered line endings. BufferCapStyle.round ('round')
        results in circular line endings (see ``quad_segs``). Both BufferCapStyle.square
        ('square') and BufferCapStyle.flat ('flat') result in rectangular line endings,
        only BufferCapStyle.flat ('flat') will end at the original vertex,
        while BufferCapStyle.square ('square') involves adding the buffer width.
    join_style : shapely.BufferJoinStyle or {'round', 'mitre', 'bevel'}, default 'round'
        Specifies the shape of buffered line midpoints. BufferJoinStyle.round ('round')
        results in rounded shapes. BufferJoinStyle.bevel ('bevel') results in a beveled
        edge that touches the original vertex. BufferJoinStyle.mitre ('mitre') results
        in a single vertex that is beveled depending on the ``mitre_limit`` parameter.
    mitre_limit : float, default 5.0
        Crops of 'mitre'-style joins if the point is displaced from the
        buffered vertex by more than this limit.
    single_sided : bool, default False
        Only buffer at one side of the geometry.
    **kwargs
        See :ref:`NumPy ufunc docs <ufuncs.kwargs>` for other keyword arguments.

    Examples
    --------
    >>> from shapely import LineString, Point, Polygon, BufferCapStyle, BufferJoinStyle
    >>> buffer(Point(10, 10), 2, quad_segs=1)
    <POLYGON ((12 10, 10 8, 8 10, 10 12, 12 10))>
    >>> buffer(Point(10, 10), 2, quad_segs=2)
    <POLYGON ((12 10, 11.414 8.586, 10 8, 8.586 8.586, 8 10, 8.5...>
    >>> buffer(Point(10, 10), -2, quad_segs=1)
    <POLYGON EMPTY>
    >>> line = LineString([(10, 10), (20, 10)])
    >>> buffer(line, 2, cap_style="square")
    <POLYGON ((20 12, 22 12, 22 8, 10 8, 8 8, 8 12, 20 12))>
    >>> buffer(line, 2, cap_style="flat")
    <POLYGON ((20 12, 20 8, 10 8, 10 12, 20 12))>
    >>> buffer(line, 2, single_sided=True, cap_style="flat")
    <POLYGON ((20 10, 10 10, 10 12, 20 12, 20 10))>
    >>> line2 = LineString([(10, 10), (20, 10), (20, 20)])
    >>> buffer(line2, 2, cap_style="flat", join_style="bevel")
    <POLYGON ((18 12, 18 20, 22 20, 22 10, 20 8, 10 8, 10 12, 18 12))>
    >>> buffer(line2, 2, cap_style="flat", join_style="mitre")
    <POLYGON ((18 12, 18 20, 22 20, 22 8, 10 8, 10 12, 18 12))>
    >>> buffer(line2, 2, cap_style="flat", join_style="mitre", mitre_limit=1)
    <POLYGON ((18 12, 18 20, 22 20, 22 9.172, 20.828 8, 10 8, 10 12, 18 12))>
    >>> square = Polygon([(0, 0), (10, 0), (10, 10), (0, 10), (0, 0)])
    >>> buffer(square, 2, join_style="mitre")
    <POLYGON ((-2 -2, -2 12, 12 12, 12 -2, -2 -2))>
    >>> buffer(square, -2, join_style="mitre")
    <POLYGON ((2 2, 2 8, 8 8, 8 2, 2 2))>
    >>> buffer(square, -5, join_style="mitre")
    <POLYGON EMPTY>
    >>> buffer(line, float("nan")) is None
    True
    """
    ...
@overload
def buffer(
    geometry: OptGeoArrayLike,
    distance: ArrayLikeSeq[float],
    quad_segs: int = 8,
    cap_style: BufferJoinStyle | Literal["round", "square", "flat"] = "round",
    join_style: BufferJoinStyle | Literal["round", "mitre", "bevel"] = "round",
    mitre_limit: float = 5.0,
    single_sided: bool = False,
    **kwargs,
) -> GeoArray:
    """
    Computes the buffer of a geometry for positive and negative buffer distance.

    The buffer of a geometry is defined as the Minkowski sum (or difference,
    for negative distance) of the geometry with a circle with radius equal
    to the absolute value of the buffer distance.

    The buffer operation always returns a polygonal result. The negative
    or zero-distance buffer of lines and points is always empty.

    Parameters
    ----------
    geometry : Geometry or array_like
    distance : float or array_like
        Specifies the circle radius in the Minkowski sum (or difference).
    quad_segs : int, default 8
        Specifies the number of linear segments in a quarter circle in the
        approximation of circular arcs.
    cap_style : shapely.BufferCapStyle or {'round', 'square', 'flat'}, default 'round'
        Specifies the shape of buffered line endings. BufferCapStyle.round ('round')
        results in circular line endings (see ``quad_segs``). Both BufferCapStyle.square
        ('square') and BufferCapStyle.flat ('flat') result in rectangular line endings,
        only BufferCapStyle.flat ('flat') will end at the original vertex,
        while BufferCapStyle.square ('square') involves adding the buffer width.
    join_style : shapely.BufferJoinStyle or {'round', 'mitre', 'bevel'}, default 'round'
        Specifies the shape of buffered line midpoints. BufferJoinStyle.round ('round')
        results in rounded shapes. BufferJoinStyle.bevel ('bevel') results in a beveled
        edge that touches the original vertex. BufferJoinStyle.mitre ('mitre') results
        in a single vertex that is beveled depending on the ``mitre_limit`` parameter.
    mitre_limit : float, default 5.0
        Crops of 'mitre'-style joins if the point is displaced from the
        buffered vertex by more than this limit.
    single_sided : bool, default False
        Only buffer at one side of the geometry.
    **kwargs
        See :ref:`NumPy ufunc docs <ufuncs.kwargs>` for other keyword arguments.

    Examples
    --------
    >>> from shapely import LineString, Point, Polygon, BufferCapStyle, BufferJoinStyle
    >>> buffer(Point(10, 10), 2, quad_segs=1)
    <POLYGON ((12 10, 10 8, 8 10, 10 12, 12 10))>
    >>> buffer(Point(10, 10), 2, quad_segs=2)
    <POLYGON ((12 10, 11.414 8.586, 10 8, 8.586 8.586, 8 10, 8.5...>
    >>> buffer(Point(10, 10), -2, quad_segs=1)
    <POLYGON EMPTY>
    >>> line = LineString([(10, 10), (20, 10)])
    >>> buffer(line, 2, cap_style="square")
    <POLYGON ((20 12, 22 12, 22 8, 10 8, 8 8, 8 12, 20 12))>
    >>> buffer(line, 2, cap_style="flat")
    <POLYGON ((20 12, 20 8, 10 8, 10 12, 20 12))>
    >>> buffer(line, 2, single_sided=True, cap_style="flat")
    <POLYGON ((20 10, 10 10, 10 12, 20 12, 20 10))>
    >>> line2 = LineString([(10, 10), (20, 10), (20, 20)])
    >>> buffer(line2, 2, cap_style="flat", join_style="bevel")
    <POLYGON ((18 12, 18 20, 22 20, 22 10, 20 8, 10 8, 10 12, 18 12))>
    >>> buffer(line2, 2, cap_style="flat", join_style="mitre")
    <POLYGON ((18 12, 18 20, 22 20, 22 8, 10 8, 10 12, 18 12))>
    >>> buffer(line2, 2, cap_style="flat", join_style="mitre", mitre_limit=1)
    <POLYGON ((18 12, 18 20, 22 20, 22 9.172, 20.828 8, 10 8, 10 12, 18 12))>
    >>> square = Polygon([(0, 0), (10, 0), (10, 10), (0, 10), (0, 0)])
    >>> buffer(square, 2, join_style="mitre")
    <POLYGON ((-2 -2, -2 12, 12 12, 12 -2, -2 -2))>
    >>> buffer(square, -2, join_style="mitre")
    <POLYGON ((2 2, 2 8, 8 8, 8 2, 2 2))>
    >>> buffer(square, -5, join_style="mitre")
    <POLYGON EMPTY>
    >>> buffer(line, float("nan")) is None
    True
    """
    ...
@overload
def buffer(
    geometry: OptGeoArrayLikeSeq,
    distance: ArrayLike[float],
    quad_segs: int = 8,
    cap_style: BufferJoinStyle | Literal["round", "square", "flat"] = "round",
    join_style: BufferJoinStyle | Literal["round", "mitre", "bevel"] = "round",
    mitre_limit: float = 5.0,
    single_sided: bool = False,
    **kwargs,
) -> GeoArray:
    """
    Computes the buffer of a geometry for positive and negative buffer distance.

    The buffer of a geometry is defined as the Minkowski sum (or difference,
    for negative distance) of the geometry with a circle with radius equal
    to the absolute value of the buffer distance.

    The buffer operation always returns a polygonal result. The negative
    or zero-distance buffer of lines and points is always empty.

    Parameters
    ----------
    geometry : Geometry or array_like
    distance : float or array_like
        Specifies the circle radius in the Minkowski sum (or difference).
    quad_segs : int, default 8
        Specifies the number of linear segments in a quarter circle in the
        approximation of circular arcs.
    cap_style : shapely.BufferCapStyle or {'round', 'square', 'flat'}, default 'round'
        Specifies the shape of buffered line endings. BufferCapStyle.round ('round')
        results in circular line endings (see ``quad_segs``). Both BufferCapStyle.square
        ('square') and BufferCapStyle.flat ('flat') result in rectangular line endings,
        only BufferCapStyle.flat ('flat') will end at the original vertex,
        while BufferCapStyle.square ('square') involves adding the buffer width.
    join_style : shapely.BufferJoinStyle or {'round', 'mitre', 'bevel'}, default 'round'
        Specifies the shape of buffered line midpoints. BufferJoinStyle.round ('round')
        results in rounded shapes. BufferJoinStyle.bevel ('bevel') results in a beveled
        edge that touches the original vertex. BufferJoinStyle.mitre ('mitre') results
        in a single vertex that is beveled depending on the ``mitre_limit`` parameter.
    mitre_limit : float, default 5.0
        Crops of 'mitre'-style joins if the point is displaced from the
        buffered vertex by more than this limit.
    single_sided : bool, default False
        Only buffer at one side of the geometry.
    **kwargs
        See :ref:`NumPy ufunc docs <ufuncs.kwargs>` for other keyword arguments.

    Examples
    --------
    >>> from shapely import LineString, Point, Polygon, BufferCapStyle, BufferJoinStyle
    >>> buffer(Point(10, 10), 2, quad_segs=1)
    <POLYGON ((12 10, 10 8, 8 10, 10 12, 12 10))>
    >>> buffer(Point(10, 10), 2, quad_segs=2)
    <POLYGON ((12 10, 11.414 8.586, 10 8, 8.586 8.586, 8 10, 8.5...>
    >>> buffer(Point(10, 10), -2, quad_segs=1)
    <POLYGON EMPTY>
    >>> line = LineString([(10, 10), (20, 10)])
    >>> buffer(line, 2, cap_style="square")
    <POLYGON ((20 12, 22 12, 22 8, 10 8, 8 8, 8 12, 20 12))>
    >>> buffer(line, 2, cap_style="flat")
    <POLYGON ((20 12, 20 8, 10 8, 10 12, 20 12))>
    >>> buffer(line, 2, single_sided=True, cap_style="flat")
    <POLYGON ((20 10, 10 10, 10 12, 20 12, 20 10))>
    >>> line2 = LineString([(10, 10), (20, 10), (20, 20)])
    >>> buffer(line2, 2, cap_style="flat", join_style="bevel")
    <POLYGON ((18 12, 18 20, 22 20, 22 10, 20 8, 10 8, 10 12, 18 12))>
    >>> buffer(line2, 2, cap_style="flat", join_style="mitre")
    <POLYGON ((18 12, 18 20, 22 20, 22 8, 10 8, 10 12, 18 12))>
    >>> buffer(line2, 2, cap_style="flat", join_style="mitre", mitre_limit=1)
    <POLYGON ((18 12, 18 20, 22 20, 22 9.172, 20.828 8, 10 8, 10 12, 18 12))>
    >>> square = Polygon([(0, 0), (10, 0), (10, 10), (0, 10), (0, 0)])
    >>> buffer(square, 2, join_style="mitre")
    <POLYGON ((-2 -2, -2 12, 12 12, 12 -2, -2 -2))>
    >>> buffer(square, -2, join_style="mitre")
    <POLYGON ((2 2, 2 8, 8 8, 8 2, 2 2))>
    >>> buffer(square, -5, join_style="mitre")
    <POLYGON EMPTY>
    >>> buffer(line, float("nan")) is None
    True
    """
    ...
@overload
def offset_curve(
    geometry: Geometry,
    distance: float,
    quad_segs: SupportsIndex = 8,
    join_style: BufferJoinStyle | Literal["round", "mitre", "bevel"] = "round",
    mitre_limit: float = 5.0,
    **kwargs,
) -> LineString | MultiLineString:
    """
    Returns a (Multi)LineString at a distance from the object
    on its right or its left side.

    For positive distance the offset will be at the left side of the input
    line. For a negative distance it will be at the right side. In general,
    this function tries to preserve the direction of the input.

    Note: the behaviour regarding orientation of the resulting line depends
    on the GEOS version. With GEOS < 3.11, the line retains the same
    direction for a left offset (positive distance) or has opposite direction
    for a right offset (negative distance), and this behaviour was documented
    as such in previous Shapely versions. Starting with GEOS 3.11, the
    function tries to preserve the orientation of the original line.

    Parameters
    ----------
    geometry : Geometry or array_like
    distance : float or array_like
        Specifies the offset distance from the input geometry. Negative
        for right side offset, positive for left side offset.
    quad_segs : int, default 8
        Specifies the number of linear segments in a quarter circle in the
        approximation of circular arcs.
    join_style : {'round', 'bevel', 'mitre'}, default 'round'
        Specifies the shape of outside corners. 'round' results in
        rounded shapes. 'bevel' results in a beveled edge that touches the
        original vertex. 'mitre' results in a single vertex that is beveled
        depending on the ``mitre_limit`` parameter.
    mitre_limit : float, default 5.0
        Crops of 'mitre'-style joins if the point is displaced from the
        buffered vertex by more than this limit.
    **kwargs
        See :ref:`NumPy ufunc docs <ufuncs.kwargs>` for other keyword arguments.

    Examples
    --------
    >>> from shapely import LineString
    >>> line = LineString([(0, 0), (0, 2)])
    >>> offset_curve(line, 2)
    <LINESTRING (-2 0, -2 2)>
    >>> offset_curve(line, -2)
    <LINESTRING (2 0, 2 2)>
    """
    ...
@overload
def offset_curve(
    geometry: None,
    distance: float,
    quad_segs: SupportsIndex = 8,
    join_style: BufferJoinStyle | Literal["round", "mitre", "bevel"] = "round",
    mitre_limit: float = 5.0,
    **kwargs,
) -> None:
    """
    Returns a (Multi)LineString at a distance from the object
    on its right or its left side.

    For positive distance the offset will be at the left side of the input
    line. For a negative distance it will be at the right side. In general,
    this function tries to preserve the direction of the input.

    Note: the behaviour regarding orientation of the resulting line depends
    on the GEOS version. With GEOS < 3.11, the line retains the same
    direction for a left offset (positive distance) or has opposite direction
    for a right offset (negative distance), and this behaviour was documented
    as such in previous Shapely versions. Starting with GEOS 3.11, the
    function tries to preserve the orientation of the original line.

    Parameters
    ----------
    geometry : Geometry or array_like
    distance : float or array_like
        Specifies the offset distance from the input geometry. Negative
        for right side offset, positive for left side offset.
    quad_segs : int, default 8
        Specifies the number of linear segments in a quarter circle in the
        approximation of circular arcs.
    join_style : {'round', 'bevel', 'mitre'}, default 'round'
        Specifies the shape of outside corners. 'round' results in
        rounded shapes. 'bevel' results in a beveled edge that touches the
        original vertex. 'mitre' results in a single vertex that is beveled
        depending on the ``mitre_limit`` parameter.
    mitre_limit : float, default 5.0
        Crops of 'mitre'-style joins if the point is displaced from the
        buffered vertex by more than this limit.
    **kwargs
        See :ref:`NumPy ufunc docs <ufuncs.kwargs>` for other keyword arguments.

    Examples
    --------
    >>> from shapely import LineString
    >>> line = LineString([(0, 0), (0, 2)])
    >>> offset_curve(line, 2)
    <LINESTRING (-2 0, -2 2)>
    >>> offset_curve(line, -2)
    <LINESTRING (2 0, 2 2)>
    """
    ...
@overload
def offset_curve(
    geometry: Geometry | None,
    distance: float,
    quad_segs: SupportsIndex = 8,
    join_style: BufferJoinStyle | Literal["round", "mitre", "bevel"] = "round",
    mitre_limit: float = 5.0,
    **kwargs,
) -> LineString | MultiLineString | None:
    """
    Returns a (Multi)LineString at a distance from the object
    on its right or its left side.

    For positive distance the offset will be at the left side of the input
    line. For a negative distance it will be at the right side. In general,
    this function tries to preserve the direction of the input.

    Note: the behaviour regarding orientation of the resulting line depends
    on the GEOS version. With GEOS < 3.11, the line retains the same
    direction for a left offset (positive distance) or has opposite direction
    for a right offset (negative distance), and this behaviour was documented
    as such in previous Shapely versions. Starting with GEOS 3.11, the
    function tries to preserve the orientation of the original line.

    Parameters
    ----------
    geometry : Geometry or array_like
    distance : float or array_like
        Specifies the offset distance from the input geometry. Negative
        for right side offset, positive for left side offset.
    quad_segs : int, default 8
        Specifies the number of linear segments in a quarter circle in the
        approximation of circular arcs.
    join_style : {'round', 'bevel', 'mitre'}, default 'round'
        Specifies the shape of outside corners. 'round' results in
        rounded shapes. 'bevel' results in a beveled edge that touches the
        original vertex. 'mitre' results in a single vertex that is beveled
        depending on the ``mitre_limit`` parameter.
    mitre_limit : float, default 5.0
        Crops of 'mitre'-style joins if the point is displaced from the
        buffered vertex by more than this limit.
    **kwargs
        See :ref:`NumPy ufunc docs <ufuncs.kwargs>` for other keyword arguments.

    Examples
    --------
    >>> from shapely import LineString
    >>> line = LineString([(0, 0), (0, 2)])
    >>> offset_curve(line, 2)
    <LINESTRING (-2 0, -2 2)>
    >>> offset_curve(line, -2)
    <LINESTRING (2 0, 2 2)>
    """
    ...
@overload
def offset_curve(
    geometry: OptGeoArrayLike,
    distance: ArrayLikeSeq[float],
    quad_segs: SupportsIndex = 8,
    join_style: BufferJoinStyle | Literal["round", "mitre", "bevel"] = "round",
    mitre_limit: float = 5.0,
    **kwargs,
) -> GeoArray:
    """
    Returns a (Multi)LineString at a distance from the object
    on its right or its left side.

    For positive distance the offset will be at the left side of the input
    line. For a negative distance it will be at the right side. In general,
    this function tries to preserve the direction of the input.

    Note: the behaviour regarding orientation of the resulting line depends
    on the GEOS version. With GEOS < 3.11, the line retains the same
    direction for a left offset (positive distance) or has opposite direction
    for a right offset (negative distance), and this behaviour was documented
    as such in previous Shapely versions. Starting with GEOS 3.11, the
    function tries to preserve the orientation of the original line.

    Parameters
    ----------
    geometry : Geometry or array_like
    distance : float or array_like
        Specifies the offset distance from the input geometry. Negative
        for right side offset, positive for left side offset.
    quad_segs : int, default 8
        Specifies the number of linear segments in a quarter circle in the
        approximation of circular arcs.
    join_style : {'round', 'bevel', 'mitre'}, default 'round'
        Specifies the shape of outside corners. 'round' results in
        rounded shapes. 'bevel' results in a beveled edge that touches the
        original vertex. 'mitre' results in a single vertex that is beveled
        depending on the ``mitre_limit`` parameter.
    mitre_limit : float, default 5.0
        Crops of 'mitre'-style joins if the point is displaced from the
        buffered vertex by more than this limit.
    **kwargs
        See :ref:`NumPy ufunc docs <ufuncs.kwargs>` for other keyword arguments.

    Examples
    --------
    >>> from shapely import LineString
    >>> line = LineString([(0, 0), (0, 2)])
    >>> offset_curve(line, 2)
    <LINESTRING (-2 0, -2 2)>
    >>> offset_curve(line, -2)
    <LINESTRING (2 0, 2 2)>
    """
    ...
@overload
def offset_curve(
    geometry: OptGeoArrayLikeSeq,
    distance: ArrayLike[float],
    quad_segs: SupportsIndex = 8,
    join_style: BufferJoinStyle | Literal["round", "mitre", "bevel"] = "round",
    mitre_limit: float = 5.0,
    **kwargs,
) -> GeoArray:
    """
    Returns a (Multi)LineString at a distance from the object
    on its right or its left side.

    For positive distance the offset will be at the left side of the input
    line. For a negative distance it will be at the right side. In general,
    this function tries to preserve the direction of the input.

    Note: the behaviour regarding orientation of the resulting line depends
    on the GEOS version. With GEOS < 3.11, the line retains the same
    direction for a left offset (positive distance) or has opposite direction
    for a right offset (negative distance), and this behaviour was documented
    as such in previous Shapely versions. Starting with GEOS 3.11, the
    function tries to preserve the orientation of the original line.

    Parameters
    ----------
    geometry : Geometry or array_like
    distance : float or array_like
        Specifies the offset distance from the input geometry. Negative
        for right side offset, positive for left side offset.
    quad_segs : int, default 8
        Specifies the number of linear segments in a quarter circle in the
        approximation of circular arcs.
    join_style : {'round', 'bevel', 'mitre'}, default 'round'
        Specifies the shape of outside corners. 'round' results in
        rounded shapes. 'bevel' results in a beveled edge that touches the
        original vertex. 'mitre' results in a single vertex that is beveled
        depending on the ``mitre_limit`` parameter.
    mitre_limit : float, default 5.0
        Crops of 'mitre'-style joins if the point is displaced from the
        buffered vertex by more than this limit.
    **kwargs
        See :ref:`NumPy ufunc docs <ufuncs.kwargs>` for other keyword arguments.

    Examples
    --------
    >>> from shapely import LineString
    >>> line = LineString([(0, 0), (0, 2)])
    >>> offset_curve(line, 2)
    <LINESTRING (-2 0, -2 2)>
    >>> offset_curve(line, -2)
    <LINESTRING (2 0, 2 2)>
    """
    ...
@overload
def centroid(geometry: Geometry, **kwargs) -> Point:
    """
    Computes the geometric center (center-of-mass) of a geometry.

    For multipoints this is computed as the mean of the input coordinates.
    For multilinestrings the centroid is weighted by the length of each
    line segment. For multipolygons the centroid is weighted by the area of
    each polygon.

    Parameters
    ----------
    geometry : Geometry or array_like
    **kwargs
        See :ref:`NumPy ufunc docs <ufuncs.kwargs>` for other keyword arguments.

    Examples
    --------
    >>> from shapely import LineString, MultiPoint, Polygon
    >>> centroid(Polygon([(0, 0), (10, 0), (10, 10), (0, 10), (0, 0)]))
    <POINT (5 5)>
    >>> centroid(LineString([(0, 0), (2, 2), (10, 10)]))
    <POINT (5 5)>
    >>> centroid(MultiPoint([(0, 0), (10, 10)]))
    <POINT (5 5)>
    >>> centroid(Polygon())
    <POINT EMPTY>
    """
    ...
@overload
def centroid(geometry: None, **kwargs) -> None:
    """
    Computes the geometric center (center-of-mass) of a geometry.

    For multipoints this is computed as the mean of the input coordinates.
    For multilinestrings the centroid is weighted by the length of each
    line segment. For multipolygons the centroid is weighted by the area of
    each polygon.

    Parameters
    ----------
    geometry : Geometry or array_like
    **kwargs
        See :ref:`NumPy ufunc docs <ufuncs.kwargs>` for other keyword arguments.

    Examples
    --------
    >>> from shapely import LineString, MultiPoint, Polygon
    >>> centroid(Polygon([(0, 0), (10, 0), (10, 10), (0, 10), (0, 0)]))
    <POINT (5 5)>
    >>> centroid(LineString([(0, 0), (2, 2), (10, 10)]))
    <POINT (5 5)>
    >>> centroid(MultiPoint([(0, 0), (10, 10)]))
    <POINT (5 5)>
    >>> centroid(Polygon())
    <POINT EMPTY>
    """
    ...
@overload
def centroid(geometry: Geometry | None, **kwargs) -> Point | None:
    """
    Computes the geometric center (center-of-mass) of a geometry.

    For multipoints this is computed as the mean of the input coordinates.
    For multilinestrings the centroid is weighted by the length of each
    line segment. For multipolygons the centroid is weighted by the area of
    each polygon.

    Parameters
    ----------
    geometry : Geometry or array_like
    **kwargs
        See :ref:`NumPy ufunc docs <ufuncs.kwargs>` for other keyword arguments.

    Examples
    --------
    >>> from shapely import LineString, MultiPoint, Polygon
    >>> centroid(Polygon([(0, 0), (10, 0), (10, 10), (0, 10), (0, 0)]))
    <POINT (5 5)>
    >>> centroid(LineString([(0, 0), (2, 2), (10, 10)]))
    <POINT (5 5)>
    >>> centroid(MultiPoint([(0, 0), (10, 10)]))
    <POINT (5 5)>
    >>> centroid(Polygon())
    <POINT EMPTY>
    """
    ...
@overload
def centroid(geometry: OptGeoArrayLikeSeq, **kwargs) -> GeoArray:
    """
    Computes the geometric center (center-of-mass) of a geometry.

    For multipoints this is computed as the mean of the input coordinates.
    For multilinestrings the centroid is weighted by the length of each
    line segment. For multipolygons the centroid is weighted by the area of
    each polygon.

    Parameters
    ----------
    geometry : Geometry or array_like
    **kwargs
        See :ref:`NumPy ufunc docs <ufuncs.kwargs>` for other keyword arguments.

    Examples
    --------
    >>> from shapely import LineString, MultiPoint, Polygon
    >>> centroid(Polygon([(0, 0), (10, 0), (10, 10), (0, 10), (0, 0)]))
    <POINT (5 5)>
    >>> centroid(LineString([(0, 0), (2, 2), (10, 10)]))
    <POINT (5 5)>
    >>> centroid(MultiPoint([(0, 0), (10, 10)]))
    <POINT (5 5)>
    >>> centroid(Polygon())
    <POINT EMPTY>
    """
    ...
@overload
def clip_by_rect(geometry: Geometry, xmin: float, ymin: float, xmax: float, ymax: float, **kwargs) -> BaseGeometry:
    """
    Returns the portion of a geometry within a rectangle.

    The geometry is clipped in a fast but possibly dirty way. The output is
    not guaranteed to be valid. No exceptions will be raised for topological
    errors.

    Note: empty geometries or geometries that do not overlap with the
    specified bounds will result in GEOMETRYCOLLECTION EMPTY.

    Parameters
    ----------
    geometry : Geometry or array_like
        The geometry to be clipped
    xmin : float
        Minimum x value of the rectangle
    ymin : float
        Minimum y value of the rectangle
    xmax : float
        Maximum x value of the rectangle
    ymax : float
        Maximum y value of the rectangle
    **kwargs
        See :ref:`NumPy ufunc docs <ufuncs.kwargs>` for other keyword arguments.

    Examples
    --------
    >>> from shapely import LineString, Polygon
    >>> line = LineString([(0, 0), (10, 10)])
    >>> clip_by_rect(line, 0., 0., 1., 1.)
    <LINESTRING (0 0, 1 1)>
    >>> polygon = Polygon([(0, 0), (10, 0), (10, 10), (0, 10), (0, 0)])
    >>> clip_by_rect(polygon, 0., 0., 1., 1.)
    <POLYGON ((0 0, 0 1, 1 1, 1 0, 0 0))>
    """
    ...
@overload
def clip_by_rect(geometry: None, xmin: float, ymin: float, xmax: float, ymax: float, **kwargs) -> None:
    """
    Returns the portion of a geometry within a rectangle.

    The geometry is clipped in a fast but possibly dirty way. The output is
    not guaranteed to be valid. No exceptions will be raised for topological
    errors.

    Note: empty geometries or geometries that do not overlap with the
    specified bounds will result in GEOMETRYCOLLECTION EMPTY.

    Parameters
    ----------
    geometry : Geometry or array_like
        The geometry to be clipped
    xmin : float
        Minimum x value of the rectangle
    ymin : float
        Minimum y value of the rectangle
    xmax : float
        Maximum x value of the rectangle
    ymax : float
        Maximum y value of the rectangle
    **kwargs
        See :ref:`NumPy ufunc docs <ufuncs.kwargs>` for other keyword arguments.

    Examples
    --------
    >>> from shapely import LineString, Polygon
    >>> line = LineString([(0, 0), (10, 10)])
    >>> clip_by_rect(line, 0., 0., 1., 1.)
    <LINESTRING (0 0, 1 1)>
    >>> polygon = Polygon([(0, 0), (10, 0), (10, 10), (0, 10), (0, 0)])
    >>> clip_by_rect(polygon, 0., 0., 1., 1.)
    <POLYGON ((0 0, 0 1, 1 1, 1 0, 0 0))>
    """
    ...
@overload
def clip_by_rect(
    geometry: Geometry | None, xmin: float, ymin: float, xmax: float, ymax: float, **kwargs
) -> BaseGeometry | None:
    """
    Returns the portion of a geometry within a rectangle.

    The geometry is clipped in a fast but possibly dirty way. The output is
    not guaranteed to be valid. No exceptions will be raised for topological
    errors.

    Note: empty geometries or geometries that do not overlap with the
    specified bounds will result in GEOMETRYCOLLECTION EMPTY.

    Parameters
    ----------
    geometry : Geometry or array_like
        The geometry to be clipped
    xmin : float
        Minimum x value of the rectangle
    ymin : float
        Minimum y value of the rectangle
    xmax : float
        Maximum x value of the rectangle
    ymax : float
        Maximum y value of the rectangle
    **kwargs
        See :ref:`NumPy ufunc docs <ufuncs.kwargs>` for other keyword arguments.

    Examples
    --------
    >>> from shapely import LineString, Polygon
    >>> line = LineString([(0, 0), (10, 10)])
    >>> clip_by_rect(line, 0., 0., 1., 1.)
    <LINESTRING (0 0, 1 1)>
    >>> polygon = Polygon([(0, 0), (10, 0), (10, 10), (0, 10), (0, 0)])
    >>> clip_by_rect(polygon, 0., 0., 1., 1.)
    <POLYGON ((0 0, 0 1, 1 1, 1 0, 0 0))>
    """
    ...
@overload
def clip_by_rect(geometry: OptGeoArrayLikeSeq, xmin: float, ymin: float, xmax: float, ymax: float, **kwargs) -> GeoArray:
    """
    Returns the portion of a geometry within a rectangle.

    The geometry is clipped in a fast but possibly dirty way. The output is
    not guaranteed to be valid. No exceptions will be raised for topological
    errors.

    Note: empty geometries or geometries that do not overlap with the
    specified bounds will result in GEOMETRYCOLLECTION EMPTY.

    Parameters
    ----------
    geometry : Geometry or array_like
        The geometry to be clipped
    xmin : float
        Minimum x value of the rectangle
    ymin : float
        Minimum y value of the rectangle
    xmax : float
        Maximum x value of the rectangle
    ymax : float
        Maximum y value of the rectangle
    **kwargs
        See :ref:`NumPy ufunc docs <ufuncs.kwargs>` for other keyword arguments.

    Examples
    --------
    >>> from shapely import LineString, Polygon
    >>> line = LineString([(0, 0), (10, 10)])
    >>> clip_by_rect(line, 0., 0., 1., 1.)
    <LINESTRING (0 0, 1 1)>
    >>> polygon = Polygon([(0, 0), (10, 0), (10, 10), (0, 10), (0, 0)])
    >>> clip_by_rect(polygon, 0., 0., 1., 1.)
    <POLYGON ((0 0, 0 1, 1 1, 1 0, 0 0))>
    """
    ...
@overload
def concave_hull(geometry: Geometry, ratio: float = 0.0, allow_holes: bool = False, **kwargs) -> BaseGeometry:
    """
    Computes a concave geometry that encloses an input geometry.

    Parameters
    ----------
    geometry : Geometry or array_like
    ratio : float, default 0.0
        Number in the range [0, 1]. Higher numbers will include fewer vertices
        in the hull.
    allow_holes : bool, default False
        If set to True, the concave hull may have holes.
    **kwargs
        See :ref:`NumPy ufunc docs <ufuncs.kwargs>` for other keyword arguments.

    Examples
    --------
    >>> from shapely import MultiPoint, Polygon
    >>> concave_hull(MultiPoint([(0, 0), (0, 3), (1, 1), (3, 0), (3, 3)]), ratio=0.1)
    <POLYGON ((0 0, 0 3, 1 1, 3 3, 3 0, 0 0))>
    >>> concave_hull(MultiPoint([(0, 0), (0, 3), (1, 1), (3, 0), (3, 3)]), ratio=1.0)
    <POLYGON ((0 0, 0 3, 3 3, 3 0, 0 0))>
    >>> concave_hull(Polygon())
    <POLYGON EMPTY>
    """
    ...
@overload
def concave_hull(geometry: None, ratio: float = 0.0, allow_holes: bool = False, **kwargs) -> None:
    """
    Computes a concave geometry that encloses an input geometry.

    Parameters
    ----------
    geometry : Geometry or array_like
    ratio : float, default 0.0
        Number in the range [0, 1]. Higher numbers will include fewer vertices
        in the hull.
    allow_holes : bool, default False
        If set to True, the concave hull may have holes.
    **kwargs
        See :ref:`NumPy ufunc docs <ufuncs.kwargs>` for other keyword arguments.

    Examples
    --------
    >>> from shapely import MultiPoint, Polygon
    >>> concave_hull(MultiPoint([(0, 0), (0, 3), (1, 1), (3, 0), (3, 3)]), ratio=0.1)
    <POLYGON ((0 0, 0 3, 1 1, 3 3, 3 0, 0 0))>
    >>> concave_hull(MultiPoint([(0, 0), (0, 3), (1, 1), (3, 0), (3, 3)]), ratio=1.0)
    <POLYGON ((0 0, 0 3, 3 3, 3 0, 0 0))>
    >>> concave_hull(Polygon())
    <POLYGON EMPTY>
    """
    ...
@overload
def concave_hull(geometry: Geometry | None, ratio: float = 0.0, allow_holes: bool = False, **kwargs) -> BaseGeometry | None:
    """
    Computes a concave geometry that encloses an input geometry.

    Parameters
    ----------
    geometry : Geometry or array_like
    ratio : float, default 0.0
        Number in the range [0, 1]. Higher numbers will include fewer vertices
        in the hull.
    allow_holes : bool, default False
        If set to True, the concave hull may have holes.
    **kwargs
        See :ref:`NumPy ufunc docs <ufuncs.kwargs>` for other keyword arguments.

    Examples
    --------
    >>> from shapely import MultiPoint, Polygon
    >>> concave_hull(MultiPoint([(0, 0), (0, 3), (1, 1), (3, 0), (3, 3)]), ratio=0.1)
    <POLYGON ((0 0, 0 3, 1 1, 3 3, 3 0, 0 0))>
    >>> concave_hull(MultiPoint([(0, 0), (0, 3), (1, 1), (3, 0), (3, 3)]), ratio=1.0)
    <POLYGON ((0 0, 0 3, 3 3, 3 0, 0 0))>
    >>> concave_hull(Polygon())
    <POLYGON EMPTY>
    """
    ...
@overload
def concave_hull(geometry: OptGeoArrayLikeSeq, ratio: float = 0.0, allow_holes: bool = False, **kwargs) -> GeoArray:
    """
    Computes a concave geometry that encloses an input geometry.

    Parameters
    ----------
    geometry : Geometry or array_like
    ratio : float, default 0.0
        Number in the range [0, 1]. Higher numbers will include fewer vertices
        in the hull.
    allow_holes : bool, default False
        If set to True, the concave hull may have holes.
    **kwargs
        See :ref:`NumPy ufunc docs <ufuncs.kwargs>` for other keyword arguments.

    Examples
    --------
    >>> from shapely import MultiPoint, Polygon
    >>> concave_hull(MultiPoint([(0, 0), (0, 3), (1, 1), (3, 0), (3, 3)]), ratio=0.1)
    <POLYGON ((0 0, 0 3, 1 1, 3 3, 3 0, 0 0))>
    >>> concave_hull(MultiPoint([(0, 0), (0, 3), (1, 1), (3, 0), (3, 3)]), ratio=1.0)
    <POLYGON ((0 0, 0 3, 3 3, 3 0, 0 0))>
    >>> concave_hull(Polygon())
    <POLYGON EMPTY>
    """
    ...
@overload
def convex_hull(geometry: Geometry, **kwargs) -> BaseGeometry:
    """
    Computes the minimum convex geometry that encloses an input geometry.

    Parameters
    ----------
    geometry : Geometry or array_like
    **kwargs
        See :ref:`NumPy ufunc docs <ufuncs.kwargs>` for other keyword arguments.

    Examples
    --------
    >>> from shapely import MultiPoint, Polygon
    >>> convex_hull(MultiPoint([(0, 0), (10, 0), (10, 10)]))
    <POLYGON ((0 0, 10 10, 10 0, 0 0))>
    >>> convex_hull(Polygon())
    <GEOMETRYCOLLECTION EMPTY>
    """
    ...
@overload
def convex_hull(geometry: None, **kwargs) -> None:
    """
    Computes the minimum convex geometry that encloses an input geometry.

    Parameters
    ----------
    geometry : Geometry or array_like
    **kwargs
        See :ref:`NumPy ufunc docs <ufuncs.kwargs>` for other keyword arguments.

    Examples
    --------
    >>> from shapely import MultiPoint, Polygon
    >>> convex_hull(MultiPoint([(0, 0), (10, 0), (10, 10)]))
    <POLYGON ((0 0, 10 10, 10 0, 0 0))>
    >>> convex_hull(Polygon())
    <GEOMETRYCOLLECTION EMPTY>
    """
    ...
@overload
def convex_hull(geometry: Geometry | None, **kwargs) -> BaseGeometry | None:
    """
    Computes the minimum convex geometry that encloses an input geometry.

    Parameters
    ----------
    geometry : Geometry or array_like
    **kwargs
        See :ref:`NumPy ufunc docs <ufuncs.kwargs>` for other keyword arguments.

    Examples
    --------
    >>> from shapely import MultiPoint, Polygon
    >>> convex_hull(MultiPoint([(0, 0), (10, 0), (10, 10)]))
    <POLYGON ((0 0, 10 10, 10 0, 0 0))>
    >>> convex_hull(Polygon())
    <GEOMETRYCOLLECTION EMPTY>
    """
    ...
@overload
def convex_hull(geometry: OptGeoArrayLikeSeq, **kwargs) -> GeoArray:
    """
    Computes the minimum convex geometry that encloses an input geometry.

    Parameters
    ----------
    geometry : Geometry or array_like
    **kwargs
        See :ref:`NumPy ufunc docs <ufuncs.kwargs>` for other keyword arguments.

    Examples
    --------
    >>> from shapely import MultiPoint, Polygon
    >>> convex_hull(MultiPoint([(0, 0), (10, 0), (10, 10)]))
    <POLYGON ((0 0, 10 10, 10 0, 0 0))>
    >>> convex_hull(Polygon())
    <GEOMETRYCOLLECTION EMPTY>
    """
    ...
@overload
def delaunay_triangles(
    geometry: Geometry, tolerance: float = 0.0, only_edges: Literal[False] = False, **kwargs
) -> GeometryCollection:
    """
    Computes a Delaunay triangulation around the vertices of an input
    geometry.

    The output is a geometrycollection containing polygons (default)
    or linestrings (see only_edges). Returns an None if an input geometry
    contains less than 3 vertices.

    Parameters
    ----------
    geometry : Geometry or array_like
    tolerance : float or array_like, default 0.0
        Snap input vertices together if their distance is less than this value.
    only_edges : bool or array_like, default False
        If set to True, the triangulation will return a collection of
        linestrings instead of polygons.
    **kwargs
        See :ref:`NumPy ufunc docs <ufuncs.kwargs>` for other keyword arguments.

    Examples
    --------
    >>> from shapely import GeometryCollection, LineString, MultiPoint, Polygon
    >>> points = MultiPoint([(50, 30), (60, 30), (100, 100)])
    >>> delaunay_triangles(points).normalize()
    <GEOMETRYCOLLECTION (POLYGON ((50 30, 100 100, 60 30, 50 30)))>
    >>> delaunay_triangles(points, only_edges=True)
    <MULTILINESTRING ((50 30, 100 100), (50 30, 60 30), ...>
    >>> delaunay_triangles(MultiPoint([(50, 30), (51, 30), (60, 30), (100, 100)]), tolerance=2).normalize()
    <GEOMETRYCOLLECTION (POLYGON ((50 30, 100 100, 60 30, 50 30)))>
    >>> delaunay_triangles(Polygon([(50, 30), (60, 30), (100, 100), (50, 30)])).normalize()
    <GEOMETRYCOLLECTION (POLYGON ((50 30, 100 100, 60 30, 50 30)))>
    >>> delaunay_triangles(LineString([(50, 30), (60, 30), (100, 100)])).normalize()
    <GEOMETRYCOLLECTION (POLYGON ((50 30, 100 100, 60 30, 50 30)))>
    >>> delaunay_triangles(GeometryCollection([]))
    <GEOMETRYCOLLECTION EMPTY>
    """
    ...
@overload
def delaunay_triangles(geometry: Geometry, tolerance: float, only_edges: Literal[True], **kwargs) -> MultiLineString:
    """
    Computes a Delaunay triangulation around the vertices of an input
    geometry.

    The output is a geometrycollection containing polygons (default)
    or linestrings (see only_edges). Returns an None if an input geometry
    contains less than 3 vertices.

    Parameters
    ----------
    geometry : Geometry or array_like
    tolerance : float or array_like, default 0.0
        Snap input vertices together if their distance is less than this value.
    only_edges : bool or array_like, default False
        If set to True, the triangulation will return a collection of
        linestrings instead of polygons.
    **kwargs
        See :ref:`NumPy ufunc docs <ufuncs.kwargs>` for other keyword arguments.

    Examples
    --------
    >>> from shapely import GeometryCollection, LineString, MultiPoint, Polygon
    >>> points = MultiPoint([(50, 30), (60, 30), (100, 100)])
    >>> delaunay_triangles(points).normalize()
    <GEOMETRYCOLLECTION (POLYGON ((50 30, 100 100, 60 30, 50 30)))>
    >>> delaunay_triangles(points, only_edges=True)
    <MULTILINESTRING ((50 30, 100 100), (50 30, 60 30), ...>
    >>> delaunay_triangles(MultiPoint([(50, 30), (51, 30), (60, 30), (100, 100)]), tolerance=2).normalize()
    <GEOMETRYCOLLECTION (POLYGON ((50 30, 100 100, 60 30, 50 30)))>
    >>> delaunay_triangles(Polygon([(50, 30), (60, 30), (100, 100), (50, 30)])).normalize()
    <GEOMETRYCOLLECTION (POLYGON ((50 30, 100 100, 60 30, 50 30)))>
    >>> delaunay_triangles(LineString([(50, 30), (60, 30), (100, 100)])).normalize()
    <GEOMETRYCOLLECTION (POLYGON ((50 30, 100 100, 60 30, 50 30)))>
    >>> delaunay_triangles(GeometryCollection([]))
    <GEOMETRYCOLLECTION EMPTY>
    """
    ...
@overload
def delaunay_triangles(geometry: Geometry, tolerance: float = 0.0, *, only_edges: Literal[True], **kwargs) -> MultiLineString:
    """
    Computes a Delaunay triangulation around the vertices of an input
    geometry.

    The output is a geometrycollection containing polygons (default)
    or linestrings (see only_edges). Returns an None if an input geometry
    contains less than 3 vertices.

    Parameters
    ----------
    geometry : Geometry or array_like
    tolerance : float or array_like, default 0.0
        Snap input vertices together if their distance is less than this value.
    only_edges : bool or array_like, default False
        If set to True, the triangulation will return a collection of
        linestrings instead of polygons.
    **kwargs
        See :ref:`NumPy ufunc docs <ufuncs.kwargs>` for other keyword arguments.

    Examples
    --------
    >>> from shapely import GeometryCollection, LineString, MultiPoint, Polygon
    >>> points = MultiPoint([(50, 30), (60, 30), (100, 100)])
    >>> delaunay_triangles(points).normalize()
    <GEOMETRYCOLLECTION (POLYGON ((50 30, 100 100, 60 30, 50 30)))>
    >>> delaunay_triangles(points, only_edges=True)
    <MULTILINESTRING ((50 30, 100 100), (50 30, 60 30), ...>
    >>> delaunay_triangles(MultiPoint([(50, 30), (51, 30), (60, 30), (100, 100)]), tolerance=2).normalize()
    <GEOMETRYCOLLECTION (POLYGON ((50 30, 100 100, 60 30, 50 30)))>
    >>> delaunay_triangles(Polygon([(50, 30), (60, 30), (100, 100), (50, 30)])).normalize()
    <GEOMETRYCOLLECTION (POLYGON ((50 30, 100 100, 60 30, 50 30)))>
    >>> delaunay_triangles(LineString([(50, 30), (60, 30), (100, 100)])).normalize()
    <GEOMETRYCOLLECTION (POLYGON ((50 30, 100 100, 60 30, 50 30)))>
    >>> delaunay_triangles(GeometryCollection([]))
    <GEOMETRYCOLLECTION EMPTY>
    """
    ...
@overload
def delaunay_triangles(
    geometry: Geometry, tolerance: float = 0.0, only_edges: bool = False, **kwargs
) -> GeometryCollection | MultiLineString:
    """
    Computes a Delaunay triangulation around the vertices of an input
    geometry.

    The output is a geometrycollection containing polygons (default)
    or linestrings (see only_edges). Returns an None if an input geometry
    contains less than 3 vertices.

    Parameters
    ----------
    geometry : Geometry or array_like
    tolerance : float or array_like, default 0.0
        Snap input vertices together if their distance is less than this value.
    only_edges : bool or array_like, default False
        If set to True, the triangulation will return a collection of
        linestrings instead of polygons.
    **kwargs
        See :ref:`NumPy ufunc docs <ufuncs.kwargs>` for other keyword arguments.

    Examples
    --------
    >>> from shapely import GeometryCollection, LineString, MultiPoint, Polygon
    >>> points = MultiPoint([(50, 30), (60, 30), (100, 100)])
    >>> delaunay_triangles(points).normalize()
    <GEOMETRYCOLLECTION (POLYGON ((50 30, 100 100, 60 30, 50 30)))>
    >>> delaunay_triangles(points, only_edges=True)
    <MULTILINESTRING ((50 30, 100 100), (50 30, 60 30), ...>
    >>> delaunay_triangles(MultiPoint([(50, 30), (51, 30), (60, 30), (100, 100)]), tolerance=2).normalize()
    <GEOMETRYCOLLECTION (POLYGON ((50 30, 100 100, 60 30, 50 30)))>
    >>> delaunay_triangles(Polygon([(50, 30), (60, 30), (100, 100), (50, 30)])).normalize()
    <GEOMETRYCOLLECTION (POLYGON ((50 30, 100 100, 60 30, 50 30)))>
    >>> delaunay_triangles(LineString([(50, 30), (60, 30), (100, 100)])).normalize()
    <GEOMETRYCOLLECTION (POLYGON ((50 30, 100 100, 60 30, 50 30)))>
    >>> delaunay_triangles(GeometryCollection([]))
    <GEOMETRYCOLLECTION EMPTY>
    """
    ...
@overload
def delaunay_triangles(geometry: None, tolerance: float = 0.0, only_edges: bool = False, **kwargs) -> None:
    """
    Computes a Delaunay triangulation around the vertices of an input
    geometry.

    The output is a geometrycollection containing polygons (default)
    or linestrings (see only_edges). Returns an None if an input geometry
    contains less than 3 vertices.

    Parameters
    ----------
    geometry : Geometry or array_like
    tolerance : float or array_like, default 0.0
        Snap input vertices together if their distance is less than this value.
    only_edges : bool or array_like, default False
        If set to True, the triangulation will return a collection of
        linestrings instead of polygons.
    **kwargs
        See :ref:`NumPy ufunc docs <ufuncs.kwargs>` for other keyword arguments.

    Examples
    --------
    >>> from shapely import GeometryCollection, LineString, MultiPoint, Polygon
    >>> points = MultiPoint([(50, 30), (60, 30), (100, 100)])
    >>> delaunay_triangles(points).normalize()
    <GEOMETRYCOLLECTION (POLYGON ((50 30, 100 100, 60 30, 50 30)))>
    >>> delaunay_triangles(points, only_edges=True)
    <MULTILINESTRING ((50 30, 100 100), (50 30, 60 30), ...>
    >>> delaunay_triangles(MultiPoint([(50, 30), (51, 30), (60, 30), (100, 100)]), tolerance=2).normalize()
    <GEOMETRYCOLLECTION (POLYGON ((50 30, 100 100, 60 30, 50 30)))>
    >>> delaunay_triangles(Polygon([(50, 30), (60, 30), (100, 100), (50, 30)])).normalize()
    <GEOMETRYCOLLECTION (POLYGON ((50 30, 100 100, 60 30, 50 30)))>
    >>> delaunay_triangles(LineString([(50, 30), (60, 30), (100, 100)])).normalize()
    <GEOMETRYCOLLECTION (POLYGON ((50 30, 100 100, 60 30, 50 30)))>
    >>> delaunay_triangles(GeometryCollection([]))
    <GEOMETRYCOLLECTION EMPTY>
    """
    ...
@overload
def delaunay_triangles(
    geometry: Geometry | None, tolerance: float = 0.0, only_edges: bool = False, **kwargs
) -> GeometryCollection | MultiLineString | None:
    """
    Computes a Delaunay triangulation around the vertices of an input
    geometry.

    The output is a geometrycollection containing polygons (default)
    or linestrings (see only_edges). Returns an None if an input geometry
    contains less than 3 vertices.

    Parameters
    ----------
    geometry : Geometry or array_like
    tolerance : float or array_like, default 0.0
        Snap input vertices together if their distance is less than this value.
    only_edges : bool or array_like, default False
        If set to True, the triangulation will return a collection of
        linestrings instead of polygons.
    **kwargs
        See :ref:`NumPy ufunc docs <ufuncs.kwargs>` for other keyword arguments.

    Examples
    --------
    >>> from shapely import GeometryCollection, LineString, MultiPoint, Polygon
    >>> points = MultiPoint([(50, 30), (60, 30), (100, 100)])
    >>> delaunay_triangles(points).normalize()
    <GEOMETRYCOLLECTION (POLYGON ((50 30, 100 100, 60 30, 50 30)))>
    >>> delaunay_triangles(points, only_edges=True)
    <MULTILINESTRING ((50 30, 100 100), (50 30, 60 30), ...>
    >>> delaunay_triangles(MultiPoint([(50, 30), (51, 30), (60, 30), (100, 100)]), tolerance=2).normalize()
    <GEOMETRYCOLLECTION (POLYGON ((50 30, 100 100, 60 30, 50 30)))>
    >>> delaunay_triangles(Polygon([(50, 30), (60, 30), (100, 100), (50, 30)])).normalize()
    <GEOMETRYCOLLECTION (POLYGON ((50 30, 100 100, 60 30, 50 30)))>
    >>> delaunay_triangles(LineString([(50, 30), (60, 30), (100, 100)])).normalize()
    <GEOMETRYCOLLECTION (POLYGON ((50 30, 100 100, 60 30, 50 30)))>
    >>> delaunay_triangles(GeometryCollection([]))
    <GEOMETRYCOLLECTION EMPTY>
    """
    ...
@overload
def delaunay_triangles(
    geometry: OptGeoArrayLike, tolerance: ArrayLike[float], only_edges: ArrayLikeSeq[bool], **kwargs
) -> GeoArray:
    """
    Computes a Delaunay triangulation around the vertices of an input
    geometry.

    The output is a geometrycollection containing polygons (default)
    or linestrings (see only_edges). Returns an None if an input geometry
    contains less than 3 vertices.

    Parameters
    ----------
    geometry : Geometry or array_like
    tolerance : float or array_like, default 0.0
        Snap input vertices together if their distance is less than this value.
    only_edges : bool or array_like, default False
        If set to True, the triangulation will return a collection of
        linestrings instead of polygons.
    **kwargs
        See :ref:`NumPy ufunc docs <ufuncs.kwargs>` for other keyword arguments.

    Examples
    --------
    >>> from shapely import GeometryCollection, LineString, MultiPoint, Polygon
    >>> points = MultiPoint([(50, 30), (60, 30), (100, 100)])
    >>> delaunay_triangles(points).normalize()
    <GEOMETRYCOLLECTION (POLYGON ((50 30, 100 100, 60 30, 50 30)))>
    >>> delaunay_triangles(points, only_edges=True)
    <MULTILINESTRING ((50 30, 100 100), (50 30, 60 30), ...>
    >>> delaunay_triangles(MultiPoint([(50, 30), (51, 30), (60, 30), (100, 100)]), tolerance=2).normalize()
    <GEOMETRYCOLLECTION (POLYGON ((50 30, 100 100, 60 30, 50 30)))>
    >>> delaunay_triangles(Polygon([(50, 30), (60, 30), (100, 100), (50, 30)])).normalize()
    <GEOMETRYCOLLECTION (POLYGON ((50 30, 100 100, 60 30, 50 30)))>
    >>> delaunay_triangles(LineString([(50, 30), (60, 30), (100, 100)])).normalize()
    <GEOMETRYCOLLECTION (POLYGON ((50 30, 100 100, 60 30, 50 30)))>
    >>> delaunay_triangles(GeometryCollection([]))
    <GEOMETRYCOLLECTION EMPTY>
    """
    ...
@overload
def delaunay_triangles(
    geometry: OptGeoArrayLike, tolerance: ArrayLike[float] = 0.0, *, only_edges: ArrayLikeSeq[bool], **kwargs
) -> GeoArray:
    """
    Computes a Delaunay triangulation around the vertices of an input
    geometry.

    The output is a geometrycollection containing polygons (default)
    or linestrings (see only_edges). Returns an None if an input geometry
    contains less than 3 vertices.

    Parameters
    ----------
    geometry : Geometry or array_like
    tolerance : float or array_like, default 0.0
        Snap input vertices together if their distance is less than this value.
    only_edges : bool or array_like, default False
        If set to True, the triangulation will return a collection of
        linestrings instead of polygons.
    **kwargs
        See :ref:`NumPy ufunc docs <ufuncs.kwargs>` for other keyword arguments.

    Examples
    --------
    >>> from shapely import GeometryCollection, LineString, MultiPoint, Polygon
    >>> points = MultiPoint([(50, 30), (60, 30), (100, 100)])
    >>> delaunay_triangles(points).normalize()
    <GEOMETRYCOLLECTION (POLYGON ((50 30, 100 100, 60 30, 50 30)))>
    >>> delaunay_triangles(points, only_edges=True)
    <MULTILINESTRING ((50 30, 100 100), (50 30, 60 30), ...>
    >>> delaunay_triangles(MultiPoint([(50, 30), (51, 30), (60, 30), (100, 100)]), tolerance=2).normalize()
    <GEOMETRYCOLLECTION (POLYGON ((50 30, 100 100, 60 30, 50 30)))>
    >>> delaunay_triangles(Polygon([(50, 30), (60, 30), (100, 100), (50, 30)])).normalize()
    <GEOMETRYCOLLECTION (POLYGON ((50 30, 100 100, 60 30, 50 30)))>
    >>> delaunay_triangles(LineString([(50, 30), (60, 30), (100, 100)])).normalize()
    <GEOMETRYCOLLECTION (POLYGON ((50 30, 100 100, 60 30, 50 30)))>
    >>> delaunay_triangles(GeometryCollection([]))
    <GEOMETRYCOLLECTION EMPTY>
    """
    ...
@overload
def delaunay_triangles(
    geometry: OptGeoArrayLike, tolerance: ArrayLikeSeq[float], only_edges: ArrayLike[bool] = False, **kwargs
) -> GeoArray:
    """
    Computes a Delaunay triangulation around the vertices of an input
    geometry.

    The output is a geometrycollection containing polygons (default)
    or linestrings (see only_edges). Returns an None if an input geometry
    contains less than 3 vertices.

    Parameters
    ----------
    geometry : Geometry or array_like
    tolerance : float or array_like, default 0.0
        Snap input vertices together if their distance is less than this value.
    only_edges : bool or array_like, default False
        If set to True, the triangulation will return a collection of
        linestrings instead of polygons.
    **kwargs
        See :ref:`NumPy ufunc docs <ufuncs.kwargs>` for other keyword arguments.

    Examples
    --------
    >>> from shapely import GeometryCollection, LineString, MultiPoint, Polygon
    >>> points = MultiPoint([(50, 30), (60, 30), (100, 100)])
    >>> delaunay_triangles(points).normalize()
    <GEOMETRYCOLLECTION (POLYGON ((50 30, 100 100, 60 30, 50 30)))>
    >>> delaunay_triangles(points, only_edges=True)
    <MULTILINESTRING ((50 30, 100 100), (50 30, 60 30), ...>
    >>> delaunay_triangles(MultiPoint([(50, 30), (51, 30), (60, 30), (100, 100)]), tolerance=2).normalize()
    <GEOMETRYCOLLECTION (POLYGON ((50 30, 100 100, 60 30, 50 30)))>
    >>> delaunay_triangles(Polygon([(50, 30), (60, 30), (100, 100), (50, 30)])).normalize()
    <GEOMETRYCOLLECTION (POLYGON ((50 30, 100 100, 60 30, 50 30)))>
    >>> delaunay_triangles(LineString([(50, 30), (60, 30), (100, 100)])).normalize()
    <GEOMETRYCOLLECTION (POLYGON ((50 30, 100 100, 60 30, 50 30)))>
    >>> delaunay_triangles(GeometryCollection([]))
    <GEOMETRYCOLLECTION EMPTY>
    """
    ...
@overload
def delaunay_triangles(
    geometry: OptGeoArrayLikeSeq, tolerance: ArrayLike[float] = 0.0, only_edges: ArrayLike[bool] = False, **kwargs
) -> GeoArray:
    """
    Computes a Delaunay triangulation around the vertices of an input
    geometry.

    The output is a geometrycollection containing polygons (default)
    or linestrings (see only_edges). Returns an None if an input geometry
    contains less than 3 vertices.

    Parameters
    ----------
    geometry : Geometry or array_like
    tolerance : float or array_like, default 0.0
        Snap input vertices together if their distance is less than this value.
    only_edges : bool or array_like, default False
        If set to True, the triangulation will return a collection of
        linestrings instead of polygons.
    **kwargs
        See :ref:`NumPy ufunc docs <ufuncs.kwargs>` for other keyword arguments.

    Examples
    --------
    >>> from shapely import GeometryCollection, LineString, MultiPoint, Polygon
    >>> points = MultiPoint([(50, 30), (60, 30), (100, 100)])
    >>> delaunay_triangles(points).normalize()
    <GEOMETRYCOLLECTION (POLYGON ((50 30, 100 100, 60 30, 50 30)))>
    >>> delaunay_triangles(points, only_edges=True)
    <MULTILINESTRING ((50 30, 100 100), (50 30, 60 30), ...>
    >>> delaunay_triangles(MultiPoint([(50, 30), (51, 30), (60, 30), (100, 100)]), tolerance=2).normalize()
    <GEOMETRYCOLLECTION (POLYGON ((50 30, 100 100, 60 30, 50 30)))>
    >>> delaunay_triangles(Polygon([(50, 30), (60, 30), (100, 100), (50, 30)])).normalize()
    <GEOMETRYCOLLECTION (POLYGON ((50 30, 100 100, 60 30, 50 30)))>
    >>> delaunay_triangles(LineString([(50, 30), (60, 30), (100, 100)])).normalize()
    <GEOMETRYCOLLECTION (POLYGON ((50 30, 100 100, 60 30, 50 30)))>
    >>> delaunay_triangles(GeometryCollection([]))
    <GEOMETRYCOLLECTION EMPTY>
    """
    ...
@overload
<<<<<<< HEAD
def envelope(geometry: Point, **kwargs) -> Point:
    """
    Computes the minimum bounding box that encloses an input geometry.

    Parameters
    ----------
    geometry : Geometry or array_like
    **kwargs
        See :ref:`NumPy ufunc docs <ufuncs.kwargs>` for other keyword arguments.

    Examples
    --------
    >>> from shapely import GeometryCollection, LineString, MultiPoint, Point
    >>> envelope(LineString([(0, 0), (10, 10)]))
    <POLYGON ((0 0, 10 0, 10 10, 0 10, 0 0))>
    >>> envelope(MultiPoint([(0, 0), (10, 10)]))
    <POLYGON ((0 0, 10 0, 10 10, 0 10, 0 0))>
    >>> envelope(Point(0, 0))
    <POINT (0 0)>
    >>> envelope(GeometryCollection([]))
    <POINT EMPTY>
    """
    ...
=======
def constrained_delaunay_triangles(geometry: Geometry, **kwargs) -> GeometryCollection: ...
@overload
def constrained_delaunay_triangles(geometry: None, **kwargs) -> None: ...
@overload
def constrained_delaunay_triangles(geometry: Geometry | None, **kwargs) -> GeometryCollection | None: ...
@overload
def constrained_delaunay_triangles(geometry: OptGeoArrayLikeSeq | OptGeoArrayLike, **kwargs) -> GeoArray: ...
@overload
def envelope(geometry: Point, **kwargs) -> Point: ...
>>>>>>> 6f7c7978
@overload
def envelope(geometry: Geometry, **kwargs) -> BaseGeometry:
    """
    Computes the minimum bounding box that encloses an input geometry.

    Parameters
    ----------
    geometry : Geometry or array_like
    **kwargs
        See :ref:`NumPy ufunc docs <ufuncs.kwargs>` for other keyword arguments.

    Examples
    --------
    >>> from shapely import GeometryCollection, LineString, MultiPoint, Point
    >>> envelope(LineString([(0, 0), (10, 10)]))
    <POLYGON ((0 0, 10 0, 10 10, 0 10, 0 0))>
    >>> envelope(MultiPoint([(0, 0), (10, 10)]))
    <POLYGON ((0 0, 10 0, 10 10, 0 10, 0 0))>
    >>> envelope(Point(0, 0))
    <POINT (0 0)>
    >>> envelope(GeometryCollection([]))
    <POINT EMPTY>
    """
    ...
@overload
def envelope(geometry: None, **kwargs) -> None:
    """
    Computes the minimum bounding box that encloses an input geometry.

    Parameters
    ----------
    geometry : Geometry or array_like
    **kwargs
        See :ref:`NumPy ufunc docs <ufuncs.kwargs>` for other keyword arguments.

    Examples
    --------
    >>> from shapely import GeometryCollection, LineString, MultiPoint, Point
    >>> envelope(LineString([(0, 0), (10, 10)]))
    <POLYGON ((0 0, 10 0, 10 10, 0 10, 0 0))>
    >>> envelope(MultiPoint([(0, 0), (10, 10)]))
    <POLYGON ((0 0, 10 0, 10 10, 0 10, 0 0))>
    >>> envelope(Point(0, 0))
    <POINT (0 0)>
    >>> envelope(GeometryCollection([]))
    <POINT EMPTY>
    """
    ...
@overload
def envelope(geometry: Geometry | None, **kwargs) -> BaseGeometry | None:
    """
    Computes the minimum bounding box that encloses an input geometry.

    Parameters
    ----------
    geometry : Geometry or array_like
    **kwargs
        See :ref:`NumPy ufunc docs <ufuncs.kwargs>` for other keyword arguments.

    Examples
    --------
    >>> from shapely import GeometryCollection, LineString, MultiPoint, Point
    >>> envelope(LineString([(0, 0), (10, 10)]))
    <POLYGON ((0 0, 10 0, 10 10, 0 10, 0 0))>
    >>> envelope(MultiPoint([(0, 0), (10, 10)]))
    <POLYGON ((0 0, 10 0, 10 10, 0 10, 0 0))>
    >>> envelope(Point(0, 0))
    <POINT (0 0)>
    >>> envelope(GeometryCollection([]))
    <POINT EMPTY>
    """
    ...
@overload
def envelope(geometry: OptGeoArrayLikeSeq, **kwargs) -> GeoArray:
    """
    Computes the minimum bounding box that encloses an input geometry.

    Parameters
    ----------
    geometry : Geometry or array_like
    **kwargs
        See :ref:`NumPy ufunc docs <ufuncs.kwargs>` for other keyword arguments.

    Examples
    --------
    >>> from shapely import GeometryCollection, LineString, MultiPoint, Point
    >>> envelope(LineString([(0, 0), (10, 10)]))
    <POLYGON ((0 0, 10 0, 10 10, 0 10, 0 0))>
    >>> envelope(MultiPoint([(0, 0), (10, 10)]))
    <POLYGON ((0 0, 10 0, 10 10, 0 10, 0 0))>
    >>> envelope(Point(0, 0))
    <POINT (0 0)>
    >>> envelope(GeometryCollection([]))
    <POINT EMPTY>
    """
    ...
@overload
def extract_unique_points(geometry: Geometry, **kwargs) -> MultiPoint:
    """
    Returns all distinct vertices of an input geometry as a multipoint.

    Note that only 2 dimensions of the vertices are considered when testing
    for equality.

    Parameters
    ----------
    geometry : Geometry or array_like
    **kwargs
        See :ref:`NumPy ufunc docs <ufuncs.kwargs>` for other keyword arguments.

    Examples
    --------
    >>> from shapely import LineString, MultiPoint, Point, Polygon
    >>> extract_unique_points(Point(0, 0))
    <MULTIPOINT (0 0)>
    >>> extract_unique_points(LineString([(0, 0), (1, 1), (1, 1)]))
    <MULTIPOINT (0 0, 1 1)>
    >>> extract_unique_points(Polygon([(0, 0), (1, 0), (1, 1), (0, 1), (0, 0)]))
    <MULTIPOINT (0 0, 1 0, 1 1, 0 1)>
    >>> extract_unique_points(MultiPoint([(0, 0), (1, 1), (0, 0)]))
    <MULTIPOINT (0 0, 1 1)>
    >>> extract_unique_points(LineString())
    <MULTIPOINT EMPTY>
    """
    ...
@overload
def extract_unique_points(geometry: None, **kwargs) -> None:
    """
    Returns all distinct vertices of an input geometry as a multipoint.

    Note that only 2 dimensions of the vertices are considered when testing
    for equality.

    Parameters
    ----------
    geometry : Geometry or array_like
    **kwargs
        See :ref:`NumPy ufunc docs <ufuncs.kwargs>` for other keyword arguments.

    Examples
    --------
    >>> from shapely import LineString, MultiPoint, Point, Polygon
    >>> extract_unique_points(Point(0, 0))
    <MULTIPOINT (0 0)>
    >>> extract_unique_points(LineString([(0, 0), (1, 1), (1, 1)]))
    <MULTIPOINT (0 0, 1 1)>
    >>> extract_unique_points(Polygon([(0, 0), (1, 0), (1, 1), (0, 1), (0, 0)]))
    <MULTIPOINT (0 0, 1 0, 1 1, 0 1)>
    >>> extract_unique_points(MultiPoint([(0, 0), (1, 1), (0, 0)]))
    <MULTIPOINT (0 0, 1 1)>
    >>> extract_unique_points(LineString())
    <MULTIPOINT EMPTY>
    """
    ...
@overload
def extract_unique_points(geometry: Geometry | None, **kwargs) -> MultiPoint | None:
    """
    Returns all distinct vertices of an input geometry as a multipoint.

    Note that only 2 dimensions of the vertices are considered when testing
    for equality.

    Parameters
    ----------
    geometry : Geometry or array_like
    **kwargs
        See :ref:`NumPy ufunc docs <ufuncs.kwargs>` for other keyword arguments.

    Examples
    --------
    >>> from shapely import LineString, MultiPoint, Point, Polygon
    >>> extract_unique_points(Point(0, 0))
    <MULTIPOINT (0 0)>
    >>> extract_unique_points(LineString([(0, 0), (1, 1), (1, 1)]))
    <MULTIPOINT (0 0, 1 1)>
    >>> extract_unique_points(Polygon([(0, 0), (1, 0), (1, 1), (0, 1), (0, 0)]))
    <MULTIPOINT (0 0, 1 0, 1 1, 0 1)>
    >>> extract_unique_points(MultiPoint([(0, 0), (1, 1), (0, 0)]))
    <MULTIPOINT (0 0, 1 1)>
    >>> extract_unique_points(LineString())
    <MULTIPOINT EMPTY>
    """
    ...
@overload
def extract_unique_points(geometry: OptGeoArrayLikeSeq, **kwargs) -> GeoArray:
    """
    Returns all distinct vertices of an input geometry as a multipoint.

    Note that only 2 dimensions of the vertices are considered when testing
    for equality.

    Parameters
    ----------
    geometry : Geometry or array_like
    **kwargs
        See :ref:`NumPy ufunc docs <ufuncs.kwargs>` for other keyword arguments.

    Examples
    --------
    >>> from shapely import LineString, MultiPoint, Point, Polygon
    >>> extract_unique_points(Point(0, 0))
    <MULTIPOINT (0 0)>
    >>> extract_unique_points(LineString([(0, 0), (1, 1), (1, 1)]))
    <MULTIPOINT (0 0, 1 1)>
    >>> extract_unique_points(Polygon([(0, 0), (1, 0), (1, 1), (0, 1), (0, 0)]))
    <MULTIPOINT (0 0, 1 0, 1 1, 0 1)>
    >>> extract_unique_points(MultiPoint([(0, 0), (1, 1), (0, 0)]))
    <MULTIPOINT (0 0, 1 1)>
    >>> extract_unique_points(LineString())
    <MULTIPOINT EMPTY>
    """
    ...
@overload
def build_area(geometry: Geometry, **kwargs) -> BaseGeometry:
    """
    Creates an areal geometry formed by the constituent linework of given geometry.

    Equivalent of the PostGIS ST_BuildArea() function.

    Parameters
    ----------
    geometry : Geometry or array_like
    **kwargs
        See :ref:`NumPy ufunc docs <ufuncs.kwargs>` for other keyword arguments.

    Examples
    --------
    >>> from shapely import GeometryCollection, Polygon
    >>> polygon1 = Polygon([(0, 0), (3, 0), (3, 3), (0, 3), (0, 0)])
    >>> polygon2 = Polygon([(1, 1), (1, 2), (2, 2), (1, 1)])
    >>> build_area(GeometryCollection([polygon1, polygon2]))
    <POLYGON ((0 0, 0 3, 3 3, 3 0, 0 0), (1 1, 2 2, 1 2, 1 1))>
    """
    ...
@overload
def build_area(geometry: None, **kwargs) -> None:
    """
    Creates an areal geometry formed by the constituent linework of given geometry.

    Equivalent of the PostGIS ST_BuildArea() function.

    Parameters
    ----------
    geometry : Geometry or array_like
    **kwargs
        See :ref:`NumPy ufunc docs <ufuncs.kwargs>` for other keyword arguments.

    Examples
    --------
    >>> from shapely import GeometryCollection, Polygon
    >>> polygon1 = Polygon([(0, 0), (3, 0), (3, 3), (0, 3), (0, 0)])
    >>> polygon2 = Polygon([(1, 1), (1, 2), (2, 2), (1, 1)])
    >>> build_area(GeometryCollection([polygon1, polygon2]))
    <POLYGON ((0 0, 0 3, 3 3, 3 0, 0 0), (1 1, 2 2, 1 2, 1 1))>
    """
    ...
@overload
def build_area(geometry: Geometry | None, **kwargs) -> BaseGeometry | None:
    """
    Creates an areal geometry formed by the constituent linework of given geometry.

    Equivalent of the PostGIS ST_BuildArea() function.

    Parameters
    ----------
    geometry : Geometry or array_like
    **kwargs
        See :ref:`NumPy ufunc docs <ufuncs.kwargs>` for other keyword arguments.

    Examples
    --------
    >>> from shapely import GeometryCollection, Polygon
    >>> polygon1 = Polygon([(0, 0), (3, 0), (3, 3), (0, 3), (0, 0)])
    >>> polygon2 = Polygon([(1, 1), (1, 2), (2, 2), (1, 1)])
    >>> build_area(GeometryCollection([polygon1, polygon2]))
    <POLYGON ((0 0, 0 3, 3 3, 3 0, 0 0), (1 1, 2 2, 1 2, 1 1))>
    """
    ...
@overload
def build_area(geometry: OptGeoArrayLikeSeq, **kwargs) -> GeoArray:
    """
    Creates an areal geometry formed by the constituent linework of given geometry.

    Equivalent of the PostGIS ST_BuildArea() function.

    Parameters
    ----------
    geometry : Geometry or array_like
    **kwargs
        See :ref:`NumPy ufunc docs <ufuncs.kwargs>` for other keyword arguments.

    Examples
    --------
    >>> from shapely import GeometryCollection, Polygon
    >>> polygon1 = Polygon([(0, 0), (3, 0), (3, 3), (0, 3), (0, 0)])
    >>> polygon2 = Polygon([(1, 1), (1, 2), (2, 2), (1, 1)])
    >>> build_area(GeometryCollection([polygon1, polygon2]))
    <POLYGON ((0 0, 0 3, 3 3, 3 0, 0 0), (1 1, 2 2, 1 2, 1 1))>
    """
    ...
@overload
<<<<<<< HEAD
def make_valid(geometry: Geometry, **kwargs) -> BaseGeometry:
    """
    Repairs invalid geometries.

    Parameters
    ----------
    geometry : Geometry or array_like
    **kwargs
        See :ref:`NumPy ufunc docs <ufuncs.kwargs>` for other keyword arguments.

    Examples
    --------
    >>> from shapely import is_valid, Polygon
    >>> polygon = Polygon([(0, 0), (1, 1), (1, 2), (1, 1), (0, 0)])
    >>> is_valid(polygon)
    False
    >>> make_valid(polygon)
    <MULTILINESTRING ((0 0, 1 1), (1 1, 1 2))>
    """
    ...
@overload
def make_valid(geometry: None, **kwargs) -> None:
    """
    Repairs invalid geometries.

    Parameters
    ----------
    geometry : Geometry or array_like
    **kwargs
        See :ref:`NumPy ufunc docs <ufuncs.kwargs>` for other keyword arguments.

    Examples
    --------
    >>> from shapely import is_valid, Polygon
    >>> polygon = Polygon([(0, 0), (1, 1), (1, 2), (1, 1), (0, 0)])
    >>> is_valid(polygon)
    False
    >>> make_valid(polygon)
    <MULTILINESTRING ((0 0, 1 1), (1 1, 1 2))>
    """
    ...
@overload
def make_valid(geometry: Geometry | None, **kwargs) -> BaseGeometry | None:
    """
    Repairs invalid geometries.

    Parameters
    ----------
    geometry : Geometry or array_like
    **kwargs
        See :ref:`NumPy ufunc docs <ufuncs.kwargs>` for other keyword arguments.

    Examples
    --------
    >>> from shapely import is_valid, Polygon
    >>> polygon = Polygon([(0, 0), (1, 1), (1, 2), (1, 1), (0, 0)])
    >>> is_valid(polygon)
    False
    >>> make_valid(polygon)
    <MULTILINESTRING ((0 0, 1 1), (1 1, 1 2))>
    """
    ...
@overload
def make_valid(geometry: OptGeoArrayLikeSeq, **kwargs) -> GeoArray:
    """
    Repairs invalid geometries.

    Parameters
    ----------
    geometry : Geometry or array_like
    **kwargs
        See :ref:`NumPy ufunc docs <ufuncs.kwargs>` for other keyword arguments.

    Examples
    --------
    >>> from shapely import is_valid, Polygon
    >>> polygon = Polygon([(0, 0), (1, 1), (1, 2), (1, 1), (0, 0)])
    >>> is_valid(polygon)
    False
    >>> make_valid(polygon)
    <MULTILINESTRING ((0 0, 1 1), (1 1, 1 2))>
    """
    ...
=======
def make_valid(geometry: Geometry, *, method: _Method = "linework", keep_collapsed: bool = True, **kwargs) -> BaseGeometry: ...
@overload
def make_valid(geometry: None, *, method: _Method = "linework", keep_collapsed: bool = True, **kwargs) -> None: ...
@overload
def make_valid(
    geometry: Geometry | None, *, method: Literal["structure"], keep_collapsed: bool = True, **kwargs
) -> BaseGeometry | None: ...
@overload
def make_valid(
    geometry: Geometry | None, *, method: Literal["linework"], keep_collapsed: Literal[True], **kwargs
) -> BaseGeometry | None: ...
@overload
def make_valid(
    geometry: OptGeoArrayLikeSeq, *, method: Literal["structure"], keep_collapsed: bool = True, **kwargs
) -> GeoArray: ...
@overload
def make_valid(
    geometry: OptGeoArrayLikeSeq, *, method: Literal["linework"], keep_collapsed: Literal[True], **kwargs
) -> GeoArray: ...
@overload
def minimum_clearance_line(geometry: Point, **kwargs) -> Point: ...
@overload
def minimum_clearance_line(geometry: LineString | Polygon | BaseMultipartGeometry, **kwargs) -> Polygon: ...
@overload
def minimum_clearance_line(geometry: Geometry, **kwargs) -> Polygon | Point: ...
@overload
def minimum_clearance_line(geometry: None, **kwargs) -> None: ...
@overload
def minimum_clearance_line(geometry: Geometry | None, **kwargs) -> Polygon | Point | None: ...
@overload
def minimum_clearance_line(geometry: OptGeoArrayLikeSeq, **kwargs) -> GeoArray: ...
>>>>>>> 6f7c7978
@overload
def normalize(geometry: OptGeoT, **kwargs) -> OptGeoT:
    """
    Converts Geometry to strict normal form (or canonical form).

    In :ref:`strict canonical form <canonical-form>`, the coordinates, rings of a polygon and
    parts of multi geometries are ordered consistently. Typically useful for testing
    purposes (for example in combination with ``equals_exact``).

    Parameters
    ----------
    geometry : Geometry or array_like
    **kwargs
        See :ref:`NumPy ufunc docs <ufuncs.kwargs>` for other keyword arguments.

    Examples
    --------
    >>> from shapely import MultiLineString
    >>> line = MultiLineString([[(0, 0), (1, 1)], [(2, 2), (3, 3)]])
    >>> normalize(line)
    <MULTILINESTRING ((2 2, 3 3), (0 0, 1 1))>
    """
    ...
@overload
def normalize(geometry: OptGeoArrayLikeSeq, **kwargs) -> GeoArray:
    """
    Converts Geometry to strict normal form (or canonical form).

    In :ref:`strict canonical form <canonical-form>`, the coordinates, rings of a polygon and
    parts of multi geometries are ordered consistently. Typically useful for testing
    purposes (for example in combination with ``equals_exact``).

    Parameters
    ----------
    geometry : Geometry or array_like
    **kwargs
        See :ref:`NumPy ufunc docs <ufuncs.kwargs>` for other keyword arguments.

    Examples
    --------
    >>> from shapely import MultiLineString
    >>> line = MultiLineString([[(0, 0), (1, 1)], [(2, 2), (3, 3)]])
    >>> normalize(line)
    <MULTILINESTRING ((2 2, 3 3), (0 0, 1 1))>
    """
    ...
@overload
def point_on_surface(geometry: Geometry, **kwargs) -> Point:
    """
    Returns a point that intersects an input geometry.

    Parameters
    ----------
    geometry : Geometry or array_like
    **kwargs
        See :ref:`NumPy ufunc docs <ufuncs.kwargs>` for other keyword arguments.

    Examples
    --------
    >>> from shapely import LineString, MultiPoint, Polygon
    >>> point_on_surface(Polygon([(0, 0), (10, 0), (10, 10), (0, 10), (0, 0)]))
    <POINT (5 5)>
    >>> point_on_surface(LineString([(0, 0), (2, 2), (10, 10)]))
    <POINT (2 2)>
    >>> point_on_surface(MultiPoint([(0, 0), (10, 10)]))
    <POINT (0 0)>
    >>> point_on_surface(Polygon())
    <POINT EMPTY>
    """
    ...
@overload
def point_on_surface(geometry: None, **kwargs) -> None:
    """
    Returns a point that intersects an input geometry.

    Parameters
    ----------
    geometry : Geometry or array_like
    **kwargs
        See :ref:`NumPy ufunc docs <ufuncs.kwargs>` for other keyword arguments.

    Examples
    --------
    >>> from shapely import LineString, MultiPoint, Polygon
    >>> point_on_surface(Polygon([(0, 0), (10, 0), (10, 10), (0, 10), (0, 0)]))
    <POINT (5 5)>
    >>> point_on_surface(LineString([(0, 0), (2, 2), (10, 10)]))
    <POINT (2 2)>
    >>> point_on_surface(MultiPoint([(0, 0), (10, 10)]))
    <POINT (0 0)>
    >>> point_on_surface(Polygon())
    <POINT EMPTY>
    """
    ...
@overload
def point_on_surface(geometry: Geometry | None, **kwargs) -> Point | None:
    """
    Returns a point that intersects an input geometry.

    Parameters
    ----------
    geometry : Geometry or array_like
    **kwargs
        See :ref:`NumPy ufunc docs <ufuncs.kwargs>` for other keyword arguments.

    Examples
    --------
    >>> from shapely import LineString, MultiPoint, Polygon
    >>> point_on_surface(Polygon([(0, 0), (10, 0), (10, 10), (0, 10), (0, 0)]))
    <POINT (5 5)>
    >>> point_on_surface(LineString([(0, 0), (2, 2), (10, 10)]))
    <POINT (2 2)>
    >>> point_on_surface(MultiPoint([(0, 0), (10, 10)]))
    <POINT (0 0)>
    >>> point_on_surface(Polygon())
    <POINT EMPTY>
    """
    ...
@overload
def point_on_surface(geometry: OptGeoArrayLikeSeq, **kwargs) -> GeoArray:
    """
    Returns a point that intersects an input geometry.

    Parameters
    ----------
    geometry : Geometry or array_like
    **kwargs
        See :ref:`NumPy ufunc docs <ufuncs.kwargs>` for other keyword arguments.

    Examples
    --------
    >>> from shapely import LineString, MultiPoint, Polygon
    >>> point_on_surface(Polygon([(0, 0), (10, 0), (10, 10), (0, 10), (0, 0)]))
    <POINT (5 5)>
    >>> point_on_surface(LineString([(0, 0), (2, 2), (10, 10)]))
    <POINT (2 2)>
    >>> point_on_surface(MultiPoint([(0, 0), (10, 10)]))
    <POINT (0 0)>
    >>> point_on_surface(Polygon())
    <POINT EMPTY>
    """
    ...
@overload
def node(geometry: Geometry, **kwargs) -> MultiLineString:
    """
    Returns the fully noded version of the linear input as MultiLineString.

    Given a linear input geometry, this function returns a new MultiLineString
    in which no lines cross each other but only touch at and points. To
    obtain this, all intersections between segments are computed and added
    to the segments, and duplicate segments are removed.

    Non-linear input (points) will result in an empty MultiLineString.

    This function can for example be used to create a fully-noded linework
    suitable to passed as input to ``polygonize``.

    Parameters
    ----------
    geometry : Geometry or array_like
    **kwargs
        See :ref:`NumPy ufunc docs <ufuncs.kwargs>` for other keyword arguments.

    Examples
    --------
    >>> from shapely import LineString, Point
    >>> line = LineString([(0, 0), (1,1), (0, 1), (1, 0)])
    >>> node(line)
    <MULTILINESTRING ((0 0, 0.5 0.5), (0.5 0.5, 1 1, 0 1, 0.5 0.5), (0.5 0.5, 1 0))>
    >>> node(Point(1, 1))
    <MULTILINESTRING EMPTY>
    """
    ...
@overload
def node(geometry: None, **kwargs) -> None:
    """
    Returns the fully noded version of the linear input as MultiLineString.

    Given a linear input geometry, this function returns a new MultiLineString
    in which no lines cross each other but only touch at and points. To
    obtain this, all intersections between segments are computed and added
    to the segments, and duplicate segments are removed.

    Non-linear input (points) will result in an empty MultiLineString.

    This function can for example be used to create a fully-noded linework
    suitable to passed as input to ``polygonize``.

    Parameters
    ----------
    geometry : Geometry or array_like
    **kwargs
        See :ref:`NumPy ufunc docs <ufuncs.kwargs>` for other keyword arguments.

    Examples
    --------
    >>> from shapely import LineString, Point
    >>> line = LineString([(0, 0), (1,1), (0, 1), (1, 0)])
    >>> node(line)
    <MULTILINESTRING ((0 0, 0.5 0.5), (0.5 0.5, 1 1, 0 1, 0.5 0.5), (0.5 0.5, 1 0))>
    >>> node(Point(1, 1))
    <MULTILINESTRING EMPTY>
    """
    ...
@overload
def node(geometry: Geometry | None, **kwargs) -> MultiLineString | None:
    """
    Returns the fully noded version of the linear input as MultiLineString.

    Given a linear input geometry, this function returns a new MultiLineString
    in which no lines cross each other but only touch at and points. To
    obtain this, all intersections between segments are computed and added
    to the segments, and duplicate segments are removed.

    Non-linear input (points) will result in an empty MultiLineString.

    This function can for example be used to create a fully-noded linework
    suitable to passed as input to ``polygonize``.

    Parameters
    ----------
    geometry : Geometry or array_like
    **kwargs
        See :ref:`NumPy ufunc docs <ufuncs.kwargs>` for other keyword arguments.

    Examples
    --------
    >>> from shapely import LineString, Point
    >>> line = LineString([(0, 0), (1,1), (0, 1), (1, 0)])
    >>> node(line)
    <MULTILINESTRING ((0 0, 0.5 0.5), (0.5 0.5, 1 1, 0 1, 0.5 0.5), (0.5 0.5, 1 0))>
    >>> node(Point(1, 1))
    <MULTILINESTRING EMPTY>
    """
    ...
@overload
def node(geometry: OptGeoArrayLikeSeq, **kwargs) -> GeoArray:
    """
    Returns the fully noded version of the linear input as MultiLineString.

    Given a linear input geometry, this function returns a new MultiLineString
    in which no lines cross each other but only touch at and points. To
    obtain this, all intersections between segments are computed and added
    to the segments, and duplicate segments are removed.

    Non-linear input (points) will result in an empty MultiLineString.

    This function can for example be used to create a fully-noded linework
    suitable to passed as input to ``polygonize``.

    Parameters
    ----------
    geometry : Geometry or array_like
    **kwargs
        See :ref:`NumPy ufunc docs <ufuncs.kwargs>` for other keyword arguments.

    Examples
    --------
    >>> from shapely import LineString, Point
    >>> line = LineString([(0, 0), (1,1), (0, 1), (1, 0)])
    >>> node(line)
    <MULTILINESTRING ((0 0, 0.5 0.5), (0.5 0.5, 1 1, 0 1, 0.5 0.5), (0.5 0.5, 1 0))>
    >>> node(Point(1, 1))
    <MULTILINESTRING EMPTY>
    """
    ...
@overload
def polygonize(geometries: Sequence[Geometry | None], **kwargs) -> GeometryCollection:
    """
    Creates polygons formed from the linework of a set of Geometries.

    Polygonizes an array of Geometries that contain linework which
    represents the edges of a planar graph. Any type of Geometry may be
    provided as input; only the constituent lines and rings will be used to
    create the output polygons.

    Lines or rings that when combined do not completely close a polygon
    will result in an empty GeometryCollection.  Duplicate segments are
    ignored.

    This function returns the polygons within a GeometryCollection.
    Individual Polygons can be obtained using ``get_geometry`` to get
    a single polygon or ``get_parts`` to get an array of polygons.
    MultiPolygons can be constructed from the output using
    ``shapely.multipolygons(shapely.get_parts(shapely.polygonize(geometries)))``.

    Parameters
    ----------
    geometries : array_like
        An array of geometries.
    axis : int
        Axis along which the geometries are polygonized.
        The default is to perform a reduction over the last dimension
        of the input array. A 1D array results in a scalar geometry.
    **kwargs
        See :ref:`NumPy ufunc docs <ufuncs.kwargs>` for other keyword arguments.

    Returns
    -------
    GeometryCollection or array of GeometryCollections

    See Also
    --------
    get_parts, get_geometry
    polygonize_full
    node

    Examples
    --------
    >>> from shapely import LineString
    >>> lines = [
    ...     LineString([(0, 0), (1, 1)]),
    ...     LineString([(0, 0), (0, 1)]),
    ...     LineString([(0, 1), (1, 1)])
    ... ]
    >>> polygonize(lines)
    <GEOMETRYCOLLECTION (POLYGON ((1 1, 0 0, 0 1, 1 1)))>
    """
    ...
@overload
def polygonize(geometries: Sequence[Sequence[Geometry | None]], **kwargs) -> GeoArray:
    """
    Creates polygons formed from the linework of a set of Geometries.

    Polygonizes an array of Geometries that contain linework which
    represents the edges of a planar graph. Any type of Geometry may be
    provided as input; only the constituent lines and rings will be used to
    create the output polygons.

    Lines or rings that when combined do not completely close a polygon
    will result in an empty GeometryCollection.  Duplicate segments are
    ignored.

    This function returns the polygons within a GeometryCollection.
    Individual Polygons can be obtained using ``get_geometry`` to get
    a single polygon or ``get_parts`` to get an array of polygons.
    MultiPolygons can be constructed from the output using
    ``shapely.multipolygons(shapely.get_parts(shapely.polygonize(geometries)))``.

    Parameters
    ----------
    geometries : array_like
        An array of geometries.
    axis : int
        Axis along which the geometries are polygonized.
        The default is to perform a reduction over the last dimension
        of the input array. A 1D array results in a scalar geometry.
    **kwargs
        See :ref:`NumPy ufunc docs <ufuncs.kwargs>` for other keyword arguments.

    Returns
    -------
    GeometryCollection or array of GeometryCollections

    See Also
    --------
    get_parts, get_geometry
    polygonize_full
    node

    Examples
    --------
    >>> from shapely import LineString
    >>> lines = [
    ...     LineString([(0, 0), (1, 1)]),
    ...     LineString([(0, 0), (0, 1)]),
    ...     LineString([(0, 1), (1, 1)])
    ... ]
    >>> polygonize(lines)
    <GEOMETRYCOLLECTION (POLYGON ((1 1, 0 0, 0 1, 1 1)))>
    """
    ...
@overload
def polygonize(geometries: OptGeoArrayLikeSeq, **kwargs) -> GeometryCollection | GeoArray:
    """
    Creates polygons formed from the linework of a set of Geometries.

    Polygonizes an array of Geometries that contain linework which
    represents the edges of a planar graph. Any type of Geometry may be
    provided as input; only the constituent lines and rings will be used to
    create the output polygons.

    Lines or rings that when combined do not completely close a polygon
    will result in an empty GeometryCollection.  Duplicate segments are
    ignored.

    This function returns the polygons within a GeometryCollection.
    Individual Polygons can be obtained using ``get_geometry`` to get
    a single polygon or ``get_parts`` to get an array of polygons.
    MultiPolygons can be constructed from the output using
    ``shapely.multipolygons(shapely.get_parts(shapely.polygonize(geometries)))``.

    Parameters
    ----------
    geometries : array_like
        An array of geometries.
    axis : int
        Axis along which the geometries are polygonized.
        The default is to perform a reduction over the last dimension
        of the input array. A 1D array results in a scalar geometry.
    **kwargs
        See :ref:`NumPy ufunc docs <ufuncs.kwargs>` for other keyword arguments.

    Returns
    -------
    GeometryCollection or array of GeometryCollections

    See Also
    --------
    get_parts, get_geometry
    polygonize_full
    node

    Examples
    --------
    >>> from shapely import LineString
    >>> lines = [
    ...     LineString([(0, 0), (1, 1)]),
    ...     LineString([(0, 0), (0, 1)]),
    ...     LineString([(0, 1), (1, 1)])
    ... ]
    >>> polygonize(lines)
    <GEOMETRYCOLLECTION (POLYGON ((1 1, 0 0, 0 1, 1 1)))>
    """
    ...
@overload
def polygonize_full(
    geometries: Sequence[Geometry | None], **kwargs
) -> tuple[GeometryCollection, GeometryCollection, GeometryCollection, GeometryCollection]:
    """
    Creates polygons formed from the linework of a set of Geometries and
    return all extra outputs as well.

    Polygonizes an array of Geometries that contain linework which
    represents the edges of a planar graph. Any type of Geometry may be
    provided as input; only the constituent lines and rings will be used to
    create the output polygons.

    This function performs the same polygonization as ``polygonize`` but does
    not only return the polygonal result but all extra outputs as well. The
    return value consists of 4 elements:

    * The polygonal valid output
    * **Cut edges**: edges connected on both ends but not part of polygonal output
    * **dangles**: edges connected on one end but not part of polygonal output
    * **invalid rings**: polygons formed but which are not valid

    This function returns the geometries within GeometryCollections.
    Individual geometries can be obtained using ``get_geometry`` to get
    a single geometry or ``get_parts`` to get an array of geometries.

    Parameters
    ----------
    geometries : array_like
        An array of geometries.
    axis : int
        Axis along which the geometries are polygonized.
        The default is to perform a reduction over the last dimension
        of the input array. A 1D array results in a scalar geometry.
    **kwargs
        See :ref:`NumPy ufunc docs <ufuncs.kwargs>` for other keyword arguments.

    Returns
    -------
    (polygons, cuts, dangles, invalid)
        tuple of 4 GeometryCollections or arrays of GeometryCollections

    See Also
    --------
    polygonize

    Examples
    --------
    >>> from shapely import LineString
    >>> lines = [
    ...     LineString([(0, 0), (1, 1)]),
    ...     LineString([(0, 0), (0, 1), (1, 1)]),
    ...     LineString([(0, 1), (1, 1)])
    ... ]
    >>> polygonize_full(lines)  # doctest: +NORMALIZE_WHITESPACE
    (<GEOMETRYCOLLECTION (POLYGON ((1 1, 0 0, 0 1, 1 1)))>,
     <GEOMETRYCOLLECTION EMPTY>,
     <GEOMETRYCOLLECTION (LINESTRING (0 1, 1 1))>,
     <GEOMETRYCOLLECTION EMPTY>)
    """
    ...
@overload
def polygonize_full(
    geometries: Sequence[Sequence[Geometry | None]], **kwargs
) -> tuple[GeoArray, GeoArray, GeoArray, GeoArray]:
    """
    Creates polygons formed from the linework of a set of Geometries and
    return all extra outputs as well.

    Polygonizes an array of Geometries that contain linework which
    represents the edges of a planar graph. Any type of Geometry may be
    provided as input; only the constituent lines and rings will be used to
    create the output polygons.

    This function performs the same polygonization as ``polygonize`` but does
    not only return the polygonal result but all extra outputs as well. The
    return value consists of 4 elements:

    * The polygonal valid output
    * **Cut edges**: edges connected on both ends but not part of polygonal output
    * **dangles**: edges connected on one end but not part of polygonal output
    * **invalid rings**: polygons formed but which are not valid

    This function returns the geometries within GeometryCollections.
    Individual geometries can be obtained using ``get_geometry`` to get
    a single geometry or ``get_parts`` to get an array of geometries.

    Parameters
    ----------
    geometries : array_like
        An array of geometries.
    axis : int
        Axis along which the geometries are polygonized.
        The default is to perform a reduction over the last dimension
        of the input array. A 1D array results in a scalar geometry.
    **kwargs
        See :ref:`NumPy ufunc docs <ufuncs.kwargs>` for other keyword arguments.

    Returns
    -------
    (polygons, cuts, dangles, invalid)
        tuple of 4 GeometryCollections or arrays of GeometryCollections

    See Also
    --------
    polygonize

    Examples
    --------
    >>> from shapely import LineString
    >>> lines = [
    ...     LineString([(0, 0), (1, 1)]),
    ...     LineString([(0, 0), (0, 1), (1, 1)]),
    ...     LineString([(0, 1), (1, 1)])
    ... ]
    >>> polygonize_full(lines)  # doctest: +NORMALIZE_WHITESPACE
    (<GEOMETRYCOLLECTION (POLYGON ((1 1, 0 0, 0 1, 1 1)))>,
     <GEOMETRYCOLLECTION EMPTY>,
     <GEOMETRYCOLLECTION (LINESTRING (0 1, 1 1))>,
     <GEOMETRYCOLLECTION EMPTY>)
    """
    ...
@overload
def polygonize_full(
    geometries: OptGeoArrayLikeSeq, **kwargs
) -> (
    tuple[GeometryCollection, GeometryCollection, GeometryCollection, GeometryCollection]
    | tuple[GeoArray, GeoArray, GeoArray, GeoArray]
):
    """
    Creates polygons formed from the linework of a set of Geometries and
    return all extra outputs as well.

    Polygonizes an array of Geometries that contain linework which
    represents the edges of a planar graph. Any type of Geometry may be
    provided as input; only the constituent lines and rings will be used to
    create the output polygons.

    This function performs the same polygonization as ``polygonize`` but does
    not only return the polygonal result but all extra outputs as well. The
    return value consists of 4 elements:

    * The polygonal valid output
    * **Cut edges**: edges connected on both ends but not part of polygonal output
    * **dangles**: edges connected on one end but not part of polygonal output
    * **invalid rings**: polygons formed but which are not valid

    This function returns the geometries within GeometryCollections.
    Individual geometries can be obtained using ``get_geometry`` to get
    a single geometry or ``get_parts`` to get an array of geometries.

    Parameters
    ----------
    geometries : array_like
        An array of geometries.
    axis : int
        Axis along which the geometries are polygonized.
        The default is to perform a reduction over the last dimension
        of the input array. A 1D array results in a scalar geometry.
    **kwargs
        See :ref:`NumPy ufunc docs <ufuncs.kwargs>` for other keyword arguments.

    Returns
    -------
    (polygons, cuts, dangles, invalid)
        tuple of 4 GeometryCollections or arrays of GeometryCollections

    See Also
    --------
    polygonize

    Examples
    --------
    >>> from shapely import LineString
    >>> lines = [
    ...     LineString([(0, 0), (1, 1)]),
    ...     LineString([(0, 0), (0, 1), (1, 1)]),
    ...     LineString([(0, 1), (1, 1)])
    ... ]
    >>> polygonize_full(lines)  # doctest: +NORMALIZE_WHITESPACE
    (<GEOMETRYCOLLECTION (POLYGON ((1 1, 0 0, 0 1, 1 1)))>,
     <GEOMETRYCOLLECTION EMPTY>,
     <GEOMETRYCOLLECTION (LINESTRING (0 1, 1 1))>,
     <GEOMETRYCOLLECTION EMPTY>)
    """
    ...
@overload
def remove_repeated_points(geometry: OptGeoT, tolerance: float = 0.0, **kwargs) -> OptGeoT:
    """
    Returns a copy of a Geometry with repeated points removed.

    From the start of the coordinate sequence, each next point within the
    tolerance is removed.

    Removing repeated points with a non-zero tolerance may result in an invalid
    geometry being returned.

    Parameters
    ----------
    geometry : Geometry or array_like
    tolerance : float or array_like, default=0.0
        Use 0.0 to remove only exactly repeated points.

    Examples
    --------
    >>> from shapely import LineString, Polygon
    >>> remove_repeated_points(LineString([(0,0), (0,0), (1,0)]), tolerance=0)
    <LINESTRING (0 0, 1 0)>
    >>> remove_repeated_points(Polygon([(0, 0), (0, .5), (0, 1), (.5, 1), (0,0)]), tolerance=.5)
    <POLYGON ((0 0, 0 1, 0 0, 0 0))>
    """
    ...
@overload
def remove_repeated_points(geometry: OptGeoArrayLikeSeq, tolerance: float = 0.0, **kwargs) -> GeoArray:
    """
    Returns a copy of a Geometry with repeated points removed.

    From the start of the coordinate sequence, each next point within the
    tolerance is removed.

    Removing repeated points with a non-zero tolerance may result in an invalid
    geometry being returned.

    Parameters
    ----------
    geometry : Geometry or array_like
    tolerance : float or array_like, default=0.0
        Use 0.0 to remove only exactly repeated points.

    Examples
    --------
    >>> from shapely import LineString, Polygon
    >>> remove_repeated_points(LineString([(0,0), (0,0), (1,0)]), tolerance=0)
    <LINESTRING (0 0, 1 0)>
    >>> remove_repeated_points(Polygon([(0, 0), (0, .5), (0, 1), (.5, 1), (0,0)]), tolerance=.5)
    <POLYGON ((0 0, 0 1, 0 0, 0 0))>
    """
    ...
@overload
def reverse(geometry: OptGeoT, **kwargs) -> OptGeoT:
    """
    Returns a copy of a Geometry with the order of coordinates reversed.

    If a Geometry is a polygon with interior rings, the interior rings are also
    reversed.

    Points are unchanged. None is returned where Geometry is None.

    Parameters
    ----------
    geometry : Geometry or array_like
    **kwargs
        See :ref:`NumPy ufunc docs <ufuncs.kwargs>` for other keyword arguments.

    See also
    --------
    is_ccw : Checks if a Geometry is clockwise.

    Examples
    --------
    >>> from shapely import LineString, Polygon
    >>> reverse(LineString([(0, 0), (1, 2)]))
    <LINESTRING (1 2, 0 0)>
    >>> reverse(Polygon([(0, 0), (1, 0), (1, 1), (0, 1), (0, 0)]))
    <POLYGON ((0 0, 0 1, 1 1, 1 0, 0 0))>
    >>> reverse(None) is None
    True
    """
    ...
@overload
def reverse(geometry: OptGeoArrayLikeSeq, **kwargs) -> GeoArray:
    """
    Returns a copy of a Geometry with the order of coordinates reversed.

    If a Geometry is a polygon with interior rings, the interior rings are also
    reversed.

    Points are unchanged. None is returned where Geometry is None.

    Parameters
    ----------
    geometry : Geometry or array_like
    **kwargs
        See :ref:`NumPy ufunc docs <ufuncs.kwargs>` for other keyword arguments.

    See also
    --------
    is_ccw : Checks if a Geometry is clockwise.

    Examples
    --------
    >>> from shapely import LineString, Polygon
    >>> reverse(LineString([(0, 0), (1, 2)]))
    <LINESTRING (1 2, 0 0)>
    >>> reverse(Polygon([(0, 0), (1, 0), (1, 1), (0, 1), (0, 0)]))
    <POLYGON ((0 0, 0 1, 1 1, 1 0, 0 0))>
    >>> reverse(None) is None
    True
    """
    ...
@overload
def segmentize(geometry: OptGeoT, max_segment_length: float, **kwargs) -> OptGeoT:
    """
    Adds vertices to line segments based on maximum segment length.

    Additional vertices will be added to every line segment in an input geometry
    so that segments are no longer than the provided maximum segment length. New
    vertices will evenly subdivide each segment.

    Only linear components of input geometries are densified; other geometries
    are returned unmodified.

    Parameters
    ----------
    geometry : Geometry or array_like
    max_segment_length : float or array_like
        Additional vertices will be added so that all line segments are no
        longer than this value.  Must be greater than 0.
    **kwargs
        See :ref:`NumPy ufunc docs <ufuncs.kwargs>` for other keyword arguments.

    Examples
    --------
    >>> from shapely import LineString, Polygon
    >>> line = LineString([(0, 0), (0, 10)])
    >>> segmentize(line, max_segment_length=5)
    <LINESTRING (0 0, 0 5, 0 10)>
    >>> polygon = Polygon([(0, 0), (10, 0), (10, 10), (0, 10), (0, 0)])
    >>> segmentize(polygon, max_segment_length=5)
    <POLYGON ((0 0, 5 0, 10 0, 10 5, 10 10, 5 10, 0 10, 0 5, 0 0))>
    >>> segmentize(None, max_segment_length=5) is None
    True
    """
    ...
@overload
def segmentize(geometry: OptGeoArrayLike, max_segment_length: ArrayLikeSeq[float], **kwargs) -> GeoArray:
    """
    Adds vertices to line segments based on maximum segment length.

    Additional vertices will be added to every line segment in an input geometry
    so that segments are no longer than the provided maximum segment length. New
    vertices will evenly subdivide each segment.

    Only linear components of input geometries are densified; other geometries
    are returned unmodified.

    Parameters
    ----------
    geometry : Geometry or array_like
    max_segment_length : float or array_like
        Additional vertices will be added so that all line segments are no
        longer than this value.  Must be greater than 0.
    **kwargs
        See :ref:`NumPy ufunc docs <ufuncs.kwargs>` for other keyword arguments.

    Examples
    --------
    >>> from shapely import LineString, Polygon
    >>> line = LineString([(0, 0), (0, 10)])
    >>> segmentize(line, max_segment_length=5)
    <LINESTRING (0 0, 0 5, 0 10)>
    >>> polygon = Polygon([(0, 0), (10, 0), (10, 10), (0, 10), (0, 0)])
    >>> segmentize(polygon, max_segment_length=5)
    <POLYGON ((0 0, 5 0, 10 0, 10 5, 10 10, 5 10, 0 10, 0 5, 0 0))>
    >>> segmentize(None, max_segment_length=5) is None
    True
    """
    ...
@overload
def segmentize(geometry: OptGeoArrayLikeSeq, max_segment_length: ArrayLike[float], **kwargs) -> GeoArray:
    """
    Adds vertices to line segments based on maximum segment length.

    Additional vertices will be added to every line segment in an input geometry
    so that segments are no longer than the provided maximum segment length. New
    vertices will evenly subdivide each segment.

    Only linear components of input geometries are densified; other geometries
    are returned unmodified.

    Parameters
    ----------
    geometry : Geometry or array_like
    max_segment_length : float or array_like
        Additional vertices will be added so that all line segments are no
        longer than this value.  Must be greater than 0.
    **kwargs
        See :ref:`NumPy ufunc docs <ufuncs.kwargs>` for other keyword arguments.

    Examples
    --------
    >>> from shapely import LineString, Polygon
    >>> line = LineString([(0, 0), (0, 10)])
    >>> segmentize(line, max_segment_length=5)
    <LINESTRING (0 0, 0 5, 0 10)>
    >>> polygon = Polygon([(0, 0), (10, 0), (10, 10), (0, 10), (0, 0)])
    >>> segmentize(polygon, max_segment_length=5)
    <POLYGON ((0 0, 5 0, 10 0, 10 5, 10 10, 5 10, 0 10, 0 5, 0 0))>
    >>> segmentize(None, max_segment_length=5) is None
    True
    """
    ...
@overload
def simplify(geometry: OptGeoT, tolerance: float, preserve_topology: bool = True, **kwargs) -> OptGeoT:
    """
    Returns a simplified version of an input geometry using the
    Douglas-Peucker algorithm.

    Parameters
    ----------
    geometry : Geometry or array_like
    tolerance : float or array_like
        The maximum allowed geometry displacement. The higher this value, the
        smaller the number of vertices in the resulting geometry.
    preserve_topology : bool, default True
        By default (True), the operation will avoid creating invalid
        geometries (checking for collapses, ring-intersections, etc), but
        this is computationally more expensive.
    **kwargs
        See :ref:`NumPy ufunc docs <ufuncs.kwargs>` for other keyword arguments.

    Examples
    --------
    >>> from shapely import LineString, Polygon
    >>> line = LineString([(0, 0), (1, 10), (0, 20)])
    >>> simplify(line, tolerance=0.9)
    <LINESTRING (0 0, 1 10, 0 20)>
    >>> simplify(line, tolerance=1)
    <LINESTRING (0 0, 0 20)>
    >>> polygon_with_hole = Polygon(
    ...     [(0, 0), (0, 10), (10, 10), (10, 0), (0, 0)],
    ...     holes=[[(2, 2), (2, 4), (4, 4), (4, 2), (2, 2)]]
    ... )
    >>> simplify(polygon_with_hole, tolerance=4, preserve_topology=True)
    <POLYGON ((0 0, 0 10, 10 10, 10 0, 0 0), (2 2, 2 4, 4 4, 4 2...>
    >>> simplify(polygon_with_hole, tolerance=4, preserve_topology=False)
    <POLYGON ((0 0, 0 10, 10 10, 10 0, 0 0))>
    """
    ...
@overload
def simplify(geometry: OptGeoArrayLike, tolerance: ArrayLikeSeq[float], preserve_topology: bool = True, **kwargs) -> GeoArray:
    """
    Returns a simplified version of an input geometry using the
    Douglas-Peucker algorithm.

    Parameters
    ----------
    geometry : Geometry or array_like
    tolerance : float or array_like
        The maximum allowed geometry displacement. The higher this value, the
        smaller the number of vertices in the resulting geometry.
    preserve_topology : bool, default True
        By default (True), the operation will avoid creating invalid
        geometries (checking for collapses, ring-intersections, etc), but
        this is computationally more expensive.
    **kwargs
        See :ref:`NumPy ufunc docs <ufuncs.kwargs>` for other keyword arguments.

    Examples
    --------
    >>> from shapely import LineString, Polygon
    >>> line = LineString([(0, 0), (1, 10), (0, 20)])
    >>> simplify(line, tolerance=0.9)
    <LINESTRING (0 0, 1 10, 0 20)>
    >>> simplify(line, tolerance=1)
    <LINESTRING (0 0, 0 20)>
    >>> polygon_with_hole = Polygon(
    ...     [(0, 0), (0, 10), (10, 10), (10, 0), (0, 0)],
    ...     holes=[[(2, 2), (2, 4), (4, 4), (4, 2), (2, 2)]]
    ... )
    >>> simplify(polygon_with_hole, tolerance=4, preserve_topology=True)
    <POLYGON ((0 0, 0 10, 10 10, 10 0, 0 0), (2 2, 2 4, 4 4, 4 2...>
    >>> simplify(polygon_with_hole, tolerance=4, preserve_topology=False)
    <POLYGON ((0 0, 0 10, 10 10, 10 0, 0 0))>
    """
    ...
@overload
def simplify(geometry: OptGeoArrayLikeSeq, tolerance: ArrayLike[float], preserve_topology: bool = True, **kwargs) -> GeoArray:
    """
    Returns a simplified version of an input geometry using the
    Douglas-Peucker algorithm.

    Parameters
    ----------
    geometry : Geometry or array_like
    tolerance : float or array_like
        The maximum allowed geometry displacement. The higher this value, the
        smaller the number of vertices in the resulting geometry.
    preserve_topology : bool, default True
        By default (True), the operation will avoid creating invalid
        geometries (checking for collapses, ring-intersections, etc), but
        this is computationally more expensive.
    **kwargs
        See :ref:`NumPy ufunc docs <ufuncs.kwargs>` for other keyword arguments.

    Examples
    --------
    >>> from shapely import LineString, Polygon
    >>> line = LineString([(0, 0), (1, 10), (0, 20)])
    >>> simplify(line, tolerance=0.9)
    <LINESTRING (0 0, 1 10, 0 20)>
    >>> simplify(line, tolerance=1)
    <LINESTRING (0 0, 0 20)>
    >>> polygon_with_hole = Polygon(
    ...     [(0, 0), (0, 10), (10, 10), (10, 0), (0, 0)],
    ...     holes=[[(2, 2), (2, 4), (4, 4), (4, 2), (2, 2)]]
    ... )
    >>> simplify(polygon_with_hole, tolerance=4, preserve_topology=True)
    <POLYGON ((0 0, 0 10, 10 10, 10 0, 0 0), (2 2, 2 4, 4 4, 4 2...>
    >>> simplify(polygon_with_hole, tolerance=4, preserve_topology=False)
    <POLYGON ((0 0, 0 10, 10 10, 10 0, 0 0))>
    """
    ...
@overload
def snap(geometry: OptGeoT, reference: Geometry, tolerance: float, **kwargs) -> OptGeoT:
    """
    Snaps an input geometry to reference geometry's vertices.

    Vertices of the first geometry are snapped to vertices of the second.
    geometry, returning a new geometry; the input geometries are not modified.
    The result geometry is the input geometry with the vertices snapped.
    If no snapping occurs then the input geometry is returned unchanged.
    The tolerance is used to control where snapping is performed.

    Where possible, this operation tries to avoid creating invalid geometries;
    however, it does not guarantee that output geometries will be valid.  It is
    the responsibility of the caller to check for and handle invalid geometries.

    Because too much snapping can result in invalid geometries being created,
    heuristics are used to determine the number and location of snapped
    vertices that are likely safe to snap. These heuristics may omit
    some potential snaps that are otherwise within the tolerance.

    Parameters
    ----------
    geometry : Geometry or array_like
    reference : Geometry or array_like
    tolerance : float or array_like
    **kwargs
        See :ref:`NumPy ufunc docs <ufuncs.kwargs>` for other keyword arguments.

    Examples
    --------
    >>> from shapely import snap, distance, LineString, Point, Polygon, MultiPoint, box

    >>> point = Point(0.5, 2.5)
    >>> target_point = Point(0, 2)
    >>> snap(point, target_point, tolerance=1)
    <POINT (0 2)>
    >>> snap(point, target_point, tolerance=0.49)
    <POINT (0.5 2.5)>

    >>> polygon = Polygon([(0, 0), (0, 10), (10, 10), (10, 0), (0, 0)])
    >>> snap(polygon, Point(8, 10), tolerance=5)
    <POLYGON ((0 0, 0 10, 8 10, 10 0, 0 0))>
    >>> snap(polygon, LineString([(8, 10), (8, 0)]), tolerance=5)
    <POLYGON ((0 0, 0 10, 8 10, 8 0, 0 0))>

    You can snap one line to another, for example to clean imprecise coordinates:

    >>> line1 = LineString([(0.1, 0.1), (0.49, 0.51), (1.01, 0.89)])
    >>> line2 = LineString([(0, 0), (0.5, 0.5), (1.0, 1.0)])
    >>> snap(line1, line2, 0.25)
    <LINESTRING (0 0, 0.5 0.5, 1 1)>

    Snapping also supports Z coordinates:

    >>> point1 = Point(0.1, 0.1, 0.5)
    >>> multipoint = MultiPoint([(0, 0, 1), (0, 0, 0)])
    >>> snap(point1, multipoint, 1)
    <POINT Z (0 0 1)>

    Snapping to an empty geometry has no effect:

    >>> snap(line1, LineString([]), 0.25)
    <LINESTRING (0.1 0.1, 0.49 0.51, 1.01 0.89)>

    Snapping to a non-geometry (None) will always return None:

    >>> snap(line1, None, 0.25) is None
    True

    Only one vertex of a polygon is snapped to a target point,
    even if all vertices are equidistant to it,
    in order to prevent collapse of the polygon:

    >>> poly = box(0, 0, 1, 1)
    >>> poly
    <POLYGON ((1 0, 1 1, 0 1, 0 0, 1 0))>
    >>> snap(poly, Point(0.5, 0.5), 1)
    <POLYGON ((0.5 0.5, 1 1, 0 1, 0 0, 0.5 0.5))>
    """
    ...
@overload
def snap(geometry: Geometry | None, reference: None, tolerance: float, **kwargs) -> None:
    """
    Snaps an input geometry to reference geometry's vertices.

    Vertices of the first geometry are snapped to vertices of the second.
    geometry, returning a new geometry; the input geometries are not modified.
    The result geometry is the input geometry with the vertices snapped.
    If no snapping occurs then the input geometry is returned unchanged.
    The tolerance is used to control where snapping is performed.

    Where possible, this operation tries to avoid creating invalid geometries;
    however, it does not guarantee that output geometries will be valid.  It is
    the responsibility of the caller to check for and handle invalid geometries.

    Because too much snapping can result in invalid geometries being created,
    heuristics are used to determine the number and location of snapped
    vertices that are likely safe to snap. These heuristics may omit
    some potential snaps that are otherwise within the tolerance.

    Parameters
    ----------
    geometry : Geometry or array_like
    reference : Geometry or array_like
    tolerance : float or array_like
    **kwargs
        See :ref:`NumPy ufunc docs <ufuncs.kwargs>` for other keyword arguments.

    Examples
    --------
    >>> from shapely import snap, distance, LineString, Point, Polygon, MultiPoint, box

    >>> point = Point(0.5, 2.5)
    >>> target_point = Point(0, 2)
    >>> snap(point, target_point, tolerance=1)
    <POINT (0 2)>
    >>> snap(point, target_point, tolerance=0.49)
    <POINT (0.5 2.5)>

    >>> polygon = Polygon([(0, 0), (0, 10), (10, 10), (10, 0), (0, 0)])
    >>> snap(polygon, Point(8, 10), tolerance=5)
    <POLYGON ((0 0, 0 10, 8 10, 10 0, 0 0))>
    >>> snap(polygon, LineString([(8, 10), (8, 0)]), tolerance=5)
    <POLYGON ((0 0, 0 10, 8 10, 8 0, 0 0))>

    You can snap one line to another, for example to clean imprecise coordinates:

    >>> line1 = LineString([(0.1, 0.1), (0.49, 0.51), (1.01, 0.89)])
    >>> line2 = LineString([(0, 0), (0.5, 0.5), (1.0, 1.0)])
    >>> snap(line1, line2, 0.25)
    <LINESTRING (0 0, 0.5 0.5, 1 1)>

    Snapping also supports Z coordinates:

    >>> point1 = Point(0.1, 0.1, 0.5)
    >>> multipoint = MultiPoint([(0, 0, 1), (0, 0, 0)])
    >>> snap(point1, multipoint, 1)
    <POINT Z (0 0 1)>

    Snapping to an empty geometry has no effect:

    >>> snap(line1, LineString([]), 0.25)
    <LINESTRING (0.1 0.1, 0.49 0.51, 1.01 0.89)>

    Snapping to a non-geometry (None) will always return None:

    >>> snap(line1, None, 0.25) is None
    True

    Only one vertex of a polygon is snapped to a target point,
    even if all vertices are equidistant to it,
    in order to prevent collapse of the polygon:

    >>> poly = box(0, 0, 1, 1)
    >>> poly
    <POLYGON ((1 0, 1 1, 0 1, 0 0, 1 0))>
    >>> snap(poly, Point(0.5, 0.5), 1)
    <POLYGON ((0.5 0.5, 1 1, 0 1, 0 0, 0.5 0.5))>
    """
    ...
@overload
def snap(geometry: OptGeoArrayLikeSeq, reference: OptGeoArrayLike, tolerance: ArrayLike[float], **kwargs) -> GeoArray:
    """
    Snaps an input geometry to reference geometry's vertices.

    Vertices of the first geometry are snapped to vertices of the second.
    geometry, returning a new geometry; the input geometries are not modified.
    The result geometry is the input geometry with the vertices snapped.
    If no snapping occurs then the input geometry is returned unchanged.
    The tolerance is used to control where snapping is performed.

    Where possible, this operation tries to avoid creating invalid geometries;
    however, it does not guarantee that output geometries will be valid.  It is
    the responsibility of the caller to check for and handle invalid geometries.

    Because too much snapping can result in invalid geometries being created,
    heuristics are used to determine the number and location of snapped
    vertices that are likely safe to snap. These heuristics may omit
    some potential snaps that are otherwise within the tolerance.

    Parameters
    ----------
    geometry : Geometry or array_like
    reference : Geometry or array_like
    tolerance : float or array_like
    **kwargs
        See :ref:`NumPy ufunc docs <ufuncs.kwargs>` for other keyword arguments.

    Examples
    --------
    >>> from shapely import snap, distance, LineString, Point, Polygon, MultiPoint, box

    >>> point = Point(0.5, 2.5)
    >>> target_point = Point(0, 2)
    >>> snap(point, target_point, tolerance=1)
    <POINT (0 2)>
    >>> snap(point, target_point, tolerance=0.49)
    <POINT (0.5 2.5)>

    >>> polygon = Polygon([(0, 0), (0, 10), (10, 10), (10, 0), (0, 0)])
    >>> snap(polygon, Point(8, 10), tolerance=5)
    <POLYGON ((0 0, 0 10, 8 10, 10 0, 0 0))>
    >>> snap(polygon, LineString([(8, 10), (8, 0)]), tolerance=5)
    <POLYGON ((0 0, 0 10, 8 10, 8 0, 0 0))>

    You can snap one line to another, for example to clean imprecise coordinates:

    >>> line1 = LineString([(0.1, 0.1), (0.49, 0.51), (1.01, 0.89)])
    >>> line2 = LineString([(0, 0), (0.5, 0.5), (1.0, 1.0)])
    >>> snap(line1, line2, 0.25)
    <LINESTRING (0 0, 0.5 0.5, 1 1)>

    Snapping also supports Z coordinates:

    >>> point1 = Point(0.1, 0.1, 0.5)
    >>> multipoint = MultiPoint([(0, 0, 1), (0, 0, 0)])
    >>> snap(point1, multipoint, 1)
    <POINT Z (0 0 1)>

    Snapping to an empty geometry has no effect:

    >>> snap(line1, LineString([]), 0.25)
    <LINESTRING (0.1 0.1, 0.49 0.51, 1.01 0.89)>

    Snapping to a non-geometry (None) will always return None:

    >>> snap(line1, None, 0.25) is None
    True

    Only one vertex of a polygon is snapped to a target point,
    even if all vertices are equidistant to it,
    in order to prevent collapse of the polygon:

    >>> poly = box(0, 0, 1, 1)
    >>> poly
    <POLYGON ((1 0, 1 1, 0 1, 0 0, 1 0))>
    >>> snap(poly, Point(0.5, 0.5), 1)
    <POLYGON ((0.5 0.5, 1 1, 0 1, 0 0, 0.5 0.5))>
    """
    ...
@overload
def snap(geometry: OptGeoArrayLike, reference: OptGeoArrayLikeSeq, tolerance: ArrayLike[float], **kwargs) -> GeoArray:
    """
    Snaps an input geometry to reference geometry's vertices.

    Vertices of the first geometry are snapped to vertices of the second.
    geometry, returning a new geometry; the input geometries are not modified.
    The result geometry is the input geometry with the vertices snapped.
    If no snapping occurs then the input geometry is returned unchanged.
    The tolerance is used to control where snapping is performed.

    Where possible, this operation tries to avoid creating invalid geometries;
    however, it does not guarantee that output geometries will be valid.  It is
    the responsibility of the caller to check for and handle invalid geometries.

    Because too much snapping can result in invalid geometries being created,
    heuristics are used to determine the number and location of snapped
    vertices that are likely safe to snap. These heuristics may omit
    some potential snaps that are otherwise within the tolerance.

    Parameters
    ----------
    geometry : Geometry or array_like
    reference : Geometry or array_like
    tolerance : float or array_like
    **kwargs
        See :ref:`NumPy ufunc docs <ufuncs.kwargs>` for other keyword arguments.

    Examples
    --------
    >>> from shapely import snap, distance, LineString, Point, Polygon, MultiPoint, box

    >>> point = Point(0.5, 2.5)
    >>> target_point = Point(0, 2)
    >>> snap(point, target_point, tolerance=1)
    <POINT (0 2)>
    >>> snap(point, target_point, tolerance=0.49)
    <POINT (0.5 2.5)>

    >>> polygon = Polygon([(0, 0), (0, 10), (10, 10), (10, 0), (0, 0)])
    >>> snap(polygon, Point(8, 10), tolerance=5)
    <POLYGON ((0 0, 0 10, 8 10, 10 0, 0 0))>
    >>> snap(polygon, LineString([(8, 10), (8, 0)]), tolerance=5)
    <POLYGON ((0 0, 0 10, 8 10, 8 0, 0 0))>

    You can snap one line to another, for example to clean imprecise coordinates:

    >>> line1 = LineString([(0.1, 0.1), (0.49, 0.51), (1.01, 0.89)])
    >>> line2 = LineString([(0, 0), (0.5, 0.5), (1.0, 1.0)])
    >>> snap(line1, line2, 0.25)
    <LINESTRING (0 0, 0.5 0.5, 1 1)>

    Snapping also supports Z coordinates:

    >>> point1 = Point(0.1, 0.1, 0.5)
    >>> multipoint = MultiPoint([(0, 0, 1), (0, 0, 0)])
    >>> snap(point1, multipoint, 1)
    <POINT Z (0 0 1)>

    Snapping to an empty geometry has no effect:

    >>> snap(line1, LineString([]), 0.25)
    <LINESTRING (0.1 0.1, 0.49 0.51, 1.01 0.89)>

    Snapping to a non-geometry (None) will always return None:

    >>> snap(line1, None, 0.25) is None
    True

    Only one vertex of a polygon is snapped to a target point,
    even if all vertices are equidistant to it,
    in order to prevent collapse of the polygon:

    >>> poly = box(0, 0, 1, 1)
    >>> poly
    <POLYGON ((1 0, 1 1, 0 1, 0 0, 1 0))>
    >>> snap(poly, Point(0.5, 0.5), 1)
    <POLYGON ((0.5 0.5, 1 1, 0 1, 0 0, 0.5 0.5))>
    """
    ...
@overload
def snap(geometry: OptGeoArrayLike, reference: OptGeoArrayLike, tolerance: ArrayLikeSeq[float], **kwargs) -> GeoArray:
    """
    Snaps an input geometry to reference geometry's vertices.

    Vertices of the first geometry are snapped to vertices of the second.
    geometry, returning a new geometry; the input geometries are not modified.
    The result geometry is the input geometry with the vertices snapped.
    If no snapping occurs then the input geometry is returned unchanged.
    The tolerance is used to control where snapping is performed.

    Where possible, this operation tries to avoid creating invalid geometries;
    however, it does not guarantee that output geometries will be valid.  It is
    the responsibility of the caller to check for and handle invalid geometries.

    Because too much snapping can result in invalid geometries being created,
    heuristics are used to determine the number and location of snapped
    vertices that are likely safe to snap. These heuristics may omit
    some potential snaps that are otherwise within the tolerance.

    Parameters
    ----------
    geometry : Geometry or array_like
    reference : Geometry or array_like
    tolerance : float or array_like
    **kwargs
        See :ref:`NumPy ufunc docs <ufuncs.kwargs>` for other keyword arguments.

    Examples
    --------
    >>> from shapely import snap, distance, LineString, Point, Polygon, MultiPoint, box

    >>> point = Point(0.5, 2.5)
    >>> target_point = Point(0, 2)
    >>> snap(point, target_point, tolerance=1)
    <POINT (0 2)>
    >>> snap(point, target_point, tolerance=0.49)
    <POINT (0.5 2.5)>

    >>> polygon = Polygon([(0, 0), (0, 10), (10, 10), (10, 0), (0, 0)])
    >>> snap(polygon, Point(8, 10), tolerance=5)
    <POLYGON ((0 0, 0 10, 8 10, 10 0, 0 0))>
    >>> snap(polygon, LineString([(8, 10), (8, 0)]), tolerance=5)
    <POLYGON ((0 0, 0 10, 8 10, 8 0, 0 0))>

    You can snap one line to another, for example to clean imprecise coordinates:

    >>> line1 = LineString([(0.1, 0.1), (0.49, 0.51), (1.01, 0.89)])
    >>> line2 = LineString([(0, 0), (0.5, 0.5), (1.0, 1.0)])
    >>> snap(line1, line2, 0.25)
    <LINESTRING (0 0, 0.5 0.5, 1 1)>

    Snapping also supports Z coordinates:

    >>> point1 = Point(0.1, 0.1, 0.5)
    >>> multipoint = MultiPoint([(0, 0, 1), (0, 0, 0)])
    >>> snap(point1, multipoint, 1)
    <POINT Z (0 0 1)>

    Snapping to an empty geometry has no effect:

    >>> snap(line1, LineString([]), 0.25)
    <LINESTRING (0.1 0.1, 0.49 0.51, 1.01 0.89)>

    Snapping to a non-geometry (None) will always return None:

    >>> snap(line1, None, 0.25) is None
    True

    Only one vertex of a polygon is snapped to a target point,
    even if all vertices are equidistant to it,
    in order to prevent collapse of the polygon:

    >>> poly = box(0, 0, 1, 1)
    >>> poly
    <POLYGON ((1 0, 1 1, 0 1, 0 0, 1 0))>
    >>> snap(poly, Point(0.5, 0.5), 1)
    <POLYGON ((0.5 0.5, 1 1, 0 1, 0 0, 0.5 0.5))>
    """
    ...
@overload
def voronoi_polygons(
<<<<<<< HEAD
    geometry: Geometry, tolerance: float = 0.0, extend_to: Geometry | None = None, only_edges: Literal[False] = False, **kwargs
) -> GeometryCollection[Polygon]:
    """
    Computes a Voronoi diagram from the vertices of an input geometry.

    The output is a geometrycollection containing polygons (default)
    or linestrings (see only_edges). Returns empty if an input geometry
    contains less than 2 vertices or if the provided extent has zero area.

    Parameters
    ----------
    geometry : Geometry or array_like
    tolerance : float or array_like, default 0.0
        Snap input vertices together if their distance is less than this value.
    extend_to : Geometry or array_like, optional
        If provided, the diagram will be extended to cover the envelope of this
        geometry (unless this envelope is smaller than the input geometry).
    only_edges : bool or array_like, default False
        If set to True, the triangulation will return a collection of
        linestrings instead of polygons.
    **kwargs
        See :ref:`NumPy ufunc docs <ufuncs.kwargs>` for other keyword arguments.

    Examples
    --------
    >>> from shapely import LineString, MultiPoint, normalize, Point
    >>> points = MultiPoint([(2, 2), (4, 2)])
    >>> normalize(voronoi_polygons(points))
    <GEOMETRYCOLLECTION (POLYGON ((3 0, 3 4, 6 4, 6 0, 3 0)), POLYGON ((0 0, 0 4...>
    >>> voronoi_polygons(points, only_edges=True)
    <LINESTRING (3 4, 3 0)>
    >>> voronoi_polygons(MultiPoint([(2, 2), (4, 2), (4.2, 2)]), 0.5, only_edges=True)
    <LINESTRING (3 4.2, 3 -0.2)>
    >>> voronoi_polygons(points, extend_to=LineString([(0, 0), (10, 10)]), only_edges=True)
    <LINESTRING (3 10, 3 0)>
    >>> voronoi_polygons(LineString([(2, 2), (4, 2)]), only_edges=True)
    <LINESTRING (3 4, 3 0)>
    >>> voronoi_polygons(Point(2, 2))
    <GEOMETRYCOLLECTION EMPTY>
    """
    ...
@overload
def voronoi_polygons(
    geometry: Geometry, tolerance: float, extend_to: Geometry | None, only_edges: Literal[True], **kwargs
) -> LineString | MultiLineString:
    """
    Computes a Voronoi diagram from the vertices of an input geometry.

    The output is a geometrycollection containing polygons (default)
    or linestrings (see only_edges). Returns empty if an input geometry
    contains less than 2 vertices or if the provided extent has zero area.

    Parameters
    ----------
    geometry : Geometry or array_like
    tolerance : float or array_like, default 0.0
        Snap input vertices together if their distance is less than this value.
    extend_to : Geometry or array_like, optional
        If provided, the diagram will be extended to cover the envelope of this
        geometry (unless this envelope is smaller than the input geometry).
    only_edges : bool or array_like, default False
        If set to True, the triangulation will return a collection of
        linestrings instead of polygons.
    **kwargs
        See :ref:`NumPy ufunc docs <ufuncs.kwargs>` for other keyword arguments.

    Examples
    --------
    >>> from shapely import LineString, MultiPoint, normalize, Point
    >>> points = MultiPoint([(2, 2), (4, 2)])
    >>> normalize(voronoi_polygons(points))
    <GEOMETRYCOLLECTION (POLYGON ((3 0, 3 4, 6 4, 6 0, 3 0)), POLYGON ((0 0, 0 4...>
    >>> voronoi_polygons(points, only_edges=True)
    <LINESTRING (3 4, 3 0)>
    >>> voronoi_polygons(MultiPoint([(2, 2), (4, 2), (4.2, 2)]), 0.5, only_edges=True)
    <LINESTRING (3 4.2, 3 -0.2)>
    >>> voronoi_polygons(points, extend_to=LineString([(0, 0), (10, 10)]), only_edges=True)
    <LINESTRING (3 10, 3 0)>
    >>> voronoi_polygons(LineString([(2, 2), (4, 2)]), only_edges=True)
    <LINESTRING (3 4, 3 0)>
    >>> voronoi_polygons(Point(2, 2))
    <GEOMETRYCOLLECTION EMPTY>
    """
    ...
@overload
def voronoi_polygons(
    geometry: Geometry, tolerance: float = 0.0, extend_to: Geometry | None = None, *, only_edges: Literal[True], **kwargs
) -> LineString | MultiLineString:
    """
    Computes a Voronoi diagram from the vertices of an input geometry.

    The output is a geometrycollection containing polygons (default)
    or linestrings (see only_edges). Returns empty if an input geometry
    contains less than 2 vertices or if the provided extent has zero area.

    Parameters
    ----------
    geometry : Geometry or array_like
    tolerance : float or array_like, default 0.0
        Snap input vertices together if their distance is less than this value.
    extend_to : Geometry or array_like, optional
        If provided, the diagram will be extended to cover the envelope of this
        geometry (unless this envelope is smaller than the input geometry).
    only_edges : bool or array_like, default False
        If set to True, the triangulation will return a collection of
        linestrings instead of polygons.
    **kwargs
        See :ref:`NumPy ufunc docs <ufuncs.kwargs>` for other keyword arguments.

    Examples
    --------
    >>> from shapely import LineString, MultiPoint, normalize, Point
    >>> points = MultiPoint([(2, 2), (4, 2)])
    >>> normalize(voronoi_polygons(points))
    <GEOMETRYCOLLECTION (POLYGON ((3 0, 3 4, 6 4, 6 0, 3 0)), POLYGON ((0 0, 0 4...>
    >>> voronoi_polygons(points, only_edges=True)
    <LINESTRING (3 4, 3 0)>
    >>> voronoi_polygons(MultiPoint([(2, 2), (4, 2), (4.2, 2)]), 0.5, only_edges=True)
    <LINESTRING (3 4.2, 3 -0.2)>
    >>> voronoi_polygons(points, extend_to=LineString([(0, 0), (10, 10)]), only_edges=True)
    <LINESTRING (3 10, 3 0)>
    >>> voronoi_polygons(LineString([(2, 2), (4, 2)]), only_edges=True)
    <LINESTRING (3 4, 3 0)>
    >>> voronoi_polygons(Point(2, 2))
    <GEOMETRYCOLLECTION EMPTY>
    """
    ...
@overload
def voronoi_polygons(
    geometry: Geometry, tolerance: float = 0.0, extend_to: Geometry | None = None, only_edges: bool = False, **kwargs
) -> GeometryCollection[Polygon] | LineString | MultiLineString:
    """
    Computes a Voronoi diagram from the vertices of an input geometry.

    The output is a geometrycollection containing polygons (default)
    or linestrings (see only_edges). Returns empty if an input geometry
    contains less than 2 vertices or if the provided extent has zero area.

    Parameters
    ----------
    geometry : Geometry or array_like
    tolerance : float or array_like, default 0.0
        Snap input vertices together if their distance is less than this value.
    extend_to : Geometry or array_like, optional
        If provided, the diagram will be extended to cover the envelope of this
        geometry (unless this envelope is smaller than the input geometry).
    only_edges : bool or array_like, default False
        If set to True, the triangulation will return a collection of
        linestrings instead of polygons.
    **kwargs
        See :ref:`NumPy ufunc docs <ufuncs.kwargs>` for other keyword arguments.

    Examples
    --------
    >>> from shapely import LineString, MultiPoint, normalize, Point
    >>> points = MultiPoint([(2, 2), (4, 2)])
    >>> normalize(voronoi_polygons(points))
    <GEOMETRYCOLLECTION (POLYGON ((3 0, 3 4, 6 4, 6 0, 3 0)), POLYGON ((0 0, 0 4...>
    >>> voronoi_polygons(points, only_edges=True)
    <LINESTRING (3 4, 3 0)>
    >>> voronoi_polygons(MultiPoint([(2, 2), (4, 2), (4.2, 2)]), 0.5, only_edges=True)
    <LINESTRING (3 4.2, 3 -0.2)>
    >>> voronoi_polygons(points, extend_to=LineString([(0, 0), (10, 10)]), only_edges=True)
    <LINESTRING (3 10, 3 0)>
    >>> voronoi_polygons(LineString([(2, 2), (4, 2)]), only_edges=True)
    <LINESTRING (3 4, 3 0)>
    >>> voronoi_polygons(Point(2, 2))
    <GEOMETRYCOLLECTION EMPTY>
    """
    ...
@overload
def voronoi_polygons(
    geometry: None, tolerance: float = 0.0, extend_to: Geometry | None = None, only_edges: bool = False, **kwargs
) -> None:
    """
    Computes a Voronoi diagram from the vertices of an input geometry.

    The output is a geometrycollection containing polygons (default)
    or linestrings (see only_edges). Returns empty if an input geometry
    contains less than 2 vertices or if the provided extent has zero area.

    Parameters
    ----------
    geometry : Geometry or array_like
    tolerance : float or array_like, default 0.0
        Snap input vertices together if their distance is less than this value.
    extend_to : Geometry or array_like, optional
        If provided, the diagram will be extended to cover the envelope of this
        geometry (unless this envelope is smaller than the input geometry).
    only_edges : bool or array_like, default False
        If set to True, the triangulation will return a collection of
        linestrings instead of polygons.
    **kwargs
        See :ref:`NumPy ufunc docs <ufuncs.kwargs>` for other keyword arguments.

    Examples
    --------
    >>> from shapely import LineString, MultiPoint, normalize, Point
    >>> points = MultiPoint([(2, 2), (4, 2)])
    >>> normalize(voronoi_polygons(points))
    <GEOMETRYCOLLECTION (POLYGON ((3 0, 3 4, 6 4, 6 0, 3 0)), POLYGON ((0 0, 0 4...>
    >>> voronoi_polygons(points, only_edges=True)
    <LINESTRING (3 4, 3 0)>
    >>> voronoi_polygons(MultiPoint([(2, 2), (4, 2), (4.2, 2)]), 0.5, only_edges=True)
    <LINESTRING (3 4.2, 3 -0.2)>
    >>> voronoi_polygons(points, extend_to=LineString([(0, 0), (10, 10)]), only_edges=True)
    <LINESTRING (3 10, 3 0)>
    >>> voronoi_polygons(LineString([(2, 2), (4, 2)]), only_edges=True)
    <LINESTRING (3 4, 3 0)>
    >>> voronoi_polygons(Point(2, 2))
    <GEOMETRYCOLLECTION EMPTY>
    """
    ...
@overload
def voronoi_polygons(
    geometry: Geometry | None, tolerance: float = 0.0, extend_to: Geometry | None = None, only_edges: bool = False, **kwargs
) -> GeometryCollection[Polygon] | LineString | MultiLineString | None:
    """
    Computes a Voronoi diagram from the vertices of an input geometry.

    The output is a geometrycollection containing polygons (default)
    or linestrings (see only_edges). Returns empty if an input geometry
    contains less than 2 vertices or if the provided extent has zero area.

    Parameters
    ----------
    geometry : Geometry or array_like
    tolerance : float or array_like, default 0.0
        Snap input vertices together if their distance is less than this value.
    extend_to : Geometry or array_like, optional
        If provided, the diagram will be extended to cover the envelope of this
        geometry (unless this envelope is smaller than the input geometry).
    only_edges : bool or array_like, default False
        If set to True, the triangulation will return a collection of
        linestrings instead of polygons.
    **kwargs
        See :ref:`NumPy ufunc docs <ufuncs.kwargs>` for other keyword arguments.

    Examples
    --------
    >>> from shapely import LineString, MultiPoint, normalize, Point
    >>> points = MultiPoint([(2, 2), (4, 2)])
    >>> normalize(voronoi_polygons(points))
    <GEOMETRYCOLLECTION (POLYGON ((3 0, 3 4, 6 4, 6 0, 3 0)), POLYGON ((0 0, 0 4...>
    >>> voronoi_polygons(points, only_edges=True)
    <LINESTRING (3 4, 3 0)>
    >>> voronoi_polygons(MultiPoint([(2, 2), (4, 2), (4.2, 2)]), 0.5, only_edges=True)
    <LINESTRING (3 4.2, 3 -0.2)>
    >>> voronoi_polygons(points, extend_to=LineString([(0, 0), (10, 10)]), only_edges=True)
    <LINESTRING (3 10, 3 0)>
    >>> voronoi_polygons(LineString([(2, 2), (4, 2)]), only_edges=True)
    <LINESTRING (3 4, 3 0)>
    >>> voronoi_polygons(Point(2, 2))
    <GEOMETRYCOLLECTION EMPTY>
    """
    ...
=======
    geometry: Geometry,
    tolerance: float = 0.0,
    extend_to: Geometry | None = None,
    only_edges: Literal[False] = False,
    ordered: bool = False,
    **kwargs,
) -> GeometryCollection[Polygon]: ...
@overload
def voronoi_polygons(
    geometry: Geometry, tolerance: float, extend_to: Geometry | None, only_edges: Literal[True], ordered: bool = False, **kwargs
) -> LineString | MultiLineString: ...
@overload
def voronoi_polygons(
    geometry: Geometry,
    tolerance: float = 0.0,
    extend_to: Geometry | None = None,
    *,
    only_edges: Literal[True],
    ordered: bool = False,
    **kwargs,
) -> LineString | MultiLineString: ...
@overload
def voronoi_polygons(
    geometry: Geometry,
    tolerance: float = 0.0,
    extend_to: Geometry | None = None,
    only_edges: bool = False,
    ordered: bool = False,
    **kwargs,
) -> GeometryCollection[Polygon] | LineString | MultiLineString: ...
@overload
def voronoi_polygons(
    geometry: None,
    tolerance: float = 0.0,
    extend_to: Geometry | None = None,
    only_edges: bool = False,
    ordered: bool = False,
    **kwargs,
) -> None: ...
@overload
def voronoi_polygons(
    geometry: Geometry | None,
    tolerance: float = 0.0,
    extend_to: Geometry | None = None,
    only_edges: bool = False,
    ordered: bool = False,
    **kwargs,
) -> GeometryCollection[Polygon] | LineString | MultiLineString | None: ...
>>>>>>> 6f7c7978
@overload
def voronoi_polygons(
    geometry: OptGeoArrayLikeSeq,
    tolerance: ArrayLike[float] = 0.0,
    extend_to: OptGeoArrayLike = None,
    only_edges: ArrayLike[bool] = False,
    ordered: bool = False,
    **kwargs,
) -> GeoArray:
    """
    Computes a Voronoi diagram from the vertices of an input geometry.

    The output is a geometrycollection containing polygons (default)
    or linestrings (see only_edges). Returns empty if an input geometry
    contains less than 2 vertices or if the provided extent has zero area.

    Parameters
    ----------
    geometry : Geometry or array_like
    tolerance : float or array_like, default 0.0
        Snap input vertices together if their distance is less than this value.
    extend_to : Geometry or array_like, optional
        If provided, the diagram will be extended to cover the envelope of this
        geometry (unless this envelope is smaller than the input geometry).
    only_edges : bool or array_like, default False
        If set to True, the triangulation will return a collection of
        linestrings instead of polygons.
    **kwargs
        See :ref:`NumPy ufunc docs <ufuncs.kwargs>` for other keyword arguments.

    Examples
    --------
    >>> from shapely import LineString, MultiPoint, normalize, Point
    >>> points = MultiPoint([(2, 2), (4, 2)])
    >>> normalize(voronoi_polygons(points))
    <GEOMETRYCOLLECTION (POLYGON ((3 0, 3 4, 6 4, 6 0, 3 0)), POLYGON ((0 0, 0 4...>
    >>> voronoi_polygons(points, only_edges=True)
    <LINESTRING (3 4, 3 0)>
    >>> voronoi_polygons(MultiPoint([(2, 2), (4, 2), (4.2, 2)]), 0.5, only_edges=True)
    <LINESTRING (3 4.2, 3 -0.2)>
    >>> voronoi_polygons(points, extend_to=LineString([(0, 0), (10, 10)]), only_edges=True)
    <LINESTRING (3 10, 3 0)>
    >>> voronoi_polygons(LineString([(2, 2), (4, 2)]), only_edges=True)
    <LINESTRING (3 4, 3 0)>
    >>> voronoi_polygons(Point(2, 2))
    <GEOMETRYCOLLECTION EMPTY>
    """
    ...
@overload
def voronoi_polygons(
    geometry: OptGeoArrayLike,
    tolerance: ArrayLikeSeq[float],
    extend_to: OptGeoArrayLike = None,
    only_edges: ArrayLike[bool] = False,
    ordered: bool = False,
    **kwargs,
) -> GeoArray:
    """
    Computes a Voronoi diagram from the vertices of an input geometry.

    The output is a geometrycollection containing polygons (default)
    or linestrings (see only_edges). Returns empty if an input geometry
    contains less than 2 vertices or if the provided extent has zero area.

    Parameters
    ----------
    geometry : Geometry or array_like
    tolerance : float or array_like, default 0.0
        Snap input vertices together if their distance is less than this value.
    extend_to : Geometry or array_like, optional
        If provided, the diagram will be extended to cover the envelope of this
        geometry (unless this envelope is smaller than the input geometry).
    only_edges : bool or array_like, default False
        If set to True, the triangulation will return a collection of
        linestrings instead of polygons.
    **kwargs
        See :ref:`NumPy ufunc docs <ufuncs.kwargs>` for other keyword arguments.

    Examples
    --------
    >>> from shapely import LineString, MultiPoint, normalize, Point
    >>> points = MultiPoint([(2, 2), (4, 2)])
    >>> normalize(voronoi_polygons(points))
    <GEOMETRYCOLLECTION (POLYGON ((3 0, 3 4, 6 4, 6 0, 3 0)), POLYGON ((0 0, 0 4...>
    >>> voronoi_polygons(points, only_edges=True)
    <LINESTRING (3 4, 3 0)>
    >>> voronoi_polygons(MultiPoint([(2, 2), (4, 2), (4.2, 2)]), 0.5, only_edges=True)
    <LINESTRING (3 4.2, 3 -0.2)>
    >>> voronoi_polygons(points, extend_to=LineString([(0, 0), (10, 10)]), only_edges=True)
    <LINESTRING (3 10, 3 0)>
    >>> voronoi_polygons(LineString([(2, 2), (4, 2)]), only_edges=True)
    <LINESTRING (3 4, 3 0)>
    >>> voronoi_polygons(Point(2, 2))
    <GEOMETRYCOLLECTION EMPTY>
    """
    ...
@overload
def voronoi_polygons(
    geometry: OptGeoArrayLike,
    tolerance: ArrayLike[float],
    extend_to: OptGeoArrayLikeSeq,
    only_edges: ArrayLike[bool] = False,
    ordered: bool = False,
    **kwargs,
) -> GeoArray:
    """
    Computes a Voronoi diagram from the vertices of an input geometry.

    The output is a geometrycollection containing polygons (default)
    or linestrings (see only_edges). Returns empty if an input geometry
    contains less than 2 vertices or if the provided extent has zero area.

    Parameters
    ----------
    geometry : Geometry or array_like
    tolerance : float or array_like, default 0.0
        Snap input vertices together if their distance is less than this value.
    extend_to : Geometry or array_like, optional
        If provided, the diagram will be extended to cover the envelope of this
        geometry (unless this envelope is smaller than the input geometry).
    only_edges : bool or array_like, default False
        If set to True, the triangulation will return a collection of
        linestrings instead of polygons.
    **kwargs
        See :ref:`NumPy ufunc docs <ufuncs.kwargs>` for other keyword arguments.

    Examples
    --------
    >>> from shapely import LineString, MultiPoint, normalize, Point
    >>> points = MultiPoint([(2, 2), (4, 2)])
    >>> normalize(voronoi_polygons(points))
    <GEOMETRYCOLLECTION (POLYGON ((3 0, 3 4, 6 4, 6 0, 3 0)), POLYGON ((0 0, 0 4...>
    >>> voronoi_polygons(points, only_edges=True)
    <LINESTRING (3 4, 3 0)>
    >>> voronoi_polygons(MultiPoint([(2, 2), (4, 2), (4.2, 2)]), 0.5, only_edges=True)
    <LINESTRING (3 4.2, 3 -0.2)>
    >>> voronoi_polygons(points, extend_to=LineString([(0, 0), (10, 10)]), only_edges=True)
    <LINESTRING (3 10, 3 0)>
    >>> voronoi_polygons(LineString([(2, 2), (4, 2)]), only_edges=True)
    <LINESTRING (3 4, 3 0)>
    >>> voronoi_polygons(Point(2, 2))
    <GEOMETRYCOLLECTION EMPTY>
    """
    ...
@overload
def voronoi_polygons(
    geometry: OptGeoArrayLike,
    tolerance: ArrayLike[float] = 0.0,
    *,
    extend_to: OptGeoArrayLikeSeq,
    only_edges: ArrayLike[bool] = False,
    ordered: bool = False,
    **kwargs,
) -> GeoArray:
    """
    Computes a Voronoi diagram from the vertices of an input geometry.

    The output is a geometrycollection containing polygons (default)
    or linestrings (see only_edges). Returns empty if an input geometry
    contains less than 2 vertices or if the provided extent has zero area.

    Parameters
    ----------
    geometry : Geometry or array_like
    tolerance : float or array_like, default 0.0
        Snap input vertices together if their distance is less than this value.
    extend_to : Geometry or array_like, optional
        If provided, the diagram will be extended to cover the envelope of this
        geometry (unless this envelope is smaller than the input geometry).
    only_edges : bool or array_like, default False
        If set to True, the triangulation will return a collection of
        linestrings instead of polygons.
    **kwargs
        See :ref:`NumPy ufunc docs <ufuncs.kwargs>` for other keyword arguments.

    Examples
    --------
    >>> from shapely import LineString, MultiPoint, normalize, Point
    >>> points = MultiPoint([(2, 2), (4, 2)])
    >>> normalize(voronoi_polygons(points))
    <GEOMETRYCOLLECTION (POLYGON ((3 0, 3 4, 6 4, 6 0, 3 0)), POLYGON ((0 0, 0 4...>
    >>> voronoi_polygons(points, only_edges=True)
    <LINESTRING (3 4, 3 0)>
    >>> voronoi_polygons(MultiPoint([(2, 2), (4, 2), (4.2, 2)]), 0.5, only_edges=True)
    <LINESTRING (3 4.2, 3 -0.2)>
    >>> voronoi_polygons(points, extend_to=LineString([(0, 0), (10, 10)]), only_edges=True)
    <LINESTRING (3 10, 3 0)>
    >>> voronoi_polygons(LineString([(2, 2), (4, 2)]), only_edges=True)
    <LINESTRING (3 4, 3 0)>
    >>> voronoi_polygons(Point(2, 2))
    <GEOMETRYCOLLECTION EMPTY>
    """
    ...
@overload
def voronoi_polygons(
<<<<<<< HEAD
    geometry: OptGeoArrayLike, tolerance: ArrayLike[float], extend_to: OptGeoArrayLike, only_edges: ArrayLikeSeq[bool], **kwargs
) -> GeoArray:
    """
    Computes a Voronoi diagram from the vertices of an input geometry.

    The output is a geometrycollection containing polygons (default)
    or linestrings (see only_edges). Returns empty if an input geometry
    contains less than 2 vertices or if the provided extent has zero area.

    Parameters
    ----------
    geometry : Geometry or array_like
    tolerance : float or array_like, default 0.0
        Snap input vertices together if their distance is less than this value.
    extend_to : Geometry or array_like, optional
        If provided, the diagram will be extended to cover the envelope of this
        geometry (unless this envelope is smaller than the input geometry).
    only_edges : bool or array_like, default False
        If set to True, the triangulation will return a collection of
        linestrings instead of polygons.
    **kwargs
        See :ref:`NumPy ufunc docs <ufuncs.kwargs>` for other keyword arguments.

    Examples
    --------
    >>> from shapely import LineString, MultiPoint, normalize, Point
    >>> points = MultiPoint([(2, 2), (4, 2)])
    >>> normalize(voronoi_polygons(points))
    <GEOMETRYCOLLECTION (POLYGON ((3 0, 3 4, 6 4, 6 0, 3 0)), POLYGON ((0 0, 0 4...>
    >>> voronoi_polygons(points, only_edges=True)
    <LINESTRING (3 4, 3 0)>
    >>> voronoi_polygons(MultiPoint([(2, 2), (4, 2), (4.2, 2)]), 0.5, only_edges=True)
    <LINESTRING (3 4.2, 3 -0.2)>
    >>> voronoi_polygons(points, extend_to=LineString([(0, 0), (10, 10)]), only_edges=True)
    <LINESTRING (3 10, 3 0)>
    >>> voronoi_polygons(LineString([(2, 2), (4, 2)]), only_edges=True)
    <LINESTRING (3 4, 3 0)>
    >>> voronoi_polygons(Point(2, 2))
    <GEOMETRYCOLLECTION EMPTY>
    """
    ...
=======
    geometry: OptGeoArrayLike,
    tolerance: ArrayLike[float],
    extend_to: OptGeoArrayLike,
    only_edges: ArrayLikeSeq[bool],
    ordered: bool = False,
    **kwargs,
) -> GeoArray: ...
>>>>>>> 6f7c7978
@overload
def voronoi_polygons(
    geometry: OptGeoArrayLike,
    tolerance: ArrayLike[float] = 0.0,
    extend_to: OptGeoArrayLike = None,
    *,
    only_edges: ArrayLikeSeq[bool],
    ordered: bool = False,
    **kwargs,
) -> GeoArray:
    """
    Computes a Voronoi diagram from the vertices of an input geometry.

    The output is a geometrycollection containing polygons (default)
    or linestrings (see only_edges). Returns empty if an input geometry
    contains less than 2 vertices or if the provided extent has zero area.

    Parameters
    ----------
    geometry : Geometry or array_like
    tolerance : float or array_like, default 0.0
        Snap input vertices together if their distance is less than this value.
    extend_to : Geometry or array_like, optional
        If provided, the diagram will be extended to cover the envelope of this
        geometry (unless this envelope is smaller than the input geometry).
    only_edges : bool or array_like, default False
        If set to True, the triangulation will return a collection of
        linestrings instead of polygons.
    **kwargs
        See :ref:`NumPy ufunc docs <ufuncs.kwargs>` for other keyword arguments.

    Examples
    --------
    >>> from shapely import LineString, MultiPoint, normalize, Point
    >>> points = MultiPoint([(2, 2), (4, 2)])
    >>> normalize(voronoi_polygons(points))
    <GEOMETRYCOLLECTION (POLYGON ((3 0, 3 4, 6 4, 6 0, 3 0)), POLYGON ((0 0, 0 4...>
    >>> voronoi_polygons(points, only_edges=True)
    <LINESTRING (3 4, 3 0)>
    >>> voronoi_polygons(MultiPoint([(2, 2), (4, 2), (4.2, 2)]), 0.5, only_edges=True)
    <LINESTRING (3 4.2, 3 -0.2)>
    >>> voronoi_polygons(points, extend_to=LineString([(0, 0), (10, 10)]), only_edges=True)
    <LINESTRING (3 10, 3 0)>
    >>> voronoi_polygons(LineString([(2, 2), (4, 2)]), only_edges=True)
    <LINESTRING (3 4, 3 0)>
    >>> voronoi_polygons(Point(2, 2))
    <GEOMETRYCOLLECTION EMPTY>
    """
    ...
@overload
def oriented_envelope(geometry: Point, **kwargs) -> Point:
    """
    Computes the oriented envelope (minimum rotated rectangle)
    that encloses an input geometry, such that the resulting rectangle has
    minimum area.

    Unlike envelope this rectangle is not constrained to be parallel to the
    coordinate axes. If the convex hull of the object is a degenerate (line
    or point) this degenerate is returned.

    Parameters
    ----------
    geometry : Geometry or array_like
    **kwargs
        See :ref:`NumPy ufunc docs <ufuncs.kwargs>` for other keyword arguments.

    Examples
    --------
    >>> from shapely import GeometryCollection, LineString, MultiPoint, Point, Polygon
    >>> oriented_envelope(MultiPoint([(0, 0), (10, 0), (10, 10)])).normalize()
    <POLYGON ((0 0, 10 10, 15 5, 5 -5, 0 0))>
    >>> oriented_envelope(LineString([(1, 1), (5, 1), (10, 10)])).normalize()
    <POLYGON ((1 1, 10 10, 12 8, 3 -1, 1 1))>
    >>> oriented_envelope(Polygon([(1, 1), (15, 1), (5, 10), (1, 1)])).normalize()
    <POLYGON ((1 1, 1 10, 15 10, 15 1, 1 1))>
    >>> oriented_envelope(LineString([(1, 1), (10, 1)])).normalize()
    <LINESTRING (1 1, 10 1)>
    >>> oriented_envelope(Point(2, 2))
    <POINT (2 2)>
    >>> oriented_envelope(GeometryCollection([]))
    <POLYGON EMPTY>
    """
    ...
@overload
def oriented_envelope(geometry: Geometry, **kwargs) -> BaseGeometry:
    """
    Computes the oriented envelope (minimum rotated rectangle)
    that encloses an input geometry, such that the resulting rectangle has
    minimum area.

    Unlike envelope this rectangle is not constrained to be parallel to the
    coordinate axes. If the convex hull of the object is a degenerate (line
    or point) this degenerate is returned.

    Parameters
    ----------
    geometry : Geometry or array_like
    **kwargs
        See :ref:`NumPy ufunc docs <ufuncs.kwargs>` for other keyword arguments.

    Examples
    --------
    >>> from shapely import GeometryCollection, LineString, MultiPoint, Point, Polygon
    >>> oriented_envelope(MultiPoint([(0, 0), (10, 0), (10, 10)])).normalize()
    <POLYGON ((0 0, 10 10, 15 5, 5 -5, 0 0))>
    >>> oriented_envelope(LineString([(1, 1), (5, 1), (10, 10)])).normalize()
    <POLYGON ((1 1, 10 10, 12 8, 3 -1, 1 1))>
    >>> oriented_envelope(Polygon([(1, 1), (15, 1), (5, 10), (1, 1)])).normalize()
    <POLYGON ((1 1, 1 10, 15 10, 15 1, 1 1))>
    >>> oriented_envelope(LineString([(1, 1), (10, 1)])).normalize()
    <LINESTRING (1 1, 10 1)>
    >>> oriented_envelope(Point(2, 2))
    <POINT (2 2)>
    >>> oriented_envelope(GeometryCollection([]))
    <POLYGON EMPTY>
    """
    ...
@overload
def oriented_envelope(geometry: None, **kwargs) -> None:
    """
    Computes the oriented envelope (minimum rotated rectangle)
    that encloses an input geometry, such that the resulting rectangle has
    minimum area.

    Unlike envelope this rectangle is not constrained to be parallel to the
    coordinate axes. If the convex hull of the object is a degenerate (line
    or point) this degenerate is returned.

    Parameters
    ----------
    geometry : Geometry or array_like
    **kwargs
        See :ref:`NumPy ufunc docs <ufuncs.kwargs>` for other keyword arguments.

    Examples
    --------
    >>> from shapely import GeometryCollection, LineString, MultiPoint, Point, Polygon
    >>> oriented_envelope(MultiPoint([(0, 0), (10, 0), (10, 10)])).normalize()
    <POLYGON ((0 0, 10 10, 15 5, 5 -5, 0 0))>
    >>> oriented_envelope(LineString([(1, 1), (5, 1), (10, 10)])).normalize()
    <POLYGON ((1 1, 10 10, 12 8, 3 -1, 1 1))>
    >>> oriented_envelope(Polygon([(1, 1), (15, 1), (5, 10), (1, 1)])).normalize()
    <POLYGON ((1 1, 1 10, 15 10, 15 1, 1 1))>
    >>> oriented_envelope(LineString([(1, 1), (10, 1)])).normalize()
    <LINESTRING (1 1, 10 1)>
    >>> oriented_envelope(Point(2, 2))
    <POINT (2 2)>
    >>> oriented_envelope(GeometryCollection([]))
    <POLYGON EMPTY>
    """
    ...
@overload
def oriented_envelope(geometry: Geometry | None, **kwargs) -> BaseGeometry | None:
    """
    Computes the oriented envelope (minimum rotated rectangle)
    that encloses an input geometry, such that the resulting rectangle has
    minimum area.

    Unlike envelope this rectangle is not constrained to be parallel to the
    coordinate axes. If the convex hull of the object is a degenerate (line
    or point) this degenerate is returned.

    Parameters
    ----------
    geometry : Geometry or array_like
    **kwargs
        See :ref:`NumPy ufunc docs <ufuncs.kwargs>` for other keyword arguments.

    Examples
    --------
    >>> from shapely import GeometryCollection, LineString, MultiPoint, Point, Polygon
    >>> oriented_envelope(MultiPoint([(0, 0), (10, 0), (10, 10)])).normalize()
    <POLYGON ((0 0, 10 10, 15 5, 5 -5, 0 0))>
    >>> oriented_envelope(LineString([(1, 1), (5, 1), (10, 10)])).normalize()
    <POLYGON ((1 1, 10 10, 12 8, 3 -1, 1 1))>
    >>> oriented_envelope(Polygon([(1, 1), (15, 1), (5, 10), (1, 1)])).normalize()
    <POLYGON ((1 1, 1 10, 15 10, 15 1, 1 1))>
    >>> oriented_envelope(LineString([(1, 1), (10, 1)])).normalize()
    <LINESTRING (1 1, 10 1)>
    >>> oriented_envelope(Point(2, 2))
    <POINT (2 2)>
    >>> oriented_envelope(GeometryCollection([]))
    <POLYGON EMPTY>
    """
    ...
@overload
def oriented_envelope(geometry: OptGeoArrayLikeSeq, **kwargs) -> GeoArray:
    """
    Computes the oriented envelope (minimum rotated rectangle)
    that encloses an input geometry, such that the resulting rectangle has
    minimum area.

    Unlike envelope this rectangle is not constrained to be parallel to the
    coordinate axes. If the convex hull of the object is a degenerate (line
    or point) this degenerate is returned.

    Parameters
    ----------
    geometry : Geometry or array_like
    **kwargs
        See :ref:`NumPy ufunc docs <ufuncs.kwargs>` for other keyword arguments.

    Examples
    --------
    >>> from shapely import GeometryCollection, LineString, MultiPoint, Point, Polygon
    >>> oriented_envelope(MultiPoint([(0, 0), (10, 0), (10, 10)])).normalize()
    <POLYGON ((0 0, 10 10, 15 5, 5 -5, 0 0))>
    >>> oriented_envelope(LineString([(1, 1), (5, 1), (10, 10)])).normalize()
    <POLYGON ((1 1, 10 10, 12 8, 3 -1, 1 1))>
    >>> oriented_envelope(Polygon([(1, 1), (15, 1), (5, 10), (1, 1)])).normalize()
    <POLYGON ((1 1, 1 10, 15 10, 15 1, 1 1))>
    >>> oriented_envelope(LineString([(1, 1), (10, 1)])).normalize()
    <LINESTRING (1 1, 10 1)>
    >>> oriented_envelope(Point(2, 2))
    <POINT (2 2)>
    >>> oriented_envelope(GeometryCollection([]))
    <POLYGON EMPTY>
    """
    ...

minimum_rotated_rectangle = oriented_envelope

@overload
def minimum_bounding_circle(geometry: Point, **kwargs) -> Point:
    """
    Computes the minimum bounding circle that encloses an input geometry.

    Parameters
    ----------
    geometry : Geometry or array_like
    **kwargs
        See :ref:`NumPy ufunc docs <ufuncs.kwargs>` for other keyword arguments.

    Examples
    --------
    >>> from shapely import GeometryCollection, LineString, MultiPoint, Point, Polygon
    >>> minimum_bounding_circle(Polygon([(0, 0), (0, 10), (10, 10), (10, 0), (0, 0)]))
    <POLYGON ((12.071 5, 11.935 3.621, 11.533 2.294, 10.879 1.07...>
    >>> minimum_bounding_circle(LineString([(1, 1), (10, 10)]))
    <POLYGON ((11.864 5.5, 11.742 4.258, 11.38 3.065, 10.791 1.9...>
    >>> minimum_bounding_circle(MultiPoint([(2, 2), (4, 2)]))
    <POLYGON ((4 2, 3.981 1.805, 3.924 1.617, 3.831 1.444, 3.707...>
    >>> minimum_bounding_circle(Point(0, 1))
    <POINT (0 1)>
    >>> minimum_bounding_circle(GeometryCollection([]))
    <POLYGON EMPTY>

    See also
    --------
    minimum_bounding_radius
    """
    ...
@overload
def minimum_bounding_circle(geometry: LineString | Polygon | BaseMultipartGeometry, **kwargs) -> Polygon:
    """
    Computes the minimum bounding circle that encloses an input geometry.

    Parameters
    ----------
    geometry : Geometry or array_like
    **kwargs
        See :ref:`NumPy ufunc docs <ufuncs.kwargs>` for other keyword arguments.

    Examples
    --------
    >>> from shapely import GeometryCollection, LineString, MultiPoint, Point, Polygon
    >>> minimum_bounding_circle(Polygon([(0, 0), (0, 10), (10, 10), (10, 0), (0, 0)]))
    <POLYGON ((12.071 5, 11.935 3.621, 11.533 2.294, 10.879 1.07...>
    >>> minimum_bounding_circle(LineString([(1, 1), (10, 10)]))
    <POLYGON ((11.864 5.5, 11.742 4.258, 11.38 3.065, 10.791 1.9...>
    >>> minimum_bounding_circle(MultiPoint([(2, 2), (4, 2)]))
    <POLYGON ((4 2, 3.981 1.805, 3.924 1.617, 3.831 1.444, 3.707...>
    >>> minimum_bounding_circle(Point(0, 1))
    <POINT (0 1)>
    >>> minimum_bounding_circle(GeometryCollection([]))
    <POLYGON EMPTY>

    See also
    --------
    minimum_bounding_radius
    """
    ...
@overload
def minimum_bounding_circle(geometry: Geometry, **kwargs) -> Polygon | Point:
    """
    Computes the minimum bounding circle that encloses an input geometry.

    Parameters
    ----------
    geometry : Geometry or array_like
    **kwargs
        See :ref:`NumPy ufunc docs <ufuncs.kwargs>` for other keyword arguments.

    Examples
    --------
    >>> from shapely import GeometryCollection, LineString, MultiPoint, Point, Polygon
    >>> minimum_bounding_circle(Polygon([(0, 0), (0, 10), (10, 10), (10, 0), (0, 0)]))
    <POLYGON ((12.071 5, 11.935 3.621, 11.533 2.294, 10.879 1.07...>
    >>> minimum_bounding_circle(LineString([(1, 1), (10, 10)]))
    <POLYGON ((11.864 5.5, 11.742 4.258, 11.38 3.065, 10.791 1.9...>
    >>> minimum_bounding_circle(MultiPoint([(2, 2), (4, 2)]))
    <POLYGON ((4 2, 3.981 1.805, 3.924 1.617, 3.831 1.444, 3.707...>
    >>> minimum_bounding_circle(Point(0, 1))
    <POINT (0 1)>
    >>> minimum_bounding_circle(GeometryCollection([]))
    <POLYGON EMPTY>

    See also
    --------
    minimum_bounding_radius
    """
    ...
@overload
def minimum_bounding_circle(geometry: None, **kwargs) -> None:
    """
    Computes the minimum bounding circle that encloses an input geometry.

    Parameters
    ----------
    geometry : Geometry or array_like
    **kwargs
        See :ref:`NumPy ufunc docs <ufuncs.kwargs>` for other keyword arguments.

    Examples
    --------
    >>> from shapely import GeometryCollection, LineString, MultiPoint, Point, Polygon
    >>> minimum_bounding_circle(Polygon([(0, 0), (0, 10), (10, 10), (10, 0), (0, 0)]))
    <POLYGON ((12.071 5, 11.935 3.621, 11.533 2.294, 10.879 1.07...>
    >>> minimum_bounding_circle(LineString([(1, 1), (10, 10)]))
    <POLYGON ((11.864 5.5, 11.742 4.258, 11.38 3.065, 10.791 1.9...>
    >>> minimum_bounding_circle(MultiPoint([(2, 2), (4, 2)]))
    <POLYGON ((4 2, 3.981 1.805, 3.924 1.617, 3.831 1.444, 3.707...>
    >>> minimum_bounding_circle(Point(0, 1))
    <POINT (0 1)>
    >>> minimum_bounding_circle(GeometryCollection([]))
    <POLYGON EMPTY>

    See also
    --------
    minimum_bounding_radius
    """
    ...
@overload
def minimum_bounding_circle(geometry: Geometry | None, **kwargs) -> Polygon | Point | None:
    """
    Computes the minimum bounding circle that encloses an input geometry.

    Parameters
    ----------
    geometry : Geometry or array_like
    **kwargs
        See :ref:`NumPy ufunc docs <ufuncs.kwargs>` for other keyword arguments.

    Examples
    --------
    >>> from shapely import GeometryCollection, LineString, MultiPoint, Point, Polygon
    >>> minimum_bounding_circle(Polygon([(0, 0), (0, 10), (10, 10), (10, 0), (0, 0)]))
    <POLYGON ((12.071 5, 11.935 3.621, 11.533 2.294, 10.879 1.07...>
    >>> minimum_bounding_circle(LineString([(1, 1), (10, 10)]))
    <POLYGON ((11.864 5.5, 11.742 4.258, 11.38 3.065, 10.791 1.9...>
    >>> minimum_bounding_circle(MultiPoint([(2, 2), (4, 2)]))
    <POLYGON ((4 2, 3.981 1.805, 3.924 1.617, 3.831 1.444, 3.707...>
    >>> minimum_bounding_circle(Point(0, 1))
    <POINT (0 1)>
    >>> minimum_bounding_circle(GeometryCollection([]))
    <POLYGON EMPTY>

    See also
    --------
    minimum_bounding_radius
    """
    ...
@overload
<<<<<<< HEAD
def minimum_bounding_circle(geometry: OptGeoArrayLikeSeq, **kwargs) -> GeoArray:
    """
    Computes the minimum bounding circle that encloses an input geometry.

    Parameters
    ----------
    geometry : Geometry or array_like
    **kwargs
        See :ref:`NumPy ufunc docs <ufuncs.kwargs>` for other keyword arguments.

    Examples
    --------
    >>> from shapely import GeometryCollection, LineString, MultiPoint, Point, Polygon
    >>> minimum_bounding_circle(Polygon([(0, 0), (0, 10), (10, 10), (10, 0), (0, 0)]))
    <POLYGON ((12.071 5, 11.935 3.621, 11.533 2.294, 10.879 1.07...>
    >>> minimum_bounding_circle(LineString([(1, 1), (10, 10)]))
    <POLYGON ((11.864 5.5, 11.742 4.258, 11.38 3.065, 10.791 1.9...>
    >>> minimum_bounding_circle(MultiPoint([(2, 2), (4, 2)]))
    <POLYGON ((4 2, 3.981 1.805, 3.924 1.617, 3.831 1.444, 3.707...>
    >>> minimum_bounding_circle(Point(0, 1))
    <POINT (0 1)>
    >>> minimum_bounding_circle(GeometryCollection([]))
    <POLYGON EMPTY>

    See also
    --------
    minimum_bounding_radius
    """
    ...
=======
def minimum_bounding_circle(geometry: OptGeoArrayLikeSeq, **kwargs) -> GeoArray: ...
@overload
def maximum_inscribed_circle(geometry: Point, tolerance: float | None = None, **kwargs) -> Point: ...
@overload
def maximum_inscribed_circle(
    geometry: LineString | Polygon | BaseMultipartGeometry, tolerance: float | None = None, **kwargs
): ...
@overload
def maximum_inscribed_circle(geometry: Geometry, tolerance: float | None = None, **kwargs) -> Polygon | Point: ...
@overload
def maximum_inscribed_circle(geometry: None, tolerance: float | None = None, **kwargs) -> None: ...
@overload
def maximum_inscribed_circle(geometry: Geometry | None, tolerance: float | None = None, **kwargs) -> Polygon | Point | None: ...
@overload
def maximum_inscribed_circle(geometry: OptGeoArrayLikeSeq, tolerance: ArrayLike[float] | None = None, **kwargs) -> GeoArray: ...
@overload
def orient_polygons(geometry: Point, *, exterior_cw: bool = False, **kwargs) -> Point: ...
@overload
def orient_polygons(geometry: Geometry, *, exterior_cw: bool = False, **kwargs) -> BaseGeometry: ...
@overload
def orient_polygons(geometry: None, *, exterior_cw: bool = False, **kwargs) -> None: ...
@overload
def orient_polygons(geometry: Geometry | None, *, exterior_cw: bool = False, **kwargs) -> BaseGeometry | None: ...
@overload
def orient_polygons(geometry: OptGeoArrayLikeSeq, *, exterior_cw: bool = False, **kwargs) -> GeoArray: ...
>>>>>>> 6f7c7978
<|MERGE_RESOLUTION|>--- conflicted
+++ resolved
@@ -1786,31 +1786,6 @@
     """
     ...
 @overload
-<<<<<<< HEAD
-def envelope(geometry: Point, **kwargs) -> Point:
-    """
-    Computes the minimum bounding box that encloses an input geometry.
-
-    Parameters
-    ----------
-    geometry : Geometry or array_like
-    **kwargs
-        See :ref:`NumPy ufunc docs <ufuncs.kwargs>` for other keyword arguments.
-
-    Examples
-    --------
-    >>> from shapely import GeometryCollection, LineString, MultiPoint, Point
-    >>> envelope(LineString([(0, 0), (10, 10)]))
-    <POLYGON ((0 0, 10 0, 10 10, 0 10, 0 0))>
-    >>> envelope(MultiPoint([(0, 0), (10, 10)]))
-    <POLYGON ((0 0, 10 0, 10 10, 0 10, 0 0))>
-    >>> envelope(Point(0, 0))
-    <POINT (0 0)>
-    >>> envelope(GeometryCollection([]))
-    <POINT EMPTY>
-    """
-    ...
-=======
 def constrained_delaunay_triangles(geometry: Geometry, **kwargs) -> GeometryCollection: ...
 @overload
 def constrained_delaunay_triangles(geometry: None, **kwargs) -> None: ...
@@ -1820,7 +1795,6 @@
 def constrained_delaunay_triangles(geometry: OptGeoArrayLikeSeq | OptGeoArrayLike, **kwargs) -> GeoArray: ...
 @overload
 def envelope(geometry: Point, **kwargs) -> Point: ...
->>>>>>> 6f7c7978
 @overload
 def envelope(geometry: Geometry, **kwargs) -> BaseGeometry:
     """
@@ -2122,91 +2096,6 @@
     """
     ...
 @overload
-<<<<<<< HEAD
-def make_valid(geometry: Geometry, **kwargs) -> BaseGeometry:
-    """
-    Repairs invalid geometries.
-
-    Parameters
-    ----------
-    geometry : Geometry or array_like
-    **kwargs
-        See :ref:`NumPy ufunc docs <ufuncs.kwargs>` for other keyword arguments.
-
-    Examples
-    --------
-    >>> from shapely import is_valid, Polygon
-    >>> polygon = Polygon([(0, 0), (1, 1), (1, 2), (1, 1), (0, 0)])
-    >>> is_valid(polygon)
-    False
-    >>> make_valid(polygon)
-    <MULTILINESTRING ((0 0, 1 1), (1 1, 1 2))>
-    """
-    ...
-@overload
-def make_valid(geometry: None, **kwargs) -> None:
-    """
-    Repairs invalid geometries.
-
-    Parameters
-    ----------
-    geometry : Geometry or array_like
-    **kwargs
-        See :ref:`NumPy ufunc docs <ufuncs.kwargs>` for other keyword arguments.
-
-    Examples
-    --------
-    >>> from shapely import is_valid, Polygon
-    >>> polygon = Polygon([(0, 0), (1, 1), (1, 2), (1, 1), (0, 0)])
-    >>> is_valid(polygon)
-    False
-    >>> make_valid(polygon)
-    <MULTILINESTRING ((0 0, 1 1), (1 1, 1 2))>
-    """
-    ...
-@overload
-def make_valid(geometry: Geometry | None, **kwargs) -> BaseGeometry | None:
-    """
-    Repairs invalid geometries.
-
-    Parameters
-    ----------
-    geometry : Geometry or array_like
-    **kwargs
-        See :ref:`NumPy ufunc docs <ufuncs.kwargs>` for other keyword arguments.
-
-    Examples
-    --------
-    >>> from shapely import is_valid, Polygon
-    >>> polygon = Polygon([(0, 0), (1, 1), (1, 2), (1, 1), (0, 0)])
-    >>> is_valid(polygon)
-    False
-    >>> make_valid(polygon)
-    <MULTILINESTRING ((0 0, 1 1), (1 1, 1 2))>
-    """
-    ...
-@overload
-def make_valid(geometry: OptGeoArrayLikeSeq, **kwargs) -> GeoArray:
-    """
-    Repairs invalid geometries.
-
-    Parameters
-    ----------
-    geometry : Geometry or array_like
-    **kwargs
-        See :ref:`NumPy ufunc docs <ufuncs.kwargs>` for other keyword arguments.
-
-    Examples
-    --------
-    >>> from shapely import is_valid, Polygon
-    >>> polygon = Polygon([(0, 0), (1, 1), (1, 2), (1, 1), (0, 0)])
-    >>> is_valid(polygon)
-    False
-    >>> make_valid(polygon)
-    <MULTILINESTRING ((0 0, 1 1), (1 1, 1 2))>
-    """
-    ...
-=======
 def make_valid(geometry: Geometry, *, method: _Method = "linework", keep_collapsed: bool = True, **kwargs) -> BaseGeometry: ...
 @overload
 def make_valid(geometry: None, *, method: _Method = "linework", keep_collapsed: bool = True, **kwargs) -> None: ...
@@ -2238,7 +2127,6 @@
 def minimum_clearance_line(geometry: Geometry | None, **kwargs) -> Polygon | Point | None: ...
 @overload
 def minimum_clearance_line(geometry: OptGeoArrayLikeSeq, **kwargs) -> GeoArray: ...
->>>>>>> 6f7c7978
 @overload
 def normalize(geometry: OptGeoT, **kwargs) -> OptGeoT:
     """
@@ -3579,9 +3467,63 @@
     ...
 @overload
 def voronoi_polygons(
-<<<<<<< HEAD
-    geometry: Geometry, tolerance: float = 0.0, extend_to: Geometry | None = None, only_edges: Literal[False] = False, **kwargs
-) -> GeometryCollection[Polygon]:
+    geometry: Geometry,
+    tolerance: float = 0.0,
+    extend_to: Geometry | None = None,
+    only_edges: Literal[False] = False,
+    ordered: bool = False,
+    **kwargs,
+) -> GeometryCollection[Polygon]: ...
+@overload
+def voronoi_polygons(
+    geometry: Geometry, tolerance: float, extend_to: Geometry | None, only_edges: Literal[True], ordered: bool = False, **kwargs
+) -> LineString | MultiLineString: ...
+@overload
+def voronoi_polygons(
+    geometry: Geometry,
+    tolerance: float = 0.0,
+    extend_to: Geometry | None = None,
+    *,
+    only_edges: Literal[True],
+    ordered: bool = False,
+    **kwargs,
+) -> LineString | MultiLineString: ...
+@overload
+def voronoi_polygons(
+    geometry: Geometry,
+    tolerance: float = 0.0,
+    extend_to: Geometry | None = None,
+    only_edges: bool = False,
+    ordered: bool = False,
+    **kwargs,
+) -> GeometryCollection[Polygon] | LineString | MultiLineString: ...
+@overload
+def voronoi_polygons(
+    geometry: None,
+    tolerance: float = 0.0,
+    extend_to: Geometry | None = None,
+    only_edges: bool = False,
+    ordered: bool = False,
+    **kwargs,
+) -> None: ...
+@overload
+def voronoi_polygons(
+    geometry: Geometry | None,
+    tolerance: float = 0.0,
+    extend_to: Geometry | None = None,
+    only_edges: bool = False,
+    ordered: bool = False,
+    **kwargs,
+) -> GeometryCollection[Polygon] | LineString | MultiLineString | None: ...
+@overload
+def voronoi_polygons(
+    geometry: OptGeoArrayLikeSeq,
+    tolerance: ArrayLike[float] = 0.0,
+    extend_to: OptGeoArrayLike = None,
+    only_edges: ArrayLike[bool] = False,
+    ordered: bool = False,
+    **kwargs,
+) -> GeoArray:
     """
     Computes a Voronoi diagram from the vertices of an input geometry.
 
@@ -3623,8 +3565,13 @@
     ...
 @overload
 def voronoi_polygons(
-    geometry: Geometry, tolerance: float, extend_to: Geometry | None, only_edges: Literal[True], **kwargs
-) -> LineString | MultiLineString:
+    geometry: OptGeoArrayLike,
+    tolerance: ArrayLikeSeq[float],
+    extend_to: OptGeoArrayLike = None,
+    only_edges: ArrayLike[bool] = False,
+    ordered: bool = False,
+    **kwargs,
+) -> GeoArray:
     """
     Computes a Voronoi diagram from the vertices of an input geometry.
 
@@ -3666,8 +3613,13 @@
     ...
 @overload
 def voronoi_polygons(
-    geometry: Geometry, tolerance: float = 0.0, extend_to: Geometry | None = None, *, only_edges: Literal[True], **kwargs
-) -> LineString | MultiLineString:
+    geometry: OptGeoArrayLike,
+    tolerance: ArrayLike[float],
+    extend_to: OptGeoArrayLikeSeq,
+    only_edges: ArrayLike[bool] = False,
+    ordered: bool = False,
+    **kwargs,
+) -> GeoArray:
     """
     Computes a Voronoi diagram from the vertices of an input geometry.
 
@@ -3709,8 +3661,14 @@
     ...
 @overload
 def voronoi_polygons(
-    geometry: Geometry, tolerance: float = 0.0, extend_to: Geometry | None = None, only_edges: bool = False, **kwargs
-) -> GeometryCollection[Polygon] | LineString | MultiLineString:
+    geometry: OptGeoArrayLike,
+    tolerance: ArrayLike[float] = 0.0,
+    *,
+    extend_to: OptGeoArrayLikeSeq,
+    only_edges: ArrayLike[bool] = False,
+    ordered: bool = False,
+    **kwargs,
+) -> GeoArray:
     """
     Computes a Voronoi diagram from the vertices of an input geometry.
 
@@ -3752,8 +3710,23 @@
     ...
 @overload
 def voronoi_polygons(
-    geometry: None, tolerance: float = 0.0, extend_to: Geometry | None = None, only_edges: bool = False, **kwargs
-) -> None:
+    geometry: OptGeoArrayLike,
+    tolerance: ArrayLike[float],
+    extend_to: OptGeoArrayLike,
+    only_edges: ArrayLikeSeq[bool],
+    ordered: bool = False,
+    **kwargs,
+) -> GeoArray: ...
+@overload
+def voronoi_polygons(
+    geometry: OptGeoArrayLike,
+    tolerance: ArrayLike[float] = 0.0,
+    extend_to: OptGeoArrayLike = None,
+    *,
+    only_edges: ArrayLikeSeq[bool],
+    ordered: bool = False,
+    **kwargs,
+) -> GeoArray:
     """
     Computes a Voronoi diagram from the vertices of an input geometry.
 
@@ -3794,394 +3767,6 @@
     """
     ...
 @overload
-def voronoi_polygons(
-    geometry: Geometry | None, tolerance: float = 0.0, extend_to: Geometry | None = None, only_edges: bool = False, **kwargs
-) -> GeometryCollection[Polygon] | LineString | MultiLineString | None:
-    """
-    Computes a Voronoi diagram from the vertices of an input geometry.
-
-    The output is a geometrycollection containing polygons (default)
-    or linestrings (see only_edges). Returns empty if an input geometry
-    contains less than 2 vertices or if the provided extent has zero area.
-
-    Parameters
-    ----------
-    geometry : Geometry or array_like
-    tolerance : float or array_like, default 0.0
-        Snap input vertices together if their distance is less than this value.
-    extend_to : Geometry or array_like, optional
-        If provided, the diagram will be extended to cover the envelope of this
-        geometry (unless this envelope is smaller than the input geometry).
-    only_edges : bool or array_like, default False
-        If set to True, the triangulation will return a collection of
-        linestrings instead of polygons.
-    **kwargs
-        See :ref:`NumPy ufunc docs <ufuncs.kwargs>` for other keyword arguments.
-
-    Examples
-    --------
-    >>> from shapely import LineString, MultiPoint, normalize, Point
-    >>> points = MultiPoint([(2, 2), (4, 2)])
-    >>> normalize(voronoi_polygons(points))
-    <GEOMETRYCOLLECTION (POLYGON ((3 0, 3 4, 6 4, 6 0, 3 0)), POLYGON ((0 0, 0 4...>
-    >>> voronoi_polygons(points, only_edges=True)
-    <LINESTRING (3 4, 3 0)>
-    >>> voronoi_polygons(MultiPoint([(2, 2), (4, 2), (4.2, 2)]), 0.5, only_edges=True)
-    <LINESTRING (3 4.2, 3 -0.2)>
-    >>> voronoi_polygons(points, extend_to=LineString([(0, 0), (10, 10)]), only_edges=True)
-    <LINESTRING (3 10, 3 0)>
-    >>> voronoi_polygons(LineString([(2, 2), (4, 2)]), only_edges=True)
-    <LINESTRING (3 4, 3 0)>
-    >>> voronoi_polygons(Point(2, 2))
-    <GEOMETRYCOLLECTION EMPTY>
-    """
-    ...
-=======
-    geometry: Geometry,
-    tolerance: float = 0.0,
-    extend_to: Geometry | None = None,
-    only_edges: Literal[False] = False,
-    ordered: bool = False,
-    **kwargs,
-) -> GeometryCollection[Polygon]: ...
-@overload
-def voronoi_polygons(
-    geometry: Geometry, tolerance: float, extend_to: Geometry | None, only_edges: Literal[True], ordered: bool = False, **kwargs
-) -> LineString | MultiLineString: ...
-@overload
-def voronoi_polygons(
-    geometry: Geometry,
-    tolerance: float = 0.0,
-    extend_to: Geometry | None = None,
-    *,
-    only_edges: Literal[True],
-    ordered: bool = False,
-    **kwargs,
-) -> LineString | MultiLineString: ...
-@overload
-def voronoi_polygons(
-    geometry: Geometry,
-    tolerance: float = 0.0,
-    extend_to: Geometry | None = None,
-    only_edges: bool = False,
-    ordered: bool = False,
-    **kwargs,
-) -> GeometryCollection[Polygon] | LineString | MultiLineString: ...
-@overload
-def voronoi_polygons(
-    geometry: None,
-    tolerance: float = 0.0,
-    extend_to: Geometry | None = None,
-    only_edges: bool = False,
-    ordered: bool = False,
-    **kwargs,
-) -> None: ...
-@overload
-def voronoi_polygons(
-    geometry: Geometry | None,
-    tolerance: float = 0.0,
-    extend_to: Geometry | None = None,
-    only_edges: bool = False,
-    ordered: bool = False,
-    **kwargs,
-) -> GeometryCollection[Polygon] | LineString | MultiLineString | None: ...
->>>>>>> 6f7c7978
-@overload
-def voronoi_polygons(
-    geometry: OptGeoArrayLikeSeq,
-    tolerance: ArrayLike[float] = 0.0,
-    extend_to: OptGeoArrayLike = None,
-    only_edges: ArrayLike[bool] = False,
-    ordered: bool = False,
-    **kwargs,
-) -> GeoArray:
-    """
-    Computes a Voronoi diagram from the vertices of an input geometry.
-
-    The output is a geometrycollection containing polygons (default)
-    or linestrings (see only_edges). Returns empty if an input geometry
-    contains less than 2 vertices or if the provided extent has zero area.
-
-    Parameters
-    ----------
-    geometry : Geometry or array_like
-    tolerance : float or array_like, default 0.0
-        Snap input vertices together if their distance is less than this value.
-    extend_to : Geometry or array_like, optional
-        If provided, the diagram will be extended to cover the envelope of this
-        geometry (unless this envelope is smaller than the input geometry).
-    only_edges : bool or array_like, default False
-        If set to True, the triangulation will return a collection of
-        linestrings instead of polygons.
-    **kwargs
-        See :ref:`NumPy ufunc docs <ufuncs.kwargs>` for other keyword arguments.
-
-    Examples
-    --------
-    >>> from shapely import LineString, MultiPoint, normalize, Point
-    >>> points = MultiPoint([(2, 2), (4, 2)])
-    >>> normalize(voronoi_polygons(points))
-    <GEOMETRYCOLLECTION (POLYGON ((3 0, 3 4, 6 4, 6 0, 3 0)), POLYGON ((0 0, 0 4...>
-    >>> voronoi_polygons(points, only_edges=True)
-    <LINESTRING (3 4, 3 0)>
-    >>> voronoi_polygons(MultiPoint([(2, 2), (4, 2), (4.2, 2)]), 0.5, only_edges=True)
-    <LINESTRING (3 4.2, 3 -0.2)>
-    >>> voronoi_polygons(points, extend_to=LineString([(0, 0), (10, 10)]), only_edges=True)
-    <LINESTRING (3 10, 3 0)>
-    >>> voronoi_polygons(LineString([(2, 2), (4, 2)]), only_edges=True)
-    <LINESTRING (3 4, 3 0)>
-    >>> voronoi_polygons(Point(2, 2))
-    <GEOMETRYCOLLECTION EMPTY>
-    """
-    ...
-@overload
-def voronoi_polygons(
-    geometry: OptGeoArrayLike,
-    tolerance: ArrayLikeSeq[float],
-    extend_to: OptGeoArrayLike = None,
-    only_edges: ArrayLike[bool] = False,
-    ordered: bool = False,
-    **kwargs,
-) -> GeoArray:
-    """
-    Computes a Voronoi diagram from the vertices of an input geometry.
-
-    The output is a geometrycollection containing polygons (default)
-    or linestrings (see only_edges). Returns empty if an input geometry
-    contains less than 2 vertices or if the provided extent has zero area.
-
-    Parameters
-    ----------
-    geometry : Geometry or array_like
-    tolerance : float or array_like, default 0.0
-        Snap input vertices together if their distance is less than this value.
-    extend_to : Geometry or array_like, optional
-        If provided, the diagram will be extended to cover the envelope of this
-        geometry (unless this envelope is smaller than the input geometry).
-    only_edges : bool or array_like, default False
-        If set to True, the triangulation will return a collection of
-        linestrings instead of polygons.
-    **kwargs
-        See :ref:`NumPy ufunc docs <ufuncs.kwargs>` for other keyword arguments.
-
-    Examples
-    --------
-    >>> from shapely import LineString, MultiPoint, normalize, Point
-    >>> points = MultiPoint([(2, 2), (4, 2)])
-    >>> normalize(voronoi_polygons(points))
-    <GEOMETRYCOLLECTION (POLYGON ((3 0, 3 4, 6 4, 6 0, 3 0)), POLYGON ((0 0, 0 4...>
-    >>> voronoi_polygons(points, only_edges=True)
-    <LINESTRING (3 4, 3 0)>
-    >>> voronoi_polygons(MultiPoint([(2, 2), (4, 2), (4.2, 2)]), 0.5, only_edges=True)
-    <LINESTRING (3 4.2, 3 -0.2)>
-    >>> voronoi_polygons(points, extend_to=LineString([(0, 0), (10, 10)]), only_edges=True)
-    <LINESTRING (3 10, 3 0)>
-    >>> voronoi_polygons(LineString([(2, 2), (4, 2)]), only_edges=True)
-    <LINESTRING (3 4, 3 0)>
-    >>> voronoi_polygons(Point(2, 2))
-    <GEOMETRYCOLLECTION EMPTY>
-    """
-    ...
-@overload
-def voronoi_polygons(
-    geometry: OptGeoArrayLike,
-    tolerance: ArrayLike[float],
-    extend_to: OptGeoArrayLikeSeq,
-    only_edges: ArrayLike[bool] = False,
-    ordered: bool = False,
-    **kwargs,
-) -> GeoArray:
-    """
-    Computes a Voronoi diagram from the vertices of an input geometry.
-
-    The output is a geometrycollection containing polygons (default)
-    or linestrings (see only_edges). Returns empty if an input geometry
-    contains less than 2 vertices or if the provided extent has zero area.
-
-    Parameters
-    ----------
-    geometry : Geometry or array_like
-    tolerance : float or array_like, default 0.0
-        Snap input vertices together if their distance is less than this value.
-    extend_to : Geometry or array_like, optional
-        If provided, the diagram will be extended to cover the envelope of this
-        geometry (unless this envelope is smaller than the input geometry).
-    only_edges : bool or array_like, default False
-        If set to True, the triangulation will return a collection of
-        linestrings instead of polygons.
-    **kwargs
-        See :ref:`NumPy ufunc docs <ufuncs.kwargs>` for other keyword arguments.
-
-    Examples
-    --------
-    >>> from shapely import LineString, MultiPoint, normalize, Point
-    >>> points = MultiPoint([(2, 2), (4, 2)])
-    >>> normalize(voronoi_polygons(points))
-    <GEOMETRYCOLLECTION (POLYGON ((3 0, 3 4, 6 4, 6 0, 3 0)), POLYGON ((0 0, 0 4...>
-    >>> voronoi_polygons(points, only_edges=True)
-    <LINESTRING (3 4, 3 0)>
-    >>> voronoi_polygons(MultiPoint([(2, 2), (4, 2), (4.2, 2)]), 0.5, only_edges=True)
-    <LINESTRING (3 4.2, 3 -0.2)>
-    >>> voronoi_polygons(points, extend_to=LineString([(0, 0), (10, 10)]), only_edges=True)
-    <LINESTRING (3 10, 3 0)>
-    >>> voronoi_polygons(LineString([(2, 2), (4, 2)]), only_edges=True)
-    <LINESTRING (3 4, 3 0)>
-    >>> voronoi_polygons(Point(2, 2))
-    <GEOMETRYCOLLECTION EMPTY>
-    """
-    ...
-@overload
-def voronoi_polygons(
-    geometry: OptGeoArrayLike,
-    tolerance: ArrayLike[float] = 0.0,
-    *,
-    extend_to: OptGeoArrayLikeSeq,
-    only_edges: ArrayLike[bool] = False,
-    ordered: bool = False,
-    **kwargs,
-) -> GeoArray:
-    """
-    Computes a Voronoi diagram from the vertices of an input geometry.
-
-    The output is a geometrycollection containing polygons (default)
-    or linestrings (see only_edges). Returns empty if an input geometry
-    contains less than 2 vertices or if the provided extent has zero area.
-
-    Parameters
-    ----------
-    geometry : Geometry or array_like
-    tolerance : float or array_like, default 0.0
-        Snap input vertices together if their distance is less than this value.
-    extend_to : Geometry or array_like, optional
-        If provided, the diagram will be extended to cover the envelope of this
-        geometry (unless this envelope is smaller than the input geometry).
-    only_edges : bool or array_like, default False
-        If set to True, the triangulation will return a collection of
-        linestrings instead of polygons.
-    **kwargs
-        See :ref:`NumPy ufunc docs <ufuncs.kwargs>` for other keyword arguments.
-
-    Examples
-    --------
-    >>> from shapely import LineString, MultiPoint, normalize, Point
-    >>> points = MultiPoint([(2, 2), (4, 2)])
-    >>> normalize(voronoi_polygons(points))
-    <GEOMETRYCOLLECTION (POLYGON ((3 0, 3 4, 6 4, 6 0, 3 0)), POLYGON ((0 0, 0 4...>
-    >>> voronoi_polygons(points, only_edges=True)
-    <LINESTRING (3 4, 3 0)>
-    >>> voronoi_polygons(MultiPoint([(2, 2), (4, 2), (4.2, 2)]), 0.5, only_edges=True)
-    <LINESTRING (3 4.2, 3 -0.2)>
-    >>> voronoi_polygons(points, extend_to=LineString([(0, 0), (10, 10)]), only_edges=True)
-    <LINESTRING (3 10, 3 0)>
-    >>> voronoi_polygons(LineString([(2, 2), (4, 2)]), only_edges=True)
-    <LINESTRING (3 4, 3 0)>
-    >>> voronoi_polygons(Point(2, 2))
-    <GEOMETRYCOLLECTION EMPTY>
-    """
-    ...
-@overload
-def voronoi_polygons(
-<<<<<<< HEAD
-    geometry: OptGeoArrayLike, tolerance: ArrayLike[float], extend_to: OptGeoArrayLike, only_edges: ArrayLikeSeq[bool], **kwargs
-) -> GeoArray:
-    """
-    Computes a Voronoi diagram from the vertices of an input geometry.
-
-    The output is a geometrycollection containing polygons (default)
-    or linestrings (see only_edges). Returns empty if an input geometry
-    contains less than 2 vertices or if the provided extent has zero area.
-
-    Parameters
-    ----------
-    geometry : Geometry or array_like
-    tolerance : float or array_like, default 0.0
-        Snap input vertices together if their distance is less than this value.
-    extend_to : Geometry or array_like, optional
-        If provided, the diagram will be extended to cover the envelope of this
-        geometry (unless this envelope is smaller than the input geometry).
-    only_edges : bool or array_like, default False
-        If set to True, the triangulation will return a collection of
-        linestrings instead of polygons.
-    **kwargs
-        See :ref:`NumPy ufunc docs <ufuncs.kwargs>` for other keyword arguments.
-
-    Examples
-    --------
-    >>> from shapely import LineString, MultiPoint, normalize, Point
-    >>> points = MultiPoint([(2, 2), (4, 2)])
-    >>> normalize(voronoi_polygons(points))
-    <GEOMETRYCOLLECTION (POLYGON ((3 0, 3 4, 6 4, 6 0, 3 0)), POLYGON ((0 0, 0 4...>
-    >>> voronoi_polygons(points, only_edges=True)
-    <LINESTRING (3 4, 3 0)>
-    >>> voronoi_polygons(MultiPoint([(2, 2), (4, 2), (4.2, 2)]), 0.5, only_edges=True)
-    <LINESTRING (3 4.2, 3 -0.2)>
-    >>> voronoi_polygons(points, extend_to=LineString([(0, 0), (10, 10)]), only_edges=True)
-    <LINESTRING (3 10, 3 0)>
-    >>> voronoi_polygons(LineString([(2, 2), (4, 2)]), only_edges=True)
-    <LINESTRING (3 4, 3 0)>
-    >>> voronoi_polygons(Point(2, 2))
-    <GEOMETRYCOLLECTION EMPTY>
-    """
-    ...
-=======
-    geometry: OptGeoArrayLike,
-    tolerance: ArrayLike[float],
-    extend_to: OptGeoArrayLike,
-    only_edges: ArrayLikeSeq[bool],
-    ordered: bool = False,
-    **kwargs,
-) -> GeoArray: ...
->>>>>>> 6f7c7978
-@overload
-def voronoi_polygons(
-    geometry: OptGeoArrayLike,
-    tolerance: ArrayLike[float] = 0.0,
-    extend_to: OptGeoArrayLike = None,
-    *,
-    only_edges: ArrayLikeSeq[bool],
-    ordered: bool = False,
-    **kwargs,
-) -> GeoArray:
-    """
-    Computes a Voronoi diagram from the vertices of an input geometry.
-
-    The output is a geometrycollection containing polygons (default)
-    or linestrings (see only_edges). Returns empty if an input geometry
-    contains less than 2 vertices or if the provided extent has zero area.
-
-    Parameters
-    ----------
-    geometry : Geometry or array_like
-    tolerance : float or array_like, default 0.0
-        Snap input vertices together if their distance is less than this value.
-    extend_to : Geometry or array_like, optional
-        If provided, the diagram will be extended to cover the envelope of this
-        geometry (unless this envelope is smaller than the input geometry).
-    only_edges : bool or array_like, default False
-        If set to True, the triangulation will return a collection of
-        linestrings instead of polygons.
-    **kwargs
-        See :ref:`NumPy ufunc docs <ufuncs.kwargs>` for other keyword arguments.
-
-    Examples
-    --------
-    >>> from shapely import LineString, MultiPoint, normalize, Point
-    >>> points = MultiPoint([(2, 2), (4, 2)])
-    >>> normalize(voronoi_polygons(points))
-    <GEOMETRYCOLLECTION (POLYGON ((3 0, 3 4, 6 4, 6 0, 3 0)), POLYGON ((0 0, 0 4...>
-    >>> voronoi_polygons(points, only_edges=True)
-    <LINESTRING (3 4, 3 0)>
-    >>> voronoi_polygons(MultiPoint([(2, 2), (4, 2), (4.2, 2)]), 0.5, only_edges=True)
-    <LINESTRING (3 4.2, 3 -0.2)>
-    >>> voronoi_polygons(points, extend_to=LineString([(0, 0), (10, 10)]), only_edges=True)
-    <LINESTRING (3 10, 3 0)>
-    >>> voronoi_polygons(LineString([(2, 2), (4, 2)]), only_edges=True)
-    <LINESTRING (3 4, 3 0)>
-    >>> voronoi_polygons(Point(2, 2))
-    <GEOMETRYCOLLECTION EMPTY>
-    """
-    ...
-@overload
 def oriented_envelope(geometry: Point, **kwargs) -> Point:
     """
     Computes the oriented envelope (minimum rotated rectangle)
@@ -4505,37 +4090,6 @@
     """
     ...
 @overload
-<<<<<<< HEAD
-def minimum_bounding_circle(geometry: OptGeoArrayLikeSeq, **kwargs) -> GeoArray:
-    """
-    Computes the minimum bounding circle that encloses an input geometry.
-
-    Parameters
-    ----------
-    geometry : Geometry or array_like
-    **kwargs
-        See :ref:`NumPy ufunc docs <ufuncs.kwargs>` for other keyword arguments.
-
-    Examples
-    --------
-    >>> from shapely import GeometryCollection, LineString, MultiPoint, Point, Polygon
-    >>> minimum_bounding_circle(Polygon([(0, 0), (0, 10), (10, 10), (10, 0), (0, 0)]))
-    <POLYGON ((12.071 5, 11.935 3.621, 11.533 2.294, 10.879 1.07...>
-    >>> minimum_bounding_circle(LineString([(1, 1), (10, 10)]))
-    <POLYGON ((11.864 5.5, 11.742 4.258, 11.38 3.065, 10.791 1.9...>
-    >>> minimum_bounding_circle(MultiPoint([(2, 2), (4, 2)]))
-    <POLYGON ((4 2, 3.981 1.805, 3.924 1.617, 3.831 1.444, 3.707...>
-    >>> minimum_bounding_circle(Point(0, 1))
-    <POINT (0 1)>
-    >>> minimum_bounding_circle(GeometryCollection([]))
-    <POLYGON EMPTY>
-
-    See also
-    --------
-    minimum_bounding_radius
-    """
-    ...
-=======
 def minimum_bounding_circle(geometry: OptGeoArrayLikeSeq, **kwargs) -> GeoArray: ...
 @overload
 def maximum_inscribed_circle(geometry: Point, tolerance: float | None = None, **kwargs) -> Point: ...
@@ -4560,5 +4114,4 @@
 @overload
 def orient_polygons(geometry: Geometry | None, *, exterior_cw: bool = False, **kwargs) -> BaseGeometry | None: ...
 @overload
-def orient_polygons(geometry: OptGeoArrayLikeSeq, *, exterior_cw: bool = False, **kwargs) -> GeoArray: ...
->>>>>>> 6f7c7978
+def orient_polygons(geometry: OptGeoArrayLikeSeq, *, exterior_cw: bool = False, **kwargs) -> GeoArray: ...