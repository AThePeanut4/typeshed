--- conflicted
+++ resolved
@@ -2026,7 +2026,6 @@
 @overload
 def delaunay_triangles(
     geometry: OptGeoArrayLikeSeq, tolerance: ArrayLike[float] = 0.0, only_edges: ArrayLike[bool] = False, **kwargs
-<<<<<<< HEAD
 ) -> GeoArray:
     """
     Compute a Delaunay triangulation around the vertices of an input geometry.
@@ -2584,31 +2583,33 @@
     """
     ...
 @overload
-def build_area(geometry: OptGeoArrayLikeSeq, **kwargs) -> GeoArray:
-    """
-    Create an areal geometry formed by the constituent linework of given geometry.
-
-    Equivalent of the PostGIS ST_BuildArea() function.
-
-    Parameters
-    ----------
-    geometry : Geometry or array_like
-        Geometry or geometries for which to build an area.
-    **kwargs
-        See :ref:`NumPy ufunc docs <ufuncs.kwargs>` for other keyword arguments.
-
-    Examples
-    --------
-    >>> import shapely
-    >>> from shapely import GeometryCollection, Polygon
-    >>> polygon1 = Polygon([(0, 0), (3, 0), (3, 3), (0, 3), (0, 0)])
-    >>> polygon2 = Polygon([(1, 1), (1, 2), (2, 2), (1, 1)])
-    >>> shapely.build_area(GeometryCollection([polygon1, polygon2]))
-    <POLYGON ((0 0, 0 3, 3 3, 3 0, 0 0), (1 1, 2 2, 1 2, 1 1))>
-    """
-    ...
-@overload
-def make_valid(geometry: Geometry, *, method: _Method = "linework", keep_collapsed: bool = True, **kwargs) -> BaseGeometry:
+def build_area(geometry: OptGeoArrayLikeSeq, **kwargs) -> GeoArray: ...
+
+# make_valid with `method="linework"` only accepts `keep_collapsed=True`
+@overload
+def make_valid(
+    geometry: Geometry, *, method: Literal["linework"] = "linework", keep_collapsed: Literal[True] = True, **kwargs
+) -> BaseGeometry: ...
+@overload
+def make_valid(
+    geometry: None, *, method: Literal["linework"] = "linework", keep_collapsed: Literal[True] = True, **kwargs
+) -> None: ...
+@overload
+def make_valid(
+    geometry: Geometry | None, *, method: Literal["linework"] = "linework", keep_collapsed: Literal[True] = True, **kwargs
+) -> BaseGeometry | None: ...
+@overload
+def make_valid(
+    geometry: OptGeoArrayLikeSeq, *, method: Literal["linework"] = "linework", keep_collapsed: Literal[True] = True, **kwargs
+) -> GeoArray: ...
+@overload
+def make_valid(geometry: Geometry, *, method: Literal["structure"], keep_collapsed: bool = True, **kwargs) -> BaseGeometry: ...
+@overload
+def make_valid(geometry: None, *, method: Literal["structure"], keep_collapsed: bool = True, **kwargs) -> None: ...
+@overload
+def make_valid(
+    geometry: Geometry | None, *, method: Literal["structure"], keep_collapsed: bool = True, **kwargs
+) -> BaseGeometry | None:
     """
     Repair invalid geometries.
 
@@ -2667,7 +2668,9 @@
     """
     ...
 @overload
-def make_valid(geometry: None, *, method: _Method = "linework", keep_collapsed: bool = True, **kwargs) -> None:
+def make_valid(
+    geometry: OptGeoArrayLikeSeq, *, method: Literal["structure"], keep_collapsed: bool = True, **kwargs
+) -> GeoArray:
     """
     Repair invalid geometries.
 
@@ -2725,420 +2728,8 @@
     <POLYGON EMPTY>
     """
     ...
-=======
-) -> GeoArray: ...
-@overload
-def constrained_delaunay_triangles(geometry: Geometry, **kwargs) -> GeometryCollection: ...
-@overload
-def constrained_delaunay_triangles(geometry: None, **kwargs) -> None: ...
-@overload
-def constrained_delaunay_triangles(geometry: Geometry | None, **kwargs) -> GeometryCollection | None: ...
-@overload
-def constrained_delaunay_triangles(geometry: OptGeoArrayLikeSeq | OptGeoArrayLike, **kwargs) -> GeoArray: ...
-@overload
-def envelope(geometry: Point, **kwargs) -> Point: ...
-@overload
-def envelope(geometry: Geometry, **kwargs) -> BaseGeometry: ...
-@overload
-def envelope(geometry: None, **kwargs) -> None: ...
-@overload
-def envelope(geometry: Geometry | None, **kwargs) -> BaseGeometry | None: ...
-@overload
-def envelope(geometry: OptGeoArrayLikeSeq, **kwargs) -> GeoArray: ...
-@overload
-def extract_unique_points(geometry: Geometry, **kwargs) -> MultiPoint: ...
-@overload
-def extract_unique_points(geometry: None, **kwargs) -> None: ...
-@overload
-def extract_unique_points(geometry: Geometry | None, **kwargs) -> MultiPoint | None: ...
-@overload
-def extract_unique_points(geometry: OptGeoArrayLikeSeq, **kwargs) -> GeoArray: ...
-@overload
-def build_area(geometry: Geometry, **kwargs) -> BaseGeometry: ...
-@overload
-def build_area(geometry: None, **kwargs) -> None: ...
-@overload
-def build_area(geometry: Geometry | None, **kwargs) -> BaseGeometry | None: ...
-@overload
-def build_area(geometry: OptGeoArrayLikeSeq, **kwargs) -> GeoArray: ...
-
-# make_valid with `method="linework"` only accepts `keep_collapsed=True`
-@overload
-def make_valid(
-    geometry: Geometry, *, method: Literal["linework"] = "linework", keep_collapsed: Literal[True] = True, **kwargs
-) -> BaseGeometry: ...
-@overload
-def make_valid(
-    geometry: None, *, method: Literal["linework"] = "linework", keep_collapsed: Literal[True] = True, **kwargs
-) -> None: ...
-@overload
-def make_valid(
-    geometry: Geometry | None, *, method: Literal["linework"] = "linework", keep_collapsed: Literal[True] = True, **kwargs
-) -> BaseGeometry | None: ...
-@overload
-def make_valid(
-    geometry: OptGeoArrayLikeSeq, *, method: Literal["linework"] = "linework", keep_collapsed: Literal[True] = True, **kwargs
-) -> GeoArray: ...
-@overload
-def make_valid(geometry: Geometry, *, method: Literal["structure"], keep_collapsed: bool = True, **kwargs) -> BaseGeometry: ...
-@overload
-def make_valid(geometry: None, *, method: Literal["structure"], keep_collapsed: bool = True, **kwargs) -> None: ...
-@overload
-def make_valid(
-    geometry: Geometry | None, *, method: Literal["structure"], keep_collapsed: bool = True, **kwargs
-) -> BaseGeometry | None: ...
-@overload
-def make_valid(
-    geometry: OptGeoArrayLikeSeq, *, method: Literal["structure"], keep_collapsed: bool = True, **kwargs
-) -> GeoArray: ...
 @overload
 def minimum_clearance_line(geometry: Point, **kwargs) -> Point: ...
-@overload
-def minimum_clearance_line(geometry: LineString | Polygon | BaseMultipartGeometry, **kwargs) -> Polygon: ...
-@overload
-def minimum_clearance_line(geometry: Geometry, **kwargs) -> Polygon | Point: ...
-@overload
-def minimum_clearance_line(geometry: None, **kwargs) -> None: ...
-@overload
-def minimum_clearance_line(geometry: Geometry | None, **kwargs) -> Polygon | Point | None: ...
-@overload
-def minimum_clearance_line(geometry: OptGeoArrayLikeSeq, **kwargs) -> GeoArray: ...
-@overload
-def normalize(geometry: OptGeoT, **kwargs) -> OptGeoT: ...
-@overload
-def normalize(geometry: OptGeoArrayLikeSeq, **kwargs) -> GeoArray: ...
-@overload
-def point_on_surface(geometry: Geometry, **kwargs) -> Point: ...
-@overload
-def point_on_surface(geometry: None, **kwargs) -> None: ...
-@overload
-def point_on_surface(geometry: Geometry | None, **kwargs) -> Point | None: ...
-@overload
-def point_on_surface(geometry: OptGeoArrayLikeSeq, **kwargs) -> GeoArray: ...
-@overload
-def node(geometry: Geometry, **kwargs) -> MultiLineString: ...
-@overload
-def node(geometry: None, **kwargs) -> None: ...
-@overload
-def node(geometry: Geometry | None, **kwargs) -> MultiLineString | None: ...
-@overload
-def node(geometry: OptGeoArrayLikeSeq, **kwargs) -> GeoArray: ...
-@overload
-def polygonize(geometries: Sequence[Geometry | None], **kwargs) -> GeometryCollection: ...
-@overload
-def polygonize(geometries: Sequence[Sequence[Geometry | None]], **kwargs) -> GeoArray: ...
-@overload
-def polygonize(geometries: OptGeoArrayLikeSeq, **kwargs) -> GeometryCollection | GeoArray: ...
-@overload
-def polygonize_full(
-    geometries: Sequence[Geometry | None], **kwargs
-) -> tuple[GeometryCollection, GeometryCollection, GeometryCollection, GeometryCollection]: ...
-@overload
-def polygonize_full(
-    geometries: Sequence[Sequence[Geometry | None]], **kwargs
-) -> tuple[GeoArray, GeoArray, GeoArray, GeoArray]: ...
-@overload
-def polygonize_full(
-    geometries: OptGeoArrayLikeSeq, **kwargs
-) -> (
-    tuple[GeometryCollection, GeometryCollection, GeometryCollection, GeometryCollection]
-    | tuple[GeoArray, GeoArray, GeoArray, GeoArray]
-): ...
-@overload
-def remove_repeated_points(geometry: OptGeoT, tolerance: float = 0.0, **kwargs) -> OptGeoT: ...
-@overload
-def remove_repeated_points(geometry: OptGeoArrayLikeSeq, tolerance: float = 0.0, **kwargs) -> GeoArray: ...
-@overload
-def reverse(geometry: OptGeoT, **kwargs) -> OptGeoT: ...
-@overload
-def reverse(geometry: OptGeoArrayLikeSeq, **kwargs) -> GeoArray: ...
-@overload
-def segmentize(geometry: OptGeoT, max_segment_length: float, **kwargs) -> OptGeoT: ...
-@overload
-def segmentize(geometry: OptGeoArrayLike, max_segment_length: ArrayLikeSeq[float], **kwargs) -> GeoArray: ...
-@overload
-def segmentize(geometry: OptGeoArrayLikeSeq, max_segment_length: ArrayLike[float], **kwargs) -> GeoArray: ...
-@overload
-def simplify(geometry: OptGeoT, tolerance: float, preserve_topology: bool = True, **kwargs) -> OptGeoT: ...
->>>>>>> 30b7b679
-@overload
-def make_valid(
-    geometry: Geometry | None, *, method: Literal["structure"], keep_collapsed: bool = True, **kwargs
-) -> BaseGeometry | None:
-    """
-    Repair invalid geometries.
-
-    Two ``methods`` are available:
-
-    * the 'linework' algorithm tries to preserve every edge and vertex in the input. It
-      combines all rings into a set of noded lines and then extracts valid polygons from
-      that linework. An alternating even-odd strategy is used to assign areas as
-      interior or exterior. A disadvantage is that for some relatively simple invalid
-      geometries this produces rather complex results.
-    * the 'structure' algorithm tries to reason from the structure of the input to find
-      the 'correct' repair: exterior rings bound area, interior holes exclude area.
-      It first makes all rings valid, then shells are merged and holes are subtracted
-      from the shells to generate valid result. It assumes that holes and shells are
-      correctly categorized in the input geometry.
-
-    Example:
-
-    .. plot:: code/make_valid_methods.py
-
-    When using ``make_valid`` on a Polygon, the result can be a GeometryCollection. For
-    this example this is the case when the 'linework' ``method`` is used. LineStrings in
-    the result are drawn in red.
-
-    Parameters
-    ----------
-    geometry : Geometry or array_like
-        Geometry or geometries to repair.
-    method : {'linework', 'structure'}, default 'linework'
-        Algorithm to use when repairing geometry. 'structure'
-        requires GEOS >= 3.10.
-
-        .. versionadded:: 2.1.0
-    keep_collapsed : bool, default True
-        For the 'structure' method, True will keep components that have collapsed into a
-        lower dimensionality. For example, a ring collapsing to a line, or a line
-        collapsing to a point. Must be True for the 'linework' method.
-
-        .. versionadded:: 2.1.0
-    **kwargs
-        See :ref:`NumPy ufunc docs <ufuncs.kwargs>` for other keyword arguments.
-
-    Examples
-    --------
-    >>> import shapely
-    >>> from shapely import Polygon
-    >>> polygon = Polygon([(0, 0), (1, 1), (1, 2), (1, 1), (0, 0)])
-    >>> shapely.is_valid(polygon)
-    False
-    >>> shapely.make_valid(polygon)
-    <MULTILINESTRING ((0 0, 1 1), (1 1, 1 2))>
-    >>> shapely.make_valid(polygon, method="structure", keep_collapsed=True)
-    <LINESTRING (0 0, 1 1, 1 2, 1 1, 0 0)>
-    >>> shapely.make_valid(polygon, method="structure", keep_collapsed=False)
-    <POLYGON EMPTY>
-    """
-    ...
-@overload
-def make_valid(
-    geometry: Geometry | None, *, method: Literal["linework"], keep_collapsed: Literal[True], **kwargs
-) -> BaseGeometry | None:
-    """
-    Repair invalid geometries.
-
-    Two ``methods`` are available:
-
-    * the 'linework' algorithm tries to preserve every edge and vertex in the input. It
-      combines all rings into a set of noded lines and then extracts valid polygons from
-      that linework. An alternating even-odd strategy is used to assign areas as
-      interior or exterior. A disadvantage is that for some relatively simple invalid
-      geometries this produces rather complex results.
-    * the 'structure' algorithm tries to reason from the structure of the input to find
-      the 'correct' repair: exterior rings bound area, interior holes exclude area.
-      It first makes all rings valid, then shells are merged and holes are subtracted
-      from the shells to generate valid result. It assumes that holes and shells are
-      correctly categorized in the input geometry.
-
-    Example:
-
-    .. plot:: code/make_valid_methods.py
-
-    When using ``make_valid`` on a Polygon, the result can be a GeometryCollection. For
-    this example this is the case when the 'linework' ``method`` is used. LineStrings in
-    the result are drawn in red.
-
-    Parameters
-    ----------
-    geometry : Geometry or array_like
-        Geometry or geometries to repair.
-    method : {'linework', 'structure'}, default 'linework'
-        Algorithm to use when repairing geometry. 'structure'
-        requires GEOS >= 3.10.
-
-        .. versionadded:: 2.1.0
-    keep_collapsed : bool, default True
-        For the 'structure' method, True will keep components that have collapsed into a
-        lower dimensionality. For example, a ring collapsing to a line, or a line
-        collapsing to a point. Must be True for the 'linework' method.
-
-        .. versionadded:: 2.1.0
-    **kwargs
-        See :ref:`NumPy ufunc docs <ufuncs.kwargs>` for other keyword arguments.
-
-    Examples
-    --------
-    >>> import shapely
-    >>> from shapely import Polygon
-    >>> polygon = Polygon([(0, 0), (1, 1), (1, 2), (1, 1), (0, 0)])
-    >>> shapely.is_valid(polygon)
-    False
-    >>> shapely.make_valid(polygon)
-    <MULTILINESTRING ((0 0, 1 1), (1 1, 1 2))>
-    >>> shapely.make_valid(polygon, method="structure", keep_collapsed=True)
-    <LINESTRING (0 0, 1 1, 1 2, 1 1, 0 0)>
-    >>> shapely.make_valid(polygon, method="structure", keep_collapsed=False)
-    <POLYGON EMPTY>
-    """
-    ...
-@overload
-def make_valid(
-    geometry: OptGeoArrayLikeSeq, *, method: Literal["structure"], keep_collapsed: bool = True, **kwargs
-) -> GeoArray:
-    """
-    Repair invalid geometries.
-
-    Two ``methods`` are available:
-
-    * the 'linework' algorithm tries to preserve every edge and vertex in the input. It
-      combines all rings into a set of noded lines and then extracts valid polygons from
-      that linework. An alternating even-odd strategy is used to assign areas as
-      interior or exterior. A disadvantage is that for some relatively simple invalid
-      geometries this produces rather complex results.
-    * the 'structure' algorithm tries to reason from the structure of the input to find
-      the 'correct' repair: exterior rings bound area, interior holes exclude area.
-      It first makes all rings valid, then shells are merged and holes are subtracted
-      from the shells to generate valid result. It assumes that holes and shells are
-      correctly categorized in the input geometry.
-
-    Example:
-
-    .. plot:: code/make_valid_methods.py
-
-    When using ``make_valid`` on a Polygon, the result can be a GeometryCollection. For
-    this example this is the case when the 'linework' ``method`` is used. LineStrings in
-    the result are drawn in red.
-
-    Parameters
-    ----------
-    geometry : Geometry or array_like
-        Geometry or geometries to repair.
-    method : {'linework', 'structure'}, default 'linework'
-        Algorithm to use when repairing geometry. 'structure'
-        requires GEOS >= 3.10.
-
-        .. versionadded:: 2.1.0
-    keep_collapsed : bool, default True
-        For the 'structure' method, True will keep components that have collapsed into a
-        lower dimensionality. For example, a ring collapsing to a line, or a line
-        collapsing to a point. Must be True for the 'linework' method.
-
-        .. versionadded:: 2.1.0
-    **kwargs
-        See :ref:`NumPy ufunc docs <ufuncs.kwargs>` for other keyword arguments.
-
-    Examples
-    --------
-    >>> import shapely
-    >>> from shapely import Polygon
-    >>> polygon = Polygon([(0, 0), (1, 1), (1, 2), (1, 1), (0, 0)])
-    >>> shapely.is_valid(polygon)
-    False
-    >>> shapely.make_valid(polygon)
-    <MULTILINESTRING ((0 0, 1 1), (1 1, 1 2))>
-    >>> shapely.make_valid(polygon, method="structure", keep_collapsed=True)
-    <LINESTRING (0 0, 1 1, 1 2, 1 1, 0 0)>
-    >>> shapely.make_valid(polygon, method="structure", keep_collapsed=False)
-    <POLYGON EMPTY>
-    """
-    ...
-@overload
-def make_valid(
-    geometry: OptGeoArrayLikeSeq, *, method: Literal["linework"], keep_collapsed: Literal[True], **kwargs
-) -> GeoArray:
-    """
-    Repair invalid geometries.
-
-    Two ``methods`` are available:
-
-    * the 'linework' algorithm tries to preserve every edge and vertex in the input. It
-      combines all rings into a set of noded lines and then extracts valid polygons from
-      that linework. An alternating even-odd strategy is used to assign areas as
-      interior or exterior. A disadvantage is that for some relatively simple invalid
-      geometries this produces rather complex results.
-    * the 'structure' algorithm tries to reason from the structure of the input to find
-      the 'correct' repair: exterior rings bound area, interior holes exclude area.
-      It first makes all rings valid, then shells are merged and holes are subtracted
-      from the shells to generate valid result. It assumes that holes and shells are
-      correctly categorized in the input geometry.
-
-    Example:
-
-    .. plot:: code/make_valid_methods.py
-
-    When using ``make_valid`` on a Polygon, the result can be a GeometryCollection. For
-    this example this is the case when the 'linework' ``method`` is used. LineStrings in
-    the result are drawn in red.
-
-    Parameters
-    ----------
-    geometry : Geometry or array_like
-        Geometry or geometries to repair.
-    method : {'linework', 'structure'}, default 'linework'
-        Algorithm to use when repairing geometry. 'structure'
-        requires GEOS >= 3.10.
-
-        .. versionadded:: 2.1.0
-    keep_collapsed : bool, default True
-        For the 'structure' method, True will keep components that have collapsed into a
-        lower dimensionality. For example, a ring collapsing to a line, or a line
-        collapsing to a point. Must be True for the 'linework' method.
-
-        .. versionadded:: 2.1.0
-    **kwargs
-        See :ref:`NumPy ufunc docs <ufuncs.kwargs>` for other keyword arguments.
-
-    Examples
-    --------
-    >>> import shapely
-    >>> from shapely import Polygon
-    >>> polygon = Polygon([(0, 0), (1, 1), (1, 2), (1, 1), (0, 0)])
-    >>> shapely.is_valid(polygon)
-    False
-    >>> shapely.make_valid(polygon)
-    <MULTILINESTRING ((0 0, 1 1), (1 1, 1 2))>
-    >>> shapely.make_valid(polygon, method="structure", keep_collapsed=True)
-    <LINESTRING (0 0, 1 1, 1 2, 1 1, 0 0)>
-    >>> shapely.make_valid(polygon, method="structure", keep_collapsed=False)
-    <POLYGON EMPTY>
-    """
-    ...
-@overload
-def minimum_clearance_line(geometry: Point, **kwargs) -> Point:
-    """
-    Return a LineString whose endpoints define the minimum clearance.
-
-    A geometry's "minimum clearance" is the smallest distance by which a vertex
-    of the geometry could be moved to produce an invalid geometry.
-
-    If the geometry has no minimum clearance, an empty LineString will be
-    returned.
-
-    .. versionadded:: 2.1.0
-
-    Parameters
-    ----------
-    geometry : Geometry or array_like
-        Geometry or geometries to determine the minimum clearance line for.
-    **kwargs
-        For other keyword-only arguments, see the
-        `NumPy ufunc docs <https://numpy.org/doc/stable/reference/ufuncs.html#ufuncs-kwargs>`_.
-
-    Examples
-    --------
-    >>> import shapely
-    >>> from shapely import Polygon
-    >>> poly = Polygon([(0, 0), (10, 0), (10, 10), (5, 5), (0, 10), (0, 0)])
-    >>> shapely.minimum_clearance_line(poly)
-    <LINESTRING (5 5, 5 0)>
-
-    See Also
-    --------
-    minimum_clearance
-    """
-    ...
 @overload
 def minimum_clearance_line(geometry: LineString | Polygon | BaseMultipartGeometry, **kwargs) -> Polygon:
     """
