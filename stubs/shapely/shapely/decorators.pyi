--- conflicted
+++ resolved
@@ -1,10 +1,4 @@
-<<<<<<< HEAD
-"""Decorators for Shapely functions."""
-
-from collections.abc import Callable, Iterable
-=======
 from collections.abc import Callable, Container
->>>>>>> 9317dc62
 from typing import TypeVar
 
 _F = TypeVar("_F", bound=Callable[..., object])
@@ -19,48 +13,5 @@
         """Return the wrapped function."""
         ...
 
-def multithreading_enabled(func: _F) -> _F:
-    """
-    Enable multithreading.
-
-    To do this, the writable flags of object type ndarrays are set to False.
-
-    NB: multithreading also requires the GIL to be released, which is done in
-    the C extension (ufuncs.c).
-    """
-    ...
-def deprecate_positional(should_be_kwargs: Iterable[str], category: type[Warning] = ...) -> Callable[..., object]:
-    """
-    Show warning if positional arguments are used that should be keyword.
-
-    Parameters
-    ----------
-    should_be_kwargs : Iterable[str]
-        Names of parameters that should be passed as keyword arguments.
-    category : type[Warning], optional (default: DeprecationWarning)
-        Warning category to use for deprecation warnings.
-
-    Returns
-    -------
-    callable
-        Decorator function that adds positional argument deprecation warnings.
-
-<<<<<<< HEAD
-    Examples
-    --------
-    >>> from shapely.decorators import deprecate_positional
-    >>> @deprecate_positional(['b', 'c'])
-    ... def example(a, b, c=None):
-    ...     return a, b, c
-    ...
-    >>> example(1, 2)  # doctest: +SKIP
-    DeprecationWarning: positional argument `b` for `example` is deprecated. ...
-    (1, 2, None)
-    >>> example(1, b=2)  # No warnings
-    (1, 2, None)
-    """
-    ...
-=======
 def multithreading_enabled(func: _F) -> _F: ...
-def deprecate_positional(should_be_kwargs: Container[str], category: type[Warning] = ...) -> Callable[..., object]: ...
->>>>>>> 9317dc62
+def deprecate_positional(should_be_kwargs: Container[str], category: type[Warning] = ...) -> Callable[..., object]: ...