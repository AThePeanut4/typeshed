--- conflicted
+++ resolved
@@ -1327,46 +1327,6 @@
     """
     ...
 @overload
-<<<<<<< HEAD
-def coverage_union_all(geometries: OptGeoArrayLikeSeq, axis: int, **kwargs) -> BaseGeometry | GeoArray:
-    """
-    Returns the union of multiple polygons of a geometry collection.
-    This is an optimized version of union which assumes the polygons
-    to be non-overlapping.
-
-    This function ignores None values when other Geometry elements are present.
-    If all elements of the given axis are None, an empty MultiPolygon is
-    returned.
-
-    Parameters
-    ----------
-    geometries : array_like
-    axis : int, optional
-        Axis along which the operation is performed. The default (None)
-        performs the operation over all axes, returning a scalar value.
-        Axis may be negative, in which case it counts from the last to the
-        first axis.
-    **kwargs
-        See :ref:`NumPy ufunc docs <ufuncs.kwargs>` for other keyword arguments.
-
-    See also
-    --------
-    coverage_union
-
-    Examples
-    --------
-    >>> from shapely import normalize, Polygon
-    >>> polygon_1 = Polygon([(0, 0), (0, 1), (1, 1), (1, 0), (0, 0)])
-    >>> polygon_2 = Polygon([(1, 0), (1, 1), (2, 1), (2, 0), (1, 0)])
-    >>> normalize(coverage_union_all([polygon_1, polygon_2]))
-    <POLYGON ((0 0, 0 1, 1 1, 2 1, 2 0, 1 0, 0 0))>
-    >>> normalize(coverage_union_all([polygon_1, None]))
-    <POLYGON ((0 0, 0 1, 1 1, 1 0, 0 0))>
-    >>> normalize(coverage_union_all([None, None]))
-    <MULTIPOLYGON EMPTY>
-    """
-    ...
-=======
 def coverage_union_all(geometries: OptGeoArrayLikeSeq, axis: int, **kwargs) -> BaseGeometry | GeoArray: ...
 @overload
 def disjoint_subset_union(a: OptGeoArrayLike, b: OptGeoArrayLike, *, axis: None = None, **kwargs) -> BaseGeometry: ...
@@ -1375,5 +1335,4 @@
 @overload
 def disjoint_subset_union_all(geometries: OptGeoArrayLike, *, axis: None = None, **kwargs) -> BaseGeometry: ...
 @overload
-def disjoint_subset_union_all(geometries: OptGeoArrayLikeSeq, *, axis: int, **kwargs) -> BaseGeometry | GeoArray: ...
->>>>>>> 6f7c7978
+def disjoint_subset_union_all(geometries: OptGeoArrayLikeSeq, *, axis: int, **kwargs) -> BaseGeometry | GeoArray: ...