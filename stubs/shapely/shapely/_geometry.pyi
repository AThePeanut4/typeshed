--- conflicted
+++ resolved
@@ -53,8 +53,9 @@
     GEOMETRYCOLLECTION = 7
 
 @overload
-<<<<<<< HEAD
-def get_type_id(geometry: Geometry | None, **kwargs) -> int:
+def get_type_id(geometry: Geometry | None, **kwargs) -> np.int32: ...
+@overload
+def get_type_id(geometry: OptGeoArrayLikeSeq, **kwargs) -> NDArray[np.int64]:
     """
     Return the type ID of a geometry.
 
@@ -92,45 +93,9 @@
     """
     ...
 @overload
-def get_type_id(geometry: OptGeoArrayLikeSeq, **kwargs) -> NDArray[np.int64]:
-    """
-    Return the type ID of a geometry.
-
-    Possible values are:
-
-    - None (missing) is -1
-    - POINT is 0
-    - LINESTRING is 1
-    - LINEARRING is 2
-    - POLYGON is 3
-    - MULTIPOINT is 4
-    - MULTILINESTRING is 5
-    - MULTIPOLYGON is 6
-    - GEOMETRYCOLLECTION is 7
-
-    Parameters
-    ----------
-    geometry : Geometry or array_like
-        Geometry or geometries to get the type ID of.
-    **kwargs
-        See :ref:`NumPy ufunc docs <ufuncs.kwargs>` for other keyword arguments.
-
-    See Also
-    --------
-    GeometryType
-
-    Examples
-    --------
-    >>> import shapely
-    >>> from shapely import LineString, Point
-    >>> shapely.get_type_id(LineString([(0, 0), (1, 1), (2, 2), (3, 3)]))
-    1
-    >>> shapely.get_type_id([Point(1, 2), Point(2, 3)]).tolist()
-    [0, 0]
-    """
-    ...
-@overload
-def get_dimensions(geometry: Geometry | None, **kwargs) -> int:
+def get_dimensions(geometry: Geometry | None, **kwargs) -> np.int32: ...
+@overload
+def get_dimensions(geometry: OptGeoArrayLikeSeq, **kwargs) -> NDArray[np.int64]:
     """
     Return the inherent dimensionality of a geometry.
 
@@ -164,41 +129,9 @@
     """
     ...
 @overload
-def get_dimensions(geometry: OptGeoArrayLikeSeq, **kwargs) -> NDArray[np.int64]:
-    """
-    Return the inherent dimensionality of a geometry.
-
-    The inherent dimension is 0 for points, 1 for linestrings and linearrings,
-    and 2 for polygons. For geometrycollections it is the max of the containing
-    elements. Empty collections and None values return -1.
-
-    Parameters
-    ----------
-    geometry : Geometry or array_like
-        Geometry or geometries to get the dimensionality of.
-    **kwargs
-        See :ref:`NumPy ufunc docs <ufuncs.kwargs>` for other keyword arguments.
-
-    Examples
-    --------
-    >>> import shapely
-    >>> from shapely import GeometryCollection, Point, Polygon
-    >>> point = Point(0, 0)
-    >>> shapely.get_dimensions(point)
-    0
-    >>> polygon = Polygon([(0, 0), (0, 10), (10, 10), (10, 0), (0, 0)])
-    >>> shapely.get_dimensions(polygon)
-    2
-    >>> shapely.get_dimensions(GeometryCollection([point, polygon]))
-    2
-    >>> shapely.get_dimensions(GeometryCollection([]))
-    -1
-    >>> shapely.get_dimensions(None)
-    -1
-    """
-    ...
-@overload
-def get_coordinate_dimension(geometry: Geometry | None, **kwargs) -> int:
+def get_coordinate_dimension(geometry: Geometry | None, **kwargs) -> np.int32: ...
+@overload
+def get_coordinate_dimension(geometry: OptGeoArrayLikeSeq, **kwargs) -> NDArray[np.int64]:
     """
     Return the dimensionality of the coordinates in a geometry (2, 3 or 4).
 
@@ -233,42 +166,9 @@
     """
     ...
 @overload
-def get_coordinate_dimension(geometry: OptGeoArrayLikeSeq, **kwargs) -> NDArray[np.int64]:
-    """
-    Return the dimensionality of the coordinates in a geometry (2, 3 or 4).
-
-    The return value can be one of the following:
-
-    * Return 2 for geometries with XY coordinate types,
-    * Return 3 for XYZ or XYM coordinate types
-      (distinguished by :meth:`has_z` or :meth:`has_m`),
-    * Return 4 for XYZM coordinate types,
-    * Return -1 for missing geometries (``None`` values).
-
-    Note that with GEOS < 3.12, if the first Z coordinate equals ``nan``, this function
-    will return ``2``. Geometries with M coordinates are supported with GEOS >= 3.12.
-
-    Parameters
-    ----------
-    geometry : Geometry or array_like
-        Geometry or geometries to get the coordinate dimension of.
-    **kwargs
-        See :ref:`NumPy ufunc docs <ufuncs.kwargs>` for other keyword arguments.
-
-    Examples
-    --------
-    >>> import shapely
-    >>> from shapely import Point
-    >>> shapely.get_coordinate_dimension(Point(0, 0))
-    2
-    >>> shapely.get_coordinate_dimension(Point(0, 0, 1))
-    3
-    >>> shapely.get_coordinate_dimension(None)
-    -1
-    """
-    ...
-@overload
-def get_num_coordinates(geometry: Geometry | None, **kwargs) -> int:
+def get_num_coordinates(geometry: Geometry | None, **kwargs) -> np.int32: ...
+@overload
+def get_num_coordinates(geometry: OptGeoArrayLikeSeq, **kwargs) -> NDArray[np.int64]:
     """
     Return the total number of coordinates in a geometry.
 
@@ -300,39 +200,9 @@
     """
     ...
 @overload
-def get_num_coordinates(geometry: OptGeoArrayLikeSeq, **kwargs) -> NDArray[np.int64]:
-    """
-    Return the total number of coordinates in a geometry.
-
-    Returns 0 for not-a-geometry values.
-
-    Parameters
-    ----------
-    geometry : Geometry or array_like
-        Geometry or geometries to get the number of coordinates of.
-    **kwargs
-        See :ref:`NumPy ufunc docs <ufuncs.kwargs>` for other keyword arguments.
-
-    Examples
-    --------
-    >>> import shapely
-    >>> from shapely import GeometryCollection, LineString, Point
-    >>> point = Point(0, 0)
-    >>> shapely.get_num_coordinates(point)
-    1
-    >>> shapely.get_num_coordinates(Point(0, 0, 0))
-    1
-    >>> line = LineString([(0, 0), (1, 1)])
-    >>> shapely.get_num_coordinates(line)
-    2
-    >>> shapely.get_num_coordinates(GeometryCollection([point, line]))
-    3
-    >>> shapely.get_num_coordinates(None)
-    0
-    """
-    ...
-@overload
-def get_srid(geometry: Geometry | None, **kwargs) -> int:
+def get_srid(geometry: Geometry | None, **kwargs) -> np.int32: ...
+@overload
+def get_srid(geometry: OptGeoArrayLikeSeq, **kwargs) -> NDArray[np.int64]:
     """
     Return the SRID of a geometry.
 
@@ -362,22 +232,22 @@
     """
     ...
 @overload
-def get_srid(geometry: OptGeoArrayLikeSeq, **kwargs) -> NDArray[np.int64]:
-    """
-    Return the SRID of a geometry.
-
-    Returns -1 for not-a-geometry values.
-
-    Parameters
-    ----------
-    geometry : Geometry or array_like
-        Geometry or geometries to get the SRID of.
-    **kwargs
-        See :ref:`NumPy ufunc docs <ufuncs.kwargs>` for other keyword arguments.
-
-    See Also
-    --------
-    set_srid
+def set_srid(geometry: OptGeoT, srid: SupportsIndex, **kwargs) -> OptGeoT:
+    """
+    Return a geometry with its SRID set.
+
+    Parameters
+    ----------
+    geometry : Geometry or array_like
+        Geometry or geometries to set the SRID of.
+    srid : int
+        The SRID to set on the geometry.
+    **kwargs
+        See :ref:`NumPy ufunc docs <ufuncs.kwargs>` for other keyword arguments.
+
+    See Also
+    --------
+    get_srid
 
     Examples
     --------
@@ -392,7 +262,7 @@
     """
     ...
 @overload
-def set_srid(geometry: OptGeoT, srid: SupportsIndex, **kwargs) -> OptGeoT:
+def set_srid(geometry: OptGeoArrayLikeSeq, srid: ArrayLike[SupportsIndex], **kwargs) -> GeoArray:
     """
     Return a geometry with its SRID set.
 
@@ -422,7 +292,7 @@
     """
     ...
 @overload
-def set_srid(geometry: OptGeoArrayLikeSeq, srid: ArrayLike[SupportsIndex], **kwargs) -> GeoArray:
+def set_srid(geometry: OptGeoArrayLike, srid: ArrayLikeSeq[SupportsIndex], **kwargs) -> GeoArray:
     """
     Return a geometry with its SRID set.
 
@@ -452,37 +322,9 @@
     """
     ...
 @overload
-def set_srid(geometry: OptGeoArrayLike, srid: ArrayLikeSeq[SupportsIndex], **kwargs) -> GeoArray:
-    """
-    Return a geometry with its SRID set.
-
-    Parameters
-    ----------
-    geometry : Geometry or array_like
-        Geometry or geometries to set the SRID of.
-    srid : int
-        The SRID to set on the geometry.
-    **kwargs
-        See :ref:`NumPy ufunc docs <ufuncs.kwargs>` for other keyword arguments.
-
-    See Also
-    --------
-    get_srid
-
-    Examples
-    --------
-    >>> import shapely
-    >>> from shapely import Point
-    >>> point = Point(0, 0)
-    >>> shapely.get_srid(point)
-    0
-    >>> with_srid = shapely.set_srid(point, 4326)
-    >>> shapely.get_srid(with_srid)
-    4326
-    """
-    ...
-@overload
-def get_x(point: Geometry | None, **kwargs) -> float:
+def get_x(point: Geometry | None, **kwargs) -> np.float64: ...
+@overload
+def get_x(point: OptGeoArrayLikeSeq, **kwargs) -> NDArray[np.float64]:
     """
     Return the x-coordinate of a point.
 
@@ -508,33 +350,9 @@
     """
     ...
 @overload
-def get_x(point: OptGeoArrayLikeSeq, **kwargs) -> NDArray[np.float64]:
-    """
-    Return the x-coordinate of a point.
-
-    Parameters
-    ----------
-    point : Geometry or array_like
-        Non-point geometries will result in NaN being returned.
-    **kwargs
-        See :ref:`NumPy ufunc docs <ufuncs.kwargs>` for other keyword arguments.
-
-    See Also
-    --------
-    get_y, get_z, get_m
-
-    Examples
-    --------
-    >>> import shapely
-    >>> from shapely import MultiPoint, Point
-    >>> shapely.get_x(Point(1, 2))
-    1.0
-    >>> shapely.get_x(MultiPoint([(1, 1), (1, 2)]))
-    nan
-    """
-    ...
-@overload
-def get_y(point: Geometry | None, **kwargs) -> float:
+def get_y(point: Geometry | None, **kwargs) -> np.float64: ...
+@overload
+def get_y(point: OptGeoArrayLikeSeq, **kwargs) -> NDArray[np.float64]:
     """
     Return the y-coordinate of a point.
 
@@ -560,33 +378,9 @@
     """
     ...
 @overload
-def get_y(point: OptGeoArrayLikeSeq, **kwargs) -> NDArray[np.float64]:
-    """
-    Return the y-coordinate of a point.
-
-    Parameters
-    ----------
-    point : Geometry or array_like
-        Non-point geometries will result in NaN being returned.
-    **kwargs
-        See :ref:`NumPy ufunc docs <ufuncs.kwargs>` for other keyword arguments.
-
-    See Also
-    --------
-    get_x, get_z, get_m
-
-    Examples
-    --------
-    >>> import shapely
-    >>> from shapely import MultiPoint, Point
-    >>> shapely.get_y(Point(1, 2))
-    2.0
-    >>> shapely.get_y(MultiPoint([(1, 1), (1, 2)]))
-    nan
-    """
-    ...
-@overload
-def get_z(point: Geometry | None, **kwargs) -> float:
+def get_z(point: Geometry | None, **kwargs) -> np.float64: ...
+@overload
+def get_z(point: OptGeoArrayLikeSeq, **kwargs) -> NDArray[np.float64]:
     """
     Return the z-coordinate of a point.
 
@@ -615,36 +409,9 @@
     """
     ...
 @overload
-def get_z(point: OptGeoArrayLikeSeq, **kwargs) -> NDArray[np.float64]:
-    """
-    Return the z-coordinate of a point.
-
-    Parameters
-    ----------
-    point : Geometry or array_like
-        Non-point geometries or geometries without Z dimension will result
-        in NaN being returned.
-    **kwargs
-        See :ref:`NumPy ufunc docs <ufuncs.kwargs>` for other keyword arguments.
-
-    See Also
-    --------
-    get_x, get_y, get_m
-
-    Examples
-    --------
-    >>> import shapely
-    >>> from shapely import MultiPoint, Point
-    >>> shapely.get_z(Point(1, 2, 3))
-    3.0
-    >>> shapely.get_z(Point(1, 2))
-    nan
-    >>> shapely.get_z(MultiPoint([(1, 1, 1), (2, 2, 2)]))
-    nan
-    """
-    ...
-@overload
-def get_m(point: Geometry | None, **kwargs) -> float:
+def get_m(point: Geometry | None, **kwargs) -> np.float64: ...
+@overload
+def get_m(point: OptGeoArrayLikeSeq, **kwargs) -> NDArray[np.float64]:
     """
     Return the m-coordinate of a point.
 
@@ -677,39 +444,6 @@
     """
     ...
 @overload
-def get_m(point: OptGeoArrayLikeSeq, **kwargs) -> NDArray[np.float64]:
-    """
-    Return the m-coordinate of a point.
-
-    .. versionadded:: 2.1.0
-
-    Parameters
-    ----------
-    point : Geometry or array_like
-        Non-point geometries or geometries without M dimension will result
-        in NaN being returned.
-    **kwargs
-        See :ref:`NumPy ufunc docs <ufuncs.kwargs>` for other keyword arguments.
-
-    See Also
-    --------
-    get_x, get_y, get_z
-
-    Examples
-    --------
-    >>> import shapely
-    >>> from shapely import Point, from_wkt
-    >>> shapely.get_m(from_wkt("POINT ZM (1 2 3 4)"))
-    4.0
-    >>> shapely.get_m(from_wkt("POINT M (1 2 4)"))
-    4.0
-    >>> shapely.get_m(Point(1, 2, 3))
-    nan
-    >>> shapely.get_m(from_wkt("MULTIPOINT M ((1 1 1), (2 2 2))"))
-    nan
-    """
-    ...
-@overload
 def get_point(geometry: LineString, index: SupportsIndex, **kwargs) -> Point | Any:
     """
     Return the nth point of a linestring or linearring.
@@ -925,37 +659,7 @@
     """
     ...
 @overload
-def get_num_points(geometry: Geometry | None, **kwargs) -> int:
-    """
-    Return the number of points in a linestring or linearring.
-
-    Returns 0 for not-a-geometry values. The number of points in geometries
-    other than linestring or linearring equals zero.
-
-    Parameters
-    ----------
-    geometry : Geometry or array_like
-        Geometry or geometries to get the number of points of.
-    **kwargs
-        See :ref:`NumPy ufunc docs <ufuncs.kwargs>` for other keyword arguments.
-
-    See Also
-    --------
-    get_point
-    get_num_geometries
-
-    Examples
-    --------
-    >>> import shapely
-    >>> from shapely import LineString, MultiPoint
-    >>> shapely.get_num_points(LineString([(0, 0), (1, 1), (2, 2), (3, 3)]))
-    4
-    >>> shapely.get_num_points(MultiPoint([(0, 0), (1, 1), (2, 2), (3, 3)]))
-    0
-    >>> shapely.get_num_points(None)
-    0
-    """
-    ...
+def get_num_points(geometry: Geometry | None, **kwargs) -> np.int32: ...
 @overload
 def get_num_points(geometry: OptGeoArrayLikeSeq, **kwargs) -> NDArray[np.int64]:
     """
@@ -1293,7 +997,9 @@
     """
     ...
 @overload
-def get_num_interior_rings(geometry: Geometry | None, **kwargs) -> int:
+def get_num_interior_rings(geometry: Geometry | None, **kwargs) -> np.int32: ...
+@overload
+def get_num_interior_rings(geometry: OptGeoArrayLikeSeq, **kwargs) -> NDArray[np.int64]:
     """
     Return number of internal rings in a polygon.
 
@@ -1331,44 +1037,6 @@
     """
     ...
 @overload
-def get_num_interior_rings(geometry: OptGeoArrayLikeSeq, **kwargs) -> NDArray[np.int64]:
-    """
-    Return number of internal rings in a polygon.
-
-    Returns 0 for not-a-geometry values.
-
-    Parameters
-    ----------
-    geometry : Geometry or array_like
-        Geometry or geometries to get the number of interior rings of.
-    **kwargs
-        See :ref:`NumPy ufunc docs <ufuncs.kwargs>` for other keyword arguments.
-
-    See Also
-    --------
-    get_exterior_ring
-    get_interior_ring
-
-    Examples
-    --------
-    >>> import shapely
-    >>> from shapely import Point, Polygon
-    >>> polygon = Polygon([(0, 0), (0, 10), (10, 10), (10, 0), (0, 0)])
-    >>> shapely.get_num_interior_rings(polygon)
-    0
-    >>> polygon_with_hole = Polygon(
-    ...     [(0, 0), (0, 10), (10, 10), (10, 0), (0, 0)],
-    ...     holes=[[(2, 2), (2, 4), (4, 4), (4, 2), (2, 2)]]
-    ... )
-    >>> shapely.get_num_interior_rings(polygon_with_hole)
-    1
-    >>> shapely.get_num_interior_rings(Point(0, 0))
-    0
-    >>> shapely.get_num_interior_rings(None)
-    0
-    """
-    ...
-@overload
 def get_geometry(geometry: MultiPoint, index: SupportsIndex, **kwargs) -> Point | Any:
     """
     Return the nth geometry from a collection of geometries.
@@ -2025,7 +1693,9 @@
     """
     ...
 @overload
-def get_num_geometries(geometry: Geometry | None, **kwargs) -> int:
+def get_num_geometries(geometry: Geometry | None, **kwargs) -> np.int32: ...
+@overload
+def get_num_geometries(geometry: OptGeoArrayLikeSeq, **kwargs) -> NDArray[np.int64]:
     """
     Return number of geometries in a collection.
 
@@ -2057,39 +1727,9 @@
     """
     ...
 @overload
-def get_num_geometries(geometry: OptGeoArrayLikeSeq, **kwargs) -> NDArray[np.int64]:
-    """
-    Return number of geometries in a collection.
-
-    Returns 0 for not-a-geometry values. The number of geometries in points,
-    linestrings, linearrings and polygons equals one.
-
-    Parameters
-    ----------
-    geometry : Geometry or array_like
-        Geometry or geometries to get the number of geometries of.
-    **kwargs
-        See :ref:`NumPy ufunc docs <ufuncs.kwargs>` for other keyword arguments.
-
-    See Also
-    --------
-    get_num_points
-    get_geometry
-
-    Examples
-    --------
-    >>> import shapely
-    >>> from shapely import MultiPoint, Point
-    >>> shapely.get_num_geometries(MultiPoint([(0, 0), (1, 1), (2, 2), (3, 3)]))
-    4
-    >>> shapely.get_num_geometries(Point(1, 1))
-    1
-    >>> shapely.get_num_geometries(None)
-    0
-    """
-    ...
-@overload
-def get_precision(geometry: Geometry | None, **kwargs) -> float:
+def get_precision(geometry: Geometry | None, **kwargs) -> np.float64: ...
+@overload
+def get_precision(geometry: OptGeoArrayLikeSeq, **kwargs) -> NDArray[np.float64]:
     """
     Get the precision of a geometry.
 
@@ -2124,157 +1764,6 @@
     nan
     """
     ...
-@overload
-def get_precision(geometry: OptGeoArrayLikeSeq, **kwargs) -> NDArray[np.float64]:
-    """
-    Get the precision of a geometry.
-
-    If a precision has not been previously set, it will be 0 (double
-    precision). Otherwise, it will return the precision grid size that was
-    set on a geometry.
-
-    Returns NaN for not-a-geometry values.
-
-    Parameters
-    ----------
-    geometry : Geometry or array_like
-        Geometry or geometries to get the precision of.
-    **kwargs
-        See :ref:`NumPy ufunc docs <ufuncs.kwargs>` for other keyword arguments.
-
-    See Also
-    --------
-    set_precision
-
-    Examples
-    --------
-    >>> import shapely
-    >>> from shapely import Point
-    >>> point = Point(1, 1)
-    >>> shapely.get_precision(point)
-    0.0
-    >>> geometry = shapely.set_precision(point, 1.0)
-    >>> shapely.get_precision(geometry)
-    1.0
-    >>> shapely.get_precision(None)
-    nan
-    """
-    ...
-=======
-def get_type_id(geometry: Geometry | None, **kwargs) -> np.int32: ...
-@overload
-def get_type_id(geometry: OptGeoArrayLikeSeq, **kwargs) -> NDArray[np.int64]: ...
-@overload
-def get_dimensions(geometry: Geometry | None, **kwargs) -> np.int32: ...
-@overload
-def get_dimensions(geometry: OptGeoArrayLikeSeq, **kwargs) -> NDArray[np.int64]: ...
-@overload
-def get_coordinate_dimension(geometry: Geometry | None, **kwargs) -> np.int32: ...
-@overload
-def get_coordinate_dimension(geometry: OptGeoArrayLikeSeq, **kwargs) -> NDArray[np.int64]: ...
-@overload
-def get_num_coordinates(geometry: Geometry | None, **kwargs) -> np.int32: ...
-@overload
-def get_num_coordinates(geometry: OptGeoArrayLikeSeq, **kwargs) -> NDArray[np.int64]: ...
-@overload
-def get_srid(geometry: Geometry | None, **kwargs) -> np.int32: ...
-@overload
-def get_srid(geometry: OptGeoArrayLikeSeq, **kwargs) -> NDArray[np.int64]: ...
-@overload
-def set_srid(geometry: OptGeoT, srid: SupportsIndex, **kwargs) -> OptGeoT: ...
-@overload
-def set_srid(geometry: OptGeoArrayLikeSeq, srid: ArrayLike[SupportsIndex], **kwargs) -> GeoArray: ...
-@overload
-def set_srid(geometry: OptGeoArrayLike, srid: ArrayLikeSeq[SupportsIndex], **kwargs) -> GeoArray: ...
-@overload
-def get_x(point: Geometry | None, **kwargs) -> np.float64: ...
-@overload
-def get_x(point: OptGeoArrayLikeSeq, **kwargs) -> NDArray[np.float64]: ...
-@overload
-def get_y(point: Geometry | None, **kwargs) -> np.float64: ...
-@overload
-def get_y(point: OptGeoArrayLikeSeq, **kwargs) -> NDArray[np.float64]: ...
-@overload
-def get_z(point: Geometry | None, **kwargs) -> np.float64: ...
-@overload
-def get_z(point: OptGeoArrayLikeSeq, **kwargs) -> NDArray[np.float64]: ...
-@overload
-def get_m(point: Geometry | None, **kwargs) -> np.float64: ...
-@overload
-def get_m(point: OptGeoArrayLikeSeq, **kwargs) -> NDArray[np.float64]: ...
-@overload
-def get_point(geometry: LineString, index: SupportsIndex, **kwargs) -> Point | Any: ...
-@overload
-def get_point(geometry: Point | Polygon | BaseMultipartGeometry | None, index: SupportsIndex, **kwargs) -> None: ...
-@overload
-def get_point(geometry: Geometry, index: SupportsIndex, **kwargs) -> Point | None: ...
-@overload
-def get_point(geometry: OptGeoArrayLikeSeq, index: ArrayLike[SupportsIndex], **kwargs) -> GeoArray: ...
-@overload
-def get_point(geometry: OptGeoArrayLike, index: ArrayLikeSeq[SupportsIndex], **kwargs) -> GeoArray: ...
-@overload
-def get_num_points(geometry: Geometry | None, **kwargs) -> np.int32: ...
-@overload
-def get_num_points(geometry: OptGeoArrayLikeSeq, **kwargs) -> NDArray[np.int64]: ...
-@overload
-def get_exterior_ring(geometry: Polygon, **kwargs) -> LinearRing: ...
-@overload
-def get_exterior_ring(geometry: Point | LineString | BaseMultipartGeometry | None, **kwargs) -> None: ...
-@overload
-def get_exterior_ring(geometry: Geometry, **kwargs) -> LinearRing | None: ...
-@overload
-def get_exterior_ring(geometry: OptGeoArrayLikeSeq, **kwargs) -> GeoArray: ...
-@overload
-def get_interior_ring(geometry: Polygon, index: SupportsIndex, **kwargs) -> LinearRing | Any: ...
-@overload
-def get_interior_ring(geometry: Point | LineString | BaseMultipartGeometry | None, index: SupportsIndex, **kwargs) -> None: ...
-@overload
-def get_interior_ring(geometry: Geometry, index: SupportsIndex, **kwargs) -> LinearRing | None: ...
-@overload
-def get_interior_ring(geometry: OptGeoArrayLikeSeq, index: ArrayLike[SupportsIndex], **kwargs) -> GeoArray: ...
-@overload
-def get_interior_ring(geometry: OptGeoArrayLike, index: ArrayLikeSeq[SupportsIndex], **kwargs) -> GeoArray: ...
-@overload
-def get_num_interior_rings(geometry: Geometry | None, **kwargs) -> np.int32: ...
-@overload
-def get_num_interior_rings(geometry: OptGeoArrayLikeSeq, **kwargs) -> NDArray[np.int64]: ...
-@overload
-def get_geometry(geometry: MultiPoint, index: SupportsIndex, **kwargs) -> Point | Any: ...
-@overload
-def get_geometry(geometry: MultiLineString, index: SupportsIndex, **kwargs) -> LineString | Any: ...
-@overload
-def get_geometry(geometry: MultiPolygon, index: SupportsIndex, **kwargs) -> Polygon | Any: ...
-@overload
-def get_geometry(geometry: BaseMultipartGeometry, index: SupportsIndex, **kwargs) -> BaseGeometry | Any: ...
-@overload
-def get_geometry(geometry: None, index: SupportsIndex, **kwargs) -> None: ...
-@overload
-def get_geometry(geometry: Geometry | None, index: SupportsIndex, **kwargs) -> BaseGeometry | None: ...
-@overload
-def get_geometry(geometry: OptGeoArrayLikeSeq, index: ArrayLike[SupportsIndex], **kwargs) -> GeoArray: ...
-@overload
-def get_geometry(geometry: OptGeoArrayLike, index: ArrayLikeSeq[SupportsIndex], **kwargs) -> GeoArray: ...
-@overload
-def get_parts(geometry: OptGeoArrayLike, return_index: Literal[False] = False) -> GeoArray: ...
-@overload
-def get_parts(geometry: OptGeoArrayLike, return_index: Literal[True]) -> tuple[GeoArray, NDArray[np.int64]]: ...
-@overload
-def get_parts(geometry: OptGeoArrayLike, return_index: bool) -> GeoArray | tuple[GeoArray, NDArray[np.int64]]: ...
-@overload
-def get_rings(geometry: OptGeoArrayLike, return_index: Literal[False] = False) -> GeoArray: ...
-@overload
-def get_rings(geometry: OptGeoArrayLike, return_index: Literal[True]) -> tuple[GeoArray, NDArray[np.int64]]: ...
-@overload
-def get_rings(geometry: OptGeoArrayLike, return_index: bool) -> GeoArray | tuple[GeoArray, NDArray[np.int64]]: ...
-@overload
-def get_num_geometries(geometry: Geometry | None, **kwargs) -> np.int32: ...
-@overload
-def get_num_geometries(geometry: OptGeoArrayLikeSeq, **kwargs) -> NDArray[np.int64]: ...
-@overload
-def get_precision(geometry: Geometry | None, **kwargs) -> np.float64: ...
-@overload
-def get_precision(geometry: OptGeoArrayLikeSeq, **kwargs) -> NDArray[np.float64]: ...
->>>>>>> f4bf1d90
 
 class SetPrecisionMode(ParamEnum):
     """An enumeration."""
