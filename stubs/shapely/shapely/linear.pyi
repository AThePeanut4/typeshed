--- conflicted
+++ resolved
@@ -207,8 +207,11 @@
 @overload
 def line_locate_point(
     line: LineString | MultiLineString | GeometryCollection | None, other: Point | None, normalized: bool = False, **kwargs
-<<<<<<< HEAD
-) -> float:
+) -> np.float64: ...
+@overload
+def line_locate_point(
+    line: LineString | MultiLineString | GeometryCollection | None, other: OptGeoArrayLikeSeq, normalized: bool = False, **kwargs
+) -> NDArray[np.float64]:
     """
     Return the distance to the line origin of given point.
 
@@ -243,12 +246,9 @@
     nan
     """
     ...
-=======
-) -> np.float64: ...
->>>>>>> f4bf1d90
 @overload
 def line_locate_point(
-    line: LineString | MultiLineString | GeometryCollection | None, other: OptGeoArrayLikeSeq, normalized: bool = False, **kwargs
+    line: OptGeoArrayLikeSeq, other: OptGeoArrayLike, normalized: bool = False, **kwargs
 ) -> NDArray[np.float64]:
     """
     Return the distance to the line origin of given point.
@@ -285,44 +285,6 @@
     """
     ...
 @overload
-def line_locate_point(
-    line: OptGeoArrayLikeSeq, other: OptGeoArrayLike, normalized: bool = False, **kwargs
-) -> NDArray[np.float64]:
-    """
-    Return the distance to the line origin of given point.
-
-    If given point does not intersect with the line, the point will first be
-    projected onto the line after which the distance is taken.
-
-    Parameters
-    ----------
-    line : Geometry or array_like
-        Line or lines to calculate the distance to.
-    other : Geometry or array_like
-        Point or points to calculate the distance from.
-    normalized : bool, default False
-        If True, the distance is a fraction of the total line length instead of
-        the absolute distance.
-    **kwargs
-        See :ref:`NumPy ufunc docs <ufuncs.kwargs>` for other keyword arguments.
-
-    Examples
-    --------
-    >>> import shapely
-    >>> from shapely import LineString, Point
-    >>> line = LineString([(0, 2), (0, 10)])
-    >>> point = Point(4, 4)
-    >>> shapely.line_locate_point(line, point)
-    2.0
-    >>> shapely.line_locate_point(line, point, normalized=True)
-    0.25
-    >>> shapely.line_locate_point(line, Point(0, 18))
-    8.0
-    >>> shapely.line_locate_point(LineString(), point)
-    nan
-    """
-    ...
-@overload
 def line_merge(line: None, directed: bool = False, **kwargs) -> None:
     """
     Return (Multi)LineStrings formed by combining the lines in a MultiLineString.
