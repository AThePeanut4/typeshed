--- conflicted
+++ resolved
@@ -459,15 +459,9 @@
         """
         ...
     @property
-<<<<<<< HEAD
-    def is_empty(self) -> bool:
-        """True if the set of points in this geometry is empty, else False"""
-        ...
-=======
     def has_m(self) -> bool: ...
     @property
     def is_empty(self) -> bool: ...
->>>>>>> 6f7c7978
     @property
     def is_ring(self) -> bool:
         """True if the geometry is a closed ring, else False"""
@@ -574,7 +568,6 @@
         """Returns True if geometries are disjoint, else False"""
         ...
     @overload
-<<<<<<< HEAD
     def equals(self, other: Geometry | None) -> bool:
         """
         Returns True if geometries are equal, else False.
@@ -677,207 +670,6 @@
         """
         ...
     @overload
-    def equals_exact(self, other: Geometry | None, tolerance: float) -> bool:
-        """
-        True if geometries are equal to within a specified
-        tolerance.
-
-        Parameters
-        ----------
-        other : BaseGeometry
-            The other geometry object in this comparison.
-        tolerance : float
-            Absolute tolerance in the same units as coordinates.
-
-        This method considers coordinate equality, which requires
-        coordinates to be equal and in the same order for all components
-        of a geometry.
-
-        Because of this it is possible for "equals()" to be True for two
-        geometries and "equals_exact()" to be False.
-
-        Examples
-        --------
-        >>> LineString(
-        ...     [(0, 0), (2, 2)]
-        ... ).equals_exact(
-        ...     LineString([(0, 0), (1, 1), (2, 2)]),
-        ...     1e-6
-        ... )
-        False
-
-        Returns
-        -------
-        bool
-        """
-        ...
-    @overload
-    def equals_exact(self, other: OptGeoArrayLikeSeq, tolerance: float) -> NDArray[np.bool_]:
-        """
-        True if geometries are equal to within a specified
-        tolerance.
-
-        Parameters
-        ----------
-        other : BaseGeometry
-            The other geometry object in this comparison.
-        tolerance : float
-            Absolute tolerance in the same units as coordinates.
-
-        This method considers coordinate equality, which requires
-        coordinates to be equal and in the same order for all components
-        of a geometry.
-
-        Because of this it is possible for "equals()" to be True for two
-        geometries and "equals_exact()" to be False.
-
-        Examples
-        --------
-        >>> LineString(
-        ...     [(0, 0), (2, 2)]
-        ... ).equals_exact(
-        ...     LineString([(0, 0), (1, 1), (2, 2)]),
-        ...     1e-6
-        ... )
-        False
-
-        Returns
-        -------
-        bool
-        """
-        ...
-    @overload
-    def equals_exact(self, other: OptGeoArrayLike, tolerance: ArrayLikeSeq[float]) -> NDArray[np.bool_]:
-        """
-        True if geometries are equal to within a specified
-        tolerance.
-
-        Parameters
-        ----------
-        other : BaseGeometry
-            The other geometry object in this comparison.
-        tolerance : float
-            Absolute tolerance in the same units as coordinates.
-
-        This method considers coordinate equality, which requires
-        coordinates to be equal and in the same order for all components
-        of a geometry.
-
-        Because of this it is possible for "equals()" to be True for two
-        geometries and "equals_exact()" to be False.
-
-        Examples
-        --------
-        >>> LineString(
-        ...     [(0, 0), (2, 2)]
-        ... ).equals_exact(
-        ...     LineString([(0, 0), (1, 1), (2, 2)]),
-        ...     1e-6
-        ... )
-        False
-
-        Returns
-        -------
-        bool
-        """
-        ...
-    @deprecated("Method 'almost_equals()' is deprecated. Use method 'equals_exact()' instead.")
-    def almost_equals(self, other: OptGeoArrayLike, decimal: int = 6) -> bool | NDArray[np.bool_]:
-        """
-        True if geometries are equal at all coordinates to a
-        specified decimal place.
-
-        .. deprecated:: 1.8.0
-            The 'almost_equals()' method is deprecated
-            and will be removed in Shapely 2.1 because the name is
-            confusing. The 'equals_exact()' method should be used
-            instead.
-
-        Refers to approximate coordinate equality, which requires
-        coordinates to be approximately equal and in the same order for
-        all components of a geometry.
-
-        Because of this it is possible for "equals()" to be True for two
-        geometries and "almost_equals()" to be False.
-
-        Examples
-        --------
-        >>> LineString(
-        ...     [(0, 0), (2, 2)]
-        ... ).equals_exact(
-        ...     LineString([(0, 0), (1, 1), (2, 2)]),
-        ...     1e-6
-        ... )
-        False
-
-        Returns
-        -------
-        bool
-        """
-        ...
-    @overload
-    def relate_pattern(self, other: Geometry | None, pattern: str) -> bool:
-        """
-        Returns True if the DE-9IM string code for the relationship between
-        the geometries satisfies the pattern, else False
-        """
-        ...
-    @overload
-    def relate_pattern(self, other: OptGeoArrayLikeSeq, pattern: str) -> NDArray[np.bool_]:
-        """
-        Returns True if the DE-9IM string code for the relationship between
-        the geometries satisfies the pattern, else False
-        """
-        ...
-    @overload
-    def line_locate_point(self, other: Point | None, normalized: bool = False) -> float:
-        """
-        Returns the distance along this geometry to a point nearest the
-        specified point
-
-        If the normalized arg is True, return the distance normalized to the
-        length of the linear geometry.
-
-        Alias of `project`.
-        """
-        ...
-    @overload
-    def line_locate_point(self, other: OptGeoArrayLikeSeq, normalized: bool = False) -> NDArray[np.float64]:
-        """
-        Returns the distance along this geometry to a point nearest the
-        specified point
-
-        If the normalized arg is True, return the distance normalized to the
-        length of the linear geometry.
-
-        Alias of `project`.
-        """
-        ...
-    @overload
-    def project(self, other: Point | None, normalized: bool = False) -> float:
-        """
-        Returns the distance along this geometry to a point nearest the
-        specified point
-
-        If the normalized arg is True, return the distance normalized to the
-        length of the linear geometry.
-
-        Alias of `line_locate_point`.
-        """
-        ...
-    @overload
-    def project(self, other: OptGeoArrayLikeSeq, normalized: bool = False) -> NDArray[np.float64]:
-        """
-        Returns the distance along this geometry to a point nearest the
-        specified point
-
-        If the normalized arg is True, return the distance normalized to the
-        length of the linear geometry.
-
-        Alias of `line_locate_point`.
-        """
-        ...
-=======
     def equals_exact(self, other: Geometry | None, tolerance: float = 0.0, *, normalize: Literal[False] = False) -> bool: ...
     @overload
     def equals_exact(
@@ -888,20 +680,67 @@
         self, other: OptGeoArrayLike, tolerance: ArrayLikeSeq[float], *, normalize: bool = False
     ) -> NDArray[np.bool_]: ...
     @overload
-    def relate_pattern(self, other: Geometry | None, pattern: str) -> bool: ...
-    @overload
-    def relate_pattern(self, other: OptGeoArrayLikeSeq, pattern: str) -> NDArray[np.bool_]: ...
-    @overload
-    def line_locate_point(self, other: Point | None, normalized: bool = False) -> float: ...
-    @overload
-    def line_locate_point(self, other: OptGeoArrayLikeSeq, normalized: bool = False) -> NDArray[np.float64]: ...
-    @overload
-    def project(self, other: Point | None, normalized: bool = False) -> float: ...
-    @overload
-    def project(self, other: OptGeoArrayLikeSeq, normalized: bool = False) -> NDArray[np.float64]: ...
-    @overload
-    def line_interpolate_point(self, distance: float, normalized: bool = False) -> Point: ...
->>>>>>> 6f7c7978
+    def relate_pattern(self, other: Geometry | None, pattern: str) -> bool:
+        """
+        Returns True if the DE-9IM string code for the relationship between
+        the geometries satisfies the pattern, else False
+        """
+        ...
+    @overload
+    def relate_pattern(self, other: OptGeoArrayLikeSeq, pattern: str) -> NDArray[np.bool_]:
+        """
+        Returns True if the DE-9IM string code for the relationship between
+        the geometries satisfies the pattern, else False
+        """
+        ...
+    @overload
+    def line_locate_point(self, other: Point | None, normalized: bool = False) -> float:
+        """
+        Returns the distance along this geometry to a point nearest the
+        specified point
+
+        If the normalized arg is True, return the distance normalized to the
+        length of the linear geometry.
+
+        Alias of `project`.
+        """
+        ...
+    @overload
+    def line_locate_point(self, other: OptGeoArrayLikeSeq, normalized: bool = False) -> NDArray[np.float64]:
+        """
+        Returns the distance along this geometry to a point nearest the
+        specified point
+
+        If the normalized arg is True, return the distance normalized to the
+        length of the linear geometry.
+
+        Alias of `project`.
+        """
+        ...
+    @overload
+    def project(self, other: Point | None, normalized: bool = False) -> float:
+        """
+        Returns the distance along this geometry to a point nearest the
+        specified point
+
+        If the normalized arg is True, return the distance normalized to the
+        length of the linear geometry.
+
+        Alias of `line_locate_point`.
+        """
+        ...
+    @overload
+    def project(self, other: OptGeoArrayLikeSeq, normalized: bool = False) -> NDArray[np.float64]:
+        """
+        Returns the distance along this geometry to a point nearest the
+        specified point
+
+        If the normalized arg is True, return the distance normalized to the
+        length of the linear geometry.
+
+        Alias of `line_locate_point`.
+        """
+        ...
     @overload
     def line_interpolate_point(self, distance: float, normalized: bool = False) -> Point:
         """
