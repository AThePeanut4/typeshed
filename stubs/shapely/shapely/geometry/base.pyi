"""
Base geometry class and utilities.

Note: a third, z, coordinate value may be used when constructing
geometry objects, but has no effect on geometric analysis. All
operations are performed in the x-y plane. Thus, geometries with
different z values may intersect or be equal.
"""

from array import array
from collections.abc import Iterator
from typing import Any, Generic, Literal, NoReturn, overload
from typing_extensions import Self, TypeVar, deprecated

import numpy as np
from numpy.typing import NDArray

from .._typing import ArrayLikeSeq, GeoArray, GeoT, OptGeoArrayLike, OptGeoArrayLikeSeq
from ..constructive import BufferCapStyle, BufferJoinStyle
from ..coords import CoordinateSequence
from ..lib import Geometry
from .collection import GeometryCollection
from .point import Point
from .polygon import Polygon

GEOMETRY_TYPES: list[str]

@deprecated("Function 'geom_factory' is deprecated.")
def geom_factory(g: int, parent: object | None = None) -> Any:
    """
    Create a Shapely geometry instance from a pointer to a GEOS geometry.

    .. warning::
        The GEOS library used to create the the GEOS geometry pointer
        and the GEOS library used by Shapely must be exactly the same, or
        unexpected results or segfaults may occur.

    .. deprecated:: 2.0
        Deprecated in Shapely 2.0, and will be removed in a future version.
    """
    ...
def dump_coords(geom: Geometry) -> list[tuple[float, float] | list[tuple[float, float]]]:
    """Dump coordinates of a geometry in the same order as data packing."""
    ...

class CAP_STYLE:
    """Buffer cap styles."""
    round: Literal[BufferCapStyle.round]
    flat: Literal[BufferCapStyle.flat]
    square: Literal[BufferCapStyle.square]

class JOIN_STYLE:
    """Buffer join styles."""
    round: Literal[BufferJoinStyle.round]
    mitre: Literal[BufferJoinStyle.mitre]
    bevel: Literal[BufferJoinStyle.bevel]

class BaseGeometry(Geometry):
    """Provides GEOS spatial predicates and topological operations."""
    @deprecated(
        "Directly calling 'BaseGeometry()' is deprecated. To create an empty geometry, "
        "use one of the subclasses instead, for example 'GeometryCollection()'."
    )
<<<<<<< HEAD
    def __new__(self) -> GeometryCollection:
        """
        Directly calling the base class 'BaseGeometry()' is deprecated.

        This will raise an error in the future. To create an empty geometry,
        use one of the subclasses instead, for example 'GeometryCollection()'
        """
        ...
    def __bool__(self) -> bool:
        """Return True if the geometry is not empty, else False."""
        ...
    def __nonzero__(self) -> bool:
        """Return True if the geometry is not empty, else False."""
        ...
    def __format__(self, format_spec: str) -> str:
        """Format a geometry using a format specification."""
        ...
    @overload
    def __and__(self, other: Geometry) -> BaseGeometry:
        """Return the intersection of the geometries."""
        ...
    @overload
    def __and__(self, other: OptGeoArrayLikeSeq) -> GeoArray:
        """Return the intersection of the geometries."""
        ...
    @overload
    def __and__(self, other: None) -> None:
        """Return the intersection of the geometries."""
        ...
    @overload
    def __or__(self, other: Geometry) -> BaseGeometry:
        """Return the union of the geometries."""
        ...
    @overload
    def __or__(self, other: OptGeoArrayLikeSeq) -> GeoArray:
        """Return the union of the geometries."""
        ...
    @overload
    def __or__(self, other: None) -> None:
        """Return the union of the geometries."""
        ...
    @overload
    def __sub__(self, other: Geometry) -> BaseGeometry:
        """Return the difference of the geometries."""
        ...
    @overload
    def __sub__(self, other: OptGeoArrayLikeSeq) -> GeoArray:
        """Return the difference of the geometries."""
        ...
    @overload
    def __sub__(self, other: None) -> None:
        """Return the difference of the geometries."""
        ...
    @overload
    def __xor__(self, other: Geometry) -> BaseGeometry:
        """Return the symmetric difference of the geometries."""
        ...
    @overload
    def __xor__(self, other: OptGeoArrayLikeSeq) -> GeoArray:
        """Return the symmetric difference of the geometries."""
        ...
    @overload
    def __xor__(self, other: None) -> None:
        """Return the symmetric difference of the geometries."""
        ...
    def __eq__(self, other: object) -> bool:
        """Return self==value."""
        ...
    def __ne__(self, other: object) -> bool:
        """Return self!=value."""
        ...
    def __hash__(self) -> int:
        """Return hash(self)."""
        ...
=======
    def __new__(self) -> GeometryCollection: ...
    def __bool__(self) -> bool: ...
    def __nonzero__(self) -> bool: ...
    def __format__(self, format_spec: str) -> str: ...
    @overload
    def __and__(self, other: Geometry) -> BaseGeometry: ...
    @overload
    def __and__(self, other: OptGeoArrayLikeSeq) -> GeoArray: ...
    @overload
    def __and__(self, other: None) -> None: ...
    @overload
    def __or__(self, other: Geometry) -> BaseGeometry: ...
    @overload
    def __or__(self, other: OptGeoArrayLikeSeq) -> GeoArray: ...
    @overload
    def __or__(self, other: None) -> None: ...
    @overload
    def __sub__(self, other: Geometry) -> BaseGeometry: ...
    @overload
    def __sub__(self, other: OptGeoArrayLikeSeq) -> GeoArray: ...
    @overload
    def __sub__(self, other: None) -> None: ...
    @overload
    def __xor__(self, other: Geometry) -> BaseGeometry: ...
    @overload
    def __xor__(self, other: OptGeoArrayLikeSeq) -> GeoArray: ...
    @overload
    def __xor__(self, other: None) -> None: ...
    def __eq__(self, other: object, /) -> bool: ...
    def __ne__(self, other: object, /) -> bool: ...
    def __hash__(self) -> int: ...
>>>>>>> 91ba0da4
    @property
    def coords(self) -> CoordinateSequence:
        """Access to geometry's coordinates (CoordinateSequence)."""
        ...
    @property
    def xy(self) -> tuple[array[float], array[float]]:
        """Separate arrays of X and Y coordinate values."""
        ...
    @property
    def __geo_interface__(self) -> dict[str, Any]:
        """Dictionary representation of the geometry."""
        ...
    @deprecated("Method 'geometryType()' is deprecated. Use attribute 'geom_type' instead.")
    def geometryType(self) -> str:
        """
        Get the geometry type (deprecated).

        .. deprecated:: 2.0
           Use the :py:attr:`geom_type` attribute instead.
        """
        ...
    @property
    @deprecated("Attribute 'type' is deprecated. Use attribute 'geom_type' instead.")
    def type(self) -> str:
        """
        Get the geometry type (deprecated).

        .. deprecated:: 2.0
           Use the :py:attr:`geom_type` attribute instead.
        """
        ...
    @property
    def wkt(self) -> str:
        """WKT representation of the geometry."""
        ...
    @property
    def wkb(self) -> bytes:
        """WKB representation of the geometry."""
        ...
    @property
    def wkb_hex(self) -> str:
        """WKB hex representation of the geometry."""
        ...
    def svg(self, scale_factor: float = 1.0, **kwargs) -> str:
        """Raise NotImplementedError."""
        ...
    def _repr_svg_(self) -> str:
        """SVG representation for iPython notebook."""
        ...
    @property
    def geom_type(self) -> str:
        """Name of the geometry's type, such as 'Point'."""
        ...
    @property
    def area(self) -> float:
        """Unitless area of the geometry (float)."""
        ...
    @overload
    def distance(self, other: Geometry | None) -> float:
        """Unitless distance to other geometry (float)."""
        ...
    @overload
    def distance(self, other: OptGeoArrayLikeSeq) -> NDArray[np.float64]:
        """Unitless distance to other geometry (float)."""
        ...
    @overload
    def hausdorff_distance(self, other: Geometry | None) -> float:
        """Unitless hausdorff distance to other geometry (float)."""
        ...
    @overload
    def hausdorff_distance(self, other: OptGeoArrayLikeSeq) -> NDArray[np.float64]:
        """Unitless hausdorff distance to other geometry (float)."""
        ...
    @property
    def length(self) -> float:
        """Unitless length of the geometry (float)."""
        ...
    @property
    def minimum_clearance(self) -> float:
        """Unitless distance a node can be moved to produce an invalid geometry (float)."""
        ...
    @property
    def boundary(self) -> BaseMultipartGeometry | Any:
        """
        Return a lower dimension geometry that bounds the object.

        The boundary of a polygon is a line, the boundary of a line is a
        collection of points. The boundary of a point is an empty (null)
        collection.
        """
        ...
    @property
    def bounds(self) -> tuple[float, float, float, float]:
        """Return minimum bounding region (minx, miny, maxx, maxy)."""
        ...
    @property
    def centroid(self) -> Point:
        """Return the geometric center of the object."""
        ...
    def point_on_surface(self) -> Point:
        """
        Return a point guaranteed to be within the object, cheaply.

        Alias of `representative_point`.
        """
        ...
    def representative_point(self) -> Point:
        """
        Return a point guaranteed to be within the object, cheaply.

        Alias of `point_on_surface`.
        """
        ...
    @property
    def convex_hull(self) -> BaseGeometry:
        """
        Return the convex hull of the geometry.

        Imagine an elastic band stretched around the geometry: that's a convex
        hull, more or less.

        The convex hull of a three member multipoint, for example, is a
        triangular polygon.
        """
        ...
    @property
    def envelope(self) -> BaseGeometry:
        """A figure that envelopes the geometry."""
        ...
    @property
    def oriented_envelope(self) -> BaseGeometry:
        """
        Return the oriented envelope (minimum rotated rectangle) of a geometry.

        The oriented envelope encloses an input geometry, such that the resulting
        rectangle has minimum area.

        Unlike envelope this rectangle is not constrained to be parallel to the
        coordinate axes. If the convex hull of the object is a degenerate (line
        or point) this degenerate is returned.

        The starting point of the rectangle is not fixed. You can use
        :func:`~shapely.normalize` to reorganize the rectangle to
        :ref:`strict canonical form <canonical-form>` so the starting point is
        always the lower left point.

        Alias of `minimum_rotated_rectangle`.
        """
        ...
    @property
    def minimum_rotated_rectangle(self) -> BaseGeometry:
        """
        Return the oriented envelope (minimum rotated rectangle) of the geometry.

        The oriented envelope encloses an input geometry, such that the resulting
        rectangle has minimum area.

        Unlike `envelope` this rectangle is not constrained to be parallel to the
        coordinate axes. If the convex hull of the object is a degenerate (line
        or point) this degenerate is returned.

        The starting point of the rectangle is not fixed. You can use
        :func:`~shapely.normalize` to reorganize the rectangle to
        :ref:`strict canonical form <canonical-form>` so the starting point is
        always the lower left point.

        Alias of `oriented_envelope`.
        """
        ...
    def buffer(
        self,
        distance: float,
        quad_segs: int = 16,
        cap_style: BufferCapStyle | Literal["round", "square", "flat"] = "round",
        join_style: BufferJoinStyle | Literal["round", "mitre", "bevel"] = "round",
        mitre_limit: float = 5.0,
        single_sided: bool = False,
        *,
        quadsegs: int | None = None,  # deprecated
        resolution: int | None = None,  # deprecated
    ) -> Polygon:
        """
        Get a geometry that represents all points within a distance of this geometry.

        A positive distance produces a dilation, a negative distance an
        erosion. A very small or zero distance may sometimes be used to
        "tidy" a polygon.

        Parameters
        ----------
        distance : float
            The distance to buffer around the object.
        quad_segs : int, optional
            Sets the number of line segments used to approximate an
            angle fillet.
        cap_style : shapely.BufferCapStyle or {'round', 'square', 'flat'}, default 'round'
            Specifies the shape of buffered line endings. BufferCapStyle.round
            ('round') results in circular line endings (see ``quad_segs``). Both
            BufferCapStyle.square ('square') and BufferCapStyle.flat ('flat')
            result in rectangular line endings, only BufferCapStyle.flat
            ('flat') will end at the original vertex, while
            BufferCapStyle.square ('square') involves adding the buffer width.
        join_style : shapely.BufferJoinStyle or {'round', 'mitre', 'bevel'}, default 'round'
            Specifies the shape of buffered line midpoints.
            BufferJoinStyle.ROUND ('round') results in rounded shapes.
            BufferJoinStyle.bevel ('bevel') results in a beveled edge that
            touches the original vertex. BufferJoinStyle.mitre ('mitre') results
            in a single vertex that is beveled depending on the ``mitre_limit``
            parameter.
        mitre_limit : float, optional
            The mitre limit ratio is used for very sharp corners. The
            mitre ratio is the ratio of the distance from the corner to
            the end of the mitred offset corner. When two line segments
            meet at a sharp angle, a miter join will extend the original
            geometry. To prevent unreasonable geometry, the mitre limit
            allows controlling the maximum length of the join corner.
            Corners with a ratio which exceed the limit will be beveled.
        single_sided : bool, optional
            The side used is determined by the sign of the buffer
            distance:

                a positive distance indicates the left-hand side
                a negative distance indicates the right-hand side

            The single-sided buffer of point geometries is the same as
            the regular buffer.  The End Cap Style for single-sided
            buffers is always ignored, and forced to the equivalent of
            CAP_FLAT.
        quadsegs, resolution : int, optional
            Deprecated aliases for `quad_segs`.
        **kwargs : dict, optional
            For backwards compatibility of renamed parameters. If an unsupported
            kwarg is passed, a `ValueError` will be raised.

        Returns
        -------
        Geometry

        Notes
        -----
        The return value is a strictly two-dimensional geometry. All
        Z coordinates of the original geometry will be ignored.

        .. deprecated:: 2.1.0
            A deprecation warning is shown if ``quad_segs``,  ``cap_style``,
            ``join_style``, ``mitre_limit`` or ``single_sided`` are
            specified as positional arguments. In a future release, these will
            need to be specified as keyword arguments.

        Examples
        --------
        >>> from shapely import BufferCapStyle
        >>> from shapely.wkt import loads
        >>> g = loads('POINT (0.0 0.0)')

        16-gon approx of a unit radius circle:

        >>> g.buffer(1.0).area
        3.1365484905459398

        128-gon approximation:

        >>> g.buffer(1.0, 128).area
        3.1415138011443013

        triangle approximation:

        >>> g.buffer(1.0, 3).area
        3.0
        >>> list(g.buffer(1.0, cap_style=BufferCapStyle.square).exterior.coords)
        [(1.0, 1.0), (1.0, -1.0), (-1.0, -1.0), (-1.0, 1.0), (1.0, 1.0)]
        >>> g.buffer(1.0, cap_style=BufferCapStyle.square).area
        4.0
        """
        ...
    def simplify(self, tolerance: float, preserve_topology: bool = True) -> BaseGeometry:
        """
        Return a simplified geometry produced by the Douglas-Peucker algorithm.

        Coordinates of the simplified geometry will be no more than the
        tolerance distance from the original. Unless the topology preserving
        option is used, the algorithm may produce self-intersecting or
        otherwise invalid geometries.
        """
        ...
    def normalize(self) -> BaseGeometry:
        """
        Convert geometry to normal form (or canonical form).

        This method orders the coordinates, rings of a polygon and parts of
        multi geometries consistently. Typically useful for testing purposes
        (for example in combination with `equals_exact`).

        Examples
        --------
        >>> from shapely import MultiLineString
        >>> line = MultiLineString([[(0, 0), (1, 1)], [(3, 3), (2, 2)]])
        >>> line.normalize()
        <MULTILINESTRING ((2 2, 3 3), (0 0, 1 1))>
        """
        ...
    @overload
    def difference(self, other: Geometry, grid_size: float | None = None) -> BaseGeometry:
        """
        Return the difference of the geometries.

        Refer to `shapely.difference` for full documentation.
        """
        ...
    @overload
    def difference(self, other: OptGeoArrayLikeSeq, grid_size: float | None = None) -> GeoArray:
        """
        Return the difference of the geometries.

        Refer to `shapely.difference` for full documentation.
        """
        ...
    @overload
    def difference(self, other: None, grid_size: float | None = None) -> None:
        """
        Return the difference of the geometries.

        Refer to `shapely.difference` for full documentation.
        """
        ...
    @overload
    def intersection(self, other: Geometry, grid_size: float | None = None) -> BaseGeometry:
        """
        Return the intersection of the geometries.

        Refer to `shapely.intersection` for full documentation.
        """
        ...
    @overload
    def intersection(self, other: OptGeoArrayLikeSeq, grid_size: float | None = None) -> GeoArray:
        """
        Return the intersection of the geometries.

        Refer to `shapely.intersection` for full documentation.
        """
        ...
    @overload
    def intersection(self, other: None, grid_size: float | None = None) -> None:
        """
        Return the intersection of the geometries.

        Refer to `shapely.intersection` for full documentation.
        """
        ...
    @overload
    def symmetric_difference(self, other: Geometry, grid_size: float | None = None) -> BaseGeometry:
        """
        Return the symmetric difference of the geometries.

        Refer to `shapely.symmetric_difference` for full documentation.
        """
        ...
    @overload
    def symmetric_difference(self, other: OptGeoArrayLikeSeq, grid_size: float | None = None) -> GeoArray:
        """
        Return the symmetric difference of the geometries.

        Refer to `shapely.symmetric_difference` for full documentation.
        """
        ...
    @overload
    def symmetric_difference(self, other: None, grid_size: float | None = None) -> None:
        """
        Return the symmetric difference of the geometries.

        Refer to `shapely.symmetric_difference` for full documentation.
        """
        ...
    @overload
    def union(self, other: Geometry, grid_size: float | None = None) -> BaseGeometry:
        """
        Return the union of the geometries.

        Refer to `shapely.union` for full documentation.
        """
        ...
    @overload
    def union(self, other: OptGeoArrayLikeSeq, grid_size: float | None = None) -> GeoArray:
        """
        Return the union of the geometries.

        Refer to `shapely.union` for full documentation.
        """
        ...
    @overload
    def union(self, other: None, grid_size: float | None = None) -> None:
        """
        Return the union of the geometries.

        Refer to `shapely.union` for full documentation.
        """
        ...
    @property
    def has_z(self) -> bool:
        """True if the geometry's coordinate sequence(s) have z values."""
        ...
    @property
    def has_m(self) -> bool:
        """True if the geometry's coordinate sequence(s) have m values."""
        ...
    @property
    def is_empty(self) -> bool:
        """True if the set of points in this geometry is empty, else False."""
        ...
    @property
    def is_ring(self) -> bool:
        """True if the geometry is a closed ring, else False."""
        ...
    @property
    def is_closed(self) -> bool:
        """
        True if the geometry is closed, else False.

        Applicable only to linear geometries.
        """
        ...
    @property
    def is_simple(self) -> bool:
        """
        True if the geometry is simple.

        Simple means that any self-intersections are only at boundary points.
        """
        ...
    @property
    def is_valid(self) -> bool:
        """
        True if the geometry is valid.

        The definition depends on sub-class.
        """
        ...
    @overload
    def relate(self, other: Geometry) -> str:
        """Return the DE-9IM intersection matrix for the two geometries (string)."""
        ...
    @overload
    def relate(self, other: OptGeoArrayLikeSeq) -> NDArray[np.str_]:
        """Return the DE-9IM intersection matrix for the two geometries (string)."""
        ...
    @overload
    def relate(self, other: None) -> None:
        """Return the DE-9IM intersection matrix for the two geometries (string)."""
        ...
    @overload
    def covers(self, other: Geometry | None) -> bool:
        """Return True if the geometry covers the other, else False."""
        ...
    @overload
    def covers(self, other: OptGeoArrayLikeSeq) -> NDArray[np.bool_]:
        """Return True if the geometry covers the other, else False."""
        ...
    @overload
    def covered_by(self, other: Geometry | None) -> bool:
        """Return True if the geometry is covered by the other, else False."""
        ...
    @overload
    def covered_by(self, other: OptGeoArrayLikeSeq) -> NDArray[np.bool_]:
        """Return True if the geometry is covered by the other, else False."""
        ...
    @overload
    def contains(self, other: Geometry | None) -> bool:
        """Return True if the geometry contains the other, else False."""
        ...
    @overload
    def contains(self, other: OptGeoArrayLikeSeq) -> NDArray[np.bool_]:
        """Return True if the geometry contains the other, else False."""
        ...
    @overload
    def contains_properly(self, other: Geometry | None) -> bool:
        """
        Return True if the geometry completely contains the other.

        There should be no common boundary points.

        Refer to `shapely.contains_properly` for full documentation.
        """
        ...
    @overload
    def contains_properly(self, other: OptGeoArrayLikeSeq) -> NDArray[np.bool_]:
        """
        Return True if the geometry completely contains the other.

        There should be no common boundary points.

        Refer to `shapely.contains_properly` for full documentation.
        """
        ...
    @overload
    def crosses(self, other: Geometry | None) -> bool:
        """Return True if the geometries cross, else False."""
        ...
    @overload
    def crosses(self, other: OptGeoArrayLikeSeq) -> NDArray[np.bool_]:
        """Return True if the geometries cross, else False."""
        ...
    @overload
    def disjoint(self, other: Geometry | None) -> bool:
        """Return True if geometries are disjoint, else False."""
        ...
    @overload
    def disjoint(self, other: OptGeoArrayLikeSeq) -> NDArray[np.bool_]:
        """Return True if geometries are disjoint, else False."""
        ...
    @overload
    def equals(self, other: Geometry | None) -> bool:
        """
        Return True if geometries are equal, else False.

        This method considers point-set equality (or topological
        equality), and is equivalent to (self.within(other) &
        self.contains(other)).

        Examples
        --------
        >>> from shapely import LineString
        >>> LineString(
        ...     [(0, 0), (2, 2)]
        ... ).equals(
        ...     LineString([(0, 0), (1, 1), (2, 2)])
        ... )
        True

        Returns
        -------
        bool
        """
        ...
    @overload
    def equals(self, other: OptGeoArrayLikeSeq) -> NDArray[np.bool_]:
        """
        Return True if geometries are equal, else False.

        This method considers point-set equality (or topological
        equality), and is equivalent to (self.within(other) &
        self.contains(other)).

        Examples
        --------
        >>> from shapely import LineString
        >>> LineString(
        ...     [(0, 0), (2, 2)]
        ... ).equals(
        ...     LineString([(0, 0), (1, 1), (2, 2)])
        ... )
        True

        Returns
        -------
        bool
        """
        ...
    @overload
    def intersects(self, other: Geometry | None) -> bool:
        """Return True if geometries intersect, else False."""
        ...
    @overload
    def intersects(self, other: OptGeoArrayLikeSeq) -> NDArray[np.bool_]:
        """Return True if geometries intersect, else False."""
        ...
    @overload
    def overlaps(self, other: Geometry | None) -> bool:
        """Return True if geometries overlap, else False."""
        ...
    @overload
    def overlaps(self, other: OptGeoArrayLikeSeq) -> NDArray[np.bool_]:
        """Return True if geometries overlap, else False."""
        ...
    @overload
    def touches(self, other: Geometry | None) -> bool:
        """Return True if geometries touch, else False."""
        ...
    @overload
    def touches(self, other: OptGeoArrayLikeSeq) -> NDArray[np.bool_]:
        """Return True if geometries touch, else False."""
        ...
    @overload
    def within(self, other: Geometry | None) -> bool:
        """Return True if geometry is within the other, else False."""
        ...
    @overload
    def within(self, other: OptGeoArrayLikeSeq) -> NDArray[np.bool_]:
        """Return True if geometry is within the other, else False."""
        ...
    @overload
    def dwithin(self, other: Geometry | None, distance: float) -> bool:
        """
        Return True if geometry is within a given distance from the other.

        Refer to `shapely.dwithin` for full documentation.
        """
        ...
    @overload
    def dwithin(self, other: OptGeoArrayLikeSeq, distance: float) -> NDArray[np.bool_]:
        """
        Return True if geometry is within a given distance from the other.

        Refer to `shapely.dwithin` for full documentation.
        """
        ...
    @overload
    def dwithin(self, other: OptGeoArrayLike, distance: ArrayLikeSeq[float]) -> NDArray[np.bool_]:
        """
        Return True if geometry is within a given distance from the other.

        Refer to `shapely.dwithin` for full documentation.
        """
        ...
    @overload
    def equals_exact(self, other: Geometry | None, tolerance: float = 0.0, *, normalize: bool = False) -> bool:
        """
        Return True if the geometries are equivalent within the tolerance.

        Refer to :func:`~shapely.equals_exact` for full documentation.

        Parameters
        ----------
        other : BaseGeometry
            The other geometry object in this comparison.
        tolerance : float, optional (default: 0.)
            Absolute tolerance in the same units as coordinates.
        normalize : bool, optional (default: False)
            If True, normalize the two geometries so that the coordinates are
            in the same order.

            .. versionadded:: 2.1.0

        Examples
        --------
        >>> from shapely import LineString
        >>> LineString(
        ...     [(0, 0), (2, 2)]
        ... ).equals_exact(
        ...     LineString([(0, 0), (1, 1), (2, 2)]),
        ...     1e-6
        ... )
        False

        Returns
        -------
        bool
        """
        ...
    @overload
    def equals_exact(
        self, other: OptGeoArrayLikeSeq, tolerance: float = 0.0, *, normalize: bool = False
    ) -> NDArray[np.bool_]:
        """
        Return True if the geometries are equivalent within the tolerance.

        Refer to :func:`~shapely.equals_exact` for full documentation.

        Parameters
        ----------
        other : BaseGeometry
            The other geometry object in this comparison.
        tolerance : float, optional (default: 0.)
            Absolute tolerance in the same units as coordinates.
        normalize : bool, optional (default: False)
            If True, normalize the two geometries so that the coordinates are
            in the same order.

            .. versionadded:: 2.1.0

        Examples
        --------
        >>> from shapely import LineString
        >>> LineString(
        ...     [(0, 0), (2, 2)]
        ... ).equals_exact(
        ...     LineString([(0, 0), (1, 1), (2, 2)]),
        ...     1e-6
        ... )
        False

        Returns
        -------
        bool
        """
        ...
    @overload
    def equals_exact(
        self, other: OptGeoArrayLike, tolerance: ArrayLikeSeq[float], *, normalize: bool = False
    ) -> NDArray[np.bool_]:
        """
        Return True if the geometries are equivalent within the tolerance.

        Refer to :func:`~shapely.equals_exact` for full documentation.

        Parameters
        ----------
        other : BaseGeometry
            The other geometry object in this comparison.
        tolerance : float, optional (default: 0.)
            Absolute tolerance in the same units as coordinates.
        normalize : bool, optional (default: False)
            If True, normalize the two geometries so that the coordinates are
            in the same order.

            .. versionadded:: 2.1.0

        Examples
        --------
        >>> from shapely import LineString
        >>> LineString(
        ...     [(0, 0), (2, 2)]
        ... ).equals_exact(
        ...     LineString([(0, 0), (1, 1), (2, 2)]),
        ...     1e-6
        ... )
        False

        Returns
        -------
        bool
        """
        ...
    @overload
    def relate_pattern(self, other: Geometry | None, pattern: str) -> bool:
        """Return True if the DE-9IM relationship code satisfies the pattern."""
        ...
    @overload
    def relate_pattern(self, other: OptGeoArrayLikeSeq, pattern: str) -> NDArray[np.bool_]:
        """Return True if the DE-9IM relationship code satisfies the pattern."""
        ...
    @overload
    def line_locate_point(self, other: Point | None, normalized: bool = False) -> float:
        """
        Return the distance of this geometry to a point nearest the specified point.

        If the normalized arg is True, return the distance normalized to the
        length of the linear geometry.

        Alias of `project`.
        """
        ...
    @overload
    def line_locate_point(self, other: OptGeoArrayLikeSeq, normalized: bool = False) -> NDArray[np.float64]:
        """
        Return the distance of this geometry to a point nearest the specified point.

        If the normalized arg is True, return the distance normalized to the
        length of the linear geometry.

        Alias of `project`.
        """
        ...
    @overload
    def project(self, other: Point | None, normalized: bool = False) -> float:
        """
        Return the distance of geometry to a point nearest the specified point.

        If the normalized arg is True, return the distance normalized to the
        length of the linear geometry.

        Alias of `line_locate_point`.
        """
        ...
    @overload
    def project(self, other: OptGeoArrayLikeSeq, normalized: bool = False) -> NDArray[np.float64]:
        """
        Return the distance of geometry to a point nearest the specified point.

        If the normalized arg is True, return the distance normalized to the
        length of the linear geometry.

        Alias of `line_locate_point`.
        """
        ...
    @overload
    def line_interpolate_point(self, distance: float, normalized: bool = False) -> Point:
        """
        Return a point at the specified distance along a linear geometry.

        Negative length values are taken as measured in the reverse
        direction from the end of the geometry. Out-of-range index
        values are handled by clamping them to the valid range of values.
        If the normalized arg is True, the distance will be interpreted as a
        fraction of the geometry's length.

        Alias of `interpolate`.
        """
        ...
    @overload
    def line_interpolate_point(self, distance: ArrayLikeSeq[float], normalized: bool = False) -> GeoArray:
        """
        Return a point at the specified distance along a linear geometry.

        Negative length values are taken as measured in the reverse
        direction from the end of the geometry. Out-of-range index
        values are handled by clamping them to the valid range of values.
        If the normalized arg is True, the distance will be interpreted as a
        fraction of the geometry's length.

        Alias of `interpolate`.
        """
        ...
    @overload
    def interpolate(self, distance: float, normalized: bool = False) -> Point:
        """
        Return a point at the specified distance along a linear geometry.

        Negative length values are taken as measured in the reverse
        direction from the end of the geometry. Out-of-range index
        values are handled by clamping them to the valid range of values.
        If the normalized arg is True, the distance will be interpreted as a
        fraction of the geometry's length.

        Alias of `line_interpolate_point`.
        """
        ...
    @overload
    def interpolate(self, distance: ArrayLikeSeq[float], normalized: bool = False) -> GeoArray:
        """
        Return a point at the specified distance along a linear geometry.

        Negative length values are taken as measured in the reverse
        direction from the end of the geometry. Out-of-range index
        values are handled by clamping them to the valid range of values.
        If the normalized arg is True, the distance will be interpreted as a
        fraction of the geometry's length.

        Alias of `line_interpolate_point`.
        """
        ...
    @overload
    def segmentize(self, max_segment_length: float) -> Self:
        """
        Add vertices to line segments based on maximum segment length.

        Additional vertices will be added to every line segment in an input geometry
        so that segments are no longer than the provided maximum segment length. New
        vertices will evenly subdivide each segment.

        Only linear components of input geometries are densified; other geometries
        are returned unmodified.

        Parameters
        ----------
        max_segment_length : float or array_like
            Additional vertices will be added so that all line segments are no
            longer this value.  Must be greater than 0.

        Examples
        --------
        >>> from shapely import LineString, Polygon
        >>> LineString([(0, 0), (0, 10)]).segmentize(max_segment_length=5)
        <LINESTRING (0 0, 0 5, 0 10)>
        >>> Polygon([(0, 0), (10, 0), (10, 10), (0, 10), (0, 0)]).segmentize(max_segment_length=5)
        <POLYGON ((0 0, 5 0, 10 0, 10 5, 10 10, 5 10, 0 10, 0 5, 0 0))>
        """
        ...
    @overload
    def segmentize(self, max_segment_length: ArrayLikeSeq[float]) -> GeoArray:
        """
        Add vertices to line segments based on maximum segment length.

        Additional vertices will be added to every line segment in an input geometry
        so that segments are no longer than the provided maximum segment length. New
        vertices will evenly subdivide each segment.

        Only linear components of input geometries are densified; other geometries
        are returned unmodified.

        Parameters
        ----------
        max_segment_length : float or array_like
            Additional vertices will be added so that all line segments are no
            longer this value.  Must be greater than 0.

        Examples
        --------
        >>> from shapely import LineString, Polygon
        >>> LineString([(0, 0), (0, 10)]).segmentize(max_segment_length=5)
        <LINESTRING (0 0, 0 5, 0 10)>
        >>> Polygon([(0, 0), (10, 0), (10, 10), (0, 10), (0, 0)]).segmentize(max_segment_length=5)
        <POLYGON ((0 0, 5 0, 10 0, 10 5, 10 10, 5 10, 0 10, 0 5, 0 0))>
        """
        ...
    def reverse(self) -> Self:
        """
        Return a copy of this geometry with the order of coordinates reversed.

        If the geometry is a polygon with interior rings, the interior rings are also
        reversed.

        Points are unchanged.

        See Also
        --------
        is_ccw : Checks if a geometry is clockwise.

        Examples
        --------
        >>> from shapely import LineString, Polygon
        >>> LineString([(0, 0), (1, 2)]).reverse()
        <LINESTRING (1 2, 0 0)>
        >>> Polygon([(0, 0), (1, 0), (1, 1), (0, 1), (0, 0)]).reverse()
        <POLYGON ((0 0, 0 1, 1 1, 1 0, 0 0))>
        """
        ...

_GeoT_co = TypeVar("_GeoT_co", bound=Geometry, default=BaseGeometry, covariant=True)

class BaseMultipartGeometry(BaseGeometry, Generic[_GeoT_co]):
    """Base class for collections of multiple geometries."""
    @property
    def coords(self) -> NoReturn:
        """
        Not implemented.

        Sub-geometries may have coordinate sequences, but multi-part geometries
        do not.
        """
        ...
    @property
    def geoms(self) -> GeometrySequence[Self]:
        """Access to the contained geometries."""
        ...
    def svg(self, scale_factor: float = 1.0, color: str | None = None) -> str:
        """
        Return a group of SVG elements for the multipart geometry.

        Parameters
        ----------
        scale_factor : float
            Multiplication factor for the SVG stroke-width.  Default is 1.
        color : str, optional
            Hex string for stroke or fill color. Default is to use "#66cc99"
            if geometry is valid, and "#ff3333" if invalid.
        """
        ...

_P_co = TypeVar("_P_co", covariant=True, bound=BaseMultipartGeometry[Geometry])

class GeometrySequence(Generic[_P_co]):
    """Iterative access to members of a homogeneous multipart geometry."""
    def __init__(self, parent: _P_co) -> None:
        """Initialize the sequence with a parent geometry."""
        ...
    def __iter__(self: GeometrySequence[BaseMultipartGeometry[GeoT]]) -> Iterator[GeoT]:
        """Iterate over the geometries in the sequence."""
        ...
    def __len__(self) -> int:
        """Return the number of geometries in the sequence."""
        ...
    @overload
    def __getitem__(self: GeometrySequence[BaseMultipartGeometry[GeoT]], key: int | np.integer[Any]) -> GeoT:
        """Access a geometry in the sequence by index or slice."""
        ...
    @overload
    def __getitem__(self, key: slice) -> _P_co:
        """Access a geometry in the sequence by index or slice."""
        ...

class EmptyGeometry(BaseGeometry):
    """An empty geometry."""
    @deprecated(
        "The 'EmptyGeometry()' constructor is deprecated. Use one of the "
        "geometry subclasses instead, for example 'GeometryCollection()'."
    )
    def __new__(self) -> GeometryCollection:
        """Create an empty geometry."""
        ...<|MERGE_RESOLUTION|>--- conflicted
+++ resolved
@@ -61,7 +61,6 @@
         "Directly calling 'BaseGeometry()' is deprecated. To create an empty geometry, "
         "use one of the subclasses instead, for example 'GeometryCollection()'."
     )
-<<<<<<< HEAD
     def __new__(self) -> GeometryCollection:
         """
         Directly calling the base class 'BaseGeometry()' is deprecated.
@@ -123,52 +122,11 @@
     def __xor__(self, other: OptGeoArrayLikeSeq) -> GeoArray:
         """Return the symmetric difference of the geometries."""
         ...
-    @overload
-    def __xor__(self, other: None) -> None:
-        """Return the symmetric difference of the geometries."""
-        ...
-    def __eq__(self, other: object) -> bool:
-        """Return self==value."""
-        ...
-    def __ne__(self, other: object) -> bool:
-        """Return self!=value."""
-        ...
-    def __hash__(self) -> int:
-        """Return hash(self)."""
-        ...
-=======
-    def __new__(self) -> GeometryCollection: ...
-    def __bool__(self) -> bool: ...
-    def __nonzero__(self) -> bool: ...
-    def __format__(self, format_spec: str) -> str: ...
-    @overload
-    def __and__(self, other: Geometry) -> BaseGeometry: ...
-    @overload
-    def __and__(self, other: OptGeoArrayLikeSeq) -> GeoArray: ...
-    @overload
-    def __and__(self, other: None) -> None: ...
-    @overload
-    def __or__(self, other: Geometry) -> BaseGeometry: ...
-    @overload
-    def __or__(self, other: OptGeoArrayLikeSeq) -> GeoArray: ...
-    @overload
-    def __or__(self, other: None) -> None: ...
-    @overload
-    def __sub__(self, other: Geometry) -> BaseGeometry: ...
-    @overload
-    def __sub__(self, other: OptGeoArrayLikeSeq) -> GeoArray: ...
-    @overload
-    def __sub__(self, other: None) -> None: ...
-    @overload
-    def __xor__(self, other: Geometry) -> BaseGeometry: ...
-    @overload
-    def __xor__(self, other: OptGeoArrayLikeSeq) -> GeoArray: ...
     @overload
     def __xor__(self, other: None) -> None: ...
     def __eq__(self, other: object, /) -> bool: ...
     def __ne__(self, other: object, /) -> bool: ...
     def __hash__(self) -> int: ...
->>>>>>> 91ba0da4
     @property
     def coords(self) -> CoordinateSequence:
         """Access to geometry's coordinates (CoordinateSequence)."""
