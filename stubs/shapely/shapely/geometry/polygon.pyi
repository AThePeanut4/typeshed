--- conflicted
+++ resolved
@@ -15,46 +15,8 @@
 _PolygonHolesLike: TypeAlias = Collection[_ConvertibleToLinearRing | None] | None
 
 class LinearRing(LineString):
-<<<<<<< HEAD
-    """
-    Geometry type composed of one or more line segments that forms a closed loop.
-
-    A LinearRing is a closed, one-dimensional feature.
-    A LinearRing that crosses itself or touches itself at a single point is
-    invalid and operations on it may fail.
-
-    Parameters
-    ----------
-    coordinates : sequence
-        A sequence of (x, y [,z]) numeric coordinate pairs or triples, or
-        an array-like with shape (N, 2) or (N, 3).
-        Also can be a sequence of Point objects.
-
-    Notes
-    -----
-    Rings are automatically closed. There is no need to specify a final
-    coordinate pair identical to the first.
-
-    Examples
-    --------
-    Construct a square ring.
-
-    >>> from shapely import LinearRing
-    >>> ring = LinearRing( ((0, 0), (0, 1), (1 ,1 ), (1 , 0)) )
-    >>> ring.is_closed
-    True
-    >>> list(ring.coords)
-    [(0.0, 0.0), (0.0, 1.0), (1.0, 1.0), (1.0, 0.0), (0.0, 0.0)]
-    >>> ring.length
-    4.0
-    """
-    def __new__(self, coordinates: _ConvertibleToLinearRing | None = None) -> Self:
-        """Create a new LinearRing geometry."""
-        ...
-=======
     __slots__: list[str] = []
     def __new__(self, coordinates: _ConvertibleToLinearRing | None = None) -> Self: ...
->>>>>>> ca44e4c4
     @property
     def is_ccw(self) -> bool:
         """True if the ring is oriented counter clock-wise."""
@@ -71,49 +33,8 @@
     def __getitem__(self, key: slice) -> list[LinearRing]: ...
 
 class Polygon(BaseGeometry):
-<<<<<<< HEAD
-    """
-    A geometry type representing an area that is enclosed by a linear ring.
-
-    A polygon is a two-dimensional feature and has a non-zero area. It may
-    have one or more negative-space "holes" which are also bounded by linear
-    rings. If any rings cross each other, the feature is invalid and
-    operations on it may fail.
-
-    Parameters
-    ----------
-    shell : sequence
-        A sequence of (x, y [,z]) numeric coordinate pairs or triples, or
-        an array-like with shape (N, 2) or (N, 3).
-        Also can be a sequence of Point objects.
-    holes : sequence
-        A sequence of objects which satisfy the same requirements as the
-        shell parameters above
-
-    Attributes
-    ----------
-    exterior : LinearRing
-        The ring which bounds the positive space of the polygon.
-    interiors : sequence
-        A sequence of rings which bound all existing holes.
-
-    Examples
-    --------
-    Create a square polygon with no holes
-
-    >>> from shapely import Polygon
-    >>> coords = ((0., 0.), (0., 1.), (1., 1.), (1., 0.), (0., 0.))
-    >>> polygon = Polygon(coords)
-    >>> polygon.area
-    1.0
-    """
-    def __new__(self, shell: _PolygonShellLike = None, holes: _PolygonHolesLike = None) -> Self:
-        """Create a new Polygon geometry."""
-        ...
-=======
     __slots__: list[str] = []
     def __new__(self, shell: _PolygonShellLike = None, holes: _PolygonHolesLike = None) -> Self: ...
->>>>>>> ca44e4c4
     @property
     def exterior(self) -> LinearRing:
         """Return the exterior ring of the polygon."""
