"""Points and related utilities"""

from collections.abc import Iterable
from typing import overload
from typing_extensions import Self, TypeAlias

from .._typing import ArrayLikeSeq
from .base import BaseGeometry
from .collection import GeometryCollection

__all__ = ["Point"]

_PointLike: TypeAlias = Point | Iterable[float] | ArrayLikeSeq[float]

class Point(BaseGeometry):
    """
    A geometry type that represents a single coordinate with
    x,y and possibly z values.

    A point is a zero-dimensional feature and has zero length and zero area.

    Parameters
    ----------
    args : float, or sequence of floats
        The coordinates can either be passed as a single parameter, or as
        individual float values using multiple parameters:

        1) 1 parameter: a sequence or array-like of with 2 or 3 values.
        2) 2 or 3 parameters (float): x, y, and possibly z.

    Attributes
    ----------
    x, y, z : float
        Coordinate values

    Examples
    --------
    Constructing the Point using separate parameters for x and y:

    >>> p = Point(1.0, -1.0)

    Constructing the Point using a list of x, y coordinates:

    >>> p = Point([1.0, -1.0])
    >>> print(p)
    POINT (1 -1)
    >>> p.y
    -1.0
    >>> p.x
    1.0
    """
    @overload  # no args: empty point
    def __new__(self) -> Self: ...
    @overload  # one arg: (x, y[, z]) tuple or a Point instance
    def __new__(self, coords: _PointLike, /) -> Self: ...
    @overload  # two args: (x, y) tuple
    def __new__(self, x: float, y: float, /) -> Self: ...
    @overload  # three args: (x, y, z) tuple
    def __new__(self, x: float, y: float, z: float, /) -> Self: ...
    @property
    def x(self) -> float:
        """Return x coordinate."""
        ...
    @property
    def y(self) -> float:
        """Return y coordinate."""
        ...
    @property
<<<<<<< HEAD
    def z(self) -> float:
        """Return z coordinate."""
        ...
    def svg(self, scale_factor: float = 1.0, fill_color: str | None = None, opacity: float | None = None) -> str:
        """
        Returns SVG circle element for the Point geometry.

        Parameters
        ==========
        scale_factor : float
            Multiplication factor for the SVG circle diameter.  Default is 1.
        fill_color : str, optional
            Hex string for fill color. Default is to use "#66cc99" if
            geometry is valid, and "#ff3333" if invalid.
        opacity : float
            Float number between 0 and 1 for color opacity. Default value is 0.6
        """
        ...
=======
    def z(self) -> float: ...
    @property
    def m(self) -> float: ...
    def svg(self, scale_factor: float = 1.0, fill_color: str | None = None, opacity: float | None = None) -> str: ...  # type: ignore[override]
>>>>>>> 6f7c7978
    # more precise base overrides
    @property
    def boundary(self) -> GeometryCollection:
        """
        Returns a lower dimension geometry that bounds the object

        The boundary of a polygon is a line, the boundary of a line is a
        collection of points. The boundary of a point is an empty (null)
        collection.
        """
        ...
    @property
    def convex_hull(self) -> Point:
        """
        Imagine an elastic band stretched around the geometry: that's a
        convex hull, more or less

        The convex hull of a three member multipoint, for example, is a
        triangular polygon.
        """
        ...
    @property
    def envelope(self) -> Point:
        """A figure that envelopes the geometry"""
        ...
    @property
    def oriented_envelope(self) -> Point:
        """
        Returns the oriented envelope (minimum rotated rectangle) that
        encloses the geometry.

        Unlike envelope this rectangle is not constrained to be parallel to the
        coordinate axes. If the convex hull of the object is a degenerate (line
        or point) this degenerate is returned.

        Alias of `minimum_rotated_rectangle`.
        """
        ...
    @property
    def minimum_rotated_rectangle(self) -> Point:
        """
        Returns the oriented envelope (minimum rotated rectangle) that
        encloses the geometry.

        Unlike `envelope` this rectangle is not constrained to be parallel to the
        coordinate axes. If the convex hull of the object is a degenerate (line
        or point) this degenerate is returned.

        Alias of `oriented_envelope`.
        """
        ...<|MERGE_RESOLUTION|>--- conflicted
+++ resolved
@@ -66,31 +66,10 @@
         """Return y coordinate."""
         ...
     @property
-<<<<<<< HEAD
-    def z(self) -> float:
-        """Return z coordinate."""
-        ...
-    def svg(self, scale_factor: float = 1.0, fill_color: str | None = None, opacity: float | None = None) -> str:
-        """
-        Returns SVG circle element for the Point geometry.
-
-        Parameters
-        ==========
-        scale_factor : float
-            Multiplication factor for the SVG circle diameter.  Default is 1.
-        fill_color : str, optional
-            Hex string for fill color. Default is to use "#66cc99" if
-            geometry is valid, and "#ff3333" if invalid.
-        opacity : float
-            Float number between 0 and 1 for color opacity. Default value is 0.6
-        """
-        ...
-=======
     def z(self) -> float: ...
     @property
     def m(self) -> float: ...
     def svg(self, scale_factor: float = 1.0, fill_color: str | None = None, opacity: float | None = None) -> str: ...  # type: ignore[override]
->>>>>>> 6f7c7978
     # more precise base overrides
     @property
     def boundary(self) -> GeometryCollection:
