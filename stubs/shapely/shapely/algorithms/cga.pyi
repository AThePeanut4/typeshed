<<<<<<< HEAD
"""Shapely CGA algorithms."""

from ..geometry import LinearRing

def signed_area(ring: LinearRing) -> float:
    """
    Return the signed area enclosed by a ring in linear time.

    Algorithm used: https://web.archive.org/web/20080209143651/http://cgafaq.info:80/wiki/Polygon_Area
    """
    ...
=======
import numpy as np

from ..geometry import LinearRing

def signed_area(ring: LinearRing) -> np.float64: ...
>>>>>>> f4bf1d90
<|MERGE_RESOLUTION|>--- conflicted
+++ resolved
@@ -1,19 +1,5 @@
-<<<<<<< HEAD
-"""Shapely CGA algorithms."""
-
-from ..geometry import LinearRing
-
-def signed_area(ring: LinearRing) -> float:
-    """
-    Return the signed area enclosed by a ring in linear time.
-
-    Algorithm used: https://web.archive.org/web/20080209143651/http://cgafaq.info:80/wiki/Polygon_Area
-    """
-    ...
-=======
 import numpy as np
 
 from ..geometry import LinearRing
 
-def signed_area(ring: LinearRing) -> np.float64: ...
->>>>>>> f4bf1d90
+def signed_area(ring: LinearRing) -> np.float64: ...