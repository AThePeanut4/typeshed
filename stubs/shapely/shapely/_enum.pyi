--- conflicted
+++ resolved
@@ -1,17 +1,6 @@
 from enum import IntEnum
 
-<<<<<<< HEAD
-class ParamEnum(IntEnum):
-    """
-    Wraps IntEnum to provide validation of a requested item.
-
-    Intended for enums used for function parameters.
-
-    Use enum.get_value(item) for this behavior instead of builtin enum[item].
-    """
-=======
 class ParamEnum(IntEnum):  # type: ignore[misc]  # Enum with no members
->>>>>>> 097581ea
     @classmethod
     def get_value(cls, item: str) -> int:
         """Validate incoming item and raise a ValueError with valid options if not present."""
