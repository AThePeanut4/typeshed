--- conflicted
+++ resolved
@@ -10,32 +10,7 @@
 from ..prepared import PreparedGeometry
 
 @overload
-<<<<<<< HEAD
-def contains(geometry: Geometry | PreparedGeometry[Geometry], x: float, y: float) -> bool:
-    """
-    Check whether multiple points are contained by a single geometry.
-
-    Vectorized (element-wise) version of `contains`.
-
-    Parameters
-    ----------
-    geometry : PreparedGeometry or subclass of BaseGeometry
-        The geometry which is to be checked to see whether each point is
-        contained within. The geometry will be "prepared" if it is not already
-        a PreparedGeometry instance.
-    x : array
-        The x coordinates of the points to check.
-    y : array
-        The y coordinates of the points to check.
-
-    Returns
-    -------
-    Mask of points contained by the given `geometry`.
-    """
-    ...
-=======
 def contains(geometry: Geometry | PreparedGeometry[Geometry], x: float, y: float) -> np.bool_: ...
->>>>>>> f4bf1d90
 @overload
 def contains(
     geometry: Geometry | PreparedGeometry[Geometry], x: ArrayLikeSeq[float], y: ArrayLike[float]
@@ -89,57 +64,9 @@
 @overload
 def contains(
     geometry: Geometry | PreparedGeometry[Geometry], x: ArrayLike[float], y: ArrayLike[float]
-<<<<<<< HEAD
-) -> bool | NDArray[np.bool_]:
-    """
-    Check whether multiple points are contained by a single geometry.
-
-    Vectorized (element-wise) version of `contains`.
-
-    Parameters
-    ----------
-    geometry : PreparedGeometry or subclass of BaseGeometry
-        The geometry which is to be checked to see whether each point is
-        contained within. The geometry will be "prepared" if it is not already
-        a PreparedGeometry instance.
-    x : array
-        The x coordinates of the points to check.
-    y : array
-        The y coordinates of the points to check.
-
-    Returns
-    -------
-    Mask of points contained by the given `geometry`.
-    """
-    ...
-@overload
-def touches(geometry: Geometry | PreparedGeometry[Geometry], x: float, y: float) -> bool:
-    """
-    Check whether multiple points touch the exterior of a single geometry.
-
-    Vectorized (element-wise) version of `touches`.
-
-    Parameters
-    ----------
-    geometry : PreparedGeometry or subclass of BaseGeometry
-        The geometry which is to be checked to see whether each point is
-        contained within. The geometry will be "prepared" if it is not already
-        a PreparedGeometry instance.
-    x : array
-        The x coordinates of the points to check.
-    y : array
-        The y coordinates of the points to check.
-
-    Returns
-    -------
-    Mask of points which touch the exterior of the given `geometry`.
-    """
-    ...
-=======
 ) -> np.bool_ | NDArray[np.bool_]: ...
 @overload
 def touches(geometry: Geometry | PreparedGeometry[Geometry], x: float, y: float) -> np.bool_: ...
->>>>>>> f4bf1d90
 @overload
 def touches(
     geometry: Geometry | PreparedGeometry[Geometry], x: ArrayLikeSeq[float], y: ArrayLike[float]
@@ -193,29 +120,4 @@
 @overload
 def touches(
     geometry: Geometry | PreparedGeometry[Geometry], x: ArrayLike[float], y: ArrayLike[float]
-<<<<<<< HEAD
-) -> bool | NDArray[np.bool_]:
-    """
-    Check whether multiple points touch the exterior of a single geometry.
-
-    Vectorized (element-wise) version of `touches`.
-
-    Parameters
-    ----------
-    geometry : PreparedGeometry or subclass of BaseGeometry
-        The geometry which is to be checked to see whether each point is
-        contained within. The geometry will be "prepared" if it is not already
-        a PreparedGeometry instance.
-    x : array
-        The x coordinates of the points to check.
-    y : array
-        The y coordinates of the points to check.
-
-    Returns
-    -------
-    Mask of points which touch the exterior of the given `geometry`.
-    """
-    ...
-=======
-) -> np.bool_ | NDArray[np.bool_]: ...
->>>>>>> f4bf1d90
+) -> np.bool_ | NDArray[np.bool_]: ...