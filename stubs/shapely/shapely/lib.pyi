--- conflicted
+++ resolved
@@ -170,23 +170,10 @@
 class STRtree:
     """A query-only R-tree created using the Sort-Tile-Recursive (STR) algorithm."""
     count: int
-<<<<<<< HEAD
-    def __init__(self, geoms: NDArray[np.object_], node_capacity: SupportsIndex, /, **kwargs: object) -> None: ...
-    def dwithin(self, geoms: NDArray[np.object_], distances: NDArray[np.float64], /) -> NDArray[np.int64]:
-        """Queries the index for all item(s) in the tree within given distance of search geometries"""
-        ...
-    def nearest(self, geoms: NDArray[np.object_], /) -> NDArray[np.int64]:
-        """Queries the index for the nearest item to each of the given search geometries"""
-        ...
-    def query(self, geoms: NDArray[np.object_], predicate: SupportsIndex, /) -> NDArray[np.int64]:
-        """Queries the index for all items whose extents intersect the given search geometries, and optionally tests them against predicate function if provided. """
-        ...
-=======
     def __new__(cls, geoms: NDArray[np.object_], node_capacity: SupportsIndex, /, **kwargs: object) -> Self: ...
     def dwithin(self, geoms: NDArray[np.object_], distances: NDArray[np.float64], /) -> NDArray[np.int64]: ...
     def nearest(self, geoms: NDArray[np.object_], /) -> NDArray[np.int64]: ...
     def query(self, geoms: NDArray[np.object_], predicate: SupportsIndex, /) -> NDArray[np.int64]: ...
->>>>>>> 4b0623f4
     def query_nearest(
         self, geoms: NDArray[np.object_], max_distance: float, exclusive: SupportsIndex, all_matches: SupportsIndex, /
     ) -> tuple[NDArray[np.int64], NDArray[np.float64]]:
