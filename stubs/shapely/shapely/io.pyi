--- conflicted
+++ resolved
@@ -27,126 +27,6 @@
 
 @overload
 def to_wkt(
-<<<<<<< HEAD
-    geometry: None, rounding_precision: int = 6, trim: bool = True, output_dimension: int = 3, old_3d: bool = False, **kwargs
-) -> None:
-    """
-    Converts to the Well-Known Text (WKT) representation of a Geometry.
-
-    The Well-known Text format is defined in the `OGC Simple Features
-    Specification for SQL <https://www.opengeospatial.org/standards/sfs>`__.
-
-    The following limitations apply to WKT serialization:
-
-    - for GEOS <= 3.8 a multipoint with an empty sub-geometry will raise an exception
-    - for GEOS <= 3.8 empty geometries are always serialized to 2D
-    - for GEOS >= 3.9 only simple empty geometries can be 3D, collections are still
-      always 2D
-
-    Parameters
-    ----------
-    geometry : Geometry or array_like
-    rounding_precision : int, default 6
-        The rounding precision when writing the WKT string. Set to a value of
-        -1 to indicate the full precision.
-    trim : bool, default True
-        If True, trim unnecessary decimals (trailing zeros).
-    output_dimension : int, default 3
-        The output dimension for the WKT string. Supported values are 2 and 3.
-        Specifying 3 means that up to 3 dimensions will be written but 2D
-        geometries will still be represented as 2D in the WKT string.
-    old_3d : bool, default False
-        Enable old style 3D/4D WKT generation. By default, new style 3D/4D WKT
-        (ie. "POINT Z (10 20 30)") is returned, but with ``old_3d=True``
-        the WKT will be formatted in the style "POINT (10 20 30)".
-    **kwargs
-        See :ref:`NumPy ufunc docs <ufuncs.kwargs>` for other keyword arguments.
-
-    Examples
-    --------
-    >>> from shapely import Point
-    >>> to_wkt(Point(0, 0))
-    'POINT (0 0)'
-    >>> to_wkt(Point(0, 0), rounding_precision=3, trim=False)
-    'POINT (0.000 0.000)'
-    >>> to_wkt(Point(0, 0), rounding_precision=-1, trim=False)
-    'POINT (0.0000000000000000 0.0000000000000000)'
-    >>> to_wkt(Point(1, 2, 3), trim=True)
-    'POINT Z (1 2 3)'
-    >>> to_wkt(Point(1, 2, 3), trim=True, output_dimension=2)
-    'POINT (1 2)'
-    >>> to_wkt(Point(1, 2, 3), trim=True, old_3d=True)
-    'POINT (1 2 3)'
-
-    Notes
-    -----
-    The defaults differ from the default of the GEOS library. To mimic this,
-    use::
-
-        to_wkt(geometry, rounding_precision=-1, trim=False, output_dimension=2)
-    """
-    ...
-@overload
-def to_wkt(
-    geometry: Geometry, rounding_precision: int = 6, trim: bool = True, output_dimension: int = 3, old_3d: bool = False, **kwargs
-) -> str:
-    """
-    Converts to the Well-Known Text (WKT) representation of a Geometry.
-
-    The Well-known Text format is defined in the `OGC Simple Features
-    Specification for SQL <https://www.opengeospatial.org/standards/sfs>`__.
-
-    The following limitations apply to WKT serialization:
-
-    - for GEOS <= 3.8 a multipoint with an empty sub-geometry will raise an exception
-    - for GEOS <= 3.8 empty geometries are always serialized to 2D
-    - for GEOS >= 3.9 only simple empty geometries can be 3D, collections are still
-      always 2D
-
-    Parameters
-    ----------
-    geometry : Geometry or array_like
-    rounding_precision : int, default 6
-        The rounding precision when writing the WKT string. Set to a value of
-        -1 to indicate the full precision.
-    trim : bool, default True
-        If True, trim unnecessary decimals (trailing zeros).
-    output_dimension : int, default 3
-        The output dimension for the WKT string. Supported values are 2 and 3.
-        Specifying 3 means that up to 3 dimensions will be written but 2D
-        geometries will still be represented as 2D in the WKT string.
-    old_3d : bool, default False
-        Enable old style 3D/4D WKT generation. By default, new style 3D/4D WKT
-        (ie. "POINT Z (10 20 30)") is returned, but with ``old_3d=True``
-        the WKT will be formatted in the style "POINT (10 20 30)".
-    **kwargs
-        See :ref:`NumPy ufunc docs <ufuncs.kwargs>` for other keyword arguments.
-
-    Examples
-    --------
-    >>> from shapely import Point
-    >>> to_wkt(Point(0, 0))
-    'POINT (0 0)'
-    >>> to_wkt(Point(0, 0), rounding_precision=3, trim=False)
-    'POINT (0.000 0.000)'
-    >>> to_wkt(Point(0, 0), rounding_precision=-1, trim=False)
-    'POINT (0.0000000000000000 0.0000000000000000)'
-    >>> to_wkt(Point(1, 2, 3), trim=True)
-    'POINT Z (1 2 3)'
-    >>> to_wkt(Point(1, 2, 3), trim=True, output_dimension=2)
-    'POINT (1 2)'
-    >>> to_wkt(Point(1, 2, 3), trim=True, old_3d=True)
-    'POINT (1 2 3)'
-
-    Notes
-    -----
-    The defaults differ from the default of the GEOS library. To mimic this,
-    use::
-
-        to_wkt(geometry, rounding_precision=-1, trim=False, output_dimension=2)
-    """
-    ...
-=======
     geometry: None,
     rounding_precision: int = 6,
     trim: bool = True,
@@ -163,7 +43,6 @@
     old_3d: bool = False,
     **kwargs,
 ) -> str: ...
->>>>>>> 6f7c7978
 @overload
 def to_wkt(
     geometry: OptGeoArrayLikeSeq,
