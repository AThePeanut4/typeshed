--- conflicted
+++ resolved
@@ -786,361 +786,6 @@
     """
     ...
 @overload
-<<<<<<< HEAD
-def from_wkt(geometry: None, on_invalid: Literal["raise", "warn", "ignore"] = "raise", **kwargs) -> None:
-    """
-    Create geometries from the Well-Known Text (WKT) representation.
-
-    The Well-known Text format is defined in the `OGC Simple Features
-    Specification for SQL <https://www.opengeospatial.org/standards/sfs>`__.
-
-    Parameters
-    ----------
-    geometry : str or array_like
-        The WKT string(s) to convert.
-    on_invalid : {"raise", "warn", "ignore", "fix"}, default "raise"
-        Indicates what to do when an invalid WKT string is encountered. Note
-        that the validations involved are very basic, e.g. the minimum number of
-        points for the geometry type. For a thorough check, use
-        :func:`is_valid` after conversion to geometries. Valid options are:
-
-        - raise: an exception will be raised if any input geometry is invalid.
-        - warn: a warning will be raised and invalid WKT geometries will be
-          returned as ``None``.
-        - ignore: invalid geometries will be returned as ``None`` without a
-          warning.
-        - fix: an effort is made to fix invalid input geometries (currently just
-          unclosed rings). If this is not possible, they are returned as
-          ``None`` without a warning. Requires GEOS >= 3.11.
-
-          .. versionadded:: 2.1.0
-    **kwargs
-        See :ref:`NumPy ufunc docs <ufuncs.kwargs>` for other keyword arguments.
-
-    Examples
-    --------
-    >>> import shapely
-    >>> shapely.from_wkt('POINT (0 0)')
-    <POINT (0 0)>
-    """
-    ...
-@overload
-def from_wkt(geometry: str, on_invalid: Literal["raise", "warn", "ignore"] = "raise", **kwargs) -> BaseGeometry:
-    """
-    Create geometries from the Well-Known Text (WKT) representation.
-
-    The Well-known Text format is defined in the `OGC Simple Features
-    Specification for SQL <https://www.opengeospatial.org/standards/sfs>`__.
-
-    Parameters
-    ----------
-    geometry : str or array_like
-        The WKT string(s) to convert.
-    on_invalid : {"raise", "warn", "ignore", "fix"}, default "raise"
-        Indicates what to do when an invalid WKT string is encountered. Note
-        that the validations involved are very basic, e.g. the minimum number of
-        points for the geometry type. For a thorough check, use
-        :func:`is_valid` after conversion to geometries. Valid options are:
-
-        - raise: an exception will be raised if any input geometry is invalid.
-        - warn: a warning will be raised and invalid WKT geometries will be
-          returned as ``None``.
-        - ignore: invalid geometries will be returned as ``None`` without a
-          warning.
-        - fix: an effort is made to fix invalid input geometries (currently just
-          unclosed rings). If this is not possible, they are returned as
-          ``None`` without a warning. Requires GEOS >= 3.11.
-
-          .. versionadded:: 2.1.0
-    **kwargs
-        See :ref:`NumPy ufunc docs <ufuncs.kwargs>` for other keyword arguments.
-
-    Examples
-    --------
-    >>> import shapely
-    >>> shapely.from_wkt('POINT (0 0)')
-    <POINT (0 0)>
-    """
-    ...
-@overload
-def from_wkt(
-    geometry: ArrayLikeSeq[str | None], on_invalid: Literal["raise", "warn", "ignore"] = "raise", **kwargs
-) -> GeoArray:
-    """
-    Create geometries from the Well-Known Text (WKT) representation.
-
-    The Well-known Text format is defined in the `OGC Simple Features
-    Specification for SQL <https://www.opengeospatial.org/standards/sfs>`__.
-
-    Parameters
-    ----------
-    geometry : str or array_like
-        The WKT string(s) to convert.
-    on_invalid : {"raise", "warn", "ignore", "fix"}, default "raise"
-        Indicates what to do when an invalid WKT string is encountered. Note
-        that the validations involved are very basic, e.g. the minimum number of
-        points for the geometry type. For a thorough check, use
-        :func:`is_valid` after conversion to geometries. Valid options are:
-
-        - raise: an exception will be raised if any input geometry is invalid.
-        - warn: a warning will be raised and invalid WKT geometries will be
-          returned as ``None``.
-        - ignore: invalid geometries will be returned as ``None`` without a
-          warning.
-        - fix: an effort is made to fix invalid input geometries (currently just
-          unclosed rings). If this is not possible, they are returned as
-          ``None`` without a warning. Requires GEOS >= 3.11.
-
-          .. versionadded:: 2.1.0
-    **kwargs
-        See :ref:`NumPy ufunc docs <ufuncs.kwargs>` for other keyword arguments.
-
-    Examples
-    --------
-    >>> import shapely
-    >>> shapely.from_wkt('POINT (0 0)')
-    <POINT (0 0)>
-    """
-    ...
-@overload
-def from_wkb(geometry: None, on_invalid: Literal["raise", "warn", "ignore"] = "raise", **kwargs) -> None:
-    r"""
-    Create geometries from the Well-Known Binary (WKB) representation.
-
-    The Well-Known Binary format is defined in the `OGC Simple Features
-    Specification for SQL <https://www.opengeospatial.org/standards/sfs>`__.
-
-    Parameters
-    ----------
-    geometry : str or array_like
-        The WKB byte object(s) to convert.
-    on_invalid : {"raise", "warn", "ignore", "fix"}, default "raise"
-        Indicates what to do when an invalid WKB is encountered. Note that the
-        validations involved are very basic, e.g. the minimum number of points
-        for the geometry type. For a thorough check, use :func:`is_valid` after
-        conversion to geometries. Valid options are:
-
-        - raise: an exception will be raised if any input geometry is invalid.
-        - warn: a warning will be raised and invalid WKT geometries will be
-          returned as ``None``.
-        - ignore: invalid geometries will be returned as ``None`` without a
-          warning.
-        - fix: an effort is made to fix invalid input geometries (currently just
-          unclosed rings). If this is not possible, they are returned as
-          ``None`` without a warning. Requires GEOS >= 3.11.
-
-          .. versionadded:: 2.1.0
-    **kwargs
-        See :ref:`NumPy ufunc docs <ufuncs.kwargs>` for other keyword arguments.
-
-    Examples
-    --------
-    >>> import shapely
-    >>> shapely.from_wkb(b'\x01\x01\x00\x00\x00\x00\x00\x00\x00\x00\x00\xf0?\x00\x00\x00\x00\x00\x00\xf0?')
-    <POINT (1 1)>
-    """
-    ...
-@overload
-def from_wkb(geometry: str | bytes, on_invalid: Literal["raise", "warn", "ignore"] = "raise", **kwargs) -> BaseGeometry:
-    r"""
-    Create geometries from the Well-Known Binary (WKB) representation.
-
-    The Well-Known Binary format is defined in the `OGC Simple Features
-    Specification for SQL <https://www.opengeospatial.org/standards/sfs>`__.
-
-    Parameters
-    ----------
-    geometry : str or array_like
-        The WKB byte object(s) to convert.
-    on_invalid : {"raise", "warn", "ignore", "fix"}, default "raise"
-        Indicates what to do when an invalid WKB is encountered. Note that the
-        validations involved are very basic, e.g. the minimum number of points
-        for the geometry type. For a thorough check, use :func:`is_valid` after
-        conversion to geometries. Valid options are:
-
-        - raise: an exception will be raised if any input geometry is invalid.
-        - warn: a warning will be raised and invalid WKT geometries will be
-          returned as ``None``.
-        - ignore: invalid geometries will be returned as ``None`` without a
-          warning.
-        - fix: an effort is made to fix invalid input geometries (currently just
-          unclosed rings). If this is not possible, they are returned as
-          ``None`` without a warning. Requires GEOS >= 3.11.
-
-          .. versionadded:: 2.1.0
-    **kwargs
-        See :ref:`NumPy ufunc docs <ufuncs.kwargs>` for other keyword arguments.
-
-    Examples
-    --------
-    >>> import shapely
-    >>> shapely.from_wkb(b'\x01\x01\x00\x00\x00\x00\x00\x00\x00\x00\x00\xf0?\x00\x00\x00\x00\x00\x00\xf0?')
-    <POINT (1 1)>
-    """
-    ...
-@overload
-def from_wkb(
-    geometry: ArrayLikeSeq[str | bytes | None], on_invalid: Literal["raise", "warn", "ignore"] = "raise", **kwargs
-) -> GeoArray:
-    r"""
-    Create geometries from the Well-Known Binary (WKB) representation.
-
-    The Well-Known Binary format is defined in the `OGC Simple Features
-    Specification for SQL <https://www.opengeospatial.org/standards/sfs>`__.
-
-    Parameters
-    ----------
-    geometry : str or array_like
-        The WKB byte object(s) to convert.
-    on_invalid : {"raise", "warn", "ignore", "fix"}, default "raise"
-        Indicates what to do when an invalid WKB is encountered. Note that the
-        validations involved are very basic, e.g. the minimum number of points
-        for the geometry type. For a thorough check, use :func:`is_valid` after
-        conversion to geometries. Valid options are:
-
-        - raise: an exception will be raised if any input geometry is invalid.
-        - warn: a warning will be raised and invalid WKT geometries will be
-          returned as ``None``.
-        - ignore: invalid geometries will be returned as ``None`` without a
-          warning.
-        - fix: an effort is made to fix invalid input geometries (currently just
-          unclosed rings). If this is not possible, they are returned as
-          ``None`` without a warning. Requires GEOS >= 3.11.
-
-          .. versionadded:: 2.1.0
-    **kwargs
-        See :ref:`NumPy ufunc docs <ufuncs.kwargs>` for other keyword arguments.
-
-    Examples
-    --------
-    >>> import shapely
-    >>> shapely.from_wkb(b'\x01\x01\x00\x00\x00\x00\x00\x00\x00\x00\x00\xf0?\x00\x00\x00\x00\x00\x00\xf0?')
-    <POINT (1 1)>
-    """
-    ...
-@overload
-def from_geojson(geometry: None, on_invalid: Literal["raise", "warn", "ignore"] = "raise", **kwargs) -> None:
-    """
-    Create geometries from GeoJSON representations (strings).
-
-    If a GeoJSON is a FeatureCollection, it is read as a single geometry
-    (with type GEOMETRYCOLLECTION). This may be unpacked using
-    :meth:`shapely.get_parts`. Properties are not read.
-
-    The GeoJSON format is defined in `RFC 7946 <https://geojson.org/>`__.
-
-    The following are currently unsupported:
-
-    - Three-dimensional geometries: the third dimension is ignored.
-    - Geometries having 'null' in the coordinates.
-
-    Parameters
-    ----------
-    geometry : str, bytes or array_like
-        The GeoJSON string or byte object(s) to convert.
-    on_invalid : {"raise", "warn", "ignore"}, default "raise"
-        - raise: an exception will be raised if an input GeoJSON is invalid.
-        - warn: a warning will be raised and invalid input geometries will be
-          returned as ``None``.
-        - ignore: invalid input geometries will be returned as ``None`` without
-          a warning.
-    **kwargs
-        See :ref:`NumPy ufunc docs <ufuncs.kwargs>` for other keyword arguments.
-
-    See Also
-    --------
-    get_parts
-
-    Examples
-    --------
-    >>> import shapely
-    >>> shapely.from_geojson('{"type": "Point","coordinates": [1, 2]}')
-    <POINT (1 2)>
-    """
-    ...
-@overload
-def from_geojson(geometry: str | bytes, on_invalid: Literal["raise", "warn", "ignore"] = "raise", **kwargs) -> BaseGeometry:
-    """
-    Create geometries from GeoJSON representations (strings).
-
-    If a GeoJSON is a FeatureCollection, it is read as a single geometry
-    (with type GEOMETRYCOLLECTION). This may be unpacked using
-    :meth:`shapely.get_parts`. Properties are not read.
-
-    The GeoJSON format is defined in `RFC 7946 <https://geojson.org/>`__.
-
-    The following are currently unsupported:
-
-    - Three-dimensional geometries: the third dimension is ignored.
-    - Geometries having 'null' in the coordinates.
-
-    Parameters
-    ----------
-    geometry : str, bytes or array_like
-        The GeoJSON string or byte object(s) to convert.
-    on_invalid : {"raise", "warn", "ignore"}, default "raise"
-        - raise: an exception will be raised if an input GeoJSON is invalid.
-        - warn: a warning will be raised and invalid input geometries will be
-          returned as ``None``.
-        - ignore: invalid input geometries will be returned as ``None`` without
-          a warning.
-    **kwargs
-        See :ref:`NumPy ufunc docs <ufuncs.kwargs>` for other keyword arguments.
-
-    See Also
-    --------
-    get_parts
-
-    Examples
-    --------
-    >>> import shapely
-    >>> shapely.from_geojson('{"type": "Point","coordinates": [1, 2]}')
-    <POINT (1 2)>
-    """
-    ...
-@overload
-def from_geojson(
-    geometry: ArrayLikeSeq[str | bytes | None], on_invalid: Literal["raise", "warn", "ignore"] = "raise", **kwargs
-) -> GeoArray:
-    """
-    Create geometries from GeoJSON representations (strings).
-
-    If a GeoJSON is a FeatureCollection, it is read as a single geometry
-    (with type GEOMETRYCOLLECTION). This may be unpacked using
-    :meth:`shapely.get_parts`. Properties are not read.
-
-    The GeoJSON format is defined in `RFC 7946 <https://geojson.org/>`__.
-
-    The following are currently unsupported:
-
-    - Three-dimensional geometries: the third dimension is ignored.
-    - Geometries having 'null' in the coordinates.
-
-    Parameters
-    ----------
-    geometry : str, bytes or array_like
-        The GeoJSON string or byte object(s) to convert.
-    on_invalid : {"raise", "warn", "ignore"}, default "raise"
-        - raise: an exception will be raised if an input GeoJSON is invalid.
-        - warn: a warning will be raised and invalid input geometries will be
-          returned as ``None``.
-        - ignore: invalid input geometries will be returned as ``None`` without
-          a warning.
-    **kwargs
-        See :ref:`NumPy ufunc docs <ufuncs.kwargs>` for other keyword arguments.
-
-    See Also
-    --------
-    get_parts
-
-    Examples
-    --------
-    >>> import shapely
-    >>> shapely.from_geojson('{"type": "Point","coordinates": [1, 2]}')
-    <POINT (1 2)>
-    """
-    ...
-=======
 def from_wkt(geometry: None, on_invalid: Literal["raise", "warn", "ignore", "fix"] = "raise", **kwargs) -> None: ...
 @overload
 def from_wkt(geometry: str, on_invalid: Literal["raise", "warn", "ignore", "fix"] = "raise", **kwargs) -> BaseGeometry: ...  # type: ignore[overload-overlap]
@@ -1167,5 +812,4 @@
 @overload
 def from_geojson(
     geometry: ArrayLikeSeq[str | bytes | None], on_invalid: Literal["raise", "warn", "ignore", "fix"] = "raise", **kwargs
-) -> GeoArray: ...
->>>>>>> 9317dc62
+) -> GeoArray: ...