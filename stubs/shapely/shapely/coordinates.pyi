from collections.abc import Callable
from typing import Literal, overload

import numpy as np
from numpy.typing import NDArray

from ._typing import ArrayLikeSeq, GeoArray, GeoT, OptGeoArrayLike, OptGeoArrayLikeSeq, OptGeoT

__all__ = ["transform", "count_coordinates", "get_coordinates", "set_coordinates"]

@overload
def transform(
<<<<<<< HEAD
    geometry: OptGeoT, transformation: Callable[[NDArray[np.float64]], NDArray[np.float64]], include_z: bool = False
) -> OptGeoT:
    """
    Returns a copy of a geometry array with a function applied to its
    coordinates.

    With the default of ``include_z=False``, all returned geometries will be
    two-dimensional; the third dimension will be discarded, if present.
    When specifying ``include_z=True``, the returned geometries preserve
    the dimensionality of the respective input geometries.

    Parameters
    ----------
    geometry : Geometry or array_like
    transformation : function
        A function that transforms a (N, 2) or (N, 3) ndarray of float64 to
        another (N, 2) or (N, 3) ndarray of float64.
    include_z : bool, default False
        If True, include the third dimension in the coordinates array
        that is passed to the ``transformation`` function. If a
        geometry has no third dimension, the z-coordinates passed to the
        function will be NaN.

    Examples
    --------
    >>> from shapely import LineString, Point
    >>> transform(Point(0, 0), lambda x: x + 1)
    <POINT (1 1)>
    >>> transform(LineString([(2, 2), (4, 4)]), lambda x: x * [2, 3])
    <LINESTRING (4 6, 8 12)>
    >>> transform(None, lambda x: x) is None
    True
    >>> transform([Point(0, 0), None], lambda x: x).tolist()
    [<POINT (0 0)>, None]

    By default, the third dimension is ignored:

    >>> transform(Point(0, 0, 0), lambda x: x + 1)
    <POINT (1 1)>
    >>> transform(Point(0, 0, 0), lambda x: x + 1, include_z=True)
    <POINT Z (1 1 1)>
    """
    ...
@overload
def transform(
    geometry: OptGeoArrayLikeSeq, transformation: Callable[[NDArray[np.float64]], NDArray[np.float64]], include_z: bool = False
) -> GeoArray:
    """
    Returns a copy of a geometry array with a function applied to its
    coordinates.

    With the default of ``include_z=False``, all returned geometries will be
    two-dimensional; the third dimension will be discarded, if present.
    When specifying ``include_z=True``, the returned geometries preserve
    the dimensionality of the respective input geometries.

    Parameters
    ----------
    geometry : Geometry or array_like
    transformation : function
        A function that transforms a (N, 2) or (N, 3) ndarray of float64 to
        another (N, 2) or (N, 3) ndarray of float64.
    include_z : bool, default False
        If True, include the third dimension in the coordinates array
        that is passed to the ``transformation`` function. If a
        geometry has no third dimension, the z-coordinates passed to the
        function will be NaN.

    Examples
    --------
    >>> from shapely import LineString, Point
    >>> transform(Point(0, 0), lambda x: x + 1)
    <POINT (1 1)>
    >>> transform(LineString([(2, 2), (4, 4)]), lambda x: x * [2, 3])
    <LINESTRING (4 6, 8 12)>
    >>> transform(None, lambda x: x) is None
    True
    >>> transform([Point(0, 0), None], lambda x: x).tolist()
    [<POINT (0 0)>, None]

    By default, the third dimension is ignored:

    >>> transform(Point(0, 0, 0), lambda x: x + 1)
    <POINT (1 1)>
    >>> transform(Point(0, 0, 0), lambda x: x + 1, include_z=True)
    <POINT Z (1 1 1)>
    """
    ...
def count_coordinates(geometry: OptGeoArrayLike) -> int:
    """
    Counts the number of coordinate pairs in a geometry array.

    Parameters
    ----------
    geometry : Geometry or array_like

    Examples
    --------
    >>> from shapely import LineString, Point
    >>> count_coordinates(Point(0, 0))
    1
    >>> count_coordinates(LineString([(2, 2), (4, 2)]))
    2
    >>> count_coordinates(None)
    0
    >>> count_coordinates([Point(0, 0), None])
    1
    """
    ...
@overload
def get_coordinates(
    geometry: OptGeoArrayLike, include_z: bool = False, return_index: Literal[False] = False
) -> NDArray[np.float64]:
    """
    Gets coordinates from a geometry array as an array of floats.

    The shape of the returned array is (N, 2), with N being the number of
    coordinate pairs. With the default of ``include_z=False``, three-dimensional
    data is ignored. When specifying ``include_z=True``, the shape of the
    returned array is (N, 3).

    Parameters
    ----------
    geometry : Geometry or array_like
    include_z : bool, default False
        If, True include the third dimension in the output. If a geometry
        has no third dimension, the z-coordinates will be NaN.
    return_index : bool, default False
        If True, also return the index of each returned geometry as a separate
        ndarray of integers. For multidimensional arrays, this indexes into the
        flattened array (in C contiguous order).

    Examples
    --------
    >>> from shapely import LineString, Point
    >>> get_coordinates(Point(0, 0)).tolist()
    [[0.0, 0.0]]
    >>> get_coordinates(LineString([(2, 2), (4, 4)])).tolist()
    [[2.0, 2.0], [4.0, 4.0]]
    >>> get_coordinates(None)
    array([], shape=(0, 2), dtype=float64)

    By default the third dimension is ignored:

    >>> get_coordinates(Point(0, 0, 0)).tolist()
    [[0.0, 0.0]]
    >>> get_coordinates(Point(0, 0, 0), include_z=True).tolist()
    [[0.0, 0.0, 0.0]]

    When return_index=True, indexes are returned also:

    >>> geometries = [LineString([(2, 2), (4, 4)]), Point(0, 0)]
    >>> coordinates, index = get_coordinates(geometries, return_index=True)
    >>> coordinates.tolist(), index.tolist()
    ([[2.0, 2.0], [4.0, 4.0], [0.0, 0.0]], [0, 0, 1])
    """
    ...
@overload
def get_coordinates(
    geometry: OptGeoArrayLike, include_z: bool = False, *, return_index: Literal[True]
) -> tuple[NDArray[np.float64], NDArray[np.int64]]:
    """
    Gets coordinates from a geometry array as an array of floats.

    The shape of the returned array is (N, 2), with N being the number of
    coordinate pairs. With the default of ``include_z=False``, three-dimensional
    data is ignored. When specifying ``include_z=True``, the shape of the
    returned array is (N, 3).

    Parameters
    ----------
    geometry : Geometry or array_like
    include_z : bool, default False
        If, True include the third dimension in the output. If a geometry
        has no third dimension, the z-coordinates will be NaN.
    return_index : bool, default False
        If True, also return the index of each returned geometry as a separate
        ndarray of integers. For multidimensional arrays, this indexes into the
        flattened array (in C contiguous order).

    Examples
    --------
    >>> from shapely import LineString, Point
    >>> get_coordinates(Point(0, 0)).tolist()
    [[0.0, 0.0]]
    >>> get_coordinates(LineString([(2, 2), (4, 4)])).tolist()
    [[2.0, 2.0], [4.0, 4.0]]
    >>> get_coordinates(None)
    array([], shape=(0, 2), dtype=float64)

    By default the third dimension is ignored:

    >>> get_coordinates(Point(0, 0, 0)).tolist()
    [[0.0, 0.0]]
    >>> get_coordinates(Point(0, 0, 0), include_z=True).tolist()
    [[0.0, 0.0, 0.0]]

    When return_index=True, indexes are returned also:

    >>> geometries = [LineString([(2, 2), (4, 4)]), Point(0, 0)]
    >>> coordinates, index = get_coordinates(geometries, return_index=True)
    >>> coordinates.tolist(), index.tolist()
    ([[2.0, 2.0], [4.0, 4.0], [0.0, 0.0]], [0, 0, 1])
    """
    ...
@overload
def get_coordinates(
    geometry: OptGeoArrayLike, include_z: bool, return_index: Literal[True]
) -> tuple[NDArray[np.float64], NDArray[np.int64]]:
    """
    Gets coordinates from a geometry array as an array of floats.

    The shape of the returned array is (N, 2), with N being the number of
    coordinate pairs. With the default of ``include_z=False``, three-dimensional
    data is ignored. When specifying ``include_z=True``, the shape of the
    returned array is (N, 3).

    Parameters
    ----------
    geometry : Geometry or array_like
    include_z : bool, default False
        If, True include the third dimension in the output. If a geometry
        has no third dimension, the z-coordinates will be NaN.
    return_index : bool, default False
        If True, also return the index of each returned geometry as a separate
        ndarray of integers. For multidimensional arrays, this indexes into the
        flattened array (in C contiguous order).

    Examples
    --------
    >>> from shapely import LineString, Point
    >>> get_coordinates(Point(0, 0)).tolist()
    [[0.0, 0.0]]
    >>> get_coordinates(LineString([(2, 2), (4, 4)])).tolist()
    [[2.0, 2.0], [4.0, 4.0]]
    >>> get_coordinates(None)
    array([], shape=(0, 2), dtype=float64)

    By default the third dimension is ignored:

    >>> get_coordinates(Point(0, 0, 0)).tolist()
    [[0.0, 0.0]]
    >>> get_coordinates(Point(0, 0, 0), include_z=True).tolist()
    [[0.0, 0.0, 0.0]]

    When return_index=True, indexes are returned also:

    >>> geometries = [LineString([(2, 2), (4, 4)]), Point(0, 0)]
    >>> coordinates, index = get_coordinates(geometries, return_index=True)
    >>> coordinates.tolist(), index.tolist()
    ([[2.0, 2.0], [4.0, 4.0], [0.0, 0.0]], [0, 0, 1])
    """
    ...
@overload
def get_coordinates(
    geometry: OptGeoArrayLike, include_z: bool = False, *, return_index: bool
) -> NDArray[np.float64] | tuple[NDArray[np.float64], NDArray[np.int64]]:
    """
    Gets coordinates from a geometry array as an array of floats.

    The shape of the returned array is (N, 2), with N being the number of
    coordinate pairs. With the default of ``include_z=False``, three-dimensional
    data is ignored. When specifying ``include_z=True``, the shape of the
    returned array is (N, 3).

    Parameters
    ----------
    geometry : Geometry or array_like
    include_z : bool, default False
        If, True include the third dimension in the output. If a geometry
        has no third dimension, the z-coordinates will be NaN.
    return_index : bool, default False
        If True, also return the index of each returned geometry as a separate
        ndarray of integers. For multidimensional arrays, this indexes into the
        flattened array (in C contiguous order).

    Examples
    --------
    >>> from shapely import LineString, Point
    >>> get_coordinates(Point(0, 0)).tolist()
    [[0.0, 0.0]]
    >>> get_coordinates(LineString([(2, 2), (4, 4)])).tolist()
    [[2.0, 2.0], [4.0, 4.0]]
    >>> get_coordinates(None)
    array([], shape=(0, 2), dtype=float64)

    By default the third dimension is ignored:

    >>> get_coordinates(Point(0, 0, 0)).tolist()
    [[0.0, 0.0]]
    >>> get_coordinates(Point(0, 0, 0), include_z=True).tolist()
    [[0.0, 0.0, 0.0]]

    When return_index=True, indexes are returned also:

    >>> geometries = [LineString([(2, 2), (4, 4)]), Point(0, 0)]
    >>> coordinates, index = get_coordinates(geometries, return_index=True)
    >>> coordinates.tolist(), index.tolist()
    ([[2.0, 2.0], [4.0, 4.0], [0.0, 0.0]], [0, 0, 1])
    """
    ...
@overload
def get_coordinates(
    geometry: OptGeoArrayLike, include_z: bool, return_index: bool
) -> NDArray[np.float64] | tuple[NDArray[np.float64], NDArray[np.int64]]:
    """
    Gets coordinates from a geometry array as an array of floats.

    The shape of the returned array is (N, 2), with N being the number of
    coordinate pairs. With the default of ``include_z=False``, three-dimensional
    data is ignored. When specifying ``include_z=True``, the shape of the
    returned array is (N, 3).

    Parameters
    ----------
    geometry : Geometry or array_like
    include_z : bool, default False
        If, True include the third dimension in the output. If a geometry
        has no third dimension, the z-coordinates will be NaN.
    return_index : bool, default False
        If True, also return the index of each returned geometry as a separate
        ndarray of integers. For multidimensional arrays, this indexes into the
        flattened array (in C contiguous order).

    Examples
    --------
    >>> from shapely import LineString, Point
    >>> get_coordinates(Point(0, 0)).tolist()
    [[0.0, 0.0]]
    >>> get_coordinates(LineString([(2, 2), (4, 4)])).tolist()
    [[2.0, 2.0], [4.0, 4.0]]
    >>> get_coordinates(None)
    array([], shape=(0, 2), dtype=float64)

    By default the third dimension is ignored:

    >>> get_coordinates(Point(0, 0, 0)).tolist()
    [[0.0, 0.0]]
    >>> get_coordinates(Point(0, 0, 0), include_z=True).tolist()
    [[0.0, 0.0, 0.0]]

    When return_index=True, indexes are returned also:

    >>> geometries = [LineString([(2, 2), (4, 4)]), Point(0, 0)]
    >>> coordinates, index = get_coordinates(geometries, return_index=True)
    >>> coordinates.tolist(), index.tolist()
    ([[2.0, 2.0], [4.0, 4.0], [0.0, 0.0]], [0, 0, 1])
    """
    ...
=======
    geometry: OptGeoT,
    transformation: Callable[[NDArray[np.float64]], NDArray[np.float64]],
    include_z: bool = False,
    *,
    interleaved: bool = True,
) -> OptGeoT: ...
@overload
def transform(
    geometry: OptGeoArrayLikeSeq,
    transformation: Callable[[NDArray[np.float64]], NDArray[np.float64]],
    include_z: bool = False,
    *,
    interleaved: bool = True,
) -> GeoArray: ...
def count_coordinates(geometry: OptGeoArrayLike) -> int: ...
@overload
def get_coordinates(
    geometry: OptGeoArrayLike, include_z: bool = False, return_index: Literal[False] = False, *, include_m: bool = False
) -> NDArray[np.float64]: ...
@overload
def get_coordinates(
    geometry: OptGeoArrayLike, include_z: bool = False, *, return_index: Literal[True], include_m: bool = False
) -> tuple[NDArray[np.float64], NDArray[np.int64]]: ...
@overload
def get_coordinates(
    geometry: OptGeoArrayLike, include_z: bool, return_index: Literal[True], *, include_m: bool = False
) -> tuple[NDArray[np.float64], NDArray[np.int64]]: ...
@overload
def get_coordinates(
    geometry: OptGeoArrayLike, include_z: bool = False, *, return_index: bool, include_m: bool = False
) -> NDArray[np.float64] | tuple[NDArray[np.float64], NDArray[np.int64]]: ...
@overload
def get_coordinates(
    geometry: OptGeoArrayLike, include_z: bool, return_index: bool, *, include_m: bool = False
) -> NDArray[np.float64] | tuple[NDArray[np.float64], NDArray[np.int64]]: ...
>>>>>>> 6f7c7978
@overload
def set_coordinates(geometry: GeoT, coordinates: ArrayLikeSeq[float]) -> GeoT:
    """
    Adapts the coordinates of a geometry array in-place.

    If the coordinates array has shape (N, 2), all returned geometries
    will be two-dimensional, and the third dimension will be discarded,
    if present. If the coordinates array has shape (N, 3), the returned
    geometries preserve the dimensionality of the input geometries.

    .. warning::

        The geometry array is modified in-place! If you do not want to
        modify the original array, you can do
        ``set_coordinates(arr.copy(), newcoords)``.

    Parameters
    ----------
    geometry : Geometry or array_like
    coordinates: array_like

    See Also
    --------
    transform : Returns a copy of a geometry array with a function applied to its
        coordinates.

    Examples
    --------
    >>> from shapely import LineString, Point
    >>> set_coordinates(Point(0, 0), [[1, 1]])
    <POINT (1 1)>
    >>> set_coordinates([Point(0, 0), LineString([(0, 0), (0, 0)])], [[1, 2], [3, 4], [5, 6]]).tolist()
    [<POINT (1 2)>, <LINESTRING (3 4, 5 6)>]
    >>> set_coordinates([None, Point(0, 0)], [[1, 2]]).tolist()
    [None, <POINT (1 2)>]

    Third dimension of input geometry is discarded if coordinates array does
    not include one:

    >>> set_coordinates(Point(0, 0, 0), [[1, 1]])
    <POINT (1 1)>
    >>> set_coordinates(Point(0, 0, 0), [[1, 1, 1]])
    <POINT Z (1 1 1)>
    """
    ...
@overload
def set_coordinates(geometry: OptGeoArrayLikeSeq, coordinates: ArrayLikeSeq[float]) -> GeoArray:
    """
    Adapts the coordinates of a geometry array in-place.

    If the coordinates array has shape (N, 2), all returned geometries
    will be two-dimensional, and the third dimension will be discarded,
    if present. If the coordinates array has shape (N, 3), the returned
    geometries preserve the dimensionality of the input geometries.

    .. warning::

        The geometry array is modified in-place! If you do not want to
        modify the original array, you can do
        ``set_coordinates(arr.copy(), newcoords)``.

    Parameters
    ----------
    geometry : Geometry or array_like
    coordinates: array_like

    See Also
    --------
    transform : Returns a copy of a geometry array with a function applied to its
        coordinates.

    Examples
    --------
    >>> from shapely import LineString, Point
    >>> set_coordinates(Point(0, 0), [[1, 1]])
    <POINT (1 1)>
    >>> set_coordinates([Point(0, 0), LineString([(0, 0), (0, 0)])], [[1, 2], [3, 4], [5, 6]]).tolist()
    [<POINT (1 2)>, <LINESTRING (3 4, 5 6)>]
    >>> set_coordinates([None, Point(0, 0)], [[1, 2]]).tolist()
    [None, <POINT (1 2)>]

    Third dimension of input geometry is discarded if coordinates array does
    not include one:

    >>> set_coordinates(Point(0, 0, 0), [[1, 1]])
    <POINT (1 1)>
    >>> set_coordinates(Point(0, 0, 0), [[1, 1, 1]])
    <POINT Z (1 1 1)>
    """
    ...<|MERGE_RESOLUTION|>--- conflicted
+++ resolved
@@ -10,357 +10,6 @@
 
 @overload
 def transform(
-<<<<<<< HEAD
-    geometry: OptGeoT, transformation: Callable[[NDArray[np.float64]], NDArray[np.float64]], include_z: bool = False
-) -> OptGeoT:
-    """
-    Returns a copy of a geometry array with a function applied to its
-    coordinates.
-
-    With the default of ``include_z=False``, all returned geometries will be
-    two-dimensional; the third dimension will be discarded, if present.
-    When specifying ``include_z=True``, the returned geometries preserve
-    the dimensionality of the respective input geometries.
-
-    Parameters
-    ----------
-    geometry : Geometry or array_like
-    transformation : function
-        A function that transforms a (N, 2) or (N, 3) ndarray of float64 to
-        another (N, 2) or (N, 3) ndarray of float64.
-    include_z : bool, default False
-        If True, include the third dimension in the coordinates array
-        that is passed to the ``transformation`` function. If a
-        geometry has no third dimension, the z-coordinates passed to the
-        function will be NaN.
-
-    Examples
-    --------
-    >>> from shapely import LineString, Point
-    >>> transform(Point(0, 0), lambda x: x + 1)
-    <POINT (1 1)>
-    >>> transform(LineString([(2, 2), (4, 4)]), lambda x: x * [2, 3])
-    <LINESTRING (4 6, 8 12)>
-    >>> transform(None, lambda x: x) is None
-    True
-    >>> transform([Point(0, 0), None], lambda x: x).tolist()
-    [<POINT (0 0)>, None]
-
-    By default, the third dimension is ignored:
-
-    >>> transform(Point(0, 0, 0), lambda x: x + 1)
-    <POINT (1 1)>
-    >>> transform(Point(0, 0, 0), lambda x: x + 1, include_z=True)
-    <POINT Z (1 1 1)>
-    """
-    ...
-@overload
-def transform(
-    geometry: OptGeoArrayLikeSeq, transformation: Callable[[NDArray[np.float64]], NDArray[np.float64]], include_z: bool = False
-) -> GeoArray:
-    """
-    Returns a copy of a geometry array with a function applied to its
-    coordinates.
-
-    With the default of ``include_z=False``, all returned geometries will be
-    two-dimensional; the third dimension will be discarded, if present.
-    When specifying ``include_z=True``, the returned geometries preserve
-    the dimensionality of the respective input geometries.
-
-    Parameters
-    ----------
-    geometry : Geometry or array_like
-    transformation : function
-        A function that transforms a (N, 2) or (N, 3) ndarray of float64 to
-        another (N, 2) or (N, 3) ndarray of float64.
-    include_z : bool, default False
-        If True, include the third dimension in the coordinates array
-        that is passed to the ``transformation`` function. If a
-        geometry has no third dimension, the z-coordinates passed to the
-        function will be NaN.
-
-    Examples
-    --------
-    >>> from shapely import LineString, Point
-    >>> transform(Point(0, 0), lambda x: x + 1)
-    <POINT (1 1)>
-    >>> transform(LineString([(2, 2), (4, 4)]), lambda x: x * [2, 3])
-    <LINESTRING (4 6, 8 12)>
-    >>> transform(None, lambda x: x) is None
-    True
-    >>> transform([Point(0, 0), None], lambda x: x).tolist()
-    [<POINT (0 0)>, None]
-
-    By default, the third dimension is ignored:
-
-    >>> transform(Point(0, 0, 0), lambda x: x + 1)
-    <POINT (1 1)>
-    >>> transform(Point(0, 0, 0), lambda x: x + 1, include_z=True)
-    <POINT Z (1 1 1)>
-    """
-    ...
-def count_coordinates(geometry: OptGeoArrayLike) -> int:
-    """
-    Counts the number of coordinate pairs in a geometry array.
-
-    Parameters
-    ----------
-    geometry : Geometry or array_like
-
-    Examples
-    --------
-    >>> from shapely import LineString, Point
-    >>> count_coordinates(Point(0, 0))
-    1
-    >>> count_coordinates(LineString([(2, 2), (4, 2)]))
-    2
-    >>> count_coordinates(None)
-    0
-    >>> count_coordinates([Point(0, 0), None])
-    1
-    """
-    ...
-@overload
-def get_coordinates(
-    geometry: OptGeoArrayLike, include_z: bool = False, return_index: Literal[False] = False
-) -> NDArray[np.float64]:
-    """
-    Gets coordinates from a geometry array as an array of floats.
-
-    The shape of the returned array is (N, 2), with N being the number of
-    coordinate pairs. With the default of ``include_z=False``, three-dimensional
-    data is ignored. When specifying ``include_z=True``, the shape of the
-    returned array is (N, 3).
-
-    Parameters
-    ----------
-    geometry : Geometry or array_like
-    include_z : bool, default False
-        If, True include the third dimension in the output. If a geometry
-        has no third dimension, the z-coordinates will be NaN.
-    return_index : bool, default False
-        If True, also return the index of each returned geometry as a separate
-        ndarray of integers. For multidimensional arrays, this indexes into the
-        flattened array (in C contiguous order).
-
-    Examples
-    --------
-    >>> from shapely import LineString, Point
-    >>> get_coordinates(Point(0, 0)).tolist()
-    [[0.0, 0.0]]
-    >>> get_coordinates(LineString([(2, 2), (4, 4)])).tolist()
-    [[2.0, 2.0], [4.0, 4.0]]
-    >>> get_coordinates(None)
-    array([], shape=(0, 2), dtype=float64)
-
-    By default the third dimension is ignored:
-
-    >>> get_coordinates(Point(0, 0, 0)).tolist()
-    [[0.0, 0.0]]
-    >>> get_coordinates(Point(0, 0, 0), include_z=True).tolist()
-    [[0.0, 0.0, 0.0]]
-
-    When return_index=True, indexes are returned also:
-
-    >>> geometries = [LineString([(2, 2), (4, 4)]), Point(0, 0)]
-    >>> coordinates, index = get_coordinates(geometries, return_index=True)
-    >>> coordinates.tolist(), index.tolist()
-    ([[2.0, 2.0], [4.0, 4.0], [0.0, 0.0]], [0, 0, 1])
-    """
-    ...
-@overload
-def get_coordinates(
-    geometry: OptGeoArrayLike, include_z: bool = False, *, return_index: Literal[True]
-) -> tuple[NDArray[np.float64], NDArray[np.int64]]:
-    """
-    Gets coordinates from a geometry array as an array of floats.
-
-    The shape of the returned array is (N, 2), with N being the number of
-    coordinate pairs. With the default of ``include_z=False``, three-dimensional
-    data is ignored. When specifying ``include_z=True``, the shape of the
-    returned array is (N, 3).
-
-    Parameters
-    ----------
-    geometry : Geometry or array_like
-    include_z : bool, default False
-        If, True include the third dimension in the output. If a geometry
-        has no third dimension, the z-coordinates will be NaN.
-    return_index : bool, default False
-        If True, also return the index of each returned geometry as a separate
-        ndarray of integers. For multidimensional arrays, this indexes into the
-        flattened array (in C contiguous order).
-
-    Examples
-    --------
-    >>> from shapely import LineString, Point
-    >>> get_coordinates(Point(0, 0)).tolist()
-    [[0.0, 0.0]]
-    >>> get_coordinates(LineString([(2, 2), (4, 4)])).tolist()
-    [[2.0, 2.0], [4.0, 4.0]]
-    >>> get_coordinates(None)
-    array([], shape=(0, 2), dtype=float64)
-
-    By default the third dimension is ignored:
-
-    >>> get_coordinates(Point(0, 0, 0)).tolist()
-    [[0.0, 0.0]]
-    >>> get_coordinates(Point(0, 0, 0), include_z=True).tolist()
-    [[0.0, 0.0, 0.0]]
-
-    When return_index=True, indexes are returned also:
-
-    >>> geometries = [LineString([(2, 2), (4, 4)]), Point(0, 0)]
-    >>> coordinates, index = get_coordinates(geometries, return_index=True)
-    >>> coordinates.tolist(), index.tolist()
-    ([[2.0, 2.0], [4.0, 4.0], [0.0, 0.0]], [0, 0, 1])
-    """
-    ...
-@overload
-def get_coordinates(
-    geometry: OptGeoArrayLike, include_z: bool, return_index: Literal[True]
-) -> tuple[NDArray[np.float64], NDArray[np.int64]]:
-    """
-    Gets coordinates from a geometry array as an array of floats.
-
-    The shape of the returned array is (N, 2), with N being the number of
-    coordinate pairs. With the default of ``include_z=False``, three-dimensional
-    data is ignored. When specifying ``include_z=True``, the shape of the
-    returned array is (N, 3).
-
-    Parameters
-    ----------
-    geometry : Geometry or array_like
-    include_z : bool, default False
-        If, True include the third dimension in the output. If a geometry
-        has no third dimension, the z-coordinates will be NaN.
-    return_index : bool, default False
-        If True, also return the index of each returned geometry as a separate
-        ndarray of integers. For multidimensional arrays, this indexes into the
-        flattened array (in C contiguous order).
-
-    Examples
-    --------
-    >>> from shapely import LineString, Point
-    >>> get_coordinates(Point(0, 0)).tolist()
-    [[0.0, 0.0]]
-    >>> get_coordinates(LineString([(2, 2), (4, 4)])).tolist()
-    [[2.0, 2.0], [4.0, 4.0]]
-    >>> get_coordinates(None)
-    array([], shape=(0, 2), dtype=float64)
-
-    By default the third dimension is ignored:
-
-    >>> get_coordinates(Point(0, 0, 0)).tolist()
-    [[0.0, 0.0]]
-    >>> get_coordinates(Point(0, 0, 0), include_z=True).tolist()
-    [[0.0, 0.0, 0.0]]
-
-    When return_index=True, indexes are returned also:
-
-    >>> geometries = [LineString([(2, 2), (4, 4)]), Point(0, 0)]
-    >>> coordinates, index = get_coordinates(geometries, return_index=True)
-    >>> coordinates.tolist(), index.tolist()
-    ([[2.0, 2.0], [4.0, 4.0], [0.0, 0.0]], [0, 0, 1])
-    """
-    ...
-@overload
-def get_coordinates(
-    geometry: OptGeoArrayLike, include_z: bool = False, *, return_index: bool
-) -> NDArray[np.float64] | tuple[NDArray[np.float64], NDArray[np.int64]]:
-    """
-    Gets coordinates from a geometry array as an array of floats.
-
-    The shape of the returned array is (N, 2), with N being the number of
-    coordinate pairs. With the default of ``include_z=False``, three-dimensional
-    data is ignored. When specifying ``include_z=True``, the shape of the
-    returned array is (N, 3).
-
-    Parameters
-    ----------
-    geometry : Geometry or array_like
-    include_z : bool, default False
-        If, True include the third dimension in the output. If a geometry
-        has no third dimension, the z-coordinates will be NaN.
-    return_index : bool, default False
-        If True, also return the index of each returned geometry as a separate
-        ndarray of integers. For multidimensional arrays, this indexes into the
-        flattened array (in C contiguous order).
-
-    Examples
-    --------
-    >>> from shapely import LineString, Point
-    >>> get_coordinates(Point(0, 0)).tolist()
-    [[0.0, 0.0]]
-    >>> get_coordinates(LineString([(2, 2), (4, 4)])).tolist()
-    [[2.0, 2.0], [4.0, 4.0]]
-    >>> get_coordinates(None)
-    array([], shape=(0, 2), dtype=float64)
-
-    By default the third dimension is ignored:
-
-    >>> get_coordinates(Point(0, 0, 0)).tolist()
-    [[0.0, 0.0]]
-    >>> get_coordinates(Point(0, 0, 0), include_z=True).tolist()
-    [[0.0, 0.0, 0.0]]
-
-    When return_index=True, indexes are returned also:
-
-    >>> geometries = [LineString([(2, 2), (4, 4)]), Point(0, 0)]
-    >>> coordinates, index = get_coordinates(geometries, return_index=True)
-    >>> coordinates.tolist(), index.tolist()
-    ([[2.0, 2.0], [4.0, 4.0], [0.0, 0.0]], [0, 0, 1])
-    """
-    ...
-@overload
-def get_coordinates(
-    geometry: OptGeoArrayLike, include_z: bool, return_index: bool
-) -> NDArray[np.float64] | tuple[NDArray[np.float64], NDArray[np.int64]]:
-    """
-    Gets coordinates from a geometry array as an array of floats.
-
-    The shape of the returned array is (N, 2), with N being the number of
-    coordinate pairs. With the default of ``include_z=False``, three-dimensional
-    data is ignored. When specifying ``include_z=True``, the shape of the
-    returned array is (N, 3).
-
-    Parameters
-    ----------
-    geometry : Geometry or array_like
-    include_z : bool, default False
-        If, True include the third dimension in the output. If a geometry
-        has no third dimension, the z-coordinates will be NaN.
-    return_index : bool, default False
-        If True, also return the index of each returned geometry as a separate
-        ndarray of integers. For multidimensional arrays, this indexes into the
-        flattened array (in C contiguous order).
-
-    Examples
-    --------
-    >>> from shapely import LineString, Point
-    >>> get_coordinates(Point(0, 0)).tolist()
-    [[0.0, 0.0]]
-    >>> get_coordinates(LineString([(2, 2), (4, 4)])).tolist()
-    [[2.0, 2.0], [4.0, 4.0]]
-    >>> get_coordinates(None)
-    array([], shape=(0, 2), dtype=float64)
-
-    By default the third dimension is ignored:
-
-    >>> get_coordinates(Point(0, 0, 0)).tolist()
-    [[0.0, 0.0]]
-    >>> get_coordinates(Point(0, 0, 0), include_z=True).tolist()
-    [[0.0, 0.0, 0.0]]
-
-    When return_index=True, indexes are returned also:
-
-    >>> geometries = [LineString([(2, 2), (4, 4)]), Point(0, 0)]
-    >>> coordinates, index = get_coordinates(geometries, return_index=True)
-    >>> coordinates.tolist(), index.tolist()
-    ([[2.0, 2.0], [4.0, 4.0], [0.0, 0.0]], [0, 0, 1])
-    """
-    ...
-=======
     geometry: OptGeoT,
     transformation: Callable[[NDArray[np.float64]], NDArray[np.float64]],
     include_z: bool = False,
@@ -396,7 +45,6 @@
 def get_coordinates(
     geometry: OptGeoArrayLike, include_z: bool, return_index: bool, *, include_m: bool = False
 ) -> NDArray[np.float64] | tuple[NDArray[np.float64], NDArray[np.int64]]: ...
->>>>>>> 6f7c7978
 @overload
 def set_coordinates(geometry: GeoT, coordinates: ArrayLikeSeq[float]) -> GeoT:
     """
