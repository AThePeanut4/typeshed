"""
This modules provides a conversion to / from a ragged (or "jagged") array
representation of the geometries.

A ragged array is an irregular array of arrays of which each element can have
a different length. As a result, such an array cannot be represented as a
standard, rectangular nD array.
The coordinates of geometries can be represented as arrays of arrays of
coordinate pairs (possibly multiple levels of nesting, depending on the
geometry type).


Geometries, as a ragged array of coordinates, can be efficiently represented
as contiguous arrays of coordinates provided that there is another data
structure that keeps track of which range of coordinate values corresponds
to a given geometry. This can be done using offsets, counts, or indices.

This module currently implements offsets into the coordinates array. This
is the ragged array representation defined by the the Apache Arrow project
as "variable size list array" (https://arrow.apache.org/docs/format/Columnar.html#variable-size-list-layout).
See for example https://cfconventions.org/Data/cf-conventions/cf-conventions-1.9/cf-conventions.html#representations-features
for different options.

The exact usage of the Arrow list array with varying degrees of nesting for the
different geometry types is defined by the GeoArrow project:
https://github.com/geoarrow/geoarrow
"""

import numpy as np
from numpy.typing import NDArray

from ._geometry import GeometryType
from ._typing import ArrayLike, ArrayLikeSeq, GeoArray, OptGeoArrayLikeSeq

def to_ragged_array(
<<<<<<< HEAD
    geometries: OptGeoArrayLikeSeq, include_z: bool | None = None
) -> tuple[GeometryType, NDArray[np.float64], tuple[NDArray[np.int64], ...]]:
    """
    Converts geometries to a ragged array representation using a contiguous
    array of coordinates and offset arrays.

    This function converts an array of geometries to a ragged array
    (i.e. irregular array of arrays) of coordinates, represented in memory
    using a single contiguous array of the coordinates, and
    up to 3 offset arrays that keep track where each sub-array
    starts and ends.

    This follows the in-memory layout of the variable size list arrays defined
    by Apache Arrow, as specified for geometries by the GeoArrow project:
    https://github.com/geoarrow/geoarrow.

    Parameters
    ----------
    geometries : array_like
        Array of geometries (1-dimensional).
    include_z : bool, default None
        If False, return 2D geometries. If True, include the third dimension
        in the output (if a geometry has no third dimension, the z-coordinates
        will be NaN). By default, will infer the dimensionality from the
        input geometries. Note that this inference can be unreliable with
        empty geometries (for a guaranteed result, it is recommended to
        specify the keyword).

    Returns
    -------
    tuple of (geometry_type, coords, offsets)
        geometry_type : GeometryType
            The type of the input geometries (required information for
            roundtrip).
        coords : np.ndarray
            Contiguous array of shape (n, 2) or (n, 3) of all coordinates
            of all input geometries.
        offsets: tuple of np.ndarray
            Offset arrays that make it possible to reconstruct the
            geometries from the flat coordinates array. The number of
            offset arrays depends on the geometry type. See
            https://github.com/geoarrow/geoarrow/blob/main/format.md
            for details.

    Notes
    -----
    Mixed singular and multi geometry types of the same basic type are
    allowed (e.g., Point and MultiPoint) and all singular types will be
    treated as multi types.
    GeometryCollections and other mixed geometry types are not supported.

    See also
    --------
    from_ragged_array

    Examples
    --------
    Consider a Polygon with one hole (interior ring):

    >>> import shapely
    >>> polygon = shapely.Polygon(
    ...     [(0, 0), (10, 0), (10, 10), (0, 10)],
    ...     holes=[[(2, 2), (3, 2), (2, 3)]]
    ... )
    >>> polygon
    <POLYGON ((0 0, 10 0, 10 10, 0 10, 0 0), (2 2, 3 2, 2 3, 2 2))>

    This polygon can be thought of as a list of rings (first ring is the
    exterior ring, subsequent rings are the interior rings), and each ring
    as a list of coordinate pairs. This is very similar to how GeoJSON
    represents the coordinates:

    >>> import json
    >>> json.loads(shapely.to_geojson(polygon))["coordinates"]
    [[[0.0, 0.0], [10.0, 0.0], [10.0, 10.0], [0.0, 10.0], [0.0, 0.0]],
     [[2.0, 2.0], [3.0, 2.0], [2.0, 3.0], [2.0, 2.0]]]

    This function will return a similar list of lists of lists, but
    using a single contiguous array of coordinates, and multiple arrays of
    offsets:

    >>> geometry_type, coords, offsets = shapely.to_ragged_array([polygon])
    >>> geometry_type
    <GeometryType.POLYGON: 3>
    >>> coords
    array([[ 0.,  0.],
           [10.,  0.],
           [10., 10.],
           [ 0., 10.],
           [ 0.,  0.],
           [ 2.,  2.],
           [ 3.,  2.],
           [ 2.,  3.],
           [ 2.,  2.]])

    >>> offsets
    (array([0, 5, 9]), array([0, 2]))

    As an example how to interpret the offsets: the i-th ring in the
    coordinates is represented by ``offsets[0][i]`` to ``offsets[0][i+1]``:

    >>> exterior_ring_start, exterior_ring_end = offsets[0][0], offsets[0][1]
    >>> coords[exterior_ring_start:exterior_ring_end]
    array([[ 0.,  0.],
           [10.,  0.],
           [10., 10.],
           [ 0., 10.],
           [ 0.,  0.]])
    """
    ...
=======
    geometries: OptGeoArrayLikeSeq, include_z: bool | None = None, include_m: bool | None = None
) -> tuple[GeometryType, NDArray[np.float64], tuple[NDArray[np.int64], ...]]: ...
>>>>>>> 6f7c7978
def from_ragged_array(
    geometry_type: GeometryType, coords: ArrayLike[float], offsets: ArrayLikeSeq[int] | None = None
) -> GeoArray:
    """
    Creates geometries from a contiguous array of coordinates
    and offset arrays.

    This function creates geometries from the ragged array representation
    as returned by ``to_ragged_array``.

    This follows the in-memory layout of the variable size list arrays defined
    by Apache Arrow, as specified for geometries by the GeoArrow project:
    https://github.com/geoarrow/geoarrow.

    See :func:`to_ragged_array` for more details.

    Parameters
    ----------
    geometry_type : GeometryType
        The type of geometry to create.
    coords : np.ndarray
        Contiguous array of shape (n, 2) or (n, 3) of all coordinates
        for the geometries.
    offsets: tuple of np.ndarray
        Offset arrays that allow to reconstruct the geometries based on the
        flat coordinates array. The number of offset arrays depends on the
        geometry type. See
        https://github.com/geoarrow/geoarrow/blob/main/format.md for details.

    Returns
    -------
    np.ndarray
        Array of geometries (1-dimensional).

    See Also
    --------
    to_ragged_array
    """
    ...

__all__ = ["to_ragged_array", "from_ragged_array"]<|MERGE_RESOLUTION|>--- conflicted
+++ resolved
@@ -33,121 +33,8 @@
 from ._typing import ArrayLike, ArrayLikeSeq, GeoArray, OptGeoArrayLikeSeq
 
 def to_ragged_array(
-<<<<<<< HEAD
-    geometries: OptGeoArrayLikeSeq, include_z: bool | None = None
-) -> tuple[GeometryType, NDArray[np.float64], tuple[NDArray[np.int64], ...]]:
-    """
-    Converts geometries to a ragged array representation using a contiguous
-    array of coordinates and offset arrays.
-
-    This function converts an array of geometries to a ragged array
-    (i.e. irregular array of arrays) of coordinates, represented in memory
-    using a single contiguous array of the coordinates, and
-    up to 3 offset arrays that keep track where each sub-array
-    starts and ends.
-
-    This follows the in-memory layout of the variable size list arrays defined
-    by Apache Arrow, as specified for geometries by the GeoArrow project:
-    https://github.com/geoarrow/geoarrow.
-
-    Parameters
-    ----------
-    geometries : array_like
-        Array of geometries (1-dimensional).
-    include_z : bool, default None
-        If False, return 2D geometries. If True, include the third dimension
-        in the output (if a geometry has no third dimension, the z-coordinates
-        will be NaN). By default, will infer the dimensionality from the
-        input geometries. Note that this inference can be unreliable with
-        empty geometries (for a guaranteed result, it is recommended to
-        specify the keyword).
-
-    Returns
-    -------
-    tuple of (geometry_type, coords, offsets)
-        geometry_type : GeometryType
-            The type of the input geometries (required information for
-            roundtrip).
-        coords : np.ndarray
-            Contiguous array of shape (n, 2) or (n, 3) of all coordinates
-            of all input geometries.
-        offsets: tuple of np.ndarray
-            Offset arrays that make it possible to reconstruct the
-            geometries from the flat coordinates array. The number of
-            offset arrays depends on the geometry type. See
-            https://github.com/geoarrow/geoarrow/blob/main/format.md
-            for details.
-
-    Notes
-    -----
-    Mixed singular and multi geometry types of the same basic type are
-    allowed (e.g., Point and MultiPoint) and all singular types will be
-    treated as multi types.
-    GeometryCollections and other mixed geometry types are not supported.
-
-    See also
-    --------
-    from_ragged_array
-
-    Examples
-    --------
-    Consider a Polygon with one hole (interior ring):
-
-    >>> import shapely
-    >>> polygon = shapely.Polygon(
-    ...     [(0, 0), (10, 0), (10, 10), (0, 10)],
-    ...     holes=[[(2, 2), (3, 2), (2, 3)]]
-    ... )
-    >>> polygon
-    <POLYGON ((0 0, 10 0, 10 10, 0 10, 0 0), (2 2, 3 2, 2 3, 2 2))>
-
-    This polygon can be thought of as a list of rings (first ring is the
-    exterior ring, subsequent rings are the interior rings), and each ring
-    as a list of coordinate pairs. This is very similar to how GeoJSON
-    represents the coordinates:
-
-    >>> import json
-    >>> json.loads(shapely.to_geojson(polygon))["coordinates"]
-    [[[0.0, 0.0], [10.0, 0.0], [10.0, 10.0], [0.0, 10.0], [0.0, 0.0]],
-     [[2.0, 2.0], [3.0, 2.0], [2.0, 3.0], [2.0, 2.0]]]
-
-    This function will return a similar list of lists of lists, but
-    using a single contiguous array of coordinates, and multiple arrays of
-    offsets:
-
-    >>> geometry_type, coords, offsets = shapely.to_ragged_array([polygon])
-    >>> geometry_type
-    <GeometryType.POLYGON: 3>
-    >>> coords
-    array([[ 0.,  0.],
-           [10.,  0.],
-           [10., 10.],
-           [ 0., 10.],
-           [ 0.,  0.],
-           [ 2.,  2.],
-           [ 3.,  2.],
-           [ 2.,  3.],
-           [ 2.,  2.]])
-
-    >>> offsets
-    (array([0, 5, 9]), array([0, 2]))
-
-    As an example how to interpret the offsets: the i-th ring in the
-    coordinates is represented by ``offsets[0][i]`` to ``offsets[0][i+1]``:
-
-    >>> exterior_ring_start, exterior_ring_end = offsets[0][0], offsets[0][1]
-    >>> coords[exterior_ring_start:exterior_ring_end]
-    array([[ 0.,  0.],
-           [10.,  0.],
-           [10., 10.],
-           [ 0., 10.],
-           [ 0.,  0.]])
-    """
-    ...
-=======
     geometries: OptGeoArrayLikeSeq, include_z: bool | None = None, include_m: bool | None = None
 ) -> tuple[GeometryType, NDArray[np.float64], tuple[NDArray[np.int64], ...]]: ...
->>>>>>> 6f7c7978
 def from_ragged_array(
     geometry_type: GeometryType, coords: ArrayLike[float], offsets: ArrayLikeSeq[int] | None = None
 ) -> GeoArray:
