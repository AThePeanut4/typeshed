--- conflicted
+++ resolved
@@ -1,42 +1,3 @@
-<<<<<<< HEAD
-class UnsupportedFormatException(Exception):
-    """
-    UnsupportedFormatException should be used when the provided format
-    value is unknown or disallowed by the :class:`Tracer`.
-
-    See :meth:`Tracer.inject()` and :meth:`Tracer.extract()`.
-    """
-    ...
-class InvalidCarrierException(Exception):
-    """
-    InvalidCarrierException should be used when the provided carrier
-    instance does not match what the `format` argument requires.
-
-    See :meth:`Tracer.inject()` and :meth:`Tracer.extract()`.
-    """
-    ...
-class SpanContextCorruptedException(Exception):
-    """
-    SpanContextCorruptedException should be used when the underlying
-    :class:`SpanContext` state is seemingly present but not well-formed.
-
-    See :meth:`Tracer.inject()` and :meth:`Tracer.extract()`.
-    """
-    ...
-
-class Format:
-    """
-    A namespace for builtin carrier formats.
-
-    These static constants are intended for use in the :meth:`Tracer.inject()`
-    and :meth:`Tracer.extract()` methods. E.g.::
-
-        tracer.inject(span.context, Format.BINARY, binary_carrier)
-    """
-    BINARY: str
-    TEXT_MAP: str
-    HTTP_HEADERS: str
-=======
 from typing import Final
 
 class UnsupportedFormatException(Exception): ...
@@ -46,5 +7,4 @@
 class Format:
     BINARY: Final = "binary"
     TEXT_MAP: Final = "text_map"
-    HTTP_HEADERS: Final = "http_headers"
->>>>>>> 707cd57e
+    HTTP_HEADERS: Final = "http_headers"