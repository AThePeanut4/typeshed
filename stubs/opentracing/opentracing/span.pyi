from types import TracebackType
from typing import Any
from typing_extensions import Self

from .tracer import Tracer

class SpanContext:
    r"""
    SpanContext represents :class:`Span` state that must propagate to
    descendant :class:`Span`\ s and across process boundaries.

    SpanContext is logically divided into two pieces: the user-level "Baggage"
    (see :meth:`Span.set_baggage_item` and :meth:`Span.get_baggage_item`) that
    propagates across :class:`Span` boundaries and any
    tracer-implementation-specific fields that are needed to identify or
    otherwise contextualize the associated :class:`Span` (e.g., a ``(trace_id,
    span_id, sampled)`` tuple).
    """
    EMPTY_BAGGAGE: dict[str, str]
    @property
    def baggage(self) -> dict[str, str]:
        """
        Return baggage associated with this :class:`SpanContext`.
        If no baggage has been added to the :class:`Span`, returns an empty
        dict.

        The caller must not modify the returned dictionary.

        See also: :meth:`Span.set_baggage_item()` /
        :meth:`Span.get_baggage_item()`

        :rtype: dict
        :return: baggage associated with this :class:`SpanContext` or ``{}``.
        """
        ...

class Span:
    """
    Span represents a unit of work executed on behalf of a trace. Examples of
    spans include a remote procedure call, or a in-process method call to a
    sub-component. Every span in a trace may have zero or more causal parents,
    and these relationships transitively form a DAG. It is common for spans to
    have at most one parent, and thus most traces are merely tree structures.

    Span implements a context manager API that allows the following usage::

        with tracer.start_span(operation_name='go_fishing') as span:
            call_some_service()

    In the context manager syntax it's not necessary to call
    :meth:`Span.finish()`
    """
    def __init__(self, tracer: Tracer, context: SpanContext) -> None: ...
    @property
    def context(self) -> SpanContext:
        """
        Provides access to the :class:`SpanContext` associated with this
        :class:`Span`.

        The :class:`SpanContext` contains state that propagates from
        :class:`Span` to :class:`Span` in a larger trace.

        :rtype: SpanContext
        :return: the :class:`SpanContext` associated with this :class:`Span`.
        """
        ...
    @property
    def tracer(self) -> Tracer:
        """
        Provides access to the :class:`Tracer` that created this
        :class:`Span`.

        :rtype: Tracer
        :return: the :class:`Tracer` that created this :class:`Span`.
        """
        ...
    def set_operation_name(self, operation_name: str) -> Self:
        """
        Changes the operation name.

        :param operation_name: the new operation name
        :type operation_name: str

        :rtype: Span
        :return: the :class:`Span` itself, for call chaining.
        """
        ...
    def finish(self, finish_time: float | None = None) -> None:
        """
        Indicates that the work represented by this :class:`Span` has completed or
        terminated.

        With the exception of the :attr:`Span.context` property, the semantics
        of all other :class:`Span` methods are undefined after
        :meth:`Span.finish()` has been invoked.

        :param finish_time: an explicit :class:`Span` finish timestamp as a
            unix timestamp per :meth:`time.time()`
        :type finish_time: float
        """
        ...
    def set_tag(self, key: str, value: str | bool | float) -> Self:
        """
        Attaches a key/value pair to the :class:`Span`.

        The value must be a string, a bool, or a numeric type.

        If the user calls set_tag multiple times for the same key,
        the behavior of the :class:`Tracer` is undefined, i.e. it is
        implementation specific whether the :class:`Tracer` will retain the
        first value, or the last value, or pick one randomly, or even keep all
        of them.

        :param key: key or name of the tag. Must be a string.
        :type key: str

        :param value: value of the tag.
        :type value: string or bool or int or float

        :rtype: Span
        :return: the :class:`Span` itself, for call chaining.
        """
        ...
    def log_kv(self, key_values: dict[str, Any], timestamp: float | None = None) -> Self:
        """
        Adds a log record to the :class:`Span`.

        For example::

            span.log_kv({
                "event": "time to first byte",
                "packet.size": packet.size()})

            span.log_kv({"event": "two minutes ago"}, time.time() - 120)

        :param key_values: A dict of string keys and values of any type
        :type key_values: dict

        :param timestamp: A unix timestamp per :meth:`time.time()`; current
            time if ``None``
        :type timestamp: float

        :rtype: Span
        :return: the :class:`Span` itself, for call chaining.
        """
        ...
    def set_baggage_item(self, key: str, value: str) -> Self:
        """
        Stores a Baggage item in the :class:`Span` as a key/value pair.

        Enables powerful distributed context propagation functionality where
        arbitrary application data can be carried along the full path of
        request execution throughout the system.

        Note 1: Baggage is only propagated to the future (recursive) children
        of this :class:`Span`.

        Note 2: Baggage is sent in-band with every subsequent local and remote
        calls, so this feature must be used with care.

        :param key: Baggage item key
        :type key: str

        :param value: Baggage item value
        :type value: str

        :rtype: Span
        :return: itself, for chaining the calls.
        """
        ...
    def get_baggage_item(self, key: str) -> str | None:
        """
        Retrieves value of the baggage item with the given key.

        :param key: key of the baggage item
        :type key: str

        :rtype: str
        :return: value of the baggage item with given key, or ``None``.
        """
        ...
    def __enter__(self) -> Self:
        """
        Invoked when :class:`Span` is used as a context manager.

        :rtype: Span
        :return: the :class:`Span` itself
        """
        ...
    def __exit__(
        self, exc_type: type[BaseException] | None, exc_val: BaseException | None, exc_tb: TracebackType | None
<<<<<<< HEAD
    ) -> None:
        """
        Ends context manager and calls finish() on the :class:`Span`.

        If exception has occurred during execution, it is automatically logged
        and added as a tag. :attr:`~operation.ext.tags.ERROR` will also be set
        to `True`.
        """
        ...
    def log_event(self, event: Any, payload: Incomplete | None = None) -> Self:
        """DEPRECATED"""
        ...
    def log(self, **kwargs: Any) -> Self:
        """DEPRECATED"""
        ...
=======
    ) -> None: ...
    def log_event(self, event: Any, payload=None) -> Self: ...
    def log(self, **kwargs: Any) -> Self: ...
>>>>>>> 12676840
<|MERGE_RESOLUTION|>--- conflicted
+++ resolved
@@ -189,24 +189,6 @@
         ...
     def __exit__(
         self, exc_type: type[BaseException] | None, exc_val: BaseException | None, exc_tb: TracebackType | None
-<<<<<<< HEAD
-    ) -> None:
-        """
-        Ends context manager and calls finish() on the :class:`Span`.
-
-        If exception has occurred during execution, it is automatically logged
-        and added as a tag. :attr:`~operation.ext.tags.ERROR` will also be set
-        to `True`.
-        """
-        ...
-    def log_event(self, event: Any, payload: Incomplete | None = None) -> Self:
-        """DEPRECATED"""
-        ...
-    def log(self, **kwargs: Any) -> Self:
-        """DEPRECATED"""
-        ...
-=======
     ) -> None: ...
     def log_event(self, event: Any, payload=None) -> Self: ...
-    def log(self, **kwargs: Any) -> Self: ...
->>>>>>> 12676840
+    def log(self, **kwargs: Any) -> Self: ...