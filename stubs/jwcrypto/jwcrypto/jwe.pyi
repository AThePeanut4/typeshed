from _typeshed import Incomplete
from collections.abc import Mapping, Sequence
from typing import Any
from typing_extensions import Self

from jwcrypto import common
from jwcrypto.common import JWException, JWSEHeaderParameter, JWSEHeaderRegistry
from jwcrypto.jwk import JWK, JWKSet

default_max_compressed_size: int
JWEHeaderRegistry: Mapping[str, JWSEHeaderParameter]
default_allowed_algs: Sequence[str]

class InvalidJWEData(JWException):
    """
    Invalid JWE Object.

    This exception is raised when the JWE Object is invalid and/or
    improperly formatted.
    """
    def __init__(self, message: str | None = None, exception: BaseException | None = None) -> None: ...

InvalidCEKeyLength = common.InvalidCEKeyLength
InvalidJWEKeyLength = common.InvalidJWEKeyLength
InvalidJWEKeyType = common.InvalidJWEKeyType
InvalidJWEOperation = common.InvalidJWEOperation

class JWE:
<<<<<<< HEAD
    """
    JSON Web Encryption object

    This object represent a JWE token.
    """
    objects: Incomplete
    plaintext: Incomplete
    header_registry: Incomplete
=======
    objects: dict[str, Any]
    plaintext: bytes | None
    header_registry: JWSEHeaderRegistry
>>>>>>> 4fff7b7d
    cek: Incomplete
    decryptlog: list[str] | None
    def __init__(
        self,
        plaintext: str | bytes | None = None,
        protected: str | None = None,
        unprotected: str | None = None,
        aad: bytes | None = None,
        algs: list[str] | None = None,
        recipient: str | None = None,
<<<<<<< HEAD
        header: Incomplete | None = None,
        header_registry: Incomplete | None = None,
    ) -> None:
        """
        Creates a JWE token.

        :param plaintext(bytes): An arbitrary plaintext to be encrypted.
        :param protected: A JSON string with the protected header.
        :param unprotected: A JSON string with the shared unprotected header.
        :param aad(bytes): Arbitrary additional authenticated data
        :param algs: An optional list of allowed algorithms
        :param recipient: An optional, default recipient key
        :param header: An optional header for the default recipient
        :param header_registry: Optional additions to the header registry
        """
        ...
    @property
    def allowed_algs(self):
        """
        Allowed algorithms.

        The list of allowed algorithms.
        Can be changed by setting a list of algorithm names.
        """
        ...
    @allowed_algs.setter
    def allowed_algs(self, algs) -> None:
        """
        Allowed algorithms.

        The list of allowed algorithms.
        Can be changed by setting a list of algorithm names.
        """
        ...
    def add_recipient(self, key, header: Incomplete | None = None) -> None:
        """
        Encrypt the plaintext with the given key.

        :param key: A JWK key or password of appropriate type for the 'alg'
         provided in the JOSE Headers.
        :param header: A JSON string representing the per-recipient header.

        :raises ValueError: if the plaintext is missing or not of type bytes.
        :raises ValueError: if the compression type is unknown.
        :raises InvalidJWAAlgorithm: if the 'alg' provided in the JOSE
         headers is missing or unknown, or otherwise not implemented.
        """
        ...
    def serialize(self, compact: bool = False):
        """
        Serializes the object into a JWE token.

        :param compact(boolean): if True generates the compact
         representation, otherwise generates a standard JSON format.

        :raises InvalidJWEOperation: if the object cannot be serialized
         with the compact representation and `compact` is True.
        :raises InvalidJWEOperation: if no recipients have been added
         to the object.

        :return: A json formatted string or a compact representation string
        :rtype: `str`
        """
        ...
    def decrypt(self, key: JWK | JWKSet) -> None:
        """
        Decrypt a JWE token.

        :param key: The (:class:`jwcrypto.jwk.JWK`) decryption key.
        :param key: A (:class:`jwcrypto.jwk.JWK`) decryption key,
         or a (:class:`jwcrypto.jwk.JWKSet`) that contains a key indexed
         by the 'kid' header or (deprecated) a string containing a password.

        :raises InvalidJWEOperation: if the key is not a JWK object.
        :raises InvalidJWEData: if the ciphertext can't be decrypted or
         the object is otherwise malformed.
        :raises JWKeyNotFound: if key is a JWKSet and the key is not found.
        """
        ...
    def deserialize(self, raw_jwe: str | bytes, key: JWK | JWKSet | None = None) -> None:
        """
        Deserialize a JWE token.

        NOTE: Destroys any current status and tries to import the raw
        JWE provided.

        If a key is provided a decryption step will be attempted after
        the object is successfully deserialized.

        :param raw_jwe: a 'raw' JWE token (JSON Encoded or Compact
         notation) string.
        :param key: A (:class:`jwcrypto.jwk.JWK`) decryption key,
         or a (:class:`jwcrypto.jwk.JWKSet`) that contains a key indexed
         by the 'kid' header or (deprecated) a string containing a password
         (optional).

        :raises InvalidJWEData: if the raw object is an invalid JWE token.
        :raises InvalidJWEOperation: if the decryption fails.
        """
        ...
=======
        header: str | None = None,
        header_registry: Mapping[str, JWSEHeaderParameter] | None = None,
    ) -> None: ...
    @property
    def allowed_algs(self) -> list[str]: ...
    @allowed_algs.setter
    def allowed_algs(self, algs: list[str]) -> None: ...
    def add_recipient(self, key: JWK, header: dict[str, Any] | str | None = None) -> None: ...
    def serialize(self, compact: bool = False) -> str: ...
    def decrypt(self, key: JWK | JWKSet) -> None: ...
    def deserialize(self, raw_jwe: str | bytes, key: JWK | JWKSet | None = None) -> None: ...
>>>>>>> 4fff7b7d
    @property
    def payload(self) -> bytes: ...
    @property
    def jose_header(self) -> dict[Incomplete, Incomplete]: ...
    @classmethod
<<<<<<< HEAD
    def from_jose_token(cls, token: str | bytes) -> JWE:
        """
        Creates a JWE object from a serialized JWE token.

        :param token: A string with the json or compat representation
         of the token.

        :raises InvalidJWEData: if the raw object is an invalid JWE token.

        :return: A JWE token
        :rtype: JWE
        """
        ...
=======
    def from_jose_token(cls, token: str | bytes) -> Self: ...
>>>>>>> 4fff7b7d
    def __eq__(self, other: object) -> bool: ...<|MERGE_RESOLUTION|>--- conflicted
+++ resolved
@@ -26,20 +26,9 @@
 InvalidJWEOperation = common.InvalidJWEOperation
 
 class JWE:
-<<<<<<< HEAD
-    """
-    JSON Web Encryption object
-
-    This object represent a JWE token.
-    """
-    objects: Incomplete
-    plaintext: Incomplete
-    header_registry: Incomplete
-=======
     objects: dict[str, Any]
     plaintext: bytes | None
     header_registry: JWSEHeaderRegistry
->>>>>>> 4fff7b7d
     cek: Incomplete
     decryptlog: list[str] | None
     def __init__(
@@ -50,108 +39,6 @@
         aad: bytes | None = None,
         algs: list[str] | None = None,
         recipient: str | None = None,
-<<<<<<< HEAD
-        header: Incomplete | None = None,
-        header_registry: Incomplete | None = None,
-    ) -> None:
-        """
-        Creates a JWE token.
-
-        :param plaintext(bytes): An arbitrary plaintext to be encrypted.
-        :param protected: A JSON string with the protected header.
-        :param unprotected: A JSON string with the shared unprotected header.
-        :param aad(bytes): Arbitrary additional authenticated data
-        :param algs: An optional list of allowed algorithms
-        :param recipient: An optional, default recipient key
-        :param header: An optional header for the default recipient
-        :param header_registry: Optional additions to the header registry
-        """
-        ...
-    @property
-    def allowed_algs(self):
-        """
-        Allowed algorithms.
-
-        The list of allowed algorithms.
-        Can be changed by setting a list of algorithm names.
-        """
-        ...
-    @allowed_algs.setter
-    def allowed_algs(self, algs) -> None:
-        """
-        Allowed algorithms.
-
-        The list of allowed algorithms.
-        Can be changed by setting a list of algorithm names.
-        """
-        ...
-    def add_recipient(self, key, header: Incomplete | None = None) -> None:
-        """
-        Encrypt the plaintext with the given key.
-
-        :param key: A JWK key or password of appropriate type for the 'alg'
-         provided in the JOSE Headers.
-        :param header: A JSON string representing the per-recipient header.
-
-        :raises ValueError: if the plaintext is missing or not of type bytes.
-        :raises ValueError: if the compression type is unknown.
-        :raises InvalidJWAAlgorithm: if the 'alg' provided in the JOSE
-         headers is missing or unknown, or otherwise not implemented.
-        """
-        ...
-    def serialize(self, compact: bool = False):
-        """
-        Serializes the object into a JWE token.
-
-        :param compact(boolean): if True generates the compact
-         representation, otherwise generates a standard JSON format.
-
-        :raises InvalidJWEOperation: if the object cannot be serialized
-         with the compact representation and `compact` is True.
-        :raises InvalidJWEOperation: if no recipients have been added
-         to the object.
-
-        :return: A json formatted string or a compact representation string
-        :rtype: `str`
-        """
-        ...
-    def decrypt(self, key: JWK | JWKSet) -> None:
-        """
-        Decrypt a JWE token.
-
-        :param key: The (:class:`jwcrypto.jwk.JWK`) decryption key.
-        :param key: A (:class:`jwcrypto.jwk.JWK`) decryption key,
-         or a (:class:`jwcrypto.jwk.JWKSet`) that contains a key indexed
-         by the 'kid' header or (deprecated) a string containing a password.
-
-        :raises InvalidJWEOperation: if the key is not a JWK object.
-        :raises InvalidJWEData: if the ciphertext can't be decrypted or
-         the object is otherwise malformed.
-        :raises JWKeyNotFound: if key is a JWKSet and the key is not found.
-        """
-        ...
-    def deserialize(self, raw_jwe: str | bytes, key: JWK | JWKSet | None = None) -> None:
-        """
-        Deserialize a JWE token.
-
-        NOTE: Destroys any current status and tries to import the raw
-        JWE provided.
-
-        If a key is provided a decryption step will be attempted after
-        the object is successfully deserialized.
-
-        :param raw_jwe: a 'raw' JWE token (JSON Encoded or Compact
-         notation) string.
-        :param key: A (:class:`jwcrypto.jwk.JWK`) decryption key,
-         or a (:class:`jwcrypto.jwk.JWKSet`) that contains a key indexed
-         by the 'kid' header or (deprecated) a string containing a password
-         (optional).
-
-        :raises InvalidJWEData: if the raw object is an invalid JWE token.
-        :raises InvalidJWEOperation: if the decryption fails.
-        """
-        ...
-=======
         header: str | None = None,
         header_registry: Mapping[str, JWSEHeaderParameter] | None = None,
     ) -> None: ...
@@ -163,27 +50,10 @@
     def serialize(self, compact: bool = False) -> str: ...
     def decrypt(self, key: JWK | JWKSet) -> None: ...
     def deserialize(self, raw_jwe: str | bytes, key: JWK | JWKSet | None = None) -> None: ...
->>>>>>> 4fff7b7d
     @property
     def payload(self) -> bytes: ...
     @property
     def jose_header(self) -> dict[Incomplete, Incomplete]: ...
     @classmethod
-<<<<<<< HEAD
-    def from_jose_token(cls, token: str | bytes) -> JWE:
-        """
-        Creates a JWE object from a serialized JWE token.
-
-        :param token: A string with the json or compat representation
-         of the token.
-
-        :raises InvalidJWEData: if the raw object is an invalid JWE token.
-
-        :return: A JWE token
-        :rtype: JWE
-        """
-        ...
-=======
     def from_jose_token(cls, token: str | bytes) -> Self: ...
->>>>>>> 4fff7b7d
     def __eq__(self, other: object) -> bool: ...