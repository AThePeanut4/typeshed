from _typeshed import Unused
from collections.abc import Callable, Sequence
from enum import Enum
from typing import Any, Literal, NamedTuple, TypeVar, overload
from typing_extensions import Self, TypeAlias, deprecated

from cryptography.hazmat.primitives import hashes
from cryptography.hazmat.primitives.asymmetric import ec, rsa
from cryptography.hazmat.primitives.asymmetric.ed448 import Ed448PrivateKey as Ed448PrivateKey, Ed448PublicKey as Ed448PublicKey
from cryptography.hazmat.primitives.asymmetric.ed25519 import (
    Ed25519PrivateKey as Ed25519PrivateKey,
    Ed25519PublicKey as Ed25519PublicKey,
)
from cryptography.hazmat.primitives.asymmetric.x448 import X448PrivateKey as X448PrivateKey, X448PublicKey as X448PublicKey
from cryptography.hazmat.primitives.asymmetric.x25519 import (
    X25519PrivateKey as X25519PrivateKey,
    X25519PublicKey as X25519PublicKey,
)
from jwcrypto.common import JWException

_T = TypeVar("_T")

class UnimplementedOKPCurveKey:
    @classmethod
    def generate(cls) -> None: ...
    @classmethod
    def from_public_bytes(cls, *args) -> None: ...
    @classmethod
    def from_private_bytes(cls, *args) -> None: ...

ImplementedOkpCurves: Sequence[str]
priv_bytes: Callable[[bytes], X25519PrivateKey] | None

class _Ed25519_CURVE(NamedTuple):
    """Ed25519(pubkey, privkey)"""
    pubkey: UnimplementedOKPCurveKey
    privkey: UnimplementedOKPCurveKey

class _Ed448_CURVE(NamedTuple):
    """Ed448(pubkey, privkey)"""
    pubkey: UnimplementedOKPCurveKey
    privkey: UnimplementedOKPCurveKey

class _X25519_CURVE(NamedTuple):
    """X25519(pubkey, privkey)"""
    pubkey: UnimplementedOKPCurveKey
    privkey: UnimplementedOKPCurveKey

class _X448_CURVE(NamedTuple):
    """X448(pubkey, privkey)"""
    pubkey: UnimplementedOKPCurveKey
    privkey: UnimplementedOKPCurveKey

_JWKKeyTypeSupported: TypeAlias = Literal["oct", "RSA", "EC", "OKP"]
JWKTypesRegistry: dict[_JWKKeyTypeSupported, str]

class ParmType(Enum):
    """An enumeration."""
    name = "A string with a name"  # pyright: ignore[reportAssignmentType]
    b64 = "Base64url Encoded"
    b64u = "Base64urlUint Encoded"
    unsupported = "Unsupported Parameter"

class JWKParameter(NamedTuple):
    """Parameter(description, public, required, type)"""
    description: str
    public: bool
    required: bool | None
    type: ParmType | None

JWKValuesRegistry: dict[str, dict[str, JWKParameter]]
JWKParamsRegistry: dict[str, JWKParameter]
JWKEllipticCurveRegistry: dict[str, str]
_JWKUseSupported: TypeAlias = Literal["sig", "enc"]
JWKUseRegistry: dict[_JWKUseSupported, str]
_JWKOperationSupported: TypeAlias = Literal[
    "sign", "verify", "encrypt", "decrypt", "wrapKey", "unwrapKey", "deriveKey", "deriveBits"
]
JWKOperationsRegistry: dict[_JWKOperationSupported, str]
JWKpycaCurveMap: dict[str, str]
IANANamedInformationHashAlgorithmRegistry: dict[
    str,
    hashes.SHA256
    | hashes.SHA384
    | hashes.SHA512
    | hashes.SHA3_224
    | hashes.SHA3_256
    | hashes.SHA3_384
    | hashes.SHA3_512
    | hashes.BLAKE2s
    | hashes.BLAKE2b
    | None,
]

class InvalidJWKType(JWException):
    """
    Invalid JWK Type Exception.

    This exception is raised when an invalid parameter type is used.
    """
    value: str | None
    def __init__(self, value: str | None = None) -> None: ...

class InvalidJWKUsage(JWException):
    """
    Invalid JWK usage Exception.

    This exception is raised when an invalid key usage is requested,
    based on the key type and declared usage constraints.
    """
    value: str
    use: str
    def __init__(self, use: str, value: str) -> None: ...

class InvalidJWKOperation(JWException):
    """
    Invalid JWK Operation Exception.

    This exception is raised when an invalid key operation is requested,
    based on the key type and declared usage constraints.
    """
    op: str
    values: Sequence[str]
    def __init__(self, operation: str, values: Sequence[str]) -> None: ...

class InvalidJWKValue(JWException):
    """
    Invalid JWK Value Exception.

    This exception is raised when an invalid/unknown value is used in the
    context of an operation that requires specific values to be used based
    on the key type or other constraints.
    """
    ...

class JWK(dict[str, Any]):
    """
    JSON Web Key object

    This object represents a Key.
    It must be instantiated by using the standard defined key/value pairs
    as arguments of the initialization function.
    """
    def __init__(self, **kwargs) -> None:
        r"""
        Creates a new JWK object.

        The function arguments must be valid parameters as defined in the
        'IANA JSON Web Key Set Parameters registry' and specified in
        the :data:`JWKParamsRegistry` variable. The 'kty' parameter must
        always be provided and its value must be a valid one as defined
        by the 'IANA JSON Web Key Types registry' and specified in the
        :data:`JWKTypesRegistry` variable. The valid key parameters per
        key type are defined in the :data:`JWKValuesRegistry` variable.

        To generate a new random key call the class method generate() with
        the appropriate 'kty' parameter, and other parameters as needed (key
        size, public exponents, curve types, etc..)

        Valid options per type, when generating new keys:
         * oct: size(int)
         * RSA: public_exponent(int), size(int)
         * EC: crv(str) (one of P-256, P-384, P-521, secp256k1)
         * OKP: crv(str) (one of Ed25519, Ed448, X25519, X448)

        Deprecated:
        Alternatively if the 'generate' parameter is provided with a
        valid key type as value then a new key will be generated according
        to the defaults or provided key strength options (type specific).

        :param \**kwargs: parameters (optional).

        :raises InvalidJWKType: if the key type is invalid
        :raises InvalidJWKValue: if incorrect or inconsistent parameters
            are provided.
        """
        ...
    # `kty` and the other keyword arguments are passed as `params` to the called generator
    # function. The possible arguments depend on the value of `kty`.
    # TODO: Add overloads for the individual `kty` values.
    @classmethod
    @overload
    def generate(
        cls,
        *,
        kty: Literal["RSA"],
        public_exponent: int | None = None,
        size: int | None = None,
        kid: str | None = None,
        alg: str | None = None,
        use: _JWKUseSupported | None = None,
        key_ops: list[_JWKOperationSupported] | None = None,
    ) -> Self: ...
    @classmethod
    @overload
    def generate(cls, *, kty: _JWKKeyTypeSupported, **kwargs) -> Self: ...
    def generate_key(self, *, kty: _JWKKeyTypeSupported, **kwargs) -> None: ...
    def import_key(self, **kwargs) -> None: ...
    @classmethod
    def from_json(cls, key) -> Self:
        """
        Creates a RFC 7517 JWK from the standard JSON format.

        :param key: The RFC 7517 representation of a JWK.

        :return: A JWK object that holds the json key.
        :rtype: JWK
        """
        ...
    @overload
    def export(self, private_key: bool = True, as_dict: Literal[False] = False) -> str:
        """
        Exports the key in the standard JSON format.
        Exports the key regardless of type, if private_key is False
        and the key is_symmetric an exception is raised.

        :param private_key(bool): Whether to export the private key.
                                  Defaults to True.

        :return: A portable representation of the key.
            If as_dict is True then a dictionary is returned.
            By default a json string
        :rtype: `str` or `dict`
        """
        ...
    @overload
    def export(self, private_key: bool, as_dict: Literal[True]) -> dict[str, Any]:
        """
        Exports the key in the standard JSON format.
        Exports the key regardless of type, if private_key is False
        and the key is_symmetric an exception is raised.

        :param private_key(bool): Whether to export the private key.
                                  Defaults to True.

        :return: A portable representation of the key.
            If as_dict is True then a dictionary is returned.
            By default a json string
        :rtype: `str` or `dict`
        """
        ...
    @overload
    def export(self, *, as_dict: Literal[True]) -> dict[str, Any]:
        """
        Exports the key in the standard JSON format.
        Exports the key regardless of type, if private_key is False
        and the key is_symmetric an exception is raised.

        :param private_key(bool): Whether to export the private key.
                                  Defaults to True.

        :return: A portable representation of the key.
            If as_dict is True then a dictionary is returned.
            By default a json string
        :rtype: `str` or `dict`
        """
        ...
    @overload
    def export_public(self, as_dict: Literal[False] = False) -> str:
        """
        Exports the public key in the standard JSON format.
        It fails if one is not available like when this function
        is called on a symmetric key.

        :param as_dict(bool): If set to True export as python dict not JSON

        :return: A portable representation of the public key only.
            If as_dict is True then a dictionary is returned.
            By default a json string
        :rtype: `str` or `dict`
        """
        ...
    @overload
    def export_public(self, as_dict: Literal[True]) -> dict[str, Any]:
        """
        Exports the public key in the standard JSON format.
        It fails if one is not available like when this function
        is called on a symmetric key.

        :param as_dict(bool): If set to True export as python dict not JSON

        :return: A portable representation of the public key only.
            If as_dict is True then a dictionary is returned.
            By default a json string
        :rtype: `str` or `dict`
        """
        ...
    @overload
    def export_public(self, as_dict: bool = False) -> str | dict[str, Any]:
        """
        Exports the public key in the standard JSON format.
        It fails if one is not available like when this function
        is called on a symmetric key.

        :param as_dict(bool): If set to True export as python dict not JSON

        :return: A portable representation of the public key only.
            If as_dict is True then a dictionary is returned.
            By default a json string
        :rtype: `str` or `dict`
        """
        ...
    @overload
    def export_private(self, as_dict: Literal[False] = False) -> str:
        """
        Export the private key in the standard JSON format.
        It fails for a JWK that has only a public key or is symmetric.

        :param as_dict(bool): If set to True export as python dict not JSON

        :return: A portable representation of a private key.
            If as_dict is True then a dictionary is returned.
            By default a json string
        :rtype: `str` or `dict`
        """
        ...
    @overload
    def export_private(self, as_dict: Literal[True]) -> dict[str, Any]:
        """
        Export the private key in the standard JSON format.
        It fails for a JWK that has only a public key or is symmetric.

        :param as_dict(bool): If set to True export as python dict not JSON

        :return: A portable representation of a private key.
            If as_dict is True then a dictionary is returned.
            By default a json string
        :rtype: `str` or `dict`
        """
        ...
    @overload
    def export_private(self, as_dict: bool = False) -> str | dict[str, Any]:
        """
        Export the private key in the standard JSON format.
        It fails for a JWK that has only a public key or is symmetric.

        :param as_dict(bool): If set to True export as python dict not JSON

        :return: A portable representation of a private key.
            If as_dict is True then a dictionary is returned.
            By default a json string
        :rtype: `str` or `dict`
        """
        ...
    @overload
    def export_symmetric(self, as_dict: Literal[False] = False) -> str: ...
    @overload
    def export_symmetric(self, as_dict: Literal[True]) -> dict[str, Any]: ...
    @overload
    def export_symmetric(self, as_dict: bool = False) -> str | dict[str, Any]: ...
    def public(self) -> Self: ...
    @property
    def has_public(self) -> bool:
        """Whether this JWK has an asymmetric Public key value."""
        ...
    @property
    def has_private(self) -> bool:
        """Whether this JWK has an asymmetric Private key value."""
        ...
    @property
    def is_symmetric(self) -> bool:
        """Whether this JWK is a symmetric key."""
        ...
    @property
    @deprecated("")
    def key_type(self) -> str | None:
        """The Key type"""
        ...
    @property
    @deprecated("")
    def key_id(self) -> str | None:
        """
        The Key ID.
        Provided by the kid parameter if present, otherwise returns None.
        """
        ...
    @property
    @deprecated("")
    def key_curve(self) -> str | None:
        """The Curve Name."""
        ...
    @deprecated("")
    def get_curve(
        self, arg: str
    ) -> (
        ec.SECP256R1
        | ec.SECP384R1
        | ec.SECP521R1
        | ec.SECP256K1
        | ec.BrainpoolP256R1
        | ec.BrainpoolP384R1
        | ec.BrainpoolP512R1
        | _Ed25519_CURVE
        | _Ed448_CURVE
        | _X25519_CURVE
        | _X448_CURVE
    ):
        """
        Gets the Elliptic Curve associated with the key.

        :param arg: an optional curve name

        :raises InvalidJWKType: the key is not an EC or OKP key.
        :raises InvalidJWKValue: if the curve name is invalid.

        :return: An EllipticCurve object
        :rtype: `EllipticCurve`
        """
        ...
    def get_op_key(
        self, operation: str | None = None, arg: str | None = None
    ) -> str | rsa.RSAPrivateKey | rsa.RSAPublicKey | ec.EllipticCurvePrivateKey | ec.EllipticCurvePublicKey | None:
        """
        Get the key object associated to the requested operation.
        For example the public RSA key for the 'verify' operation or
        the private EC key for the 'decrypt' operation.

        :param operation: The requested operation.
         The valid set of operations is available in the
         :data:`JWKOperationsRegistry` registry.
        :param arg: An optional, context specific, argument.
         For example a curve name.

        :raises InvalidJWKOperation: if the operation is unknown or
         not permitted with this key.
        :raises InvalidJWKUsage: if the use constraints do not permit
         the operation.

        :return: A Python Cryptography key object for asymmetric keys
            or a baseurl64_encoded octet string for symmetric keys
        """
        ...
    def import_from_pyca(
        self,
        key: (
            rsa.RSAPrivateKey
            | rsa.RSAPublicKey
            | ec.EllipticCurvePrivateKey
            | ec.EllipticCurvePublicKey
            | Ed25519PrivateKey
            | Ed448PrivateKey
            | X25519PrivateKey
            | Ed25519PublicKey
            | Ed448PublicKey
            | X25519PublicKey
        ),
    ) -> None: ...
<<<<<<< HEAD
    def import_from_pem(self, data: bytes, password: bytes | None = None, kid: str | None = None) -> None:
        """
        Imports a key from data loaded from a PEM file.
        The key may be encrypted with a password.
        Private keys (PKCS#8 format), public keys, and X509 certificate's
        public keys can be imported with this interface.

        :param data(bytes): The data contained in a PEM file.
        :param password(bytes): An optional password to unwrap the key.
        """
        ...
    def export_to_pem(self, private_key: bool = False, password: bool = False) -> bytes:
        """
        Exports keys to a data buffer suitable to be stored as a PEM file.
        Either the public or the private key can be exported to a PEM file.
        For private keys the PKCS#8 format is used. If a password is provided
        the best encryption method available as determined by the cryptography
        module is used to wrap the key.

        :param private_key: Whether the private key should be exported.
         Defaults to `False` which means the public key is exported by default.
        :param password(bytes): A password for wrapping the private key.
         Defaults to False which will cause the operation to fail. To avoid
         encryption the user must explicitly pass None, otherwise the user
         needs to provide a password in a bytes buffer.

        :return: A serialized bytes buffer containing a PEM formatted key.
        :rtype: `bytes`
        """
        ...
=======
    def import_from_pem(self, data: bytes, password: bytes | None = None, kid: str | None = None) -> None: ...
    @overload
    def export_to_pem(self, private_key: Literal[False] = False, password: Unused = False) -> bytes: ...
    @overload
    def export_to_pem(self, private_key: Literal[True], password: bytes | None) -> bytes: ...
>>>>>>> 9589e369
    @classmethod
    def from_pyca(
        cls,
        key: (
            rsa.RSAPrivateKey
            | rsa.RSAPublicKey
            | ec.EllipticCurvePrivateKey
            | ec.EllipticCurvePublicKey
            | Ed25519PrivateKey
            | Ed448PrivateKey
            | X25519PrivateKey
            | Ed25519PublicKey
            | Ed448PublicKey
            | X25519PublicKey
        ),
    ) -> Self: ...
    @classmethod
    def from_pem(cls, data: bytes, password: bytes | None = None) -> Self:
        """
        Creates a key from PKCS#8 formatted data loaded from a PEM file.
           See the function `import_from_pem` for details.

        :param data(bytes): The data contained in a PEM file.
        :param password(bytes): An optional password to unwrap the key.

        :return: A JWK object.
        :rtype: JWK
        """
        ...
    def thumbprint(self, hashalg: hashes.HashAlgorithm = ...) -> str:
        """
        Returns the key thumbprint as specified by RFC 7638.

        :param hashalg: A hash function (defaults to SHA256)

        :return: A base64url encoded digest of the key
        :rtype: `str`
        """
        ...
    def thumbprint_uri(self, hname: str = "sha-256") -> str:
        """
        Returns the key thumbprint URI as specified by RFC 9278.

        :param hname: A hash function name as specified in IANA's
         Named Information registry:
         https://www.iana.org/assignments/named-information/
         Values from `IANANamedInformationHashAlgorithmRegistry`

        :return: A JWK Thumbprint URI
        :rtype: `str`
        """
        ...
    @classmethod
    def from_password(cls, password: str) -> Self:
        """
        Creates a symmetric JWK key from a user password.

        :param password: A password in utf8 format.

        :return: a JWK object
        :rtype: JWK
        """
        ...
    def setdefault(self, key: str, default: _T | None = None) -> _T: ...

class JWKSet(dict[Literal["keys"], set[JWK]]):
    """
    A set of JWK objects.

    Inherits from the standard 'dict' builtin type.
    Creates a special key 'keys' that is of a type derived from 'set'
    The 'keys' attribute accepts only :class:`jwcrypto.jwk.JWK` elements.
    """
    @overload
    def __setitem__(self, key: Literal["keys"], val: JWK) -> None: ...
    @overload
    def __setitem__(self, key: str, val: Any) -> None: ...
    def add(self, elem: JWK) -> None: ...
    @overload
    def export(self, private_keys: bool = True, as_dict: Literal[False] = False) -> str:
        """
        Exports a RFC 7517 key set.
           Exports as json by default, or as dict if requested.

        :param private_key(bool): Whether to export private keys.
                                  Defaults to True.
        :param as_dict(bool): Whether to return a dict instead of
                              a JSON object

        :return: A portable representation of the key set.
            If as_dict is True then a dictionary is returned.
            By default a json string
        :rtype: `str` or `dict`
        """
        ...
    @overload
    def export(self, private_keys: bool, as_dict: Literal[True]) -> dict[str, Any]:
        """
        Exports a RFC 7517 key set.
           Exports as json by default, or as dict if requested.

        :param private_key(bool): Whether to export private keys.
                                  Defaults to True.
        :param as_dict(bool): Whether to return a dict instead of
                              a JSON object

        :return: A portable representation of the key set.
            If as_dict is True then a dictionary is returned.
            By default a json string
        :rtype: `str` or `dict`
        """
        ...
    @overload
    def export(self, *, as_dict: Literal[True]) -> dict[str, Any]:
        """
        Exports a RFC 7517 key set.
           Exports as json by default, or as dict if requested.

        :param private_key(bool): Whether to export private keys.
                                  Defaults to True.
        :param as_dict(bool): Whether to return a dict instead of
                              a JSON object

        :return: A portable representation of the key set.
            If as_dict is True then a dictionary is returned.
            By default a json string
        :rtype: `str` or `dict`
        """
        ...
    def import_keyset(self, keyset: str | bytes) -> None:
        """
        Imports a RFC 7517 key set using the standard JSON format.

        :param keyset: The RFC 7517 representation of a JOSE key set.
        """
        ...
    @classmethod
    def from_json(cls, keyset: str | bytes) -> Self:
        """
        Creates a RFC 7517 key set from the standard JSON format.

        :param keyset: The RFC 7517 representation of a JOSE key set.

        :return: A JWKSet object.
        :rtype: JWKSet
        """
        ...
    def get_key(self, kid: str) -> JWK | None:
        """
        Gets a key from the set.
        :param kid: the 'kid' key identifier.

        :return: A JWK from the set
        :rtype: JWK
        """
        ...
    def get_keys(self, kid: str) -> set[JWK]:
        """
        Gets keys from the set with matching kid.
        :param kid: the 'kid' key identifier.

        :return: a List of keys
        :rtype: `list`
        """
        ...
    def setdefault(self, key: str, default: _T | None = None) -> _T: ...<|MERGE_RESOLUTION|>--- conflicted
+++ resolved
@@ -445,44 +445,11 @@
             | X25519PublicKey
         ),
     ) -> None: ...
-<<<<<<< HEAD
-    def import_from_pem(self, data: bytes, password: bytes | None = None, kid: str | None = None) -> None:
-        """
-        Imports a key from data loaded from a PEM file.
-        The key may be encrypted with a password.
-        Private keys (PKCS#8 format), public keys, and X509 certificate's
-        public keys can be imported with this interface.
-
-        :param data(bytes): The data contained in a PEM file.
-        :param password(bytes): An optional password to unwrap the key.
-        """
-        ...
-    def export_to_pem(self, private_key: bool = False, password: bool = False) -> bytes:
-        """
-        Exports keys to a data buffer suitable to be stored as a PEM file.
-        Either the public or the private key can be exported to a PEM file.
-        For private keys the PKCS#8 format is used. If a password is provided
-        the best encryption method available as determined by the cryptography
-        module is used to wrap the key.
-
-        :param private_key: Whether the private key should be exported.
-         Defaults to `False` which means the public key is exported by default.
-        :param password(bytes): A password for wrapping the private key.
-         Defaults to False which will cause the operation to fail. To avoid
-         encryption the user must explicitly pass None, otherwise the user
-         needs to provide a password in a bytes buffer.
-
-        :return: A serialized bytes buffer containing a PEM formatted key.
-        :rtype: `bytes`
-        """
-        ...
-=======
     def import_from_pem(self, data: bytes, password: bytes | None = None, kid: str | None = None) -> None: ...
     @overload
     def export_to_pem(self, private_key: Literal[False] = False, password: Unused = False) -> bytes: ...
     @overload
     def export_to_pem(self, private_key: Literal[True], password: bytes | None) -> bytes: ...
->>>>>>> 9589e369
     @classmethod
     def from_pyca(
         cls,
