from collections.abc import Callable, Sequence
from enum import Enum
from typing import Any, Literal, NamedTuple, TypeVar, overload
from typing_extensions import Self, TypeAlias, deprecated

from cryptography.hazmat.primitives import hashes
from cryptography.hazmat.primitives.asymmetric import ec, rsa
from cryptography.hazmat.primitives.asymmetric.ed448 import Ed448PrivateKey as Ed448PrivateKey, Ed448PublicKey as Ed448PublicKey
from cryptography.hazmat.primitives.asymmetric.ed25519 import (
    Ed25519PrivateKey as Ed25519PrivateKey,
    Ed25519PublicKey as Ed25519PublicKey,
)
from cryptography.hazmat.primitives.asymmetric.x448 import X448PrivateKey as X448PrivateKey, X448PublicKey as X448PublicKey
from cryptography.hazmat.primitives.asymmetric.x25519 import (
    X25519PrivateKey as X25519PrivateKey,
    X25519PublicKey as X25519PublicKey,
)
from jwcrypto.common import JWException

_T = TypeVar("_T")

class UnimplementedOKPCurveKey:
    @classmethod
    def generate(cls) -> None: ...
    @classmethod
    def from_public_bytes(cls, *args) -> None: ...
    @classmethod
    def from_private_bytes(cls, *args) -> None: ...

ImplementedOkpCurves: Sequence[str]
priv_bytes: Callable[[bytes], X25519PrivateKey] | None

class _Ed25519_CURVE(NamedTuple):
    """Ed25519(pubkey, privkey)"""
    pubkey: UnimplementedOKPCurveKey
    privkey: UnimplementedOKPCurveKey

class _Ed448_CURVE(NamedTuple):
    """Ed448(pubkey, privkey)"""
    pubkey: UnimplementedOKPCurveKey
    privkey: UnimplementedOKPCurveKey

class _X25519_CURVE(NamedTuple):
    """X25519(pubkey, privkey)"""
    pubkey: UnimplementedOKPCurveKey
    privkey: UnimplementedOKPCurveKey

class _X448_CURVE(NamedTuple):
    """X448(pubkey, privkey)"""
    pubkey: UnimplementedOKPCurveKey
    privkey: UnimplementedOKPCurveKey

_JWKKeyTypeSupported: TypeAlias = Literal["oct", "RSA", "EC", "OKP"]
JWKTypesRegistry: dict[_JWKKeyTypeSupported, str]

class ParmType(Enum):
    """An enumeration."""
    name = "A string with a name"  # pyright: ignore[reportAssignmentType]
    b64 = "Base64url Encoded"
    b64u = "Base64urlUint Encoded"
    unsupported = "Unsupported Parameter"

class JWKParameter(NamedTuple):
    """Parameter(description, public, required, type)"""
    description: str
    public: bool
    required: bool | None
    type: ParmType | None

JWKValuesRegistry: dict[str, dict[str, JWKParameter]]
JWKParamsRegistry: dict[str, JWKParameter]
JWKEllipticCurveRegistry: dict[str, str]
_JWKUseSupported: TypeAlias = Literal["sig", "enc"]
JWKUseRegistry: dict[_JWKUseSupported, str]
_JWKOperationSupported: TypeAlias = Literal[
    "sign", "verify", "encrypt", "decrypt", "wrapKey", "unwrapKey", "deriveKey", "deriveBits"
]
JWKOperationsRegistry: dict[_JWKOperationSupported, str]
JWKpycaCurveMap: dict[str, str]
IANANamedInformationHashAlgorithmRegistry: dict[
    str,
    hashes.SHA256
    | hashes.SHA384
    | hashes.SHA512
    | hashes.SHA3_224
    | hashes.SHA3_256
    | hashes.SHA3_384
    | hashes.SHA3_512
    | hashes.BLAKE2s
    | hashes.BLAKE2b
    | None,
]

class InvalidJWKType(JWException):
    """
    Invalid JWK Type Exception.

    This exception is raised when an invalid parameter type is used.
    """
    value: str | None
    def __init__(self, value: str | None = None) -> None: ...

class InvalidJWKUsage(JWException):
    """
    Invalid JWK usage Exception.

    This exception is raised when an invalid key usage is requested,
    based on the key type and declared usage constraints.
    """
    value: str
    use: str
    def __init__(self, use: str, value: str) -> None: ...

class InvalidJWKOperation(JWException):
    """
    Invalid JWK Operation Exception.

    This exception is raised when an invalid key operation is requested,
    based on the key type and declared usage constraints.
    """
    op: str
    values: Sequence[str]
    def __init__(self, operation: str, values: Sequence[str]) -> None: ...

class InvalidJWKValue(JWException):
    """
    Invalid JWK Value Exception.

    This exception is raised when an invalid/unknown value is used in the
    context of an operation that requires specific values to be used based
    on the key type or other constraints.
    """
    ...

class JWK(dict[str, Any]):
<<<<<<< HEAD
    """
    JSON Web Key object

    This object represents a Key.
    It must be instantiated by using the standard defined key/value pairs
    as arguments of the initialization function.
    """
    def __init__(self, **kwargs) -> None:
        r"""
        Creates a new JWK object.

        The function arguments must be valid parameters as defined in the
        'IANA JSON Web Key Set Parameters registry' and specified in
        the :data:`JWKParamsRegistry` variable. The 'kty' parameter must
        always be provided and its value must be a valid one as defined
        by the 'IANA JSON Web Key Types registry' and specified in the
        :data:`JWKTypesRegistry` variable. The valid key parameters per
        key type are defined in the :data:`JWKValuesRegistry` variable.

        To generate a new random key call the class method generate() with
        the appropriate 'kty' parameter, and other parameters as needed (key
        size, public exponents, curve types, etc..)

        Valid options per type, when generating new keys:
         * oct: size(int)
         * RSA: public_exponent(int), size(int)
         * EC: crv(str) (one of P-256, P-384, P-521, secp256k1)
         * OKP: crv(str) (one of Ed25519, Ed448, X25519, X448)

        Deprecated:
        Alternatively if the 'generate' parameter is provided with a
        valid key type as value then a new key will be generated according
        to the defaults or provided key strength options (type specific).

        :param \**kwargs: parameters (optional).

        :raises InvalidJWKType: if the key type is invalid
        :raises InvalidJWKValue: if incorrect or inconsistent parameters
            are provided.
        """
        ...
=======
    def __init__(self, **kwargs) -> None: ...
    # `kty` and the other keyword arguments are passed as `params` to the called generator
    # function. The possible arguments depend on the value of `kty`.
    # TODO: Add overloads for the individual `kty` values.
    @classmethod
    @overload
    def generate(
        cls,
        *,
        kty: Literal["RSA"],
        public_exponent: int | None = None,
        size: int | None = None,
        kid: str | None = None,
        alg: str | None = None,
        use: _JWKUseSupported | None = None,
        key_ops: list[_JWKOperationSupported] | None = None,
    ) -> Self: ...
>>>>>>> 6d0402cb
    @classmethod
    @overload
    def generate(cls, *, kty: _JWKKeyTypeSupported, **kwargs) -> Self: ...
    def generate_key(self, *, kty: _JWKKeyTypeSupported, **kwargs) -> None: ...
    def import_key(self, **kwargs) -> None: ...
    @classmethod
    def from_json(cls, key) -> Self:
        """
        Creates a RFC 7517 JWK from the standard JSON format.

        :param key: The RFC 7517 representation of a JWK.

        :return: A JWK object that holds the json key.
        :rtype: JWK
        """
        ...
    @overload
    def export(self, private_key: bool = True, as_dict: Literal[False] = False) -> str:
        """
        Exports the key in the standard JSON format.
        Exports the key regardless of type, if private_key is False
        and the key is_symmetric an exception is raised.

        :param private_key(bool): Whether to export the private key.
                                  Defaults to True.

        :return: A portable representation of the key.
            If as_dict is True then a dictionary is returned.
            By default a json string
        :rtype: `str` or `dict`
        """
        ...
    @overload
    def export(self, private_key: bool, as_dict: Literal[True]) -> dict[str, Any]:
        """
        Exports the key in the standard JSON format.
        Exports the key regardless of type, if private_key is False
        and the key is_symmetric an exception is raised.

        :param private_key(bool): Whether to export the private key.
                                  Defaults to True.

        :return: A portable representation of the key.
            If as_dict is True then a dictionary is returned.
            By default a json string
        :rtype: `str` or `dict`
        """
        ...
    @overload
    def export(self, *, as_dict: Literal[True]) -> dict[str, Any]:
        """
        Exports the key in the standard JSON format.
        Exports the key regardless of type, if private_key is False
        and the key is_symmetric an exception is raised.

        :param private_key(bool): Whether to export the private key.
                                  Defaults to True.

        :return: A portable representation of the key.
            If as_dict is True then a dictionary is returned.
            By default a json string
        :rtype: `str` or `dict`
        """
        ...
    @overload
    def export_public(self, as_dict: Literal[False] = False) -> str:
        """
        Exports the public key in the standard JSON format.
        It fails if one is not available like when this function
        is called on a symmetric key.

        :param as_dict(bool): If set to True export as python dict not JSON

        :return: A portable representation of the public key only.
            If as_dict is True then a dictionary is returned.
            By default a json string
        :rtype: `str` or `dict`
        """
        ...
    @overload
    def export_public(self, as_dict: Literal[True]) -> dict[str, Any]:
        """
        Exports the public key in the standard JSON format.
        It fails if one is not available like when this function
        is called on a symmetric key.

        :param as_dict(bool): If set to True export as python dict not JSON

        :return: A portable representation of the public key only.
            If as_dict is True then a dictionary is returned.
            By default a json string
        :rtype: `str` or `dict`
        """
        ...
    @overload
    def export_public(self, as_dict: bool = False) -> str | dict[str, Any]:
        """
        Exports the public key in the standard JSON format.
        It fails if one is not available like when this function
        is called on a symmetric key.

        :param as_dict(bool): If set to True export as python dict not JSON

        :return: A portable representation of the public key only.
            If as_dict is True then a dictionary is returned.
            By default a json string
        :rtype: `str` or `dict`
        """
        ...
    @overload
    def export_private(self, as_dict: Literal[False] = False) -> str:
        """
        Export the private key in the standard JSON format.
        It fails for a JWK that has only a public key or is symmetric.

        :param as_dict(bool): If set to True export as python dict not JSON

        :return: A portable representation of a private key.
            If as_dict is True then a dictionary is returned.
            By default a json string
        :rtype: `str` or `dict`
        """
        ...
    @overload
    def export_private(self, as_dict: Literal[True]) -> dict[str, Any]:
        """
        Export the private key in the standard JSON format.
        It fails for a JWK that has only a public key or is symmetric.

        :param as_dict(bool): If set to True export as python dict not JSON

        :return: A portable representation of a private key.
            If as_dict is True then a dictionary is returned.
            By default a json string
        :rtype: `str` or `dict`
        """
        ...
    @overload
    def export_private(self, as_dict: bool = False) -> str | dict[str, Any]:
        """
        Export the private key in the standard JSON format.
        It fails for a JWK that has only a public key or is symmetric.

        :param as_dict(bool): If set to True export as python dict not JSON

        :return: A portable representation of a private key.
            If as_dict is True then a dictionary is returned.
            By default a json string
        :rtype: `str` or `dict`
        """
        ...
    @overload
    def export_symmetric(self, as_dict: Literal[False] = False) -> str: ...
    @overload
    def export_symmetric(self, as_dict: Literal[True]) -> dict[str, Any]: ...
    @overload
    def export_symmetric(self, as_dict: bool = False) -> str | dict[str, Any]: ...
    def public(self) -> Self: ...
    @property
    def has_public(self) -> bool:
        """Whether this JWK has an asymmetric Public key value."""
        ...
    @property
    def has_private(self) -> bool:
        """Whether this JWK has an asymmetric Private key value."""
        ...
    @property
    def is_symmetric(self) -> bool:
        """Whether this JWK is a symmetric key."""
        ...
    @property
    @deprecated("")
    def key_type(self) -> str | None:
        """The Key type"""
        ...
    @property
    @deprecated("")
    def key_id(self) -> str | None:
        """
        The Key ID.
        Provided by the kid parameter if present, otherwise returns None.
        """
        ...
    @property
    @deprecated("")
    def key_curve(self) -> str | None:
        """The Curve Name."""
        ...
    @deprecated("")
    def get_curve(
        self, arg: str
    ) -> (
        ec.SECP256R1
        | ec.SECP384R1
        | ec.SECP521R1
        | ec.SECP256K1
        | ec.BrainpoolP256R1
        | ec.BrainpoolP384R1
        | ec.BrainpoolP512R1
        | _Ed25519_CURVE
        | _Ed448_CURVE
        | _X25519_CURVE
        | _X448_CURVE
    ):
        """
        Gets the Elliptic Curve associated with the key.

        :param arg: an optional curve name

        :raises InvalidJWKType: the key is not an EC or OKP key.
        :raises InvalidJWKValue: if the curve name is invalid.

        :return: An EllipticCurve object
        :rtype: `EllipticCurve`
        """
        ...
    def get_op_key(
        self, operation: str | None = None, arg: str | None = None
    ) -> str | rsa.RSAPrivateKey | rsa.RSAPublicKey | ec.EllipticCurvePrivateKey | ec.EllipticCurvePublicKey | None:
        """
        Get the key object associated to the requested operation.
        For example the public RSA key for the 'verify' operation or
        the private EC key for the 'decrypt' operation.

        :param operation: The requested operation.
         The valid set of operations is available in the
         :data:`JWKOperationsRegistry` registry.
        :param arg: An optional, context specific, argument.
         For example a curve name.

        :raises InvalidJWKOperation: if the operation is unknown or
         not permitted with this key.
        :raises InvalidJWKUsage: if the use constraints do not permit
         the operation.

        :return: A Python Cryptography key object for asymmetric keys
            or a baseurl64_encoded octet string for symmetric keys
        """
        ...
    def import_from_pyca(
        self,
        key: (
            rsa.RSAPrivateKey
            | rsa.RSAPublicKey
            | ec.EllipticCurvePrivateKey
            | ec.EllipticCurvePublicKey
            | Ed25519PrivateKey
            | Ed448PrivateKey
            | X25519PrivateKey
            | Ed25519PublicKey
            | Ed448PublicKey
            | X25519PublicKey
        ),
    ) -> None: ...
    def import_from_pem(self, data: bytes, password: bytes | None = None, kid: str | None = None) -> None:
        """
        Imports a key from data loaded from a PEM file.
        The key may be encrypted with a password.
        Private keys (PKCS#8 format), public keys, and X509 certificate's
        public keys can be imported with this interface.

        :param data(bytes): The data contained in a PEM file.
        :param password(bytes): An optional password to unwrap the key.
        """
        ...
    def export_to_pem(self, private_key: bool = False, password: bool = False) -> bytes:
        """
        Exports keys to a data buffer suitable to be stored as a PEM file.
        Either the public or the private key can be exported to a PEM file.
        For private keys the PKCS#8 format is used. If a password is provided
        the best encryption method available as determined by the cryptography
        module is used to wrap the key.

        :param private_key: Whether the private key should be exported.
         Defaults to `False` which means the public key is exported by default.
        :param password(bytes): A password for wrapping the private key.
         Defaults to False which will cause the operation to fail. To avoid
         encryption the user must explicitly pass None, otherwise the user
         needs to provide a password in a bytes buffer.

        :return: A serialized bytes buffer containing a PEM formatted key.
        :rtype: `bytes`
        """
        ...
    @classmethod
    def from_pyca(
        cls,
        key: (
            rsa.RSAPrivateKey
            | rsa.RSAPublicKey
            | ec.EllipticCurvePrivateKey
            | ec.EllipticCurvePublicKey
            | Ed25519PrivateKey
            | Ed448PrivateKey
            | X25519PrivateKey
            | Ed25519PublicKey
            | Ed448PublicKey
            | X25519PublicKey
        ),
    ) -> Self: ...
    @classmethod
    def from_pem(cls, data: bytes, password: bytes | None = None) -> Self:
        """
        Creates a key from PKCS#8 formatted data loaded from a PEM file.
           See the function `import_from_pem` for details.

        :param data(bytes): The data contained in a PEM file.
        :param password(bytes): An optional password to unwrap the key.

        :return: A JWK object.
        :rtype: JWK
        """
        ...
    def thumbprint(self, hashalg: hashes.HashAlgorithm = ...) -> str:
        """
        Returns the key thumbprint as specified by RFC 7638.

        :param hashalg: A hash function (defaults to SHA256)

        :return: A base64url encoded digest of the key
        :rtype: `str`
        """
        ...
    def thumbprint_uri(self, hname: str = "sha-256") -> str:
        """
        Returns the key thumbprint URI as specified by RFC 9278.

        :param hname: A hash function name as specified in IANA's
         Named Information registry:
         https://www.iana.org/assignments/named-information/
         Values from `IANANamedInformationHashAlgorithmRegistry`

        :return: A JWK Thumbprint URI
        :rtype: `str`
        """
        ...
    @classmethod
    def from_password(cls, password: str) -> Self:
        """
        Creates a symmetric JWK key from a user password.

        :param password: A password in utf8 format.

        :return: a JWK object
        :rtype: JWK
        """
        ...
    def setdefault(self, key: str, default: _T | None = None) -> _T: ...

class JWKSet(dict[Literal["keys"], set[JWK]]):
    """
    A set of JWK objects.

    Inherits from the standard 'dict' builtin type.
    Creates a special key 'keys' that is of a type derived from 'set'
    The 'keys' attribute accepts only :class:`jwcrypto.jwk.JWK` elements.
    """
    @overload
    def __setitem__(self, key: Literal["keys"], val: JWK) -> None: ...
    @overload
    def __setitem__(self, key: str, val: Any) -> None: ...
    def add(self, elem: JWK) -> None: ...
    @overload
    def export(self, private_keys: bool = True, as_dict: Literal[False] = False) -> str:
        """
        Exports a RFC 7517 key set.
           Exports as json by default, or as dict if requested.

        :param private_key(bool): Whether to export private keys.
                                  Defaults to True.
        :param as_dict(bool): Whether to return a dict instead of
                              a JSON object

        :return: A portable representation of the key set.
            If as_dict is True then a dictionary is returned.
            By default a json string
        :rtype: `str` or `dict`
        """
        ...
    @overload
    def export(self, private_keys: bool, as_dict: Literal[True]) -> dict[str, Any]:
        """
        Exports a RFC 7517 key set.
           Exports as json by default, or as dict if requested.

        :param private_key(bool): Whether to export private keys.
                                  Defaults to True.
        :param as_dict(bool): Whether to return a dict instead of
                              a JSON object

        :return: A portable representation of the key set.
            If as_dict is True then a dictionary is returned.
            By default a json string
        :rtype: `str` or `dict`
        """
        ...
    @overload
    def export(self, *, as_dict: Literal[True]) -> dict[str, Any]:
        """
        Exports a RFC 7517 key set.
           Exports as json by default, or as dict if requested.

        :param private_key(bool): Whether to export private keys.
                                  Defaults to True.
        :param as_dict(bool): Whether to return a dict instead of
                              a JSON object

        :return: A portable representation of the key set.
            If as_dict is True then a dictionary is returned.
            By default a json string
        :rtype: `str` or `dict`
        """
        ...
    def import_keyset(self, keyset: str | bytes) -> None:
        """
        Imports a RFC 7517 key set using the standard JSON format.

        :param keyset: The RFC 7517 representation of a JOSE key set.
        """
        ...
    @classmethod
    def from_json(cls, keyset: str | bytes) -> Self:
        """
        Creates a RFC 7517 key set from the standard JSON format.

        :param keyset: The RFC 7517 representation of a JOSE key set.

        :return: A JWKSet object.
        :rtype: JWKSet
        """
        ...
    def get_key(self, kid: str) -> JWK | None:
        """
        Gets a key from the set.
        :param kid: the 'kid' key identifier.

        :return: A JWK from the set
        :rtype: JWK
        """
        ...
    def get_keys(self, kid: str) -> set[JWK]:
        """
        Gets keys from the set with matching kid.
        :param kid: the 'kid' key identifier.

        :return: a List of keys
        :rtype: `list`
        """
        ...
    def setdefault(self, key: str, default: _T | None = None) -> _T: ...<|MERGE_RESOLUTION|>--- conflicted
+++ resolved
@@ -133,49 +133,6 @@
     ...
 
 class JWK(dict[str, Any]):
-<<<<<<< HEAD
-    """
-    JSON Web Key object
-
-    This object represents a Key.
-    It must be instantiated by using the standard defined key/value pairs
-    as arguments of the initialization function.
-    """
-    def __init__(self, **kwargs) -> None:
-        r"""
-        Creates a new JWK object.
-
-        The function arguments must be valid parameters as defined in the
-        'IANA JSON Web Key Set Parameters registry' and specified in
-        the :data:`JWKParamsRegistry` variable. The 'kty' parameter must
-        always be provided and its value must be a valid one as defined
-        by the 'IANA JSON Web Key Types registry' and specified in the
-        :data:`JWKTypesRegistry` variable. The valid key parameters per
-        key type are defined in the :data:`JWKValuesRegistry` variable.
-
-        To generate a new random key call the class method generate() with
-        the appropriate 'kty' parameter, and other parameters as needed (key
-        size, public exponents, curve types, etc..)
-
-        Valid options per type, when generating new keys:
-         * oct: size(int)
-         * RSA: public_exponent(int), size(int)
-         * EC: crv(str) (one of P-256, P-384, P-521, secp256k1)
-         * OKP: crv(str) (one of Ed25519, Ed448, X25519, X448)
-
-        Deprecated:
-        Alternatively if the 'generate' parameter is provided with a
-        valid key type as value then a new key will be generated according
-        to the defaults or provided key strength options (type specific).
-
-        :param \**kwargs: parameters (optional).
-
-        :raises InvalidJWKType: if the key type is invalid
-        :raises InvalidJWKValue: if incorrect or inconsistent parameters
-            are provided.
-        """
-        ...
-=======
     def __init__(self, **kwargs) -> None: ...
     # `kty` and the other keyword arguments are passed as `params` to the called generator
     # function. The possible arguments depend on the value of `kty`.
@@ -193,7 +150,6 @@
         use: _JWKUseSupported | None = None,
         key_ops: list[_JWKOperationSupported] | None = None,
     ) -> Self: ...
->>>>>>> 6d0402cb
     @classmethod
     @overload
     def generate(cls, *, kty: _JWKKeyTypeSupported, **kwargs) -> Self: ...
