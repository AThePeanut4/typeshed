--- conflicted
+++ resolved
@@ -146,74 +146,11 @@
     @expected_type.setter
     def expected_type(self, v) -> None: ...
     def norm_typ(self, val): ...
-<<<<<<< HEAD
-    def make_signed_token(self, key) -> None:
-        """
-        Signs the payload.
-
-        Creates a JWS token with the header as the JWS protected header and
-        the claims as the payload. See (:class:`jwcrypto.jws.JWS`) for
-        details on the exceptions that may be raised.
-
-        :param key: A (:class:`jwcrypto.jwk.JWK`) key.
-        """
-        ...
-    def make_encrypted_token(self, key) -> None:
-        """
-        Encrypts the payload.
-
-        Creates a JWE token with the header as the JWE protected header and
-        the claims as the plaintext. See (:class:`jwcrypto.jwe.JWE`) for
-        details on the exceptions that may be raised.
-
-        :param key: A (:class:`jwcrypto.jwk.JWK`) key.
-        """
-        ...
-    def validate(self, key) -> None:
-        """
-        Validate a JWT token that was deserialized w/o providing a key
-
-        :param key: A (:class:`jwcrypto.jwk.JWK`) verification or
-         decryption key, or a (:class:`jwcrypto.jwk.JWKSet`) that
-         contains a key indexed by the 'kid' header.
-        """
-        ...
-    def deserialize(self, jwt, key: Incomplete | None = None) -> None:
-        """
-        Deserialize a JWT token.
-
-        NOTE: Destroys any current status and tries to import the raw
-        token provided.
-
-        :param jwt: a 'raw' JWT token.
-        :param key: A (:class:`jwcrypto.jwk.JWK`) verification or
-         decryption key, or a (:class:`jwcrypto.jwk.JWKSet`) that
-         contains a key indexed by the 'kid' header.
-        """
-        ...
-    def serialize(self, compact: bool = True):
-        """
-        Serializes the object into a JWS token.
-
-        :param compact(boolean): must be True.
-
-        Note: the compact parameter is provided for general compatibility
-        with the serialize() functions of :class:`jwcrypto.jws.JWS` and
-        :class:`jwcrypto.jwe.JWE` so that these objects can all be used
-        interchangeably. However the only valid JWT representation is the
-        compact representation.
-
-        :return: A json formatted string or a compact representation string
-        :rtype: `str`
-        """
-        ...
-=======
     def make_signed_token(self, key: JWK) -> None: ...
     def make_encrypted_token(self, key: JWK) -> None: ...
     def validate(self, key: JWK | JWKSet) -> None: ...
     def deserialize(self, jwt, key: Incomplete | None = None) -> None: ...
     def serialize(self, compact: bool = True) -> str: ...
->>>>>>> 6d0402cb
     @classmethod
     def from_jose_token(cls, token):
         """
