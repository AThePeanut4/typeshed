--- conflicted
+++ resolved
@@ -81,53 +81,11 @@
         claims: dict[str, Any] | str | None = None,
         jwt=None,
         key: JWK | JWKSet | None = None,
-<<<<<<< HEAD
-        algs: Incomplete | None = None,
-        default_claims: Incomplete | None = None,
-        check_claims: Incomplete | None = None,
-        expected_type: Incomplete | None = None,
-    ) -> None:
-        """
-        Creates a JWT object.
-
-        :param header: A dict or a JSON string with the JWT Header data.
-        :param claims: A dict or a string with the JWT Claims data.
-        :param jwt: a 'raw' JWT token
-        :param key: A (:class:`jwcrypto.jwk.JWK`) key to deserialize
-         the token. A (:class:`jwcrypto.jwk.JWKSet`) can also be used.
-        :param algs: An optional list of allowed algorithms
-        :param default_claims: An optional dict with default values for
-         registered claims. A None value for NumericDate type claims
-         will cause generation according to system time. Only the values
-         from RFC 7519 - 4.1 are evaluated.
-        :param check_claims: An optional dict of claims that must be
-         present in the token, if the value is not None the claim must
-         match exactly.
-        :param expected_type: An optional string that defines what kind
-         of token to expect when validating a deserialized token.
-         Supported values: "JWS" or "JWE"
-         If left to None the code will try to detect what the expected
-         type is based on other parameters like 'algs' and will default
-         to JWS if no hints are found. It has no effect on token creation.
-
-        Note: either the header,claims or jwt,key parameters should be
-        provided as a deserialization operation (which occurs if the jwt
-        is provided) will wipe any header or claim provided by setting
-        those obtained from the deserialization of the jwt token.
-
-        Note: if check_claims is not provided the 'exp' and 'nbf' claims
-        are checked if they are set on the token but not enforced if not
-        set. Any other RFC 7519 registered claims are checked only for
-        format conformance.
-        """
-        ...
-=======
         algs=None,
         default_claims=None,
         check_claims=None,
         expected_type=None,
     ) -> None: ...
->>>>>>> 12676840
     @property
     def header(self) -> str: ...
     @header.setter
@@ -153,74 +111,11 @@
     @expected_type.setter
     def expected_type(self, v) -> None: ...
     def norm_typ(self, val): ...
-<<<<<<< HEAD
-    def make_signed_token(self, key: JWK) -> None:
-        """
-        Signs the payload.
-
-        Creates a JWS token with the header as the JWS protected header and
-        the claims as the payload. See (:class:`jwcrypto.jws.JWS`) for
-        details on the exceptions that may be raised.
-
-        :param key: A (:class:`jwcrypto.jwk.JWK`) key.
-        """
-        ...
-    def make_encrypted_token(self, key: JWK) -> None:
-        """
-        Encrypts the payload.
-
-        Creates a JWE token with the header as the JWE protected header and
-        the claims as the plaintext. See (:class:`jwcrypto.jwe.JWE`) for
-        details on the exceptions that may be raised.
-
-        :param key: A (:class:`jwcrypto.jwk.JWK`) key.
-        """
-        ...
-    def validate(self, key: JWK | JWKSet) -> None:
-        """
-        Validate a JWT token that was deserialized w/o providing a key
-
-        :param key: A (:class:`jwcrypto.jwk.JWK`) verification or
-         decryption key, or a (:class:`jwcrypto.jwk.JWKSet`) that
-         contains a key indexed by the 'kid' header.
-        """
-        ...
-    def deserialize(self, jwt, key: Incomplete | None = None) -> None:
-        """
-        Deserialize a JWT token.
-
-        NOTE: Destroys any current status and tries to import the raw
-        token provided.
-
-        :param jwt: a 'raw' JWT token.
-        :param key: A (:class:`jwcrypto.jwk.JWK`) verification or
-         decryption key, or a (:class:`jwcrypto.jwk.JWKSet`) that
-         contains a key indexed by the 'kid' header.
-        """
-        ...
-    def serialize(self, compact: bool = True) -> str:
-        """
-        Serializes the object into a JWS token.
-
-        :param compact(boolean): must be True.
-
-        Note: the compact parameter is provided for general compatibility
-        with the serialize() functions of :class:`jwcrypto.jws.JWS` and
-        :class:`jwcrypto.jwe.JWE` so that these objects can all be used
-        interchangeably. However the only valid JWT representation is the
-        compact representation.
-
-        :return: A json formatted string or a compact representation string
-        :rtype: `str`
-        """
-        ...
-=======
     def make_signed_token(self, key: JWK) -> None: ...
     def make_encrypted_token(self, key: JWK) -> None: ...
     def validate(self, key: JWK | JWKSet) -> None: ...
     def deserialize(self, jwt, key=None) -> None: ...
     def serialize(self, compact: bool = True) -> str: ...
->>>>>>> 12676840
     @classmethod
     def from_jose_token(cls, token):
         """
