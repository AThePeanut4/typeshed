--- conflicted
+++ resolved
@@ -37,53 +37,6 @@
     def __init__(self, message: str | None = None, exception: BaseException | None = None) -> None: ...
 
 class JWSCore:
-<<<<<<< HEAD
-    """
-    The inner JWS Core object.
-
-    This object SHOULD NOT be used directly, the JWS object should be
-    used instead as JWS perform necessary checks on the validity of
-    the object and requested operations.
-    """
-    alg: Incomplete
-    engine: Incomplete
-    key: Incomplete
-    header: Incomplete
-    protected: Incomplete
-    payload: Incomplete
-    def __init__(self, alg, key, header, payload, algs: Incomplete | None = None) -> None:
-        """
-        Core JWS token handling.
-
-        :param alg: The algorithm used to produce the signature.
-            See RFC 7518
-        :param key: A (:class:`jwcrypto.jwk.JWK`) verification or
-         a (:class:`jwcrypto.jwk.JWKSet`) that contains a key indexed by the
-         'kid' header. A JWKSet is allowed only for verification operations.
-        :param header: A JSON string representing the protected header.
-        :param payload(bytes): An arbitrary value
-        :param algs: An optional list of allowed algorithms
-
-        :raises ValueError: if the key is not a (:class:`jwcrypto.jwk.JWK`)
-        :raises InvalidJWAAlgorithm: if the algorithm is not valid, is
-            unknown or otherwise not yet implemented.
-        :raises InvalidJWSOperation: if the algorithm is not allowed.
-        """
-        ...
-    def sign(self):
-        """Generates a signature"""
-        ...
-    def verify(self, signature):
-        """
-        Verifies a signature
-
-        :raises InvalidJWSSignature: if the verification fails.
-
-        :return: Returns True or an Exception
-        :rtype: `bool`
-        """
-        ...
-=======
     alg: str
     engine: JWAAlgorithm
     key: JWK | JWKSet
@@ -100,7 +53,6 @@
     ) -> None: ...
     def sign(self) -> dict[str, str | bytes]: ...
     def verify(self, signature: bytes) -> Literal[True]: ...
->>>>>>> 4fff7b7d
 
 class JWS:
     """
@@ -182,68 +134,13 @@
         ...
     def add_signature(
         self, key, alg: Incomplete | None = None, protected: Incomplete | None = None, header: Incomplete | None = None
-<<<<<<< HEAD
-    ) -> None:
-        """
-        Adds a new signature to the object.
-
-        :param key: A (:class:`jwcrypto.jwk.JWK`) key of appropriate for
-         the "alg" provided.
-        :param alg: An optional algorithm name. If already provided as an
-         element of the protected or unprotected header it can be safely
-         omitted.
-        :param protected: The Protected Header (optional)
-        :param header: The Unprotected Header (optional)
-
-        :raises InvalidJWSObject: if invalid headers are provided.
-        :raises ValueError: if the key is not a (:class:`jwcrypto.jwk.JWK`)
-        :raises ValueError: if the algorithm is missing or is not provided
-         by one of the headers.
-        :raises InvalidJWAAlgorithm: if the algorithm is not valid, is
-         unknown or otherwise not yet implemented.
-        """
-        ...
-    def serialize(self, compact: bool = False):
-        """
-        Serializes the object into a JWS token.
-
-        :param compact(boolean): if True generates the compact
-         representation, otherwise generates a standard JSON format.
-
-        :raises InvalidJWSOperation: if the object cannot serialized
-         with the compact representation and `compact` is True.
-        :raises InvalidJWSSignature: if no signature has been added
-         to the object, or no valid signature can be found.
-
-        :return: A json formatted string or a compact representation string
-        :rtype: `str`
-        """
-        ...
-=======
     ) -> None: ...
     def serialize(self, compact: bool = False) -> str: ...
->>>>>>> 4fff7b7d
     @property
     def payload(self): ...
     def detach_payload(self) -> None: ...
     @property
     def jose_header(self): ...
     @classmethod
-<<<<<<< HEAD
-    def from_jose_token(cls, token):
-        """
-        Creates a JWS object from a serialized JWS token.
-
-        :param token: A string with the json or compat representation
-         of the token.
-
-        :raises InvalidJWSObject: if the raw object is an invalid JWS token.
-
-        :return: A JWS token
-        :rtype: JWS
-        """
-        ...
-=======
     def from_jose_token(cls, token: str | bytes) -> Self: ...
->>>>>>> 4fff7b7d
     def __eq__(self, other: object) -> bool: ...