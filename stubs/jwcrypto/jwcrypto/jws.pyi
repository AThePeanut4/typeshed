from _typeshed import Incomplete
from collections.abc import Mapping
from typing import Any, Literal
from typing_extensions import Self

from jwcrypto.common import JWException, JWSEHeaderParameter
from jwcrypto.jwa import JWAAlgorithm
from jwcrypto.jwk import JWK, JWKSet

JWSHeaderRegistry: Mapping[str, JWSEHeaderParameter]
default_allowed_algs: list[str]

class InvalidJWSSignature(JWException):
    """
    Invalid JWS Signature.

    This exception is raised when a signature cannot be validated.
    """
    def __init__(self, message: str | None = None, exception: BaseException | None = None) -> None: ...

class InvalidJWSObject(JWException):
    """
    Invalid JWS Object.

    This exception is raised when the JWS Object is invalid and/or
    improperly formatted.
    """
    def __init__(self, message: str | None = None, exception: BaseException | None = None) -> None: ...

class InvalidJWSOperation(JWException):
    """
    Invalid JWS Object.

    This exception is raised when a requested operation cannot
    be execute due to unsatisfied conditions.
    """
    def __init__(self, message: str | None = None, exception: BaseException | None = None) -> None: ...

class JWSCore:
    """
    The inner JWS Core object.

    This object SHOULD NOT be used directly, the JWS object should be
    used instead as JWS perform necessary checks on the validity of
    the object and requested operations.
    """
    alg: str
    engine: JWAAlgorithm
    key: JWK | JWKSet
    header: dict[str, Any]
    protected: str
    payload: bytes
    def __init__(
        self,
        alg: str,
        key: JWK | JWKSet,
        header: dict[str, Any] | str | None,
        payload: str | bytes,
        algs: list[str] | None = None,
    ) -> None:
        """
        Core JWS token handling.

        :param alg: The algorithm used to produce the signature.
            See RFC 7518
        :param key: A (:class:`jwcrypto.jwk.JWK`) verification or
         a (:class:`jwcrypto.jwk.JWKSet`) that contains a key indexed by the
         'kid' header. A JWKSet is allowed only for verification operations.
        :param header: A JSON string representing the protected header.
        :param payload(bytes): An arbitrary value
        :param algs: An optional list of allowed algorithms

        :raises ValueError: if the key is not a (:class:`jwcrypto.jwk.JWK`)
        :raises InvalidJWAAlgorithm: if the algorithm is not valid, is
            unknown or otherwise not yet implemented.
        :raises InvalidJWSOperation: if the algorithm is not allowed.
        """
        ...
    def sign(self) -> dict[str, str | bytes]:
        """Generates a signature"""
        ...
    def verify(self, signature: bytes) -> Literal[True]:
        """
        Verifies a signature

        :raises InvalidJWSSignature: if the verification fails.

        :return: Returns True or an Exception
        :rtype: `bool`
        """
        ...

class JWS:
    """
    JSON Web Signature object

    This object represent a JWS token.
    """
    objects: Incomplete
    verifylog: list[str] | None
    header_registry: Incomplete
<<<<<<< HEAD
    def __init__(self, payload: Incomplete | None = None, header_registry: Incomplete | None = None) -> None:
        """
        Creates a JWS object.

        :param payload(bytes): An arbitrary value (optional).
        :param header_registry: Optional additions to the header registry
        """
        ...
=======
    def __init__(self, payload=None, header_registry=None) -> None: ...
>>>>>>> 12676840
    @property
    def allowed_algs(self):
        """
        Allowed algorithms.

        The list of allowed algorithms.
        Can be changed by setting a list of algorithm names.
        """
        ...
    @allowed_algs.setter
    def allowed_algs(self, algs) -> None:
        """
        Allowed algorithms.

        The list of allowed algorithms.
        Can be changed by setting a list of algorithm names.
        """
        ...
    @property
    def is_valid(self): ...
<<<<<<< HEAD
    def verify(self, key, alg: Incomplete | None = None, detached_payload: Incomplete | None = None) -> None:
        """
        Verifies a JWS token.

        :param key: A (:class:`jwcrypto.jwk.JWK`) verification or
         a (:class:`jwcrypto.jwk.JWKSet`) that contains a key indexed by the
         'kid' header.
        :param alg: The signing algorithm (optional). Usually the algorithm
            is known as it is provided with the JOSE Headers of the token.
        :param detached_payload: A detached payload to verify the signature
            against. Only valid for tokens that are not carrying a payload.

        :raises InvalidJWSSignature: if the verification fails.
        :raises InvalidJWSOperation: if a detached_payload is provided but
                                     an object payload exists
        :raises JWKeyNotFound: if key is a JWKSet and the key is not found.
        """
        ...
    def deserialize(self, raw_jws, key: Incomplete | None = None, alg: Incomplete | None = None) -> None:
        """
        Deserialize a JWS token.

        NOTE: Destroys any current status and tries to import the raw
        JWS provided.

        If a key is provided a verification step will be attempted after
        the object is successfully deserialized.

        :param raw_jws: a 'raw' JWS token (JSON Encoded or Compact
         notation) string.
        :param key: A (:class:`jwcrypto.jwk.JWK`) verification or
         a (:class:`jwcrypto.jwk.JWKSet`) that contains a key indexed by the
         'kid' header (optional).
        :param alg: The signing algorithm (optional). Usually the algorithm
         is known as it is provided with the JOSE Headers of the token.

        :raises InvalidJWSObject: if the raw object is an invalid JWS token.
        :raises InvalidJWSSignature: if the verification fails.
        :raises JWKeyNotFound: if key is a JWKSet and the key is not found.
        """
        ...
    def add_signature(
        self, key, alg: Incomplete | None = None, protected: Incomplete | None = None, header: Incomplete | None = None
    ) -> None:
        """
        Adds a new signature to the object.

        :param key: A (:class:`jwcrypto.jwk.JWK`) key of appropriate for
         the "alg" provided.
        :param alg: An optional algorithm name. If already provided as an
         element of the protected or unprotected header it can be safely
         omitted.
        :param protected: The Protected Header (optional)
        :param header: The Unprotected Header (optional)

        :raises InvalidJWSObject: if invalid headers are provided.
        :raises ValueError: if the key is not a (:class:`jwcrypto.jwk.JWK`)
        :raises ValueError: if the algorithm is missing or is not provided
         by one of the headers.
        :raises InvalidJWAAlgorithm: if the algorithm is not valid, is
         unknown or otherwise not yet implemented.
        """
        ...
    def serialize(self, compact: bool = False) -> str:
        """
        Serializes the object into a JWS token.

        :param compact(boolean): if True generates the compact
         representation, otherwise generates a standard JSON format.

        :raises InvalidJWSOperation: if the object cannot serialized
         with the compact representation and `compact` is True.
        :raises InvalidJWSSignature: if no signature has been added
         to the object, or no valid signature can be found.

        :return: A json formatted string or a compact representation string
        :rtype: `str`
        """
        ...
=======
    def verify(self, key, alg=None, detached_payload=None) -> None: ...
    def deserialize(self, raw_jws, key=None, alg=None) -> None: ...
    def add_signature(self, key, alg=None, protected=None, header=None) -> None: ...
    def serialize(self, compact: bool = False) -> str: ...
>>>>>>> 12676840
    @property
    def payload(self): ...
    def detach_payload(self) -> None: ...
    @property
    def jose_header(self): ...
    @classmethod
    def from_jose_token(cls, token: str | bytes) -> Self:
        """
        Creates a JWS object from a serialized JWS token.

        :param token: A string with the json or compat representation
         of the token.

        :raises InvalidJWSObject: if the raw object is an invalid JWS token.

        :return: A JWS token
        :rtype: JWS
        """
        ...
    def __eq__(self, other: object) -> bool: ...<|MERGE_RESOLUTION|>--- conflicted
+++ resolved
@@ -99,18 +99,7 @@
     objects: Incomplete
     verifylog: list[str] | None
     header_registry: Incomplete
-<<<<<<< HEAD
-    def __init__(self, payload: Incomplete | None = None, header_registry: Incomplete | None = None) -> None:
-        """
-        Creates a JWS object.
-
-        :param payload(bytes): An arbitrary value (optional).
-        :param header_registry: Optional additions to the header registry
-        """
-        ...
-=======
     def __init__(self, payload=None, header_registry=None) -> None: ...
->>>>>>> 12676840
     @property
     def allowed_algs(self):
         """
@@ -131,92 +120,10 @@
         ...
     @property
     def is_valid(self): ...
-<<<<<<< HEAD
-    def verify(self, key, alg: Incomplete | None = None, detached_payload: Incomplete | None = None) -> None:
-        """
-        Verifies a JWS token.
-
-        :param key: A (:class:`jwcrypto.jwk.JWK`) verification or
-         a (:class:`jwcrypto.jwk.JWKSet`) that contains a key indexed by the
-         'kid' header.
-        :param alg: The signing algorithm (optional). Usually the algorithm
-            is known as it is provided with the JOSE Headers of the token.
-        :param detached_payload: A detached payload to verify the signature
-            against. Only valid for tokens that are not carrying a payload.
-
-        :raises InvalidJWSSignature: if the verification fails.
-        :raises InvalidJWSOperation: if a detached_payload is provided but
-                                     an object payload exists
-        :raises JWKeyNotFound: if key is a JWKSet and the key is not found.
-        """
-        ...
-    def deserialize(self, raw_jws, key: Incomplete | None = None, alg: Incomplete | None = None) -> None:
-        """
-        Deserialize a JWS token.
-
-        NOTE: Destroys any current status and tries to import the raw
-        JWS provided.
-
-        If a key is provided a verification step will be attempted after
-        the object is successfully deserialized.
-
-        :param raw_jws: a 'raw' JWS token (JSON Encoded or Compact
-         notation) string.
-        :param key: A (:class:`jwcrypto.jwk.JWK`) verification or
-         a (:class:`jwcrypto.jwk.JWKSet`) that contains a key indexed by the
-         'kid' header (optional).
-        :param alg: The signing algorithm (optional). Usually the algorithm
-         is known as it is provided with the JOSE Headers of the token.
-
-        :raises InvalidJWSObject: if the raw object is an invalid JWS token.
-        :raises InvalidJWSSignature: if the verification fails.
-        :raises JWKeyNotFound: if key is a JWKSet and the key is not found.
-        """
-        ...
-    def add_signature(
-        self, key, alg: Incomplete | None = None, protected: Incomplete | None = None, header: Incomplete | None = None
-    ) -> None:
-        """
-        Adds a new signature to the object.
-
-        :param key: A (:class:`jwcrypto.jwk.JWK`) key of appropriate for
-         the "alg" provided.
-        :param alg: An optional algorithm name. If already provided as an
-         element of the protected or unprotected header it can be safely
-         omitted.
-        :param protected: The Protected Header (optional)
-        :param header: The Unprotected Header (optional)
-
-        :raises InvalidJWSObject: if invalid headers are provided.
-        :raises ValueError: if the key is not a (:class:`jwcrypto.jwk.JWK`)
-        :raises ValueError: if the algorithm is missing or is not provided
-         by one of the headers.
-        :raises InvalidJWAAlgorithm: if the algorithm is not valid, is
-         unknown or otherwise not yet implemented.
-        """
-        ...
-    def serialize(self, compact: bool = False) -> str:
-        """
-        Serializes the object into a JWS token.
-
-        :param compact(boolean): if True generates the compact
-         representation, otherwise generates a standard JSON format.
-
-        :raises InvalidJWSOperation: if the object cannot serialized
-         with the compact representation and `compact` is True.
-        :raises InvalidJWSSignature: if no signature has been added
-         to the object, or no valid signature can be found.
-
-        :return: A json formatted string or a compact representation string
-        :rtype: `str`
-        """
-        ...
-=======
     def verify(self, key, alg=None, detached_payload=None) -> None: ...
     def deserialize(self, raw_jws, key=None, alg=None) -> None: ...
     def add_signature(self, key, alg=None, protected=None, header=None) -> None: ...
     def serialize(self, compact: bool = False) -> str: ...
->>>>>>> 12676840
     @property
     def payload(self): ...
     def detach_payload(self) -> None: ...
