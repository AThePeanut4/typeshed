--- conflicted
+++ resolved
@@ -1,9 +1,3 @@
-<<<<<<< HEAD
-"""`functools.lru_cache` compatible memoizing function decorators."""
-
-from _typeshed import IdentityFunction
-=======
->>>>>>> a2054393
 from collections.abc import Callable, Sequence
 from typing import Any, Final, Generic, NamedTuple, TypeVar, overload
 
@@ -25,47 +19,6 @@
     def cache_clear(self) -> None: ...
     def cache_parameters(self) -> dict[str, Any]: ...
 
-<<<<<<< HEAD
-def fifo_cache(maxsize: float | None = 128, typed: bool = False) -> IdentityFunction:
-    """
-    Decorator to wrap a function with a memoizing callable that saves
-    up to `maxsize` results based on a First In First Out (FIFO)
-    algorithm.
-    """
-    ...
-def lfu_cache(maxsize: float | None = 128, typed: bool = False) -> IdentityFunction:
-    """
-    Decorator to wrap a function with a memoizing callable that saves
-    up to `maxsize` results based on a Least Frequently Used (LFU)
-    algorithm.
-    """
-    ...
-def lru_cache(maxsize: float | None = 128, typed: bool = False) -> IdentityFunction:
-    """
-    Decorator to wrap a function with a memoizing callable that saves
-    up to `maxsize` results based on a Least Recently Used (LRU)
-    algorithm.
-    """
-    ...
-def rr_cache(
-    maxsize: float | None = 128, choice: Callable[[Sequence[_T]], _T] | None = ..., typed: bool = False
-) -> IdentityFunction:
-    """
-    Decorator to wrap a function with a memoizing callable that saves
-    up to `maxsize` results based on a Random Replacement (RR)
-    algorithm.
-    """
-    ...
-def ttl_cache(
-    maxsize: float | None = 128, ttl: float = 600, timer: Callable[[], float] = ..., typed: bool = False
-) -> IdentityFunction:
-    """
-    Decorator to wrap a function with a memoizing callable that saves
-    up to `maxsize` results based on a Least Recently Used (LRU)
-    algorithm with a per-item time-to-live (TTL) value.
-    """
-    ...
-=======
 @overload
 def fifo_cache(
     maxsize: int | None = 128, typed: bool = False
@@ -95,5 +48,4 @@
 @overload
 def ttl_cache(
     maxsize: Callable[..., _R], ttl: float = 600, timer: Callable[[], float] = ..., typed: bool = False
-) -> _cachetools_cache_wrapper[_R]: ...
->>>>>>> a2054393
+) -> _cachetools_cache_wrapper[_R]: ...