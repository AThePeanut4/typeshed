--- conflicted
+++ resolved
@@ -7,41 +7,9 @@
 __all__ = ("fifo_cache", "lfu_cache", "lru_cache", "rr_cache", "ttl_cache")
 _T = TypeVar("_T")
 
-<<<<<<< HEAD
-def fifo_cache(maxsize: float | None = 128, typed: bool = False) -> IdentityFunction:
-    """
-    Decorator to wrap a function with a memoizing callable that saves
-    up to `maxsize` results based on a First In First Out (FIFO)
-    algorithm.
-    """
-    ...
-def lfu_cache(maxsize: float | None = 128, typed: bool = False) -> IdentityFunction:
-    """
-    Decorator to wrap a function with a memoizing callable that saves
-    up to `maxsize` results based on a Least Frequently Used (LFU)
-    algorithm.
-    """
-    ...
-def lru_cache(maxsize: float | None = 128, typed: bool = False) -> IdentityFunction:
-    """
-    Decorator to wrap a function with a memoizing callable that saves
-    up to `maxsize` results based on a Least Recently Used (LRU)
-    algorithm.
-    """
-    ...
-@deprecated("@mru_cache is deprecated")
-def mru_cache(maxsize: float | None = 128, typed: bool = False) -> IdentityFunction:
-    """
-    Decorator to wrap a function with a memoizing callable that saves
-    up to `maxsize` results based on a Most Recently Used (MRU)
-    algorithm.
-    """
-    ...
-=======
 def fifo_cache(maxsize: float | None = 128, typed: bool = False) -> IdentityFunction: ...
 def lfu_cache(maxsize: float | None = 128, typed: bool = False) -> IdentityFunction: ...
 def lru_cache(maxsize: float | None = 128, typed: bool = False) -> IdentityFunction: ...
->>>>>>> 57cb510f
 def rr_cache(
     maxsize: float | None = 128, choice: Callable[[Sequence[_T]], _T] | None = ..., typed: bool = False
 ) -> IdentityFunction:
