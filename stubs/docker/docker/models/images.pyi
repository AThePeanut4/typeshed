from _typeshed import SupportsRead
from collections.abc import Iterator
from io import StringIO
from typing import IO, Any, Literal, TypedDict, overload, type_check_only
from typing_extensions import TypeAlias

from docker._types import JSON

from .resource import Collection, Model

_ImageList: TypeAlias = list[Image]  # To resolve conflicts with a method called "list"

@type_check_only
class _ContainerLimits(TypedDict, total=False):
    memory: int
    memswap: int
    cpushares: int
    cpusetcpus: str

class Image(Model):
    """An image on the server."""
    @property
    def labels(self) -> dict[str, Any]:
        """The labels of an image as dictionary."""
        ...
    @property
    def short_id(self) -> str:
        """
        The ID of the image truncated to 12 characters, plus the ``sha256:``
        prefix.
        """
        ...
    @property
    def tags(self) -> list[str]:
        """The image's tags."""
        ...
    def history(self) -> list[Any]:
        """
        Show the history of an image.

        Returns:
            (list): The history of the image.

        Raises:
            :py:class:`docker.errors.APIError`
                If the server returns an error.
        """
        ...
    def remove(self, force: bool = False, noprune: bool = False) -> dict[str, Any]:
        """
        Remove this image.

        Args:
            force (bool): Force removal of the image
            noprune (bool): Do not delete untagged parents

        Raises:
            :py:class:`docker.errors.APIError`
                If the server returns an error.
        """
        ...
    def save(self, chunk_size: int = 2097152, named: bool = False) -> Iterator[Any]:
        """
        Get a tarball of an image. Similar to the ``docker save`` command.

        Args:
            chunk_size (int): The generator will return up to that much data
                per iteration, but may return less. If ``None``, data will be
                streamed as it is received. Default: 2 MB
            named (str or bool): If ``False`` (default), the tarball will not
                retain repository and tag information for this image. If set
                to ``True``, the first tag in the :py:attr:`~tags` list will
                be used to identify the image. Alternatively, any element of
                the :py:attr:`~tags` list can be used as an argument to use
                that specific tag as the saved identifier.

        Returns:
            (generator): A stream of raw archive data.

        Raises:
            :py:class:`docker.errors.APIError`
                If the server returns an error.

        Example:

            >>> image = cli.images.get("busybox:latest")
            >>> f = open('/tmp/busybox-latest.tar', 'wb')
            >>> for chunk in image.save():
            >>>   f.write(chunk)
            >>> f.close()
        """
        ...
    def tag(self, repository: str, tag: str | None = None, **kwargs) -> bool:
        """
        Tag this image into a repository. Similar to the ``docker tag``
        command.

        Args:
            repository (str): The repository to set for the tag
            tag (str): The tag name
            force (bool): Force

        Raises:
            :py:class:`docker.errors.APIError`
                If the server returns an error.

        Returns:
            (bool): ``True`` if successful
        """
        ...

class RegistryData(Model):
    """Image metadata stored on the registry, including available platforms."""
    image_name: str
    def __init__(self, image_name: str, *args, **kwargs) -> None: ...
    @property
    def id(self) -> str:
        """The ID of the object."""
        ...
    @property
    def short_id(self) -> str:
        """
        The ID of the image truncated to 12 characters, plus the ``sha256:``
        prefix.
        """
        ...
    def pull(self, platform: str | None = None) -> Image:
        """
        Pull the image digest.

        Args:
            platform (str): The platform to pull the image for.
            Default: ``None``

        Returns:
            (:py:class:`Image`): A reference to the pulled image.
        """
        ...
    def has_platform(self, platform):
        """
        Check whether the given platform identifier is available for this
        digest.

        Args:
            platform (str or dict): A string using the ``os[/arch[/variant]]``
                format, or a platform dictionary.

        Returns:
            (bool): ``True`` if the platform is recognized as available,
            ``False`` otherwise.

        Raises:
            :py:class:`docker.errors.InvalidArgument`
                If the platform argument is not a valid descriptor.
        """
        ...
    def reload(self) -> None:
        """
        Load this object from the server again and update ``attrs`` with the
        new data.
        """
        ...

class ImageCollection(Collection[Image]):
    model: type[Image]
    def build(
        self,
        *,
        path: str | None = None,
        fileobj: StringIO | IO[bytes] | None = None,
        tag: str | None = None,
        quiet: bool = False,
        nocache: bool = False,
        rm: bool = False,
        timeout: int | None = None,
        custom_context: bool = False,
        encoding: str | None = None,
        pull: bool = False,
        forcerm: bool = False,
        dockerfile: str | None = None,
        buildargs: dict[str, Any] | None = None,
        container_limits: _ContainerLimits | None = None,
        shmsize: int | None = None,
        labels: dict[str, Any] | None = None,
        # need to use list, because the type must be json serializable
        cache_from: list[str] | None = None,
        target: str | None = None,
        network_mode: str | None = None,
        squash: bool | None = None,
        extra_hosts: list[str] | dict[str, str] | None = None,
        platform: str | None = None,
        isolation: str | None = None,
        use_config_proxy: bool = True,
<<<<<<< HEAD
    ) -> tuple[Image, Iterator[JSON]]:
        """
        Build an image and return it. Similar to the ``docker build``
        command. Either ``path`` or ``fileobj`` must be set.

        If you already have a tar file for the Docker build context (including
        a Dockerfile), pass a readable file-like object to ``fileobj``
        and also pass ``custom_context=True``. If the stream is also
        compressed, set ``encoding`` to the correct value (e.g ``gzip``).

        If you want to get the raw output of the build, use the
        :py:meth:`~docker.api.build.BuildApiMixin.build` method in the
        low-level API.

        Args:
            path (str): Path to the directory containing the Dockerfile
            fileobj: A file object to use as the Dockerfile. (Or a file-like
                object)
            tag (str): A tag to add to the final image
            quiet (bool): Whether to return the status
            nocache (bool): Don't use the cache when set to ``True``
            rm (bool): Remove intermediate containers. The ``docker build``
                command now defaults to ``--rm=true``, but we have kept the old
                default of `False` to preserve backward compatibility
            timeout (int): HTTP timeout
            custom_context (bool): Optional if using ``fileobj``
            encoding (str): The encoding for a stream. Set to ``gzip`` for
                compressing
            pull (bool): Downloads any updates to the FROM image in Dockerfiles
            forcerm (bool): Always remove intermediate containers, even after
                unsuccessful builds
            dockerfile (str): path within the build context to the Dockerfile
            buildargs (dict): A dictionary of build arguments
            container_limits (dict): A dictionary of limits applied to each
                container created by the build process. Valid keys:

                - memory (int): set memory limit for build
                - memswap (int): Total memory (memory + swap), -1 to disable
                    swap
                - cpushares (int): CPU shares (relative weight)
                - cpusetcpus (str): CPUs in which to allow execution, e.g.,
                    ``"0-3"``, ``"0,1"``
            shmsize (int): Size of `/dev/shm` in bytes. The size must be
                greater than 0. If omitted the system uses 64MB
            labels (dict): A dictionary of labels to set on the image
            cache_from (list): A list of images used for build cache
                resolution
            target (str): Name of the build-stage to build in a multi-stage
                Dockerfile
            network_mode (str): networking mode for the run commands during
                build
            squash (bool): Squash the resulting images layers into a
                single layer.
            extra_hosts (dict): Extra hosts to add to /etc/hosts in building
                containers, as a mapping of hostname to IP address.
            platform (str): Platform in the format ``os[/arch[/variant]]``.
            isolation (str): Isolation technology used during build.
                Default: `None`.
            use_config_proxy (bool): If ``True``, and if the docker client
                configuration file (``~/.docker/config.json`` by default)
                contains a proxy configuration, the corresponding environment
                variables will be set in the container being built.

        Returns:
            (tuple): The first item is the :py:class:`Image` object for the
                image that was built. The second item is a generator of the
                build logs as JSON-decoded objects.

        Raises:
            :py:class:`docker.errors.BuildError`
                If there is an error during the build.
            :py:class:`docker.errors.APIError`
                If the server returns any other error.
            ``TypeError``
                If neither ``path`` nor ``fileobj`` is specified.
        """
        ...
    def get(self, name: str) -> Image:
        """
        Gets an image.

        Args:
            name (str): The name of the image.

        Returns:
            (:py:class:`Image`): The image.

        Raises:
            :py:class:`docker.errors.ImageNotFound`
                If the image does not exist.
            :py:class:`docker.errors.APIError`
                If the server returns an error.
        """
        ...
    def get_registry_data(self, name, auth_config: dict[str, Any] | None = None) -> RegistryData:
        """
        Gets the registry data for an image.

        Args:
            name (str): The name of the image.
            auth_config (dict): Override the credentials that are found in the
                config for this request.  ``auth_config`` should contain the
                ``username`` and ``password`` keys to be valid.

        Returns:
            (:py:class:`RegistryData`): The data object.

        Raises:
            :py:class:`docker.errors.APIError`
                If the server returns an error.
        """
        ...
    def list(self, name: str | None = None, all: bool = False, filters: dict[str, Any] | None = None) -> _ImageList:
        """
        List images on the server.

        Args:
            name (str): Only show images belonging to the repository ``name``
            all (bool): Show intermediate image layers. By default, these are
                filtered out.
            filters (dict): Filters to be processed on the image list.
                Available filters:
                - ``dangling`` (bool)
                - `label` (str|list): format either ``"key"``, ``"key=value"``
                    or a list of such.

        Returns:
            (list of :py:class:`Image`): The images.

        Raises:
            :py:class:`docker.errors.APIError`
                If the server returns an error.
        """
        ...
    def load(self, data: bytes) -> _ImageList:
        """
        Load an image that was previously saved using
        :py:meth:`~docker.models.images.Image.save` (or ``docker save``).
        Similar to ``docker load``.

        Args:
            data (binary): Image data to be loaded.

        Returns:
            (list of :py:class:`Image`): The images.

        Raises:
            :py:class:`docker.errors.APIError`
                If the server returns an error.
        """
        ...
=======
    ) -> tuple[Image, Iterator[JSON]]: ...
    def get(self, name: str) -> Image: ...
    def get_registry_data(self, name, auth_config: dict[str, Any] | None = None) -> RegistryData: ...
    def list(self, name: str | None = None, all: bool = False, filters: dict[str, Any] | None = None) -> _ImageList: ...
    def load(self, data: bytes | SupportsRead[bytes]) -> _ImageList: ...
>>>>>>> 2f198bcf
    @overload
    def pull(
        self,
        repository: str,
        tag: str | None = None,
        all_tags: Literal[False] = False,
        *,
        platform: str | None = None,
        auth_config: dict[str, Any] | None = None,
    ) -> Image:
        """
        Pull an image of the given name and return it. Similar to the
        ``docker pull`` command.
        If ``tag`` is ``None`` or empty, it is set to ``latest``.
        If ``all_tags`` is set, the ``tag`` parameter is ignored and all image
        tags will be pulled.

        If you want to get the raw pull output, use the
        :py:meth:`~docker.api.image.ImageApiMixin.pull` method in the
        low-level API.

        Args:
            repository (str): The repository to pull
            tag (str): The tag to pull
            auth_config (dict): Override the credentials that are found in the
                config for this request.  ``auth_config`` should contain the
                ``username`` and ``password`` keys to be valid.
            platform (str): Platform in the format ``os[/arch[/variant]]``
            all_tags (bool): Pull all image tags

        Returns:
            (:py:class:`Image` or list): The image that has been pulled.
                If ``all_tags`` is True, the method will return a list
                of :py:class:`Image` objects belonging to this repository.

        Raises:
            :py:class:`docker.errors.APIError`
                If the server returns an error.

        Example:

            >>> # Pull the image tagged `latest` in the busybox repo
            >>> image = client.images.pull('busybox')

            >>> # Pull all tags in the busybox repo
            >>> images = client.images.pull('busybox', all_tags=True)
        """
        ...
    @overload
    def pull(
        self,
        repository: str,
        tag: str | None = None,
        *,
        all_tags: Literal[True],
        auth_config: dict[str, Any] | None = None,
        platform: str | None = None,
    ) -> _ImageList:
        """
        Pull an image of the given name and return it. Similar to the
        ``docker pull`` command.
        If ``tag`` is ``None`` or empty, it is set to ``latest``.
        If ``all_tags`` is set, the ``tag`` parameter is ignored and all image
        tags will be pulled.

        If you want to get the raw pull output, use the
        :py:meth:`~docker.api.image.ImageApiMixin.pull` method in the
        low-level API.

        Args:
            repository (str): The repository to pull
            tag (str): The tag to pull
            auth_config (dict): Override the credentials that are found in the
                config for this request.  ``auth_config`` should contain the
                ``username`` and ``password`` keys to be valid.
            platform (str): Platform in the format ``os[/arch[/variant]]``
            all_tags (bool): Pull all image tags

        Returns:
            (:py:class:`Image` or list): The image that has been pulled.
                If ``all_tags`` is True, the method will return a list
                of :py:class:`Image` objects belonging to this repository.

        Raises:
            :py:class:`docker.errors.APIError`
                If the server returns an error.

        Example:

            >>> # Pull the image tagged `latest` in the busybox repo
            >>> image = client.images.pull('busybox')

            >>> # Pull all tags in the busybox repo
            >>> images = client.images.pull('busybox', all_tags=True)
        """
        ...
    @overload
    def pull(
        self,
        repository: str,
        tag: str | None,
        all_tags: Literal[True],
        *,
        auth_config: dict[str, Any] | None = None,
        platform: str | None = None,
    ) -> _ImageList:
        """
        Pull an image of the given name and return it. Similar to the
        ``docker pull`` command.
        If ``tag`` is ``None`` or empty, it is set to ``latest``.
        If ``all_tags`` is set, the ``tag`` parameter is ignored and all image
        tags will be pulled.

        If you want to get the raw pull output, use the
        :py:meth:`~docker.api.image.ImageApiMixin.pull` method in the
        low-level API.

        Args:
            repository (str): The repository to pull
            tag (str): The tag to pull
            auth_config (dict): Override the credentials that are found in the
                config for this request.  ``auth_config`` should contain the
                ``username`` and ``password`` keys to be valid.
            platform (str): Platform in the format ``os[/arch[/variant]]``
            all_tags (bool): Pull all image tags

        Returns:
            (:py:class:`Image` or list): The image that has been pulled.
                If ``all_tags`` is True, the method will return a list
                of :py:class:`Image` objects belonging to this repository.

        Raises:
            :py:class:`docker.errors.APIError`
                If the server returns an error.

        Example:

            >>> # Pull the image tagged `latest` in the busybox repo
            >>> image = client.images.pull('busybox')

            >>> # Pull all tags in the busybox repo
            >>> images = client.images.pull('busybox', all_tags=True)
        """
        ...
    def push(self, repository: str, tag: str | None = None, **kwargs):
        """
        Push an image or a repository to the registry. Similar to the ``docker
        push`` command.

        Args:
            repository (str): The repository to push to
            tag (str): An optional tag to push
            stream (bool): Stream the output as a blocking generator
            auth_config (dict): Override the credentials that are found in the
                config for this request.  ``auth_config`` should contain the
                ``username`` and ``password`` keys to be valid.
            decode (bool): Decode the JSON data from the server into dicts.
                Only applies with ``stream=True``

        Returns:
            (generator or str): The output from the server.

        Raises:
            :py:class:`docker.errors.APIError`
                If the server returns an error.

        Example:
            >>> resp = client.api.push(
            ...     'yourname/app',
            ...     stream=True,
            ...     decode=True,
            ... )
            ... for line in resp:
            ...   print(line)
            {'status': 'Pushing repository yourname/app (1 tags)'}
            {'status': 'Pushing','progressDetail': {}, 'id': '511136ea3c5a'}
            {'status': 'Image already pushed, skipping', 'progressDetail':{},
             'id': '511136ea3c5a'}
            ...
        """
        ...
    def remove(self, *args, **kwargs) -> None:
        """
        Remove an image. Similar to the ``docker rmi`` command.

        Args:
            image (str): The image to remove
            force (bool): Force removal of the image
            noprune (bool): Do not delete untagged parents
        """
        ...
    def search(self, *args, **kwargs):
        """
        Search for images on Docker Hub. Similar to the ``docker search``
        command.

        Args:
            term (str): A term to search for.
            limit (int): The maximum number of results to return.

        Returns:
            (list of dicts): The response of the search.

        Raises:
            :py:class:`docker.errors.APIError`
                If the server returns an error.
        """
        ...
    def prune(self, filters: dict[str, Any] | None = None):
        """
        Delete unused images

        Args:
            filters (dict): Filters to process on the prune list.
                Available filters:
                - dangling (bool):  When set to true (or 1), prune only
                unused and untagged images.

        Returns:
            (dict): A dict containing a list of deleted image IDs and
                the amount of disk space reclaimed in bytes.

        Raises:
            :py:class:`docker.errors.APIError`
                If the server returns an error.
        """
        ...
    def prune_builds(self, *args, **kwargs):
        """
        Delete the builder cache

        Args:
            filters (dict): Filters to process on the prune list.
                Needs Docker API v1.39+
                Available filters:
                - dangling (bool):  When set to true (or 1), prune only
                unused and untagged images.
                - until (str): Can be Unix timestamps, date formatted
                timestamps, or Go duration strings (e.g. 10m, 1h30m) computed
                relative to the daemon's local time.
            keep_storage (int): Amount of disk space in bytes to keep for cache.
                Needs Docker API v1.39+
            all (bool): Remove all types of build cache.
                Needs Docker API v1.39+

        Returns:
            (dict): A dictionary containing information about the operation's
                    result. The ``SpaceReclaimed`` key indicates the amount of
                    bytes of disk space reclaimed.

        Raises:
            :py:class:`docker.errors.APIError`
                If the server returns an error.
        """
        ...

def normalize_platform(platform, engine_info): ...<|MERGE_RESOLUTION|>--- conflicted
+++ resolved
@@ -191,165 +191,11 @@
         platform: str | None = None,
         isolation: str | None = None,
         use_config_proxy: bool = True,
-<<<<<<< HEAD
-    ) -> tuple[Image, Iterator[JSON]]:
-        """
-        Build an image and return it. Similar to the ``docker build``
-        command. Either ``path`` or ``fileobj`` must be set.
-
-        If you already have a tar file for the Docker build context (including
-        a Dockerfile), pass a readable file-like object to ``fileobj``
-        and also pass ``custom_context=True``. If the stream is also
-        compressed, set ``encoding`` to the correct value (e.g ``gzip``).
-
-        If you want to get the raw output of the build, use the
-        :py:meth:`~docker.api.build.BuildApiMixin.build` method in the
-        low-level API.
-
-        Args:
-            path (str): Path to the directory containing the Dockerfile
-            fileobj: A file object to use as the Dockerfile. (Or a file-like
-                object)
-            tag (str): A tag to add to the final image
-            quiet (bool): Whether to return the status
-            nocache (bool): Don't use the cache when set to ``True``
-            rm (bool): Remove intermediate containers. The ``docker build``
-                command now defaults to ``--rm=true``, but we have kept the old
-                default of `False` to preserve backward compatibility
-            timeout (int): HTTP timeout
-            custom_context (bool): Optional if using ``fileobj``
-            encoding (str): The encoding for a stream. Set to ``gzip`` for
-                compressing
-            pull (bool): Downloads any updates to the FROM image in Dockerfiles
-            forcerm (bool): Always remove intermediate containers, even after
-                unsuccessful builds
-            dockerfile (str): path within the build context to the Dockerfile
-            buildargs (dict): A dictionary of build arguments
-            container_limits (dict): A dictionary of limits applied to each
-                container created by the build process. Valid keys:
-
-                - memory (int): set memory limit for build
-                - memswap (int): Total memory (memory + swap), -1 to disable
-                    swap
-                - cpushares (int): CPU shares (relative weight)
-                - cpusetcpus (str): CPUs in which to allow execution, e.g.,
-                    ``"0-3"``, ``"0,1"``
-            shmsize (int): Size of `/dev/shm` in bytes. The size must be
-                greater than 0. If omitted the system uses 64MB
-            labels (dict): A dictionary of labels to set on the image
-            cache_from (list): A list of images used for build cache
-                resolution
-            target (str): Name of the build-stage to build in a multi-stage
-                Dockerfile
-            network_mode (str): networking mode for the run commands during
-                build
-            squash (bool): Squash the resulting images layers into a
-                single layer.
-            extra_hosts (dict): Extra hosts to add to /etc/hosts in building
-                containers, as a mapping of hostname to IP address.
-            platform (str): Platform in the format ``os[/arch[/variant]]``.
-            isolation (str): Isolation technology used during build.
-                Default: `None`.
-            use_config_proxy (bool): If ``True``, and if the docker client
-                configuration file (``~/.docker/config.json`` by default)
-                contains a proxy configuration, the corresponding environment
-                variables will be set in the container being built.
-
-        Returns:
-            (tuple): The first item is the :py:class:`Image` object for the
-                image that was built. The second item is a generator of the
-                build logs as JSON-decoded objects.
-
-        Raises:
-            :py:class:`docker.errors.BuildError`
-                If there is an error during the build.
-            :py:class:`docker.errors.APIError`
-                If the server returns any other error.
-            ``TypeError``
-                If neither ``path`` nor ``fileobj`` is specified.
-        """
-        ...
-    def get(self, name: str) -> Image:
-        """
-        Gets an image.
-
-        Args:
-            name (str): The name of the image.
-
-        Returns:
-            (:py:class:`Image`): The image.
-
-        Raises:
-            :py:class:`docker.errors.ImageNotFound`
-                If the image does not exist.
-            :py:class:`docker.errors.APIError`
-                If the server returns an error.
-        """
-        ...
-    def get_registry_data(self, name, auth_config: dict[str, Any] | None = None) -> RegistryData:
-        """
-        Gets the registry data for an image.
-
-        Args:
-            name (str): The name of the image.
-            auth_config (dict): Override the credentials that are found in the
-                config for this request.  ``auth_config`` should contain the
-                ``username`` and ``password`` keys to be valid.
-
-        Returns:
-            (:py:class:`RegistryData`): The data object.
-
-        Raises:
-            :py:class:`docker.errors.APIError`
-                If the server returns an error.
-        """
-        ...
-    def list(self, name: str | None = None, all: bool = False, filters: dict[str, Any] | None = None) -> _ImageList:
-        """
-        List images on the server.
-
-        Args:
-            name (str): Only show images belonging to the repository ``name``
-            all (bool): Show intermediate image layers. By default, these are
-                filtered out.
-            filters (dict): Filters to be processed on the image list.
-                Available filters:
-                - ``dangling`` (bool)
-                - `label` (str|list): format either ``"key"``, ``"key=value"``
-                    or a list of such.
-
-        Returns:
-            (list of :py:class:`Image`): The images.
-
-        Raises:
-            :py:class:`docker.errors.APIError`
-                If the server returns an error.
-        """
-        ...
-    def load(self, data: bytes) -> _ImageList:
-        """
-        Load an image that was previously saved using
-        :py:meth:`~docker.models.images.Image.save` (or ``docker save``).
-        Similar to ``docker load``.
-
-        Args:
-            data (binary): Image data to be loaded.
-
-        Returns:
-            (list of :py:class:`Image`): The images.
-
-        Raises:
-            :py:class:`docker.errors.APIError`
-                If the server returns an error.
-        """
-        ...
-=======
     ) -> tuple[Image, Iterator[JSON]]: ...
     def get(self, name: str) -> Image: ...
     def get_registry_data(self, name, auth_config: dict[str, Any] | None = None) -> RegistryData: ...
     def list(self, name: str | None = None, all: bool = False, filters: dict[str, Any] | None = None) -> _ImageList: ...
     def load(self, data: bytes | SupportsRead[bytes]) -> _ImageList: ...
->>>>>>> 2f198bcf
     @overload
     def pull(
         self,
