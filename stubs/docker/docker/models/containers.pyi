import datetime
from _typeshed import Incomplete
from collections.abc import Iterable, Mapping
from typing import Literal, NamedTuple, TypedDict, overload
from typing_extensions import NotRequired

from docker._types import ContainerWeightDevice, WaitContainerResponse
from docker.types import EndpointConfig
from docker.types.containers import DeviceRequest, LogConfig, Ulimit
from docker.types.daemon import CancellableStream
from docker.types.services import Mount

from .images import Image
from .resource import Collection, Model

class _RestartPolicy(TypedDict):
    MaximumRetryCount: NotRequired[int]
    Name: NotRequired[Literal["always", "on-failure"]]

class Container(Model):
    """
    Local representation of a container object. Detailed configuration may
    be accessed through the :py:attr:`attrs` attribute. Note that local
    attributes are cached; users may call :py:meth:`reload` to
    query the Docker daemon for the current properties, causing
    :py:attr:`attrs` to be refreshed.
    """
    @property
    def name(self) -> str | None:
        """The name of the container."""
        ...
    @property
    def image(self) -> Image | None:
        """The image of the container."""
        ...
    @property
    def labels(self):
        """The labels of a container as dictionary."""
        ...
    @property
    def status(self) -> str:
        """The status of the container. For example, ``running``, or ``exited``."""
        ...
    @property
    def health(self) -> str:
        """
        The healthcheck status of the container.

        For example, ``healthy`, or ``unhealthy`.
        """
        ...
    @property
    def ports(self) -> dict[Incomplete, Incomplete]:
        """The ports that the container exposes as a dictionary."""
        ...
    def attach(self, **kwargs):
        """
        Attach to this container.

        :py:meth:`logs` is a wrapper around this method, which you can
        use instead if you want to fetch/stream container output without first
        retrieving the entire backlog.

        Args:
            stdout (bool): Include stdout.
            stderr (bool): Include stderr.
            stream (bool): Return container output progressively as an iterator
                of strings, rather than a single string.
            logs (bool): Include the container's previous output.

        Returns:
            By default, the container's output as a single string.

            If ``stream=True``, an iterator of output strings.

        Raises:
            :py:class:`docker.errors.APIError`
                If the server returns an error.
        """
        ...
    def attach_socket(self, **kwargs):
        """
        Like :py:meth:`attach`, but returns the underlying socket-like object
        for the HTTP request.

        Args:
            params (dict): Dictionary of request parameters (e.g. ``stdout``,
                ``stderr``, ``stream``).
            ws (bool): Use websockets instead of raw HTTP.

        Raises:
            :py:class:`docker.errors.APIError`
                If the server returns an error.
        """
        ...
    def commit(self, repository: str | None = None, tag: str | None = None, **kwargs):
        """
        Commit a container to an image. Similar to the ``docker commit``
        command.

        Args:
            repository (str): The repository to push the image to
            tag (str): The tag to push
            message (str): A commit message
            author (str): The name of the author
            pause (bool): Whether to pause the container before committing
            changes (str): Dockerfile instructions to apply while committing
            conf (dict): The configuration for the container. See the
                `Engine API documentation
                <https://docs.docker.com/reference/api/docker_remote_api/>`_
                for full details.

        Raises:
            :py:class:`docker.errors.APIError`
                If the server returns an error.
        """
        ...
    def diff(self):
        """
        Inspect changes on a container's filesystem.

        Returns:
            (list) A list of dictionaries containing the attributes `Path`
                and `Kind`.

        Raises:
            :py:class:`docker.errors.APIError`
                If the server returns an error.
        """
        ...
    def exec_run(
        self,
        cmd: str | list[str],
        stdout: bool = True,
        stderr: bool = True,
        stdin: bool = False,
        tty: bool = False,
        privileged: bool = False,
        user: str = "",
        detach: bool = False,
        stream: bool = False,
        socket: bool = False,
        environment=None,
        workdir=None,
        demux: bool = False,
    ) -> ExecResult:
        """
        Run a command inside this container. Similar to
        ``docker exec``.

        Args:
            cmd (str or list): Command to be executed
            stdout (bool): Attach to stdout. Default: ``True``
            stderr (bool): Attach to stderr. Default: ``True``
            stdin (bool): Attach to stdin. Default: ``False``
            tty (bool): Allocate a pseudo-TTY. Default: False
            privileged (bool): Run as privileged.
            user (str): User to execute command as. Default: root
            detach (bool): If true, detach from the exec command.
                Default: False
            stream (bool): Stream response data. Default: False
            socket (bool): Return the connection socket to allow custom
                read/write operations. Default: False
            environment (dict or list): A dictionary or a list of strings in
                the following format ``["PASSWORD=xxx"]`` or
                ``{"PASSWORD": "xxx"}``.
            workdir (str): Path to working directory for this exec session
            demux (bool): Return stdout and stderr separately

        Returns:
            (ExecResult): A tuple of (exit_code, output)
                exit_code: (int):
                    Exit code for the executed command or ``None`` if
                    either ``stream`` or ``socket`` is ``True``.
                output: (generator, bytes, or tuple):
                    If ``stream=True``, a generator yielding response chunks.
                    If ``socket=True``, a socket object for the connection.
                    If ``demux=True``, a tuple of two bytes: stdout and stderr.
                    A bytestring containing response data otherwise.

        Raises:
            :py:class:`docker.errors.APIError`
                If the server returns an error.
        """
        ...
    def export(self, chunk_size: int | None = 2097152) -> str:
        """
        Export the contents of the container's filesystem as a tar archive.

        Args:
            chunk_size (int): The number of bytes returned by each iteration
                of the generator. If ``None``, data will be streamed as it is
                received. Default: 2 MB

        Returns:
            (str): The filesystem tar archive

        Raises:
            :py:class:`docker.errors.APIError`
                If the server returns an error.
        """
        ...
    def get_archive(
        self, path: str, chunk_size: int | None = 2097152, encode_stream: bool = False
<<<<<<< HEAD
    ) -> tuple[Incomplete, Incomplete]:
        """
        Retrieve a file or folder from the container in the form of a tar
        archive.

        Args:
            path (str): Path to the file or folder to retrieve
            chunk_size (int): The number of bytes returned by each iteration
                of the generator. If ``None``, data will be streamed as it is
                received. Default: 2 MB
            encode_stream (bool): Determines if data should be encoded
                (gzip-compressed) during transmission. Default: False

        Returns:
            (tuple): First element is a raw tar data stream. Second element is
            a dict containing ``stat`` information on the specified ``path``.

        Raises:
            :py:class:`docker.errors.APIError`
                If the server returns an error.

        Example:

            >>> f = open('./sh_bin.tar', 'wb')
            >>> bits, stat = container.get_archive('/bin/sh')
            >>> print(stat)
            {'name': 'sh', 'size': 1075464, 'mode': 493,
             'mtime': '2018-10-01T15:37:48-07:00', 'linkTarget': ''}
            >>> for chunk in bits:
            ...    f.write(chunk)
            >>> f.close()
        """
        ...
    def kill(self, signal: Incomplete | None = None):
        """
        Kill or send a signal to the container.

        Args:
            signal (str or int): The signal to send. Defaults to ``SIGKILL``

        Raises:
            :py:class:`docker.errors.APIError`
                If the server returns an error.
        """
        ...
=======
    ) -> tuple[Incomplete, Incomplete]: ...
    def kill(self, signal=None): ...
>>>>>>> 12676840
    @overload
    def logs(
        self,
        *,
        stdout: bool = True,
        stderr: bool = True,
        stream: Literal[True],
        timestamps: bool = False,
        tail: Literal["all"] | int = "all",
        since: datetime.datetime | float | None = None,
        follow: bool | None = None,
        until: datetime.datetime | float | None = None,
    ) -> CancellableStream[bytes]:
        """
        Get logs from this container. Similar to the ``docker logs`` command.

        The ``stream`` parameter makes the ``logs`` function return a blocking
        generator you can iterate over to retrieve log output as it happens.

        Args:
            stdout (bool): Get ``STDOUT``. Default ``True``
            stderr (bool): Get ``STDERR``. Default ``True``
            stream (bool): Stream the response. Default ``False``
            timestamps (bool): Show timestamps. Default ``False``
            tail (str or int): Output specified number of lines at the end of
                logs. Either an integer of number of lines or the string
                ``all``. Default ``all``
            since (datetime, int, or float): Show logs since a given datetime,
                integer epoch (in seconds) or float (in nanoseconds)
            follow (bool): Follow log output. Default ``False``
            until (datetime, int, or float): Show logs that occurred before
                the given datetime, integer epoch (in seconds), or
                float (in nanoseconds)

        Returns:
            (generator of bytes or bytes): Logs from the container.

        Raises:
            :py:class:`docker.errors.APIError`
                If the server returns an error.
        """
        ...
    @overload
    def logs(
        self,
        *,
        stdout: bool = True,
        stderr: bool = True,
        stream: Literal[False] = False,
        timestamps: bool = False,
        tail: Literal["all"] | int = "all",
        since: datetime.datetime | float | None = None,
        follow: bool | None = None,
        until: datetime.datetime | float | None = None,
    ) -> bytes:
        """
        Get logs from this container. Similar to the ``docker logs`` command.

        The ``stream`` parameter makes the ``logs`` function return a blocking
        generator you can iterate over to retrieve log output as it happens.

        Args:
            stdout (bool): Get ``STDOUT``. Default ``True``
            stderr (bool): Get ``STDERR``. Default ``True``
            stream (bool): Stream the response. Default ``False``
            timestamps (bool): Show timestamps. Default ``False``
            tail (str or int): Output specified number of lines at the end of
                logs. Either an integer of number of lines or the string
                ``all``. Default ``all``
            since (datetime, int, or float): Show logs since a given datetime,
                integer epoch (in seconds) or float (in nanoseconds)
            follow (bool): Follow log output. Default ``False``
            until (datetime, int, or float): Show logs that occurred before
                the given datetime, integer epoch (in seconds), or
                float (in nanoseconds)

        Returns:
            (generator of bytes or bytes): Logs from the container.

        Raises:
            :py:class:`docker.errors.APIError`
                If the server returns an error.
        """
        ...
    def pause(self) -> None:
        """
        Pauses all processes within this container.

        Raises:
            :py:class:`docker.errors.APIError`
                If the server returns an error.
        """
        ...
    def put_archive(self, path: str, data) -> bool:
        """
        Insert a file or folder in this container using a tar archive as
        source.

        Args:
            path (str): Path inside the container where the file(s) will be
                extracted. Must exist.
            data (bytes or stream): tar data to be extracted

        Returns:
            (bool): True if the call succeeds.

        Raises:
            :py:class:`~docker.errors.APIError` If an error occurs.
        """
        ...
    def remove(self, *, v: bool = False, link: bool = False, force: bool = False) -> None:
        """
        Remove this container. Similar to the ``docker rm`` command.

        Args:
            v (bool): Remove the volumes associated with the container
            link (bool): Remove the specified link and not the underlying
                container
            force (bool): Force the removal of a running container (uses
                ``SIGKILL``)

        Raises:
            :py:class:`docker.errors.APIError`
                If the server returns an error.
        """
        ...
    def rename(self, name: str):
        """
        Rename this container. Similar to the ``docker rename`` command.

        Args:
            name (str): New name for the container

        Raises:
            :py:class:`docker.errors.APIError`
                If the server returns an error.
        """
        ...
    def resize(self, height: int, width: int):
        """
        Resize the tty session.

        Args:
            height (int): Height of tty session
            width (int): Width of tty session

        Raises:
            :py:class:`docker.errors.APIError`
                If the server returns an error.
        """
        ...
    def restart(self, *, timeout: float | None = 10):
        """
        Restart this container. Similar to the ``docker restart`` command.

        Args:
            timeout (int): Number of seconds to try to stop for before killing
                the container. Once killed it will then be restarted. Default
                is 10 seconds.

        Raises:
            :py:class:`docker.errors.APIError`
                If the server returns an error.
        """
        ...
    def start(self) -> None:
        """
        Start this container. Similar to the ``docker start`` command, but
        doesn't support attach options.

        Raises:
            :py:class:`docker.errors.APIError`
                If the server returns an error.
        """
        ...
    def stats(self, **kwargs):
        """
        Stream statistics for this container. Similar to the
        ``docker stats`` command.

        Args:
            decode (bool): If set to true, stream will be decoded into dicts
                on the fly. Only applicable if ``stream`` is True.
                False by default.
            stream (bool): If set to false, only the current stats will be
                returned instead of a stream. True by default.

        Raises:
            :py:class:`docker.errors.APIError`
                If the server returns an error.
        """
        ...
    def stop(self, *, timeout: float | None = None) -> None:
        """
        Stops a container. Similar to the ``docker stop`` command.

        Args:
            timeout (int): Timeout in seconds to wait for the container to
                stop before sending a ``SIGKILL``. Default: 10

        Raises:
            :py:class:`docker.errors.APIError`
                If the server returns an error.
        """
        ...
    def top(self, *, ps_args: str | None = None) -> str:
        """
        Display the running processes of the container.

        Args:
            ps_args (str): An optional arguments passed to ps (e.g. ``aux``)

        Returns:
            (str): The output of the top

        Raises:
            :py:class:`docker.errors.APIError`
                If the server returns an error.
        """
        ...
    def unpause(self):
        """
        Unpause all processes within the container.

        Raises:
            :py:class:`docker.errors.APIError`
                If the server returns an error.
        """
        ...
    def update(
        self,
        *,
        blkio_weight: int | None = None,
        cpu_period: int | None = None,
        cpu_quota: int | None = None,
        cpu_shares: int | None = None,
        cpuset_cpus: str | None = None,
        cpuset_mems: str | None = None,
        mem_limit: float | str | None = None,
        mem_reservation: float | str | None = None,
        memswap_limit: int | str | None = None,
        kernel_memory: int | str | None = None,
        restart_policy: _RestartPolicy | None = None,
    ):
        """
        Update resource configuration of the containers.

        Args:
            blkio_weight (int): Block IO (relative weight), between 10 and 1000
            cpu_period (int): Limit CPU CFS (Completely Fair Scheduler) period
            cpu_quota (int): Limit CPU CFS (Completely Fair Scheduler) quota
            cpu_shares (int): CPU shares (relative weight)
            cpuset_cpus (str): CPUs in which to allow execution
            cpuset_mems (str): MEMs in which to allow execution
            mem_limit (int or str): Memory limit
            mem_reservation (int or str): Memory soft limit
            memswap_limit (int or str): Total memory (memory + swap), -1 to
                disable swap
            kernel_memory (int or str): Kernel memory limit
            restart_policy (dict): Restart policy dictionary

        Returns:
            (dict): Dictionary containing a ``Warnings`` key.

        Raises:
            :py:class:`docker.errors.APIError`
                If the server returns an error.
        """
        ...
    def wait(
        self, *, timeout: float | None = None, condition: Literal["not-running", "next-exit", "removed"] | None = None
    ) -> WaitContainerResponse:
        """
        Block until the container stops, then return its exit code. Similar to
        the ``docker wait`` command.

        Args:
            timeout (int): Request timeout
            condition (str): Wait until a container state reaches the given
                condition, either ``not-running`` (default), ``next-exit``,
                or ``removed``

        Returns:
            (dict): The API's response as a Python dictionary, including
                the container's exit code under the ``StatusCode`` attribute.

        Raises:
            :py:class:`requests.exceptions.ReadTimeout`
                If the timeout is exceeded.
            :py:class:`docker.errors.APIError`
                If the server returns an error.
        """
        ...

class ContainerCollection(Collection[Container]):
    model: type[Container]
    @overload
    def run(
        self,
        image: str | Image,
        command: str | list[str] | None = None,
        stdout: bool = True,
        stderr: bool = False,
        remove: bool = False,
        *,
        auto_remove: bool = False,
        blkio_weight_device: list[ContainerWeightDevice] | None = None,
        blkio_weight: int | None = None,
        cap_add: list[str] | None = None,
        cap_drop: list[str] | None = None,
        cgroup_parent: str | None = None,
        cgroupns: Literal["private", "host"] | None = None,
        cpu_count: int | None = None,
        cpu_percent: int | None = None,
        cpu_period: int | None = None,
        cpu_quota: int | None = None,
        cpu_rt_period: int | None = None,
        cpu_rt_runtime: int | None = None,
        cpu_shares: int | None = None,
        cpuset_cpus: str | None = None,
        cpuset_mems: str | None = None,
        detach: Literal[False] = False,
        device_cgroup_rules: list[Incomplete] | None = None,
        device_read_bps: list[Incomplete] | None = None,
        device_read_iops=None,
        device_write_bps=None,
        device_write_iops=None,
        devices: list[str] | None = None,
        device_requests: list[DeviceRequest] | None = None,
        dns: list[Incomplete] | None = None,
        dns_opt: list[Incomplete] | None = None,
        dns_search: list[Incomplete] | None = None,
        domainname: str | list[Incomplete] | None = None,
        entrypoint: str | list[str] | None = None,
        environment: dict[str, str] | list[str] | None = None,
        extra_hosts: dict[str, str] | None = None,
        group_add: Iterable[str | int] | None = None,
        healthcheck: dict[Incomplete, Incomplete] | None = None,
        hostname: str | None = None,
        init: bool | None = None,
        init_path: str | None = None,
        ipc_mode: str | None = None,
        isolation: str | None = None,
        kernel_memory: str | int | None = None,
        labels: dict[str, str] | list[str] | None = None,
        links: dict[str, str] | dict[str, None] | dict[str, str | None] | Iterable[tuple[str, str | None]] | None = None,
        log_config: LogConfig | None = None,
        lxc_conf: dict[Incomplete, Incomplete] | None = None,
        mac_address: str | None = None,
        mem_limit: str | int | None = None,
        mem_reservation: str | int | None = None,
        mem_swappiness: int | None = None,
        memswap_limit: str | int | None = None,
        mounts: list[Mount] | None = None,
        name: str | None = None,
        nano_cpus: int | None = None,
        network: str | None = None,
        network_disabled: bool = False,
        network_mode: str | None = None,
        networking_config: dict[str, EndpointConfig] | None = None,
        oom_kill_disable: bool = False,
        oom_score_adj: int | None = None,
        pid_mode: str | None = None,
        pids_limit: int | None = None,
        platform: str | None = None,
        ports: Mapping[str, int | list[int] | tuple[str, int] | None] | None = None,
        privileged: bool = False,
        publish_all_ports: bool = False,
        read_only: bool | None = None,
        restart_policy: _RestartPolicy | None = None,
        runtime: str | None = None,
        security_opt: list[str] | None = None,
        shm_size: str | int | None = None,
        stdin_open: bool = False,
        stop_signal: str | None = None,
        storage_opt: dict[Incomplete, Incomplete] | None = None,
        stream: bool = False,
        sysctls: dict[Incomplete, Incomplete] | None = None,
        tmpfs: dict[str, str] | None = None,
        tty: bool = False,
        ulimits: list[Ulimit] | None = None,
        use_config_proxy: bool | None = None,
        user: str | int | None = None,
        userns_mode: str | None = None,
        uts_mode: str | None = None,
        version: str | None = None,
        volume_driver: str | None = None,
        volumes: dict[str, dict[str, str]] | list[str] | None = None,
        volumes_from: list[str] | None = None,
        working_dir: str | None = None,
    ) -> bytes:
        r"""
        Run a container. By default, it will wait for the container to finish
        and return its logs, similar to ``docker run``.

        If the ``detach`` argument is ``True``, it will start the container
        and immediately return a :py:class:`Container` object, similar to
        ``docker run -d``.

        Example:
            Run a container and get its output:

            >>> import docker
            >>> client = docker.from_env()
            >>> client.containers.run('alpine', 'echo hello world')
            b'hello world\n'

            Run a container and detach:

            >>> container = client.containers.run('bfirsh/reticulate-splines',
                                                  detach=True)
            >>> container.logs()
            'Reticulating spline 1...\nReticulating spline 2...\n'

        Args:
            image (str): The image to run.
            command (str or list): The command to run in the container.
            auto_remove (bool): enable auto-removal of the container on daemon
                side when the container's process exits.
            blkio_weight_device: Block IO weight (relative device weight) in
                the form of: ``[{"Path": "device_path", "Weight": weight}]``.
            blkio_weight: Block IO weight (relative weight), accepts a weight
                value between 10 and 1000.
            cap_add (list of str): Add kernel capabilities. For example,
                ``["SYS_ADMIN", "MKNOD"]``.
            cap_drop (list of str): Drop kernel capabilities.
            cgroup_parent (str): Override the default parent cgroup.
            cgroupns (str): Override the default cgroup namespace mode for the
                container. One of:
                - ``private`` the container runs in its own private cgroup
                  namespace.
                - ``host`` use the host system's cgroup namespace.
            cpu_count (int): Number of usable CPUs (Windows only).
            cpu_percent (int): Usable percentage of the available CPUs
                (Windows only).
            cpu_period (int): The length of a CPU period in microseconds.
            cpu_quota (int): Microseconds of CPU time that the container can
                get in a CPU period.
            cpu_rt_period (int): Limit CPU real-time period in microseconds.
            cpu_rt_runtime (int): Limit CPU real-time runtime in microseconds.
            cpu_shares (int): CPU shares (relative weight).
            cpuset_cpus (str): CPUs in which to allow execution (``0-3``,
                ``0,1``).
            cpuset_mems (str): Memory nodes (MEMs) in which to allow execution
                (``0-3``, ``0,1``). Only effective on NUMA systems.
            detach (bool): Run container in the background and return a
                :py:class:`Container` object.
            device_cgroup_rules (:py:class:`list`): A list of cgroup rules to
                apply to the container.
            device_read_bps: Limit read rate (bytes per second) from a device
                in the form of: `[{"Path": "device_path", "Rate": rate}]`
            device_read_iops: Limit read rate (IO per second) from a device.
            device_write_bps: Limit write rate (bytes per second) from a
                device.
            device_write_iops: Limit write rate (IO per second) from a device.
            devices (:py:class:`list`): Expose host devices to the container,
                as a list of strings in the form
                ``<path_on_host>:<path_in_container>:<cgroup_permissions>``.

                For example, ``/dev/sda:/dev/xvda:rwm`` allows the container
                to have read-write access to the host's ``/dev/sda`` via a
                node named ``/dev/xvda`` inside the container.
            device_requests (:py:class:`list`): Expose host resources such as
                GPUs to the container, as a list of
                :py:class:`docker.types.DeviceRequest` instances.
            dns (:py:class:`list`): Set custom DNS servers.
            dns_opt (:py:class:`list`): Additional options to be added to the
                container's ``resolv.conf`` file.
            dns_search (:py:class:`list`): DNS search domains.
            domainname (str or list): Set custom DNS search domains.
            entrypoint (str or list): The entrypoint for the container.
            environment (dict or list): Environment variables to set inside
                the container, as a dictionary or a list of strings in the
                format ``["SOMEVARIABLE=xxx"]``.
            extra_hosts (dict): Additional hostnames to resolve inside the
                container, as a mapping of hostname to IP address.
            group_add (:py:class:`list`): List of additional group names and/or
                IDs that the container process will run as.
            healthcheck (dict): Specify a test to perform to check that the
                container is healthy. The dict takes the following keys:

                - test (:py:class:`list` or str): Test to perform to determine
                    container health. Possible values:

                    - Empty list: Inherit healthcheck from parent image
                    - ``["NONE"]``: Disable healthcheck
                    - ``["CMD", args...]``: exec arguments directly.
                    - ``["CMD-SHELL", command]``: Run command in the system's
                      default shell.

                    If a string is provided, it will be used as a ``CMD-SHELL``
                    command.
                - interval (int): The time to wait between checks in
                  nanoseconds. It should be 0 or at least 1000000 (1 ms).
                - timeout (int): The time to wait before considering the check
                  to have hung. It should be 0 or at least 1000000 (1 ms).
                - retries (int): The number of consecutive failures needed to
                    consider a container as unhealthy.
                - start_period (int): Start period for the container to
                    initialize before starting health-retries countdown in
                    nanoseconds. It should be 0 or at least 1000000 (1 ms).
            hostname (str): Optional hostname for the container.
            init (bool): Run an init inside the container that forwards
                signals and reaps processes
            init_path (str): Path to the docker-init binary
            ipc_mode (str): Set the IPC mode for the container.
            isolation (str): Isolation technology to use. Default: `None`.
            kernel_memory (int or str): Kernel memory limit
            labels (dict or list): A dictionary of name-value labels (e.g.
                ``{"label1": "value1", "label2": "value2"}``) or a list of
                names of labels to set with empty values (e.g.
                ``["label1", "label2"]``)
            links (dict): Mapping of links using the
                ``{'container': 'alias'}`` format. The alias is optional.
                Containers declared in this dict will be linked to the new
                container using the provided alias. Default: ``None``.
            log_config (LogConfig): Logging configuration.
            lxc_conf (dict): LXC config.
            mac_address (str): MAC address to assign to the container.
            mem_limit (int or str): Memory limit. Accepts float values
                (which represent the memory limit of the created container in
                bytes) or a string with a units identification char
                (``100000b``, ``1000k``, ``128m``, ``1g``). If a string is
                specified without a units character, bytes are assumed as an
                intended unit.
            mem_reservation (int or str): Memory soft limit.
            mem_swappiness (int): Tune a container's memory swappiness
                behavior. Accepts number between 0 and 100.
            memswap_limit (str or int): Maximum amount of memory + swap a
                container is allowed to consume.
            mounts (:py:class:`list`): Specification for mounts to be added to
                the container. More powerful alternative to ``volumes``. Each
                item in the list is expected to be a
                :py:class:`docker.types.Mount` object.
            name (str): The name for this container.
            nano_cpus (int):  CPU quota in units of 1e-9 CPUs.
            network (str): Name of the network this container will be connected
                to at creation time. You can connect to additional networks
                using :py:meth:`Network.connect`. Incompatible with
                ``network_mode``.
            network_disabled (bool): Disable networking.
            network_mode (str): One of:

                - ``bridge`` Create a new network stack for the container on
                  the bridge network.
                - ``none`` No networking for this container.
                - ``container:<name|id>`` Reuse another container's network
                  stack.
                - ``host`` Use the host network stack.
                  This mode is incompatible with ``ports``.

                Incompatible with ``network``.
            networking_config (Dict[str, EndpointConfig]):
                Dictionary of EndpointConfig objects for each container network.
                The key is the name of the network.
                Defaults to ``None``.

                Used in conjuction with ``network``.

                Incompatible with ``network_mode``.
            oom_kill_disable (bool): Whether to disable OOM killer.
            oom_score_adj (int): An integer value containing the score given
                to the container in order to tune OOM killer preferences.
            pid_mode (str): If set to ``host``, use the host PID namespace
                inside the container.
            pids_limit (int): Tune a container's pids limit. Set ``-1`` for
                unlimited.
            platform (str): Platform in the format ``os[/arch[/variant]]``.
                Only used if the method needs to pull the requested image.
            ports (dict): Ports to bind inside the container.

                The keys of the dictionary are the ports to bind inside the
                container, either as an integer or a string in the form
                ``port/protocol``, where the protocol is either ``tcp``,
                ``udp``, or ``sctp``.

                The values of the dictionary are the corresponding ports to
                open on the host, which can be either:

                - The port number, as an integer. For example,
                  ``{'2222/tcp': 3333}`` will expose port 2222 inside the
                  container as port 3333 on the host.
                - ``None``, to assign a random host port. For example,
                  ``{'2222/tcp': None}``.
                - A tuple of ``(address, port)`` if you want to specify the
                  host interface. For example,
                  ``{'1111/tcp': ('127.0.0.1', 1111)}``.
                - A list of integers, if you want to bind multiple host ports
                  to a single container port. For example,
                  ``{'1111/tcp': [1234, 4567]}``.

                Incompatible with ``host`` network mode.
            privileged (bool): Give extended privileges to this container.
            publish_all_ports (bool): Publish all ports to the host.
            read_only (bool): Mount the container's root filesystem as read
                only.
            remove (bool): Remove the container when it has finished running.
                Default: ``False``.
            restart_policy (dict): Restart the container when it exits.
                Configured as a dictionary with keys:

                - ``Name`` One of ``on-failure``, or ``always``.
                - ``MaximumRetryCount`` Number of times to restart the
                  container on failure.

                For example:
                ``{"Name": "on-failure", "MaximumRetryCount": 5}``

            runtime (str): Runtime to use with this container.
            security_opt (:py:class:`list`): A list of string values to
                customize labels for MLS systems, such as SELinux.
            shm_size (str or int): Size of /dev/shm (e.g. ``1G``).
            stdin_open (bool): Keep ``STDIN`` open even if not attached.
            stdout (bool): Return logs from ``STDOUT`` when ``detach=False``.
                Default: ``True``.
            stderr (bool): Return logs from ``STDERR`` when ``detach=False``.
                Default: ``False``.
            stop_signal (str): The stop signal to use to stop the container
                (e.g. ``SIGINT``).
            storage_opt (dict): Storage driver options per container as a
                key-value mapping.
            stream (bool): If true and ``detach`` is false, return a log
                generator instead of a string. Ignored if ``detach`` is true.
                Default: ``False``.
            sysctls (dict): Kernel parameters to set in the container.
            tmpfs (dict): Temporary filesystems to mount, as a dictionary
                mapping a path inside the container to options for that path.

                For example:

                .. code-block:: python

                    {
                        '/mnt/vol2': '',
                        '/mnt/vol1': 'size=3G,uid=1000'
                    }

            tty (bool): Allocate a pseudo-TTY.
            ulimits (:py:class:`list`): Ulimits to set inside the container,
                as a list of :py:class:`docker.types.Ulimit` instances.
            use_config_proxy (bool): If ``True``, and if the docker client
                configuration file (``~/.docker/config.json`` by default)
                contains a proxy configuration, the corresponding environment
                variables will be set in the container being built.
            user (str or int): Username or UID to run commands as inside the
                container.
            userns_mode (str): Sets the user namespace mode for the container
                when user namespace remapping option is enabled. Supported
                values are: ``host``
            uts_mode (str): Sets the UTS namespace mode for the container.
                Supported values are: ``host``
            version (str): The version of the API to use. Set to ``auto`` to
                automatically detect the server's version. Default: ``1.35``
            volume_driver (str): The name of a volume driver/plugin.
            volumes (dict or list): A dictionary to configure volumes mounted
                inside the container. The key is either the host path or a
                volume name, and the value is a dictionary with the keys:

                - ``bind`` The path to mount the volume inside the container
                - ``mode`` Either ``rw`` to mount the volume read/write, or
                  ``ro`` to mount it read-only.

                For example:

                .. code-block:: python

                    {'/home/user1/': {'bind': '/mnt/vol2', 'mode': 'rw'},
                     '/var/www': {'bind': '/mnt/vol1', 'mode': 'ro'}}

                Or a list of strings which each one of its elements specifies a
                mount volume.

                For example:

                .. code-block:: python

                    ['/home/user1/:/mnt/vol2','/var/www:/mnt/vol1']

            volumes_from (:py:class:`list`): List of container names or IDs to
                get volumes from.
            working_dir (str): Path to the working directory.

        Returns:
            The container logs, either ``STDOUT``, ``STDERR``, or both,
            depending on the value of the ``stdout`` and ``stderr`` arguments.

            ``STDOUT`` and ``STDERR`` may be read only if either ``json-file``
            or ``journald`` logging driver used. Thus, if you are using none of
            these drivers, a ``None`` object is returned instead. See the
            `Engine API documentation
            <https://docs.docker.com/engine/api/v1.30/#operation/ContainerLogs/>`_
            for full details.

            If ``detach`` is ``True``, a :py:class:`Container` object is
            returned instead.

        Raises:
            :py:class:`docker.errors.ContainerError`
                If the container exits with a non-zero exit code and
                ``detach`` is ``False``.
            :py:class:`docker.errors.ImageNotFound`
                If the specified image does not exist.
            :py:class:`docker.errors.APIError`
                If the server returns an error.
        """
        ...
    @overload
    def run(
        self,
        image: str | Image,
        command: str | list[str] | None = None,
        stdout: bool = True,
        stderr: bool = False,
        remove: bool = False,
        *,
        auto_remove: bool = False,
        blkio_weight_device: list[ContainerWeightDevice] | None = None,
        blkio_weight: int | None = None,
        cap_add: list[str] | None = None,
        cap_drop: list[str] | None = None,
        cgroup_parent: str | None = None,
        cgroupns: Literal["private", "host"] | None = None,
        cpu_count: int | None = None,
        cpu_percent: int | None = None,
        cpu_period: int | None = None,
        cpu_quota: int | None = None,
        cpu_rt_period: int | None = None,
        cpu_rt_runtime: int | None = None,
        cpu_shares: int | None = None,
        cpuset_cpus: str | None = None,
        cpuset_mems: str | None = None,
        detach: Literal[True],
        device_cgroup_rules: list[Incomplete] | None = None,
        device_read_bps: list[Incomplete] | None = None,
        device_read_iops=None,
        device_write_bps=None,
        device_write_iops=None,
        devices: list[str] | None = None,
        device_requests: list[DeviceRequest] | None = None,
        dns: list[Incomplete] | None = None,
        dns_opt: list[Incomplete] | None = None,
        dns_search: list[Incomplete] | None = None,
        domainname: str | list[Incomplete] | None = None,
        entrypoint: str | list[str] | None = None,
        environment: dict[str, str] | list[str] | None = None,
        extra_hosts: dict[str, str] | None = None,
        group_add: Iterable[str | int] | None = None,
        healthcheck: dict[Incomplete, Incomplete] | None = None,
        hostname: str | None = None,
        init: bool | None = None,
        init_path: str | None = None,
        ipc_mode: str | None = None,
        isolation: str | None = None,
        kernel_memory: str | int | None = None,
        labels: dict[str, str] | list[str] | None = None,
        links: dict[str, str] | dict[str, None] | dict[str, str | None] | Iterable[tuple[str, str | None]] | None = None,
        log_config: LogConfig | None = None,
        lxc_conf: dict[Incomplete, Incomplete] | None = None,
        mac_address: str | None = None,
        mem_limit: str | int | None = None,
        mem_reservation: str | int | None = None,
        mem_swappiness: int | None = None,
        memswap_limit: str | int | None = None,
        mounts: list[Mount] | None = None,
        name: str | None = None,
        nano_cpus: int | None = None,
        network: str | None = None,
        network_disabled: bool = False,
        network_mode: str | None = None,
        networking_config: dict[str, EndpointConfig] | None = None,
        oom_kill_disable: bool = False,
        oom_score_adj: int | None = None,
        pid_mode: str | None = None,
        pids_limit: int | None = None,
        platform: str | None = None,
        ports: Mapping[str, int | list[int] | tuple[str, int] | None] | None = None,
        privileged: bool = False,
        publish_all_ports: bool = False,
        read_only: bool | None = None,
        restart_policy: _RestartPolicy | None = None,
        runtime: str | None = None,
        security_opt: list[str] | None = None,
        shm_size: str | int | None = None,
        stdin_open: bool = False,
        stop_signal: str | None = None,
        storage_opt: dict[Incomplete, Incomplete] | None = None,
        stream: bool = False,
        sysctls: dict[Incomplete, Incomplete] | None = None,
        tmpfs: dict[str, str] | None = None,
        tty: bool = False,
        ulimits: list[Ulimit] | None = None,
        use_config_proxy: bool | None = None,
        user: str | int | None = None,
        userns_mode: str | None = None,
        uts_mode: str | None = None,
        version: str | None = None,
        volume_driver: str | None = None,
        volumes: dict[str, dict[str, str]] | list[str] | None = None,
        volumes_from: list[str] | None = None,
        working_dir: str | None = None,
    ) -> Container:
        r"""
        Run a container. By default, it will wait for the container to finish
        and return its logs, similar to ``docker run``.

        If the ``detach`` argument is ``True``, it will start the container
        and immediately return a :py:class:`Container` object, similar to
        ``docker run -d``.

        Example:
            Run a container and get its output:

            >>> import docker
            >>> client = docker.from_env()
            >>> client.containers.run('alpine', 'echo hello world')
            b'hello world\n'

            Run a container and detach:

            >>> container = client.containers.run('bfirsh/reticulate-splines',
                                                  detach=True)
            >>> container.logs()
            'Reticulating spline 1...\nReticulating spline 2...\n'

        Args:
            image (str): The image to run.
            command (str or list): The command to run in the container.
            auto_remove (bool): enable auto-removal of the container on daemon
                side when the container's process exits.
            blkio_weight_device: Block IO weight (relative device weight) in
                the form of: ``[{"Path": "device_path", "Weight": weight}]``.
            blkio_weight: Block IO weight (relative weight), accepts a weight
                value between 10 and 1000.
            cap_add (list of str): Add kernel capabilities. For example,
                ``["SYS_ADMIN", "MKNOD"]``.
            cap_drop (list of str): Drop kernel capabilities.
            cgroup_parent (str): Override the default parent cgroup.
            cgroupns (str): Override the default cgroup namespace mode for the
                container. One of:
                - ``private`` the container runs in its own private cgroup
                  namespace.
                - ``host`` use the host system's cgroup namespace.
            cpu_count (int): Number of usable CPUs (Windows only).
            cpu_percent (int): Usable percentage of the available CPUs
                (Windows only).
            cpu_period (int): The length of a CPU period in microseconds.
            cpu_quota (int): Microseconds of CPU time that the container can
                get in a CPU period.
            cpu_rt_period (int): Limit CPU real-time period in microseconds.
            cpu_rt_runtime (int): Limit CPU real-time runtime in microseconds.
            cpu_shares (int): CPU shares (relative weight).
            cpuset_cpus (str): CPUs in which to allow execution (``0-3``,
                ``0,1``).
            cpuset_mems (str): Memory nodes (MEMs) in which to allow execution
                (``0-3``, ``0,1``). Only effective on NUMA systems.
            detach (bool): Run container in the background and return a
                :py:class:`Container` object.
            device_cgroup_rules (:py:class:`list`): A list of cgroup rules to
                apply to the container.
            device_read_bps: Limit read rate (bytes per second) from a device
                in the form of: `[{"Path": "device_path", "Rate": rate}]`
            device_read_iops: Limit read rate (IO per second) from a device.
            device_write_bps: Limit write rate (bytes per second) from a
                device.
            device_write_iops: Limit write rate (IO per second) from a device.
            devices (:py:class:`list`): Expose host devices to the container,
                as a list of strings in the form
                ``<path_on_host>:<path_in_container>:<cgroup_permissions>``.

                For example, ``/dev/sda:/dev/xvda:rwm`` allows the container
                to have read-write access to the host's ``/dev/sda`` via a
                node named ``/dev/xvda`` inside the container.
            device_requests (:py:class:`list`): Expose host resources such as
                GPUs to the container, as a list of
                :py:class:`docker.types.DeviceRequest` instances.
            dns (:py:class:`list`): Set custom DNS servers.
            dns_opt (:py:class:`list`): Additional options to be added to the
                container's ``resolv.conf`` file.
            dns_search (:py:class:`list`): DNS search domains.
            domainname (str or list): Set custom DNS search domains.
            entrypoint (str or list): The entrypoint for the container.
            environment (dict or list): Environment variables to set inside
                the container, as a dictionary or a list of strings in the
                format ``["SOMEVARIABLE=xxx"]``.
            extra_hosts (dict): Additional hostnames to resolve inside the
                container, as a mapping of hostname to IP address.
            group_add (:py:class:`list`): List of additional group names and/or
                IDs that the container process will run as.
            healthcheck (dict): Specify a test to perform to check that the
                container is healthy. The dict takes the following keys:

                - test (:py:class:`list` or str): Test to perform to determine
                    container health. Possible values:

                    - Empty list: Inherit healthcheck from parent image
                    - ``["NONE"]``: Disable healthcheck
                    - ``["CMD", args...]``: exec arguments directly.
                    - ``["CMD-SHELL", command]``: Run command in the system's
                      default shell.

                    If a string is provided, it will be used as a ``CMD-SHELL``
                    command.
                - interval (int): The time to wait between checks in
                  nanoseconds. It should be 0 or at least 1000000 (1 ms).
                - timeout (int): The time to wait before considering the check
                  to have hung. It should be 0 or at least 1000000 (1 ms).
                - retries (int): The number of consecutive failures needed to
                    consider a container as unhealthy.
                - start_period (int): Start period for the container to
                    initialize before starting health-retries countdown in
                    nanoseconds. It should be 0 or at least 1000000 (1 ms).
            hostname (str): Optional hostname for the container.
            init (bool): Run an init inside the container that forwards
                signals and reaps processes
            init_path (str): Path to the docker-init binary
            ipc_mode (str): Set the IPC mode for the container.
            isolation (str): Isolation technology to use. Default: `None`.
            kernel_memory (int or str): Kernel memory limit
            labels (dict or list): A dictionary of name-value labels (e.g.
                ``{"label1": "value1", "label2": "value2"}``) or a list of
                names of labels to set with empty values (e.g.
                ``["label1", "label2"]``)
            links (dict): Mapping of links using the
                ``{'container': 'alias'}`` format. The alias is optional.
                Containers declared in this dict will be linked to the new
                container using the provided alias. Default: ``None``.
            log_config (LogConfig): Logging configuration.
            lxc_conf (dict): LXC config.
            mac_address (str): MAC address to assign to the container.
            mem_limit (int or str): Memory limit. Accepts float values
                (which represent the memory limit of the created container in
                bytes) or a string with a units identification char
                (``100000b``, ``1000k``, ``128m``, ``1g``). If a string is
                specified without a units character, bytes are assumed as an
                intended unit.
            mem_reservation (int or str): Memory soft limit.
            mem_swappiness (int): Tune a container's memory swappiness
                behavior. Accepts number between 0 and 100.
            memswap_limit (str or int): Maximum amount of memory + swap a
                container is allowed to consume.
            mounts (:py:class:`list`): Specification for mounts to be added to
                the container. More powerful alternative to ``volumes``. Each
                item in the list is expected to be a
                :py:class:`docker.types.Mount` object.
            name (str): The name for this container.
            nano_cpus (int):  CPU quota in units of 1e-9 CPUs.
            network (str): Name of the network this container will be connected
                to at creation time. You can connect to additional networks
                using :py:meth:`Network.connect`. Incompatible with
                ``network_mode``.
            network_disabled (bool): Disable networking.
            network_mode (str): One of:

                - ``bridge`` Create a new network stack for the container on
                  the bridge network.
                - ``none`` No networking for this container.
                - ``container:<name|id>`` Reuse another container's network
                  stack.
                - ``host`` Use the host network stack.
                  This mode is incompatible with ``ports``.

                Incompatible with ``network``.
            networking_config (Dict[str, EndpointConfig]):
                Dictionary of EndpointConfig objects for each container network.
                The key is the name of the network.
                Defaults to ``None``.

                Used in conjuction with ``network``.

                Incompatible with ``network_mode``.
            oom_kill_disable (bool): Whether to disable OOM killer.
            oom_score_adj (int): An integer value containing the score given
                to the container in order to tune OOM killer preferences.
            pid_mode (str): If set to ``host``, use the host PID namespace
                inside the container.
            pids_limit (int): Tune a container's pids limit. Set ``-1`` for
                unlimited.
            platform (str): Platform in the format ``os[/arch[/variant]]``.
                Only used if the method needs to pull the requested image.
            ports (dict): Ports to bind inside the container.

                The keys of the dictionary are the ports to bind inside the
                container, either as an integer or a string in the form
                ``port/protocol``, where the protocol is either ``tcp``,
                ``udp``, or ``sctp``.

                The values of the dictionary are the corresponding ports to
                open on the host, which can be either:

                - The port number, as an integer. For example,
                  ``{'2222/tcp': 3333}`` will expose port 2222 inside the
                  container as port 3333 on the host.
                - ``None``, to assign a random host port. For example,
                  ``{'2222/tcp': None}``.
                - A tuple of ``(address, port)`` if you want to specify the
                  host interface. For example,
                  ``{'1111/tcp': ('127.0.0.1', 1111)}``.
                - A list of integers, if you want to bind multiple host ports
                  to a single container port. For example,
                  ``{'1111/tcp': [1234, 4567]}``.

                Incompatible with ``host`` network mode.
            privileged (bool): Give extended privileges to this container.
            publish_all_ports (bool): Publish all ports to the host.
            read_only (bool): Mount the container's root filesystem as read
                only.
            remove (bool): Remove the container when it has finished running.
                Default: ``False``.
            restart_policy (dict): Restart the container when it exits.
                Configured as a dictionary with keys:

                - ``Name`` One of ``on-failure``, or ``always``.
                - ``MaximumRetryCount`` Number of times to restart the
                  container on failure.

                For example:
                ``{"Name": "on-failure", "MaximumRetryCount": 5}``

            runtime (str): Runtime to use with this container.
            security_opt (:py:class:`list`): A list of string values to
                customize labels for MLS systems, such as SELinux.
            shm_size (str or int): Size of /dev/shm (e.g. ``1G``).
            stdin_open (bool): Keep ``STDIN`` open even if not attached.
            stdout (bool): Return logs from ``STDOUT`` when ``detach=False``.
                Default: ``True``.
            stderr (bool): Return logs from ``STDERR`` when ``detach=False``.
                Default: ``False``.
            stop_signal (str): The stop signal to use to stop the container
                (e.g. ``SIGINT``).
            storage_opt (dict): Storage driver options per container as a
                key-value mapping.
            stream (bool): If true and ``detach`` is false, return a log
                generator instead of a string. Ignored if ``detach`` is true.
                Default: ``False``.
            sysctls (dict): Kernel parameters to set in the container.
            tmpfs (dict): Temporary filesystems to mount, as a dictionary
                mapping a path inside the container to options for that path.

                For example:

                .. code-block:: python

                    {
                        '/mnt/vol2': '',
                        '/mnt/vol1': 'size=3G,uid=1000'
                    }

            tty (bool): Allocate a pseudo-TTY.
            ulimits (:py:class:`list`): Ulimits to set inside the container,
                as a list of :py:class:`docker.types.Ulimit` instances.
            use_config_proxy (bool): If ``True``, and if the docker client
                configuration file (``~/.docker/config.json`` by default)
                contains a proxy configuration, the corresponding environment
                variables will be set in the container being built.
            user (str or int): Username or UID to run commands as inside the
                container.
            userns_mode (str): Sets the user namespace mode for the container
                when user namespace remapping option is enabled. Supported
                values are: ``host``
            uts_mode (str): Sets the UTS namespace mode for the container.
                Supported values are: ``host``
            version (str): The version of the API to use. Set to ``auto`` to
                automatically detect the server's version. Default: ``1.35``
            volume_driver (str): The name of a volume driver/plugin.
            volumes (dict or list): A dictionary to configure volumes mounted
                inside the container. The key is either the host path or a
                volume name, and the value is a dictionary with the keys:

                - ``bind`` The path to mount the volume inside the container
                - ``mode`` Either ``rw`` to mount the volume read/write, or
                  ``ro`` to mount it read-only.

                For example:

                .. code-block:: python

                    {'/home/user1/': {'bind': '/mnt/vol2', 'mode': 'rw'},
                     '/var/www': {'bind': '/mnt/vol1', 'mode': 'ro'}}

                Or a list of strings which each one of its elements specifies a
                mount volume.

                For example:

                .. code-block:: python

                    ['/home/user1/:/mnt/vol2','/var/www:/mnt/vol1']

            volumes_from (:py:class:`list`): List of container names or IDs to
                get volumes from.
            working_dir (str): Path to the working directory.

        Returns:
            The container logs, either ``STDOUT``, ``STDERR``, or both,
            depending on the value of the ``stdout`` and ``stderr`` arguments.

            ``STDOUT`` and ``STDERR`` may be read only if either ``json-file``
            or ``journald`` logging driver used. Thus, if you are using none of
            these drivers, a ``None`` object is returned instead. See the
            `Engine API documentation
            <https://docs.docker.com/engine/api/v1.30/#operation/ContainerLogs/>`_
            for full details.

            If ``detach`` is ``True``, a :py:class:`Container` object is
            returned instead.

        Raises:
            :py:class:`docker.errors.ContainerError`
                If the container exits with a non-zero exit code and
                ``detach`` is ``False``.
            :py:class:`docker.errors.ImageNotFound`
                If the specified image does not exist.
            :py:class:`docker.errors.APIError`
                If the server returns an error.
        """
        ...
    def create(  # type:ignore[override]
        self,
        image: str | Image,
        command: str | list[str] | None = None,
        *,
        auto_remove: bool = False,
        blkio_weight_device: list[ContainerWeightDevice] | None = None,
        blkio_weight: int | None = None,
        cap_add: list[str] | None = None,
        cap_drop: list[str] | None = None,
        cgroup_parent: str | None = None,
        cgroupns: Literal["private", "host"] | None = None,
        cpu_count: int | None = None,
        cpu_percent: int | None = None,
        cpu_period: int | None = None,
        cpu_quota: int | None = None,
        cpu_rt_period: int | None = None,
        cpu_rt_runtime: int | None = None,
        cpu_shares: int | None = None,
        cpuset_cpus: str | None = None,
        cpuset_mems: str | None = None,
        detach: Literal[True],
        device_cgroup_rules: list[Incomplete] | None = None,
        device_read_bps: list[Incomplete] | None = None,
        device_read_iops=None,
        device_write_bps=None,
        device_write_iops=None,
        devices: list[str] | None = None,
        device_requests: list[DeviceRequest] | None = None,
        dns: list[Incomplete] | None = None,
        dns_opt: list[Incomplete] | None = None,
        dns_search: list[Incomplete] | None = None,
        domainname: str | list[Incomplete] | None = None,
        entrypoint: str | list[str] | None = None,
        environment: dict[str, str] | list[str] | None = None,
        extra_hosts: dict[str, str] | None = None,
        group_add: Iterable[str | int] | None = None,
        healthcheck: dict[Incomplete, Incomplete] | None = None,
        hostname: str | None = None,
        init: bool | None = None,
        init_path: str | None = None,
        ipc_mode: str | None = None,
        isolation: str | None = None,
        kernel_memory: str | int | None = None,
        labels: dict[str, str] | list[str] | None = None,
        links: dict[str, str] | dict[str, None] | dict[str, str | None] | Iterable[tuple[str, str | None]] | None = None,
        log_config: LogConfig | None = None,
        lxc_conf: dict[Incomplete, Incomplete] | None = None,
        mac_address: str | None = None,
        mem_limit: str | int | None = None,
        mem_reservation: str | int | None = None,
        mem_swappiness: int | None = None,
        memswap_limit: str | int | None = None,
        mounts: list[Mount] | None = None,
        name: str | None = None,
        nano_cpus: int | None = None,
        network: str | None = None,
        network_disabled: bool = False,
        network_mode: str | None = None,
        networking_config: dict[str, EndpointConfig] | None = None,
        oom_kill_disable: bool = False,
        oom_score_adj: int | None = None,
        pid_mode: str | None = None,
        pids_limit: int | None = None,
        platform: str | None = None,
        ports: Mapping[str, int | list[int] | tuple[str, int] | None] | None = None,
        privileged: bool = False,
        publish_all_ports: bool = False,
        read_only: bool | None = None,
        restart_policy: _RestartPolicy | None = None,
        runtime: str | None = None,
        security_opt: list[str] | None = None,
        shm_size: str | int | None = None,
        stdin_open: bool = False,
        stop_signal: str | None = None,
        storage_opt: dict[Incomplete, Incomplete] | None = None,
        stream: bool = False,
        sysctls: dict[Incomplete, Incomplete] | None = None,
        tmpfs: dict[str, str] | None = None,
        tty: bool = False,
        ulimits: list[Ulimit] | None = None,
        use_config_proxy: bool | None = None,
        user: str | int | None = None,
        userns_mode: str | None = None,
        uts_mode: str | None = None,
        version: str | None = None,
        volume_driver: str | None = None,
        volumes: dict[str, dict[str, str]] | list[str] | None = None,
        volumes_from: list[str] | None = None,
        working_dir: str | None = None,
    ) -> Container:
        """
        Create a container without starting it. Similar to ``docker create``.

        Takes the same arguments as :py:meth:`run`, except for ``stdout``,
        ``stderr``, and ``remove``.

        Returns:
            A :py:class:`Container` object.

        Raises:
            :py:class:`docker.errors.ImageNotFound`
                If the specified image does not exist.
            :py:class:`docker.errors.APIError`
                If the server returns an error.
        """
        ...
    def get(self, container_id: str) -> Container:
        """
        Get a container by name or ID.

        Args:
            container_id (str): Container name or ID.

        Returns:
            A :py:class:`Container` object.

        Raises:
            :py:class:`docker.errors.NotFound`
                If the container does not exist.
            :py:class:`docker.errors.APIError`
                If the server returns an error.
        """
        ...
    def list(
        self,
        all: bool = False,
        before: str | None = None,
        filters=None,
        limit: int = -1,
        since: str | None = None,
        sparse: bool = False,
        ignore_removed: bool = False,
<<<<<<< HEAD
    ):
        """
        List containers. Similar to the ``docker ps`` command.

        Args:
            all (bool): Show all containers. Only running containers are shown
                by default
            since (str): Show only containers created since Id or Name, include
                non-running ones
            before (str): Show only container created before Id or Name,
                include non-running ones
            limit (int): Show `limit` last created containers, include
                non-running ones
            filters (dict): Filters to be processed on the image list.
                Available filters:

                - `exited` (int): Only containers with specified exit code
                - `status` (str): One of ``restarting``, ``running``,
                    ``paused``, ``exited``
                - `label` (str|list): format either ``"key"``, ``"key=value"``
                    or a list of such.
                - `id` (str): The id of the container.
                - `name` (str): The name of the container.
                - `ancestor` (str): Filter by container ancestor. Format of
                    ``<image-name>[:tag]``, ``<image-id>``, or
                    ``<image@digest>``.
                - `before` (str): Only containers created before a particular
                    container. Give the container name or id.
                - `since` (str): Only containers created after a particular
                    container. Give container name or id.

                A comprehensive list can be found in the documentation for
                `docker ps
                <https://docs.docker.com/engine/reference/commandline/ps>`_.

            sparse (bool): Do not inspect containers. Returns partial
                information, but guaranteed not to block. Use
                :py:meth:`Container.reload` on resulting objects to retrieve
                all attributes. Default: ``False``
            ignore_removed (bool): Ignore failures due to missing containers
                when attempting to inspect containers from the original list.
                Set to ``True`` if race conditions are likely. Has no effect
                if ``sparse=True``. Default: ``False``

        Returns:
            (list of :py:class:`Container`)

        Raises:
            :py:class:`docker.errors.APIError`
                If the server returns an error.
        """
        ...
    def prune(self, filters: Incomplete | None = None):
        """
        Delete stopped containers

        Args:
            filters (dict): Filters to process on the prune list.

        Returns:
            (dict): A dict containing a list of deleted container IDs and
                the amount of disk space reclaimed in bytes.

        Raises:
            :py:class:`docker.errors.APIError`
                If the server returns an error.
        """
        ...
=======
    ): ...
    def prune(self, filters=None): ...
>>>>>>> 12676840

RUN_CREATE_KWARGS: list[str]
RUN_HOST_CONFIG_KWARGS: list[str]

class ExecResult(NamedTuple):
    """ExecResult(exit_code, output)"""
    exit_code: Incomplete
    output: Incomplete<|MERGE_RESOLUTION|>--- conflicted
+++ resolved
@@ -202,56 +202,8 @@
         ...
     def get_archive(
         self, path: str, chunk_size: int | None = 2097152, encode_stream: bool = False
-<<<<<<< HEAD
-    ) -> tuple[Incomplete, Incomplete]:
-        """
-        Retrieve a file or folder from the container in the form of a tar
-        archive.
-
-        Args:
-            path (str): Path to the file or folder to retrieve
-            chunk_size (int): The number of bytes returned by each iteration
-                of the generator. If ``None``, data will be streamed as it is
-                received. Default: 2 MB
-            encode_stream (bool): Determines if data should be encoded
-                (gzip-compressed) during transmission. Default: False
-
-        Returns:
-            (tuple): First element is a raw tar data stream. Second element is
-            a dict containing ``stat`` information on the specified ``path``.
-
-        Raises:
-            :py:class:`docker.errors.APIError`
-                If the server returns an error.
-
-        Example:
-
-            >>> f = open('./sh_bin.tar', 'wb')
-            >>> bits, stat = container.get_archive('/bin/sh')
-            >>> print(stat)
-            {'name': 'sh', 'size': 1075464, 'mode': 493,
-             'mtime': '2018-10-01T15:37:48-07:00', 'linkTarget': ''}
-            >>> for chunk in bits:
-            ...    f.write(chunk)
-            >>> f.close()
-        """
-        ...
-    def kill(self, signal: Incomplete | None = None):
-        """
-        Kill or send a signal to the container.
-
-        Args:
-            signal (str or int): The signal to send. Defaults to ``SIGKILL``
-
-        Raises:
-            :py:class:`docker.errors.APIError`
-                If the server returns an error.
-        """
-        ...
-=======
     ) -> tuple[Incomplete, Incomplete]: ...
     def kill(self, signal=None): ...
->>>>>>> 12676840
     @overload
     def logs(
         self,
@@ -1501,79 +1453,8 @@
         since: str | None = None,
         sparse: bool = False,
         ignore_removed: bool = False,
-<<<<<<< HEAD
-    ):
-        """
-        List containers. Similar to the ``docker ps`` command.
-
-        Args:
-            all (bool): Show all containers. Only running containers are shown
-                by default
-            since (str): Show only containers created since Id or Name, include
-                non-running ones
-            before (str): Show only container created before Id or Name,
-                include non-running ones
-            limit (int): Show `limit` last created containers, include
-                non-running ones
-            filters (dict): Filters to be processed on the image list.
-                Available filters:
-
-                - `exited` (int): Only containers with specified exit code
-                - `status` (str): One of ``restarting``, ``running``,
-                    ``paused``, ``exited``
-                - `label` (str|list): format either ``"key"``, ``"key=value"``
-                    or a list of such.
-                - `id` (str): The id of the container.
-                - `name` (str): The name of the container.
-                - `ancestor` (str): Filter by container ancestor. Format of
-                    ``<image-name>[:tag]``, ``<image-id>``, or
-                    ``<image@digest>``.
-                - `before` (str): Only containers created before a particular
-                    container. Give the container name or id.
-                - `since` (str): Only containers created after a particular
-                    container. Give container name or id.
-
-                A comprehensive list can be found in the documentation for
-                `docker ps
-                <https://docs.docker.com/engine/reference/commandline/ps>`_.
-
-            sparse (bool): Do not inspect containers. Returns partial
-                information, but guaranteed not to block. Use
-                :py:meth:`Container.reload` on resulting objects to retrieve
-                all attributes. Default: ``False``
-            ignore_removed (bool): Ignore failures due to missing containers
-                when attempting to inspect containers from the original list.
-                Set to ``True`` if race conditions are likely. Has no effect
-                if ``sparse=True``. Default: ``False``
-
-        Returns:
-            (list of :py:class:`Container`)
-
-        Raises:
-            :py:class:`docker.errors.APIError`
-                If the server returns an error.
-        """
-        ...
-    def prune(self, filters: Incomplete | None = None):
-        """
-        Delete stopped containers
-
-        Args:
-            filters (dict): Filters to process on the prune list.
-
-        Returns:
-            (dict): A dict containing a list of deleted container IDs and
-                the amount of disk space reclaimed in bytes.
-
-        Raises:
-            :py:class:`docker.errors.APIError`
-                If the server returns an error.
-        """
-        ...
-=======
     ): ...
     def prune(self, filters=None): ...
->>>>>>> 12676840
 
 RUN_CREATE_KWARGS: list[str]
 RUN_HOST_CONFIG_KWARGS: list[str]
