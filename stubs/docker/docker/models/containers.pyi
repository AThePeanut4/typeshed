--- conflicted
+++ resolved
@@ -59,86 +59,6 @@
         """
         ...
     @property
-<<<<<<< HEAD
-    def ports(self) -> dict[Incomplete, Incomplete]:
-        """The ports that the container exposes as a dictionary."""
-        ...
-    def attach(self, **kwargs):
-        """
-        Attach to this container.
-
-        :py:meth:`logs` is a wrapper around this method, which you can
-        use instead if you want to fetch/stream container output without first
-        retrieving the entire backlog.
-
-        Args:
-            stdout (bool): Include stdout.
-            stderr (bool): Include stderr.
-            stream (bool): Return container output progressively as an iterator
-                of strings, rather than a single string.
-            logs (bool): Include the container's previous output.
-
-        Returns:
-            By default, the container's output as a single string.
-
-            If ``stream=True``, an iterator of output strings.
-
-        Raises:
-            :py:class:`docker.errors.APIError`
-                If the server returns an error.
-        """
-        ...
-    def attach_socket(self, **kwargs):
-        """
-        Like :py:meth:`attach`, but returns the underlying socket-like object
-        for the HTTP request.
-
-        Args:
-            params (dict): Dictionary of request parameters (e.g. ``stdout``,
-                ``stderr``, ``stream``).
-            ws (bool): Use websockets instead of raw HTTP.
-
-        Raises:
-            :py:class:`docker.errors.APIError`
-                If the server returns an error.
-        """
-        ...
-    def commit(self, repository: str | None = None, tag: str | None = None, **kwargs):
-        """
-        Commit a container to an image. Similar to the ``docker commit``
-        command.
-
-        Args:
-            repository (str): The repository to push the image to
-            tag (str): The tag to push
-            message (str): A commit message
-            author (str): The name of the author
-            pause (bool): Whether to pause the container before committing
-            changes (str): Dockerfile instructions to apply while committing
-            conf (dict): The configuration for the container. See the
-                `Engine API documentation
-                <https://docs.docker.com/reference/api/docker_remote_api/>`_
-                for full details.
-
-        Raises:
-            :py:class:`docker.errors.APIError`
-                If the server returns an error.
-        """
-        ...
-    def diff(self):
-        """
-        Inspect changes on a container's filesystem.
-
-        Returns:
-            (list) A list of dictionaries containing the attributes `Path`
-                and `Kind`.
-
-        Raises:
-            :py:class:`docker.errors.APIError`
-                If the server returns an error.
-        """
-        ...
-=======
     def ports(self) -> dict[Incomplete, Incomplete]: ...
     def attach(
         self, **kwargs
@@ -146,7 +66,6 @@
     def attach_socket(self, **kwargs) -> SocketIO | _BufferedReaderStream | SSHSocket: ...
     def commit(self, repository: str | None = None, tag: str | None = None, **kwargs) -> Image: ...
     def diff(self) -> list[dict[str, Incomplete]]: ...
->>>>>>> 148b8e63
     def exec_run(
         self,
         cmd: str | list[str],
@@ -221,56 +140,8 @@
         ...
     def get_archive(
         self, path: str, chunk_size: int | None = 2097152, encode_stream: bool = False
-<<<<<<< HEAD
-    ) -> tuple[Incomplete, Incomplete]:
-        """
-        Retrieve a file or folder from the container in the form of a tar
-        archive.
-
-        Args:
-            path (str): Path to the file or folder to retrieve
-            chunk_size (int): The number of bytes returned by each iteration
-                of the generator. If ``None``, data will be streamed as it is
-                received. Default: 2 MB
-            encode_stream (bool): Determines if data should be encoded
-                (gzip-compressed) during transmission. Default: False
-
-        Returns:
-            (tuple): First element is a raw tar data stream. Second element is
-            a dict containing ``stat`` information on the specified ``path``.
-
-        Raises:
-            :py:class:`docker.errors.APIError`
-                If the server returns an error.
-
-        Example:
-
-            >>> f = open('./sh_bin.tar', 'wb')
-            >>> bits, stat = container.get_archive('/bin/sh')
-            >>> print(stat)
-            {'name': 'sh', 'size': 1075464, 'mode': 493,
-             'mtime': '2018-10-01T15:37:48-07:00', 'linkTarget': ''}
-            >>> for chunk in bits:
-            ...    f.write(chunk)
-            >>> f.close()
-        """
-        ...
-    def kill(self, signal=None):
-        """
-        Kill or send a signal to the container.
-
-        Args:
-            signal (str or int): The signal to send. Defaults to ``SIGKILL``
-
-        Raises:
-            :py:class:`docker.errors.APIError`
-                If the server returns an error.
-        """
-        ...
-=======
     ) -> tuple[Incomplete, Incomplete]: ...
     def kill(self, signal: str | int | None = None) -> None: ...
->>>>>>> 148b8e63
     @overload
     def logs(
         self,
@@ -325,183 +196,6 @@
         since: datetime.datetime | float | None = None,
         follow: bool | None = None,
         until: datetime.datetime | float | None = None,
-<<<<<<< HEAD
-    ) -> bytes:
-        """
-        Get logs from this container. Similar to the ``docker logs`` command.
-
-        The ``stream`` parameter makes the ``logs`` function return a blocking
-        generator you can iterate over to retrieve log output as it happens.
-
-        Args:
-            stdout (bool): Get ``STDOUT``. Default ``True``
-            stderr (bool): Get ``STDERR``. Default ``True``
-            stream (bool): Stream the response. Default ``False``
-            timestamps (bool): Show timestamps. Default ``False``
-            tail (str or int): Output specified number of lines at the end of
-                logs. Either an integer of number of lines or the string
-                ``all``. Default ``all``
-            since (datetime, int, or float): Show logs since a given datetime,
-                integer epoch (in seconds) or float (in nanoseconds)
-            follow (bool): Follow log output. Default ``False``
-            until (datetime, int, or float): Show logs that occurred before
-                the given datetime, integer epoch (in seconds), or
-                float (in nanoseconds)
-
-        Returns:
-            (generator of bytes or bytes): Logs from the container.
-
-        Raises:
-            :py:class:`docker.errors.APIError`
-                If the server returns an error.
-        """
-        ...
-    def pause(self) -> None:
-        """
-        Pauses all processes within this container.
-
-        Raises:
-            :py:class:`docker.errors.APIError`
-                If the server returns an error.
-        """
-        ...
-    def put_archive(self, path: str, data) -> bool:
-        """
-        Insert a file or folder in this container using a tar archive as
-        source.
-
-        Args:
-            path (str): Path inside the container where the file(s) will be
-                extracted. Must exist.
-            data (bytes or stream): tar data to be extracted
-
-        Returns:
-            (bool): True if the call succeeds.
-
-        Raises:
-            :py:class:`~docker.errors.APIError` If an error occurs.
-        """
-        ...
-    def remove(self, *, v: bool = False, link: bool = False, force: bool = False) -> None:
-        """
-        Remove this container. Similar to the ``docker rm`` command.
-
-        Args:
-            v (bool): Remove the volumes associated with the container
-            link (bool): Remove the specified link and not the underlying
-                container
-            force (bool): Force the removal of a running container (uses
-                ``SIGKILL``)
-
-        Raises:
-            :py:class:`docker.errors.APIError`
-                If the server returns an error.
-        """
-        ...
-    def rename(self, name: str):
-        """
-        Rename this container. Similar to the ``docker rename`` command.
-
-        Args:
-            name (str): New name for the container
-
-        Raises:
-            :py:class:`docker.errors.APIError`
-                If the server returns an error.
-        """
-        ...
-    def resize(self, height: int, width: int):
-        """
-        Resize the tty session.
-
-        Args:
-            height (int): Height of tty session
-            width (int): Width of tty session
-
-        Raises:
-            :py:class:`docker.errors.APIError`
-                If the server returns an error.
-        """
-        ...
-    def restart(self, *, timeout: float | None = 10):
-        """
-        Restart this container. Similar to the ``docker restart`` command.
-
-        Args:
-            timeout (int): Number of seconds to try to stop for before killing
-                the container. Once killed it will then be restarted. Default
-                is 10 seconds.
-
-        Raises:
-            :py:class:`docker.errors.APIError`
-                If the server returns an error.
-        """
-        ...
-    def start(self) -> None:
-        """
-        Start this container. Similar to the ``docker start`` command, but
-        doesn't support attach options.
-
-        Raises:
-            :py:class:`docker.errors.APIError`
-                If the server returns an error.
-        """
-        ...
-    def stats(self, **kwargs):
-        """
-        Stream statistics for this container. Similar to the
-        ``docker stats`` command.
-
-        Args:
-            decode (bool): If set to true, stream will be decoded into dicts
-                on the fly. Only applicable if ``stream`` is True.
-                False by default.
-            stream (bool): If set to false, only the current stats will be
-                returned instead of a stream. True by default.
-
-        Raises:
-            :py:class:`docker.errors.APIError`
-                If the server returns an error.
-        """
-        ...
-    def stop(self, *, timeout: float | None = None) -> None:
-        """
-        Stops a container. Similar to the ``docker stop`` command.
-
-        Args:
-            timeout (int): Timeout in seconds to wait for the container to
-                stop before sending a ``SIGKILL``. Default: 10
-
-        Raises:
-            :py:class:`docker.errors.APIError`
-                If the server returns an error.
-        """
-        ...
-    def top(self, *, ps_args: str | None = None) -> _TopResult:
-        """
-        Display the running processes of the container.
-
-        Args:
-            ps_args (str): An optional arguments passed to ps (e.g. ``aux``)
-
-        Returns:
-            (str): The output of the top
-
-        Raises:
-            :py:class:`docker.errors.APIError`
-                If the server returns an error.
-        """
-        ...
-    def unpause(self):
-        """
-        Unpause all processes within the container.
-
-        Raises:
-            :py:class:`docker.errors.APIError`
-                If the server returns an error.
-        """
-        ...
-=======
     ) -> bytes: ...
     def pause(self) -> None: ...
     def put_archive(self, path: str, data) -> bool: ...
@@ -514,7 +208,6 @@
     def stop(self, *, timeout: float | None = None) -> None: ...
     def top(self, *, ps_args: str | None = None) -> _TopResult: ...
     def unpause(self) -> None: ...
->>>>>>> 148b8e63
     def update(
         self,
         *,
@@ -1535,79 +1228,8 @@
         since: str | None = None,
         sparse: bool = False,
         ignore_removed: bool = False,
-<<<<<<< HEAD
-    ):
-        """
-        List containers. Similar to the ``docker ps`` command.
-
-        Args:
-            all (bool): Show all containers. Only running containers are shown
-                by default
-            since (str): Show only containers created since Id or Name, include
-                non-running ones
-            before (str): Show only container created before Id or Name,
-                include non-running ones
-            limit (int): Show `limit` last created containers, include
-                non-running ones
-            filters (dict): Filters to be processed on the image list.
-                Available filters:
-
-                - `exited` (int): Only containers with specified exit code
-                - `status` (str): One of ``restarting``, ``running``,
-                    ``paused``, ``exited``
-                - `label` (str|list): format either ``"key"``, ``"key=value"``
-                    or a list of such.
-                - `id` (str): The id of the container.
-                - `name` (str): The name of the container.
-                - `ancestor` (str): Filter by container ancestor. Format of
-                    ``<image-name>[:tag]``, ``<image-id>``, or
-                    ``<image@digest>``.
-                - `before` (str): Only containers created before a particular
-                    container. Give the container name or id.
-                - `since` (str): Only containers created after a particular
-                    container. Give container name or id.
-
-                A comprehensive list can be found in the documentation for
-                `docker ps
-                <https://docs.docker.com/engine/reference/commandline/ps>`_.
-
-            sparse (bool): Do not inspect containers. Returns partial
-                information, but guaranteed not to block. Use
-                :py:meth:`Container.reload` on resulting objects to retrieve
-                all attributes. Default: ``False``
-            ignore_removed (bool): Ignore failures due to missing containers
-                when attempting to inspect containers from the original list.
-                Set to ``True`` if race conditions are likely. Has no effect
-                if ``sparse=True``. Default: ``False``
-
-        Returns:
-            (list of :py:class:`Container`)
-
-        Raises:
-            :py:class:`docker.errors.APIError`
-                If the server returns an error.
-        """
-        ...
-    def prune(self, filters=None):
-        """
-        Delete stopped containers
-
-        Args:
-            filters (dict): Filters to process on the prune list.
-
-        Returns:
-            (dict): A dict containing a list of deleted container IDs and
-                the amount of disk space reclaimed in bytes.
-
-        Raises:
-            :py:class:`docker.errors.APIError`
-                If the server returns an error.
-        """
-        ...
-=======
     ) -> list[Container]: ...
     def prune(self, filters: dict[str, Incomplete] | None = None) -> dict[str, Incomplete]: ...
->>>>>>> 148b8e63
 
 RUN_CREATE_KWARGS: list[str]
 RUN_HOST_CONFIG_KWARGS: list[str]
