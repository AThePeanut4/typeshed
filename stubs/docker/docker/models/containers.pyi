--- conflicted
+++ resolved
@@ -307,183 +307,6 @@
         since: datetime.datetime | float | None = None,
         follow: bool | None = None,
         until: datetime.datetime | float | None = None,
-<<<<<<< HEAD
-    ) -> bytes:
-        """
-        Get logs from this container. Similar to the ``docker logs`` command.
-
-        The ``stream`` parameter makes the ``logs`` function return a blocking
-        generator you can iterate over to retrieve log output as it happens.
-
-        Args:
-            stdout (bool): Get ``STDOUT``. Default ``True``
-            stderr (bool): Get ``STDERR``. Default ``True``
-            stream (bool): Stream the response. Default ``False``
-            timestamps (bool): Show timestamps. Default ``False``
-            tail (str or int): Output specified number of lines at the end of
-                logs. Either an integer of number of lines or the string
-                ``all``. Default ``all``
-            since (datetime, int, or float): Show logs since a given datetime,
-                integer epoch (in seconds) or float (in nanoseconds)
-            follow (bool): Follow log output. Default ``False``
-            until (datetime, int, or float): Show logs that occurred before
-                the given datetime, integer epoch (in seconds), or
-                float (in nanoseconds)
-
-        Returns:
-            (generator of bytes or bytes): Logs from the container.
-
-        Raises:
-            :py:class:`docker.errors.APIError`
-                If the server returns an error.
-        """
-        ...
-    def pause(self) -> None:
-        """
-        Pauses all processes within this container.
-
-        Raises:
-            :py:class:`docker.errors.APIError`
-                If the server returns an error.
-        """
-        ...
-    def put_archive(self, path: str, data) -> bool:
-        """
-        Insert a file or folder in this container using a tar archive as
-        source.
-
-        Args:
-            path (str): Path inside the container where the file(s) will be
-                extracted. Must exist.
-            data (bytes or stream): tar data to be extracted
-
-        Returns:
-            (bool): True if the call succeeds.
-
-        Raises:
-            :py:class:`~docker.errors.APIError` If an error occurs.
-        """
-        ...
-    def remove(self, *, v: bool = False, link: bool = False, force: bool = False) -> None:
-        """
-        Remove this container. Similar to the ``docker rm`` command.
-
-        Args:
-            v (bool): Remove the volumes associated with the container
-            link (bool): Remove the specified link and not the underlying
-                container
-            force (bool): Force the removal of a running container (uses
-                ``SIGKILL``)
-
-        Raises:
-            :py:class:`docker.errors.APIError`
-                If the server returns an error.
-        """
-        ...
-    def rename(self, name: str):
-        """
-        Rename this container. Similar to the ``docker rename`` command.
-
-        Args:
-            name (str): New name for the container
-
-        Raises:
-            :py:class:`docker.errors.APIError`
-                If the server returns an error.
-        """
-        ...
-    def resize(self, height: int, width: int):
-        """
-        Resize the tty session.
-
-        Args:
-            height (int): Height of tty session
-            width (int): Width of tty session
-
-        Raises:
-            :py:class:`docker.errors.APIError`
-                If the server returns an error.
-        """
-        ...
-    def restart(self, *, timeout: float | None = 10):
-        """
-        Restart this container. Similar to the ``docker restart`` command.
-
-        Args:
-            timeout (int): Number of seconds to try to stop for before killing
-                the container. Once killed it will then be restarted. Default
-                is 10 seconds.
-
-        Raises:
-            :py:class:`docker.errors.APIError`
-                If the server returns an error.
-        """
-        ...
-    def start(self) -> None:
-        """
-        Start this container. Similar to the ``docker start`` command, but
-        doesn't support attach options.
-
-        Raises:
-            :py:class:`docker.errors.APIError`
-                If the server returns an error.
-        """
-        ...
-    def stats(self, **kwargs):
-        """
-        Stream statistics for this container. Similar to the
-        ``docker stats`` command.
-
-        Args:
-            decode (bool): If set to true, stream will be decoded into dicts
-                on the fly. Only applicable if ``stream`` is True.
-                False by default.
-            stream (bool): If set to false, only the current stats will be
-                returned instead of a stream. True by default.
-
-        Raises:
-            :py:class:`docker.errors.APIError`
-                If the server returns an error.
-        """
-        ...
-    def stop(self, *, timeout: float | None = None) -> None:
-        """
-        Stops a container. Similar to the ``docker stop`` command.
-
-        Args:
-            timeout (int): Timeout in seconds to wait for the container to
-                stop before sending a ``SIGKILL``. Default: 10
-
-        Raises:
-            :py:class:`docker.errors.APIError`
-                If the server returns an error.
-        """
-        ...
-    def top(self, *, ps_args: str | None = None) -> str:
-        """
-        Display the running processes of the container.
-
-        Args:
-            ps_args (str): An optional arguments passed to ps (e.g. ``aux``)
-
-        Returns:
-            (str): The output of the top
-
-        Raises:
-            :py:class:`docker.errors.APIError`
-                If the server returns an error.
-        """
-        ...
-    def unpause(self):
-        """
-        Unpause all processes within the container.
-
-        Raises:
-            :py:class:`docker.errors.APIError`
-                If the server returns an error.
-        """
-        ...
-=======
     ) -> bytes: ...
     def pause(self) -> None: ...
     def put_archive(self, path: str, data) -> bool: ...
@@ -496,7 +319,6 @@
     def stop(self, *, timeout: float | None = None) -> None: ...
     def top(self, *, ps_args: str | None = None) -> _TopResult: ...
     def unpause(self): ...
->>>>>>> 1218f18d
     def update(
         self,
         *,
