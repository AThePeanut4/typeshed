from _typeshed import Incomplete

from .resource import Collection, Model

class Service(Model):
    """A service."""
    id_attribute: str
    @property
    def name(self):
        """The service's name."""
        ...
    @property
<<<<<<< HEAD
    def version(self):
        """
        The version number of the service. If this is not the same as the
        server, the :py:meth:`update` function will not work and you will
        need to call :py:meth:`reload` before calling it again.
        """
        ...
    def remove(self):
        """
        Stop and remove the service.

        Raises:
            :py:class:`docker.errors.APIError`
                If the server returns an error.
        """
        ...
    def tasks(self, filters: Incomplete | None = None):
        """
        List the tasks in this service.

        Args:
            filters (dict): A map of filters to process on the tasks list.
                Valid filters: ``id``, ``name``, ``node``,
                ``label``, and ``desired-state``.

        Returns:
            :py:class:`list`: List of task dictionaries.

        Raises:
            :py:class:`docker.errors.APIError`
                If the server returns an error.
        """
        ...
    def update(self, **kwargs):
        """
        Update a service's configuration. Similar to the ``docker service
        update`` command.

        Takes the same parameters as :py:meth:`~ServiceCollection.create`.

        Raises:
            :py:class:`docker.errors.APIError`
                If the server returns an error.
        """
        ...
    def logs(self, **kwargs):
        """
        Get log stream for the service.
        Note: This method works only for services with the ``json-file``
        or ``journald`` logging drivers.

        Args:
            details (bool): Show extra details provided to logs.
                Default: ``False``
            follow (bool): Keep connection open to read logs as they are
                sent by the Engine. Default: ``False``
            stdout (bool): Return logs from ``stdout``. Default: ``False``
            stderr (bool): Return logs from ``stderr``. Default: ``False``
            since (int): UNIX timestamp for the logs staring point.
                Default: 0
            timestamps (bool): Add timestamps to every log line.
            tail (string or int): Number of log lines to be returned,
                counting from the current end of the logs. Specify an
                integer or ``'all'`` to output all log lines.
                Default: ``all``

        Returns:
            generator: Logs for the service.
        """
        ...
    def scale(self, replicas):
        """
        Scale service container.

        Args:
            replicas (int): The number of containers that should be running.

        Returns:
            bool: ``True`` if successful.
        """
        ...
    def force_update(self):
        """
        Force update the service even if no changes require it.

        Returns:
            bool: ``True`` if successful.
        """
        ...
=======
    def version(self): ...
    def remove(self): ...
    def tasks(self, filters=None): ...
    def update(self, **kwargs): ...
    def logs(self, **kwargs): ...
    def scale(self, replicas): ...
    def force_update(self): ...
>>>>>>> 12676840

class ServiceCollection(Collection[Service]):
    """Services on the Docker server."""
    model: type[Service]
<<<<<<< HEAD
    def create(self, image, command: Incomplete | None = None, **kwargs):
        """
        Create a service. Similar to the ``docker service create`` command.

        Args:
            image (str): The image name to use for the containers.
            command (list of str or str): Command to run.
            args (list of str): Arguments to the command.
            constraints (list of str): :py:class:`~docker.types.Placement`
                constraints.
            preferences (list of tuple): :py:class:`~docker.types.Placement`
                preferences.
            maxreplicas (int): :py:class:`~docker.types.Placement` maxreplicas
                or (int) representing maximum number of replicas per node.
            platforms (list of tuple): A list of platform constraints
                expressed as ``(arch, os)`` tuples.
            container_labels (dict): Labels to apply to the container.
            endpoint_spec (EndpointSpec): Properties that can be configured to
                access and load balance a service. Default: ``None``.
            env (list of str): Environment variables, in the form
                ``KEY=val``.
            hostname (string): Hostname to set on the container.
            init (boolean): Run an init inside the container that forwards
                signals and reaps processes
            isolation (string): Isolation technology used by the service's
                containers. Only used for Windows containers.
            labels (dict): Labels to apply to the service.
            log_driver (str): Log driver to use for containers.
            log_driver_options (dict): Log driver options.
            mode (ServiceMode): Scheduling mode for the service.
                Default:``None``
            mounts (list of str): Mounts for the containers, in the form
                ``source:target:options``, where options is either
                ``ro`` or ``rw``.
            name (str): Name to give to the service.
            networks (:py:class:`list`): List of network names or IDs or
                :py:class:`~docker.types.NetworkAttachmentConfig` to attach the
                service to. Default: ``None``.
            resources (Resources): Resource limits and reservations.
            restart_policy (RestartPolicy): Restart policy for containers.
            secrets (list of :py:class:`~docker.types.SecretReference`): List
                of secrets accessible to containers for this service.
            stop_grace_period (int): Amount of time to wait for
                containers to terminate before forcefully killing them.
            update_config (UpdateConfig): Specification for the update strategy
                of the service. Default: ``None``
            rollback_config (RollbackConfig): Specification for the rollback
                strategy of the service. Default: ``None``
            user (str): User to run commands as.
            workdir (str): Working directory for commands to run.
            tty (boolean): Whether a pseudo-TTY should be allocated.
            groups (:py:class:`list`): A list of additional groups that the
                container process will run as.
            open_stdin (boolean): Open ``stdin``
            read_only (boolean): Mount the container's root filesystem as read
                only.
            stop_signal (string): Set signal to stop the service's containers
            healthcheck (Healthcheck): Healthcheck
                configuration for this service.
            hosts (:py:class:`dict`): A set of host to IP mappings to add to
                the container's `hosts` file.
            dns_config (DNSConfig): Specification for DNS
                related configurations in resolver configuration file.
            configs (:py:class:`list`): List of
                :py:class:`~docker.types.ConfigReference` that will be exposed
                to the service.
            privileges (Privileges): Security options for the service's
                containers.
            cap_add (:py:class:`list`): A list of kernel capabilities to add to
                the default set for the container.
            cap_drop (:py:class:`list`): A list of kernel capabilities to drop
                from the default set for the container.
            sysctls (:py:class:`dict`): A dict of sysctl values to add to the
                container

        Returns:
            :py:class:`Service`: The created service.

        Raises:
            :py:class:`docker.errors.APIError`
                If the server returns an error.
        """
        ...
    def get(self, service_id, insert_defaults: Incomplete | None = None):
        """
        Get a service.

        Args:
            service_id (str): The ID of the service.
            insert_defaults (boolean): If true, default values will be merged
                into the output.

        Returns:
            :py:class:`Service`: The service.

        Raises:
            :py:class:`docker.errors.NotFound`
                If the service does not exist.
            :py:class:`docker.errors.APIError`
                If the server returns an error.
            :py:class:`docker.errors.InvalidVersion`
                If one of the arguments is not supported with the current
                API version.
        """
        ...
    def list(self, **kwargs):
        """
        List services.

        Args:
            filters (dict): Filters to process on the nodes list. Valid
                filters: ``id``, ``name`` , ``label`` and ``mode``.
                Default: ``None``.
            status (bool): Include the service task count of running and
                desired tasks. Default: ``None``.

        Returns:
            list of :py:class:`Service`: The services.

        Raises:
            :py:class:`docker.errors.APIError`
                If the server returns an error.
        """
        ...
=======
    def create(self, image, command=None, **kwargs): ...  # type:ignore[override]
    def get(self, service_id, insert_defaults=None): ...
    def list(self, **kwargs): ...
>>>>>>> 12676840

CONTAINER_SPEC_KWARGS: Incomplete
TASK_TEMPLATE_KWARGS: Incomplete
CREATE_SERVICE_KWARGS: Incomplete
PLACEMENT_KWARGS: Incomplete<|MERGE_RESOLUTION|>--- conflicted
+++ resolved
@@ -10,97 +10,6 @@
         """The service's name."""
         ...
     @property
-<<<<<<< HEAD
-    def version(self):
-        """
-        The version number of the service. If this is not the same as the
-        server, the :py:meth:`update` function will not work and you will
-        need to call :py:meth:`reload` before calling it again.
-        """
-        ...
-    def remove(self):
-        """
-        Stop and remove the service.
-
-        Raises:
-            :py:class:`docker.errors.APIError`
-                If the server returns an error.
-        """
-        ...
-    def tasks(self, filters: Incomplete | None = None):
-        """
-        List the tasks in this service.
-
-        Args:
-            filters (dict): A map of filters to process on the tasks list.
-                Valid filters: ``id``, ``name``, ``node``,
-                ``label``, and ``desired-state``.
-
-        Returns:
-            :py:class:`list`: List of task dictionaries.
-
-        Raises:
-            :py:class:`docker.errors.APIError`
-                If the server returns an error.
-        """
-        ...
-    def update(self, **kwargs):
-        """
-        Update a service's configuration. Similar to the ``docker service
-        update`` command.
-
-        Takes the same parameters as :py:meth:`~ServiceCollection.create`.
-
-        Raises:
-            :py:class:`docker.errors.APIError`
-                If the server returns an error.
-        """
-        ...
-    def logs(self, **kwargs):
-        """
-        Get log stream for the service.
-        Note: This method works only for services with the ``json-file``
-        or ``journald`` logging drivers.
-
-        Args:
-            details (bool): Show extra details provided to logs.
-                Default: ``False``
-            follow (bool): Keep connection open to read logs as they are
-                sent by the Engine. Default: ``False``
-            stdout (bool): Return logs from ``stdout``. Default: ``False``
-            stderr (bool): Return logs from ``stderr``. Default: ``False``
-            since (int): UNIX timestamp for the logs staring point.
-                Default: 0
-            timestamps (bool): Add timestamps to every log line.
-            tail (string or int): Number of log lines to be returned,
-                counting from the current end of the logs. Specify an
-                integer or ``'all'`` to output all log lines.
-                Default: ``all``
-
-        Returns:
-            generator: Logs for the service.
-        """
-        ...
-    def scale(self, replicas):
-        """
-        Scale service container.
-
-        Args:
-            replicas (int): The number of containers that should be running.
-
-        Returns:
-            bool: ``True`` if successful.
-        """
-        ...
-    def force_update(self):
-        """
-        Force update the service even if no changes require it.
-
-        Returns:
-            bool: ``True`` if successful.
-        """
-        ...
-=======
     def version(self): ...
     def remove(self): ...
     def tasks(self, filters=None): ...
@@ -108,141 +17,13 @@
     def logs(self, **kwargs): ...
     def scale(self, replicas): ...
     def force_update(self): ...
->>>>>>> 12676840
 
 class ServiceCollection(Collection[Service]):
     """Services on the Docker server."""
     model: type[Service]
-<<<<<<< HEAD
-    def create(self, image, command: Incomplete | None = None, **kwargs):
-        """
-        Create a service. Similar to the ``docker service create`` command.
-
-        Args:
-            image (str): The image name to use for the containers.
-            command (list of str or str): Command to run.
-            args (list of str): Arguments to the command.
-            constraints (list of str): :py:class:`~docker.types.Placement`
-                constraints.
-            preferences (list of tuple): :py:class:`~docker.types.Placement`
-                preferences.
-            maxreplicas (int): :py:class:`~docker.types.Placement` maxreplicas
-                or (int) representing maximum number of replicas per node.
-            platforms (list of tuple): A list of platform constraints
-                expressed as ``(arch, os)`` tuples.
-            container_labels (dict): Labels to apply to the container.
-            endpoint_spec (EndpointSpec): Properties that can be configured to
-                access and load balance a service. Default: ``None``.
-            env (list of str): Environment variables, in the form
-                ``KEY=val``.
-            hostname (string): Hostname to set on the container.
-            init (boolean): Run an init inside the container that forwards
-                signals and reaps processes
-            isolation (string): Isolation technology used by the service's
-                containers. Only used for Windows containers.
-            labels (dict): Labels to apply to the service.
-            log_driver (str): Log driver to use for containers.
-            log_driver_options (dict): Log driver options.
-            mode (ServiceMode): Scheduling mode for the service.
-                Default:``None``
-            mounts (list of str): Mounts for the containers, in the form
-                ``source:target:options``, where options is either
-                ``ro`` or ``rw``.
-            name (str): Name to give to the service.
-            networks (:py:class:`list`): List of network names or IDs or
-                :py:class:`~docker.types.NetworkAttachmentConfig` to attach the
-                service to. Default: ``None``.
-            resources (Resources): Resource limits and reservations.
-            restart_policy (RestartPolicy): Restart policy for containers.
-            secrets (list of :py:class:`~docker.types.SecretReference`): List
-                of secrets accessible to containers for this service.
-            stop_grace_period (int): Amount of time to wait for
-                containers to terminate before forcefully killing them.
-            update_config (UpdateConfig): Specification for the update strategy
-                of the service. Default: ``None``
-            rollback_config (RollbackConfig): Specification for the rollback
-                strategy of the service. Default: ``None``
-            user (str): User to run commands as.
-            workdir (str): Working directory for commands to run.
-            tty (boolean): Whether a pseudo-TTY should be allocated.
-            groups (:py:class:`list`): A list of additional groups that the
-                container process will run as.
-            open_stdin (boolean): Open ``stdin``
-            read_only (boolean): Mount the container's root filesystem as read
-                only.
-            stop_signal (string): Set signal to stop the service's containers
-            healthcheck (Healthcheck): Healthcheck
-                configuration for this service.
-            hosts (:py:class:`dict`): A set of host to IP mappings to add to
-                the container's `hosts` file.
-            dns_config (DNSConfig): Specification for DNS
-                related configurations in resolver configuration file.
-            configs (:py:class:`list`): List of
-                :py:class:`~docker.types.ConfigReference` that will be exposed
-                to the service.
-            privileges (Privileges): Security options for the service's
-                containers.
-            cap_add (:py:class:`list`): A list of kernel capabilities to add to
-                the default set for the container.
-            cap_drop (:py:class:`list`): A list of kernel capabilities to drop
-                from the default set for the container.
-            sysctls (:py:class:`dict`): A dict of sysctl values to add to the
-                container
-
-        Returns:
-            :py:class:`Service`: The created service.
-
-        Raises:
-            :py:class:`docker.errors.APIError`
-                If the server returns an error.
-        """
-        ...
-    def get(self, service_id, insert_defaults: Incomplete | None = None):
-        """
-        Get a service.
-
-        Args:
-            service_id (str): The ID of the service.
-            insert_defaults (boolean): If true, default values will be merged
-                into the output.
-
-        Returns:
-            :py:class:`Service`: The service.
-
-        Raises:
-            :py:class:`docker.errors.NotFound`
-                If the service does not exist.
-            :py:class:`docker.errors.APIError`
-                If the server returns an error.
-            :py:class:`docker.errors.InvalidVersion`
-                If one of the arguments is not supported with the current
-                API version.
-        """
-        ...
-    def list(self, **kwargs):
-        """
-        List services.
-
-        Args:
-            filters (dict): Filters to process on the nodes list. Valid
-                filters: ``id``, ``name`` , ``label`` and ``mode``.
-                Default: ``None``.
-            status (bool): Include the service task count of running and
-                desired tasks. Default: ``None``.
-
-        Returns:
-            list of :py:class:`Service`: The services.
-
-        Raises:
-            :py:class:`docker.errors.APIError`
-                If the server returns an error.
-        """
-        ...
-=======
     def create(self, image, command=None, **kwargs): ...  # type:ignore[override]
     def get(self, service_id, insert_defaults=None): ...
     def list(self, **kwargs): ...
->>>>>>> 12676840
 
 CONTAINER_SPEC_KWARGS: Incomplete
 TASK_TEMPLATE_KWARGS: Incomplete
