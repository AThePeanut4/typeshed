from _typeshed import FileDescriptorOrPath, Incomplete, ReadableBuffer
from collections.abc import Mapping, MutableMapping
from logging import Logger
from typing import Final
from typing_extensions import Self

INDEX_NAME: Final[str]
INDEX_URL: Final[str]
TOKEN_USERNAME: Final[str]
log: Logger

def resolve_repository_name(repo_name: str) -> tuple[str, str]: ...
def resolve_index_name(index_name: str) -> str: ...
def get_config_header(client, registry) -> bytes | None: ...
def split_repo_name(repo_name: str) -> tuple[str, str]: ...
def get_credential_store(authconfig: AuthConfig | MutableMapping[str, Incomplete], registry: str | None): ...

class AuthConfig(dict[str, Incomplete]):
    def __init__(self, dct: MutableMapping[str, Incomplete], credstore_env=None) -> None: ...
    @classmethod
    def parse_auth(
        cls, entries: Mapping[str, dict[Incomplete, Incomplete]], raise_on_error: bool = False
    ) -> dict[str, Incomplete]:
        """
        Parses authentication entries

        Args:
          entries:        Dict of authentication entries.
          raise_on_error: If set to true, an invalid format will raise
                          InvalidConfigFile

        Returns:
          Authentication registry.
        """
        ...
    @classmethod
    def load_config(
<<<<<<< HEAD
        cls,
        config_path: FileDescriptorOrPath | None,
        config_dict: dict[str, Incomplete] | None,
        credstore_env: Incomplete | None = None,
    ) -> Self:
        """
        Loads authentication data from a Docker configuration file in the given
        root directory or if config_path is passed use given path.
        Lookup priority:
            explicit config_path parameter > DOCKER_CONFIG environment
            variable > ~/.docker/config.json > ~/.dockercfg
        """
        ...
=======
        cls, config_path: FileDescriptorOrPath | None, config_dict: dict[str, Incomplete] | None, credstore_env=None
    ) -> Self: ...
>>>>>>> 12676840
    @property
    def auths(self) -> dict[str, Incomplete]: ...
    @property
    def creds_store(self): ...
    @property
    def cred_helpers(self): ...
    @property
    def is_empty(self) -> bool: ...
    def resolve_authconfig(self, registry: str | None = None):
        """
        Returns the authentication data from the given auth configuration for a
        specific registry. As with the Docker client, legacy entries in the
        config with full URLs are stripped down to hostnames before checking
        for a match. Returns None if no match was found.
        """
        ...
    def get_credential_store(self, registry: str | None): ...
    def get_all_credentials(self): ...
    def add_auth(self, reg: str, data) -> None: ...

def resolve_authconfig(authconfig, registry: str | None = None, credstore_env=None): ...
def convert_to_hostname(url: str) -> str: ...
def decode_auth(auth: str | ReadableBuffer) -> tuple[str, str]: ...
def encode_header(auth) -> bytes: ...
def parse_auth(entries: Mapping[str, dict[Incomplete, Incomplete]], raise_on_error: bool = False):
    """
    Parses authentication entries

    Args:
      entries:        Dict of authentication entries.
      raise_on_error: If set to true, an invalid format will raise
                      InvalidConfigFile

    Returns:
      Authentication registry.
    """
    ...
def load_config(
    config_path: FileDescriptorOrPath | None = None, config_dict: dict[str, Incomplete] | None = None, credstore_env=None
) -> AuthConfig: ...<|MERGE_RESOLUTION|>--- conflicted
+++ resolved
@@ -35,24 +35,8 @@
         ...
     @classmethod
     def load_config(
-<<<<<<< HEAD
-        cls,
-        config_path: FileDescriptorOrPath | None,
-        config_dict: dict[str, Incomplete] | None,
-        credstore_env: Incomplete | None = None,
-    ) -> Self:
-        """
-        Loads authentication data from a Docker configuration file in the given
-        root directory or if config_path is passed use given path.
-        Lookup priority:
-            explicit config_path parameter > DOCKER_CONFIG environment
-            variable > ~/.docker/config.json > ~/.dockercfg
-        """
-        ...
-=======
         cls, config_path: FileDescriptorOrPath | None, config_dict: dict[str, Incomplete] | None, credstore_env=None
     ) -> Self: ...
->>>>>>> 12676840
     @property
     def auths(self) -> dict[str, Incomplete]: ...
     @property
