--- conflicted
+++ resolved
@@ -4,83 +4,13 @@
 from docker.types.daemon import CancellableStream
 
 class DaemonApiMixin:
-<<<<<<< HEAD
-    def df(self) -> dict[str, Any]:
-        """
-        Get data usage information.
-
-        Returns:
-            (dict): A dictionary representing different resource categories
-            and their respective data usage.
-
-        Raises:
-            :py:class:`docker.errors.APIError`
-                If the server returns an error.
-        """
-        ...
-=======
     def df(self) -> dict[str, Any]: ...
     @overload
->>>>>>> 1218f18d
     def events(
         self,
         since: datetime | int | None = None,
         until: datetime | int | None = None,
         filters: dict[str, Any] | None = None,
-<<<<<<< HEAD
-        decode: bool | None = None,
-    ) -> CancellableStream[Incomplete]:
-        """
-        Get real-time events from the server. Similar to the ``docker events``
-        command.
-
-        Args:
-            since (UTC datetime or int): Get events from this point
-            until (UTC datetime or int): Get events until this point
-            filters (dict): Filter the events by event time, container or image
-            decode (bool): If set to true, stream will be decoded into dicts on
-                the fly. False by default.
-
-        Returns:
-            A :py:class:`docker.types.daemon.CancellableStream` generator
-
-        Raises:
-            :py:class:`docker.errors.APIError`
-                If the server returns an error.
-
-        Example:
-
-            >>> for event in client.events(decode=True)
-            ...   print(event)
-            {u'from': u'image/with:tag',
-             u'id': u'container-id',
-             u'status': u'start',
-             u'time': 1423339459}
-            ...
-
-            or
-
-            >>> events = client.events()
-            >>> for event in events:
-            ...   print(event)
-            >>> # and cancel from another thread
-            >>> events.close()
-        """
-        ...
-    def info(self) -> dict[str, Any]:
-        """
-        Display system-wide information. Identical to the ``docker info``
-        command.
-
-        Returns:
-            (dict): The info as a dict
-
-        Raises:
-            :py:class:`docker.errors.APIError`
-                If the server returns an error.
-        """
-        ...
-=======
         decode: Literal[False] | None = None,
     ) -> CancellableStream[str]: ...
     @overload
@@ -92,7 +22,6 @@
         decode: Literal[True] = ...,
     ) -> CancellableStream[dict[str, Any]]: ...
     def info(self) -> dict[str, Any]: ...
->>>>>>> 1218f18d
     def login(
         self,
         username: str,
