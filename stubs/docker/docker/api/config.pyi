--- conflicted
+++ resolved
@@ -1,62 +1,5 @@
 class ConfigApiMixin:
-<<<<<<< HEAD
-    def create_config(self, name, data, labels: Incomplete | None = None, templating: Incomplete | None = None):
-        """
-        Create a config
-
-        Args:
-            name (string): Name of the config
-            data (bytes): Config data to be stored
-            labels (dict): A mapping of labels to assign to the config
-            templating (dict): dictionary containing the name of the
-                               templating driver to be used expressed as
-                               { name: <templating_driver_name>}
-
-        Returns (dict): ID of the newly created config
-        """
-        ...
-    def inspect_config(self, id):
-        """
-        Retrieve config metadata
-
-        Args:
-            id (string): Full ID of the config to inspect
-
-        Returns (dict): A dictionary of metadata
-
-        Raises:
-            :py:class:`docker.errors.NotFound`
-                if no config with that ID exists
-        """
-        ...
-    def remove_config(self, id):
-        """
-        Remove a config
-
-        Args:
-            id (string): Full ID of the config to remove
-
-        Returns (boolean): True if successful
-
-        Raises:
-            :py:class:`docker.errors.NotFound`
-                if no config with that ID exists
-        """
-        ...
-    def configs(self, filters: Incomplete | None = None):
-        """
-        List configs
-
-        Args:
-            filters (dict): A map of filters to process on the configs
-            list. Available filters: ``names``
-
-        Returns (list): A list of configs
-        """
-        ...
-=======
     def create_config(self, name, data, labels=None, templating=None): ...
     def inspect_config(self, id): ...
     def remove_config(self, id): ...
-    def configs(self, filters=None): ...
->>>>>>> 12676840
+    def configs(self, filters=None): ...