--- conflicted
+++ resolved
@@ -6,76 +6,8 @@
 log: logging.Logger
 
 class SwarmApiMixin:
-<<<<<<< HEAD
-    def create_swarm_spec(self, *args, **kwargs):
-        """
-        Create a :py:class:`docker.types.SwarmSpec` instance that can be used
-        as the ``swarm_spec`` argument in
-        :py:meth:`~docker.api.swarm.SwarmApiMixin.init_swarm`.
-
-        Args:
-            task_history_retention_limit (int): Maximum number of tasks
-                history stored.
-            snapshot_interval (int): Number of logs entries between snapshot.
-            keep_old_snapshots (int): Number of snapshots to keep beyond the
-                current snapshot.
-            log_entries_for_slow_followers (int): Number of log entries to
-                keep around to sync up slow followers after a snapshot is
-                created.
-            heartbeat_tick (int): Amount of ticks (in seconds) between each
-                heartbeat.
-            election_tick (int): Amount of ticks (in seconds) needed without a
-                leader to trigger a new election.
-            dispatcher_heartbeat_period (int):  The delay for an agent to send
-                a heartbeat to the dispatcher.
-            node_cert_expiry (int): Automatic expiry for nodes certificates.
-            external_cas (:py:class:`list`): Configuration for forwarding
-                signing requests to an external certificate authority. Use
-                a list of :py:class:`docker.types.SwarmExternalCA`.
-            name (string): Swarm's name
-            labels (dict): User-defined key/value metadata.
-            signing_ca_cert (str): The desired signing CA certificate for all
-                swarm node TLS leaf certificates, in PEM format.
-            signing_ca_key (str): The desired signing CA key for all swarm
-                node TLS leaf certificates, in PEM format.
-            ca_force_rotate (int): An integer whose purpose is to force swarm
-                to generate a new signing CA certificate and key, if none have
-                been specified.
-            autolock_managers (boolean): If set, generate a key and use it to
-                lock data stored on the managers.
-            log_driver (DriverConfig): The default log driver to use for tasks
-                created in the orchestrator.
-
-        Returns:
-            :py:class:`docker.types.SwarmSpec`
-
-        Raises:
-            :py:class:`docker.errors.APIError`
-                If the server returns an error.
-
-        Example:
-
-            >>> spec = client.api.create_swarm_spec(
-              snapshot_interval=5000, log_entries_for_slow_followers=1200
-            )
-            >>> client.api.init_swarm(
-              advertise_addr='eth0', listen_addr='0.0.0.0:5000',
-              force_new_cluster=False, swarm_spec=spec
-            )
-        """
-        ...
-    def get_unlock_key(self):
-        """
-        Get the unlock key for this Swarm manager.
-
-        Returns:
-            A ``dict`` containing an ``UnlockKey`` member
-        """
-        ...
-=======
     def create_swarm_spec(self, *args, **kwargs) -> SwarmSpec: ...
     def get_unlock_key(self): ...
->>>>>>> 2ed2765d
     def init_swarm(
         self,
         advertise_addr=None,
@@ -160,150 +92,12 @@
         ...
     def join_swarm(
         self, remote_addrs, join_token, listen_addr: str = "0.0.0.0:2377", advertise_addr=None, data_path_addr=None
-<<<<<<< HEAD
-    ):
-        """
-        Make this Engine join a swarm that has already been created.
-
-        Args:
-            remote_addrs (:py:class:`list`): Addresses of one or more manager
-                nodes already participating in the Swarm to join.
-            join_token (string): Secret token for joining this Swarm.
-            listen_addr (string): Listen address used for inter-manager
-                communication if the node gets promoted to manager, as well as
-                determining the networking interface used for the VXLAN Tunnel
-                Endpoint (VTEP). Default: ``'0.0.0.0:2377``
-            advertise_addr (string): Externally reachable address advertised
-                to other nodes. This can either be an address/port combination
-                in the form ``192.168.1.1:4567``, or an interface followed by a
-                port number, like ``eth0:4567``. If the port number is omitted,
-                the port number from the listen address is used. If
-                AdvertiseAddr is not specified, it will be automatically
-                detected when possible. Default: ``None``
-            data_path_addr (string): Address or interface to use for data path
-                traffic. For example, 192.168.1.1, or an interface, like eth0.
-
-        Returns:
-            ``True`` if the request went through.
-
-        Raises:
-            :py:class:`docker.errors.APIError`
-                If the server returns an error.
-        """
-        ...
-    def leave_swarm(self, force: bool = False):
-        """
-        Leave a swarm.
-
-        Args:
-            force (bool): Leave the swarm even if this node is a manager.
-                Default: ``False``
-
-        Returns:
-            ``True`` if the request went through.
-
-        Raises:
-            :py:class:`docker.errors.APIError`
-                If the server returns an error.
-        """
-        ...
-    def nodes(self, filters=None):
-        """
-        List swarm nodes.
-
-        Args:
-            filters (dict): Filters to process on the nodes list. Valid
-                filters: ``id``, ``name``, ``membership`` and ``role``.
-                Default: ``None``
-
-        Returns:
-            A list of dictionaries containing data about each swarm node.
-
-        Raises:
-            :py:class:`docker.errors.APIError`
-                If the server returns an error.
-        """
-        ...
-    def remove_node(self, node_id, force: bool = False):
-        """
-        Remove a node from the swarm.
-
-        Args:
-            node_id (string): ID of the node to be removed.
-            force (bool): Force remove an active node. Default: `False`
-
-        Raises:
-            :py:class:`docker.errors.NotFound`
-                If the node referenced doesn't exist in the swarm.
-
-            :py:class:`docker.errors.APIError`
-                If the server returns an error.
-        Returns:
-            `True` if the request was successful.
-        """
-        ...
-    def unlock_swarm(self, key):
-        """
-        Unlock a locked swarm.
-
-        Args:
-            key (string): The unlock key as provided by
-                :py:meth:`get_unlock_key`
-
-        Raises:
-            :py:class:`docker.errors.InvalidArgument`
-                If the key argument is in an incompatible format
-
-            :py:class:`docker.errors.APIError`
-                If the server returns an error.
-
-        Returns:
-            `True` if the request was successful.
-
-        Example:
-
-            >>> key = client.api.get_unlock_key()
-            >>> client.unlock_swarm(key)
-        """
-        ...
-    def update_node(self, node_id, version, node_spec=None):
-        """
-        Update the node's configuration
-
-        Args:
-
-            node_id (string): ID of the node to be updated.
-            version (int): The version number of the node object being
-                updated. This is required to avoid conflicting writes.
-            node_spec (dict): Configuration settings to update. Any values
-                not provided will be removed. Default: ``None``
-
-        Returns:
-            `True` if the request went through.
-
-        Raises:
-            :py:class:`docker.errors.APIError`
-                If the server returns an error.
-
-        Example:
-
-            >>> node_spec = {'Availability': 'active',
-                         'Name': 'node-name',
-                         'Role': 'manager',
-                         'Labels': {'foo': 'bar'}
-                        }
-            >>> client.api.update_node(node_id='24ifsmvkjbyhk', version=8,
-                node_spec=node_spec)
-        """
-        ...
-=======
     ) -> Literal[True]: ...
     def leave_swarm(self, force: bool = False) -> Literal[True]: ...
     def nodes(self, filters=None): ...
     def remove_node(self, node_id, force: bool = False) -> Literal[True]: ...
     def unlock_swarm(self, key) -> Literal[True]: ...
     def update_node(self, node_id, version, node_spec=None) -> Literal[True]: ...
->>>>>>> 2ed2765d
     def update_swarm(
         self,
         version,
@@ -311,32 +105,4 @@
         rotate_worker_token: bool = False,
         rotate_manager_token: bool = False,
         rotate_manager_unlock_key: bool = False,
-<<<<<<< HEAD
-    ):
-        """
-        Update the Swarm's configuration
-
-        Args:
-            version (int): The version number of the swarm object being
-                updated. This is required to avoid conflicting writes.
-            swarm_spec (dict): Configuration settings to update. Use
-                :py:meth:`~docker.api.swarm.SwarmApiMixin.create_swarm_spec` to
-                generate a valid configuration. Default: ``None``.
-            rotate_worker_token (bool): Rotate the worker join token. Default:
-                ``False``.
-            rotate_manager_token (bool): Rotate the manager join token.
-                Default: ``False``.
-            rotate_manager_unlock_key (bool): Rotate the manager unlock key.
-                Default: ``False``.
-
-        Returns:
-            ``True`` if the request went through.
-
-        Raises:
-            :py:class:`docker.errors.APIError`
-                If the server returns an error.
-        """
-        ...
-=======
-    ) -> Literal[True]: ...
->>>>>>> 2ed2765d
+    ) -> Literal[True]: ...