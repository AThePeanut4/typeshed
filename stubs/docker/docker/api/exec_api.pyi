--- conflicted
+++ resolved
@@ -9,75 +9,12 @@
         tty: bool = False,
         privileged: bool = False,
         user: str = "",
-<<<<<<< HEAD
-        environment: Incomplete | None = None,
-        workdir: Incomplete | None = None,
-        detach_keys: Incomplete | None = None,
-    ):
-        """
-        Sets up an exec instance in a running container.
-
-        Args:
-            container (str): Target container where exec instance will be
-                created
-            cmd (str or list): Command to be executed
-            stdout (bool): Attach to stdout. Default: ``True``
-            stderr (bool): Attach to stderr. Default: ``True``
-            stdin (bool): Attach to stdin. Default: ``False``
-            tty (bool): Allocate a pseudo-TTY. Default: False
-            privileged (bool): Run as privileged.
-            user (str): User to execute command as. Default: root
-            environment (dict or list): A dictionary or a list of strings in
-                the following format ``["PASSWORD=xxx"]`` or
-                ``{"PASSWORD": "xxx"}``.
-            workdir (str): Path to working directory for this exec session
-            detach_keys (str): Override the key sequence for detaching
-                a container. Format is a single character `[a-Z]`
-                or `ctrl-<value>` where `<value>` is one of:
-                `a-z`, `@`, `^`, `[`, `,` or `_`.
-                ~/.docker/config.json is used by default.
-
-        Returns:
-            (dict): A dictionary with an exec ``Id`` key.
-
-        Raises:
-            :py:class:`docker.errors.APIError`
-                If the server returns an error.
-        """
-        ...
-    def exec_inspect(self, exec_id):
-        """
-        Return low-level information about an exec command.
-
-        Args:
-            exec_id (str): ID of the exec instance
-
-        Returns:
-            (dict): Dictionary of values returned by the endpoint.
-
-        Raises:
-            :py:class:`docker.errors.APIError`
-                If the server returns an error.
-        """
-        ...
-    def exec_resize(self, exec_id, height: Incomplete | None = None, width: Incomplete | None = None) -> None:
-        """
-        Resize the tty session used by the specified exec command.
-
-        Args:
-            exec_id (str): ID of the exec instance
-            height (int): Height of tty session
-            width (int): Width of tty session
-        """
-        ...
-=======
         environment=None,
         workdir=None,
         detach_keys=None,
     ): ...
     def exec_inspect(self, exec_id): ...
     def exec_resize(self, exec_id, height=None, width=None) -> None: ...
->>>>>>> 12676840
     def exec_start(
         self, exec_id, detach: bool = False, tty: bool = False, stream: bool = False, socket: bool = False, demux: bool = False
     ):
