from _io import _BufferedReaderStream
from _typeshed import Incomplete
from socket import SocketIO
from typing import Literal, overload

from docker.transport.sshconn import SSHSocket
from docker.types.daemon import CancellableStream

class ExecApiMixin:
    def exec_create(
        self,
        container,
        cmd,
        stdout: bool = True,
        stderr: bool = True,
        stdin: bool = False,
        tty: bool = False,
        privileged: bool = False,
        user: str = "",
        environment: dict[str, str] | list[str] | None = None,
        workdir: str | None = None,
        detach_keys: str | None = None,
    ) -> dict[str, Incomplete]:
        """
        Sets up an exec instance in a running container.

        Args:
            container (str): Target container where exec instance will be
                created
            cmd (str or list): Command to be executed
            stdout (bool): Attach to stdout. Default: ``True``
            stderr (bool): Attach to stderr. Default: ``True``
            stdin (bool): Attach to stdin. Default: ``False``
            tty (bool): Allocate a pseudo-TTY. Default: False
            privileged (bool): Run as privileged.
            user (str): User to execute command as. Default: root
            environment (dict or list): A dictionary or a list of strings in
                the following format ``["PASSWORD=xxx"]`` or
                ``{"PASSWORD": "xxx"}``.
            workdir (str): Path to working directory for this exec session
            detach_keys (str): Override the key sequence for detaching
                a container. Format is a single character `[a-Z]`
                or `ctrl-<value>` where `<value>` is one of:
                `a-z`, `@`, `^`, `[`, `,` or `_`.
                ~/.docker/config.json is used by default.

        Returns:
            (dict): A dictionary with an exec ``Id`` key.

        Raises:
            :py:class:`docker.errors.APIError`
                If the server returns an error.
        """
        ...
    def exec_inspect(self, exec_id: str) -> dict[str, Incomplete]:
        """
        Return low-level information about an exec command.

        Args:
            exec_id (str): ID of the exec instance

        Returns:
            (dict): Dictionary of values returned by the endpoint.

        Raises:
            :py:class:`docker.errors.APIError`
                If the server returns an error.
        """
        ...
    def exec_resize(self, exec_id: str, height: int | None = None, width: int | None = None) -> None:
        """
        Resize the tty session used by the specified exec command.

        Args:
            exec_id (str): ID of the exec instance
            height (int): Height of tty session
            width (int): Width of tty session
        """
        ...
    @overload
    def exec_start(
        self,
        exec_id: str,
        detach: Literal[True],
        tty: bool = False,
        stream: bool = False,
        socket: bool = False,
        demux: bool = False,
<<<<<<< HEAD
    ) -> str:
        """
        Start a previously set up exec instance.

        Args:
            exec_id (str): ID of the exec instance
            detach (bool): If true, detach from the exec command.
                Default: False
            tty (bool): Allocate a pseudo-TTY. Default: False
            stream (bool): Return response data progressively as an iterator
                of strings, rather than a single string.
            socket (bool): Return the connection socket to allow custom
                read/write operations. Must be closed by the caller when done.
            demux (bool): Return stdout and stderr separately

        Returns:

            (generator or str or tuple): If ``stream=True``, a generator
            yielding response chunks. If ``socket=True``, a socket object for
            the connection. A string containing response data otherwise. If
            ``demux=True``, a tuple with two elements of type byte: stdout and
            stderr.

        Raises:
            :py:class:`docker.errors.APIError`
                If the server returns an error.
        """
        ...
=======
    ) -> bytes: ...
>>>>>>> cb592d4f
    @overload
    def exec_start(
        self, exec_id: str, detach: Literal[False], tty: bool, stream: bool, socket: Literal[True], demux: bool = False
    ) -> SocketIO | _BufferedReaderStream | SSHSocket:
        """
        Start a previously set up exec instance.

        Args:
            exec_id (str): ID of the exec instance
            detach (bool): If true, detach from the exec command.
                Default: False
            tty (bool): Allocate a pseudo-TTY. Default: False
            stream (bool): Return response data progressively as an iterator
                of strings, rather than a single string.
            socket (bool): Return the connection socket to allow custom
                read/write operations. Must be closed by the caller when done.
            demux (bool): Return stdout and stderr separately

        Returns:

            (generator or str or tuple): If ``stream=True``, a generator
            yielding response chunks. If ``socket=True``, a socket object for
            the connection. A string containing response data otherwise. If
            ``demux=True``, a tuple with two elements of type byte: stdout and
            stderr.

        Raises:
            :py:class:`docker.errors.APIError`
                If the server returns an error.
        """
        ...
    @overload
    def exec_start(
        self,
        exec_id: str,
        detach: Literal[False] = False,
        tty: bool = False,
        stream: bool = False,
        *,
        socket: Literal[True],
        demux: bool = False,
    ) -> SocketIO | _BufferedReaderStream | SSHSocket:
        """
        Start a previously set up exec instance.

        Args:
            exec_id (str): ID of the exec instance
            detach (bool): If true, detach from the exec command.
                Default: False
            tty (bool): Allocate a pseudo-TTY. Default: False
            stream (bool): Return response data progressively as an iterator
                of strings, rather than a single string.
            socket (bool): Return the connection socket to allow custom
                read/write operations. Must be closed by the caller when done.
            demux (bool): Return stdout and stderr separately

        Returns:

            (generator or str or tuple): If ``stream=True``, a generator
            yielding response chunks. If ``socket=True``, a socket object for
            the connection. A string containing response data otherwise. If
            ``demux=True``, a tuple with two elements of type byte: stdout and
            stderr.

        Raises:
            :py:class:`docker.errors.APIError`
                If the server returns an error.
        """
        ...
    @overload
    def exec_start(
        self, exec_id: str, detach: Literal[False], tty: bool, stream: Literal[True], socket: Literal[False], demux: Literal[True]
<<<<<<< HEAD
    ) -> CancellableStream[tuple[str | None, str | None]]:
        """
        Start a previously set up exec instance.

        Args:
            exec_id (str): ID of the exec instance
            detach (bool): If true, detach from the exec command.
                Default: False
            tty (bool): Allocate a pseudo-TTY. Default: False
            stream (bool): Return response data progressively as an iterator
                of strings, rather than a single string.
            socket (bool): Return the connection socket to allow custom
                read/write operations. Must be closed by the caller when done.
            demux (bool): Return stdout and stderr separately

        Returns:

            (generator or str or tuple): If ``stream=True``, a generator
            yielding response chunks. If ``socket=True``, a socket object for
            the connection. A string containing response data otherwise. If
            ``demux=True``, a tuple with two elements of type byte: stdout and
            stderr.

        Raises:
            :py:class:`docker.errors.APIError`
                If the server returns an error.
        """
        ...
=======
    ) -> CancellableStream[tuple[bytes | None, bytes | None]]: ...
>>>>>>> cb592d4f
    @overload
    def exec_start(
        self,
        exec_id: str,
        detach: Literal[False] = False,
        tty: bool = False,
        socket: Literal[False] = False,
        *,
        stream: Literal[True],
        demux: Literal[True],
<<<<<<< HEAD
    ) -> CancellableStream[tuple[str | None, str | None]]:
        """
        Start a previously set up exec instance.

        Args:
            exec_id (str): ID of the exec instance
            detach (bool): If true, detach from the exec command.
                Default: False
            tty (bool): Allocate a pseudo-TTY. Default: False
            stream (bool): Return response data progressively as an iterator
                of strings, rather than a single string.
            socket (bool): Return the connection socket to allow custom
                read/write operations. Must be closed by the caller when done.
            demux (bool): Return stdout and stderr separately

        Returns:

            (generator or str or tuple): If ``stream=True``, a generator
            yielding response chunks. If ``socket=True``, a socket object for
            the connection. A string containing response data otherwise. If
            ``demux=True``, a tuple with two elements of type byte: stdout and
            stderr.

        Raises:
            :py:class:`docker.errors.APIError`
                If the server returns an error.
        """
        ...
=======
    ) -> CancellableStream[tuple[bytes | None, bytes | None]]: ...
>>>>>>> cb592d4f
    @overload
    def exec_start(
        self,
        exec_id: str,
        detach: Literal[False],
        tty: bool,
        stream: Literal[True],
        socket: Literal[False],
        demux: Literal[False],
<<<<<<< HEAD
    ) -> CancellableStream[str]:
        """
        Start a previously set up exec instance.

        Args:
            exec_id (str): ID of the exec instance
            detach (bool): If true, detach from the exec command.
                Default: False
            tty (bool): Allocate a pseudo-TTY. Default: False
            stream (bool): Return response data progressively as an iterator
                of strings, rather than a single string.
            socket (bool): Return the connection socket to allow custom
                read/write operations. Must be closed by the caller when done.
            demux (bool): Return stdout and stderr separately

        Returns:

            (generator or str or tuple): If ``stream=True``, a generator
            yielding response chunks. If ``socket=True``, a socket object for
            the connection. A string containing response data otherwise. If
            ``demux=True``, a tuple with two elements of type byte: stdout and
            stderr.

        Raises:
            :py:class:`docker.errors.APIError`
                If the server returns an error.
        """
        ...
=======
    ) -> CancellableStream[bytes]: ...
>>>>>>> cb592d4f
    @overload
    def exec_start(
        self,
        exec_id: str,
        detach: Literal[False] = False,
        tty: bool = False,
        *,
        stream: Literal[True],
        socket: Literal[False] = False,
        demux: Literal[False] = False,
<<<<<<< HEAD
    ) -> CancellableStream[str]:
        """
        Start a previously set up exec instance.

        Args:
            exec_id (str): ID of the exec instance
            detach (bool): If true, detach from the exec command.
                Default: False
            tty (bool): Allocate a pseudo-TTY. Default: False
            stream (bool): Return response data progressively as an iterator
                of strings, rather than a single string.
            socket (bool): Return the connection socket to allow custom
                read/write operations. Must be closed by the caller when done.
            demux (bool): Return stdout and stderr separately

        Returns:

            (generator or str or tuple): If ``stream=True``, a generator
            yielding response chunks. If ``socket=True``, a socket object for
            the connection. A string containing response data otherwise. If
            ``demux=True``, a tuple with two elements of type byte: stdout and
            stderr.

        Raises:
            :py:class:`docker.errors.APIError`
                If the server returns an error.
        """
        ...
=======
    ) -> CancellableStream[bytes]: ...
>>>>>>> cb592d4f
    @overload
    def exec_start(
        self,
        exec_id: str,
        detach: Literal[False],
        tty: bool,
        stream: Literal[False],
        socket: Literal[False],
        demux: Literal[True],
<<<<<<< HEAD
    ) -> tuple[str | None, str | None]:
        """
        Start a previously set up exec instance.

        Args:
            exec_id (str): ID of the exec instance
            detach (bool): If true, detach from the exec command.
                Default: False
            tty (bool): Allocate a pseudo-TTY. Default: False
            stream (bool): Return response data progressively as an iterator
                of strings, rather than a single string.
            socket (bool): Return the connection socket to allow custom
                read/write operations. Must be closed by the caller when done.
            demux (bool): Return stdout and stderr separately

        Returns:

            (generator or str or tuple): If ``stream=True``, a generator
            yielding response chunks. If ``socket=True``, a socket object for
            the connection. A string containing response data otherwise. If
            ``demux=True``, a tuple with two elements of type byte: stdout and
            stderr.

        Raises:
            :py:class:`docker.errors.APIError`
                If the server returns an error.
        """
        ...
=======
    ) -> tuple[bytes | None, bytes | None]: ...
>>>>>>> cb592d4f
    @overload
    def exec_start(
        self,
        exec_id: str,
        detach: Literal[False] = False,
        tty: bool = False,
        stream: Literal[False] = False,
        socket: Literal[False] = False,
        *,
        demux: Literal[True],
<<<<<<< HEAD
    ) -> tuple[str | None, str | None]:
        """
        Start a previously set up exec instance.

        Args:
            exec_id (str): ID of the exec instance
            detach (bool): If true, detach from the exec command.
                Default: False
            tty (bool): Allocate a pseudo-TTY. Default: False
            stream (bool): Return response data progressively as an iterator
                of strings, rather than a single string.
            socket (bool): Return the connection socket to allow custom
                read/write operations. Must be closed by the caller when done.
            demux (bool): Return stdout and stderr separately

        Returns:

            (generator or str or tuple): If ``stream=True``, a generator
            yielding response chunks. If ``socket=True``, a socket object for
            the connection. A string containing response data otherwise. If
            ``demux=True``, a tuple with two elements of type byte: stdout and
            stderr.

        Raises:
            :py:class:`docker.errors.APIError`
                If the server returns an error.
        """
        ...
=======
    ) -> tuple[bytes | None, bytes | None]: ...
>>>>>>> cb592d4f
    @overload
    def exec_start(
        self,
        exec_id: str,
        detach: Literal[False] = False,
        tty: bool = False,
        stream: Literal[False] = False,
        socket: Literal[False] = False,
        demux: Literal[False] = False,
<<<<<<< HEAD
    ) -> str:
        """
        Start a previously set up exec instance.

        Args:
            exec_id (str): ID of the exec instance
            detach (bool): If true, detach from the exec command.
                Default: False
            tty (bool): Allocate a pseudo-TTY. Default: False
            stream (bool): Return response data progressively as an iterator
                of strings, rather than a single string.
            socket (bool): Return the connection socket to allow custom
                read/write operations. Must be closed by the caller when done.
            demux (bool): Return stdout and stderr separately

        Returns:

            (generator or str or tuple): If ``stream=True``, a generator
            yielding response chunks. If ``socket=True``, a socket object for
            the connection. A string containing response data otherwise. If
            ``demux=True``, a tuple with two elements of type byte: stdout and
            stderr.

        Raises:
            :py:class:`docker.errors.APIError`
                If the server returns an error.
        """
        ...
=======
    ) -> bytes: ...
    @overload
    def exec_start(
        self,
        exec_id: str,
        detach: bool = False,
        tty: bool = False,
        stream: bool = False,
        socket: bool = False,
        demux: bool = False,
    ) -> (
        str
        | SocketIO
        | _BufferedReaderStream
        | SSHSocket
        | CancellableStream[bytes]
        | CancellableStream[tuple[bytes | None, bytes | None]]
        | tuple[bytes | None, bytes | None]
        | bytes
    ): ...
>>>>>>> cb592d4f
<|MERGE_RESOLUTION|>--- conflicted
+++ resolved
@@ -86,8 +86,11 @@
         stream: bool = False,
         socket: bool = False,
         demux: bool = False,
-<<<<<<< HEAD
-    ) -> str:
+    ) -> bytes: ...
+    @overload
+    def exec_start(
+        self, exec_id: str, detach: Literal[False], tty: bool, stream: bool, socket: Literal[True], demux: bool = False
+    ) -> SocketIO | _BufferedReaderStream | SSHSocket:
         """
         Start a previously set up exec instance.
 
@@ -115,12 +118,16 @@
                 If the server returns an error.
         """
         ...
-=======
-    ) -> bytes: ...
->>>>>>> cb592d4f
-    @overload
-    def exec_start(
-        self, exec_id: str, detach: Literal[False], tty: bool, stream: bool, socket: Literal[True], demux: bool = False
+    @overload
+    def exec_start(
+        self,
+        exec_id: str,
+        detach: Literal[False] = False,
+        tty: bool = False,
+        stream: bool = False,
+        *,
+        socket: Literal[True],
+        demux: bool = False,
     ) -> SocketIO | _BufferedReaderStream | SSHSocket:
         """
         Start a previously set up exec instance.
@@ -151,77 +158,8 @@
         ...
     @overload
     def exec_start(
-        self,
-        exec_id: str,
-        detach: Literal[False] = False,
-        tty: bool = False,
-        stream: bool = False,
-        *,
-        socket: Literal[True],
-        demux: bool = False,
-    ) -> SocketIO | _BufferedReaderStream | SSHSocket:
-        """
-        Start a previously set up exec instance.
-
-        Args:
-            exec_id (str): ID of the exec instance
-            detach (bool): If true, detach from the exec command.
-                Default: False
-            tty (bool): Allocate a pseudo-TTY. Default: False
-            stream (bool): Return response data progressively as an iterator
-                of strings, rather than a single string.
-            socket (bool): Return the connection socket to allow custom
-                read/write operations. Must be closed by the caller when done.
-            demux (bool): Return stdout and stderr separately
-
-        Returns:
-
-            (generator or str or tuple): If ``stream=True``, a generator
-            yielding response chunks. If ``socket=True``, a socket object for
-            the connection. A string containing response data otherwise. If
-            ``demux=True``, a tuple with two elements of type byte: stdout and
-            stderr.
-
-        Raises:
-            :py:class:`docker.errors.APIError`
-                If the server returns an error.
-        """
-        ...
-    @overload
-    def exec_start(
         self, exec_id: str, detach: Literal[False], tty: bool, stream: Literal[True], socket: Literal[False], demux: Literal[True]
-<<<<<<< HEAD
-    ) -> CancellableStream[tuple[str | None, str | None]]:
-        """
-        Start a previously set up exec instance.
-
-        Args:
-            exec_id (str): ID of the exec instance
-            detach (bool): If true, detach from the exec command.
-                Default: False
-            tty (bool): Allocate a pseudo-TTY. Default: False
-            stream (bool): Return response data progressively as an iterator
-                of strings, rather than a single string.
-            socket (bool): Return the connection socket to allow custom
-                read/write operations. Must be closed by the caller when done.
-            demux (bool): Return stdout and stderr separately
-
-        Returns:
-
-            (generator or str or tuple): If ``stream=True``, a generator
-            yielding response chunks. If ``socket=True``, a socket object for
-            the connection. A string containing response data otherwise. If
-            ``demux=True``, a tuple with two elements of type byte: stdout and
-            stderr.
-
-        Raises:
-            :py:class:`docker.errors.APIError`
-                If the server returns an error.
-        """
-        ...
-=======
     ) -> CancellableStream[tuple[bytes | None, bytes | None]]: ...
->>>>>>> cb592d4f
     @overload
     def exec_start(
         self,
@@ -232,38 +170,7 @@
         *,
         stream: Literal[True],
         demux: Literal[True],
-<<<<<<< HEAD
-    ) -> CancellableStream[tuple[str | None, str | None]]:
-        """
-        Start a previously set up exec instance.
-
-        Args:
-            exec_id (str): ID of the exec instance
-            detach (bool): If true, detach from the exec command.
-                Default: False
-            tty (bool): Allocate a pseudo-TTY. Default: False
-            stream (bool): Return response data progressively as an iterator
-                of strings, rather than a single string.
-            socket (bool): Return the connection socket to allow custom
-                read/write operations. Must be closed by the caller when done.
-            demux (bool): Return stdout and stderr separately
-
-        Returns:
-
-            (generator or str or tuple): If ``stream=True``, a generator
-            yielding response chunks. If ``socket=True``, a socket object for
-            the connection. A string containing response data otherwise. If
-            ``demux=True``, a tuple with two elements of type byte: stdout and
-            stderr.
-
-        Raises:
-            :py:class:`docker.errors.APIError`
-                If the server returns an error.
-        """
-        ...
-=======
     ) -> CancellableStream[tuple[bytes | None, bytes | None]]: ...
->>>>>>> cb592d4f
     @overload
     def exec_start(
         self,
@@ -273,38 +180,7 @@
         stream: Literal[True],
         socket: Literal[False],
         demux: Literal[False],
-<<<<<<< HEAD
-    ) -> CancellableStream[str]:
-        """
-        Start a previously set up exec instance.
-
-        Args:
-            exec_id (str): ID of the exec instance
-            detach (bool): If true, detach from the exec command.
-                Default: False
-            tty (bool): Allocate a pseudo-TTY. Default: False
-            stream (bool): Return response data progressively as an iterator
-                of strings, rather than a single string.
-            socket (bool): Return the connection socket to allow custom
-                read/write operations. Must be closed by the caller when done.
-            demux (bool): Return stdout and stderr separately
-
-        Returns:
-
-            (generator or str or tuple): If ``stream=True``, a generator
-            yielding response chunks. If ``socket=True``, a socket object for
-            the connection. A string containing response data otherwise. If
-            ``demux=True``, a tuple with two elements of type byte: stdout and
-            stderr.
-
-        Raises:
-            :py:class:`docker.errors.APIError`
-                If the server returns an error.
-        """
-        ...
-=======
     ) -> CancellableStream[bytes]: ...
->>>>>>> cb592d4f
     @overload
     def exec_start(
         self,
@@ -315,38 +191,7 @@
         stream: Literal[True],
         socket: Literal[False] = False,
         demux: Literal[False] = False,
-<<<<<<< HEAD
-    ) -> CancellableStream[str]:
-        """
-        Start a previously set up exec instance.
-
-        Args:
-            exec_id (str): ID of the exec instance
-            detach (bool): If true, detach from the exec command.
-                Default: False
-            tty (bool): Allocate a pseudo-TTY. Default: False
-            stream (bool): Return response data progressively as an iterator
-                of strings, rather than a single string.
-            socket (bool): Return the connection socket to allow custom
-                read/write operations. Must be closed by the caller when done.
-            demux (bool): Return stdout and stderr separately
-
-        Returns:
-
-            (generator or str or tuple): If ``stream=True``, a generator
-            yielding response chunks. If ``socket=True``, a socket object for
-            the connection. A string containing response data otherwise. If
-            ``demux=True``, a tuple with two elements of type byte: stdout and
-            stderr.
-
-        Raises:
-            :py:class:`docker.errors.APIError`
-                If the server returns an error.
-        """
-        ...
-=======
     ) -> CancellableStream[bytes]: ...
->>>>>>> cb592d4f
     @overload
     def exec_start(
         self,
@@ -356,38 +201,7 @@
         stream: Literal[False],
         socket: Literal[False],
         demux: Literal[True],
-<<<<<<< HEAD
-    ) -> tuple[str | None, str | None]:
-        """
-        Start a previously set up exec instance.
-
-        Args:
-            exec_id (str): ID of the exec instance
-            detach (bool): If true, detach from the exec command.
-                Default: False
-            tty (bool): Allocate a pseudo-TTY. Default: False
-            stream (bool): Return response data progressively as an iterator
-                of strings, rather than a single string.
-            socket (bool): Return the connection socket to allow custom
-                read/write operations. Must be closed by the caller when done.
-            demux (bool): Return stdout and stderr separately
-
-        Returns:
-
-            (generator or str or tuple): If ``stream=True``, a generator
-            yielding response chunks. If ``socket=True``, a socket object for
-            the connection. A string containing response data otherwise. If
-            ``demux=True``, a tuple with two elements of type byte: stdout and
-            stderr.
-
-        Raises:
-            :py:class:`docker.errors.APIError`
-                If the server returns an error.
-        """
-        ...
-=======
     ) -> tuple[bytes | None, bytes | None]: ...
->>>>>>> cb592d4f
     @overload
     def exec_start(
         self,
@@ -398,38 +212,7 @@
         socket: Literal[False] = False,
         *,
         demux: Literal[True],
-<<<<<<< HEAD
-    ) -> tuple[str | None, str | None]:
-        """
-        Start a previously set up exec instance.
-
-        Args:
-            exec_id (str): ID of the exec instance
-            detach (bool): If true, detach from the exec command.
-                Default: False
-            tty (bool): Allocate a pseudo-TTY. Default: False
-            stream (bool): Return response data progressively as an iterator
-                of strings, rather than a single string.
-            socket (bool): Return the connection socket to allow custom
-                read/write operations. Must be closed by the caller when done.
-            demux (bool): Return stdout and stderr separately
-
-        Returns:
-
-            (generator or str or tuple): If ``stream=True``, a generator
-            yielding response chunks. If ``socket=True``, a socket object for
-            the connection. A string containing response data otherwise. If
-            ``demux=True``, a tuple with two elements of type byte: stdout and
-            stderr.
-
-        Raises:
-            :py:class:`docker.errors.APIError`
-                If the server returns an error.
-        """
-        ...
-=======
     ) -> tuple[bytes | None, bytes | None]: ...
->>>>>>> cb592d4f
     @overload
     def exec_start(
         self,
@@ -439,36 +222,6 @@
         stream: Literal[False] = False,
         socket: Literal[False] = False,
         demux: Literal[False] = False,
-<<<<<<< HEAD
-    ) -> str:
-        """
-        Start a previously set up exec instance.
-
-        Args:
-            exec_id (str): ID of the exec instance
-            detach (bool): If true, detach from the exec command.
-                Default: False
-            tty (bool): Allocate a pseudo-TTY. Default: False
-            stream (bool): Return response data progressively as an iterator
-                of strings, rather than a single string.
-            socket (bool): Return the connection socket to allow custom
-                read/write operations. Must be closed by the caller when done.
-            demux (bool): Return stdout and stderr separately
-
-        Returns:
-
-            (generator or str or tuple): If ``stream=True``, a generator
-            yielding response chunks. If ``socket=True``, a socket object for
-            the connection. A string containing response data otherwise. If
-            ``demux=True``, a tuple with two elements of type byte: stdout and
-            stderr.
-
-        Raises:
-            :py:class:`docker.errors.APIError`
-                If the server returns an error.
-        """
-        ...
-=======
     ) -> bytes: ...
     @overload
     def exec_start(
@@ -488,5 +241,4 @@
         | CancellableStream[tuple[bytes | None, bytes | None]]
         | tuple[bytes | None, bytes | None]
         | bytes
-    ): ...
->>>>>>> cb592d4f
+    ): ...