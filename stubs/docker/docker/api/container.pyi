import datetime
from _typeshed import Incomplete
from typing import Any, Literal, TypedDict, overload, type_check_only
from typing_extensions import TypeAlias

from docker._types import WaitContainerResponse
from docker.types.daemon import CancellableStream

from ..types import ContainerConfig, EndpointConfig, HostConfig, NetworkingConfig

@type_check_only
class _HasId(TypedDict):
    Id: str

@type_check_only
class _HasID(TypedDict):
    ID: str

@type_check_only
class _TopResult(TypedDict):
    Titles: list[str]
    Processes: list[list[str]]

_Container: TypeAlias = _HasId | _HasID | str

class ContainerApiMixin:
    def attach(
        self,
        container: _Container,
        stdout: bool = True,
        stderr: bool = True,
        stream: bool = False,
        logs: bool = False,
        demux: bool = False,
    ):
        """
        Attach to a container.

        The ``.logs()`` function is a wrapper around this method, which you can
        use instead if you want to fetch/stream container output without first
        retrieving the entire backlog.

        Args:
            container (str): The container to attach to.
            stdout (bool): Include stdout.
            stderr (bool): Include stderr.
            stream (bool): Return container output progressively as an iterator
                of strings, rather than a single string.
            logs (bool): Include the container's previous output.
            demux (bool): Keep stdout and stderr separate.

        Returns:
            By default, the container's output as a single string (two if
            ``demux=True``: one for stdout and one for stderr).

            If ``stream=True``, an iterator of output strings. If
            ``demux=True``, two iterators are returned: one for stdout and one
            for stderr.

        Raises:
            :py:class:`docker.errors.APIError`
                If the server returns an error.
        """
        ...
    def attach_socket(self, container: _Container, params=None, ws: bool = False):
        """
        Like ``attach``, but returns the underlying socket-like object for the
        HTTP request.

        Args:
            container (str): The container to attach to.
            params (dict): Dictionary of request parameters (e.g. ``stdout``,
                ``stderr``, ``stream``).
                For ``detachKeys``, ~/.docker/config.json is used by default.
            ws (bool): Use websockets instead of raw HTTP.

        Raises:
            :py:class:`docker.errors.APIError`
                If the server returns an error.
        """
        ...
    def commit(
        self,
        container: _Container,
        repository: str | None = None,
        tag: str | None = None,
        message=None,
        author=None,
        pause: bool = True,
        changes=None,
        conf=None,
    ):
        """
        Commit a container to an image. Similar to the ``docker commit``
        command.

        Args:
            container (str): The image hash of the container
            repository (str): The repository to push the image to
            tag (str): The tag to push
            message (str): A commit message
            author (str): The name of the author
            pause (bool): Whether to pause the container before committing
            changes (str): Dockerfile instructions to apply while committing
            conf (dict): The configuration for the container. See the
                `Engine API documentation
                <https://docs.docker.com/reference/api/docker_remote_api/>`_
                for full details.

        Raises:
            :py:class:`docker.errors.APIError`
                If the server returns an error.
        """
        ...
    def containers(
        self,
        quiet: bool = False,
        all: bool = False,
        trunc: bool = False,
        latest: bool = False,
        since: str | None = None,
        before: str | None = None,
        limit: int = -1,
        size: bool = False,
        filters=None,
    ):
        """
        List containers. Similar to the ``docker ps`` command.

        Args:
            quiet (bool): Only display numeric Ids
            all (bool): Show all containers. Only running containers are shown
                by default
            trunc (bool): Truncate output
            latest (bool): Show only the latest created container, include
                non-running ones.
            since (str): Show only containers created since Id or Name, include
                non-running ones
            before (str): Show only container created before Id or Name,
                include non-running ones
            limit (int): Show `limit` last created containers, include
                non-running ones
            size (bool): Display sizes
            filters (dict): Filters to be processed on the image list.
                Available filters:

                - `exited` (int): Only containers with specified exit code
                - `status` (str): One of ``restarting``, ``running``,
                    ``paused``, ``exited``
                - `label` (str|list): format either ``"key"``, ``"key=value"``
                    or a list of such.
                - `id` (str): The id of the container.
                - `name` (str): The name of the container.
                - `ancestor` (str): Filter by container ancestor. Format of
                    ``<image-name>[:tag]``, ``<image-id>``, or
                    ``<image@digest>``.
                - `before` (str): Only containers created before a particular
                    container. Give the container name or id.
                - `since` (str): Only containers created after a particular
                    container. Give container name or id.

                A comprehensive list can be found in the documentation for
                `docker ps
                <https://docs.docker.com/engine/reference/commandline/ps>`_.

        Returns:
            A list of dicts, one per container

        Raises:
            :py:class:`docker.errors.APIError`
                If the server returns an error.
        """
        ...
    def create_container(
        self,
        image,
        command: str | list[str] | None = None,
        hostname: str | None = None,
        user: str | int | None = None,
        detach: bool = False,
        stdin_open: bool = False,
        tty: bool = False,
        # list is invariant, enumerating all possible union combination would be too complex for:
        # list[str | int | tuple[int | str, str] | tuple[int | str, ...]]
        ports: dict[str, dict[Incomplete, Incomplete]] | list[Any] | None = None,
        environment: dict[str, str] | list[str] | None = None,
        volumes: str | list[str] | None = None,
        network_disabled: bool = False,
        name: str | None = None,
        entrypoint: str | list[str] | None = None,
        working_dir: str | None = None,
        domainname: str | None = None,
        host_config=None,
        mac_address: str | None = None,
        labels: dict[str, str] | list[str] | None = None,
        stop_signal: str | None = None,
        networking_config=None,
        healthcheck=None,
        stop_timeout: int | None = None,
        runtime: str | None = None,
        use_config_proxy: bool = True,
        platform: str | None = None,
    ):
        """
        Creates a container. Parameters are similar to those for the ``docker
        run`` command except it doesn't support the attach options (``-a``).

        The arguments that are passed directly to this function are
        host-independent configuration options. Host-specific configuration
        is passed with the `host_config` argument. You'll normally want to
        use this method in combination with the :py:meth:`create_host_config`
        method to generate ``host_config``.

        **Port bindings**

        Port binding is done in two parts: first, provide a list of ports to
        open inside the container with the ``ports`` parameter, then declare
        bindings with the ``host_config`` parameter. For example:

        .. code-block:: python

            container_id = client.api.create_container(
                'busybox', 'ls', ports=[1111, 2222],
                host_config=client.api.create_host_config(port_bindings={
                    1111: 4567,
                    2222: None
                })
            )


        You can limit the host address on which the port will be exposed like
        such:

        .. code-block:: python

            client.api.create_host_config(
                port_bindings={1111: ('127.0.0.1', 4567)}
            )

        Or without host port assignment:

        .. code-block:: python

            client.api.create_host_config(port_bindings={1111: ('127.0.0.1',)})

        If you wish to use UDP instead of TCP (default), you need to declare
        ports as such in both the config and host config:

        .. code-block:: python

            container_id = client.api.create_container(
                'busybox', 'ls', ports=[(1111, 'udp'), 2222],
                host_config=client.api.create_host_config(port_bindings={
                    '1111/udp': 4567, 2222: None
                })
            )

        To bind multiple host ports to a single container port, use the
        following syntax:

        .. code-block:: python

            client.api.create_host_config(port_bindings={
                1111: [1234, 4567]
            })

        You can also bind multiple IPs to a single container port:

        .. code-block:: python

            client.api.create_host_config(port_bindings={
                1111: [
                    ('192.168.0.100', 1234),
                    ('192.168.0.101', 1234)
                ]
            })

        **Using volumes**

        Volume declaration is done in two parts. Provide a list of
        paths to use as mountpoints inside the container with the
        ``volumes`` parameter, and declare mappings from paths on the host
        in the ``host_config`` section.

        .. code-block:: python

            container_id = client.api.create_container(
                'busybox', 'ls', volumes=['/mnt/vol1', '/mnt/vol2'],
                host_config=client.api.create_host_config(binds={
                    '/home/user1/': {
                        'bind': '/mnt/vol2',
                        'mode': 'rw',
                    },
                    '/var/www': {
                        'bind': '/mnt/vol1',
                        'mode': 'ro',
                    },
                    '/autofs/user1': {
                        'bind': '/mnt/vol3',
                        'mode': 'rw',
                        'propagation': 'shared'
                    }
                })
            )

        You can alternatively specify binds as a list. This code is equivalent
        to the example above:

        .. code-block:: python

            container_id = client.api.create_container(
                'busybox', 'ls', volumes=['/mnt/vol1', '/mnt/vol2', '/mnt/vol3'],
                host_config=client.api.create_host_config(binds=[
                    '/home/user1/:/mnt/vol2',
                    '/var/www:/mnt/vol1:ro',
                    '/autofs/user1:/mnt/vol3:rw,shared',
                ])
            )

        **Networking**

        You can specify networks to connect the container to by using the
        ``networking_config`` parameter. At the time of creation, you can
        only connect a container to a single networking, but you
        can create more connections by using
        :py:meth:`~connect_container_to_network`.

        For example:

        .. code-block:: python

            networking_config = client.api.create_networking_config({
                'network1': client.api.create_endpoint_config(
                    ipv4_address='172.28.0.124',
                    aliases=['foo', 'bar'],
                    links=['container2']
                )
            })

            ctnr = client.api.create_container(
                img, command, networking_config=networking_config
            )

        Args:
            image (str): The image to run
            command (str or list): The command to be run in the container
            hostname (str): Optional hostname for the container
            user (str or int): Username or UID
            detach (bool): Detached mode: run container in the background and
                return container ID
            stdin_open (bool): Keep STDIN open even if not attached
            tty (bool): Allocate a pseudo-TTY
            ports (list of ints): A list of port numbers
            environment (dict or list): A dictionary or a list of strings in
                the following format ``["PASSWORD=xxx"]`` or
                ``{"PASSWORD": "xxx"}``.
            volumes (str or list): List of paths inside the container to use
                as volumes.
            network_disabled (bool): Disable networking
            name (str): A name for the container
            entrypoint (str or list): An entrypoint
            working_dir (str): Path to the working directory
            domainname (str): The domain name to use for the container
            host_config (dict): A dictionary created with
                :py:meth:`create_host_config`.
            mac_address (str): The Mac Address to assign the container
            labels (dict or list): A dictionary of name-value labels (e.g.
                ``{"label1": "value1", "label2": "value2"}``) or a list of
                names of labels to set with empty values (e.g.
                ``["label1", "label2"]``)
            stop_signal (str): The stop signal to use to stop the container
                (e.g. ``SIGINT``).
            stop_timeout (int): Timeout to stop the container, in seconds.
                Default: 10
            networking_config (dict): A networking configuration generated
                by :py:meth:`create_networking_config`.
            runtime (str): Runtime to use with this container.
            healthcheck (dict): Specify a test to perform to check that the
                container is healthy.
            use_config_proxy (bool): If ``True``, and if the docker client
                configuration file (``~/.docker/config.json`` by default)
                contains a proxy configuration, the corresponding environment
                variables will be set in the container being created.
            platform (str): Platform in the format ``os[/arch[/variant]]``.

        Returns:
            A dictionary with an image 'Id' key and a 'Warnings' key.

        Raises:
            :py:class:`docker.errors.ImageNotFound`
                If the specified image does not exist.
            :py:class:`docker.errors.APIError`
                If the server returns an error.
        """
        ...
    def create_container_config(self, *args, **kwargs) -> ContainerConfig: ...
    def create_container_from_config(self, config, name=None, platform=None): ...
    def create_host_config(self, *args, **kwargs) -> HostConfig:
        """
        Create a dictionary for the ``host_config`` argument to
        :py:meth:`create_container`.

        Args:
            auto_remove (bool): enable auto-removal of the container on daemon
                side when the container's process exits.
            binds (dict): Volumes to bind. See :py:meth:`create_container`
                    for more information.
            blkio_weight_device: Block IO weight (relative device weight) in
                the form of: ``[{"Path": "device_path", "Weight": weight}]``.
            blkio_weight: Block IO weight (relative weight), accepts a weight
                value between 10 and 1000.
            cap_add (list of str): Add kernel capabilities. For example,
                ``["SYS_ADMIN", "MKNOD"]``.
            cap_drop (list of str): Drop kernel capabilities.
            cpu_period (int): The length of a CPU period in microseconds.
            cpu_quota (int): Microseconds of CPU time that the container can
                get in a CPU period.
            cpu_shares (int): CPU shares (relative weight).
            cpuset_cpus (str): CPUs in which to allow execution (``0-3``,
                ``0,1``).
            cpuset_mems (str): Memory nodes (MEMs) in which to allow execution
                (``0-3``, ``0,1``). Only effective on NUMA systems.
            device_cgroup_rules (:py:class:`list`): A list of cgroup rules to
                apply to the container.
            device_read_bps: Limit read rate (bytes per second) from a device
                in the form of: `[{"Path": "device_path", "Rate": rate}]`
            device_read_iops: Limit read rate (IO per second) from a device.
            device_write_bps: Limit write rate (bytes per second) from a
                device.
            device_write_iops: Limit write rate (IO per second) from a device.
            devices (:py:class:`list`): Expose host devices to the container,
                as a list of strings in the form
                ``<path_on_host>:<path_in_container>:<cgroup_permissions>``.

                For example, ``/dev/sda:/dev/xvda:rwm`` allows the container
                to have read-write access to the host's ``/dev/sda`` via a
                node named ``/dev/xvda`` inside the container.
            device_requests (:py:class:`list`): Expose host resources such as
                GPUs to the container, as a list of
                :py:class:`docker.types.DeviceRequest` instances.
            dns (:py:class:`list`): Set custom DNS servers.
            dns_opt (:py:class:`list`): Additional options to be added to the
                container's ``resolv.conf`` file
            dns_search (:py:class:`list`): DNS search domains.
            extra_hosts (dict): Additional hostnames to resolve inside the
                container, as a mapping of hostname to IP address.
            group_add (:py:class:`list`): List of additional group names and/or
                IDs that the container process will run as.
            init (bool): Run an init inside the container that forwards
                signals and reaps processes
            ipc_mode (str): Set the IPC mode for the container.
            isolation (str): Isolation technology to use. Default: ``None``.
            links (dict): Mapping of links using the
                ``{'container': 'alias'}`` format. The alias is optional.
                Containers declared in this dict will be linked to the new
                container using the provided alias. Default: ``None``.
            log_config (LogConfig): Logging configuration
            lxc_conf (dict): LXC config.
            mem_limit (float or str): Memory limit. Accepts float values
                (which represent the memory limit of the created container in
                bytes) or a string with a units identification char
                (``100000b``, ``1000k``, ``128m``, ``1g``). If a string is
                specified without a units character, bytes are assumed as an
            mem_reservation (float or str): Memory soft limit.
            mem_swappiness (int): Tune a container's memory swappiness
                behavior. Accepts number between 0 and 100.
            memswap_limit (str or int): Maximum amount of memory + swap a
                container is allowed to consume.
            mounts (:py:class:`list`): Specification for mounts to be added to
                the container. More powerful alternative to ``binds``. Each
                item in the list is expected to be a
                :py:class:`docker.types.Mount` object.
            network_mode (str): One of:

                - ``bridge`` Create a new network stack for the container on
                  the bridge network.
                - ``none`` No networking for this container.
                - ``container:<name|id>`` Reuse another container's network
                  stack.
                - ``host`` Use the host network stack.
                  This mode is incompatible with ``port_bindings``.

            oom_kill_disable (bool): Whether to disable OOM killer.
            oom_score_adj (int): An integer value containing the score given
                to the container in order to tune OOM killer preferences.
            pid_mode (str): If set to ``host``, use the host PID namespace
                inside the container.
            pids_limit (int): Tune a container's pids limit. Set ``-1`` for
                unlimited.
            port_bindings (dict): See :py:meth:`create_container`
                for more information.
                Imcompatible with ``host`` in ``network_mode``.
            privileged (bool): Give extended privileges to this container.
            publish_all_ports (bool): Publish all ports to the host.
            read_only (bool): Mount the container's root filesystem as read
                only.
            restart_policy (dict): Restart the container when it exits.
                Configured as a dictionary with keys:

                - ``Name`` One of ``on-failure``, or ``always``.
                - ``MaximumRetryCount`` Number of times to restart the
                  container on failure.
            security_opt (:py:class:`list`): A list of string values to
                customize labels for MLS systems, such as SELinux.
            shm_size (str or int): Size of /dev/shm (e.g. ``1G``).
            storage_opt (dict): Storage driver options per container as a
                key-value mapping.
            sysctls (dict): Kernel parameters to set in the container.
            tmpfs (dict): Temporary filesystems to mount, as a dictionary
                mapping a path inside the container to options for that path.

                For example:

                .. code-block:: python

                    {
                        '/mnt/vol2': '',
                        '/mnt/vol1': 'size=3G,uid=1000'
                    }

            ulimits (:py:class:`list`): Ulimits to set inside the container,
                as a list of :py:class:`docker.types.Ulimit` instances.
            userns_mode (str): Sets the user namespace mode for the container
                when user namespace remapping option is enabled. Supported
                values are: ``host``
            uts_mode (str): Sets the UTS namespace mode for the container.
                Supported values are: ``host``
            volumes_from (:py:class:`list`): List of container names or IDs to
                get volumes from.
            runtime (str): Runtime to use with this container.


        Returns:
            (dict) A dictionary which can be passed to the ``host_config``
            argument to :py:meth:`create_container`.

        Example:

            >>> client.api.create_host_config(
            ...     privileged=True,
            ...     cap_drop=['MKNOD'],
            ...     volumes_from=['nostalgic_newton'],
            ... )
            {'CapDrop': ['MKNOD'], 'LxcConf': None, 'Privileged': True,
            'VolumesFrom': ['nostalgic_newton'], 'PublishAllPorts': False}
        """
        ...
    def create_networking_config(self, *args, **kwargs) -> NetworkingConfig:
        """
        Create a networking config dictionary to be used as the
        ``networking_config`` parameter in :py:meth:`create_container`.

        Args:
            endpoints_config (dict): A dictionary mapping network names to
                endpoint configurations generated by
                :py:meth:`create_endpoint_config`.

        Returns:
            (dict) A networking config.

        Example:

            >>> client.api.create_network('network1')
            >>> networking_config = client.api.create_networking_config({
                'network1': client.api.create_endpoint_config()
            })
            >>> container = client.api.create_container(
                img, command, networking_config=networking_config
            )
        """
        ...
    def create_endpoint_config(self, *args, **kwargs) -> EndpointConfig:
        """
        Create an endpoint config dictionary to be used with
        :py:meth:`create_networking_config`.

        Args:
            aliases (:py:class:`list`): A list of aliases for this endpoint.
                Names in that list can be used within the network to reach the
                container. Defaults to ``None``.
            links (dict): Mapping of links for this endpoint using the
                ``{'container': 'alias'}`` format. The alias is optional.
                Containers declared in this dict will be linked to this
                container using the provided alias. Defaults to ``None``.
            ipv4_address (str): The IP address of this container on the
                network, using the IPv4 protocol. Defaults to ``None``.
            ipv6_address (str): The IP address of this container on the
                network, using the IPv6 protocol. Defaults to ``None``.
            link_local_ips (:py:class:`list`): A list of link-local (IPv4/IPv6)
                addresses.
            driver_opt (dict): A dictionary of options to provide to the
                network driver. Defaults to ``None``.

        Returns:
            (dict) An endpoint config.

        Example:

            >>> endpoint_config = client.api.create_endpoint_config(
                aliases=['web', 'app'],
                links={'app_db': 'db', 'another': None},
                ipv4_address='132.65.0.123'
            )
        """
        ...
    def diff(self, container: _Container) -> list[dict[Incomplete, Incomplete]]:
        """
        Inspect changes on a container's filesystem.

        Args:
            container (str): The container to diff

        Returns:
            (list) A list of dictionaries containing the attributes `Path`
                and `Kind`.

        Raises:
            :py:class:`docker.errors.APIError`
                If the server returns an error.
        """
        ...
    def export(self, container: _Container, chunk_size: int | None = 2097152):
        """
        Export the contents of a filesystem as a tar archive.

        Args:
            container (str): The container to export
            chunk_size (int): The number of bytes returned by each iteration
                of the generator. If ``None``, data will be streamed as it is
                received. Default: 2 MB

        Returns:
            (generator): The archived filesystem data stream

        Raises:
            :py:class:`docker.errors.APIError`
                If the server returns an error.
        """
        ...
    def get_archive(
        self, container: _Container, path, chunk_size: int | None = 2097152, encode_stream: bool = False
    ) -> tuple[Incomplete, Incomplete]:
        """
        Retrieve a file or folder from a container in the form of a tar
        archive.

        Args:
            container (str): The container where the file is located
            path (str): Path to the file or folder to retrieve
            chunk_size (int): The number of bytes returned by each iteration
                of the generator. If ``None``, data will be streamed as it is
                received. Default: 2 MB
            encode_stream (bool): Determines if data should be encoded
                (gzip-compressed) during transmission. Default: False

        Returns:
            (tuple): First element is a raw tar data stream. Second element is
            a dict containing ``stat`` information on the specified ``path``.

        Raises:
            :py:class:`docker.errors.APIError`
                If the server returns an error.

        Example:

            >>> c = docker.APIClient()
            >>> f = open('./sh_bin.tar', 'wb')
            >>> bits, stat = c.api.get_archive(container, '/bin/sh')
            >>> print(stat)
            {'name': 'sh', 'size': 1075464, 'mode': 493,
             'mtime': '2018-10-01T15:37:48-07:00', 'linkTarget': ''}
            >>> for chunk in bits:
            ...    f.write(chunk)
            >>> f.close()
        """
        ...
    def inspect_container(self, container: _Container):
        """
        Identical to the `docker inspect` command, but only for containers.

        Args:
            container (str): The container to inspect

        Returns:
            (dict): Similar to the output of `docker inspect`, but as a
            single dict

        Raises:
            :py:class:`docker.errors.APIError`
                If the server returns an error.
        """
        ...
    def kill(self, container: _Container, signal: str | int | None = None) -> None:
        """
        Kill a container or send a signal to a container.

        Args:
            container (str): The container to kill
            signal (str or int): The signal to send. Defaults to ``SIGKILL``

        Raises:
            :py:class:`docker.errors.APIError`
                If the server returns an error.
        """
        ...
    @overload
    def logs(
        self,
        container: _Container,
        stdout: bool = True,
        stderr: bool = True,
        *,
        stream: Literal[True],
        timestamps: bool = False,
        tail: Literal["all"] | int = "all",
        since: datetime.datetime | float | None = None,
        follow: bool | None = None,
        until: datetime.datetime | float | None = None,
    ) -> CancellableStream[bytes]:
        """
        Get logs from a container. Similar to the ``docker logs`` command.

        The ``stream`` parameter makes the ``logs`` function return a blocking
        generator you can iterate over to retrieve log output as it happens.

        Args:
            container (str): The container to get logs from
            stdout (bool): Get ``STDOUT``. Default ``True``
            stderr (bool): Get ``STDERR``. Default ``True``
            stream (bool): Stream the response. Default ``False``
            timestamps (bool): Show timestamps. Default ``False``
            tail (str or int): Output specified number of lines at the end of
                logs. Either an integer of number of lines or the string
                ``all``. Default ``all``
            since (datetime, int, or float): Show logs since a given datetime,
                integer epoch (in seconds) or float (in fractional seconds)
            follow (bool): Follow log output. Default ``False``
            until (datetime, int, or float): Show logs that occurred before
                the given datetime, integer epoch (in seconds), or
                float (in fractional seconds)

        Returns:
            (generator of bytes or bytes)

        Raises:
            :py:class:`docker.errors.APIError`
                If the server returns an error.
        """
        ...
    @overload
    def logs(
        self,
        container: _Container,
        stdout: bool,
        stderr: bool,
        stream: Literal[True],
        timestamps: bool = False,
        tail: Literal["all"] | int = "all",
        since: datetime.datetime | float | None = None,
        follow: bool | None = None,
        until: datetime.datetime | float | None = None,
    ) -> CancellableStream[bytes]:
        """
        Get logs from a container. Similar to the ``docker logs`` command.

        The ``stream`` parameter makes the ``logs`` function return a blocking
        generator you can iterate over to retrieve log output as it happens.

        Args:
            container (str): The container to get logs from
            stdout (bool): Get ``STDOUT``. Default ``True``
            stderr (bool): Get ``STDERR``. Default ``True``
            stream (bool): Stream the response. Default ``False``
            timestamps (bool): Show timestamps. Default ``False``
            tail (str or int): Output specified number of lines at the end of
                logs. Either an integer of number of lines or the string
                ``all``. Default ``all``
            since (datetime, int, or float): Show logs since a given datetime,
                integer epoch (in seconds) or float (in fractional seconds)
            follow (bool): Follow log output. Default ``False``
            until (datetime, int, or float): Show logs that occurred before
                the given datetime, integer epoch (in seconds), or
                float (in fractional seconds)

        Returns:
            (generator of bytes or bytes)

        Raises:
            :py:class:`docker.errors.APIError`
                If the server returns an error.
        """
        ...
    @overload
    def logs(
        self,
        container: _Container,
        stdout: bool = True,
        stderr: bool = True,
        stream: Literal[False] = False,
        timestamps: bool = False,
        tail: Literal["all"] | int = "all",
        since: datetime.datetime | float | None = None,
        follow: bool | None = None,
        until: datetime.datetime | float | None = None,
<<<<<<< HEAD
    ) -> bytes:
        """
        Get logs from a container. Similar to the ``docker logs`` command.

        The ``stream`` parameter makes the ``logs`` function return a blocking
        generator you can iterate over to retrieve log output as it happens.

        Args:
            container (str): The container to get logs from
            stdout (bool): Get ``STDOUT``. Default ``True``
            stderr (bool): Get ``STDERR``. Default ``True``
            stream (bool): Stream the response. Default ``False``
            timestamps (bool): Show timestamps. Default ``False``
            tail (str or int): Output specified number of lines at the end of
                logs. Either an integer of number of lines or the string
                ``all``. Default ``all``
            since (datetime, int, or float): Show logs since a given datetime,
                integer epoch (in seconds) or float (in fractional seconds)
            follow (bool): Follow log output. Default ``False``
            until (datetime, int, or float): Show logs that occurred before
                the given datetime, integer epoch (in seconds), or
                float (in fractional seconds)

        Returns:
            (generator of bytes or bytes)

        Raises:
            :py:class:`docker.errors.APIError`
                If the server returns an error.
        """
        ...
    def pause(self, container: _Container) -> None:
        """
        Pauses all processes within a container.

        Args:
            container (str): The container to pause

        Raises:
            :py:class:`docker.errors.APIError`
                If the server returns an error.
        """
        ...
    def port(self, container: _Container, private_port: int):
        """
        Lookup the public-facing port that is NAT-ed to ``private_port``.
        Identical to the ``docker port`` command.

        Args:
            container (str): The container to look up
            private_port (int): The private port to inspect

        Returns:
            (list of dict): The mapping for the host ports

        Raises:
            :py:class:`docker.errors.APIError`
                If the server returns an error.

        Example:
            .. code-block:: bash

                $ docker run -d -p 80:80 ubuntu:14.04 /bin/sleep 30
                7174d6347063a83f412fad6124c99cffd25ffe1a0807eb4b7f9cec76ac8cb43b

            .. code-block:: python

                >>> client.api.port('7174d6347063', 80)
                [{'HostIp': '0.0.0.0', 'HostPort': '80'}]
        """
        ...
    def put_archive(self, container: _Container, path: str, data) -> bool:
        """
        Insert a file or folder in an existing container using a tar archive as
        source.

        Args:
            container (str): The container where the file(s) will be extracted
            path (str): Path inside the container where the file(s) will be
                extracted. Must exist.
            data (bytes or stream): tar data to be extracted

        Returns:
            (bool): True if the call succeeds.

        Raises:
            :py:class:`docker.errors.APIError`
                If the server returns an error.
        """
        ...
    def prune_containers(self, filters=None):
        """
        Delete stopped containers

        Args:
            filters (dict): Filters to process on the prune list.

        Returns:
            (dict): A dict containing a list of deleted container IDs and
                the amount of disk space reclaimed in bytes.

        Raises:
            :py:class:`docker.errors.APIError`
                If the server returns an error.
        """
        ...
    def remove_container(self, container: _Container, v: bool = False, link: bool = False, force: bool = False) -> None:
        """
        Remove a container. Similar to the ``docker rm`` command.

        Args:
            container (str): The container to remove
            v (bool): Remove the volumes associated with the container
            link (bool): Remove the specified link and not the underlying
                container
            force (bool): Force the removal of a running container (uses
                ``SIGKILL``)

        Raises:
            :py:class:`docker.errors.APIError`
                If the server returns an error.
        """
        ...
    def rename(self, container: _Container, name: str) -> None:
        """
        Rename a container. Similar to the ``docker rename`` command.

        Args:
            container (str): ID of the container to rename
            name (str): New name for the container

        Raises:
            :py:class:`docker.errors.APIError`
                If the server returns an error.
        """
        ...
    def resize(self, container: _Container, height: int, width: int) -> None:
        """
        Resize the tty session.

        Args:
            container (str or dict): The container to resize
            height (int): Height of tty session
            width (int): Width of tty session

        Raises:
            :py:class:`docker.errors.APIError`
                If the server returns an error.
        """
        ...
    def restart(self, container: _Container, timeout: int = 10) -> None:
        """
        Restart a container. Similar to the ``docker restart`` command.

        Args:
            container (str or dict): The container to restart. If a dict, the
                ``Id`` key is used.
            timeout (int): Number of seconds to try to stop for before killing
                the container. Once killed it will then be restarted. Default
                is 10 seconds.

        Raises:
            :py:class:`docker.errors.APIError`
                If the server returns an error.
        """
        ...
    def start(self, container: _Container) -> None:
        """
        Start a container. Similar to the ``docker start`` command, but
        doesn't support attach options.

        **Deprecation warning:** Passing configuration options in ``start`` is
        no longer supported. Users are expected to provide host config options
        in the ``host_config`` parameter of
        :py:meth:`~ContainerApiMixin.create_container`.


        Args:
            container (str): The container to start

        Raises:
            :py:class:`docker.errors.APIError`
                If the server returns an error.
            :py:class:`docker.errors.DeprecatedMethod`
                If any argument besides ``container`` are provided.

        Example:

            >>> container = client.api.create_container(
            ...     image='busybox:latest',
            ...     command='/bin/sleep 30')
            >>> client.api.start(container=container.get('Id'))
        """
        ...
    def stats(self, container: _Container, decode: bool | None = None, stream: bool = True, one_shot: bool | None = None):
        """
        Stream statistics for a specific container. Similar to the
        ``docker stats`` command.

        Args:
            container (str): The container to stream statistics from
            decode (bool): If set to true, stream will be decoded into dicts
                on the fly. Only applicable if ``stream`` is True.
                False by default.
            stream (bool): If set to false, only the current stats will be
                returned instead of a stream. True by default.
            one_shot (bool): If set to true, Only get a single stat instead of
                waiting for 2 cycles. Must be used with stream=false. False by
                default.

        Raises:
            :py:class:`docker.errors.APIError`
                If the server returns an error.
        """
        ...
    def stop(self, container: _Container, timeout: int | None = None) -> None:
        """
        Stops a container. Similar to the ``docker stop`` command.

        Args:
            container (str): The container to stop
            timeout (int): Timeout in seconds to wait for the container to
                stop before sending a ``SIGKILL``. If None, then the
                StopTimeout value of the container will be used.
                Default: None

        Raises:
            :py:class:`docker.errors.APIError`
                If the server returns an error.
        """
        ...
    def top(self, container: _Container, ps_args: str | None = None) -> str:
        """
        Display the running processes of a container.

        Args:
            container (str): The container to inspect
            ps_args (str): An optional arguments passed to ps (e.g. ``aux``)

        Returns:
            (str): The output of the top

        Raises:
            :py:class:`docker.errors.APIError`
                If the server returns an error.
        """
        ...
    def unpause(self, container: _Container) -> None:
        """
        Unpause all processes within a container.

        Args:
            container (str): The container to unpause
        """
        ...
=======
    ) -> bytes: ...
    def pause(self, container: _Container) -> None: ...
    def port(self, container: _Container, private_port: int): ...
    def put_archive(self, container: _Container, path: str, data) -> bool: ...
    def prune_containers(self, filters=None): ...
    def remove_container(self, container: _Container, v: bool = False, link: bool = False, force: bool = False) -> None: ...
    def rename(self, container: _Container, name: str) -> None: ...
    def resize(self, container: _Container, height: int, width: int) -> None: ...
    def restart(self, container: _Container, timeout: int = 10) -> None: ...
    def start(self, container: _Container) -> None: ...
    def stats(self, container: _Container, decode: bool | None = None, stream: bool = True, one_shot: bool | None = None): ...
    def stop(self, container: _Container, timeout: int | None = None) -> None: ...
    def top(self, container: _Container, ps_args: str | None = None) -> _TopResult: ...
    def unpause(self, container: _Container) -> None: ...
>>>>>>> 1218f18d
    def update_container(
        self,
        container: _Container,
        blkio_weight: int | None = None,
        cpu_period: int | None = None,
        cpu_quota: int | None = None,
        cpu_shares: int | None = None,
        cpuset_cpus: str | None = None,
        cpuset_mems: str | None = None,
        mem_limit: float | str | None = None,
        mem_reservation: float | str | None = None,
        memswap_limit: int | str | None = None,
        kernel_memory: int | str | None = None,
        restart_policy=None,
    ):
        """
        Update resource configs of one or more containers.

        Args:
            container (str): The container to inspect
            blkio_weight (int): Block IO (relative weight), between 10 and 1000
            cpu_period (int): Limit CPU CFS (Completely Fair Scheduler) period
            cpu_quota (int): Limit CPU CFS (Completely Fair Scheduler) quota
            cpu_shares (int): CPU shares (relative weight)
            cpuset_cpus (str): CPUs in which to allow execution
            cpuset_mems (str): MEMs in which to allow execution
            mem_limit (float or str): Memory limit
            mem_reservation (float or str): Memory soft limit
            memswap_limit (int or str): Total memory (memory + swap), -1 to
                disable swap
            kernel_memory (int or str): Kernel memory limit
            restart_policy (dict): Restart policy dictionary

        Returns:
            (dict): Dictionary containing a ``Warnings`` key.

        Raises:
            :py:class:`docker.errors.APIError`
                If the server returns an error.
        """
        ...
    def wait(
        self,
        container: _Container,
        timeout: int | None = None,
        condition: Literal["not-running", "next-exit", "removed"] | None = None,
    ) -> WaitContainerResponse:
        """
        Block until a container stops, then return its exit code. Similar to
        the ``docker wait`` command.

        Args:
            container (str or dict): The container to wait on. If a dict, the
                ``Id`` key is used.
            timeout (int): Request timeout
            condition (str): Wait until a container state reaches the given
                condition, either ``not-running`` (default), ``next-exit``,
                or ``removed``

        Returns:
            (dict): The API's response as a Python dictionary, including
                the container's exit code under the ``StatusCode`` attribute.

        Raises:
            :py:class:`requests.exceptions.ReadTimeout`
                If the timeout is exceeded.
            :py:class:`docker.errors.APIError`
                If the server returns an error.
        """
        ...<|MERGE_RESOLUTION|>--- conflicted
+++ resolved
@@ -802,263 +802,6 @@
         since: datetime.datetime | float | None = None,
         follow: bool | None = None,
         until: datetime.datetime | float | None = None,
-<<<<<<< HEAD
-    ) -> bytes:
-        """
-        Get logs from a container. Similar to the ``docker logs`` command.
-
-        The ``stream`` parameter makes the ``logs`` function return a blocking
-        generator you can iterate over to retrieve log output as it happens.
-
-        Args:
-            container (str): The container to get logs from
-            stdout (bool): Get ``STDOUT``. Default ``True``
-            stderr (bool): Get ``STDERR``. Default ``True``
-            stream (bool): Stream the response. Default ``False``
-            timestamps (bool): Show timestamps. Default ``False``
-            tail (str or int): Output specified number of lines at the end of
-                logs. Either an integer of number of lines or the string
-                ``all``. Default ``all``
-            since (datetime, int, or float): Show logs since a given datetime,
-                integer epoch (in seconds) or float (in fractional seconds)
-            follow (bool): Follow log output. Default ``False``
-            until (datetime, int, or float): Show logs that occurred before
-                the given datetime, integer epoch (in seconds), or
-                float (in fractional seconds)
-
-        Returns:
-            (generator of bytes or bytes)
-
-        Raises:
-            :py:class:`docker.errors.APIError`
-                If the server returns an error.
-        """
-        ...
-    def pause(self, container: _Container) -> None:
-        """
-        Pauses all processes within a container.
-
-        Args:
-            container (str): The container to pause
-
-        Raises:
-            :py:class:`docker.errors.APIError`
-                If the server returns an error.
-        """
-        ...
-    def port(self, container: _Container, private_port: int):
-        """
-        Lookup the public-facing port that is NAT-ed to ``private_port``.
-        Identical to the ``docker port`` command.
-
-        Args:
-            container (str): The container to look up
-            private_port (int): The private port to inspect
-
-        Returns:
-            (list of dict): The mapping for the host ports
-
-        Raises:
-            :py:class:`docker.errors.APIError`
-                If the server returns an error.
-
-        Example:
-            .. code-block:: bash
-
-                $ docker run -d -p 80:80 ubuntu:14.04 /bin/sleep 30
-                7174d6347063a83f412fad6124c99cffd25ffe1a0807eb4b7f9cec76ac8cb43b
-
-            .. code-block:: python
-
-                >>> client.api.port('7174d6347063', 80)
-                [{'HostIp': '0.0.0.0', 'HostPort': '80'}]
-        """
-        ...
-    def put_archive(self, container: _Container, path: str, data) -> bool:
-        """
-        Insert a file or folder in an existing container using a tar archive as
-        source.
-
-        Args:
-            container (str): The container where the file(s) will be extracted
-            path (str): Path inside the container where the file(s) will be
-                extracted. Must exist.
-            data (bytes or stream): tar data to be extracted
-
-        Returns:
-            (bool): True if the call succeeds.
-
-        Raises:
-            :py:class:`docker.errors.APIError`
-                If the server returns an error.
-        """
-        ...
-    def prune_containers(self, filters=None):
-        """
-        Delete stopped containers
-
-        Args:
-            filters (dict): Filters to process on the prune list.
-
-        Returns:
-            (dict): A dict containing a list of deleted container IDs and
-                the amount of disk space reclaimed in bytes.
-
-        Raises:
-            :py:class:`docker.errors.APIError`
-                If the server returns an error.
-        """
-        ...
-    def remove_container(self, container: _Container, v: bool = False, link: bool = False, force: bool = False) -> None:
-        """
-        Remove a container. Similar to the ``docker rm`` command.
-
-        Args:
-            container (str): The container to remove
-            v (bool): Remove the volumes associated with the container
-            link (bool): Remove the specified link and not the underlying
-                container
-            force (bool): Force the removal of a running container (uses
-                ``SIGKILL``)
-
-        Raises:
-            :py:class:`docker.errors.APIError`
-                If the server returns an error.
-        """
-        ...
-    def rename(self, container: _Container, name: str) -> None:
-        """
-        Rename a container. Similar to the ``docker rename`` command.
-
-        Args:
-            container (str): ID of the container to rename
-            name (str): New name for the container
-
-        Raises:
-            :py:class:`docker.errors.APIError`
-                If the server returns an error.
-        """
-        ...
-    def resize(self, container: _Container, height: int, width: int) -> None:
-        """
-        Resize the tty session.
-
-        Args:
-            container (str or dict): The container to resize
-            height (int): Height of tty session
-            width (int): Width of tty session
-
-        Raises:
-            :py:class:`docker.errors.APIError`
-                If the server returns an error.
-        """
-        ...
-    def restart(self, container: _Container, timeout: int = 10) -> None:
-        """
-        Restart a container. Similar to the ``docker restart`` command.
-
-        Args:
-            container (str or dict): The container to restart. If a dict, the
-                ``Id`` key is used.
-            timeout (int): Number of seconds to try to stop for before killing
-                the container. Once killed it will then be restarted. Default
-                is 10 seconds.
-
-        Raises:
-            :py:class:`docker.errors.APIError`
-                If the server returns an error.
-        """
-        ...
-    def start(self, container: _Container) -> None:
-        """
-        Start a container. Similar to the ``docker start`` command, but
-        doesn't support attach options.
-
-        **Deprecation warning:** Passing configuration options in ``start`` is
-        no longer supported. Users are expected to provide host config options
-        in the ``host_config`` parameter of
-        :py:meth:`~ContainerApiMixin.create_container`.
-
-
-        Args:
-            container (str): The container to start
-
-        Raises:
-            :py:class:`docker.errors.APIError`
-                If the server returns an error.
-            :py:class:`docker.errors.DeprecatedMethod`
-                If any argument besides ``container`` are provided.
-
-        Example:
-
-            >>> container = client.api.create_container(
-            ...     image='busybox:latest',
-            ...     command='/bin/sleep 30')
-            >>> client.api.start(container=container.get('Id'))
-        """
-        ...
-    def stats(self, container: _Container, decode: bool | None = None, stream: bool = True, one_shot: bool | None = None):
-        """
-        Stream statistics for a specific container. Similar to the
-        ``docker stats`` command.
-
-        Args:
-            container (str): The container to stream statistics from
-            decode (bool): If set to true, stream will be decoded into dicts
-                on the fly. Only applicable if ``stream`` is True.
-                False by default.
-            stream (bool): If set to false, only the current stats will be
-                returned instead of a stream. True by default.
-            one_shot (bool): If set to true, Only get a single stat instead of
-                waiting for 2 cycles. Must be used with stream=false. False by
-                default.
-
-        Raises:
-            :py:class:`docker.errors.APIError`
-                If the server returns an error.
-        """
-        ...
-    def stop(self, container: _Container, timeout: int | None = None) -> None:
-        """
-        Stops a container. Similar to the ``docker stop`` command.
-
-        Args:
-            container (str): The container to stop
-            timeout (int): Timeout in seconds to wait for the container to
-                stop before sending a ``SIGKILL``. If None, then the
-                StopTimeout value of the container will be used.
-                Default: None
-
-        Raises:
-            :py:class:`docker.errors.APIError`
-                If the server returns an error.
-        """
-        ...
-    def top(self, container: _Container, ps_args: str | None = None) -> str:
-        """
-        Display the running processes of a container.
-
-        Args:
-            container (str): The container to inspect
-            ps_args (str): An optional arguments passed to ps (e.g. ``aux``)
-
-        Returns:
-            (str): The output of the top
-
-        Raises:
-            :py:class:`docker.errors.APIError`
-                If the server returns an error.
-        """
-        ...
-    def unpause(self, container: _Container) -> None:
-        """
-        Unpause all processes within a container.
-
-        Args:
-            container (str): The container to unpause
-        """
-        ...
-=======
     ) -> bytes: ...
     def pause(self, container: _Container) -> None: ...
     def port(self, container: _Container, private_port: int): ...
@@ -1073,7 +816,6 @@
     def stop(self, container: _Container, timeout: int | None = None) -> None: ...
     def top(self, container: _Container, ps_args: str | None = None) -> _TopResult: ...
     def unpause(self, container: _Container) -> None: ...
->>>>>>> 1218f18d
     def update_container(
         self,
         container: _Container,
