--- conflicted
+++ resolved
@@ -16,32 +16,7 @@
 _Container: TypeAlias = _HasId | _HasID | str
 
 class NetworkApiMixin:
-<<<<<<< HEAD
-    def networks(self, names: Incomplete | None = None, ids: Incomplete | None = None, filters: Incomplete | None = None):
-        """
-        List networks. Similar to the ``docker network ls`` command.
-
-        Args:
-            names (:py:class:`list`): List of names to filter by
-            ids (:py:class:`list`): List of ids to filter by
-            filters (dict): Filters to be processed on the network list.
-                Available filters:
-                - ``driver=[<driver-name>]`` Matches a network's driver.
-                - ``label=[<key>]``, ``label=[<key>=<value>]`` or a list of
-                    such.
-                - ``type=["custom"|"builtin"]`` Filters networks by type.
-
-        Returns:
-            (dict): List of network objects.
-
-        Raises:
-            :py:class:`docker.errors.APIError`
-                If the server returns an error.
-        """
-        ...
-=======
     def networks(self, names=None, ids=None, filters=None): ...
->>>>>>> 12676840
     def create_network(
         self,
         name: str,
@@ -55,89 +30,9 @@
         attachable: bool | None = None,
         scope: Literal["local", "global", "swarm"] | None = None,
         ingress: bool | None = None,
-<<<<<<< HEAD
-    ) -> dict[str, str]:
-        """
-        Create a network. Similar to the ``docker network create``.
-
-        Args:
-            name (str): Name of the network
-            driver (str): Name of the driver used to create the network
-            options (dict): Driver options as a key-value dictionary
-            ipam (IPAMConfig): Optional custom IP scheme for the network.
-            check_duplicate (bool): Request daemon to check for networks with
-                same name. Default: ``None``.
-            internal (bool): Restrict external access to the network. Default
-                ``False``.
-            labels (dict): Map of labels to set on the network. Default
-                ``None``.
-            enable_ipv6 (bool): Enable IPv6 on the network. Default ``False``.
-            attachable (bool): If enabled, and the network is in the global
-                scope,  non-service containers on worker nodes will be able to
-                connect to the network.
-            scope (str): Specify the network's scope (``local``, ``global`` or
-                ``swarm``)
-            ingress (bool): If set, create an ingress network which provides
-                the routing-mesh in swarm mode.
-
-        Returns:
-            (dict): The created network reference object
-
-        Raises:
-            :py:class:`docker.errors.APIError`
-                If the server returns an error.
-
-        Example:
-            A network using the bridge driver:
-
-                >>> client.api.create_network("network1", driver="bridge")
-
-            You can also create more advanced networks with custom IPAM
-            configurations. For example, setting the subnet to
-            ``192.168.52.0/24`` and gateway address to ``192.168.52.254``.
-
-            .. code-block:: python
-
-                >>> ipam_pool = docker.types.IPAMPool(
-                    subnet='192.168.52.0/24',
-                    gateway='192.168.52.254'
-                )
-                >>> ipam_config = docker.types.IPAMConfig(
-                    pool_configs=[ipam_pool]
-                )
-                >>> client.api.create_network("network1", driver="bridge",
-                                                 ipam=ipam_config)
-        """
-        ...
-    def prune_networks(self, filters: Incomplete | None = None):
-        """
-        Delete unused networks
-
-        Args:
-            filters (dict): Filters to process on the prune list.
-
-        Returns:
-            (dict): A dict containing a list of deleted network names and
-                the amount of disk space reclaimed in bytes.
-
-        Raises:
-            :py:class:`docker.errors.APIError`
-                If the server returns an error.
-        """
-        ...
-    def remove_network(self, net_id: _Network) -> None:
-        """
-        Remove a network. Similar to the ``docker network rm`` command.
-
-        Args:
-            net_id (str): The network's id
-        """
-        ...
-=======
     ) -> dict[str, str]: ...
     def prune_networks(self, filters=None): ...
     def remove_network(self, net_id: _Network) -> None: ...
->>>>>>> 12676840
     def inspect_network(
         self, net_id: _Network, verbose: bool | None = None, scope: Literal["local", "global", "swarm"] | None = None
     ):
@@ -160,49 +55,8 @@
         ipv6_address=None,
         aliases=None,
         links: dict[str, str] | dict[str, None] | dict[str, str | None] | Iterable[tuple[str, str | None]] | None = None,
-<<<<<<< HEAD
-        link_local_ips: Incomplete | None = None,
-        driver_opt: Incomplete | None = None,
-        mac_address: Incomplete | None = None,
-    ) -> None:
-        """
-        Connect a container to a network.
-
-        Args:
-            container (str): container-id/name to be connected to the network
-            net_id (str): network id
-            aliases (:py:class:`list`): A list of aliases for this endpoint.
-                Names in that list can be used within the network to reach the
-                container. Defaults to ``None``.
-            links (:py:class:`list`): A list of links for this endpoint.
-                Containers declared in this list will be linked to this
-                container. Defaults to ``None``.
-            ipv4_address (str): The IP address of this container on the
-                network, using the IPv4 protocol. Defaults to ``None``.
-            ipv6_address (str): The IP address of this container on the
-                network, using the IPv6 protocol. Defaults to ``None``.
-            link_local_ips (:py:class:`list`): A list of link-local
-                (IPv4/IPv6) addresses.
-            mac_address (str): The MAC address of this container on the
-                network. Defaults to ``None``.
-        """
-        ...
-    def disconnect_container_from_network(self, container: _Container, net_id: str, force: bool = False) -> None:
-        """
-        Disconnect a container from a network.
-
-        Args:
-            container (str): container ID or name to be disconnected from the
-                network
-            net_id (str): network ID
-            force (bool): Force the container to disconnect from a network.
-                Default: ``False``
-        """
-        ...
-=======
         link_local_ips=None,
         driver_opt=None,
         mac_address=None,
     ) -> None: ...
-    def disconnect_container_from_network(self, container: _Container, net_id: str, force: bool = False) -> None: ...
->>>>>>> 12676840
+    def disconnect_container_from_network(self, container: _Container, net_id: str, force: bool = False) -> None: ...