from _typeshed import Incomplete
from collections.abc import Iterable, Mapping
from typing import Final, Literal, TypeVar, overload

from .healthcheck import Healthcheck

_T = TypeVar("_T")

class TaskTemplate(dict[str, Incomplete]):
    """
    Describe the task specification to be used when creating or updating a
    service.

    Args:

        container_spec (ContainerSpec): Container settings for containers
          started as part of this task.
        log_driver (DriverConfig): Log configuration for containers created as
          part of the service.
        resources (Resources): Resource requirements which apply to each
          individual container created as part of the service.
        restart_policy (RestartPolicy): Specification for the restart policy
          which applies to containers created as part of this service.
        placement (Placement): Placement instructions for the scheduler.
            If a list is passed instead, it is assumed to be a list of
            constraints as part of a :py:class:`Placement` object.
        networks (:py:class:`list`): List of network names or IDs or
            :py:class:`NetworkAttachmentConfig` to attach the service to.
        force_update (int): A counter that triggers an update even if no
            relevant parameters have been changed.
    """
    def __init__(
        self,
        container_spec: ContainerSpec,
        resources: Resources | None = None,
        restart_policy: RestartPolicy | None = None,
        placement: Placement | list[str] | None = None,
        log_driver: DriverConfig | None = None,
        networks: Iterable[str | NetworkAttachmentConfig] | None = None,
        force_update: int | None = None,
    ) -> None: ...
    @property
    def container_spec(self) -> ContainerSpec: ...
    @property
    def resources(self) -> Resources: ...
    @property
    def restart_policy(self) -> RestartPolicy: ...
    @property
    def placement(self) -> Placement: ...

class ContainerSpec(dict[str, Incomplete]):
    """
    Describes the behavior of containers that are part of a task, and is used
    when declaring a :py:class:`~docker.types.TaskTemplate`.

    Args:

        image (string): The image name to use for the container.
        command (string or list):  The command to be run in the image.
        args (:py:class:`list`): Arguments to the command.
        hostname (string): The hostname to set on the container.
        env (dict): Environment variables.
        workdir (string): The working directory for commands to run in.
        user (string): The user inside the container.
        labels (dict): A map of labels to associate with the service.
        mounts (:py:class:`list`): A list of specifications for mounts to be
            added to containers created as part of the service. See the
            :py:class:`~docker.types.Mount` class for details.
        stop_grace_period (int): Amount of time to wait for the container to
            terminate before forcefully killing it.
        secrets (:py:class:`list`): List of :py:class:`SecretReference` to be
            made available inside the containers.
        tty (boolean): Whether a pseudo-TTY should be allocated.
        groups (:py:class:`list`): A list of additional groups that the
            container process will run as.
        open_stdin (boolean): Open ``stdin``
        read_only (boolean): Mount the container's root filesystem as read
            only.
        stop_signal (string): Set signal to stop the service's containers
        healthcheck (Healthcheck): Healthcheck
            configuration for this service.
        hosts (:py:class:`dict`): A set of host to IP mappings to add to
            the container's ``hosts`` file.
        dns_config (DNSConfig): Specification for DNS
            related configurations in resolver configuration file.
        configs (:py:class:`list`): List of :py:class:`ConfigReference` that
            will be exposed to the service.
        privileges (Privileges): Security options for the service's containers.
        isolation (string): Isolation technology used by the service's
            containers. Only used for Windows containers.
        init (boolean): Run an init inside the container that forwards signals
            and reaps processes.
        cap_add (:py:class:`list`): A list of kernel capabilities to add to the
            default set for the container.
        cap_drop (:py:class:`list`): A list of kernel capabilities to drop from
            the default set for the container.
        sysctls (:py:class:`dict`): A dict of sysctl values to add to
            the container
    """
    def __init__(
        self,
        image: str,
        command: str | list[str] | None = None,
        args: list[str] | None = None,
        hostname: str | None = None,
        env: dict[str, Incomplete] | list[str] | None = None,
        workdir: str | None = None,
        user: str | None = None,
        labels: dict[Incomplete, Incomplete] | None = None,
        mounts: Iterable[str | Mount] | None = None,
        stop_grace_period: int | None = None,
        secrets: list[SecretReference] | None = None,
        tty: bool | None = None,
        groups: list[Incomplete] | None = None,
        open_stdin: bool | None = None,
        read_only: bool | None = None,
        stop_signal: str | None = None,
        healthcheck: Healthcheck | None = None,
        hosts: Mapping[str, str] | None = None,
        dns_config: DNSConfig | None = None,
        configs: list[ConfigReference] | None = None,
        privileges: Privileges | None = None,
        isolation: str | None = None,
        init: bool | None = None,
        cap_add: list[Incomplete] | None = None,
        cap_drop: list[Incomplete] | None = None,
        sysctls: dict[str, Incomplete] | None = None,
    ) -> None: ...

class Mount(dict[str, Incomplete]):
    """
    Describes a mounted folder's configuration inside a container. A list of
    :py:class:`Mount` would be used as part of a
    :py:class:`~docker.types.ContainerSpec`.

    Args:

        target (string): Container path.
        source (string): Mount source (e.g. a volume name or a host path).
        type (string): The mount type (``bind`` / ``volume`` / ``tmpfs`` /
            ``npipe``). Default: ``volume``.
        read_only (bool): Whether the mount should be read-only.
        consistency (string): The consistency requirement for the mount. One of
        ``default```, ``consistent``, ``cached``, ``delegated``.
        propagation (string): A propagation mode with the value ``[r]private``,
          ``[r]shared``, or ``[r]slave``. Only valid for the ``bind`` type.
        no_copy (bool): False if the volume should be populated with the data
          from the target. Default: ``False``. Only valid for the ``volume``
          type.
        labels (dict): User-defined name and labels for the volume. Only valid
          for the ``volume`` type.
        driver_config (DriverConfig): Volume driver configuration. Only valid
          for the ``volume`` type.
        tmpfs_size (int or string): The size for the tmpfs mount in bytes.
        tmpfs_mode (int): The permission mode for the tmpfs mount.
    """
    def __init__(
        self,
        target: str,
        source: str,
        type: Literal["bind", "volume", "tmpfs", "npipe"] = "volume",
        read_only: bool = False,
        consistency: Literal["default", "consistent", "cached", "delegated"] | None = None,
        propagation: str | None = None,
        no_copy: bool = False,
        labels: dict[Incomplete, Incomplete] | None = None,
        driver_config: DriverConfig | None = None,
        tmpfs_size: int | str | None = None,
        tmpfs_mode: int | None = None,
    ) -> None: ...
    @classmethod
    def parse_mount_string(cls, string: str) -> Mount: ...

class Resources(dict[str, Incomplete]):
    """
    Configures resource allocation for containers when made part of a
    :py:class:`~docker.types.ContainerSpec`.

    Args:

        cpu_limit (int): CPU limit in units of 10^9 CPU shares.
        mem_limit (int): Memory limit in Bytes.
        cpu_reservation (int): CPU reservation in units of 10^9 CPU shares.
        mem_reservation (int): Memory reservation in Bytes.
        generic_resources (dict or :py:class:`list`): Node level generic
          resources, for example a GPU, using the following format:
          ``{ resource_name: resource_value }``. Alternatively, a list of
          of resource specifications as defined by the Engine API.
    """
    def __init__(
        self,
        cpu_limit: int | None = None,
        mem_limit: int | None = None,
        cpu_reservation: int | None = None,
        mem_reservation: int | None = None,
        generic_resources: dict[str, Incomplete] | list[str] | None = None,
    ) -> None: ...

class UpdateConfig(dict[str, Incomplete]):
    """
    Used to specify the way container updates should be performed by a service.

    Args:

        parallelism (int): Maximum number of tasks to be updated in one
          iteration (0 means unlimited parallelism). Default: 0.
        delay (int): Amount of time between updates, in nanoseconds.
        failure_action (string): Action to take if an updated task fails to
          run, or stops running during the update. Acceptable values are
          ``continue``, ``pause``, as well as ``rollback`` since API v1.28.
          Default: ``continue``
        monitor (int): Amount of time to monitor each updated task for
          failures, in nanoseconds.
        max_failure_ratio (float): The fraction of tasks that may fail during
          an update before the failure action is invoked, specified as a
          floating point number between 0 and 1. Default: 0
        order (string): Specifies the order of operations when rolling out an
          updated task. Either ``start-first`` or ``stop-first`` are accepted.
    """
    def __init__(
        self,
        parallelism: int = 0,
        delay: int | None = None,
        failure_action: Literal["pause", "continue", "rollback"] = "continue",
        monitor: int | None = None,
        max_failure_ratio: float | None = None,
        order: Literal["start-first", "stop-first"] | None = None,
    ) -> None: ...

class RollbackConfig(UpdateConfig):
    """
    Used to specify the way container rollbacks should be performed by a
    service

    Args:
        parallelism (int): Maximum number of tasks to be rolled back in one
          iteration (0 means unlimited parallelism). Default: 0
        delay (int): Amount of time between rollbacks, in nanoseconds.
        failure_action (string): Action to take if a rolled back task fails to
          run, or stops running during the rollback. Acceptable values are
          ``continue``, ``pause`` or ``rollback``.
          Default: ``continue``
        monitor (int): Amount of time to monitor each rolled back task for
          failures, in nanoseconds.
        max_failure_ratio (float): The fraction of tasks that may fail during
          a rollback before the failure action is invoked, specified as a
          floating point number between 0 and 1. Default: 0
        order (string): Specifies the order of operations when rolling out a
          rolled back task. Either ``start-first`` or ``stop-first`` are
          accepted.
    """
    ...

class RestartConditionTypesEnum:
    NONE: Final = "none"
    ON_FAILURE: Final = "on-failure"
    ANY: Final = "any"

class RestartPolicy(dict[str, Incomplete]):
    """
    Used when creating a :py:class:`~docker.types.ContainerSpec`,
    dictates whether a container should restart after stopping or failing.

    Args:

        condition (string): Condition for restart (``none``, ``on-failure``,
          or ``any``). Default: `none`.
        delay (int): Delay between restart attempts. Default: 0
        max_attempts (int): Maximum attempts to restart a given container
          before giving up. Default value is 0, which is ignored.
        window (int): Time window used to evaluate the restart policy. Default
          value is 0, which is unbounded.
    """
    condition_types: type[RestartConditionTypesEnum]
    def __init__(
        self, condition: Literal["none", "on-failure", "any"] = "none", delay: int = 0, max_attempts: int = 0, window: int = 0
    ) -> None: ...

class DriverConfig(dict[str, Incomplete]):
<<<<<<< HEAD
    """
    Indicates which driver to use, as well as its configuration. Can be used
    as ``log_driver`` in a :py:class:`~docker.types.ContainerSpec`,
    for the `driver_config` in a volume :py:class:`~docker.types.Mount`, or
    as the driver object in
    :py:meth:`create_secret`.

    Args:

        name (string): Name of the driver to use.
        options (dict): Driver-specific options. Default: ``None``.
    """
    def __init__(self, name, options: Incomplete | None = None) -> None: ...

class EndpointSpec(dict[str, Incomplete]):
    """
    Describes properties to access and load-balance a service.

    Args:

        mode (string): The mode of resolution to use for internal load
          balancing between tasks (``'vip'`` or ``'dnsrr'``). Defaults to
          ``'vip'`` if not provided.
        ports (dict): Exposed ports that this service is accessible on from the
          outside, in the form of ``{ published_port: target_port }`` or
          ``{ published_port: <port_config_tuple> }``. Port config tuple format
          is ``(target_port [, protocol [, publish_mode]])``.
          Ports can only be provided if the ``vip`` resolution mode is used.
    """
    def __init__(self, mode: Incomplete | None = None, ports: Incomplete | None = None) -> None: ...
=======
    def __init__(self, name: str, options: dict[Incomplete, Incomplete] | None = None) -> None: ...

class EndpointSpec(dict[str, Incomplete]):
    def __init__(
        self, mode: str | None = None, ports: Mapping[str, str | tuple[str | None, ...]] | list[dict[str, str]] | None = None
    ) -> None: ...
>>>>>>> c994e2d9

@overload
def convert_service_ports(ports: list[_T]) -> list[_T]: ...
@overload
def convert_service_ports(ports: Mapping[str, str | tuple[str | None, ...]]) -> list[dict[str, str]]: ...

class ServiceMode(dict[str, Incomplete]):
<<<<<<< HEAD
    """
    Indicate whether a service or a job should be deployed as a replicated
    or global service, and associated parameters

    Args:
        mode (string): Can be either ``replicated``, ``global``,
          ``replicated-job`` or ``global-job``
        replicas (int): Number of replicas. For replicated services only.
        concurrency (int): Number of concurrent jobs. For replicated job
          services only.
    """
    mode: Incomplete
    def __init__(self, mode, replicas: Incomplete | None = None, concurrency: Incomplete | None = None) -> None: ...
=======
    mode: Literal["replicated", "global", "ReplicatedJob", "GlobalJob"]
    def __init__(
        self,
        mode: Literal["replicated", "global", "replicated-job", "global-job"],
        replicas: int | None = None,
        concurrency: int | None = None,
    ) -> None: ...
>>>>>>> c994e2d9
    @property
    def replicas(self) -> int | None: ...

class SecretReference(dict[str, Incomplete]):
    """
    Secret reference to be used as part of a :py:class:`ContainerSpec`.
    Describes how a secret is made accessible inside the service's
    containers.

    Args:
        secret_id (string): Secret's ID
        secret_name (string): Secret's name as defined at its creation.
        filename (string): Name of the file containing the secret. Defaults
            to the secret's name if not specified.
        uid (string): UID of the secret file's owner. Default: 0
        gid (string): GID of the secret file's group. Default: 0
        mode (int): File access mode inside the container. Default: 0o444
    """
    def __init__(
        self,
        secret_id: str,
        secret_name: str,
        filename: str | None = None,
        uid: str | None = None,
        gid: str | None = None,
        mode: int = 292,
    ) -> None: ...

class ConfigReference(dict[str, Incomplete]):
    """
    Config reference to be used as part of a :py:class:`ContainerSpec`.
    Describes how a config is made accessible inside the service's
    containers.

    Args:
        config_id (string): Config's ID
        config_name (string): Config's name as defined at its creation.
        filename (string): Name of the file containing the config. Defaults
            to the config's name if not specified.
        uid (string): UID of the config file's owner. Default: 0
        gid (string): GID of the config file's group. Default: 0
        mode (int): File access mode inside the container. Default: 0o444
    """
    def __init__(
        self,
        config_id: str,
        config_name: str,
        filename: str | None = None,
        uid: str | None = None,
        gid: str | None = None,
        mode: int = 292,
    ) -> None: ...

class Placement(dict[str, Incomplete]):
    """
    Placement constraints to be used as part of a :py:class:`TaskTemplate`

    Args:
        constraints (:py:class:`list` of str): A list of constraints
        preferences (:py:class:`list` of tuple): Preferences provide a way
            to make the scheduler aware of factors such as topology. They
            are provided in order from highest to lowest precedence and
            are expressed as ``(strategy, descriptor)`` tuples. See
            :py:class:`PlacementPreference` for details.
        maxreplicas (int): Maximum number of replicas per node
        platforms (:py:class:`list` of tuple): A list of platforms
            expressed as ``(arch, os)`` tuples
    """
    def __init__(
        self,
        constraints: list[str] | None = None,
        preferences: Iterable[tuple[str, str] | PlacementPreference] | None = None,
        platforms: Iterable[tuple[str, str]] | None = None,
        maxreplicas: int | None = None,
    ) -> None: ...

class PlacementPreference(dict[str, Incomplete]):
<<<<<<< HEAD
    """
    Placement preference to be used as an element in the list of
    preferences for :py:class:`Placement` objects.

    Args:
        strategy (string): The placement strategy to implement. Currently,
            the only supported strategy is ``spread``.
        descriptor (string): A label descriptor. For the spread strategy,
            the scheduler will try to spread tasks evenly over groups of
            nodes identified by this label.
    """
    def __init__(self, strategy, descriptor) -> None: ...
=======
    def __init__(self, strategy: Literal["spread"], descriptor: str) -> None: ...
>>>>>>> c994e2d9

class DNSConfig(dict[str, Incomplete]):
    """
    Specification for DNS related configurations in resolver configuration
    file (``resolv.conf``). Part of a :py:class:`ContainerSpec` definition.

    Args:
        nameservers (:py:class:`list`): The IP addresses of the name
            servers.
        search (:py:class:`list`): A search list for host-name lookup.
        options (:py:class:`list`): A list of internal resolver variables
            to be modified (e.g., ``debug``, ``ndots:3``, etc.).
    """
    def __init__(
        self, nameservers: list[str] | None = None, search: list[str] | None = None, options: list[str] | None = None
    ) -> None: ...

class Privileges(dict[str, Incomplete]):
    r"""
    Security options for a service's containers.
    Part of a :py:class:`ContainerSpec` definition.

    Args:
        credentialspec_file (str): Load credential spec from this file.
            The file is read by the daemon, and must be present in the
            CredentialSpecs subdirectory in the docker data directory,
            which defaults to ``C:\ProgramData\Docker\`` on Windows.
            Can not be combined with credentialspec_registry.

        credentialspec_registry (str): Load credential spec from this value
            in the Windows registry. The specified registry value must be
            located in: ``HKLM\SOFTWARE\Microsoft\Windows NT\CurrentVersion
            \Virtualization\Containers\CredentialSpecs``.
            Can not be combined with credentialspec_file.

        selinux_disable (boolean): Disable SELinux
        selinux_user (string): SELinux user label
        selinux_role (string): SELinux role label
        selinux_type (string): SELinux type label
        selinux_level (string): SELinux level label
    """
    def __init__(
        self,
        credentialspec_file: str | None = None,
        credentialspec_registry: str | None = None,
        selinux_disable: bool | None = None,
        selinux_user: str | None = None,
        selinux_role: str | None = None,
        selinux_type: str | None = None,
        selinux_level: str | None = None,
    ) -> None: ...

class NetworkAttachmentConfig(dict[str, Incomplete]):
<<<<<<< HEAD
    """
    Network attachment options for a service.

    Args:
        target (str): The target network for attachment.
            Can be a network name or ID.
        aliases (:py:class:`list`): A list of discoverable alternate names
            for the service.
        options (:py:class:`dict`): Driver attachment options for the
            network target.
    """
    def __init__(self, target, aliases: Incomplete | None = None, options: Incomplete | None = None) -> None: ...
=======
    def __init__(self, target: str, aliases: list[str] | None = None, options: dict[str, Incomplete] | None = None) -> None: ...
>>>>>>> c994e2d9
<|MERGE_RESOLUTION|>--- conflicted
+++ resolved
@@ -277,45 +277,12 @@
     ) -> None: ...
 
 class DriverConfig(dict[str, Incomplete]):
-<<<<<<< HEAD
-    """
-    Indicates which driver to use, as well as its configuration. Can be used
-    as ``log_driver`` in a :py:class:`~docker.types.ContainerSpec`,
-    for the `driver_config` in a volume :py:class:`~docker.types.Mount`, or
-    as the driver object in
-    :py:meth:`create_secret`.
-
-    Args:
-
-        name (string): Name of the driver to use.
-        options (dict): Driver-specific options. Default: ``None``.
-    """
-    def __init__(self, name, options: Incomplete | None = None) -> None: ...
+    def __init__(self, name: str, options: dict[Incomplete, Incomplete] | None = None) -> None: ...
 
 class EndpointSpec(dict[str, Incomplete]):
-    """
-    Describes properties to access and load-balance a service.
-
-    Args:
-
-        mode (string): The mode of resolution to use for internal load
-          balancing between tasks (``'vip'`` or ``'dnsrr'``). Defaults to
-          ``'vip'`` if not provided.
-        ports (dict): Exposed ports that this service is accessible on from the
-          outside, in the form of ``{ published_port: target_port }`` or
-          ``{ published_port: <port_config_tuple> }``. Port config tuple format
-          is ``(target_port [, protocol [, publish_mode]])``.
-          Ports can only be provided if the ``vip`` resolution mode is used.
-    """
-    def __init__(self, mode: Incomplete | None = None, ports: Incomplete | None = None) -> None: ...
-=======
-    def __init__(self, name: str, options: dict[Incomplete, Incomplete] | None = None) -> None: ...
-
-class EndpointSpec(dict[str, Incomplete]):
     def __init__(
         self, mode: str | None = None, ports: Mapping[str, str | tuple[str | None, ...]] | list[dict[str, str]] | None = None
     ) -> None: ...
->>>>>>> c994e2d9
 
 @overload
 def convert_service_ports(ports: list[_T]) -> list[_T]: ...
@@ -323,21 +290,6 @@
 def convert_service_ports(ports: Mapping[str, str | tuple[str | None, ...]]) -> list[dict[str, str]]: ...
 
 class ServiceMode(dict[str, Incomplete]):
-<<<<<<< HEAD
-    """
-    Indicate whether a service or a job should be deployed as a replicated
-    or global service, and associated parameters
-
-    Args:
-        mode (string): Can be either ``replicated``, ``global``,
-          ``replicated-job`` or ``global-job``
-        replicas (int): Number of replicas. For replicated services only.
-        concurrency (int): Number of concurrent jobs. For replicated job
-          services only.
-    """
-    mode: Incomplete
-    def __init__(self, mode, replicas: Incomplete | None = None, concurrency: Incomplete | None = None) -> None: ...
-=======
     mode: Literal["replicated", "global", "ReplicatedJob", "GlobalJob"]
     def __init__(
         self,
@@ -345,7 +297,6 @@
         replicas: int | None = None,
         concurrency: int | None = None,
     ) -> None: ...
->>>>>>> c994e2d9
     @property
     def replicas(self) -> int | None: ...
 
@@ -423,22 +374,7 @@
     ) -> None: ...
 
 class PlacementPreference(dict[str, Incomplete]):
-<<<<<<< HEAD
-    """
-    Placement preference to be used as an element in the list of
-    preferences for :py:class:`Placement` objects.
-
-    Args:
-        strategy (string): The placement strategy to implement. Currently,
-            the only supported strategy is ``spread``.
-        descriptor (string): A label descriptor. For the spread strategy,
-            the scheduler will try to spread tasks evenly over groups of
-            nodes identified by this label.
-    """
-    def __init__(self, strategy, descriptor) -> None: ...
-=======
     def __init__(self, strategy: Literal["spread"], descriptor: str) -> None: ...
->>>>>>> c994e2d9
 
 class DNSConfig(dict[str, Incomplete]):
     """
@@ -492,19 +428,4 @@
     ) -> None: ...
 
 class NetworkAttachmentConfig(dict[str, Incomplete]):
-<<<<<<< HEAD
-    """
-    Network attachment options for a service.
-
-    Args:
-        target (str): The target network for attachment.
-            Can be a network name or ID.
-        aliases (:py:class:`list`): A list of discoverable alternate names
-            for the service.
-        options (:py:class:`dict`): Driver attachment options for the
-            network target.
-    """
-    def __init__(self, target, aliases: Incomplete | None = None, options: Incomplete | None = None) -> None: ...
-=======
-    def __init__(self, target: str, aliases: list[str] | None = None, options: dict[str, Incomplete] | None = None) -> None: ...
->>>>>>> c994e2d9
+    def __init__(self, target: str, aliases: list[str] | None = None, options: dict[str, Incomplete] | None = None) -> None: ...