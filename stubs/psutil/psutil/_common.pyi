"""
Common objects shared by __init__.py and _ps*.py modules.

Note: this module is imported by setup.py, so it should not import
psutil or third-party modules.
"""

import enum
import io
import sys
import threading
from _typeshed import ConvertibleToFloat, FileDescriptorOrPath, Incomplete, StrOrBytesPath, SupportsWrite
from collections import defaultdict
from collections.abc import Callable
from socket import AF_INET6 as AF_INET6, AddressFamily, SocketKind
from typing import BinaryIO, Final, SupportsIndex, TypeVar, overload
from typing_extensions import ParamSpec

from . import _ntuples as ntp

POSIX: Final[bool]
WINDOWS: Final[bool]
LINUX: Final[bool]
MACOS: Final[bool]
OSX: Final[bool]
FREEBSD: Final[bool]
OPENBSD: Final[bool]
NETBSD: Final[bool]
BSD: Final[bool]
SUNOS: Final[bool]
AIX: Final[bool]

STATUS_RUNNING: Final = "running"
STATUS_SLEEPING: Final = "sleeping"
STATUS_DISK_SLEEP: Final = "disk-sleep"
STATUS_STOPPED: Final = "stopped"
STATUS_TRACING_STOP: Final = "tracing-stop"
STATUS_ZOMBIE: Final = "zombie"
STATUS_DEAD: Final = "dead"
STATUS_WAKE_KILL: Final = "wake-kill"
STATUS_WAKING: Final = "waking"
STATUS_IDLE: Final = "idle"
STATUS_LOCKED: Final = "locked"
STATUS_WAITING: Final = "waiting"
STATUS_SUSPENDED: Final = "suspended"
STATUS_PARKED: Final = "parked"

CONN_ESTABLISHED: Final = "ESTABLISHED"
CONN_SYN_SENT: Final = "SYN_SENT"
CONN_SYN_RECV: Final = "SYN_RECV"
CONN_FIN_WAIT1: Final = "FIN_WAIT1"
CONN_FIN_WAIT2: Final = "FIN_WAIT2"
CONN_TIME_WAIT: Final = "TIME_WAIT"
CONN_CLOSE: Final = "CLOSE"
CONN_CLOSE_WAIT: Final = "CLOSE_WAIT"
CONN_LAST_ACK: Final = "LAST_ACK"
CONN_LISTEN: Final = "LISTEN"
CONN_CLOSING: Final = "CLOSING"
CONN_NONE: Final = "NONE"

class NicDuplex(enum.IntEnum):
    """An enumeration."""
    NIC_DUPLEX_FULL = 2
    NIC_DUPLEX_HALF = 1
    NIC_DUPLEX_UNKNOWN = 0

NIC_DUPLEX_FULL: Final = NicDuplex.NIC_DUPLEX_FULL
NIC_DUPLEX_HALF: Final = NicDuplex.NIC_DUPLEX_HALF
NIC_DUPLEX_UNKNOWN: Final = NicDuplex.NIC_DUPLEX_UNKNOWN

class BatteryTime(enum.IntEnum):
    """An enumeration."""
    POWER_TIME_UNKNOWN = -1
    POWER_TIME_UNLIMITED = -2

POWER_TIME_UNKNOWN: Final = BatteryTime.POWER_TIME_UNKNOWN
POWER_TIME_UNLIMITED: Final = BatteryTime.POWER_TIME_UNLIMITED

ENCODING: Final[str]
ENCODING_ERRS: Final[str]

<<<<<<< HEAD
class sswap(NamedTuple):
    """sswap(total, used, free, percent, sin, sout)"""
    total: int
    used: int
    free: int
    percent: float
    sin: int
    sout: int

class sdiskusage(NamedTuple):
    """sdiskusage(total, used, free, percent)"""
    total: int
    used: int
    free: int
    percent: float

class sdiskio(NamedTuple):
    """sdiskio(read_count, write_count, read_bytes, write_bytes, read_time, write_time)"""
    read_count: int
    write_count: int
    read_bytes: int
    write_bytes: int
    read_time: int
    write_time: int

class sdiskpart(NamedTuple):
    """sdiskpart(device, mountpoint, fstype, opts)"""
    device: str
    mountpoint: str
    fstype: str
    opts: str

class snetio(NamedTuple):
    """snetio(bytes_sent, bytes_recv, packets_sent, packets_recv, errin, errout, dropin, dropout)"""
    bytes_sent: int
    bytes_recv: int
    packets_sent: int
    packets_recv: int
    errin: int
    errout: int
    dropin: int
    dropout: int

class suser(NamedTuple):
    """suser(name, terminal, host, started, pid)"""
    name: str
    terminal: str | None
    host: str | None
    started: float
    pid: str

class sconn(NamedTuple):
    """sconn(fd, family, type, laddr, raddr, status, pid)"""
    fd: int
    family: AddressFamily
    type: SocketKind
    laddr: addr | tuple[()]
    raddr: addr | tuple[()]
    status: str
    pid: int | None

class snicaddr(NamedTuple):
    """snicaddr(family, address, netmask, broadcast, ptp)"""
    family: AddressFamily
    address: str
    netmask: str | None
    broadcast: str | None
    ptp: str | None

class snicstats(NamedTuple):
    """snicstats(isup, duplex, speed, mtu, flags)"""
    isup: bool
    duplex: int
    speed: int
    mtu: int
    flags: str

class scpustats(NamedTuple):
    """scpustats(ctx_switches, interrupts, soft_interrupts, syscalls)"""
    ctx_switches: int
    interrupts: int
    soft_interrupts: int
    syscalls: int

class scpufreq(NamedTuple):
    """scpufreq(current, min, max)"""
    current: float
    min: float
    max: float

class shwtemp(NamedTuple):
    """shwtemp(label, current, high, critical)"""
    label: str
    current: float
    high: float | None
    critical: float | None

class sbattery(NamedTuple):
    """sbattery(percent, secsleft, power_plugged)"""
    percent: int
    secsleft: int
    power_plugged: bool

class sfan(NamedTuple):
    """sfan(label, current)"""
    label: str
    current: int

class pcputimes(NamedTuple):
    """pcputimes(user, system, children_user, children_system)"""
    user: float
    system: float
    children_user: float
    children_system: float

class popenfile(NamedTuple):
    """popenfile(path, fd)"""
    path: str
    fd: int

class pthread(NamedTuple):
    """pthread(id, user_time, system_time)"""
    id: int
    user_time: float
    system_time: float

class puids(NamedTuple):
    """puids(real, effective, saved)"""
    real: int
    effective: int
    saved: int

class pgids(NamedTuple):
    """pgids(real, effective, saved)"""
    real: int
    effective: int
    saved: int

class pio(NamedTuple):
    """pio(read_count, write_count, read_bytes, write_bytes)"""
    read_count: int
    write_count: int
    read_bytes: int
    write_bytes: int

class pionice(NamedTuple):
    """pionice(ioclass, value)"""
    ioclass: int
    value: int

class pctxsw(NamedTuple):
    """pctxsw(voluntary, involuntary)"""
    voluntary: int
    involuntary: int

class pconn(NamedTuple):
    """pconn(fd, family, type, laddr, raddr, status)"""
    fd: int
    family: AddressFamily
    type: SocketKind
    laddr: addr
    raddr: addr
    status: str

class addr(NamedTuple):
    """addr(ip, port)"""
    ip: str
    port: int

=======
>>>>>>> 6b4691d0
conn_tmap: dict[str, tuple[list[AddressFamily], list[SocketKind]]]

class Error(Exception):
    """
    Base exception class. All other psutil exceptions inherit
    from this one.
    """
    ...

class NoSuchProcess(Error):
    """
    Exception raised when a process with a certain PID doesn't
    or no longer exists.
    """
    pid: int
    name: str | None
    msg: str
    def __init__(self, pid: int, name: str | None = None, msg: str | None = None) -> None: ...

class ZombieProcess(NoSuchProcess):
    """
    Exception raised when querying a zombie process. This is
    raised on macOS, BSD and Solaris only, and not always: depending
    on the query the OS may be able to succeed anyway.
    On Linux all zombie processes are querable (hence this is never
    raised). Windows doesn't have zombie processes.
    """
    ppid: int | None
    def __init__(self, pid: int, name: str | None = None, ppid: int | None = None, msg: str | None = None) -> None: ...

class AccessDenied(Error):
    """Exception raised when permission to perform an action is denied."""
    pid: int | None
    name: str | None
    msg: str
    def __init__(self, pid: int | None = None, name: str | None = None, msg: str | None = None) -> None: ...

class TimeoutExpired(Error):
    """
    Raised on Process.wait(timeout) if timeout expires and process
    is still alive.
    """
    seconds: float
    pid: int | None
    name: str | None
    msg: str
    def __init__(self, seconds: float, pid: int | None = None, name: str | None = None) -> None: ...

_P = ParamSpec("_P")
_R = TypeVar("_R")
_T = TypeVar("_T")

def usage_percent(used: ConvertibleToFloat, total: float, round_: SupportsIndex | None = None) -> float:
    """Calculate percentage usage of 'used' against 'total'."""
    ...

# returned function has `cache_clear()` attribute:
def memoize(fun: Callable[_P, _R]) -> Callable[_P, _R]:
    """
    A simple memoize decorator for functions supporting (hashable)
    positional arguments.
    It also provides a cache_clear() function for clearing the cache:

    >>> @memoize
    ... def foo()
    ...     return 1
        ...
    >>> foo()
    1
    >>> foo.cache_clear()
    >>>

    It supports:
     - functions
     - classes (acts as a @singleton)
     - staticmethods
     - classmethods

    It does NOT support:
     - methods
    """
    ...

# returned function has `cache_activate(proc)` and `cache_deactivate(proc)` attributes:
def memoize_when_activated(fun: Callable[_P, _R]) -> Callable[_P, _R]:
    """
    A memoize decorator which is disabled by default. It can be
    activated and deactivated on request.
    For efficiency reasons it can be used only against class methods
    accepting no arguments.

    >>> class Foo:
    ...     @memoize
    ...     def foo()
    ...         print(1)
    ...
    >>> f = Foo()
    >>> # deactivated (default)
    >>> foo()
    1
    >>> foo()
    1
    >>>
    >>> # activated
    >>> foo.cache_activate(self)
    >>> foo()
    1
    >>> foo()
    >>> foo()
    >>>
    """
    ...
def isfile_strict(path: StrOrBytesPath) -> bool:
    """
    Same as os.path.isfile() but does not swallow EACCES / EPERM
    exceptions, see:
    http://mail.python.org/pipermail/python-dev/2012-June/120787.html.
    """
    ...
def path_exists_strict(path: StrOrBytesPath) -> bool:
    """
    Same as os.path.exists() but does not swallow EACCES / EPERM
    exceptions. See:
    http://mail.python.org/pipermail/python-dev/2012-June/120787.html.
    """
    ...
def supports_ipv6() -> bool:
    """Return True if IPv6 is supported on this platform."""
    ...
def parse_environ_block(data: str) -> dict[str, str]:
    """Parse a C environ block of environment variables into a dictionary."""
    ...
def sockfam_to_enum(num: int) -> AddressFamily:
    """
    Convert a numeric socket family value to an IntEnum member.
    If it's not a known member, return the numeric value itself.
    """
    ...
def socktype_to_enum(num: int) -> SocketKind:
    """
    Convert a numeric socket type value to an IntEnum member.
    If it's not a known member, return the numeric value itself.
    """
    ...
@overload
def conn_to_ntuple(
    fd: int,
    fam: int,
    type_: int,
    laddr: ntp.addr | tuple[str, int] | tuple[()],
    raddr: ntp.addr | tuple[str, int] | tuple[()],
    status: int | str,
    status_map: dict[int, str] | dict[str, str],
    pid: int,
<<<<<<< HEAD
) -> sconn:
    """Convert a raw connection tuple to a proper ntuple."""
    ...
=======
) -> ntp.sconn: ...
>>>>>>> 6b4691d0
@overload
def conn_to_ntuple(
    fd: int,
    fam: int,
    type_: int,
    laddr: ntp.addr | tuple[str, int] | tuple[()],
    raddr: ntp.addr | tuple[str, int] | tuple[()],
    status: int | str,
    status_map: dict[int, str] | dict[str, str],
    pid: None = None,
<<<<<<< HEAD
) -> pconn:
    """Convert a raw connection tuple to a proper ntuple."""
    ...
def deprecated_method(replacement: str) -> Callable[[Callable[_P, _R]], Callable[_P, _R]]:
    """
    A decorator which can be used to mark a method as deprecated
    'replcement' is the method name which will be called instead.
    """
    ...
=======
) -> ntp.pconn: ...
def deprecated_method(replacement: str) -> Callable[[Callable[_P, _R]], Callable[_P, _R]]: ...
>>>>>>> 6b4691d0

class _WrapNumbers:
    """
    Watches numbers so that they don't overflow and wrap
    (reset to zero).
    """
    lock: threading.Lock
    cache: dict[str, dict[str, tuple[int, ...]]]
    reminders: dict[str, defaultdict[Incomplete, int]]
    reminder_keys: dict[str, defaultdict[Incomplete, set[Incomplete]]]
    def __init__(self) -> None: ...
    def run(self, input_dict: dict[str, tuple[int, ...]], name: str) -> dict[str, tuple[int, ...]]:
        """
        Cache dict and sum numbers which overflow and wrap.
        Return an updated copy of `input_dict`.
        """
        ...
    def cache_clear(self, name: str | None = None) -> None:
        """Clear the internal cache, optionally only for function 'name'."""
        ...
    def cache_info(
        self,
    ) -> tuple[
        dict[str, dict[str, tuple[int, ...]]],
        dict[str, defaultdict[Incomplete, int]],
        dict[str, defaultdict[Incomplete, set[Incomplete]]],
    ]:
        """Return internal cache dicts as a tuple of 3 elements."""
        ...

def wrap_numbers(input_dict: dict[str, tuple[int, ...]], name: str) -> dict[str, tuple[int, ...]]:
    """
    Given an `input_dict` and a function `name`, adjust the numbers
    which "wrap" (restart from zero) across different calls by adding
    "old value" to "new value" and return an updated dict.
    """
    ...
def open_binary(fname: FileDescriptorOrPath) -> BinaryIO: ...
def open_text(fname: FileDescriptorOrPath) -> io.TextIOWrapper:
    """
    Open a file in text mode by using the proper FS encoding and
    en/decoding error handlers.
    """
    ...
@overload
def cat(fname: FileDescriptorOrPath, _open: Callable[[FileDescriptorOrPath], io.TextIOWrapper] = ...) -> str:
    """
    Read entire file content and return it as a string. File is
    opened in text mode. If specified, `fallback` is the value
    returned in case of error, either if the file does not exist or
    it can't be read().
    """
    ...
@overload
def cat(
    fname: FileDescriptorOrPath, fallback: _T = ..., _open: Callable[[FileDescriptorOrPath], io.TextIOWrapper] = ...
) -> str | _T:
    """
    Read entire file content and return it as a string. File is
    opened in text mode. If specified, `fallback` is the value
    returned in case of error, either if the file does not exist or
    it can't be read().
    """
    ...
@overload
def bcat(fname: FileDescriptorOrPath) -> str:
    """Same as above but opens file in binary mode."""
    ...
@overload
def bcat(fname: FileDescriptorOrPath, fallback: _T = ...) -> str | _T:
    """Same as above but opens file in binary mode."""
    ...
def bytes2human(n: int, format: str = "%(value).1f%(symbol)s") -> str:
    """
    Used by various scripts. See: https://code.activestate.com/recipes/578019-bytes-to-human-human-to-bytes-converter/?in=user-4178764.

    >>> bytes2human(10000)
    '9.8K'
    >>> bytes2human(100001221)
    '95.4M'
    """
    ...
def get_procfs_path() -> str:
    """Return updated psutil.PROCFS_PATH constant."""
    ...
def decode(s: bytes) -> str: ...
def term_supports_colors(file: SupportsWrite[str] = sys.stdout) -> bool: ...
def hilite(s: str, color: str | None = None, bold: bool = False) -> str:
    """Return an highlighted version of 'string'."""
    ...
def print_color(s: str, color: str | None = None, bold: bool = False, file: SupportsWrite[str] = sys.stdout) -> None:
    """Print a colorized version of string."""
    ...
def debug(msg: str | Exception) -> None:
    """If PSUTIL_DEBUG env var is set, print a debug message to stderr."""
    ...

__all__ = [
    # OS constants
    "FREEBSD",
    "BSD",
    "LINUX",
    "NETBSD",
    "OPENBSD",
    "MACOS",
    "OSX",
    "POSIX",
    "SUNOS",
    "WINDOWS",
    # connection constants
    "CONN_CLOSE",
    "CONN_CLOSE_WAIT",
    "CONN_CLOSING",
    "CONN_ESTABLISHED",
    "CONN_FIN_WAIT1",
    "CONN_FIN_WAIT2",
    "CONN_LAST_ACK",
    "CONN_LISTEN",
    "CONN_NONE",
    "CONN_SYN_RECV",
    "CONN_SYN_SENT",
    "CONN_TIME_WAIT",
    # net constants
    "NIC_DUPLEX_FULL",
    "NIC_DUPLEX_HALF",
    "NIC_DUPLEX_UNKNOWN",
    # process status constants
    "STATUS_DEAD",
    "STATUS_DISK_SLEEP",
    "STATUS_IDLE",
    "STATUS_LOCKED",
    "STATUS_RUNNING",
    "STATUS_SLEEPING",
    "STATUS_STOPPED",
    "STATUS_SUSPENDED",
    "STATUS_TRACING_STOP",
    "STATUS_WAITING",
    "STATUS_WAKE_KILL",
    "STATUS_WAKING",
    "STATUS_ZOMBIE",
    "STATUS_PARKED",
    # other constants
    "ENCODING",
    "ENCODING_ERRS",
    "AF_INET6",
    # utility functions
    "conn_tmap",
    "deprecated_method",
    "isfile_strict",
    "memoize",
    "parse_environ_block",
    "path_exists_strict",
    "usage_percent",
    "supports_ipv6",
    "sockfam_to_enum",
    "socktype_to_enum",
    "wrap_numbers",
    "open_text",
    "open_binary",
    "cat",
    "bcat",
    "bytes2human",
    "conn_to_ntuple",
    "debug",
    # shell utils
    "hilite",
    "term_supports_colors",
    "print_color",
]<|MERGE_RESOLUTION|>--- conflicted
+++ resolved
@@ -79,178 +79,6 @@
 ENCODING: Final[str]
 ENCODING_ERRS: Final[str]
 
-<<<<<<< HEAD
-class sswap(NamedTuple):
-    """sswap(total, used, free, percent, sin, sout)"""
-    total: int
-    used: int
-    free: int
-    percent: float
-    sin: int
-    sout: int
-
-class sdiskusage(NamedTuple):
-    """sdiskusage(total, used, free, percent)"""
-    total: int
-    used: int
-    free: int
-    percent: float
-
-class sdiskio(NamedTuple):
-    """sdiskio(read_count, write_count, read_bytes, write_bytes, read_time, write_time)"""
-    read_count: int
-    write_count: int
-    read_bytes: int
-    write_bytes: int
-    read_time: int
-    write_time: int
-
-class sdiskpart(NamedTuple):
-    """sdiskpart(device, mountpoint, fstype, opts)"""
-    device: str
-    mountpoint: str
-    fstype: str
-    opts: str
-
-class snetio(NamedTuple):
-    """snetio(bytes_sent, bytes_recv, packets_sent, packets_recv, errin, errout, dropin, dropout)"""
-    bytes_sent: int
-    bytes_recv: int
-    packets_sent: int
-    packets_recv: int
-    errin: int
-    errout: int
-    dropin: int
-    dropout: int
-
-class suser(NamedTuple):
-    """suser(name, terminal, host, started, pid)"""
-    name: str
-    terminal: str | None
-    host: str | None
-    started: float
-    pid: str
-
-class sconn(NamedTuple):
-    """sconn(fd, family, type, laddr, raddr, status, pid)"""
-    fd: int
-    family: AddressFamily
-    type: SocketKind
-    laddr: addr | tuple[()]
-    raddr: addr | tuple[()]
-    status: str
-    pid: int | None
-
-class snicaddr(NamedTuple):
-    """snicaddr(family, address, netmask, broadcast, ptp)"""
-    family: AddressFamily
-    address: str
-    netmask: str | None
-    broadcast: str | None
-    ptp: str | None
-
-class snicstats(NamedTuple):
-    """snicstats(isup, duplex, speed, mtu, flags)"""
-    isup: bool
-    duplex: int
-    speed: int
-    mtu: int
-    flags: str
-
-class scpustats(NamedTuple):
-    """scpustats(ctx_switches, interrupts, soft_interrupts, syscalls)"""
-    ctx_switches: int
-    interrupts: int
-    soft_interrupts: int
-    syscalls: int
-
-class scpufreq(NamedTuple):
-    """scpufreq(current, min, max)"""
-    current: float
-    min: float
-    max: float
-
-class shwtemp(NamedTuple):
-    """shwtemp(label, current, high, critical)"""
-    label: str
-    current: float
-    high: float | None
-    critical: float | None
-
-class sbattery(NamedTuple):
-    """sbattery(percent, secsleft, power_plugged)"""
-    percent: int
-    secsleft: int
-    power_plugged: bool
-
-class sfan(NamedTuple):
-    """sfan(label, current)"""
-    label: str
-    current: int
-
-class pcputimes(NamedTuple):
-    """pcputimes(user, system, children_user, children_system)"""
-    user: float
-    system: float
-    children_user: float
-    children_system: float
-
-class popenfile(NamedTuple):
-    """popenfile(path, fd)"""
-    path: str
-    fd: int
-
-class pthread(NamedTuple):
-    """pthread(id, user_time, system_time)"""
-    id: int
-    user_time: float
-    system_time: float
-
-class puids(NamedTuple):
-    """puids(real, effective, saved)"""
-    real: int
-    effective: int
-    saved: int
-
-class pgids(NamedTuple):
-    """pgids(real, effective, saved)"""
-    real: int
-    effective: int
-    saved: int
-
-class pio(NamedTuple):
-    """pio(read_count, write_count, read_bytes, write_bytes)"""
-    read_count: int
-    write_count: int
-    read_bytes: int
-    write_bytes: int
-
-class pionice(NamedTuple):
-    """pionice(ioclass, value)"""
-    ioclass: int
-    value: int
-
-class pctxsw(NamedTuple):
-    """pctxsw(voluntary, involuntary)"""
-    voluntary: int
-    involuntary: int
-
-class pconn(NamedTuple):
-    """pconn(fd, family, type, laddr, raddr, status)"""
-    fd: int
-    family: AddressFamily
-    type: SocketKind
-    laddr: addr
-    raddr: addr
-    status: str
-
-class addr(NamedTuple):
-    """addr(ip, port)"""
-    ip: str
-    port: int
-
-=======
->>>>>>> 6b4691d0
 conn_tmap: dict[str, tuple[list[AddressFamily], list[SocketKind]]]
 
 class Error(Exception):
@@ -405,13 +233,7 @@
     status: int | str,
     status_map: dict[int, str] | dict[str, str],
     pid: int,
-<<<<<<< HEAD
-) -> sconn:
-    """Convert a raw connection tuple to a proper ntuple."""
-    ...
-=======
 ) -> ntp.sconn: ...
->>>>>>> 6b4691d0
 @overload
 def conn_to_ntuple(
     fd: int,
@@ -422,20 +244,8 @@
     status: int | str,
     status_map: dict[int, str] | dict[str, str],
     pid: None = None,
-<<<<<<< HEAD
-) -> pconn:
-    """Convert a raw connection tuple to a proper ntuple."""
-    ...
-def deprecated_method(replacement: str) -> Callable[[Callable[_P, _R]], Callable[_P, _R]]:
-    """
-    A decorator which can be used to mark a method as deprecated
-    'replcement' is the method name which will be called instead.
-    """
-    ...
-=======
 ) -> ntp.pconn: ...
 def deprecated_method(replacement: str) -> Callable[[Callable[_P, _R]], Callable[_P, _R]]: ...
->>>>>>> 6b4691d0
 
 class _WrapNumbers:
     """
