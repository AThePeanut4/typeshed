"""
Common objects shared by __init__.py and _ps*.py modules.

Note: this module is imported by setup.py, so it should not import
psutil or third-party modules.
"""

import enum
import io
import sys
import threading
from _typeshed import ConvertibleToFloat, FileDescriptorOrPath, Incomplete, StrOrBytesPath, SupportsWrite
from collections import defaultdict
from collections.abc import Callable
from socket import AF_INET6 as AF_INET6, AddressFamily, SocketKind
from typing import BinaryIO, Final, NamedTuple, SupportsIndex, TypeVar, overload
from typing_extensions import ParamSpec

POSIX: Final[bool]
WINDOWS: Final[bool]
LINUX: Final[bool]
MACOS: Final[bool]
OSX: Final[bool]
FREEBSD: Final[bool]
OPENBSD: Final[bool]
NETBSD: Final[bool]
BSD: Final[bool]
SUNOS: Final[bool]
AIX: Final[bool]

STATUS_RUNNING: Final = "running"
STATUS_SLEEPING: Final = "sleeping"
STATUS_DISK_SLEEP: Final = "disk-sleep"
STATUS_STOPPED: Final = "stopped"
STATUS_TRACING_STOP: Final = "tracing-stop"
STATUS_ZOMBIE: Final = "zombie"
STATUS_DEAD: Final = "dead"
STATUS_WAKE_KILL: Final = "wake-kill"
STATUS_WAKING: Final = "waking"
STATUS_IDLE: Final = "idle"
STATUS_LOCKED: Final = "locked"
STATUS_WAITING: Final = "waiting"
STATUS_SUSPENDED: Final = "suspended"
STATUS_PARKED: Final = "parked"

CONN_ESTABLISHED: Final = "ESTABLISHED"
CONN_SYN_SENT: Final = "SYN_SENT"
CONN_SYN_RECV: Final = "SYN_RECV"
CONN_FIN_WAIT1: Final = "FIN_WAIT1"
CONN_FIN_WAIT2: Final = "FIN_WAIT2"
CONN_TIME_WAIT: Final = "TIME_WAIT"
CONN_CLOSE: Final = "CLOSE"
CONN_CLOSE_WAIT: Final = "CLOSE_WAIT"
CONN_LAST_ACK: Final = "LAST_ACK"
CONN_LISTEN: Final = "LISTEN"
CONN_CLOSING: Final = "CLOSING"
CONN_NONE: Final = "NONE"

class NicDuplex(enum.IntEnum):
    """An enumeration."""
    NIC_DUPLEX_FULL = 2
    NIC_DUPLEX_HALF = 1
    NIC_DUPLEX_UNKNOWN = 0

NIC_DUPLEX_FULL: Final = NicDuplex.NIC_DUPLEX_FULL
NIC_DUPLEX_HALF: Final = NicDuplex.NIC_DUPLEX_HALF
NIC_DUPLEX_UNKNOWN: Final = NicDuplex.NIC_DUPLEX_UNKNOWN

class BatteryTime(enum.IntEnum):
    """An enumeration."""
    POWER_TIME_UNKNOWN = -1
    POWER_TIME_UNLIMITED = -2

POWER_TIME_UNKNOWN: Final = BatteryTime.POWER_TIME_UNKNOWN
POWER_TIME_UNLIMITED: Final = BatteryTime.POWER_TIME_UNLIMITED

ENCODING: Final[str]
ENCODING_ERRS: Final[str]

class sswap(NamedTuple):
    """sswap(total, used, free, percent, sin, sout)"""
    total: int
    used: int
    free: int
    percent: float
    sin: int
    sout: int

class sdiskusage(NamedTuple):
    """sdiskusage(total, used, free, percent)"""
    total: int
    used: int
    free: int
    percent: float

class sdiskio(NamedTuple):
    """sdiskio(read_count, write_count, read_bytes, write_bytes, read_time, write_time)"""
    read_count: int
    write_count: int
    read_bytes: int
    write_bytes: int
    read_time: int
    write_time: int

class sdiskpart(NamedTuple):
    """sdiskpart(device, mountpoint, fstype, opts)"""
    device: str
    mountpoint: str
    fstype: str
    opts: str

class snetio(NamedTuple):
    """snetio(bytes_sent, bytes_recv, packets_sent, packets_recv, errin, errout, dropin, dropout)"""
    bytes_sent: int
    bytes_recv: int
    packets_sent: int
    packets_recv: int
    errin: int
    errout: int
    dropin: int
    dropout: int

class suser(NamedTuple):
    """suser(name, terminal, host, started, pid)"""
    name: str
    terminal: str | None
    host: str | None
    started: float
    pid: str

class sconn(NamedTuple):
    """sconn(fd, family, type, laddr, raddr, status, pid)"""
    fd: int
    family: AddressFamily
    type: SocketKind
    laddr: addr | tuple[()]
    raddr: addr | tuple[()]
    status: str
    pid: int | None

class snicaddr(NamedTuple):
    """snicaddr(family, address, netmask, broadcast, ptp)"""
    family: AddressFamily
    address: str
    netmask: str | None
    broadcast: str | None
    ptp: str | None

class snicstats(NamedTuple):
    """snicstats(isup, duplex, speed, mtu, flags)"""
    isup: bool
    duplex: int
    speed: int
    mtu: int
    flags: str

class scpustats(NamedTuple):
    """scpustats(ctx_switches, interrupts, soft_interrupts, syscalls)"""
    ctx_switches: int
    interrupts: int
    soft_interrupts: int
    syscalls: int

class scpufreq(NamedTuple):
    """scpufreq(current, min, max)"""
    current: float
    min: float
    max: float

class shwtemp(NamedTuple):
    """shwtemp(label, current, high, critical)"""
    label: str
    current: float
    high: float | None
    critical: float | None

class sbattery(NamedTuple):
    """sbattery(percent, secsleft, power_plugged)"""
    percent: int
    secsleft: int
    power_plugged: bool

class sfan(NamedTuple):
    """sfan(label, current)"""
    label: str
    current: int

class pcputimes(NamedTuple):
    """pcputimes(user, system, children_user, children_system)"""
    user: float
    system: float
    children_user: float
    children_system: float

class popenfile(NamedTuple):
    """popenfile(path, fd)"""
    path: str
    fd: int

class pthread(NamedTuple):
    """pthread(id, user_time, system_time)"""
    id: int
    user_time: float
    system_time: float

class puids(NamedTuple):
    """puids(real, effective, saved)"""
    real: int
    effective: int
    saved: int

class pgids(NamedTuple):
    """pgids(real, effective, saved)"""
    real: int
    effective: int
    saved: int

class pio(NamedTuple):
    """pio(read_count, write_count, read_bytes, write_bytes)"""
    read_count: int
    write_count: int
    read_bytes: int
    write_bytes: int

class pionice(NamedTuple):
    """pionice(ioclass, value)"""
    ioclass: int
    value: int

class pctxsw(NamedTuple):
    """pctxsw(voluntary, involuntary)"""
    voluntary: int
    involuntary: int

class pconn(NamedTuple):
    """pconn(fd, family, type, laddr, raddr, status)"""
    fd: int
    family: AddressFamily
    type: SocketKind
    laddr: addr
    raddr: addr
    status: str

class addr(NamedTuple):
    """addr(ip, port)"""
    ip: str
    port: int

conn_tmap: dict[str, tuple[list[AddressFamily], list[SocketKind]]]

<<<<<<< HEAD
class Error(Exception):
    """
    Base exception class. All other psutil exceptions inherit
    from this one.
    """
    msg: str
    def __init__(self, msg: str = ...) -> None: ...
=======
class Error(Exception): ...
>>>>>>> fcc9ebcc

class NoSuchProcess(Error):
    """
    Exception raised when a process with a certain PID doesn't
    or no longer exists.
    """
    pid: int
    name: str | None
    msg: str
    def __init__(self, pid: int, name: str | None = None, msg: str | None = None) -> None: ...

class ZombieProcess(NoSuchProcess):
    """
    Exception raised when querying a zombie process. This is
    raised on macOS, BSD and Solaris only, and not always: depending
    on the query the OS may be able to succeed anyway.
    On Linux all zombie processes are querable (hence this is never
    raised). Windows doesn't have zombie processes.
    """
    ppid: int | None
    def __init__(self, pid: int, name: str | None = None, ppid: int | None = None, msg: str | None = None) -> None: ...

class AccessDenied(Error):
    """Exception raised when permission to perform an action is denied."""
    pid: int | None
    name: str | None
    msg: str
    def __init__(self, pid: int | None = None, name: str | None = None, msg: str | None = None) -> None: ...

class TimeoutExpired(Error):
    """
    Raised on Process.wait(timeout) if timeout expires and process
    is still alive.
    """
    seconds: float
    pid: int | None
    name: str | None
    msg: str
    def __init__(self, seconds: float, pid: int | None = None, name: str | None = None) -> None: ...

_P = ParamSpec("_P")
_R = TypeVar("_R")
_T = TypeVar("_T")

def usage_percent(used: ConvertibleToFloat, total: float, round_: SupportsIndex | None = None) -> float:
    """Calculate percentage usage of 'used' against 'total'."""
    ...

# returned function has `cache_clear()` attribute:
def memoize(fun: Callable[_P, _R]) -> Callable[_P, _R]:
    """
    A simple memoize decorator for functions supporting (hashable)
    positional arguments.
    It also provides a cache_clear() function for clearing the cache:

    >>> @memoize
    ... def foo()
    ...     return 1
        ...
    >>> foo()
    1
    >>> foo.cache_clear()
    >>>

    It supports:
     - functions
     - classes (acts as a @singleton)
     - staticmethods
     - classmethods

    It does NOT support:
     - methods
    """
    ...

# returned function has `cache_activate(proc)` and `cache_deactivate(proc)` attributes:
def memoize_when_activated(fun: Callable[_P, _R]) -> Callable[_P, _R]:
    """
    A memoize decorator which is disabled by default. It can be
    activated and deactivated on request.
    For efficiency reasons it can be used only against class methods
    accepting no arguments.

    >>> class Foo:
    ...     @memoize
    ...     def foo()
    ...         print(1)
    ...
    >>> f = Foo()
    >>> # deactivated (default)
    >>> foo()
    1
    >>> foo()
    1
    >>>
    >>> # activated
    >>> foo.cache_activate(self)
    >>> foo()
    1
    >>> foo()
    >>> foo()
    >>>
    """
    ...
def isfile_strict(path: StrOrBytesPath) -> bool:
    """
    Same as os.path.isfile() but does not swallow EACCES / EPERM
    exceptions, see:
    http://mail.python.org/pipermail/python-dev/2012-June/120787.html.
    """
    ...
def path_exists_strict(path: StrOrBytesPath) -> bool:
    """
    Same as os.path.exists() but does not swallow EACCES / EPERM
    exceptions. See:
    http://mail.python.org/pipermail/python-dev/2012-June/120787.html.
    """
    ...
def supports_ipv6() -> bool:
    """Return True if IPv6 is supported on this platform."""
    ...
def parse_environ_block(data: str) -> dict[str, str]:
    """Parse a C environ block of environment variables into a dictionary."""
    ...
def sockfam_to_enum(num: int) -> AddressFamily:
    """
    Convert a numeric socket family value to an IntEnum member.
    If it's not a known member, return the numeric value itself.
    """
    ...
def socktype_to_enum(num: int) -> SocketKind:
    """
    Convert a numeric socket type value to an IntEnum member.
    If it's not a known member, return the numeric value itself.
    """
    ...
@overload
<<<<<<< HEAD
def conn_to_ntuple(fd: int, fam: int, type_: int, laddr, raddr, status: str, status_map, pid: int) -> sconn:
    """Convert a raw connection tuple to a proper ntuple."""
    ...
@overload
def conn_to_ntuple(fd: int, fam: int, type_: int, laddr, raddr, status: str, status_map, pid: None = None) -> pconn:
    """Convert a raw connection tuple to a proper ntuple."""
    ...
def deprecated_method(replacement: str) -> Callable[[Callable[_P, _R]], Callable[_P, _R]]:
    """
    A decorator which can be used to mark a method as deprecated
    'replcement' is the method name which will be called instead.
    """
    ...
=======
def conn_to_ntuple(
    fd: int,
    fam: int,
    type_: int,
    laddr: addr | tuple[str, int] | tuple[()],
    raddr: addr | tuple[str, int] | tuple[()],
    status: int | str,
    status_map: dict[int, str] | dict[str, str],
    pid: int,
) -> sconn: ...
@overload
def conn_to_ntuple(
    fd: int,
    fam: int,
    type_: int,
    laddr: addr | tuple[str, int] | tuple[()],
    raddr: addr | tuple[str, int] | tuple[()],
    status: int | str,
    status_map: dict[int, str] | dict[str, str],
    pid: None = None,
) -> pconn: ...
def deprecated_method(replacement: str) -> Callable[[Callable[_P, _R]], Callable[_P, _R]]: ...
>>>>>>> fcc9ebcc

class _WrapNumbers:
    """
    Watches numbers so that they don't overflow and wrap
    (reset to zero).
    """
    lock: threading.Lock
    cache: dict[str, dict[str, tuple[int, ...]]]
    reminders: dict[str, defaultdict[Incomplete, int]]
    reminder_keys: dict[str, defaultdict[Incomplete, set[Incomplete]]]
    def __init__(self) -> None: ...
<<<<<<< HEAD
    def run(self, input_dict, name):
        """
        Cache dict and sum numbers which overflow and wrap.
        Return an updated copy of `input_dict`.
        """
        ...
    def cache_clear(self, name=None) -> None:
        """Clear the internal cache, optionally only for function 'name'."""
        ...
    def cache_info(self) -> tuple[dict[Incomplete, Incomplete], dict[Incomplete, Incomplete], dict[Incomplete, Incomplete]]:
        """Return internal cache dicts as a tuple of 3 elements."""
        ...

def wrap_numbers(input_dict, name: str):
    """
    Given an `input_dict` and a function `name`, adjust the numbers
    which "wrap" (restart from zero) across different calls by adding
    "old value" to "new value" and return an updated dict.
    """
    ...
def open_binary(fname: FileDescriptorOrPath) -> BinaryIO: ...
def open_text(fname: FileDescriptorOrPath) -> io.TextIOWrapper:
    """
    Open a file in text mode by using the proper FS encoding and
    en/decoding error handlers.
    """
    ...
def cat(fname: FileDescriptorOrPath, fallback=..., _open=...):
    """
    Read entire file content and return it as a string. File is
    opened in text mode. If specified, `fallback` is the value
    returned in case of error, either if the file does not exist or
    it can't be read().
    """
    ...
def bcat(fname: FileDescriptorOrPath, fallback=...):
    """Same as above but opens file in binary mode."""
    ...
def bytes2human(n: int, format: str = "%(value).1f%(symbol)s") -> str:
    """
    Used by various scripts. See: https://code.activestate.com/recipes/578019-bytes-to-human-human-to-bytes-converter/?in=user-4178764.

    >>> bytes2human(10000)
    '9.8K'
    >>> bytes2human(100001221)
    '95.4M'
    """
    ...
def get_procfs_path() -> str:
    """Return updated psutil.PROCFS_PATH constant."""
    ...
def decode(s: bytes) -> str: ...
def term_supports_colors(file: SupportsWrite[str] = ...) -> bool: ...
def hilite(s: str, color: str | None = None, bold: bool = False) -> str:
    """Return an highlighted version of 'string'."""
    ...
def print_color(s: str, color: str | None = None, bold: bool = False, file: SupportsWrite[str] = ...) -> None:
    """Print a colorized version of string."""
    ...
def debug(msg: str | Exception) -> None:
    """If PSUTIL_DEBUG env var is set, print a debug message to stderr."""
    ...
=======
    def run(self, input_dict: dict[str, tuple[int, ...]], name: str) -> dict[str, tuple[int, ...]]: ...
    def cache_clear(self, name: str | None = None) -> None: ...
    def cache_info(
        self,
    ) -> tuple[
        dict[str, dict[str, tuple[int, ...]]],
        dict[str, defaultdict[Incomplete, int]],
        dict[str, defaultdict[Incomplete, set[Incomplete]]],
    ]: ...

def wrap_numbers(input_dict: dict[str, tuple[int, ...]], name: str) -> dict[str, tuple[int, ...]]: ...
def open_binary(fname: FileDescriptorOrPath) -> BinaryIO: ...
def open_text(fname: FileDescriptorOrPath) -> io.TextIOWrapper: ...
@overload
def cat(fname: FileDescriptorOrPath, _open: Callable[[FileDescriptorOrPath], io.TextIOWrapper] = ...) -> str: ...
@overload
def cat(
    fname: FileDescriptorOrPath, fallback: _T = ..., _open: Callable[[FileDescriptorOrPath], io.TextIOWrapper] = ...
) -> str | _T: ...
@overload
def bcat(fname: FileDescriptorOrPath) -> str: ...
@overload
def bcat(fname: FileDescriptorOrPath, fallback: _T = ...) -> str | _T: ...
def bytes2human(n: int, format: str = "%(value).1f%(symbol)s") -> str: ...
def get_procfs_path() -> str: ...
def decode(s: bytes) -> str: ...
def term_supports_colors(file: SupportsWrite[str] = sys.stdout) -> bool: ...
def hilite(s: str, color: str | None = None, bold: bool = False) -> str: ...
def print_color(s: str, color: str | None = None, bold: bool = False, file: SupportsWrite[str] = sys.stdout) -> None: ...
def debug(msg: str | Exception) -> None: ...
>>>>>>> fcc9ebcc

__all__ = [
    # OS constants
    "FREEBSD",
    "BSD",
    "LINUX",
    "NETBSD",
    "OPENBSD",
    "MACOS",
    "OSX",
    "POSIX",
    "SUNOS",
    "WINDOWS",
    # connection constants
    "CONN_CLOSE",
    "CONN_CLOSE_WAIT",
    "CONN_CLOSING",
    "CONN_ESTABLISHED",
    "CONN_FIN_WAIT1",
    "CONN_FIN_WAIT2",
    "CONN_LAST_ACK",
    "CONN_LISTEN",
    "CONN_NONE",
    "CONN_SYN_RECV",
    "CONN_SYN_SENT",
    "CONN_TIME_WAIT",
    # net constants
    "NIC_DUPLEX_FULL",
    "NIC_DUPLEX_HALF",
    "NIC_DUPLEX_UNKNOWN",
    # process status constants
    "STATUS_DEAD",
    "STATUS_DISK_SLEEP",
    "STATUS_IDLE",
    "STATUS_LOCKED",
    "STATUS_RUNNING",
    "STATUS_SLEEPING",
    "STATUS_STOPPED",
    "STATUS_SUSPENDED",
    "STATUS_TRACING_STOP",
    "STATUS_WAITING",
    "STATUS_WAKE_KILL",
    "STATUS_WAKING",
    "STATUS_ZOMBIE",
    "STATUS_PARKED",
    # other constants
    "ENCODING",
    "ENCODING_ERRS",
    "AF_INET6",
    # named tuples
    "pconn",
    "pcputimes",
    "pctxsw",
    "pgids",
    "pio",
    "pionice",
    "popenfile",
    "pthread",
    "puids",
    "sconn",
    "scpustats",
    "sdiskio",
    "sdiskpart",
    "sdiskusage",
    "snetio",
    "snicaddr",
    "snicstats",
    "sswap",
    "suser",
    # utility functions
    "conn_tmap",
    "deprecated_method",
    "isfile_strict",
    "memoize",
    "parse_environ_block",
    "path_exists_strict",
    "usage_percent",
    "supports_ipv6",
    "sockfam_to_enum",
    "socktype_to_enum",
    "wrap_numbers",
    "open_text",
    "open_binary",
    "cat",
    "bcat",
    "bytes2human",
    "conn_to_ntuple",
    "debug",
    # shell utils
    "hilite",
    "term_supports_colors",
    "print_color",
]<|MERGE_RESOLUTION|>--- conflicted
+++ resolved
@@ -248,17 +248,7 @@
 
 conn_tmap: dict[str, tuple[list[AddressFamily], list[SocketKind]]]
 
-<<<<<<< HEAD
-class Error(Exception):
-    """
-    Base exception class. All other psutil exceptions inherit
-    from this one.
-    """
-    msg: str
-    def __init__(self, msg: str = ...) -> None: ...
-=======
 class Error(Exception): ...
->>>>>>> fcc9ebcc
 
 class NoSuchProcess(Error):
     """
@@ -396,21 +386,6 @@
     """
     ...
 @overload
-<<<<<<< HEAD
-def conn_to_ntuple(fd: int, fam: int, type_: int, laddr, raddr, status: str, status_map, pid: int) -> sconn:
-    """Convert a raw connection tuple to a proper ntuple."""
-    ...
-@overload
-def conn_to_ntuple(fd: int, fam: int, type_: int, laddr, raddr, status: str, status_map, pid: None = None) -> pconn:
-    """Convert a raw connection tuple to a proper ntuple."""
-    ...
-def deprecated_method(replacement: str) -> Callable[[Callable[_P, _R]], Callable[_P, _R]]:
-    """
-    A decorator which can be used to mark a method as deprecated
-    'replcement' is the method name which will be called instead.
-    """
-    ...
-=======
 def conn_to_ntuple(
     fd: int,
     fam: int,
@@ -433,7 +408,6 @@
     pid: None = None,
 ) -> pconn: ...
 def deprecated_method(replacement: str) -> Callable[[Callable[_P, _R]], Callable[_P, _R]]: ...
->>>>>>> fcc9ebcc
 
 class _WrapNumbers:
     """
@@ -445,70 +419,6 @@
     reminders: dict[str, defaultdict[Incomplete, int]]
     reminder_keys: dict[str, defaultdict[Incomplete, set[Incomplete]]]
     def __init__(self) -> None: ...
-<<<<<<< HEAD
-    def run(self, input_dict, name):
-        """
-        Cache dict and sum numbers which overflow and wrap.
-        Return an updated copy of `input_dict`.
-        """
-        ...
-    def cache_clear(self, name=None) -> None:
-        """Clear the internal cache, optionally only for function 'name'."""
-        ...
-    def cache_info(self) -> tuple[dict[Incomplete, Incomplete], dict[Incomplete, Incomplete], dict[Incomplete, Incomplete]]:
-        """Return internal cache dicts as a tuple of 3 elements."""
-        ...
-
-def wrap_numbers(input_dict, name: str):
-    """
-    Given an `input_dict` and a function `name`, adjust the numbers
-    which "wrap" (restart from zero) across different calls by adding
-    "old value" to "new value" and return an updated dict.
-    """
-    ...
-def open_binary(fname: FileDescriptorOrPath) -> BinaryIO: ...
-def open_text(fname: FileDescriptorOrPath) -> io.TextIOWrapper:
-    """
-    Open a file in text mode by using the proper FS encoding and
-    en/decoding error handlers.
-    """
-    ...
-def cat(fname: FileDescriptorOrPath, fallback=..., _open=...):
-    """
-    Read entire file content and return it as a string. File is
-    opened in text mode. If specified, `fallback` is the value
-    returned in case of error, either if the file does not exist or
-    it can't be read().
-    """
-    ...
-def bcat(fname: FileDescriptorOrPath, fallback=...):
-    """Same as above but opens file in binary mode."""
-    ...
-def bytes2human(n: int, format: str = "%(value).1f%(symbol)s") -> str:
-    """
-    Used by various scripts. See: https://code.activestate.com/recipes/578019-bytes-to-human-human-to-bytes-converter/?in=user-4178764.
-
-    >>> bytes2human(10000)
-    '9.8K'
-    >>> bytes2human(100001221)
-    '95.4M'
-    """
-    ...
-def get_procfs_path() -> str:
-    """Return updated psutil.PROCFS_PATH constant."""
-    ...
-def decode(s: bytes) -> str: ...
-def term_supports_colors(file: SupportsWrite[str] = ...) -> bool: ...
-def hilite(s: str, color: str | None = None, bold: bool = False) -> str:
-    """Return an highlighted version of 'string'."""
-    ...
-def print_color(s: str, color: str | None = None, bold: bool = False, file: SupportsWrite[str] = ...) -> None:
-    """Print a colorized version of string."""
-    ...
-def debug(msg: str | Exception) -> None:
-    """If PSUTIL_DEBUG env var is set, print a debug message to stderr."""
-    ...
-=======
     def run(self, input_dict: dict[str, tuple[int, ...]], name: str) -> dict[str, tuple[int, ...]]: ...
     def cache_clear(self, name: str | None = None) -> None: ...
     def cache_info(
@@ -539,7 +449,6 @@
 def hilite(s: str, color: str | None = None, bold: bool = False) -> str: ...
 def print_color(s: str, color: str | None = None, bold: bool = False, file: SupportsWrite[str] = sys.stdout) -> None: ...
 def debug(msg: str | Exception) -> None: ...
->>>>>>> fcc9ebcc
 
 __all__ = [
     # OS constants
