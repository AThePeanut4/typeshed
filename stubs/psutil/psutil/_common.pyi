"""
Common objects shared by __init__.py and _ps*.py modules.

Note: this module is imported by setup.py, so it should not import
psutil or third-party modules.
"""

import enum
from _typeshed import Incomplete, StrOrBytesPath, SupportsWrite
from collections.abc import Callable
from socket import AF_INET6 as AF_INET6, AddressFamily, SocketKind
from typing import Literal, NamedTuple, TypeVar, overload

POSIX: bool
WINDOWS: bool
LINUX: bool
MACOS: bool
OSX: bool
FREEBSD: bool
OPENBSD: bool
NETBSD: bool
BSD: bool
SUNOS: bool
AIX: bool

STATUS_RUNNING: Literal["running"]
STATUS_SLEEPING: Literal["sleeping"]
STATUS_DISK_SLEEP: Literal["disk-sleep"]
STATUS_STOPPED: Literal["stopped"]
STATUS_TRACING_STOP: Literal["tracing-stop"]
STATUS_ZOMBIE: Literal["zombie"]
STATUS_DEAD: Literal["dead"]
STATUS_WAKE_KILL: Literal["wake-kill"]
STATUS_WAKING: Literal["waking"]
STATUS_IDLE: Literal["idle"]
STATUS_LOCKED: Literal["locked"]
STATUS_WAITING: Literal["waiting"]
STATUS_SUSPENDED: Literal["suspended"]
STATUS_PARKED: Literal["parked"]

CONN_ESTABLISHED: str
CONN_SYN_SENT: str
CONN_SYN_RECV: str
CONN_FIN_WAIT1: str
CONN_FIN_WAIT2: str
CONN_TIME_WAIT: str
CONN_CLOSE: str
CONN_CLOSE_WAIT: str
CONN_LAST_ACK: str
CONN_LISTEN: str
CONN_CLOSING: str
CONN_NONE: str
NIC_DUPLEX_FULL: int
NIC_DUPLEX_HALF: int
NIC_DUPLEX_UNKNOWN: int

class NicDuplex(enum.IntEnum):
    """An enumeration."""
    NIC_DUPLEX_FULL = 2
    NIC_DUPLEX_HALF = 1
    NIC_DUPLEX_UNKNOWN = 0

POWER_TIME_UNKNOWN: int
POWER_TIME_UNLIMITED: int

class BatteryTime(enum.IntEnum):
    """An enumeration."""
    POWER_TIME_UNKNOWN = -1
    POWER_TIME_UNLIMITED = -2

ENCODING: str
ENCODING_ERRS: str

class sswap(NamedTuple):
    """sswap(total, used, free, percent, sin, sout)"""
    total: int
    used: int
    free: int
    percent: float
    sin: int
    sout: int

class sdiskusage(NamedTuple):
    """sdiskusage(total, used, free, percent)"""
    total: int
    used: int
    free: int
    percent: float

class sdiskio(NamedTuple):
    """sdiskio(read_count, write_count, read_bytes, write_bytes, read_time, write_time)"""
    read_count: int
    write_count: int
    read_bytes: int
    write_bytes: int
    read_time: int
    write_time: int

class sdiskpart(NamedTuple):
    """sdiskpart(device, mountpoint, fstype, opts)"""
    device: str
    mountpoint: str
    fstype: str
    opts: str

class snetio(NamedTuple):
    """snetio(bytes_sent, bytes_recv, packets_sent, packets_recv, errin, errout, dropin, dropout)"""
    bytes_sent: int
    bytes_recv: int
    packets_sent: int
    packets_recv: int
    errin: int
    errout: int
    dropin: int
    dropout: int

class suser(NamedTuple):
    """suser(name, terminal, host, started, pid)"""
    name: str
    terminal: str | None
    host: str | None
    started: float
    pid: str

class sconn(NamedTuple):
    """sconn(fd, family, type, laddr, raddr, status, pid)"""
    fd: int
    family: AddressFamily
    type: SocketKind
    laddr: addr | tuple[()]
    raddr: addr | tuple[()]
    status: str
    pid: int | None

class snicaddr(NamedTuple):
    """snicaddr(family, address, netmask, broadcast, ptp)"""
    family: AddressFamily
    address: str
    netmask: str | None
    broadcast: str | None
    ptp: str | None

class snicstats(NamedTuple):
    """snicstats(isup, duplex, speed, mtu, flags)"""
    isup: bool
    duplex: int
    speed: int
    mtu: int
    flags: str

class scpustats(NamedTuple):
    """scpustats(ctx_switches, interrupts, soft_interrupts, syscalls)"""
    ctx_switches: int
    interrupts: int
    soft_interrupts: int
    syscalls: int

class scpufreq(NamedTuple):
    """scpufreq(current, min, max)"""
    current: float
    min: float
    max: float

class shwtemp(NamedTuple):
    """shwtemp(label, current, high, critical)"""
    label: str
    current: float
    high: float | None
    critical: float | None

class sbattery(NamedTuple):
    """sbattery(percent, secsleft, power_plugged)"""
    percent: int
    secsleft: int
    power_plugged: bool

class sfan(NamedTuple):
    """sfan(label, current)"""
    label: str
    current: int

class pcputimes(NamedTuple):
    """pcputimes(user, system, children_user, children_system)"""
    user: float
    system: float
    children_user: float
    children_system: float

class popenfile(NamedTuple):
    """popenfile(path, fd)"""
    path: str
    fd: int

class pthread(NamedTuple):
    """pthread(id, user_time, system_time)"""
    id: int
    user_time: float
    system_time: float

class puids(NamedTuple):
    """puids(real, effective, saved)"""
    real: int
    effective: int
    saved: int

class pgids(NamedTuple):
    """pgids(real, effective, saved)"""
    real: int
    effective: int
    saved: int

class pio(NamedTuple):
    """pio(read_count, write_count, read_bytes, write_bytes)"""
    read_count: int
    write_count: int
    read_bytes: int
    write_bytes: int

class pionice(NamedTuple):
    """pionice(ioclass, value)"""
    ioclass: int
    value: int

class pctxsw(NamedTuple):
    """pctxsw(voluntary, involuntary)"""
    voluntary: int
    involuntary: int

class pconn(NamedTuple):
    """pconn(fd, family, type, laddr, raddr, status)"""
    fd: int
    family: AddressFamily
    type: SocketKind
    laddr: addr
    raddr: addr
    status: str

class addr(NamedTuple):
    """addr(ip, port)"""
    ip: str
    port: int

conn_tmap: dict[str, tuple[list[AddressFamily], list[SocketKind]]]

class Error(Exception):
    """
    Base exception class. All other psutil exceptions inherit
    from this one.
    """
    __module__: str
    msg: Incomplete
    def __init__(self, msg: str = ...) -> None: ...

class NoSuchProcess(Error):
    """
    Exception raised when a process with a certain PID doesn't
    or no longer exists.
    """
    __module__: str
    pid: Incomplete
    name: Incomplete
    msg: Incomplete
    def __init__(self, pid, name=None, msg=None) -> None: ...

class ZombieProcess(NoSuchProcess):
    """
    Exception raised when querying a zombie process. This is
    raised on macOS, BSD and Solaris only, and not always: depending
    on the query the OS may be able to succeed anyway.
    On Linux all zombie processes are querable (hence this is never
    raised). Windows doesn't have zombie processes.
    """
    __module__: str
    pid: Incomplete
    ppid: Incomplete
    name: Incomplete
    msg: Incomplete
    def __init__(self, pid, name=None, ppid=None, msg=None) -> None: ...

class AccessDenied(Error):
    """Exception raised when permission to perform an action is denied."""
    __module__: str
    pid: Incomplete
    name: Incomplete
    msg: Incomplete
    def __init__(self, pid=None, name=None, msg=None) -> None: ...

class TimeoutExpired(Error):
    """
    Raised on Process.wait(timeout) if timeout expires and process
    is still alive.
    """
    __module__: str
    seconds: Incomplete
    pid: Incomplete
    name: Incomplete
    def __init__(self, seconds, pid=None, name=None) -> None: ...

_Func = TypeVar("_Func", bound=Callable[..., Incomplete])

def usage_percent(used, total, round_: int | None = None) -> float:
    """Calculate percentage usage of 'used' against 'total'."""
    ...
def memoize(fun: _Func) -> _Func:
    """
    A simple memoize decorator for functions supporting (hashable)
    positional arguments.
    It also provides a cache_clear() function for clearing the cache:

    >>> @memoize
    ... def foo()
    ...     return 1
        ...
    >>> foo()
    1
    >>> foo.cache_clear()
    >>>

    It supports:
     - functions
     - classes (acts as a @singleton)
     - staticmethods
     - classmethods

    It does NOT support:
     - methods
    """
    ...
def memoize_when_activated(fun: _Func) -> _Func:
    """
    A memoize decorator which is disabled by default. It can be
    activated and deactivated on request.
    For efficiency reasons it can be used only against class methods
    accepting no arguments.

    >>> class Foo:
    ...     @memoize
    ...     def foo()
    ...         print(1)
    ...
    >>> f = Foo()
    >>> # deactivated (default)
    >>> foo()
    1
    >>> foo()
    1
    >>>
    >>> # activated
    >>> foo.cache_activate(self)
    >>> foo()
    1
    >>> foo()
    >>> foo()
    >>>
    """
    ...
def isfile_strict(path: StrOrBytesPath) -> bool:
    """
    Same as os.path.isfile() but does not swallow EACCES / EPERM
    exceptions, see:
    http://mail.python.org/pipermail/python-dev/2012-June/120787.html.
    """
    ...
def path_exists_strict(path: StrOrBytesPath) -> bool:
    """
    Same as os.path.exists() but does not swallow EACCES / EPERM
    exceptions. See:
    http://mail.python.org/pipermail/python-dev/2012-June/120787.html.
    """
    ...
def supports_ipv6() -> bool:
    """Return True if IPv6 is supported on this platform."""
    ...
def parse_environ_block(data):
    """Parse a C environ block of environment variables into a dictionary."""
    ...
def sockfam_to_enum(num: int) -> AddressFamily:
    """
    Convert a numeric socket family value to an IntEnum member.
    If it's not a known member, return the numeric value itself.
    """
    ...
def socktype_to_enum(num: int) -> SocketKind:
    """
    Convert a numeric socket type value to an IntEnum member.
    If it's not a known member, return the numeric value itself.
    """
    ...
@overload
def conn_to_ntuple(fd: int, fam: int, type_: int, laddr, raddr, status: str, status_map, pid: int) -> sconn:
    """Convert a raw connection tuple to a proper ntuple."""
    ...
@overload
def conn_to_ntuple(fd: int, fam: int, type_: int, laddr, raddr, status: str, status_map, pid: None = None) -> pconn:
    """Convert a raw connection tuple to a proper ntuple."""
    ...
def deprecated_method(replacement: str) -> Callable[[_Func], _Func]:
    """
    A decorator which can be used to mark a method as deprecated
    'replcement' is the method name which will be called instead.
    """
    ...

class _WrapNumbers:
<<<<<<< HEAD
    """
    Watches numbers so that they don't overflow and wrap
    (reset to zero).
    """
    lock: Any
    cache: Any
    reminders: Any
    reminder_keys: Any
=======
    lock: Incomplete
    cache: Incomplete
    reminders: Incomplete
    reminder_keys: Incomplete
>>>>>>> 017aed4d
    def __init__(self) -> None: ...
    def run(self, input_dict, name):
        """
        Cache dict and sum numbers which overflow and wrap.
        Return an updated copy of `input_dict`.
        """
        ...
    def cache_clear(self, name=None) -> None:
        """Clear the internal cache, optionally only for function 'name'."""
        ...
    def cache_info(self):
        """Return internal cache dicts as a tuple of 3 elements."""
        ...

def wrap_numbers(input_dict, name: str):
    """
    Given an `input_dict` and a function `name`, adjust the numbers
    which "wrap" (restart from zero) across different calls by adding
    "old value" to "new value" and return an updated dict.
    """
    ...
def open_binary(fname): ...
def open_text(fname):
    """
    Open a file in text mode by using the proper FS encoding and
    en/decoding error handlers.
    """
    ...
def cat(fname, fallback=..., _open=...):
    """
    Read entire file content and return it as a string. File is
    opened in text mode. If specified, `fallback` is the value
    returned in case of error, either if the file does not exist or
    it can't be read().
    """
    ...
def bcat(fname, fallback=...):
    """Same as above but opens file in binary mode."""
    ...
def bytes2human(n: int, format: str = "%(value).1f%(symbol)s") -> str:
    """
    Used by various scripts. See: https://code.activestate.com/recipes/578019-bytes-to-human-human-to-bytes-converter/?in=user-4178764.

    >>> bytes2human(10000)
    '9.8K'
    >>> bytes2human(100001221)
    '95.4M'
    """
    ...
def get_procfs_path() -> str:
    """Return updated psutil.PROCFS_PATH constant."""
    ...
def term_supports_colors(file: SupportsWrite[str] = ...) -> bool: ...
def hilite(s: str, color: str | None = None, bold: bool = False) -> str:
    """Return an highlighted version of 'string'."""
    ...
def print_color(s: str, color: str | None = None, bold: bool = False, file: SupportsWrite[str] = ...) -> None:
    """Print a colorized version of string."""
    ...
def debug(msg) -> None:
    """If PSUTIL_DEBUG env var is set, print a debug message to stderr."""
    ...

__all__ = [
    # OS constants
    "FREEBSD",
    "BSD",
    "LINUX",
    "NETBSD",
    "OPENBSD",
    "MACOS",
    "OSX",
    "POSIX",
    "SUNOS",
    "WINDOWS",
    # connection constants
    "CONN_CLOSE",
    "CONN_CLOSE_WAIT",
    "CONN_CLOSING",
    "CONN_ESTABLISHED",
    "CONN_FIN_WAIT1",
    "CONN_FIN_WAIT2",
    "CONN_LAST_ACK",
    "CONN_LISTEN",
    "CONN_NONE",
    "CONN_SYN_RECV",
    "CONN_SYN_SENT",
    "CONN_TIME_WAIT",
    # net constants
    "NIC_DUPLEX_FULL",
    "NIC_DUPLEX_HALF",
    "NIC_DUPLEX_UNKNOWN",
    # process status constants
    "STATUS_DEAD",
    "STATUS_DISK_SLEEP",
    "STATUS_IDLE",
    "STATUS_LOCKED",
    "STATUS_RUNNING",
    "STATUS_SLEEPING",
    "STATUS_STOPPED",
    "STATUS_SUSPENDED",
    "STATUS_TRACING_STOP",
    "STATUS_WAITING",
    "STATUS_WAKE_KILL",
    "STATUS_WAKING",
    "STATUS_ZOMBIE",
    "STATUS_PARKED",
    # other constants
    "ENCODING",
    "ENCODING_ERRS",
    "AF_INET6",
    # named tuples
    "pconn",
    "pcputimes",
    "pctxsw",
    "pgids",
    "pio",
    "pionice",
    "popenfile",
    "pthread",
    "puids",
    "sconn",
    "scpustats",
    "sdiskio",
    "sdiskpart",
    "sdiskusage",
    "snetio",
    "snicaddr",
    "snicstats",
    "sswap",
    "suser",
    # utility functions
    "conn_tmap",
    "deprecated_method",
    "isfile_strict",
    "memoize",
    "parse_environ_block",
    "path_exists_strict",
    "usage_percent",
    "supports_ipv6",
    "sockfam_to_enum",
    "socktype_to_enum",
    "wrap_numbers",
    "open_text",
    "open_binary",
    "cat",
    "bcat",
    "bytes2human",
    "conn_to_ntuple",
    "debug",
    # shell utils
    "hilite",
    "term_supports_colors",
    "print_color",
]<|MERGE_RESOLUTION|>--- conflicted
+++ resolved
@@ -402,21 +402,10 @@
     ...
 
 class _WrapNumbers:
-<<<<<<< HEAD
-    """
-    Watches numbers so that they don't overflow and wrap
-    (reset to zero).
-    """
-    lock: Any
-    cache: Any
-    reminders: Any
-    reminder_keys: Any
-=======
     lock: Incomplete
     cache: Incomplete
     reminders: Incomplete
     reminder_keys: Incomplete
->>>>>>> 017aed4d
     def __init__(self) -> None: ...
     def run(self, input_dict, name):
         """
