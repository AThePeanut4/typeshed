"""
Common objects shared by __init__.py and _ps*.py modules.

Note: this module is imported by setup.py, so it should not import
psutil or third-party modules.
"""

import enum
from _typeshed import Incomplete, StrOrBytesPath, SupportsWrite
from collections.abc import Callable
from socket import AF_INET6 as AF_INET6, AddressFamily, SocketKind
from typing import Literal, NamedTuple, TypeVar, overload

POSIX: bool
WINDOWS: bool
LINUX: bool
MACOS: bool
OSX: bool
FREEBSD: bool
OPENBSD: bool
NETBSD: bool
BSD: bool
SUNOS: bool
AIX: bool

STATUS_RUNNING: Literal["running"]
STATUS_SLEEPING: Literal["sleeping"]
STATUS_DISK_SLEEP: Literal["disk-sleep"]
STATUS_STOPPED: Literal["stopped"]
STATUS_TRACING_STOP: Literal["tracing-stop"]
STATUS_ZOMBIE: Literal["zombie"]
STATUS_DEAD: Literal["dead"]
STATUS_WAKE_KILL: Literal["wake-kill"]
STATUS_WAKING: Literal["waking"]
STATUS_IDLE: Literal["idle"]
STATUS_LOCKED: Literal["locked"]
STATUS_WAITING: Literal["waiting"]
STATUS_SUSPENDED: Literal["suspended"]
STATUS_PARKED: Literal["parked"]

CONN_ESTABLISHED: str
CONN_SYN_SENT: str
CONN_SYN_RECV: str
CONN_FIN_WAIT1: str
CONN_FIN_WAIT2: str
CONN_TIME_WAIT: str
CONN_CLOSE: str
CONN_CLOSE_WAIT: str
CONN_LAST_ACK: str
CONN_LISTEN: str
CONN_CLOSING: str
CONN_NONE: str
NIC_DUPLEX_FULL: int
NIC_DUPLEX_HALF: int
NIC_DUPLEX_UNKNOWN: int

class NicDuplex(enum.IntEnum):
    """An enumeration."""
    NIC_DUPLEX_FULL = 2
    NIC_DUPLEX_HALF = 1
    NIC_DUPLEX_UNKNOWN = 0

POWER_TIME_UNKNOWN: int
POWER_TIME_UNLIMITED: int

class BatteryTime(enum.IntEnum):
    """An enumeration."""
    POWER_TIME_UNKNOWN = -1
    POWER_TIME_UNLIMITED = -2

ENCODING: str
ENCODING_ERRS: str

class sswap(NamedTuple):
    """sswap(total, used, free, percent, sin, sout)"""
    total: int
    used: int
    free: int
    percent: float
    sin: int
    sout: int

class sdiskusage(NamedTuple):
    """sdiskusage(total, used, free, percent)"""
    total: int
    used: int
    free: int
    percent: float

class sdiskio(NamedTuple):
    """sdiskio(read_count, write_count, read_bytes, write_bytes, read_time, write_time)"""
    read_count: int
    write_count: int
    read_bytes: int
    write_bytes: int
    read_time: int
    write_time: int

class sdiskpart(NamedTuple):
    """sdiskpart(device, mountpoint, fstype, opts)"""
    device: str
    mountpoint: str
    fstype: str
    opts: str

class snetio(NamedTuple):
    """snetio(bytes_sent, bytes_recv, packets_sent, packets_recv, errin, errout, dropin, dropout)"""
    bytes_sent: int
    bytes_recv: int
    packets_sent: int
    packets_recv: int
    errin: int
    errout: int
    dropin: int
    dropout: int

class suser(NamedTuple):
    """suser(name, terminal, host, started, pid)"""
    name: str
    terminal: str | None
    host: str | None
    started: float
    pid: str

class sconn(NamedTuple):
    """sconn(fd, family, type, laddr, raddr, status, pid)"""
    fd: int
    family: AddressFamily
    type: SocketKind
    laddr: addr | tuple[()]
    raddr: addr | tuple[()]
    status: str
    pid: int | None

class snicaddr(NamedTuple):
    """snicaddr(family, address, netmask, broadcast, ptp)"""
    family: AddressFamily
    address: str
    netmask: str | None
    broadcast: str | None
    ptp: str | None

class snicstats(NamedTuple):
    """snicstats(isup, duplex, speed, mtu, flags)"""
    isup: bool
    duplex: int
    speed: int
    mtu: int
    flags: str

class scpustats(NamedTuple):
    """scpustats(ctx_switches, interrupts, soft_interrupts, syscalls)"""
    ctx_switches: int
    interrupts: int
    soft_interrupts: int
    syscalls: int

class scpufreq(NamedTuple):
    """scpufreq(current, min, max)"""
    current: float
    min: float
    max: float

class shwtemp(NamedTuple):
    """shwtemp(label, current, high, critical)"""
    label: str
    current: float
    high: float | None
    critical: float | None

class sbattery(NamedTuple):
    """sbattery(percent, secsleft, power_plugged)"""
    percent: int
    secsleft: int
    power_plugged: bool

class sfan(NamedTuple):
    """sfan(label, current)"""
    label: str
    current: int

class pcputimes(NamedTuple):
    """pcputimes(user, system, children_user, children_system)"""
    user: float
    system: float
    children_user: float
    children_system: float

class popenfile(NamedTuple):
    """popenfile(path, fd)"""
    path: str
    fd: int

class pthread(NamedTuple):
    """pthread(id, user_time, system_time)"""
    id: int
    user_time: float
    system_time: float

class puids(NamedTuple):
    """puids(real, effective, saved)"""
    real: int
    effective: int
    saved: int

class pgids(NamedTuple):
    """pgids(real, effective, saved)"""
    real: int
    effective: int
    saved: int

class pio(NamedTuple):
    """pio(read_count, write_count, read_bytes, write_bytes)"""
    read_count: int
    write_count: int
    read_bytes: int
    write_bytes: int

class pionice(NamedTuple):
    """pionice(ioclass, value)"""
    ioclass: int
    value: int

class pctxsw(NamedTuple):
    """pctxsw(voluntary, involuntary)"""
    voluntary: int
    involuntary: int

class pconn(NamedTuple):
    """pconn(fd, family, type, laddr, raddr, status)"""
    fd: int
    family: AddressFamily
    type: SocketKind
    laddr: addr
    raddr: addr
    status: str

class addr(NamedTuple):
    """addr(ip, port)"""
    ip: str
    port: int

conn_tmap: dict[str, tuple[list[AddressFamily], list[SocketKind]]]

class Error(Exception):
    """
    Base exception class. All other psutil exceptions inherit
    from this one.
    """
    __module__: str
    msg: Incomplete
    def __init__(self, msg: str = ...) -> None: ...

class NoSuchProcess(Error):
    """
    Exception raised when a process with a certain PID doesn't
    or no longer exists.
    """
    __module__: str
    pid: Incomplete
    name: Incomplete
    msg: Incomplete
    def __init__(self, pid, name=None, msg=None) -> None: ...

class ZombieProcess(NoSuchProcess):
    """
    Exception raised when querying a zombie process. This is
    raised on macOS, BSD and Solaris only, and not always: depending
    on the query the OS may be able to succeed anyway.
    On Linux all zombie processes are querable (hence this is never
    raised). Windows doesn't have zombie processes.
    """
    __module__: str
    pid: Incomplete
    ppid: Incomplete
    name: Incomplete
    msg: Incomplete
    def __init__(self, pid, name=None, ppid=None, msg=None) -> None: ...

class AccessDenied(Error):
    """Exception raised when permission to perform an action is denied."""
    __module__: str
    pid: Incomplete
    name: Incomplete
    msg: Incomplete
    def __init__(self, pid=None, name=None, msg=None) -> None: ...

class TimeoutExpired(Error):
    """
    Raised on Process.wait(timeout) if timeout expires and process
    is still alive.
    """
    __module__: str
    seconds: Incomplete
    pid: Incomplete
    name: Incomplete
    def __init__(self, seconds, pid=None, name=None) -> None: ...

_Func = TypeVar("_Func", bound=Callable[..., Incomplete])

<<<<<<< HEAD
def usage_percent(used, total, round_: int | None = None) -> float:
    """Calculate percentage usage of 'used' against 'total'."""
    ...
def memoize(fun: _Func) -> _Func:
    """
    A simple memoize decorator for functions supporting (hashable)
    positional arguments.
    It also provides a cache_clear() function for clearing the cache:

    >>> @memoize
    ... def foo()
    ...     return 1
        ...
    >>> foo()
    1
    >>> foo.cache_clear()
    >>>

    It supports:
     - functions
     - classes (acts as a @singleton)
     - staticmethods
     - classmethods

    It does NOT support:
     - methods
    """
    ...
def memoize_when_activated(fun: _Func) -> _Func:
    """
    A memoize decorator which is disabled by default. It can be
    activated and deactivated on request.
    For efficiency reasons it can be used only against class methods
    accepting no arguments.

    >>> class Foo:
    ...     @memoize
    ...     def foo()
    ...         print(1)
    ...
    >>> f = Foo()
    >>> # deactivated (default)
    >>> foo()
    1
    >>> foo()
    1
    >>>
    >>> # activated
    >>> foo.cache_activate(self)
    >>> foo()
    1
    >>> foo()
    >>> foo()
    >>>
    """
    ...
def isfile_strict(path: StrOrBytesPath) -> bool:
    """
    Same as os.path.isfile() but does not swallow EACCES / EPERM
    exceptions, see:
    http://mail.python.org/pipermail/python-dev/2012-June/120787.html.
    """
    ...
def path_exists_strict(path: StrOrBytesPath) -> bool:
    """
    Same as os.path.exists() but does not swallow EACCES / EPERM
    exceptions. See:
    http://mail.python.org/pipermail/python-dev/2012-June/120787.html.
    """
    ...
def supports_ipv6() -> bool:
    """Return True if IPv6 is supported on this platform."""
    ...
def parse_environ_block(data):
    """Parse a C environ block of environment variables into a dictionary."""
    ...
def sockfam_to_enum(num: int) -> AddressFamily:
    """
    Convert a numeric socket family value to an IntEnum member.
    If it's not a known member, return the numeric value itself.
    """
    ...
def socktype_to_enum(num: int) -> SocketKind:
    """
    Convert a numeric socket type value to an IntEnum member.
    If it's not a known member, return the numeric value itself.
    """
    ...
=======
def usage_percent(used, total, round_: int | None = None) -> float: ...
def memoize(fun: _Func) -> _Func: ...
def memoize_when_activated(fun: _Func) -> _Func: ...
def isfile_strict(path: StrOrBytesPath) -> bool: ...
def path_exists_strict(path: StrOrBytesPath) -> bool: ...
def supports_ipv6() -> bool: ...
def parse_environ_block(data: str) -> dict[str, str]: ...
def sockfam_to_enum(num: int) -> AddressFamily: ...
def socktype_to_enum(num: int) -> SocketKind: ...
>>>>>>> f8cdc0bd
@overload
def conn_to_ntuple(fd: int, fam: int, type_: int, laddr, raddr, status: str, status_map, pid: int) -> sconn:
    """Convert a raw connection tuple to a proper ntuple."""
    ...
@overload
def conn_to_ntuple(fd: int, fam: int, type_: int, laddr, raddr, status: str, status_map, pid: None = None) -> pconn:
    """Convert a raw connection tuple to a proper ntuple."""
    ...
def deprecated_method(replacement: str) -> Callable[[_Func], _Func]:
    """
    A decorator which can be used to mark a method as deprecated
    'replcement' is the method name which will be called instead.
    """
    ...

class _WrapNumbers:
    """
    Watches numbers so that they don't overflow and wrap
    (reset to zero).
    """
    lock: Incomplete
    cache: Incomplete
    reminders: Incomplete
    reminder_keys: Incomplete
    def __init__(self) -> None: ...
    def run(self, input_dict, name):
        """
        Cache dict and sum numbers which overflow and wrap.
        Return an updated copy of `input_dict`.
        """
        ...
    def cache_clear(self, name=None) -> None:
        """Clear the internal cache, optionally only for function 'name'."""
        ...
    def cache_info(self):
        """Return internal cache dicts as a tuple of 3 elements."""
        ...

def wrap_numbers(input_dict, name: str):
    """
    Given an `input_dict` and a function `name`, adjust the numbers
    which "wrap" (restart from zero) across different calls by adding
    "old value" to "new value" and return an updated dict.
    """
    ...
def open_binary(fname): ...
def open_text(fname):
    """
    Open a file in text mode by using the proper FS encoding and
    en/decoding error handlers.
    """
    ...
def cat(fname, fallback=..., _open=...):
    """
    Read entire file content and return it as a string. File is
    opened in text mode. If specified, `fallback` is the value
    returned in case of error, either if the file does not exist or
    it can't be read().
    """
    ...
def bcat(fname, fallback=...):
    """Same as above but opens file in binary mode."""
    ...
def bytes2human(n: int, format: str = "%(value).1f%(symbol)s") -> str:
    """
    Used by various scripts. See: https://code.activestate.com/recipes/578019-bytes-to-human-human-to-bytes-converter/?in=user-4178764.

    >>> bytes2human(10000)
    '9.8K'
    >>> bytes2human(100001221)
    '95.4M'
    """
    ...
def get_procfs_path() -> str:
    """Return updated psutil.PROCFS_PATH constant."""
    ...
def term_supports_colors(file: SupportsWrite[str] = ...) -> bool: ...
def hilite(s: str, color: str | None = None, bold: bool = False) -> str:
    """Return an highlighted version of 'string'."""
    ...
def print_color(s: str, color: str | None = None, bold: bool = False, file: SupportsWrite[str] = ...) -> None:
    """Print a colorized version of string."""
    ...
def debug(msg) -> None:
    """If PSUTIL_DEBUG env var is set, print a debug message to stderr."""
    ...

__all__ = [
    # OS constants
    "FREEBSD",
    "BSD",
    "LINUX",
    "NETBSD",
    "OPENBSD",
    "MACOS",
    "OSX",
    "POSIX",
    "SUNOS",
    "WINDOWS",
    # connection constants
    "CONN_CLOSE",
    "CONN_CLOSE_WAIT",
    "CONN_CLOSING",
    "CONN_ESTABLISHED",
    "CONN_FIN_WAIT1",
    "CONN_FIN_WAIT2",
    "CONN_LAST_ACK",
    "CONN_LISTEN",
    "CONN_NONE",
    "CONN_SYN_RECV",
    "CONN_SYN_SENT",
    "CONN_TIME_WAIT",
    # net constants
    "NIC_DUPLEX_FULL",
    "NIC_DUPLEX_HALF",
    "NIC_DUPLEX_UNKNOWN",
    # process status constants
    "STATUS_DEAD",
    "STATUS_DISK_SLEEP",
    "STATUS_IDLE",
    "STATUS_LOCKED",
    "STATUS_RUNNING",
    "STATUS_SLEEPING",
    "STATUS_STOPPED",
    "STATUS_SUSPENDED",
    "STATUS_TRACING_STOP",
    "STATUS_WAITING",
    "STATUS_WAKE_KILL",
    "STATUS_WAKING",
    "STATUS_ZOMBIE",
    "STATUS_PARKED",
    # other constants
    "ENCODING",
    "ENCODING_ERRS",
    "AF_INET6",
    # named tuples
    "pconn",
    "pcputimes",
    "pctxsw",
    "pgids",
    "pio",
    "pionice",
    "popenfile",
    "pthread",
    "puids",
    "sconn",
    "scpustats",
    "sdiskio",
    "sdiskpart",
    "sdiskusage",
    "snetio",
    "snicaddr",
    "snicstats",
    "sswap",
    "suser",
    # utility functions
    "conn_tmap",
    "deprecated_method",
    "isfile_strict",
    "memoize",
    "parse_environ_block",
    "path_exists_strict",
    "usage_percent",
    "supports_ipv6",
    "sockfam_to_enum",
    "socktype_to_enum",
    "wrap_numbers",
    "open_text",
    "open_binary",
    "cat",
    "bcat",
    "bytes2human",
    "conn_to_ntuple",
    "debug",
    # shell utils
    "hilite",
    "term_supports_colors",
    "print_color",
]<|MERGE_RESOLUTION|>--- conflicted
+++ resolved
@@ -298,96 +298,6 @@
 
 _Func = TypeVar("_Func", bound=Callable[..., Incomplete])
 
-<<<<<<< HEAD
-def usage_percent(used, total, round_: int | None = None) -> float:
-    """Calculate percentage usage of 'used' against 'total'."""
-    ...
-def memoize(fun: _Func) -> _Func:
-    """
-    A simple memoize decorator for functions supporting (hashable)
-    positional arguments.
-    It also provides a cache_clear() function for clearing the cache:
-
-    >>> @memoize
-    ... def foo()
-    ...     return 1
-        ...
-    >>> foo()
-    1
-    >>> foo.cache_clear()
-    >>>
-
-    It supports:
-     - functions
-     - classes (acts as a @singleton)
-     - staticmethods
-     - classmethods
-
-    It does NOT support:
-     - methods
-    """
-    ...
-def memoize_when_activated(fun: _Func) -> _Func:
-    """
-    A memoize decorator which is disabled by default. It can be
-    activated and deactivated on request.
-    For efficiency reasons it can be used only against class methods
-    accepting no arguments.
-
-    >>> class Foo:
-    ...     @memoize
-    ...     def foo()
-    ...         print(1)
-    ...
-    >>> f = Foo()
-    >>> # deactivated (default)
-    >>> foo()
-    1
-    >>> foo()
-    1
-    >>>
-    >>> # activated
-    >>> foo.cache_activate(self)
-    >>> foo()
-    1
-    >>> foo()
-    >>> foo()
-    >>>
-    """
-    ...
-def isfile_strict(path: StrOrBytesPath) -> bool:
-    """
-    Same as os.path.isfile() but does not swallow EACCES / EPERM
-    exceptions, see:
-    http://mail.python.org/pipermail/python-dev/2012-June/120787.html.
-    """
-    ...
-def path_exists_strict(path: StrOrBytesPath) -> bool:
-    """
-    Same as os.path.exists() but does not swallow EACCES / EPERM
-    exceptions. See:
-    http://mail.python.org/pipermail/python-dev/2012-June/120787.html.
-    """
-    ...
-def supports_ipv6() -> bool:
-    """Return True if IPv6 is supported on this platform."""
-    ...
-def parse_environ_block(data):
-    """Parse a C environ block of environment variables into a dictionary."""
-    ...
-def sockfam_to_enum(num: int) -> AddressFamily:
-    """
-    Convert a numeric socket family value to an IntEnum member.
-    If it's not a known member, return the numeric value itself.
-    """
-    ...
-def socktype_to_enum(num: int) -> SocketKind:
-    """
-    Convert a numeric socket type value to an IntEnum member.
-    If it's not a known member, return the numeric value itself.
-    """
-    ...
-=======
 def usage_percent(used, total, round_: int | None = None) -> float: ...
 def memoize(fun: _Func) -> _Func: ...
 def memoize_when_activated(fun: _Func) -> _Func: ...
@@ -397,7 +307,6 @@
 def parse_environ_block(data: str) -> dict[str, str]: ...
 def sockfam_to_enum(num: int) -> AddressFamily: ...
 def socktype_to_enum(num: int) -> SocketKind: ...
->>>>>>> f8cdc0bd
 @overload
 def conn_to_ntuple(fd: int, fam: int, type_: int, laddr, raddr, status: str, status_map, pid: int) -> sconn:
     """Convert a raw connection tuple to a proper ntuple."""
