--- conflicted
+++ resolved
@@ -247,60 +247,6 @@
 conn_tmap: dict[str, tuple[list[AddressFamily], list[SocketKind]]]
 
 class Error(Exception):
-<<<<<<< HEAD
-    """
-    Base exception class. All other psutil exceptions inherit
-    from this one.
-    """
-    __module__: str
-    msg: Incomplete
-    def __init__(self, msg: str = ...) -> None: ...
-
-class NoSuchProcess(Error):
-    """
-    Exception raised when a process with a certain PID doesn't
-    or no longer exists.
-    """
-    __module__: str
-    pid: Incomplete
-    name: Incomplete
-    msg: Incomplete
-    def __init__(self, pid, name=None, msg=None) -> None: ...
-
-class ZombieProcess(NoSuchProcess):
-    """
-    Exception raised when querying a zombie process. This is
-    raised on macOS, BSD and Solaris only, and not always: depending
-    on the query the OS may be able to succeed anyway.
-    On Linux all zombie processes are querable (hence this is never
-    raised). Windows doesn't have zombie processes.
-    """
-    __module__: str
-    pid: Incomplete
-    ppid: Incomplete
-    name: Incomplete
-    msg: Incomplete
-    def __init__(self, pid, name=None, ppid=None, msg=None) -> None: ...
-
-class AccessDenied(Error):
-    """Exception raised when permission to perform an action is denied."""
-    __module__: str
-    pid: Incomplete
-    name: Incomplete
-    msg: Incomplete
-    def __init__(self, pid=None, name=None, msg=None) -> None: ...
-
-class TimeoutExpired(Error):
-    """
-    Raised on Process.wait(timeout) if timeout expires and process
-    is still alive.
-    """
-    __module__: str
-    seconds: Incomplete
-    pid: Incomplete
-    name: Incomplete
-    def __init__(self, seconds, pid=None, name=None) -> None: ...
-=======
     msg: str
     def __init__(self, msg: str = ...) -> None: ...
 
@@ -331,101 +277,10 @@
 _R = TypeVar("_R")
 
 def usage_percent(used: ConvertibleToFloat, total: float, round_: SupportsIndex | None = None) -> float: ...
->>>>>>> ebce8d76
 
 # returned function has `cache_clear()` attribute:
 def memoize(fun: Callable[_P, _R]) -> Callable[_P, _R]: ...
 
-<<<<<<< HEAD
-def usage_percent(used, total, round_: int | None = None) -> float:
-    """Calculate percentage usage of 'used' against 'total'."""
-    ...
-def memoize(fun: _Func) -> _Func:
-    """
-    A simple memoize decorator for functions supporting (hashable)
-    positional arguments.
-    It also provides a cache_clear() function for clearing the cache:
-
-    >>> @memoize
-    ... def foo()
-    ...     return 1
-        ...
-    >>> foo()
-    1
-    >>> foo.cache_clear()
-    >>>
-
-    It supports:
-     - functions
-     - classes (acts as a @singleton)
-     - staticmethods
-     - classmethods
-
-    It does NOT support:
-     - methods
-    """
-    ...
-def memoize_when_activated(fun: _Func) -> _Func:
-    """
-    A memoize decorator which is disabled by default. It can be
-    activated and deactivated on request.
-    For efficiency reasons it can be used only against class methods
-    accepting no arguments.
-
-    >>> class Foo:
-    ...     @memoize
-    ...     def foo()
-    ...         print(1)
-    ...
-    >>> f = Foo()
-    >>> # deactivated (default)
-    >>> foo()
-    1
-    >>> foo()
-    1
-    >>>
-    >>> # activated
-    >>> foo.cache_activate(self)
-    >>> foo()
-    1
-    >>> foo()
-    >>> foo()
-    >>>
-    """
-    ...
-def isfile_strict(path: StrOrBytesPath) -> bool:
-    """
-    Same as os.path.isfile() but does not swallow EACCES / EPERM
-    exceptions, see:
-    http://mail.python.org/pipermail/python-dev/2012-June/120787.html.
-    """
-    ...
-def path_exists_strict(path: StrOrBytesPath) -> bool:
-    """
-    Same as os.path.exists() but does not swallow EACCES / EPERM
-    exceptions. See:
-    http://mail.python.org/pipermail/python-dev/2012-June/120787.html.
-    """
-    ...
-def supports_ipv6() -> bool:
-    """Return True if IPv6 is supported on this platform."""
-    ...
-def parse_environ_block(data: str) -> dict[str, str]:
-    """Parse a C environ block of environment variables into a dictionary."""
-    ...
-def sockfam_to_enum(num: int) -> AddressFamily:
-    """
-    Convert a numeric socket family value to an IntEnum member.
-    If it's not a known member, return the numeric value itself.
-    """
-    ...
-def socktype_to_enum(num: int) -> SocketKind:
-    """
-    Convert a numeric socket type value to an IntEnum member.
-    If it's not a known member, return the numeric value itself.
-    """
-    ...
-=======
 # returned function has `cache_activate(proc)` and `cache_deactivate(proc)` attributes:
 def memoize_when_activated(fun: Callable[_P, _R]) -> Callable[_P, _R]: ...
 def isfile_strict(path: StrOrBytesPath) -> bool: ...
@@ -434,95 +289,11 @@
 def parse_environ_block(data: str) -> dict[str, str]: ...
 def sockfam_to_enum(num: int) -> AddressFamily: ...
 def socktype_to_enum(num: int) -> SocketKind: ...
->>>>>>> ebce8d76
 @overload
 def conn_to_ntuple(fd: int, fam: int, type_: int, laddr, raddr, status: str, status_map, pid: int) -> sconn:
     """Convert a raw connection tuple to a proper ntuple."""
     ...
 @overload
-<<<<<<< HEAD
-def conn_to_ntuple(fd: int, fam: int, type_: int, laddr, raddr, status: str, status_map, pid: None = None) -> pconn:
-    """Convert a raw connection tuple to a proper ntuple."""
-    ...
-def deprecated_method(replacement: str) -> Callable[[_Func], _Func]:
-    """
-    A decorator which can be used to mark a method as deprecated
-    'replcement' is the method name which will be called instead.
-    """
-    ...
-
-class _WrapNumbers:
-    """
-    Watches numbers so that they don't overflow and wrap
-    (reset to zero).
-    """
-    lock: Incomplete
-    cache: Incomplete
-    reminders: Incomplete
-    reminder_keys: Incomplete
-    def __init__(self) -> None: ...
-    def run(self, input_dict, name):
-        """
-        Cache dict and sum numbers which overflow and wrap.
-        Return an updated copy of `input_dict`.
-        """
-        ...
-    def cache_clear(self, name=None) -> None:
-        """Clear the internal cache, optionally only for function 'name'."""
-        ...
-    def cache_info(self):
-        """Return internal cache dicts as a tuple of 3 elements."""
-        ...
-
-def wrap_numbers(input_dict, name: str):
-    """
-    Given an `input_dict` and a function `name`, adjust the numbers
-    which "wrap" (restart from zero) across different calls by adding
-    "old value" to "new value" and return an updated dict.
-    """
-    ...
-def open_binary(fname): ...
-def open_text(fname):
-    """
-    Open a file in text mode by using the proper FS encoding and
-    en/decoding error handlers.
-    """
-    ...
-def cat(fname, fallback=..., _open=...):
-    """
-    Read entire file content and return it as a string. File is
-    opened in text mode. If specified, `fallback` is the value
-    returned in case of error, either if the file does not exist or
-    it can't be read().
-    """
-    ...
-def bcat(fname, fallback=...):
-    """Same as above but opens file in binary mode."""
-    ...
-def bytes2human(n: int, format: str = "%(value).1f%(symbol)s") -> str:
-    """
-    Used by various scripts. See: https://code.activestate.com/recipes/578019-bytes-to-human-human-to-bytes-converter/?in=user-4178764.
-
-    >>> bytes2human(10000)
-    '9.8K'
-    >>> bytes2human(100001221)
-    '95.4M'
-    """
-    ...
-def get_procfs_path() -> str:
-    """Return updated psutil.PROCFS_PATH constant."""
-    ...
-def term_supports_colors(file: SupportsWrite[str] = ...) -> bool: ...
-def hilite(s: str, color: str | None = None, bold: bool = False) -> str:
-    """Return an highlighted version of 'string'."""
-    ...
-def print_color(s: str, color: str | None = None, bold: bool = False, file: SupportsWrite[str] = ...) -> None:
-    """Print a colorized version of string."""
-    ...
-def debug(msg) -> None:
-    """If PSUTIL_DEBUG env var is set, print a debug message to stderr."""
-    ...
-=======
 def conn_to_ntuple(fd: int, fam: int, type_: int, laddr, raddr, status: str, status_map, pid: None = None) -> pconn: ...
 def deprecated_method(replacement: str) -> Callable[[Callable[_P, _R]], Callable[_P, _R]]: ...
 
@@ -548,7 +319,6 @@
 def hilite(s: str, color: str | None = None, bold: bool = False) -> str: ...
 def print_color(s: str, color: str | None = None, bold: bool = False, file: SupportsWrite[str] = ...) -> None: ...
 def debug(msg: str | Exception) -> None: ...
->>>>>>> ebce8d76
 
 __all__ = [
     # OS constants
