"""
Common objects shared by __init__.py and _ps*.py modules.

Note: this module is imported by setup.py, so it should not import
psutil or third-party modules.
"""

import enum
from _typeshed import StrOrBytesPath, SupportsWrite
from collections.abc import Callable
from socket import AF_INET6 as AF_INET6, AddressFamily, SocketKind
from typing import Any, Literal, NamedTuple, TypeVar, overload

POSIX: bool
WINDOWS: bool
LINUX: bool
MACOS: bool
OSX: bool
FREEBSD: bool
OPENBSD: bool
NETBSD: bool
BSD: bool
SUNOS: bool
AIX: bool

STATUS_RUNNING: Literal["running"]
STATUS_SLEEPING: Literal["sleeping"]
STATUS_DISK_SLEEP: Literal["disk-sleep"]
STATUS_STOPPED: Literal["stopped"]
STATUS_TRACING_STOP: Literal["tracing-stop"]
STATUS_ZOMBIE: Literal["zombie"]
STATUS_DEAD: Literal["dead"]
STATUS_WAKE_KILL: Literal["wake-kill"]
STATUS_WAKING: Literal["waking"]
STATUS_IDLE: Literal["idle"]
STATUS_LOCKED: Literal["locked"]
STATUS_WAITING: Literal["waiting"]
STATUS_SUSPENDED: Literal["suspended"]
STATUS_PARKED: Literal["parked"]

CONN_ESTABLISHED: str
CONN_SYN_SENT: str
CONN_SYN_RECV: str
CONN_FIN_WAIT1: str
CONN_FIN_WAIT2: str
CONN_TIME_WAIT: str
CONN_CLOSE: str
CONN_CLOSE_WAIT: str
CONN_LAST_ACK: str
CONN_LISTEN: str
CONN_CLOSING: str
CONN_NONE: str
NIC_DUPLEX_FULL: int
NIC_DUPLEX_HALF: int
NIC_DUPLEX_UNKNOWN: int

class NicDuplex(enum.IntEnum):
    """An enumeration."""
    NIC_DUPLEX_FULL = 2
    NIC_DUPLEX_HALF = 1
    NIC_DUPLEX_UNKNOWN = 0

POWER_TIME_UNKNOWN: int
POWER_TIME_UNLIMITED: int

class BatteryTime(enum.IntEnum):
    """An enumeration."""
    POWER_TIME_UNKNOWN = -1
    POWER_TIME_UNLIMITED = -2

ENCODING: str
ENCODING_ERRS: str

class sswap(NamedTuple):
    """sswap(total, used, free, percent, sin, sout)"""
    total: int
    used: int
    free: int
    percent: float
    sin: int
    sout: int

class sdiskusage(NamedTuple):
    """sdiskusage(total, used, free, percent)"""
    total: int
    used: int
    free: int
    percent: float

class sdiskio(NamedTuple):
    """sdiskio(read_count, write_count, read_bytes, write_bytes, read_time, write_time)"""
    read_count: int
    write_count: int
    read_bytes: int
    write_bytes: int
    read_time: int
    write_time: int

class sdiskpart(NamedTuple):
    """sdiskpart(device, mountpoint, fstype, opts)"""
    device: str
    mountpoint: str
    fstype: str
    opts: str

class snetio(NamedTuple):
    """snetio(bytes_sent, bytes_recv, packets_sent, packets_recv, errin, errout, dropin, dropout)"""
    bytes_sent: int
    bytes_recv: int
    packets_sent: int
    packets_recv: int
    errin: int
    errout: int
    dropin: int
    dropout: int

class suser(NamedTuple):
    """suser(name, terminal, host, started, pid)"""
    name: str
    terminal: str | None
    host: str | None
    started: float
    pid: str

class sconn(NamedTuple):
    """sconn(fd, family, type, laddr, raddr, status, pid)"""
    fd: int
    family: AddressFamily
    type: SocketKind
    laddr: addr | tuple[()]
    raddr: addr | tuple[()]
    status: str
    pid: int | None

class snicaddr(NamedTuple):
    """snicaddr(family, address, netmask, broadcast, ptp)"""
    family: AddressFamily
    address: str
    netmask: str | None
    broadcast: str | None
    ptp: str | None

class snicstats(NamedTuple):
    """snicstats(isup, duplex, speed, mtu, flags)"""
    isup: bool
    duplex: int
    speed: int
    mtu: int
    flags: str

class scpustats(NamedTuple):
    """scpustats(ctx_switches, interrupts, soft_interrupts, syscalls)"""
    ctx_switches: int
    interrupts: int
    soft_interrupts: int
    syscalls: int

class scpufreq(NamedTuple):
    """scpufreq(current, min, max)"""
    current: float
    min: float
    max: float

class shwtemp(NamedTuple):
    """shwtemp(label, current, high, critical)"""
    label: str
    current: float
    high: float | None
    critical: float | None

class sbattery(NamedTuple):
    """sbattery(percent, secsleft, power_plugged)"""
    percent: int
    secsleft: int
    power_plugged: bool

class sfan(NamedTuple):
    """sfan(label, current)"""
    label: str
    current: int

class pcputimes(NamedTuple):
    """pcputimes(user, system, children_user, children_system)"""
    user: float
    system: float
    children_user: float
    children_system: float

class popenfile(NamedTuple):
    """popenfile(path, fd)"""
    path: str
    fd: int

class pthread(NamedTuple):
    """pthread(id, user_time, system_time)"""
    id: int
    user_time: float
    system_time: float

class puids(NamedTuple):
    """puids(real, effective, saved)"""
    real: int
    effective: int
    saved: int

class pgids(NamedTuple):
    """pgids(real, effective, saved)"""
    real: int
    effective: int
    saved: int

class pio(NamedTuple):
    """pio(read_count, write_count, read_bytes, write_bytes)"""
    read_count: int
    write_count: int
    read_bytes: int
    write_bytes: int

class pionice(NamedTuple):
    """pionice(ioclass, value)"""
    ioclass: int
    value: int

class pctxsw(NamedTuple):
    """pctxsw(voluntary, involuntary)"""
    voluntary: int
    involuntary: int

class pconn(NamedTuple):
    """pconn(fd, family, type, laddr, raddr, status)"""
    fd: int
    family: AddressFamily
    type: SocketKind
    laddr: addr
    raddr: addr
    status: str

class addr(NamedTuple):
    """addr(ip, port)"""
    ip: str
    port: int

conn_tmap: dict[str, tuple[list[AddressFamily], list[SocketKind]]]

class Error(Exception):
    """
    Base exception class. All other psutil exceptions inherit
    from this one.
    """
    __module__: str
    msg: Any
    def __init__(self, msg: str = ...) -> None: ...

class NoSuchProcess(Error):
    """
    Exception raised when a process with a certain PID doesn't
    or no longer exists.
    """
    __module__: str
    pid: Any
    name: Any
    msg: Any
    def __init__(self, pid, name=None, msg=None) -> None: ...

class ZombieProcess(NoSuchProcess):
    """
    Exception raised when querying a zombie process. This is
    raised on macOS, BSD and Solaris only, and not always: depending
    on the query the OS may be able to succeed anyway.
    On Linux all zombie processes are querable (hence this is never
    raised). Windows doesn't have zombie processes.
    """
    __module__: str
    pid: Any
    ppid: Any
    name: Any
    msg: Any
    def __init__(self, pid, name=None, ppid=None, msg=None) -> None: ...

class AccessDenied(Error):
    """Exception raised when permission to perform an action is denied."""
    __module__: str
    pid: Any
    name: Any
    msg: Any
    def __init__(self, pid=None, name=None, msg=None) -> None: ...

class TimeoutExpired(Error):
    """
    Raised on Process.wait(timeout) if timeout expires and process
    is still alive.
    """
    __module__: str
    seconds: Any
    pid: Any
    name: Any
    def __init__(self, seconds, pid=None, name=None) -> None: ...

_Func = TypeVar("_Func", bound=Callable[..., Any])

def usage_percent(used, total, round_: int | None = None) -> float:
    """Calculate percentage usage of 'used' against 'total'."""
    ...
def memoize(fun: _Func) -> _Func:
    """
    A simple memoize decorator for functions supporting (hashable)
    positional arguments.
    It also provides a cache_clear() function for clearing the cache:

    >>> @memoize
    ... def foo()
    ...     return 1
        ...
    >>> foo()
    1
    >>> foo.cache_clear()
    >>>

    It supports:
     - functions
     - classes (acts as a @singleton)
     - staticmethods
     - classmethods

    It does NOT support:
     - methods
    """
    ...
def memoize_when_activated(fun: _Func) -> _Func:
    """
    A memoize decorator which is disabled by default. It can be
    activated and deactivated on request.
    For efficiency reasons it can be used only against class methods
    accepting no arguments.

    >>> class Foo:
    ...     @memoize
    ...     def foo()
    ...         print(1)
    ...
    >>> f = Foo()
    >>> # deactivated (default)
    >>> foo()
    1
    >>> foo()
    1
    >>>
    >>> # activated
    >>> foo.cache_activate(self)
    >>> foo()
    1
    >>> foo()
    >>> foo()
    >>>
    """
    ...
def isfile_strict(path: StrOrBytesPath) -> bool:
    """
    Same as os.path.isfile() but does not swallow EACCES / EPERM
    exceptions, see:
    http://mail.python.org/pipermail/python-dev/2012-June/120787.html.
    """
    ...
def path_exists_strict(path: StrOrBytesPath) -> bool:
    """
    Same as os.path.exists() but does not swallow EACCES / EPERM
    exceptions. See:
    http://mail.python.org/pipermail/python-dev/2012-June/120787.html.
    """
    ...
def supports_ipv6() -> bool:
    """Return True if IPv6 is supported on this platform."""
    ...
def parse_environ_block(data):
    """Parse a C environ block of environment variables into a dictionary."""
    ...
def sockfam_to_enum(num: int) -> AddressFamily:
    """
    Convert a numeric socket family value to an IntEnum member.
    If it's not a known member, return the numeric value itself.
    """
    ...
def socktype_to_enum(num: int) -> SocketKind:
    """
    Convert a numeric socket type value to an IntEnum member.
    If it's not a known member, return the numeric value itself.
    """
    ...
@overload
def conn_to_ntuple(fd: int, fam: int, type_: int, laddr, raddr, status: str, status_map, pid: int) -> sconn:
    """Convert a raw connection tuple to a proper ntuple."""
    ...
@overload
def conn_to_ntuple(fd: int, fam: int, type_: int, laddr, raddr, status: str, status_map, pid: None = None) -> pconn:
    """Convert a raw connection tuple to a proper ntuple."""
    ...
def deprecated_method(replacement: str) -> Callable[[_Func], _Func]:
    """
    A decorator which can be used to mark a method as deprecated
    'replcement' is the method name which will be called instead.
    """
    ...

class _WrapNumbers:
    """
    Watches numbers so that they don't overflow and wrap
    (reset to zero).
    """
    lock: Any
    cache: Any
    reminders: Any
    reminder_keys: Any
    def __init__(self) -> None: ...
<<<<<<< HEAD
    def run(self, input_dict, name):
        """
        Cache dict and sum numbers which overflow and wrap.
        Return an updated copy of `input_dict`.
        """
        ...
    def cache_clear(self, name: Incomplete | None = None) -> None:
        """Clear the internal cache, optionally only for function 'name'."""
        ...
    def cache_info(self):
        """Return internal cache dicts as a tuple of 3 elements."""
        ...

def wrap_numbers(input_dict, name: str):
    """
    Given an `input_dict` and a function `name`, adjust the numbers
    which "wrap" (restart from zero) across different calls by adding
    "old value" to "new value" and return an updated dict.
    """
    ...
=======
    def run(self, input_dict, name): ...
    def cache_clear(self, name=None) -> None: ...
    def cache_info(self): ...

def wrap_numbers(input_dict, name: str): ...
>>>>>>> 12676840
def open_binary(fname): ...
def open_text(fname):
    """
    Open a file in text mode by using the proper FS encoding and
    en/decoding error handlers.
    """
    ...
def cat(fname, fallback=..., _open=...):
    """
    Read entire file content and return it as a string. File is
    opened in text mode. If specified, `fallback` is the value
    returned in case of error, either if the file does not exist or
    it can't be read().
    """
    ...
def bcat(fname, fallback=...):
    """Same as above but opens file in binary mode."""
    ...
def bytes2human(n: int, format: str = "%(value).1f%(symbol)s") -> str:
    """
    Used by various scripts. See: https://code.activestate.com/recipes/578019-bytes-to-human-human-to-bytes-converter/?in=user-4178764.

    >>> bytes2human(10000)
    '9.8K'
    >>> bytes2human(100001221)
    '95.4M'
    """
    ...
def get_procfs_path() -> str:
    """Return updated psutil.PROCFS_PATH constant."""
    ...
def term_supports_colors(file: SupportsWrite[str] = ...) -> bool: ...
def hilite(s: str, color: str | None = None, bold: bool = False) -> str:
    """Return an highlighted version of 'string'."""
    ...
def print_color(s: str, color: str | None = None, bold: bool = False, file: SupportsWrite[str] = ...) -> None:
    """Print a colorized version of string."""
    ...
def debug(msg) -> None:
    """If PSUTIL_DEBUG env var is set, print a debug message to stderr."""
    ...

__all__ = [
    # OS constants
    "FREEBSD",
    "BSD",
    "LINUX",
    "NETBSD",
    "OPENBSD",
    "MACOS",
    "OSX",
    "POSIX",
    "SUNOS",
    "WINDOWS",
    # connection constants
    "CONN_CLOSE",
    "CONN_CLOSE_WAIT",
    "CONN_CLOSING",
    "CONN_ESTABLISHED",
    "CONN_FIN_WAIT1",
    "CONN_FIN_WAIT2",
    "CONN_LAST_ACK",
    "CONN_LISTEN",
    "CONN_NONE",
    "CONN_SYN_RECV",
    "CONN_SYN_SENT",
    "CONN_TIME_WAIT",
    # net constants
    "NIC_DUPLEX_FULL",
    "NIC_DUPLEX_HALF",
    "NIC_DUPLEX_UNKNOWN",
    # process status constants
    "STATUS_DEAD",
    "STATUS_DISK_SLEEP",
    "STATUS_IDLE",
    "STATUS_LOCKED",
    "STATUS_RUNNING",
    "STATUS_SLEEPING",
    "STATUS_STOPPED",
    "STATUS_SUSPENDED",
    "STATUS_TRACING_STOP",
    "STATUS_WAITING",
    "STATUS_WAKE_KILL",
    "STATUS_WAKING",
    "STATUS_ZOMBIE",
    "STATUS_PARKED",
    # other constants
    "ENCODING",
    "ENCODING_ERRS",
    "AF_INET6",
    # named tuples
    "pconn",
    "pcputimes",
    "pctxsw",
    "pgids",
    "pio",
    "pionice",
    "popenfile",
    "pthread",
    "puids",
    "sconn",
    "scpustats",
    "sdiskio",
    "sdiskpart",
    "sdiskusage",
    "snetio",
    "snicaddr",
    "snicstats",
    "sswap",
    "suser",
    # utility functions
    "conn_tmap",
    "deprecated_method",
    "isfile_strict",
    "memoize",
    "parse_environ_block",
    "path_exists_strict",
    "usage_percent",
    "supports_ipv6",
    "sockfam_to_enum",
    "socktype_to_enum",
    "wrap_numbers",
    "open_text",
    "open_binary",
    "cat",
    "bcat",
    "bytes2human",
    "conn_to_ntuple",
    "debug",
    # shell utils
    "hilite",
    "term_supports_colors",
    "print_color",
]<|MERGE_RESOLUTION|>--- conflicted
+++ resolved
@@ -411,19 +411,9 @@
     reminders: Any
     reminder_keys: Any
     def __init__(self) -> None: ...
-<<<<<<< HEAD
-    def run(self, input_dict, name):
-        """
-        Cache dict and sum numbers which overflow and wrap.
-        Return an updated copy of `input_dict`.
-        """
-        ...
-    def cache_clear(self, name: Incomplete | None = None) -> None:
-        """Clear the internal cache, optionally only for function 'name'."""
-        ...
-    def cache_info(self):
-        """Return internal cache dicts as a tuple of 3 elements."""
-        ...
+    def run(self, input_dict, name): ...
+    def cache_clear(self, name=None) -> None: ...
+    def cache_info(self): ...
 
 def wrap_numbers(input_dict, name: str):
     """
@@ -432,13 +422,6 @@
     "old value" to "new value" and return an updated dict.
     """
     ...
-=======
-    def run(self, input_dict, name): ...
-    def cache_clear(self, name=None) -> None: ...
-    def cache_info(self): ...
-
-def wrap_numbers(input_dict, name: str): ...
->>>>>>> 12676840
 def open_binary(fname): ...
 def open_text(fname):
     """
