"""macOS platform implementation."""

from _typeshed import Incomplete
from typing import NamedTuple

from psutil._common import (
    AccessDenied as AccessDenied,
    NoSuchProcess as NoSuchProcess,
    ZombieProcess as ZombieProcess,
    conn_tmap as conn_tmap,
    conn_to_ntuple as conn_to_ntuple,
    isfile_strict as isfile_strict,
    parse_environ_block as parse_environ_block,
    usage_percent as usage_percent,
)

__extra__all__: Incomplete
PAGESIZE: Incomplete
AF_LINK: Incomplete
TCP_STATUSES: Incomplete
PROC_STATUSES: Incomplete
kinfo_proc_map: Incomplete
pidtaskinfo_map: Incomplete

class scputimes(NamedTuple):
    """scputimes(user, nice, system, idle)"""
    user: float
    nice: float
    system: float
    idle: float

class svmem(NamedTuple):
    """svmem(total, available, percent, used, free, active, inactive, wired)"""
    total: int
    available: int
    percent: float
    used: int
    free: int
    active: int
    inactive: int
    wired: int

class pmem(NamedTuple):
<<<<<<< HEAD
    """pmem(rss, vms, pfaults, pageins)"""
    rss: Any
    vms: Any
    pfaults: Any
    pageins: Any
=======
    rss: Incomplete
    vms: Incomplete
    pfaults: Incomplete
    pageins: Incomplete
>>>>>>> 017aed4d

class pfullmem(NamedTuple):
    """pfullmem(rss, vms, pfaults, pageins, uss)"""
    rss: Incomplete
    vms: Incomplete
    pfaults: Incomplete
    pageins: Incomplete
    uss: Incomplete

def virtual_memory() -> svmem:
    """System virtual memory as a namedtuple."""
    ...
def swap_memory():
    """Swap system memory as a (total, used, free, sin, sout) tuple."""
    ...
def cpu_times():
    """Return system CPU times as a namedtuple."""
    ...
def per_cpu_times():
    """Return system CPU times as a named tuple."""
    ...
def cpu_count_logical():
    """Return the number of logical CPUs in the system."""
    ...
def cpu_count_cores() -> int | None:
    """Return the number of CPU cores in the system."""
    ...
def cpu_stats(): ...
def cpu_freq():
    """
    Return CPU frequency.
    On macOS per-cpu frequency is not supported.
    Also, the returned frequency never changes, see:
    https://arstechnica.com/civis/viewtopic.php?f=19&t=465002.
    """
    ...

disk_usage: Incomplete
disk_io_counters: Incomplete

def disk_partitions(all: bool = False):
    """Return mounted disk partitions as a list of namedtuples."""
    ...
def sensors_battery():
    """Return battery information."""
    ...

net_io_counters: Incomplete
net_if_addrs: Incomplete

def net_connections(kind: str = "inet"):
    """System-wide network connections."""
    ...
def net_if_stats():
    """Get NIC stats (isup, duplex, speed, mtu)."""
    ...
def boot_time():
    """The system boot time expressed in seconds since the epoch."""
    ...
def users():
    """Return currently connected users as a list of namedtuples."""
    ...
def pids(): ...

pid_exists: Incomplete

def is_zombie(pid): ...
def wrap_exceptions(fun):
    """
    Decorator which translates bare OSError exceptions into
    NoSuchProcess and AccessDenied.
    """
    ...

class Process:
    """Wrapper class around underlying C implementation."""
    __slots__ = ["_cache", "_name", "_ppid", "pid"]
    pid: Incomplete
    def __init__(self, pid) -> None: ...
    def oneshot_enter(self) -> None: ...
    def oneshot_exit(self) -> None: ...
    def name(self): ...
    def exe(self): ...
    def cmdline(self): ...
    def environ(self): ...
    def ppid(self): ...
    def cwd(self): ...
    def uids(self): ...
    def gids(self): ...
    def terminal(self): ...
    def memory_info(self): ...
    def memory_full_info(self): ...
    def cpu_times(self): ...
    def create_time(self): ...
    def num_ctx_switches(self): ...
    def num_threads(self): ...
    def open_files(self): ...
    def net_connections(self, kind: str = "inet"): ...
    def num_fds(self): ...
    def wait(self, timeout=None): ...
    def nice_get(self): ...
    def nice_set(self, value): ...
    def status(self): ...
    def threads(self): ...<|MERGE_RESOLUTION|>--- conflicted
+++ resolved
@@ -41,18 +41,10 @@
     wired: int
 
 class pmem(NamedTuple):
-<<<<<<< HEAD
-    """pmem(rss, vms, pfaults, pageins)"""
-    rss: Any
-    vms: Any
-    pfaults: Any
-    pageins: Any
-=======
     rss: Incomplete
     vms: Incomplete
     pfaults: Incomplete
     pageins: Incomplete
->>>>>>> 017aed4d
 
 class pfullmem(NamedTuple):
     """pfullmem(rss, vms, pfaults, pageins, uss)"""
