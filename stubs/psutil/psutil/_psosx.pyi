"""macOS platform implementation."""

from _typeshed import Incomplete
from typing import Any, NamedTuple

from psutil._common import (
    AccessDenied as AccessDenied,
    NoSuchProcess as NoSuchProcess,
    ZombieProcess as ZombieProcess,
    conn_tmap as conn_tmap,
    conn_to_ntuple as conn_to_ntuple,
    isfile_strict as isfile_strict,
    parse_environ_block as parse_environ_block,
    usage_percent as usage_percent,
)

__extra__all__: Any
PAGESIZE: Any
AF_LINK: Any
TCP_STATUSES: Any
PROC_STATUSES: Any
kinfo_proc_map: Any
pidtaskinfo_map: Any

class scputimes(NamedTuple):
    """scputimes(user, nice, system, idle)"""
    user: float
    nice: float
    system: float
    idle: float

class svmem(NamedTuple):
    """svmem(total, available, percent, used, free, active, inactive, wired)"""
    total: int
    available: int
    percent: float
    used: int
    free: int
    active: int
    inactive: int
    wired: int

class pmem(NamedTuple):
    """pmem(rss, vms, pfaults, pageins)"""
    rss: Any
    vms: Any
    pfaults: Any
    pageins: Any

class pfullmem(NamedTuple):
    """pfullmem(rss, vms, pfaults, pageins, uss)"""
    rss: Incomplete
    vms: Incomplete
    pfaults: Incomplete
    pageins: Incomplete
    uss: Incomplete

def virtual_memory() -> svmem:
    """System virtual memory as a namedtuple."""
    ...
def swap_memory():
    """Swap system memory as a (total, used, free, sin, sout) tuple."""
    ...
def cpu_times():
    """Return system CPU times as a namedtuple."""
    ...
def per_cpu_times():
    """Return system CPU times as a named tuple."""
    ...
def cpu_count_logical():
    """Return the number of logical CPUs in the system."""
    ...
def cpu_count_cores() -> int | None:
    """Return the number of CPU cores in the system."""
    ...
def cpu_stats(): ...
def cpu_freq():
    """
    Return CPU frequency.
    On macOS per-cpu frequency is not supported.
    Also, the returned frequency never changes, see:
    https://arstechnica.com/civis/viewtopic.php?f=19&t=465002.
    """
    ...

disk_usage: Any
disk_io_counters: Any

<<<<<<< HEAD
def disk_partitions(all: bool = ...):
    """Return mounted disk partitions as a list of namedtuples."""
    ...
def sensors_battery():
    """Return battery information."""
    ...
=======
def disk_partitions(all: bool = False): ...
def sensors_battery(): ...
>>>>>>> ca44e4c4

net_io_counters: Any
net_if_addrs: Any

<<<<<<< HEAD
def net_connections(kind: str = ...):
    """System-wide network connections."""
    ...
def net_if_stats():
    """Get NIC stats (isup, duplex, speed, mtu)."""
    ...
def boot_time():
    """The system boot time expressed in seconds since the epoch."""
    ...
def users():
    """Return currently connected users as a list of namedtuples."""
    ...
=======
def net_connections(kind: str = "inet"): ...
def net_if_stats(): ...
def boot_time(): ...
def users(): ...
>>>>>>> ca44e4c4
def pids(): ...

pid_exists: Any

def is_zombie(pid): ...
def wrap_exceptions(fun):
    """
    Decorator which translates bare OSError exceptions into
    NoSuchProcess and AccessDenied.
    """
    ...

class Process:
<<<<<<< HEAD
    """Wrapper class around underlying C implementation."""
=======
    __slots__ = ["_cache", "_name", "_ppid", "pid"]
>>>>>>> ca44e4c4
    pid: Any
    def __init__(self, pid) -> None: ...
    def oneshot_enter(self) -> None: ...
    def oneshot_exit(self) -> None: ...
    def name(self): ...
    def exe(self): ...
    def cmdline(self): ...
    def environ(self): ...
    def ppid(self): ...
    def cwd(self): ...
    def uids(self): ...
    def gids(self): ...
    def terminal(self): ...
    def memory_info(self): ...
    def memory_full_info(self): ...
    def cpu_times(self): ...
    def create_time(self): ...
    def num_ctx_switches(self): ...
    def num_threads(self): ...
    def open_files(self): ...
    def net_connections(self, kind: str = "inet"): ...
    def num_fds(self): ...
    def wait(self, timeout=None): ...
    def nice_get(self): ...
    def nice_set(self, value): ...
    def status(self): ...
    def threads(self): ...<|MERGE_RESOLUTION|>--- conflicted
+++ resolved
@@ -86,40 +86,16 @@
 disk_usage: Any
 disk_io_counters: Any
 
-<<<<<<< HEAD
-def disk_partitions(all: bool = ...):
-    """Return mounted disk partitions as a list of namedtuples."""
-    ...
-def sensors_battery():
-    """Return battery information."""
-    ...
-=======
 def disk_partitions(all: bool = False): ...
 def sensors_battery(): ...
->>>>>>> ca44e4c4
 
 net_io_counters: Any
 net_if_addrs: Any
 
-<<<<<<< HEAD
-def net_connections(kind: str = ...):
-    """System-wide network connections."""
-    ...
-def net_if_stats():
-    """Get NIC stats (isup, duplex, speed, mtu)."""
-    ...
-def boot_time():
-    """The system boot time expressed in seconds since the epoch."""
-    ...
-def users():
-    """Return currently connected users as a list of namedtuples."""
-    ...
-=======
 def net_connections(kind: str = "inet"): ...
 def net_if_stats(): ...
 def boot_time(): ...
 def users(): ...
->>>>>>> ca44e4c4
 def pids(): ...
 
 pid_exists: Any
@@ -133,11 +109,7 @@
     ...
 
 class Process:
-<<<<<<< HEAD
-    """Wrapper class around underlying C implementation."""
-=======
     __slots__ = ["_cache", "_name", "_ppid", "pid"]
->>>>>>> ca44e4c4
     pid: Any
     def __init__(self, pid) -> None: ...
     def oneshot_enter(self) -> None: ...
