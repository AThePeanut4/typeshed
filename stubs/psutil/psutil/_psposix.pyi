"""Routines common to all posix systems."""

import enum
import sys
from _typeshed import FileDescriptorOrPath, Incomplete, StrOrBytesPath, Unused
from collections.abc import Callable

from . import _ntuples as ntp

def pid_exists(pid: int) -> bool:
    """Check whether pid exists in the current process table."""
    ...

# Sync with `signal.Signals`, but with opposite values:
class Negsignal(enum.IntEnum):
    """An enumeration."""
    SIGABRT = -6
    SIGFPE = -8
    SIGILL = -4
    SIGINT = -2
    SIGSEGV = -11
    SIGTERM = -15

    if sys.platform == "win32":
        SIGBREAK = -21
        CTRL_C_EVENT = 0
        CTRL_BREAK_EVENT = -1
    else:
        SIGALRM = -14
        SIGBUS = -7
        SIGCHLD = -17
        SIGCONT = -18
        SIGHUP = -1
        SIGIO = -29
        SIGIOT = -6
        SIGKILL = -9
        SIGPIPE = -13
        SIGPROF = -27
        SIGQUIT = -3
        SIGSTOP = -19
        SIGSYS = -31
        SIGTRAP = -5
        SIGTSTP = -20
        SIGTTIN = -21
        SIGTTOU = -22
        SIGURG = -23
        SIGUSR1 = -10
        SIGUSR2 = -12
        SIGVTALRM = -26
        SIGWINCH = -28
        SIGXCPU = -24
        SIGXFSZ = -25
        if sys.platform != "linux":
            SIGEMT = -7
            SIGINFO = -29
        if sys.platform != "darwin":
            SIGCLD = -17
            SIGPOLL = -29
            SIGPWR = -30
            SIGRTMAX = -64
            SIGRTMIN = -34
            if sys.version_info >= (3, 11):
                SIGSTKFLT = -16

def negsig_to_enum(num: int) -> int:
    """Convert a negative signal value to an enum."""
    ...
def wait_pid(
    pid: int,
    timeout: float | None = None,
    proc_name: str | None = None,
    _waitpid: Unused = ...,
    _timer: Callable[[], float] = ...,
    _min: Callable[..., Incomplete] = ...,
    _sleep: Callable[[float], None] = ...,
    _pid_exists: Callable[[int], bool] = ...,
) -> int | None:
    """
    Wait for a process PID to terminate.

    If the process terminated normally by calling exit(3) or _exit(2),
    or by returning from main(), the return value is the positive integer
    passed to *exit().

    If it was terminated by a signal it returns the negated value of the
    signal which caused the termination (e.g. -SIGTERM).

    If PID is not a children of os.getpid() (current process) just
    wait until the process disappears and return None.

    If PID does not exist at all return None immediately.

    If *timeout* != None and process is still alive raise TimeoutExpired.
    timeout=0 is also possible (either return immediately or raise).
    """
    ...

if sys.platform == "darwin":
    def disk_usage(path: StrOrBytesPath) -> ntp.sdiskusage: ...

else:
<<<<<<< HEAD
    def disk_usage(path: FileDescriptorOrPath) -> sdiskusage:
        """
        Return disk usage associated with path.
        Note: UNIX usually reserves 5% disk space which is not accessible
        by user. In this function "total" and "used" values reflect the
        total and used disk space whereas "free" and "percent" represent
        the "free" and "used percent" user disk space.
        """
        ...
=======
    def disk_usage(path: FileDescriptorOrPath) -> ntp.sdiskusage: ...
>>>>>>> 6b4691d0

def get_terminal_map() -> dict[int, str]:
    """
    Get a map of device-id -> path as a dict.
    Used by Process.terminal().
    """
    ...

__all__ = ["pid_exists", "wait_pid", "disk_usage", "get_terminal_map"]<|MERGE_RESOLUTION|>--- conflicted
+++ resolved
@@ -99,19 +99,7 @@
     def disk_usage(path: StrOrBytesPath) -> ntp.sdiskusage: ...
 
 else:
-<<<<<<< HEAD
-    def disk_usage(path: FileDescriptorOrPath) -> sdiskusage:
-        """
-        Return disk usage associated with path.
-        Note: UNIX usually reserves 5% disk space which is not accessible
-        by user. In this function "total" and "used" values reflect the
-        total and used disk space whereas "free" and "percent" represent
-        the "free" and "used percent" user disk space.
-        """
-        ...
-=======
     def disk_usage(path: FileDescriptorOrPath) -> ntp.sdiskusage: ...
->>>>>>> 6b4691d0
 
 def get_terminal_map() -> dict[int, str]:
     """
