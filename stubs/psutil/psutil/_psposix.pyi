--- conflicted
+++ resolved
@@ -1,20 +1,10 @@
-<<<<<<< HEAD
-"""Routines common to all posix systems."""
-
-=======
 import enum
->>>>>>> cb592d4f
 import sys
 from _typeshed import FileDescriptorOrPath, Incomplete, StrOrBytesPath, Unused
 from collections.abc import Callable
 
 from ._common import sdiskusage
 
-<<<<<<< HEAD
-def pid_exists(pid: int) -> bool:
-    """Check whether pid exists in the current process table."""
-    ...
-=======
 def pid_exists(pid: int) -> bool: ...
 
 # Sync with `signal.Signals`, but with opposite values:
@@ -68,45 +58,16 @@
                 SIGSTKFLT = -16
 
 def negsig_to_enum(num: int) -> int: ...
->>>>>>> cb592d4f
 def wait_pid(
     pid: int,
     timeout: float | None = None,
     proc_name: str | None = None,
-<<<<<<< HEAD
-    _waitpid=...,
-    _timer=...,
-    _min=...,
-    _sleep=...,
-    _pid_exists=...,
-):
-    """
-    Wait for a process PID to terminate.
-
-    If the process terminated normally by calling exit(3) or _exit(2),
-    or by returning from main(), the return value is the positive integer
-    passed to *exit().
-
-    If it was terminated by a signal it returns the negated value of the
-    signal which caused the termination (e.g. -SIGTERM).
-
-    If PID is not a children of os.getpid() (current process) just
-    wait until the process disappears and return None.
-
-    If PID does not exist at all return None immediately.
-
-    If *timeout* != None and process is still alive raise TimeoutExpired.
-    timeout=0 is also possible (either return immediately or raise).
-    """
-    ...
-=======
     _waitpid: Unused = ...,
     _timer: Callable[[], float] = ...,
     _min: Callable[..., Incomplete] = ...,
     _sleep: Callable[[float], None] = ...,
     _pid_exists: Callable[[int], bool] = ...,
 ) -> int | None: ...
->>>>>>> cb592d4f
 
 if sys.platform == "darwin":
     def disk_usage(path: StrOrBytesPath) -> sdiskusage: ...
