"""Windows platform implementation."""

import enum
from _typeshed import Incomplete
from collections.abc import Iterable
from typing import Any, NamedTuple

from psutil import _psutil_windows
from psutil._common import (
    ENCODING as ENCODING,
    AccessDenied as AccessDenied,
    NoSuchProcess as NoSuchProcess,
    TimeoutExpired as TimeoutExpired,
    conn_tmap as conn_tmap,
    conn_to_ntuple as conn_to_ntuple,
    debug as debug,
    isfile_strict as isfile_strict,
    memoize as memoize,
    parse_environ_block as parse_environ_block,
    usage_percent as usage_percent,
)
from psutil._psutil_windows import (
    ABOVE_NORMAL_PRIORITY_CLASS as ABOVE_NORMAL_PRIORITY_CLASS,
    BELOW_NORMAL_PRIORITY_CLASS as BELOW_NORMAL_PRIORITY_CLASS,
    HIGH_PRIORITY_CLASS as HIGH_PRIORITY_CLASS,
    IDLE_PRIORITY_CLASS as IDLE_PRIORITY_CLASS,
    NORMAL_PRIORITY_CLASS as NORMAL_PRIORITY_CLASS,
    REALTIME_PRIORITY_CLASS as REALTIME_PRIORITY_CLASS,
)

__extra__all__: Any
CONN_DELETE_TCB: str
ERROR_PARTIAL_COPY: int
PYPY: Any
AF_LINK: int
AddressFamily: Any
TCP_STATUSES: Any

# These noqas workaround https://github.com/astral-sh/ruff/issues/10874
class Priority(enum.IntEnum):
    """An enumeration."""
    ABOVE_NORMAL_PRIORITY_CLASS = _psutil_windows.ABOVE_NORMAL_PRIORITY_CLASS  # noqa: F811
    BELOW_NORMAL_PRIORITY_CLASS = _psutil_windows.BELOW_NORMAL_PRIORITY_CLASS  # noqa: F811
    HIGH_PRIORITY_CLASS = _psutil_windows.HIGH_PRIORITY_CLASS  # noqa: F811
    IDLE_PRIORITY_CLASS = _psutil_windows.IDLE_PRIORITY_CLASS  # noqa: F811
    NORMAL_PRIORITY_CLASS = _psutil_windows.NORMAL_PRIORITY_CLASS  # noqa: F811
    REALTIME_PRIORITY_CLASS = _psutil_windows.REALTIME_PRIORITY_CLASS  # noqa: F811

IOPRIO_VERYLOW: int
IOPRIO_LOW: int
IOPRIO_NORMAL: int
IOPRIO_HIGH: int

class IOPriority(enum.IntEnum):
    """An enumeration."""
    IOPRIO_VERYLOW = 0
    IOPRIO_LOW = 1
    IOPRIO_NORMAL = 2
    IOPRIO_HIGH = 3

pinfo_map: Any

class scputimes(NamedTuple):
    """scputimes(user, system, idle, interrupt, dpc)"""
    user: float
    system: float
    idle: float
    interrupt: float
    dpc: float

class svmem(NamedTuple):
    """svmem(total, available, percent, used, free)"""
    total: int
    available: int
    percent: float
    used: int
    free: int

class pmem(NamedTuple):
    """pmem(rss, vms, num_page_faults, peak_wset, wset, peak_paged_pool, paged_pool, peak_nonpaged_pool, nonpaged_pool, pagefile, peak_pagefile, private)"""
    rss: Any
    vms: Any
    num_page_faults: Any
    peak_wset: Any
    wset: Any
    peak_paged_pool: Any
    paged_pool: Any
    peak_nonpaged_pool: Any
    nonpaged_pool: Any
    pagefile: Any
    peak_pagefile: Any
    private: Any

class pfullmem(NamedTuple):
    """pfullmem(rss, vms, num_page_faults, peak_wset, wset, peak_paged_pool, paged_pool, peak_nonpaged_pool, nonpaged_pool, pagefile, peak_pagefile, private, uss)"""
    rss: Incomplete
    vms: Incomplete
    num_page_faults: Incomplete
    peak_wset: Incomplete
    wset: Incomplete
    peak_paged_pool: Incomplete
    paged_pool: Incomplete
    peak_nonpaged_pool: Incomplete
    nonpaged_pool: Incomplete
    pagefile: Incomplete
    peak_pagefile: Incomplete
    private: Incomplete
    uss: Incomplete

class pmmap_grouped(NamedTuple):
    """pmmap_grouped(path, rss)"""
    path: Any
    rss: Any

pmmap_ext: Any

class pio(NamedTuple):
    """pio(read_count, write_count, read_bytes, write_bytes, other_count, other_bytes)"""
    read_count: Any
    write_count: Any
    read_bytes: Any
    write_bytes: Any
    other_count: Any
    other_bytes: Any

<<<<<<< HEAD
def convert_dos_path(s):
    r"""
    Convert paths using native DOS format like:
        "\Device\HarddiskVolume1\Windows\systemew\file.txt"
    into:
        "C:\Windows\systemew\file.txt".
    """
    ...
def py2_strencode(s):
    """
    Encode a unicode string to a byte string by using the default fs
    encoding + "replace" error handler.
    """
    ...
=======
def convert_dos_path(s): ...
>>>>>>> 4050dd42
def getpagesize(): ...
def virtual_memory() -> svmem:
    """System virtual memory as a namedtuple."""
    ...
def swap_memory():
    """Swap system memory as a (total, used, free, sin, sout) tuple."""
    ...

disk_io_counters: Any

def disk_usage(path):
    """Return disk usage associated with path."""
    ...
def disk_partitions(all):
    """Return disk partitions."""
    ...
def cpu_times():
    """Return system CPU times as a named tuple."""
    ...
def per_cpu_times():
    """Return system per-CPU times as a list of named tuples."""
    ...
def cpu_count_logical():
    """Return the number of logical CPUs in the system."""
    ...
def cpu_count_cores() -> int | None:
    """Return the number of CPU cores in the system."""
    ...
def cpu_stats():
    """Return CPU statistics."""
    ...
def cpu_freq():
    """
    Return CPU frequency.
    On Windows per-cpu frequency is not supported.
    """
    ...
def getloadavg():
    """
    Return the number of processes in the system run queue averaged
    over the last 1, 5, and 15 minutes respectively as a tuple.
    """
    ...
def net_connections(kind, _pid: int = -1):
    """
    Return socket connections.  If pid == -1 return system-wide
    connections (as opposed to connections opened by one process only).
    """
    ...
def net_if_stats():
    """Get NIC stats (isup, duplex, speed, mtu)."""
    ...
def net_io_counters():
    """
    Return network I/O statistics for every network interface
    installed on the system as a dict of raw tuples.
    """
    ...
def net_if_addrs():
    """Return the addresses associated to each NIC."""
    ...
def sensors_battery():
    """Return battery information."""
    ...
def boot_time():
    """The system boot time expressed in seconds since the epoch."""
    ...
def users():
    """Return currently connected users as a list of namedtuples."""
    ...
def win_service_iter() -> Iterable[WindowsService]:
    """Yields a list of WindowsService instances."""
    ...
def win_service_get(name):
    """Open a Windows service and return it as a WindowsService instance."""
    ...

class WindowsService:
    """Represents an installed Windows service."""
    def __init__(self, name, display_name) -> None: ...
    def __eq__(self, other): ...
    def __ne__(self, other): ...
    def name(self):
        """
        The service name. This string is how a service is referenced
        and can be passed to win_service_get() to get a new
        WindowsService instance.
        """
        ...
    def display_name(self):
        """
        The service display name. The value is cached when this class
        is instantiated.
        """
        ...
    def binpath(self):
        """
        The fully qualified path to the service binary/exe file as
        a string, including command line arguments.
        """
        ...
    def username(self):
        """The name of the user that owns this service."""
        ...
    def start_type(self):
        """
        A string which can either be "automatic", "manual" or
        "disabled".
        """
        ...
    def pid(self):
        """
        The process PID, if any, else None. This can be passed
        to Process class to control the service's process.
        """
        ...
    def status(self):
        """Service status as a string."""
        ...
    def description(self):
        """Service long description."""
        ...
    def as_dict(self):
        """
        Utility method retrieving all the information above as a
        dictionary.
        """
        ...

pids: Any
pid_exists: Any
ppid_map: Any

def is_permission_err(exc):
    """Return True if this is a permission error."""
    ...
def convert_oserror(exc, pid: Incomplete | None = None, name: Incomplete | None = None):
    """Convert OSError into NoSuchProcess or AccessDenied."""
    ...
def wrap_exceptions(fun):
    """Decorator which converts OSError into NoSuchProcess or AccessDenied."""
    ...
def retry_error_partial_copy(fun):
    """
    Workaround for https://github.com/giampaolo/psutil/issues/875.
    See: https://stackoverflow.com/questions/4457745#4457745.
    """
    ...

class Process:
    """Wrapper class around underlying C implementation."""
    pid: Any
    def __init__(self, pid) -> None: ...
    def oneshot_enter(self) -> None: ...
    def oneshot_exit(self) -> None: ...
    def name(self):
        """
        Return process name, which on Windows is always the final
        part of the executable.
        """
        ...
    def exe(self): ...
    def cmdline(self): ...
    def environ(self): ...
    def ppid(self): ...
    def memory_info(self): ...
    def memory_full_info(self): ...
    def memory_maps(self) -> None: ...
    def kill(self): ...
    def send_signal(self, sig) -> None: ...
    def wait(self, timeout: Incomplete | None = None): ...
    def username(self): ...
    def create_time(self, fast_only: bool = False): ...
    def num_threads(self): ...
    def threads(self): ...
    def cpu_times(self): ...
    def suspend(self) -> None: ...
    def resume(self) -> None: ...
    def cwd(self): ...
    def open_files(self): ...
    def net_connections(self, kind: str = "inet"): ...
    def nice_get(self): ...
    def nice_set(self, value): ...
    def ionice_get(self): ...
    def ionice_set(self, ioclass, value) -> None: ...
    def io_counters(self) -> pio: ...
    def status(self): ...
    def cpu_affinity_get(self): ...
    def cpu_affinity_set(self, value): ...
    def num_handles(self): ...
    def num_ctx_switches(self): ...<|MERGE_RESOLUTION|>--- conflicted
+++ resolved
@@ -123,24 +123,7 @@
     other_count: Any
     other_bytes: Any
 
-<<<<<<< HEAD
-def convert_dos_path(s):
-    r"""
-    Convert paths using native DOS format like:
-        "\Device\HarddiskVolume1\Windows\systemew\file.txt"
-    into:
-        "C:\Windows\systemew\file.txt".
-    """
-    ...
-def py2_strencode(s):
-    """
-    Encode a unicode string to a byte string by using the default fs
-    encoding + "replace" error handler.
-    """
-    ...
-=======
 def convert_dos_path(s): ...
->>>>>>> 4050dd42
 def getpagesize(): ...
 def virtual_memory() -> svmem:
     """System virtual memory as a namedtuple."""
