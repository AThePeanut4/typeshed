--- conflicted
+++ resolved
@@ -763,8 +763,9 @@
     """
     ...
 @overload
-<<<<<<< HEAD
-def cpu_freq(percpu: Literal[False] = ...) -> scpufreq:
+def cpu_freq(percpu: Literal[False] = False) -> scpufreq: ...
+@overload
+def cpu_freq(percpu: Literal[True]) -> list[scpufreq]:
     """
     Return CPU frequency as a namedtuple including current,
     min and max frequency expressed in Mhz.
@@ -774,49 +775,8 @@
     each CPU. If not a list with one element is returned.
     """
     ...
-=======
-def cpu_freq(percpu: Literal[False] = False) -> scpufreq: ...
->>>>>>> ca44e4c4
-@overload
-def cpu_freq(percpu: Literal[True]) -> list[scpufreq]:
-    """
-    Return CPU frequency as a namedtuple including current,
-    min and max frequency expressed in Mhz.
-
-    If *percpu* is True and the system supports per-cpu frequency
-    retrieval (Linux only) a list of frequencies is returned for
-    each CPU. If not a list with one element is returned.
-    """
-    ...
-@overload
-<<<<<<< HEAD
-def cpu_times(percpu: Literal[False] = ...) -> scputimes:
-    """
-    Return system-wide CPU times as a namedtuple.
-    Every CPU time represents the seconds the CPU has spent in the
-    given mode. The namedtuple's fields availability varies depending on the
-    platform:
-
-     - user
-     - system
-     - idle
-     - nice (UNIX)
-     - iowait (Linux)
-     - irq (Linux, FreeBSD)
-     - softirq (Linux)
-     - steal (Linux >= 2.6.11)
-     - guest (Linux >= 2.6.24)
-     - guest_nice (Linux >= 3.2.0)
-
-    When *percpu* is True return a list of namedtuples for each CPU.
-    First element of the list refers to first CPU, second element
-    to second CPU and so on.
-    The order of the list is consistent across calls.
-    """
-    ...
-=======
+@overload
 def cpu_times(percpu: Literal[False] = False) -> scputimes: ...
->>>>>>> ca44e4c4
 @overload
 def cpu_times(percpu: Literal[True]) -> list[scputimes]:
     """
