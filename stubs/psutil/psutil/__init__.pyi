"""
psutil is a cross-platform library for retrieving information on
running processes and system utilization (CPU, memory, disks, network,
sensors) in Python. Supported platforms:

 - Linux
 - Windows
 - macOS
 - FreeBSD
 - OpenBSD
 - NetBSD
 - Sun Solaris
 - AIX

Supported Python versions are cPython 3.6+ and PyPy.
"""

import sys
from _typeshed import Incomplete
from collections.abc import Callable, Iterable, Iterator
from contextlib import AbstractContextManager
from types import TracebackType
from typing import Any, Literal, Protocol, overload, type_check_only
from typing_extensions import Self, TypeAlias, deprecated

from psutil._common import (
    AIX as AIX,
    BSD as BSD,
    CONN_CLOSE as CONN_CLOSE,
    CONN_CLOSE_WAIT as CONN_CLOSE_WAIT,
    CONN_CLOSING as CONN_CLOSING,
    CONN_ESTABLISHED as CONN_ESTABLISHED,
    CONN_FIN_WAIT1 as CONN_FIN_WAIT1,
    CONN_FIN_WAIT2 as CONN_FIN_WAIT2,
    CONN_LAST_ACK as CONN_LAST_ACK,
    CONN_LISTEN as CONN_LISTEN,
    CONN_NONE as CONN_NONE,
    CONN_SYN_RECV as CONN_SYN_RECV,
    CONN_SYN_SENT as CONN_SYN_SENT,
    CONN_TIME_WAIT as CONN_TIME_WAIT,
    FREEBSD as FREEBSD,
    LINUX as LINUX,
    MACOS as MACOS,
    NETBSD as NETBSD,
    NIC_DUPLEX_FULL as NIC_DUPLEX_FULL,
    NIC_DUPLEX_HALF as NIC_DUPLEX_HALF,
    NIC_DUPLEX_UNKNOWN as NIC_DUPLEX_UNKNOWN,
    OPENBSD as OPENBSD,
    OSX as OSX,
    POSIX as POSIX,
    POWER_TIME_UNKNOWN as POWER_TIME_UNKNOWN,
    POWER_TIME_UNLIMITED as POWER_TIME_UNLIMITED,
    STATUS_DEAD as STATUS_DEAD,
    STATUS_DISK_SLEEP as STATUS_DISK_SLEEP,
    STATUS_IDLE as STATUS_IDLE,
    STATUS_LOCKED as STATUS_LOCKED,
    STATUS_PARKED as STATUS_PARKED,
    STATUS_RUNNING as STATUS_RUNNING,
    STATUS_SLEEPING as STATUS_SLEEPING,
    STATUS_STOPPED as STATUS_STOPPED,
    STATUS_TRACING_STOP as STATUS_TRACING_STOP,
    STATUS_WAITING as STATUS_WAITING,
    STATUS_WAKING as STATUS_WAKING,
    STATUS_ZOMBIE as STATUS_ZOMBIE,
    SUNOS as SUNOS,
    WINDOWS as WINDOWS,
    AccessDenied as AccessDenied,
    Error as Error,
    NoSuchProcess as NoSuchProcess,
    TimeoutExpired as TimeoutExpired,
    ZombieProcess as ZombieProcess,
    pconn,
    pcputimes,
    pctxsw,
    pgids,
    pionice,
    popenfile,
    pthread,
    puids,
    sconn,
    scpufreq,
    scpustats,
    sdiskio,
    sdiskpart,
    sdiskusage,
    sfan,
    shwtemp,
    snetio,
    snicaddr,
    snicstats,
    sswap,
    suser,
)

if sys.platform == "linux":
    from ._pslinux import (
        IOPRIO_CLASS_BE as IOPRIO_CLASS_BE,
        IOPRIO_CLASS_IDLE as IOPRIO_CLASS_IDLE,
        IOPRIO_CLASS_NONE as IOPRIO_CLASS_NONE,
        IOPRIO_CLASS_RT as IOPRIO_CLASS_RT,
    )
    def sensors_temperatures(fahrenheit: bool = ...) -> dict[str, list[shwtemp]]: ...
    def sensors_fans() -> dict[str, list[sfan]]: ...
    PROCFS_PATH: str
    RLIMIT_AS: int
    RLIMIT_CORE: int
    RLIMIT_CPU: int
    RLIMIT_DATA: int
    RLIMIT_FSIZE: int
    RLIMIT_LOCKS: int
    RLIMIT_MEMLOCK: int
    RLIMIT_MSGQUEUE: int
    RLIMIT_NICE: int
    RLIMIT_NOFILE: int
    RLIMIT_NPROC: int
    RLIMIT_RSS: int
    RLIMIT_RTPRIO: int
    RLIMIT_RTTIME: int
    RLIMIT_SIGPENDING: int
    RLIMIT_STACK: int
    RLIM_INFINITY: int
if sys.platform == "win32":
    from ._psutil_windows import (
        ABOVE_NORMAL_PRIORITY_CLASS as ABOVE_NORMAL_PRIORITY_CLASS,
        BELOW_NORMAL_PRIORITY_CLASS as BELOW_NORMAL_PRIORITY_CLASS,
        HIGH_PRIORITY_CLASS as HIGH_PRIORITY_CLASS,
        IDLE_PRIORITY_CLASS as IDLE_PRIORITY_CLASS,
        NORMAL_PRIORITY_CLASS as NORMAL_PRIORITY_CLASS,
        REALTIME_PRIORITY_CLASS as REALTIME_PRIORITY_CLASS,
    )
    from ._pswindows import (
        CONN_DELETE_TCB as CONN_DELETE_TCB,
        IOPRIO_HIGH as IOPRIO_HIGH,
        IOPRIO_LOW as IOPRIO_LOW,
        IOPRIO_NORMAL as IOPRIO_NORMAL,
        IOPRIO_VERYLOW as IOPRIO_VERYLOW,
        win_service_get as win_service_get,
        win_service_iter as win_service_iter,
    )

if sys.platform == "linux":
    from ._pslinux import pfullmem, pmem, scputimes, sensors_battery as sensors_battery, svmem
elif sys.platform == "darwin":
    from ._psosx import pfullmem, pmem, scputimes, sensors_battery as sensors_battery, svmem
elif sys.platform == "win32":
    from ._pswindows import pfullmem, pmem, scputimes, sensors_battery as sensors_battery, svmem
else:
    scputimes = Incomplete

    class pmem(Any): ...
    class pfullmem(Any): ...
    class svmem(Any): ...

    def sensors_battery():
        """
        Return battery information. If no battery is installed
        returns None.

         - percent: battery power left as a percentage.
         - secsleft: a rough approximation of how many seconds are left
                     before the battery runs out of power. May be
                     POWER_TIME_UNLIMITED or POWER_TIME_UNLIMITED.
         - power_plugged: True if the AC power cable is connected.
        """
        ...

if sys.platform == "linux":
    from ._pslinux import pio
elif sys.platform == "win32":
    from ._pswindows import pio
else:
    from ._common import pio

AF_LINK: int
version_info: tuple[int, int, int]
__version__: str
__author__: str

_Status: TypeAlias = Literal[
    "running",
    "sleeping",
    "disk-sleep",
    "stopped",
    "tracing-stop",
    "zombie",
    "dead",
    "wake-kill",
    "waking",
    "idle",
    "locked",
    "waiting",
    "suspended",
    "parked",
]

class Process:
    """
    Represents an OS process with the given PID.
    If PID is omitted current process PID (os.getpid()) is used.
    Raise NoSuchProcess if PID does not exist.

    Note that most of the methods of this class do not make sure that
    the PID of the process being queried has been reused. That means
    that you may end up retrieving information for another process.

    The only exceptions for which process identity is pre-emptively
    checked and guaranteed are:

     - parent()
     - children()
     - nice() (set)
     - ionice() (set)
     - rlimit() (set)
     - cpu_affinity (set)
     - suspend()
     - resume()
     - send_signal()
     - terminate()
     - kill()

    To prevent this problem for all other methods you can use
    is_running() before querying the process.
    """
    def __init__(self, pid: int | None = None) -> None: ...
    def __eq__(self, other: object) -> bool: ...
    def __ne__(self, other: object) -> bool: ...
    def __hash__(self) -> int: ...
    @property
    def pid(self) -> int:
        """The process PID."""
        ...
    # Only present if attrs argument is passed to process_iter
    info: dict[str, Incomplete]
    def oneshot(self) -> AbstractContextManager[None]:
        """
        Utility context manager which considerably speeds up the
        retrieval of multiple process information at the same time.

        Internally different process info (e.g. name, ppid, uids,
        gids, ...) may be fetched by using the same routine, but
        only one information is returned and the others are discarded.
        When using this context manager the internal routine is
        executed once (in the example below on name()) and the
        other info are cached.

        The cache is cleared when exiting the context manager block.
        The advice is to use this every time you retrieve more than
        one information about the process. If you're lucky, you'll
        get a hell of a speedup.

        >>> import psutil
        >>> p = psutil.Process()
        >>> with p.oneshot():
        ...     p.name()  # collect multiple info
        ...     p.cpu_times()  # return cached value
        ...     p.cpu_percent()  # return cached value
        ...     p.create_time()  # return cached value
        ...
        >>>
        """
        ...
    def as_dict(
        self, attrs: list[str] | tuple[str, ...] | set[str] | frozenset[str] | None = None, ad_value=None
    ) -> dict[str, Incomplete]:
        """
        Utility method returning process information as a
        hashable dictionary.
        If *attrs* is specified it must be a list of strings
        reflecting available Process class' attribute names
        (e.g. ['cpu_times', 'name']) else all public (read
        only) attributes are assumed.
        *ad_value* is the value which gets assigned in case
        AccessDenied or ZombieProcess exception is raised when
        retrieving that particular process information.
        """
        ...
    def parent(self) -> Process | None:
        """
        Return the parent process as a Process object pre-emptively
        checking whether PID has been reused.
        If no parent is known return None.
        """
        ...
    def parents(self) -> list[Process]:
        """
        Return the parents of this process as a list of Process
        instances. If no parents are known return an empty list.
        """
        ...
    def is_running(self) -> bool:
        """
        Return whether this process is running.

        It also checks if PID has been reused by another process, in
        which case it will remove the process from `process_iter()`
        internal cache and return False.
        """
        ...
    def ppid(self) -> int:
        """
        The process parent PID.
        On Windows the return value is cached after first call.
        """
        ...
    def name(self) -> str:
        """The process name. The return value is cached after first call."""
        ...
    def exe(self) -> str:
        """
        The process executable as an absolute path.
        May also be an empty string.
        The return value is cached after first call.
        """
        ...
    def cmdline(self) -> list[str]:
        """The command line this process has been called with."""
        ...
    def status(self) -> _Status:
        """The process current status as a STATUS_* constant."""
        ...
    def username(self) -> str:
        """
        The name of the user that owns the process.
        On UNIX this is calculated by using *real* process uid.
        """
        ...
    def create_time(self) -> float:
        """
        The process creation time as a floating point number
        expressed in seconds since the epoch (seconds since January 1,
        1970, at midnight UTC). The return value, which is cached after
        first call, is based on the system clock, which means it may be
        affected by changes such as manual adjustments or time
        synchronization (e.g. NTP).
        """
        ...
    def cwd(self) -> str:
        """Process current working directory as an absolute path."""
        ...
    def nice(self, value: int | None = None) -> int:
        """Get or set process niceness (priority)."""
        ...
    if sys.platform != "win32":
        def uids(self) -> puids:
            """
            Return process UIDs as a (real, effective, saved)
            namedtuple.
            """
            ...
        def gids(self) -> pgids:
            """
            Return process GIDs as a (real, effective, saved)
            namedtuple.
            """
            ...
        def terminal(self) -> str:
            """
            The terminal associated with this process, if any,
            else None.
            """
            ...
        def num_fds(self) -> int:
            """
            Return the number of file descriptors opened by this
            process (POSIX only).
            """
            ...
    if sys.platform != "darwin":
        def io_counters(self) -> pio:
            """
            Return process I/O statistics as a
            (read_count, write_count, read_bytes, write_bytes)
            namedtuple.
            Those are the number of read/write calls performed and the
            amount of bytes read and written by the process.
            """
            ...
        def ionice(self, ioclass: int | None = None, value: int | None = None) -> pionice:
            """
            Get or set process I/O niceness (priority).

            On Linux *ioclass* is one of the IOPRIO_CLASS_* constants.
            *value* is a number which goes from 0 to 7. The higher the
            value, the lower the I/O priority of the process.

            On Windows only *ioclass* is used and it can be set to 2
            (normal), 1 (low) or 0 (very low).

            Available on Linux and Windows > Vista only.
            """
            ...
        @overload
        def cpu_affinity(self, cpus: None = None) -> list[int]:
            """
            Get or set process CPU affinity.
            If specified, *cpus* must be a list of CPUs for which you
            want to set the affinity (e.g. [0, 1]).
            If an empty list is passed, all egible CPUs are assumed
            (and set).
            (Windows, Linux and BSD only).
            """
            ...
        @overload
<<<<<<< HEAD
        def cpu_affinity(self, cpus: list[int]) -> None:
            """
            Get or set process CPU affinity.
            If specified, *cpus* must be a list of CPUs for which you
            want to set the affinity (e.g. [0, 1]).
            If an empty list is passed, all egible CPUs are assumed
            (and set).
            (Windows, Linux and BSD only).
            """
            ...
        def memory_maps(self, grouped: bool = True):
            """
            Return process' mapped memory regions as a list of namedtuples
            whose fields are variable depending on the platform.

            If *grouped* is True the mapped regions with the same 'path'
            are grouped together and the different memory fields are summed.

            If *grouped* is False every mapped region is shown as a single
            entity and the namedtuple will also include the mapped region's
            address space ('addr') and permission set ('perms').
            """
            ...
=======
        def cpu_affinity(self, cpus: list[int]) -> None: ...
        def memory_maps(self, grouped: bool = True) -> list[Incomplete]: ...
>>>>>>> fcc9ebcc
    if sys.platform == "linux":
        def rlimit(self, resource: int, limits: tuple[int, int] | None = ...) -> tuple[int, int]: ...
        def cpu_num(self) -> int: ...

    def environ(self) -> dict[str, str]:
        """
        The environment variables of the process as a dict.  Note: this
        might not reflect changes made after the process started.
        """
        ...
    if sys.platform == "win32":
        def num_handles(self) -> int: ...

    def num_ctx_switches(self) -> pctxsw:
        """
        Return the number of voluntary and involuntary context
        switches performed by this process.
        """
        ...
    def num_threads(self) -> int:
        """Return the number of threads used by this process."""
        ...
    def threads(self) -> list[pthread]:
        """
        Return threads opened by process as a list of
        (id, user_time, system_time) namedtuples representing
        thread id and thread CPU times (user/system).
        On OpenBSD this method requires root access.
        """
        ...
    def children(self, recursive: bool = False) -> list[Process]:
        """
        Return the children of this process as a list of Process
        instances, pre-emptively checking whether PID has been reused.
        If *recursive* is True return all the parent descendants.

        Example (A == this process):

         A ─┐
            │
            ├─ B (child) ─┐
            │             └─ X (grandchild) ─┐
            │                                └─ Y (great grandchild)
            ├─ C (child)
            └─ D (child)

        >>> import psutil
        >>> p = psutil.Process()
        >>> p.children()
        B, C, D
        >>> p.children(recursive=True)
        B, X, Y, C, D

        Note that in the example above if process X disappears
        process Y won't be listed as the reference to process A
        is lost.
        """
        ...
    def cpu_percent(self, interval: float | None = None) -> float:
        """
        Return a float representing the current process CPU
        utilization as a percentage.

        When *interval* is 0.0 or None (default) compares process times
        to system CPU times elapsed since last call, returning
        immediately (non-blocking). That means that the first time
        this is called it will return a meaningful 0.0 value.

        When *interval* is > 0.0 compares process times to system CPU
        times elapsed before and after the interval (blocking).

        In this case is recommended for accuracy that this function
        be called with at least 0.1 seconds between calls.

        A value > 100.0 can be returned in case of processes running
        multiple threads on different CPU cores.

        The returned value is explicitly NOT split evenly between
        all available logical CPUs. This means that a busy loop process
        running on a system with 2 logical CPUs will be reported as
        having 100% CPU utilization instead of 50%.

        Examples:

          >>> import psutil
          >>> p = psutil.Process(os.getpid())
          >>> # blocking
          >>> p.cpu_percent(interval=1)
          2.0
          >>> # non-blocking (percentage since last call)
          >>> p.cpu_percent(interval=None)
          2.9
          >>>
        """
        ...
    def cpu_times(self) -> pcputimes:
        """
        Return a (user, system, children_user, children_system)
        namedtuple representing the accumulated process time, in
        seconds.
        This is similar to os.times() but per-process.
        On macOS and Windows children_user and children_system are
        always set to 0.
        """
        ...
    def memory_info(self) -> pmem:
        """
        Return a namedtuple with variable fields depending on the
        platform, representing memory information about the process.

        The "portable" fields available on all platforms are `rss` and `vms`.

        All numbers are expressed in bytes.
        """
        ...
    def memory_full_info(self) -> pfullmem:
        """
        This method returns the same information as memory_info(),
        plus, on some platform (Linux, macOS, Windows), also provides
        additional metrics (USS, PSS and swap).
        The additional metrics provide a better representation of actual
        process memory usage.

        Namely USS is the memory which is unique to a process and which
        would be freed if the process was terminated right now.

        It does so by passing through the whole process address.
        As such it usually requires higher user privileges than
        memory_info() and is considerably slower.
        """
        ...
    def memory_percent(self, memtype: str = "rss") -> float:
        """
        Compare process memory to total physical system memory and
        calculate process memory utilization as a percentage.
        *memtype* argument is a string that dictates what type of
        process memory you want to compare against (defaults to "rss").
        The list of available strings can be obtained like this:

        >>> psutil.Process().memory_info()._fields
        ('rss', 'vms', 'shared', 'text', 'lib', 'data', 'dirty', 'uss', 'pss')
        """
        ...
    def open_files(self) -> list[popenfile]:
        """
        Return files opened by process as a list of
        (path, fd) namedtuples including the absolute file name
        and file descriptor number.
        """
        ...
    @deprecated('use "net_connections" method instead')
    def connections(self, kind: str = "inet") -> list[pconn]:
        """connections() is deprecated and will be removed; use net_connections() instead"""
        ...
    def send_signal(self, sig: int) -> None:
        """
        Send a signal *sig* to process pre-emptively checking
        whether PID has been reused (see signal module constants) .
        On Windows only SIGTERM is valid and is treated as an alias
        for kill().
        """
        ...
    def suspend(self) -> None:
        """
        Suspend process execution with SIGSTOP pre-emptively checking
        whether PID has been reused.
        On Windows this has the effect of suspending all process threads.
        """
        ...
    def resume(self) -> None:
        """
        Resume process execution with SIGCONT pre-emptively checking
        whether PID has been reused.
        On Windows this has the effect of resuming all process threads.
        """
        ...
    def terminate(self) -> None:
        """
        Terminate the process with SIGTERM pre-emptively checking
        whether PID has been reused.
        On Windows this is an alias for kill().
        """
        ...
    def kill(self) -> None:
        """
        Kill the current process with SIGKILL pre-emptively checking
        whether PID has been reused.
        """
        ...
    def wait(self, timeout: float | None = None) -> int:
        """
        Wait for process to terminate and, if process is a children
        of os.getpid(), also return its exit code, else None.
        On Windows there's no such limitation (exit code is always
        returned).

        If the process is already terminated immediately return None
        instead of raising NoSuchProcess.

        If *timeout* (in seconds) is specified and process is still
        alive raise TimeoutExpired.

        To wait for multiple Process(es) use psutil.wait_procs().
        """
        ...
    def net_connections(self, kind: str = "inet") -> list[pconn]:
        """
        Return socket connections opened by process as a list of
        (fd, family, type, laddr, raddr, status) namedtuples.
        The *kind* parameter filters for connections that match the
        following criteria:

        +------------+----------------------------------------------------+
        | Kind Value | Connections using                                  |
        +------------+----------------------------------------------------+
        | inet       | IPv4 and IPv6                                      |
        | inet4      | IPv4                                               |
        | inet6      | IPv6                                               |
        | tcp        | TCP                                                |
        | tcp4       | TCP over IPv4                                      |
        | tcp6       | TCP over IPv6                                      |
        | udp        | UDP                                                |
        | udp4       | UDP over IPv4                                      |
        | udp6       | UDP over IPv6                                      |
        | unix       | UNIX socket (both UDP and TCP protocols)           |
        | all        | the sum of all the possible families and protocols |
        +------------+----------------------------------------------------+
        """
        ...

class Popen(Process):
    """
    Same as subprocess.Popen, but in addition it provides all
    psutil.Process methods in a single class.
    For the following methods which are common to both classes, psutil
    implementation takes precedence:

    * send_signal()
    * terminate()
    * kill()

    This is done in order to avoid killing another process in case its
    PID has been reused, fixing BPO-6973.

      >>> import psutil
      >>> from subprocess import PIPE
      >>> p = psutil.Popen(["python", "-c", "print 'hi'"], stdout=PIPE)
      >>> p.name()
      'python'
      >>> p.uids()
      user(real=1000, effective=1000, saved=1000)
      >>> p.username()
      'giampaolo'
      >>> p.communicate()
      ('hi', None)
      >>> p.terminate()
      >>> p.wait(timeout=2)
      0
      >>>
    """
    def __init__(self, *args, **kwargs) -> None: ...
    def __enter__(self) -> Self: ...
    def __exit__(
        self, exc_type: type[BaseException] | None, value: BaseException | None, traceback: TracebackType | None
    ) -> None: ...
    def __getattribute__(self, name: str) -> Any: ...
    def __dir__(self) -> list[str]: ...

@type_check_only
class _ProcessIterCallable(Protocol):
    def __call__(
        self, attrs: list[str] | tuple[str, ...] | set[str] | frozenset[str] | None = None, ad_value=None
    ) -> Iterator[Process]: ...
    def cache_clear(self) -> None: ...

def pids() -> list[int]:
    """Return a list of current running PIDs."""
    ...
def pid_exists(pid: int) -> bool:
    """
    Return True if given PID exists in the current process list.
    This is faster than doing "pid in psutil.pids()" and
    should be preferred.
    """
    ...

process_iter: _ProcessIterCallable

def wait_procs(
    procs: Iterable[Process], timeout: float | None = None, callback: Callable[[Process], object] | None = None
) -> tuple[list[Process], list[Process]]:
    """
    Convenience function which waits for a list of processes to
    terminate.

    Return a (gone, alive) tuple indicating which processes
    are gone and which ones are still alive.

    The gone ones will have a new *returncode* attribute indicating
    process exit status (may be None).

    *callback* is a function which gets called every time a process
    terminates (a Process instance is passed as callback argument).

    Function will return as soon as all processes terminate or when
    *timeout* occurs.
    Differently from Process.wait() it will not raise TimeoutExpired if
    *timeout* occurs.

    Typical use case is:

     - send SIGTERM to a list of processes
     - give them some time to terminate
     - send SIGKILL to those ones which are still alive

    Example:

    >>> def on_terminate(proc):
    ...     print("process {} terminated".format(proc))
    ...
    >>> for p in procs:
    ...    p.terminate()
    ...
    >>> gone, alive = wait_procs(procs, timeout=3, callback=on_terminate)
    >>> for p in alive:
    ...     p.kill()
    """
    ...
def cpu_count(logical: bool = True) -> int | None:
    """
    Return the number of logical CPUs in the system (same as
    os.cpu_count()).

    If *logical* is False return the number of physical cores only
    (e.g. hyper thread CPUs are excluded).

    Return None if undetermined.

    The return value is cached after first call.
    If desired cache can be cleared like this:

    >>> psutil.cpu_count.cache_clear()
    """
    ...
@overload
def cpu_freq(percpu: Literal[False] = False) -> scpufreq:
    """
    Return CPU frequency as a namedtuple including current,
    min and max frequency expressed in Mhz.

    If *percpu* is True and the system supports per-cpu frequency
    retrieval (Linux only) a list of frequencies is returned for
    each CPU. If not a list with one element is returned.
    """
    ...
@overload
def cpu_freq(percpu: Literal[True]) -> list[scpufreq]:
    """
    Return CPU frequency as a namedtuple including current,
    min and max frequency expressed in Mhz.

    If *percpu* is True and the system supports per-cpu frequency
    retrieval (Linux only) a list of frequencies is returned for
    each CPU. If not a list with one element is returned.
    """
    ...
@overload
def cpu_times(percpu: Literal[False] = False) -> scputimes:
    """
    Return system-wide CPU times as a namedtuple.
    Every CPU time represents the seconds the CPU has spent in the
    given mode. The namedtuple's fields availability varies depending on the
    platform:

     - user
     - system
     - idle
     - nice (UNIX)
     - iowait (Linux)
     - irq (Linux, FreeBSD)
     - softirq (Linux)
     - steal (Linux >= 2.6.11)
     - guest (Linux >= 2.6.24)
     - guest_nice (Linux >= 3.2.0)

    When *percpu* is True return a list of namedtuples for each CPU.
    First element of the list refers to first CPU, second element
    to second CPU and so on.
    The order of the list is consistent across calls.
    """
    ...
@overload
def cpu_times(percpu: Literal[True]) -> list[scputimes]:
    """
    Return system-wide CPU times as a namedtuple.
    Every CPU time represents the seconds the CPU has spent in the
    given mode. The namedtuple's fields availability varies depending on the
    platform:

     - user
     - system
     - idle
     - nice (UNIX)
     - iowait (Linux)
     - irq (Linux, FreeBSD)
     - softirq (Linux)
     - steal (Linux >= 2.6.11)
     - guest (Linux >= 2.6.24)
     - guest_nice (Linux >= 3.2.0)

    When *percpu* is True return a list of namedtuples for each CPU.
    First element of the list refers to first CPU, second element
    to second CPU and so on.
    The order of the list is consistent across calls.
    """
    ...
@overload
def cpu_percent(interval: float | None = None, percpu: Literal[False] = False) -> float:
    """
    Return a float representing the current system-wide CPU
    utilization as a percentage.

    When *interval* is > 0.0 compares system CPU times elapsed before
    and after the interval (blocking).

    When *interval* is 0.0 or None compares system CPU times elapsed
    since last call or module import, returning immediately (non
    blocking). That means the first time this is called it will
    return a meaningless 0.0 value which you should ignore.
    In this case is recommended for accuracy that this function be
    called with at least 0.1 seconds between calls.

    When *percpu* is True returns a list of floats representing the
    utilization as a percentage for each CPU.
    First element of the list refers to first CPU, second element
    to second CPU and so on.
    The order of the list is consistent across calls.

    Examples:

      >>> # blocking, system-wide
      >>> psutil.cpu_percent(interval=1)
      2.0
      >>>
      >>> # blocking, per-cpu
      >>> psutil.cpu_percent(interval=1, percpu=True)
      [2.0, 1.0]
      >>>
      >>> # non-blocking (percentage since last call)
      >>> psutil.cpu_percent(interval=None)
      2.9
      >>>
    """
    ...
@overload
def cpu_percent(interval: float | None, percpu: Literal[True]) -> list[float]:
    """
    Return a float representing the current system-wide CPU
    utilization as a percentage.

    When *interval* is > 0.0 compares system CPU times elapsed before
    and after the interval (blocking).

    When *interval* is 0.0 or None compares system CPU times elapsed
    since last call or module import, returning immediately (non
    blocking). That means the first time this is called it will
    return a meaningless 0.0 value which you should ignore.
    In this case is recommended for accuracy that this function be
    called with at least 0.1 seconds between calls.

    When *percpu* is True returns a list of floats representing the
    utilization as a percentage for each CPU.
    First element of the list refers to first CPU, second element
    to second CPU and so on.
    The order of the list is consistent across calls.

    Examples:

      >>> # blocking, system-wide
      >>> psutil.cpu_percent(interval=1)
      2.0
      >>>
      >>> # blocking, per-cpu
      >>> psutil.cpu_percent(interval=1, percpu=True)
      [2.0, 1.0]
      >>>
      >>> # non-blocking (percentage since last call)
      >>> psutil.cpu_percent(interval=None)
      2.9
      >>>
    """
    ...
@overload
def cpu_percent(*, percpu: Literal[True]) -> list[float]:
    """
    Return a float representing the current system-wide CPU
    utilization as a percentage.

    When *interval* is > 0.0 compares system CPU times elapsed before
    and after the interval (blocking).

    When *interval* is 0.0 or None compares system CPU times elapsed
    since last call or module import, returning immediately (non
    blocking). That means the first time this is called it will
    return a meaningless 0.0 value which you should ignore.
    In this case is recommended for accuracy that this function be
    called with at least 0.1 seconds between calls.

    When *percpu* is True returns a list of floats representing the
    utilization as a percentage for each CPU.
    First element of the list refers to first CPU, second element
    to second CPU and so on.
    The order of the list is consistent across calls.

    Examples:

      >>> # blocking, system-wide
      >>> psutil.cpu_percent(interval=1)
      2.0
      >>>
      >>> # blocking, per-cpu
      >>> psutil.cpu_percent(interval=1, percpu=True)
      [2.0, 1.0]
      >>>
      >>> # non-blocking (percentage since last call)
      >>> psutil.cpu_percent(interval=None)
      2.9
      >>>
    """
    ...
@overload
def cpu_times_percent(interval: float | None = None, percpu: Literal[False] = False) -> scputimes:
    """
    Same as cpu_percent() but provides utilization percentages
    for each specific CPU time as is returned by cpu_times().
    For instance, on Linux we'll get:

      >>> cpu_times_percent()
      cpupercent(user=4.8, nice=0.0, system=4.8, idle=90.5, iowait=0.0,
                 irq=0.0, softirq=0.0, steal=0.0, guest=0.0, guest_nice=0.0)
      >>>

    *interval* and *percpu* arguments have the same meaning as in
    cpu_percent().
    """
    ...
@overload
def cpu_times_percent(interval: float | None, percpu: Literal[True]) -> list[scputimes]:
    """
    Same as cpu_percent() but provides utilization percentages
    for each specific CPU time as is returned by cpu_times().
    For instance, on Linux we'll get:

      >>> cpu_times_percent()
      cpupercent(user=4.8, nice=0.0, system=4.8, idle=90.5, iowait=0.0,
                 irq=0.0, softirq=0.0, steal=0.0, guest=0.0, guest_nice=0.0)
      >>>

    *interval* and *percpu* arguments have the same meaning as in
    cpu_percent().
    """
    ...
@overload
def cpu_times_percent(*, percpu: Literal[True]) -> list[scputimes]:
    """
    Same as cpu_percent() but provides utilization percentages
    for each specific CPU time as is returned by cpu_times().
    For instance, on Linux we'll get:

      >>> cpu_times_percent()
      cpupercent(user=4.8, nice=0.0, system=4.8, idle=90.5, iowait=0.0,
                 irq=0.0, softirq=0.0, steal=0.0, guest=0.0, guest_nice=0.0)
      >>>

    *interval* and *percpu* arguments have the same meaning as in
    cpu_percent().
    """
    ...
def cpu_stats() -> scpustats:
    """Return CPU statistics."""
    ...
def getloadavg() -> tuple[float, float, float]:
    """
    Return average recent system load information.

    Return the number of processes in the system run queue averaged over
    the last 1, 5, and 15 minutes as a tuple of three floats.
    Raises OSError if the load average was unobtainable.
    """
    ...
def virtual_memory() -> svmem:
    """
    Return statistics about system memory usage as a namedtuple
    including the following fields, expressed in bytes:

     - total:
       total physical memory available.

     - available:
       the memory that can be given instantly to processes without the
       system going into swap.
       This is calculated by summing different memory values depending
       on the platform and it is supposed to be used to monitor actual
       memory usage in a cross platform fashion.

     - percent:
       the percentage usage calculated as (total - available) / total * 100

     - used:
        memory used, calculated differently depending on the platform and
        designed for informational purposes only:
        macOS: active + wired
        BSD: active + wired + cached
        Linux: total - free

     - free:
       memory not being used at all (zeroed) that is readily available;
       note that this doesn't reflect the actual memory available
       (use 'available' instead)

    Platform-specific fields:

     - active (UNIX):
       memory currently in use or very recently used, and so it is in RAM.

     - inactive (UNIX):
       memory that is marked as not used.

     - buffers (BSD, Linux):
       cache for things like file system metadata.

     - cached (BSD, macOS):
       cache for various things.

     - wired (macOS, BSD):
       memory that is marked to always stay in RAM. It is never moved to disk.

     - shared (BSD):
       memory that may be simultaneously accessed by multiple processes.

    The sum of 'used' and 'available' does not necessarily equal total.
    On Windows 'available' and 'free' are the same.
    """
    ...
def swap_memory() -> sswap:
    """
    Return system swap memory statistics as a namedtuple including
    the following fields:

     - total:   total swap memory in bytes
     - used:    used swap memory in bytes
     - free:    free swap memory in bytes
     - percent: the percentage usage
     - sin:     no. of bytes the system has swapped in from disk (cumulative)
     - sout:    no. of bytes the system has swapped out from disk (cumulative)

    'sin' and 'sout' on Windows are meaningless and always set to 0.
    """
    ...
def disk_usage(path: str) -> sdiskusage:
    """
    Return disk usage statistics about the given *path* as a
    namedtuple including total, used and free space expressed in bytes
    plus the percentage usage.
    """
    ...
def disk_partitions(all: bool = False) -> list[sdiskpart]:
    """
    Return mounted partitions as a list of
    (device, mountpoint, fstype, opts) namedtuple.
    'opts' field is a raw string separated by commas indicating mount
    options which may vary depending on the platform.

    If *all* parameter is False return physical devices only and ignore
    all others.
    """
    ...
@overload
def disk_io_counters(perdisk: Literal[False] = False, nowrap: bool = True) -> sdiskio | None:
    """
    Return system disk I/O statistics as a namedtuple including
    the following fields:

     - read_count:  number of reads
     - write_count: number of writes
     - read_bytes:  number of bytes read
     - write_bytes: number of bytes written
     - read_time:   time spent reading from disk (in ms)
     - write_time:  time spent writing to disk (in ms)

    Platform specific:

     - busy_time: (Linux, FreeBSD) time spent doing actual I/Os (in ms)
     - read_merged_count (Linux): number of merged reads
     - write_merged_count (Linux): number of merged writes

    If *perdisk* is True return the same information for every
    physical disk installed on the system as a dictionary
    with partition names as the keys and the namedtuple
    described above as the values.

    If *nowrap* is True it detects and adjust the numbers which overflow
    and wrap (restart from 0) and add "old value" to "new value" so that
    the returned numbers will always be increasing or remain the same,
    but never decrease.
    "disk_io_counters.cache_clear()" can be used to invalidate the
    cache.

    On recent Windows versions 'diskperf -y' command may need to be
    executed first otherwise this function won't find any disk.
    """
    ...
@overload
def disk_io_counters(perdisk: Literal[True], nowrap: bool = True) -> dict[str, sdiskio]:
    """
    Return system disk I/O statistics as a namedtuple including
    the following fields:

     - read_count:  number of reads
     - write_count: number of writes
     - read_bytes:  number of bytes read
     - write_bytes: number of bytes written
     - read_time:   time spent reading from disk (in ms)
     - write_time:  time spent writing to disk (in ms)

    Platform specific:

     - busy_time: (Linux, FreeBSD) time spent doing actual I/Os (in ms)
     - read_merged_count (Linux): number of merged reads
     - write_merged_count (Linux): number of merged writes

    If *perdisk* is True return the same information for every
    physical disk installed on the system as a dictionary
    with partition names as the keys and the namedtuple
    described above as the values.

    If *nowrap* is True it detects and adjust the numbers which overflow
    and wrap (restart from 0) and add "old value" to "new value" so that
    the returned numbers will always be increasing or remain the same,
    but never decrease.
    "disk_io_counters.cache_clear()" can be used to invalidate the
    cache.

    On recent Windows versions 'diskperf -y' command may need to be
    executed first otherwise this function won't find any disk.
    """
    ...
@overload
def net_io_counters(pernic: Literal[False] = False, nowrap: bool = True) -> snetio:
    """
    Return network I/O statistics as a namedtuple including
    the following fields:

     - bytes_sent:   number of bytes sent
     - bytes_recv:   number of bytes received
     - packets_sent: number of packets sent
     - packets_recv: number of packets received
     - errin:        total number of errors while receiving
     - errout:       total number of errors while sending
     - dropin:       total number of incoming packets which were dropped
     - dropout:      total number of outgoing packets which were dropped
                     (always 0 on macOS and BSD)

    If *pernic* is True return the same information for every
    network interface installed on the system as a dictionary
    with network interface names as the keys and the namedtuple
    described above as the values.

    If *nowrap* is True it detects and adjust the numbers which overflow
    and wrap (restart from 0) and add "old value" to "new value" so that
    the returned numbers will always be increasing or remain the same,
    but never decrease.
    "net_io_counters.cache_clear()" can be used to invalidate the
    cache.
    """
    ...
@overload
def net_io_counters(pernic: Literal[True], nowrap: bool = True) -> dict[str, snetio]:
    """
    Return network I/O statistics as a namedtuple including
    the following fields:

     - bytes_sent:   number of bytes sent
     - bytes_recv:   number of bytes received
     - packets_sent: number of packets sent
     - packets_recv: number of packets received
     - errin:        total number of errors while receiving
     - errout:       total number of errors while sending
     - dropin:       total number of incoming packets which were dropped
     - dropout:      total number of outgoing packets which were dropped
                     (always 0 on macOS and BSD)

    If *pernic* is True return the same information for every
    network interface installed on the system as a dictionary
    with network interface names as the keys and the namedtuple
    described above as the values.

    If *nowrap* is True it detects and adjust the numbers which overflow
    and wrap (restart from 0) and add "old value" to "new value" so that
    the returned numbers will always be increasing or remain the same,
    but never decrease.
    "net_io_counters.cache_clear()" can be used to invalidate the
    cache.
    """
    ...
def net_connections(kind: str = "inet") -> list[sconn]:
    """
    Return system-wide socket connections as a list of
    (fd, family, type, laddr, raddr, status, pid) namedtuples.
    In case of limited privileges 'fd' and 'pid' may be set to -1
    and None respectively.
    The *kind* parameter filters for connections that fit the
    following criteria:

    +------------+----------------------------------------------------+
    | Kind Value | Connections using                                  |
    +------------+----------------------------------------------------+
    | inet       | IPv4 and IPv6                                      |
    | inet4      | IPv4                                               |
    | inet6      | IPv6                                               |
    | tcp        | TCP                                                |
    | tcp4       | TCP over IPv4                                      |
    | tcp6       | TCP over IPv6                                      |
    | udp        | UDP                                                |
    | udp4       | UDP over IPv4                                      |
    | udp6       | UDP over IPv6                                      |
    | unix       | UNIX socket (both UDP and TCP protocols)           |
    | all        | the sum of all the possible families and protocols |
    +------------+----------------------------------------------------+

    On macOS this function requires root privileges.
    """
    ...
def net_if_addrs() -> dict[str, list[snicaddr]]:
    """
    Return the addresses associated to each NIC (network interface
    card) installed on the system as a dictionary whose keys are the
    NIC names and value is a list of namedtuples for each address
    assigned to the NIC. Each namedtuple includes 5 fields:

     - family: can be either socket.AF_INET, socket.AF_INET6 or
               psutil.AF_LINK, which refers to a MAC address.
     - address: is the primary address and it is always set.
     - netmask: and 'broadcast' and 'ptp' may be None.
     - ptp: stands for "point to point" and references the
            destination address on a point to point interface
            (typically a VPN).
     - broadcast: and *ptp* are mutually exclusive.

    Note: you can have more than one address of the same family
    associated with each interface.
    """
    ...
def net_if_stats() -> dict[str, snicstats]:
    """
    Return information about each NIC (network interface card)
    installed on the system as a dictionary whose keys are the
    NIC names and value is a namedtuple with the following fields:

     - isup: whether the interface is up (bool)
     - duplex: can be either NIC_DUPLEX_FULL, NIC_DUPLEX_HALF or
               NIC_DUPLEX_UNKNOWN
     - speed: the NIC speed expressed in mega bits (MB); if it can't
              be determined (e.g. 'localhost') it will be set to 0.
     - mtu: the maximum transmission unit expressed in bytes.
    """
    ...
def boot_time() -> float:
    """
    Return the system boot time expressed in seconds since the epoch
    (seconds since January 1, 1970, at midnight UTC). The returned
    value is based on the system clock, which means it may be affected
    by changes such as manual adjustments or time synchronization (e.g.
    NTP).
    """
    ...
def users() -> list[suser]:
    """
    Return users currently connected on the system as a list of
    namedtuples including the following fields.

     - user: the name of the user
     - terminal: the tty or pseudo-tty associated with the user, if any.
     - host: the host name associated with the entry, if any.
     - started: the creation time as a floating point number expressed in
       seconds since the epoch.
    """
    ...<|MERGE_RESOLUTION|>--- conflicted
+++ resolved
@@ -401,34 +401,8 @@
             """
             ...
         @overload
-<<<<<<< HEAD
-        def cpu_affinity(self, cpus: list[int]) -> None:
-            """
-            Get or set process CPU affinity.
-            If specified, *cpus* must be a list of CPUs for which you
-            want to set the affinity (e.g. [0, 1]).
-            If an empty list is passed, all egible CPUs are assumed
-            (and set).
-            (Windows, Linux and BSD only).
-            """
-            ...
-        def memory_maps(self, grouped: bool = True):
-            """
-            Return process' mapped memory regions as a list of namedtuples
-            whose fields are variable depending on the platform.
-
-            If *grouped* is True the mapped regions with the same 'path'
-            are grouped together and the different memory fields are summed.
-
-            If *grouped* is False every mapped region is shown as a single
-            entity and the namedtuple will also include the mapped region's
-            address space ('addr') and permission set ('perms').
-            """
-            ...
-=======
         def cpu_affinity(self, cpus: list[int]) -> None: ...
         def memory_maps(self, grouped: bool = True) -> list[Incomplete]: ...
->>>>>>> fcc9ebcc
     if sys.platform == "linux":
         def rlimit(self, resource: int, limits: tuple[int, int] | None = ...) -> tuple[int, int]: ...
         def cpu_num(self) -> int: ...
