--- conflicted
+++ resolved
@@ -259,85 +259,6 @@
         """
         ...
     def as_dict(
-<<<<<<< HEAD
-        self, attrs: list[str] | tuple[str, ...] | set[str] | frozenset[str] | None = None, ad_value: Incomplete | None = None
-    ) -> dict[str, Any]:
-        """
-        Utility method returning process information as a
-        hashable dictionary.
-        If *attrs* is specified it must be a list of strings
-        reflecting available Process class' attribute names
-        (e.g. ['cpu_times', 'name']) else all public (read
-        only) attributes are assumed.
-        *ad_value* is the value which gets assigned in case
-        AccessDenied or ZombieProcess exception is raised when
-        retrieving that particular process information.
-        """
-        ...
-    def parent(self) -> Process | None:
-        """
-        Return the parent process as a Process object pre-emptively
-        checking whether PID has been reused.
-        If no parent is known return None.
-        """
-        ...
-    def parents(self) -> list[Process]:
-        """
-        Return the parents of this process as a list of Process
-        instances. If no parents are known return an empty list.
-        """
-        ...
-    def is_running(self) -> bool:
-        """
-        Return whether this process is running.
-
-        It also checks if PID has been reused by another process, in
-        which case it will remove the process from `process_iter()`
-        internal cache and return False.
-        """
-        ...
-    def ppid(self) -> int:
-        """
-        The process parent PID.
-        On Windows the return value is cached after first call.
-        """
-        ...
-    def name(self) -> str:
-        """The process name. The return value is cached after first call."""
-        ...
-    def exe(self) -> str:
-        """
-        The process executable as an absolute path.
-        May also be an empty string.
-        The return value is cached after first call.
-        """
-        ...
-    def cmdline(self) -> list[str]:
-        """The command line this process has been called with."""
-        ...
-    def status(self) -> _Status:
-        """The process current status as a STATUS_* constant."""
-        ...
-    def username(self) -> str:
-        """
-        The name of the user that owns the process.
-        On UNIX this is calculated by using *real* process uid.
-        """
-        ...
-    def create_time(self) -> float:
-        """
-        The process creation time as a floating point number
-        expressed in seconds since the epoch.
-        The return value is cached after first call.
-        """
-        ...
-    def cwd(self) -> str:
-        """Process current working directory as an absolute path."""
-        ...
-    def nice(self, value: int | None = None) -> int:
-        """Get or set process niceness (priority)."""
-        ...
-=======
         self, attrs: list[str] | tuple[str, ...] | set[str] | frozenset[str] | None = None, ad_value=None
     ) -> dict[str, Any]: ...
     def parent(self) -> Process | None: ...
@@ -352,7 +273,6 @@
     def create_time(self) -> float: ...
     def cwd(self) -> str: ...
     def nice(self, value: int | None = None) -> int: ...
->>>>>>> 12676840
     if sys.platform != "win32":
         def uids(self) -> puids:
             """
@@ -701,32 +621,8 @@
     """
     ...
 def process_iter(
-<<<<<<< HEAD
-    attrs: list[str] | tuple[str, ...] | set[str] | frozenset[str] | None = None, ad_value: Incomplete | None = None
-) -> Iterator[Process]:
-    """
-    Return a generator yielding a Process instance for all
-    running processes.
-
-    Every new Process instance is only created once and then cached
-    into an internal table which is updated every time this is used.
-    Cache can optionally be cleared via `process_iter.clear_cache()`.
-
-    The sorting order in which processes are yielded is based on
-    their PIDs.
-
-    *attrs* and *ad_value* have the same meaning as in
-    Process.as_dict(). If *attrs* is specified as_dict() is called
-    and the resulting dict is stored as a 'info' attribute attached
-    to returned Process instance.
-    If *attrs* is an empty list it will retrieve all process info
-    (slow).
-    """
-    ...
-=======
     attrs: list[str] | tuple[str, ...] | set[str] | frozenset[str] | None = None, ad_value=None
 ) -> Iterator[Process]: ...
->>>>>>> 12676840
 def wait_procs(
     procs: Iterable[Process], timeout: float | None = None, callback: Callable[[Process], object] | None = None
 ) -> tuple[list[Process], list[Process]]:
