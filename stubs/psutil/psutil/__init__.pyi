--- conflicted
+++ resolved
@@ -674,40 +674,6 @@
     def __getattribute__(self, name: str) -> Any: ...
     def __dir__(self) -> list[str]: ...
 
-<<<<<<< HEAD
-def pids() -> list[int]:
-    """Return a list of current running PIDs."""
-    ...
-def pid_exists(pid: int) -> bool:
-    """
-    Return True if given PID exists in the current process list.
-    This is faster than doing "pid in psutil.pids()" and
-    should be preferred.
-    """
-    ...
-def process_iter(
-    attrs: list[str] | tuple[str, ...] | set[str] | frozenset[str] | None = None, ad_value=None
-) -> Iterator[Process]:
-    """
-    Return a generator yielding a Process instance for all
-    running processes.
-
-    Every new Process instance is only created once and then cached
-    into an internal table which is updated every time this is used.
-    Cache can optionally be cleared via `process_iter.clear_cache()`.
-
-    The sorting order in which processes are yielded is based on
-    their PIDs.
-
-    *attrs* and *ad_value* have the same meaning as in
-    Process.as_dict(). If *attrs* is specified as_dict() is called
-    and the resulting dict is stored as a 'info' attribute attached
-    to returned Process instance.
-    If *attrs* is an empty list it will retrieve all process info
-    (slow).
-    """
-    ...
-=======
 @type_check_only
 class _ProcessIterCallable(Protocol):
     def __call__(
@@ -720,7 +686,6 @@
 
 process_iter: _ProcessIterCallable
 
->>>>>>> 91055c73
 def wait_procs(
     procs: Iterable[Process], timeout: float | None = None, callback: Callable[[Process], object] | None = None
 ) -> tuple[list[Process], list[Process]]:
