--- conflicted
+++ resolved
@@ -229,115 +229,6 @@
         """The process PID."""
         ...
     # Only present if attrs argument is passed to process_iter
-<<<<<<< HEAD
-    info: dict[str, Any]
-    def oneshot(self) -> AbstractContextManager[None]:
-        """
-        Utility context manager which considerably speeds up the
-        retrieval of multiple process information at the same time.
-
-        Internally different process info (e.g. name, ppid, uids,
-        gids, ...) may be fetched by using the same routine, but
-        only one information is returned and the others are discarded.
-        When using this context manager the internal routine is
-        executed once (in the example below on name()) and the
-        other info are cached.
-
-        The cache is cleared when exiting the context manager block.
-        The advice is to use this every time you retrieve more than
-        one information about the process. If you're lucky, you'll
-        get a hell of a speedup.
-
-        >>> import psutil
-        >>> p = psutil.Process()
-        >>> with p.oneshot():
-        ...     p.name()  # collect multiple info
-        ...     p.cpu_times()  # return cached value
-        ...     p.cpu_percent()  # return cached value
-        ...     p.create_time()  # return cached value
-        ...
-        >>>
-        """
-        ...
-    def as_dict(
-        self, attrs: list[str] | tuple[str, ...] | set[str] | frozenset[str] | None = None, ad_value=None
-    ) -> dict[str, Any]:
-        """
-        Utility method returning process information as a
-        hashable dictionary.
-        If *attrs* is specified it must be a list of strings
-        reflecting available Process class' attribute names
-        (e.g. ['cpu_times', 'name']) else all public (read
-        only) attributes are assumed.
-        *ad_value* is the value which gets assigned in case
-        AccessDenied or ZombieProcess exception is raised when
-        retrieving that particular process information.
-        """
-        ...
-    def parent(self) -> Process | None:
-        """
-        Return the parent process as a Process object pre-emptively
-        checking whether PID has been reused.
-        If no parent is known return None.
-        """
-        ...
-    def parents(self) -> list[Process]:
-        """
-        Return the parents of this process as a list of Process
-        instances. If no parents are known return an empty list.
-        """
-        ...
-    def is_running(self) -> bool:
-        """
-        Return whether this process is running.
-
-        It also checks if PID has been reused by another process, in
-        which case it will remove the process from `process_iter()`
-        internal cache and return False.
-        """
-        ...
-    def ppid(self) -> int:
-        """
-        The process parent PID.
-        On Windows the return value is cached after first call.
-        """
-        ...
-    def name(self) -> str:
-        """The process name. The return value is cached after first call."""
-        ...
-    def exe(self) -> str:
-        """
-        The process executable as an absolute path.
-        May also be an empty string.
-        The return value is cached after first call.
-        """
-        ...
-    def cmdline(self) -> list[str]:
-        """The command line this process has been called with."""
-        ...
-    def status(self) -> _Status:
-        """The process current status as a STATUS_* constant."""
-        ...
-    def username(self) -> str:
-        """
-        The name of the user that owns the process.
-        On UNIX this is calculated by using *real* process uid.
-        """
-        ...
-    def create_time(self) -> float:
-        """
-        The process creation time as a floating point number
-        expressed in seconds since the epoch.
-        The return value is cached after first call.
-        """
-        ...
-    def cwd(self) -> str:
-        """Process current working directory as an absolute path."""
-        ...
-    def nice(self, value: int | None = None) -> int:
-        """Get or set process niceness (priority)."""
-        ...
-=======
     info: dict[str, Incomplete]
     def oneshot(self) -> AbstractContextManager[None]: ...
     def as_dict(
@@ -355,7 +246,6 @@
     def create_time(self) -> float: ...
     def cwd(self) -> str: ...
     def nice(self, value: int | None = None) -> int: ...
->>>>>>> 017aed4d
     if sys.platform != "win32":
         def uids(self) -> puids:
             """
