"""Linux platform implementation."""

import enum
from _typeshed import Incomplete
from typing import NamedTuple

from psutil._common import (
    NIC_DUPLEX_FULL as NIC_DUPLEX_FULL,
    NIC_DUPLEX_HALF as NIC_DUPLEX_HALF,
    NIC_DUPLEX_UNKNOWN as NIC_DUPLEX_UNKNOWN,
    AccessDenied as AccessDenied,
    NoSuchProcess as NoSuchProcess,
    ZombieProcess as ZombieProcess,
    isfile_strict as isfile_strict,
    parse_environ_block as parse_environ_block,
    path_exists_strict as path_exists_strict,
    supports_ipv6 as supports_ipv6,
    usage_percent as usage_percent,
)

__extra__all__: Incomplete
POWER_SUPPLY_PATH: str
HAS_PROC_SMAPS: bool
HAS_PROC_SMAPS_ROLLUP: bool
HAS_PROC_IO_PRIORITY: Incomplete
HAS_CPU_AFFINITY: Incomplete
CLOCK_TICKS: Incomplete
PAGESIZE: Incomplete
BOOT_TIME: Incomplete
LITTLE_ENDIAN: Incomplete
DISK_SECTOR_SIZE: int
AF_LINK: Incomplete
AddressFamily: Incomplete
IOPRIO_CLASS_NONE: int
IOPRIO_CLASS_RT: int
IOPRIO_CLASS_BE: int
IOPRIO_CLASS_IDLE: int

class IOPriority(enum.IntEnum):
    """An enumeration."""
    IOPRIO_CLASS_NONE = 0
    IOPRIO_CLASS_RT = 1
    IOPRIO_CLASS_BE = 2
    IOPRIO_CLASS_IDLE = 3

PROC_STATUSES: Incomplete
TCP_STATUSES: Incomplete

class svmem(NamedTuple):
    """svmem(total, available, percent, used, free, active, inactive, buffers, cached, shared, slab)"""
    total: int
    available: int
    percent: float
    used: int
    free: int
    active: int
    inactive: int
    buffers: int
    cached: int
    shared: int
    slab: int

class sdiskio(NamedTuple):
<<<<<<< HEAD
    """sdiskio(read_count, write_count, read_bytes, write_bytes, read_time, write_time, read_merged_count, write_merged_count, busy_time)"""
    read_count: Any
    write_count: Any
    read_bytes: Any
    write_bytes: Any
    read_time: Any
    write_time: Any
    read_merged_count: Any
    write_merged_count: Any
    busy_time: Any

class popenfile(NamedTuple):
    """popenfile(path, fd, position, mode, flags)"""
    path: Any
    fd: Any
    position: Any
    mode: Any
    flags: Any

class pmem(NamedTuple):
    """pmem(rss, vms, shared, text, lib, data, dirty)"""
    rss: Any
    vms: Any
    shared: Any
    text: Any
    lib: Any
    data: Any
    dirty: Any
=======
    read_count: Incomplete
    write_count: Incomplete
    read_bytes: Incomplete
    write_bytes: Incomplete
    read_time: Incomplete
    write_time: Incomplete
    read_merged_count: Incomplete
    write_merged_count: Incomplete
    busy_time: Incomplete

class popenfile(NamedTuple):
    path: Incomplete
    fd: Incomplete
    position: Incomplete
    mode: Incomplete
    flags: Incomplete

class pmem(NamedTuple):
    rss: Incomplete
    vms: Incomplete
    shared: Incomplete
    text: Incomplete
    lib: Incomplete
    data: Incomplete
    dirty: Incomplete
>>>>>>> 017aed4d

class pfullmem(NamedTuple):
    """pfullmem(rss, vms, shared, text, lib, data, dirty, uss, pss, swap)"""
    rss: Incomplete
    vms: Incomplete
    shared: Incomplete
    text: Incomplete
    lib: Incomplete
    data: Incomplete
    dirty: Incomplete
    uss: Incomplete
    pss: Incomplete
    swap: Incomplete

class pmmap_grouped(NamedTuple):
<<<<<<< HEAD
    """pmmap_grouped(path, rss, size, pss, shared_clean, shared_dirty, private_clean, private_dirty, referenced, anonymous, swap)"""
    path: Any
    rss: Any
    size: Any
    pss: Any
    shared_clean: Any
    shared_dirty: Any
    private_clean: Any
    private_dirty: Any
    referenced: Any
    anonymous: Any
    swap: Any

pmmap_ext: Any

class pio(NamedTuple):
    """pio(read_count, write_count, read_bytes, write_bytes, read_chars, write_chars)"""
    read_count: Any
    write_count: Any
    read_bytes: Any
    write_bytes: Any
    read_chars: Any
    write_chars: Any
=======
    path: Incomplete
    rss: Incomplete
    size: Incomplete
    pss: Incomplete
    shared_clean: Incomplete
    shared_dirty: Incomplete
    private_clean: Incomplete
    private_dirty: Incomplete
    referenced: Incomplete
    anonymous: Incomplete
    swap: Incomplete

pmmap_ext: Incomplete

class pio(NamedTuple):
    read_count: Incomplete
    write_count: Incomplete
    read_bytes: Incomplete
    write_bytes: Incomplete
    read_chars: Incomplete
    write_chars: Incomplete
>>>>>>> 017aed4d

class pcputimes(NamedTuple):
    """pcputimes(user, system, children_user, children_system, iowait)"""
    user: float
    system: float
    children_user: float
    children_system: float
    iowait: float

def readlink(path):
    """Wrapper around os.readlink()."""
    ...
def file_flags_to_mode(flags):
    """
    Convert file's open() flags into a readable string.
    Used by Process.open_files().
    """
    ...
def is_storage_device(name):
    """
    Return True if the given name refers to a root device (e.g.
    "sda", "nvme0n1") as opposed to a logical partition (e.g.  "sda1",
    "nvme0n1p1"). If name is a virtual device (e.g. "loop1", "ram")
    return True.
    """
    ...
def set_scputimes_ntuple(procfs_path) -> None:
    """
    Set a namedtuple of variable fields depending on the CPU times
    available on this Linux kernel version which may be:
    (user, nice, system, idle, iowait, irq, softirq, [steal, [guest,
     [guest_nice]]])
    Used by cpu_times() function.
    """
    ...

class scputimes(NamedTuple):
    """scputimes(user, nice, system, idle, iowait, irq, softirq, steal, guest, guest_nice)"""
    # Note: scputimes has different fields depending on exactly how Linux
    # is setup, but we'll include the "complete" set of fields
    user: float
    nice: float
    system: float
    idle: float
    iowait: float
    irq: float
    softirq: float
    steal: float
    guest: float
    guest_nice: float

def calculate_avail_vmem(mems):
    """
    Fallback for kernels < 3.14 where /proc/meminfo does not provide
    "MemAvailable", see:
    https://blog.famzah.net/2014/09/24/.

    This code reimplements the algorithm outlined here:
    https://git.kernel.org/cgit/linux/kernel/git/torvalds/linux.git/
        commit/?id=34e431b0ae398fc54ea69ff85ec700722c9da773

    We use this function also when "MemAvailable" returns 0 (possibly a
    kernel bug, see: https://github.com/giampaolo/psutil/issues/1915).
    In that case this routine matches "free" CLI tool result ("available"
    column).

    XXX: on recent kernels this calculation may differ by ~1.5% compared
    to "MemAvailable:", as it's calculated slightly differently.
    It is still way more realistic than doing (free + cached) though.
    See:
    * https://gitlab.com/procps-ng/procps/issues/42
    * https://github.com/famzah/linux-memavailable-procfs/issues/2
    """
    ...
def virtual_memory() -> svmem:
    """
    Report virtual memory stats.
    This implementation mimics procps-ng-3.3.12, aka "free" CLI tool:
    https://gitlab.com/procps-ng/procps/blob/
        24fd2605c51fccc375ab0287cec33aa767f06718/proc/sysinfo.c#L778-791
    The returned values are supposed to match both "free" and "vmstat -s"
    CLI tools.
    """
    ...
def swap_memory():
    """Return swap memory metrics."""
    ...
def cpu_times():
    """
    Return a named tuple representing the following system-wide
    CPU times:
    (user, nice, system, idle, iowait, irq, softirq [steal, [guest,
     [guest_nice]]])
    Last 3 fields may not be available on all Linux kernel versions.
    """
    ...
def per_cpu_times():
    """
    Return a list of namedtuple representing the CPU times
    for every CPU available on the system.
    """
    ...
def cpu_count_logical():
    """Return the number of logical CPUs in the system."""
    ...
def cpu_count_cores() -> int | None:
    """Return the number of CPU cores in the system."""
    ...
def cpu_stats():
    """Return various CPU stats as a named tuple."""
    ...
def cpu_freq():
    """
    Alternate implementation using /proc/cpuinfo.
    min and max frequencies are not available and are set to None.
    """
    ...

net_if_addrs: Incomplete

class _Ipv6UnsupportedError(Exception): ...

class NetConnections:
<<<<<<< HEAD
    """
    A wrapper on top of /proc/net/* files, retrieving per-process
    and system-wide open connections (TCP, UDP, UNIX) similarly to
    "netstat -an".

    Note: in case of UNIX sockets we're only able to determine the
    local endpoint/path, not the one it's connected to.
    According to [1] it would be possible but not easily.

    [1] http://serverfault.com/a/417946
    """
    tmap: Any
=======
    tmap: Incomplete
>>>>>>> 017aed4d
    def __init__(self) -> None: ...
    def get_proc_inodes(self, pid): ...
    def get_all_inodes(self): ...
    @staticmethod
    def decode_address(addr, family):
        """
        Accept an "ip:port" address as displayed in /proc/net/*
        and convert it into a human readable form, like:

        "0500000A:0016" -> ("10.0.0.5", 22)
        "0000000000000000FFFF00000100007F:9E49" -> ("::ffff:127.0.0.1", 40521)

        The IP address portion is a little or big endian four-byte
        hexadecimal number; that is, the least significant byte is listed
        first, so we need to reverse the order of the bytes to convert it
        to an IP address.
        The port is represented as a two-byte hexadecimal number.

        Reference:
        http://linuxdevcenter.com/pub/a/linux/2000/11/16/LinuxAdmin.html
        """
        ...
    @staticmethod
    def process_inet(file, family, type_, inodes, filter_pid: Incomplete | None = ...) -> None:
        """Parse /proc/net/tcp* and /proc/net/udp* files."""
        ...
    @staticmethod
    def process_unix(file, family, inodes, filter_pid: Incomplete | None = ...) -> None:
        """Parse /proc/net/unix files."""
        ...
    def retrieve(self, kind, pid: Incomplete | None = ...): ...

def net_connections(kind: str = ...):
    """Return system-wide open connections."""
    ...
def net_io_counters():
    """
    Return network I/O statistics for every network interface
    installed on the system as a dict of raw tuples.
    """
    ...
def net_if_stats():
    """Get NIC stats (isup, duplex, speed, mtu)."""
    ...

disk_usage: Incomplete

def disk_io_counters(perdisk: bool = ...):
    """
    Return disk I/O statistics for every disk installed on the
    system as a dict of raw tuples.
    """
    ...

class RootFsDeviceFinder:
    """
    disk_partitions() may return partitions with device == "/dev/root"
    or "rootfs". This container class uses different strategies to try to
    obtain the real device path. Resources:
    https://bootlin.com/blog/find-root-device/
    https://www.systutorials.com/how-to-find-the-disk-where-root-is-on-in-bash-on-linux/.
    """
    major: Incomplete
    minor: Incomplete
    def __init__(self) -> None: ...
    def ask_proc_partitions(self): ...
    def ask_sys_dev_block(self): ...
    def ask_sys_class_block(self): ...
    def find(self): ...

def disk_partitions(all: bool = ...):
    """Return mounted disk partitions as a list of namedtuples."""
    ...
def sensors_temperatures():
    """
    Return hardware (CPU and others) temperatures as a dict
    including hardware name, label, current, max and critical
    temperatures.

    Implementation notes:
    - /sys/class/hwmon looks like the most recent interface to
      retrieve this info, and this implementation relies on it
      only (old distros will probably use something else)
    - lm-sensors on Ubuntu 16.04 relies on /sys/class/hwmon
    - /sys/class/thermal/thermal_zone* is another one but it's more
      difficult to parse
    """
    ...
def sensors_fans():
    """
    Return hardware fans info (for CPU and other peripherals) as a
    dict including hardware label and current speed.

    Implementation notes:
    - /sys/class/hwmon looks like the most recent interface to
      retrieve this info, and this implementation relies on it
      only (old distros will probably use something else)
    - lm-sensors on Ubuntu 16.04 relies on /sys/class/hwmon
    """
    ...
def sensors_battery():
    """
    Return battery information.
    Implementation note: it appears /sys/class/power_supply/BAT0/
    directory structure may vary and provide files with the same
    meaning but under different names, see:
    https://github.com/giampaolo/psutil/issues/966.
    """
    ...
def users():
    """Return currently connected users as a list of namedtuples."""
    ...
def boot_time():
    """Return the system boot time expressed in seconds since the epoch."""
    ...
def pids():
    """Returns a list of PIDs currently running on the system."""
    ...
def pid_exists(pid):
    """
    Check for the existence of a unix PID. Linux TIDs are not
    supported (always return False).
    """
    ...
def ppid_map():
    """
    Obtain a {pid: ppid, ...} dict for all running processes in
    one shot. Used to speed up Process.children().
    """
    ...
def wrap_exceptions(fun):
    """
    Decorator which translates bare OSError and OSError exceptions
    into NoSuchProcess and AccessDenied.
    """
    ...

class Process:
<<<<<<< HEAD
    """Linux process implementation."""
    pid: Any
=======
    pid: Incomplete
>>>>>>> 017aed4d
    def __init__(self, pid) -> None: ...
    def oneshot_enter(self) -> None: ...
    def oneshot_exit(self) -> None: ...
    def name(self): ...
    def exe(self): ...
    def cmdline(self): ...
    def environ(self): ...
    def terminal(self): ...
    def io_counters(self) -> pio: ...
    def cpu_times(self): ...
    def cpu_num(self):
        """What CPU the process is on."""
        ...
    def wait(self, timeout: Incomplete | None = ...): ...
    def create_time(self): ...
    def memory_info(self): ...
    def memory_full_info(self): ...
    def memory_maps(self):
        """
        Return process's mapped memory regions as a list of named
        tuples. Fields are explained in 'man proc'; here is an updated
        (Apr 2012) version: https://git.kernel.org/pub/scm/linux/kernel/git/torvalds/linux.git/tree/Documentation/filesystems/proc.txt?id=b76437579d1344b612cf1851ae610c636cec7db0.

        /proc/{PID}/smaps does not exist on kernels < 2.6.14 or if
        CONFIG_MMU kernel configuration option is not enabled.
        """
        ...
    def cwd(self): ...
    def num_ctx_switches(self, _ctxsw_re=...): ...
    def num_threads(self, _num_threads_re=...): ...
    def threads(self): ...
    def nice_get(self): ...
    def nice_set(self, value): ...
    def cpu_affinity_get(self): ...
    def cpu_affinity_set(self, cpus) -> None: ...
    def ionice_get(self): ...
    def ionice_set(self, ioclass, value): ...
    def rlimit(self, resource_, limits: Incomplete | None = ...): ...
    def status(self): ...
    def open_files(self): ...
    def net_connections(self, kind: str = ...): ...
    def num_fds(self): ...
    def ppid(self): ...
    def uids(self, _uids_re=...): ...
    def gids(self, _gids_re=...): ...<|MERGE_RESOLUTION|>--- conflicted
+++ resolved
@@ -61,36 +61,6 @@
     slab: int
 
 class sdiskio(NamedTuple):
-<<<<<<< HEAD
-    """sdiskio(read_count, write_count, read_bytes, write_bytes, read_time, write_time, read_merged_count, write_merged_count, busy_time)"""
-    read_count: Any
-    write_count: Any
-    read_bytes: Any
-    write_bytes: Any
-    read_time: Any
-    write_time: Any
-    read_merged_count: Any
-    write_merged_count: Any
-    busy_time: Any
-
-class popenfile(NamedTuple):
-    """popenfile(path, fd, position, mode, flags)"""
-    path: Any
-    fd: Any
-    position: Any
-    mode: Any
-    flags: Any
-
-class pmem(NamedTuple):
-    """pmem(rss, vms, shared, text, lib, data, dirty)"""
-    rss: Any
-    vms: Any
-    shared: Any
-    text: Any
-    lib: Any
-    data: Any
-    dirty: Any
-=======
     read_count: Incomplete
     write_count: Incomplete
     read_bytes: Incomplete
@@ -116,7 +86,6 @@
     lib: Incomplete
     data: Incomplete
     dirty: Incomplete
->>>>>>> 017aed4d
 
 class pfullmem(NamedTuple):
     """pfullmem(rss, vms, shared, text, lib, data, dirty, uss, pss, swap)"""
@@ -132,31 +101,6 @@
     swap: Incomplete
 
 class pmmap_grouped(NamedTuple):
-<<<<<<< HEAD
-    """pmmap_grouped(path, rss, size, pss, shared_clean, shared_dirty, private_clean, private_dirty, referenced, anonymous, swap)"""
-    path: Any
-    rss: Any
-    size: Any
-    pss: Any
-    shared_clean: Any
-    shared_dirty: Any
-    private_clean: Any
-    private_dirty: Any
-    referenced: Any
-    anonymous: Any
-    swap: Any
-
-pmmap_ext: Any
-
-class pio(NamedTuple):
-    """pio(read_count, write_count, read_bytes, write_bytes, read_chars, write_chars)"""
-    read_count: Any
-    write_count: Any
-    read_bytes: Any
-    write_bytes: Any
-    read_chars: Any
-    write_chars: Any
-=======
     path: Incomplete
     rss: Incomplete
     size: Incomplete
@@ -178,7 +122,6 @@
     write_bytes: Incomplete
     read_chars: Incomplete
     write_chars: Incomplete
->>>>>>> 017aed4d
 
 class pcputimes(NamedTuple):
     """pcputimes(user, system, children_user, children_system, iowait)"""
@@ -302,22 +245,7 @@
 class _Ipv6UnsupportedError(Exception): ...
 
 class NetConnections:
-<<<<<<< HEAD
-    """
-    A wrapper on top of /proc/net/* files, retrieving per-process
-    and system-wide open connections (TCP, UDP, UNIX) similarly to
-    "netstat -an".
-
-    Note: in case of UNIX sockets we're only able to determine the
-    local endpoint/path, not the one it's connected to.
-    According to [1] it would be possible but not easily.
-
-    [1] http://serverfault.com/a/417946
-    """
-    tmap: Any
-=======
     tmap: Incomplete
->>>>>>> 017aed4d
     def __init__(self) -> None: ...
     def get_proc_inodes(self, pid): ...
     def get_all_inodes(self): ...
@@ -456,12 +384,7 @@
     ...
 
 class Process:
-<<<<<<< HEAD
-    """Linux process implementation."""
-    pid: Any
-=======
     pid: Incomplete
->>>>>>> 017aed4d
     def __init__(self, pid) -> None: ...
     def oneshot_enter(self) -> None: ...
     def oneshot_exit(self) -> None: ...
