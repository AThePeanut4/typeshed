--- conflicted
+++ resolved
@@ -1,454 +1,3 @@
-<<<<<<< HEAD
-"""Linux platform implementation."""
-
-import enum
-from _typeshed import Incomplete
-from typing import NamedTuple
-
-from psutil._common import (
-    NIC_DUPLEX_FULL as NIC_DUPLEX_FULL,
-    NIC_DUPLEX_HALF as NIC_DUPLEX_HALF,
-    NIC_DUPLEX_UNKNOWN as NIC_DUPLEX_UNKNOWN,
-    AccessDenied as AccessDenied,
-    NoSuchProcess as NoSuchProcess,
-    ZombieProcess as ZombieProcess,
-    isfile_strict as isfile_strict,
-    parse_environ_block as parse_environ_block,
-    path_exists_strict as path_exists_strict,
-    supports_ipv6 as supports_ipv6,
-    usage_percent as usage_percent,
-)
-
-__extra__all__: Incomplete
-POWER_SUPPLY_PATH: str
-HAS_PROC_SMAPS: bool
-HAS_PROC_SMAPS_ROLLUP: bool
-HAS_PROC_IO_PRIORITY: Incomplete
-HAS_CPU_AFFINITY: Incomplete
-CLOCK_TICKS: Incomplete
-PAGESIZE: Incomplete
-LITTLE_ENDIAN: Incomplete
-UNSET: object
-DISK_SECTOR_SIZE: int
-AF_LINK: Incomplete
-AddressFamily: Incomplete
-IOPRIO_CLASS_NONE: int
-IOPRIO_CLASS_RT: int
-IOPRIO_CLASS_BE: int
-IOPRIO_CLASS_IDLE: int
-
-class IOPriority(enum.IntEnum):
-    """An enumeration."""
-    IOPRIO_CLASS_NONE = 0
-    IOPRIO_CLASS_RT = 1
-    IOPRIO_CLASS_BE = 2
-    IOPRIO_CLASS_IDLE = 3
-
-PROC_STATUSES: Incomplete
-TCP_STATUSES: Incomplete
-
-class svmem(NamedTuple):
-    """svmem(total, available, percent, used, free, active, inactive, buffers, cached, shared, slab)"""
-    total: int
-    available: int
-    percent: float
-    used: int
-    free: int
-    active: int
-    inactive: int
-    buffers: int
-    cached: int
-    shared: int
-    slab: int
-
-class sdiskio(NamedTuple):
-    """sdiskio(read_count, write_count, read_bytes, write_bytes, read_time, write_time, read_merged_count, write_merged_count, busy_time)"""
-    read_count: Incomplete
-    write_count: Incomplete
-    read_bytes: Incomplete
-    write_bytes: Incomplete
-    read_time: Incomplete
-    write_time: Incomplete
-    read_merged_count: Incomplete
-    write_merged_count: Incomplete
-    busy_time: Incomplete
-
-class popenfile(NamedTuple):
-    """popenfile(path, fd, position, mode, flags)"""
-    path: Incomplete
-    fd: Incomplete
-    position: Incomplete
-    mode: Incomplete
-    flags: Incomplete
-
-class pmem(NamedTuple):
-    """pmem(rss, vms, shared, text, lib, data, dirty)"""
-    rss: Incomplete
-    vms: Incomplete
-    shared: Incomplete
-    text: Incomplete
-    lib: Incomplete
-    data: Incomplete
-    dirty: Incomplete
-
-class pfullmem(NamedTuple):
-    """pfullmem(rss, vms, shared, text, lib, data, dirty, uss, pss, swap)"""
-    rss: Incomplete
-    vms: Incomplete
-    shared: Incomplete
-    text: Incomplete
-    lib: Incomplete
-    data: Incomplete
-    dirty: Incomplete
-    uss: Incomplete
-    pss: Incomplete
-    swap: Incomplete
-
-class pmmap_grouped(NamedTuple):
-    """pmmap_grouped(path, rss, size, pss, shared_clean, shared_dirty, private_clean, private_dirty, referenced, anonymous, swap)"""
-    path: Incomplete
-    rss: Incomplete
-    size: Incomplete
-    pss: Incomplete
-    shared_clean: Incomplete
-    shared_dirty: Incomplete
-    private_clean: Incomplete
-    private_dirty: Incomplete
-    referenced: Incomplete
-    anonymous: Incomplete
-    swap: Incomplete
-
-pmmap_ext: Incomplete
-
-class pio(NamedTuple):
-    """pio(read_count, write_count, read_bytes, write_bytes, read_chars, write_chars)"""
-    read_count: Incomplete
-    write_count: Incomplete
-    read_bytes: Incomplete
-    write_bytes: Incomplete
-    read_chars: Incomplete
-    write_chars: Incomplete
-
-class pcputimes(NamedTuple):
-    """pcputimes(user, system, children_user, children_system, iowait)"""
-    user: float
-    system: float
-    children_user: float
-    children_system: float
-    iowait: float
-
-def readlink(path):
-    """Wrapper around os.readlink()."""
-    ...
-def file_flags_to_mode(flags):
-    """
-    Convert file's open() flags into a readable string.
-    Used by Process.open_files().
-    """
-    ...
-def is_storage_device(name):
-    """
-    Return True if the given name refers to a root device (e.g.
-    "sda", "nvme0n1") as opposed to a logical partition (e.g.  "sda1",
-    "nvme0n1p1"). If name is a virtual device (e.g. "loop1", "ram")
-    return True.
-    """
-    ...
-def set_scputimes_ntuple(procfs_path) -> None:
-    """
-    Set a namedtuple of variable fields depending on the CPU times
-    available on this Linux kernel version which may be:
-    (user, nice, system, idle, iowait, irq, softirq, [steal, [guest,
-     [guest_nice]]])
-    Used by cpu_times() function.
-    """
-    ...
-
-class scputimes(NamedTuple):
-    """scputimes(user, nice, system, idle, iowait, irq, softirq, steal, guest, guest_nice)"""
-    # Note: scputimes has different fields depending on exactly how Linux
-    # is setup, but we'll include the "complete" set of fields
-    user: float
-    nice: float
-    system: float
-    idle: float
-    iowait: float
-    irq: float
-    softirq: float
-    steal: float
-    guest: float
-    guest_nice: float
-
-def calculate_avail_vmem(mems):
-    """
-    Fallback for kernels < 3.14 where /proc/meminfo does not provide
-    "MemAvailable", see:
-    https://blog.famzah.net/2014/09/24/.
-
-    This code reimplements the algorithm outlined here:
-    https://git.kernel.org/cgit/linux/kernel/git/torvalds/linux.git/
-        commit/?id=34e431b0ae398fc54ea69ff85ec700722c9da773
-
-    We use this function also when "MemAvailable" returns 0 (possibly a
-    kernel bug, see: https://github.com/giampaolo/psutil/issues/1915).
-    In that case this routine matches "free" CLI tool result ("available"
-    column).
-
-    XXX: on recent kernels this calculation may differ by ~1.5% compared
-    to "MemAvailable:", as it's calculated slightly differently.
-    It is still way more realistic than doing (free + cached) though.
-    See:
-    * https://gitlab.com/procps-ng/procps/issues/42
-    * https://github.com/famzah/linux-memavailable-procfs/issues/2
-    """
-    ...
-def virtual_memory() -> svmem:
-    """
-    Report virtual memory stats.
-    This implementation mimics procps-ng-3.3.12, aka "free" CLI tool:
-    https://gitlab.com/procps-ng/procps/blob/
-        24fd2605c51fccc375ab0287cec33aa767f06718/proc/sysinfo.c#L778-791
-    The returned values are supposed to match both "free" and "vmstat -s"
-    CLI tools.
-    """
-    ...
-def swap_memory():
-    """Return swap memory metrics."""
-    ...
-def cpu_times():
-    """
-    Return a named tuple representing the following system-wide
-    CPU times:
-    (user, nice, system, idle, iowait, irq, softirq [steal, [guest,
-     [guest_nice]]])
-    Last 3 fields may not be available on all Linux kernel versions.
-    """
-    ...
-def per_cpu_times():
-    """
-    Return a list of namedtuple representing the CPU times
-    for every CPU available on the system.
-    """
-    ...
-def cpu_count_logical():
-    """Return the number of logical CPUs in the system."""
-    ...
-def cpu_count_cores() -> int | None:
-    """Return the number of CPU cores in the system."""
-    ...
-def cpu_stats():
-    """Return various CPU stats as a named tuple."""
-    ...
-def cpu_freq():
-    """
-    Alternate implementation using /proc/cpuinfo.
-    min and max frequencies are not available and are set to None.
-    """
-    ...
-
-net_if_addrs: Incomplete
-
-class _Ipv6UnsupportedError(Exception): ...
-
-class NetConnections:
-    """
-    A wrapper on top of /proc/net/* files, retrieving per-process
-    and system-wide open connections (TCP, UDP, UNIX) similarly to
-    "netstat -an".
-
-    Note: in case of UNIX sockets we're only able to determine the
-    local endpoint/path, not the one it's connected to.
-    According to [1] it would be possible but not easily.
-
-    [1] http://serverfault.com/a/417946
-    """
-    tmap: Incomplete
-    def __init__(self) -> None: ...
-    def get_proc_inodes(self, pid): ...
-    def get_all_inodes(self): ...
-    @staticmethod
-    def decode_address(addr, family):
-        """
-        Accept an "ip:port" address as displayed in /proc/net/*
-        and convert it into a human readable form, like:
-
-        "0500000A:0016" -> ("10.0.0.5", 22)
-        "0000000000000000FFFF00000100007F:9E49" -> ("::ffff:127.0.0.1", 40521)
-
-        The IP address portion is a little or big endian four-byte
-        hexadecimal number; that is, the least significant byte is listed
-        first, so we need to reverse the order of the bytes to convert it
-        to an IP address.
-        The port is represented as a two-byte hexadecimal number.
-
-        Reference:
-        http://linuxdevcenter.com/pub/a/linux/2000/11/16/LinuxAdmin.html
-        """
-        ...
-    @staticmethod
-    def process_inet(file, family, type_, inodes, filter_pid: Incomplete | None = ...) -> None:
-        """Parse /proc/net/tcp* and /proc/net/udp* files."""
-        ...
-    @staticmethod
-    def process_unix(file, family, inodes, filter_pid: Incomplete | None = ...) -> None:
-        """Parse /proc/net/unix files."""
-        ...
-    def retrieve(self, kind, pid: Incomplete | None = ...): ...
-
-def net_connections(kind: str = ...):
-    """Return system-wide open connections."""
-    ...
-def net_io_counters():
-    """
-    Return network I/O statistics for every network interface
-    installed on the system as a dict of raw tuples.
-    """
-    ...
-def net_if_stats():
-    """Get NIC stats (isup, duplex, speed, mtu)."""
-    ...
-
-disk_usage: Incomplete
-
-def disk_io_counters(perdisk: bool = ...):
-    """
-    Return disk I/O statistics for every disk installed on the
-    system as a dict of raw tuples.
-    """
-    ...
-
-class RootFsDeviceFinder:
-    """
-    disk_partitions() may return partitions with device == "/dev/root"
-    or "rootfs". This container class uses different strategies to try to
-    obtain the real device path. Resources:
-    https://bootlin.com/blog/find-root-device/
-    https://www.systutorials.com/how-to-find-the-disk-where-root-is-on-in-bash-on-linux/.
-    """
-    major: Incomplete
-    minor: Incomplete
-    def __init__(self) -> None: ...
-    def ask_proc_partitions(self): ...
-    def ask_sys_dev_block(self): ...
-    def ask_sys_class_block(self): ...
-    def find(self): ...
-
-def disk_partitions(all: bool = ...):
-    """Return mounted disk partitions as a list of namedtuples."""
-    ...
-def sensors_temperatures():
-    """
-    Return hardware (CPU and others) temperatures as a dict
-    including hardware name, label, current, max and critical
-    temperatures.
-
-    Implementation notes:
-    - /sys/class/hwmon looks like the most recent interface to
-      retrieve this info, and this implementation relies on it
-      only (old distros will probably use something else)
-    - lm-sensors on Ubuntu 16.04 relies on /sys/class/hwmon
-    - /sys/class/thermal/thermal_zone* is another one but it's more
-      difficult to parse
-    """
-    ...
-def sensors_fans():
-    """
-    Return hardware fans info (for CPU and other peripherals) as a
-    dict including hardware label and current speed.
-
-    Implementation notes:
-    - /sys/class/hwmon looks like the most recent interface to
-      retrieve this info, and this implementation relies on it
-      only (old distros will probably use something else)
-    - lm-sensors on Ubuntu 16.04 relies on /sys/class/hwmon
-    """
-    ...
-def sensors_battery():
-    """
-    Return battery information.
-    Implementation note: it appears /sys/class/power_supply/BAT0/
-    directory structure may vary and provide files with the same
-    meaning but under different names, see:
-    https://github.com/giampaolo/psutil/issues/966.
-    """
-    ...
-def users():
-    """Return currently connected users as a list of namedtuples."""
-    ...
-def boot_time():
-    """Return the system boot time expressed in seconds since the epoch."""
-    ...
-def pids():
-    """Returns a list of PIDs currently running on the system."""
-    ...
-def pid_exists(pid):
-    """
-    Check for the existence of a unix PID. Linux TIDs are not
-    supported (always return False).
-    """
-    ...
-def ppid_map():
-    """
-    Obtain a {pid: ppid, ...} dict for all running processes in
-    one shot. Used to speed up Process.children().
-    """
-    ...
-def wrap_exceptions(fun):
-    """
-    Decorator which translates bare OSError and OSError exceptions
-    into NoSuchProcess and AccessDenied.
-    """
-    ...
-
-class Process:
-    """Linux process implementation."""
-    pid: Incomplete
-    def __init__(self, pid) -> None: ...
-    def oneshot_enter(self) -> None: ...
-    def oneshot_exit(self) -> None: ...
-    def name(self): ...
-    def exe(self): ...
-    def cmdline(self): ...
-    def environ(self): ...
-    def terminal(self): ...
-    def io_counters(self) -> pio: ...
-    def cpu_times(self): ...
-    def cpu_num(self):
-        """What CPU the process is on."""
-        ...
-    def wait(self, timeout: Incomplete | None = ...): ...
-    def create_time(self, monotonic: bool = False) -> float: ...
-    def memory_info(self): ...
-    def memory_full_info(self): ...
-    def memory_maps(self):
-        """
-        Return process's mapped memory regions as a list of named
-        tuples. Fields are explained in 'man proc'; here is an updated
-        (Apr 2012) version: https://git.kernel.org/pub/scm/linux/kernel/git/torvalds/linux.git/tree/Documentation/filesystems/proc.txt?id=b76437579d1344b612cf1851ae610c636cec7db0.
-
-        /proc/{PID}/smaps does not exist on kernels < 2.6.14 or if
-        CONFIG_MMU kernel configuration option is not enabled.
-        """
-        ...
-    def cwd(self): ...
-    def num_ctx_switches(self, _ctxsw_re=...): ...
-    def num_threads(self, _num_threads_re=...): ...
-    def threads(self): ...
-    def nice_get(self): ...
-    def nice_set(self, value): ...
-    def cpu_affinity_get(self): ...
-    def cpu_affinity_set(self, cpus) -> None: ...
-    def ionice_get(self): ...
-    def ionice_set(self, ioclass, value): ...
-    def rlimit(self, resource_, limits: Incomplete | None = ...): ...
-    def status(self): ...
-    def open_files(self): ...
-    def net_connections(self, kind: str = ...): ...
-    def num_fds(self): ...
-    def ppid(self): ...
-    def uids(self, _uids_re=...): ...
-    def gids(self, _gids_re=...): ...
-=======
 import sys
 
 if sys.platform == "linux":
@@ -736,5 +285,4 @@
         def num_fds(self) -> int: ...
         def ppid(self) -> int: ...
         def uids(self, _uids_re: re.Pattern[bytes] = ...) -> _common.puids: ...
-        def gids(self, _gids_re: re.Pattern[bytes] = ...) -> _common.pgids: ...
->>>>>>> e80d84d9
+        def gids(self, _gids_re: re.Pattern[bytes] = ...) -> _common.pgids: ...