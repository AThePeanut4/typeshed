--- conflicted
+++ resolved
@@ -3,34 +3,7 @@
 
 __tracebackhide__: bool
 
-<<<<<<< HEAD
-def contents_of(file: IO[AnyStr] | StrPath, encoding: str = "utf-8") -> str:
-    """
-    Helper to read the contents of the given file or path into a string with the given encoding.
-
-    Args:
-        file: a *path-like object* (aka a file name) or a *file-like object* (aka a file)
-        encoding (str): the target encoding.  Defaults to ``utf-8``, other useful encodings are ``ascii`` and ``latin-1``.
-
-    Examples:
-        Usage::
-
-            from assertpy import assert_that, contents_of
-
-            contents = contents_of('foo.txt')
-            assert_that(contents).starts_with('foo').ends_with('bar').contains('oob')
-
-    Returns:
-        str: returns the file contents as a string
-
-    Raises:
-        IOError: if file not found
-        TypeError: if file is not a *path-like object* or a *file-like object*
-    """
-    ...
-=======
 def contents_of(file: SupportsRead[str] | StrPath, encoding: str = "utf-8") -> str: ...
->>>>>>> cc53f549
 
 class FileMixin:
     """File assertions mixin."""
