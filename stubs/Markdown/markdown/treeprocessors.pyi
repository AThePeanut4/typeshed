--- conflicted
+++ resolved
@@ -43,11 +43,8 @@
     ancestors: list[str]
     def __init__(self, md: Markdown) -> None: ...
     stashed_nodes: dict[str, Element | str]
-<<<<<<< HEAD
-    parent_map: Any
-    def run(self, tree: Element, ancestors: list[str] | None = None) -> Element:
-        """
-        Apply inline patterns to a parsed Markdown tree.
+    parent_map: dict[Element[str], Element[str]]
+    def run(self, tree: Element, ancestors: list[str] | None = None) -> Element: ...
 
         Iterate over `Element`, find elements with inline tag, apply inline
         patterns and append newly created Elements to tree.  To avoid further
@@ -64,10 +61,6 @@
             An element tree object with applied inline patterns.
         """
         ...
-=======
-    parent_map: dict[Element[str], Element[str]]
-    def run(self, tree: Element, ancestors: list[str] | None = None) -> Element: ...
->>>>>>> 494a5d1b
 
 class PrettifyTreeprocessor(Treeprocessor):
     """Add line breaks to the html document. """
