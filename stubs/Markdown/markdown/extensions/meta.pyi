<<<<<<< HEAD
"""
This extension adds Meta Data handling to markdown.

See the [documentation](https://Python-Markdown.github.io/extensions/meta_data)
for details.
"""

=======
from logging import Logger
>>>>>>> f4bf1d90
from re import Pattern

from markdown.core import Markdown
from markdown.extensions import Extension
from markdown.preprocessors import Preprocessor

log: Logger
META_RE: Pattern[str]
META_MORE_RE: Pattern[str]
BEGIN_RE: Pattern[str]
END_RE: Pattern[str]

class MetaExtension(Extension):
    """Meta-Data extension for Python-Markdown. """
    md: Markdown
    def reset(self) -> None: ...

class MetaPreprocessor(Preprocessor):
    """Get Meta-Data. """
    ...

def makeExtension(**kwargs) -> MetaExtension: ...<|MERGE_RESOLUTION|>--- conflicted
+++ resolved
@@ -1,14 +1,4 @@
-<<<<<<< HEAD
-"""
-This extension adds Meta Data handling to markdown.
-
-See the [documentation](https://Python-Markdown.github.io/extensions/meta_data)
-for details.
-"""
-
-=======
 from logging import Logger
->>>>>>> f4bf1d90
 from re import Pattern
 
 from markdown.core import Markdown
