"""
Adds footnote handling to Python-Markdown.

See the [documentation](https://Python-Markdown.github.io/extensions/footnotes)
for details.
"""

from collections import OrderedDict
from re import Pattern
from typing import ClassVar
from xml.etree.ElementTree import Element

from markdown.blockparser import BlockParser
from markdown.blockprocessors import BlockProcessor
from markdown.core import Markdown
from markdown.extensions import Extension
from markdown.inlinepatterns import InlineProcessor
from markdown.postprocessors import Postprocessor
from markdown.treeprocessors import Treeprocessor

FN_BACKLINK_TEXT: str
NBSP_PLACEHOLDER: str
RE_REF_ID: Pattern[str]
RE_REFERENCE: Pattern[str]

class FootnoteExtension(Extension):
    """Footnote Extension. """
    unique_prefix: int
    found_refs: dict[str, int]
    used_refs: set[str]
    def __init__(self, **kwargs) -> None:
        """Setup configs. """
        ...
    parser: BlockParser
    md: Markdown
    footnote_order: list[str]
    footnotes: OrderedDict[str, str]
<<<<<<< HEAD
    def reset(self) -> None:
        """Clear footnotes on reset, and prepare for distinct document. """
        ...
    def unique_ref(self, reference: str, found: bool = False) -> str:
        """Get a unique reference if there are duplicates. """
        ...
    def findFootnotesPlaceholder(self, root: Element) -> tuple[Element, Element, bool] | None:
        """Return ElementTree Element that contains Footnote placeholder. """
        ...
    def setFootnote(self, id: str, text: str) -> None:
        """Store a footnote for later retrieval. """
        ...
    def get_separator(self) -> str:
        """Get the footnote separator. """
        ...
    def makeFootnoteId(self, id: str) -> str:
        """Return footnote link id. """
        ...
    def makeFootnoteRefId(self, id: str, found: bool = False) -> str:
        """Return footnote back-link id. """
        ...
    def makeFootnotesDiv(self, root: Element) -> Element | None:
        """Return `div` of footnotes as `etree` Element. """
        ...
=======
    def reset(self) -> None: ...
    def unique_ref(self, reference: str, found: bool = False) -> str: ...
    def findFootnotesPlaceholder(self, root: Element) -> tuple[Element, Element, bool] | None: ...
    def setFootnote(self, id: str, text: str) -> None: ...
    def addFootnoteRef(self, id: str) -> None: ...
    def get_separator(self) -> str: ...
    def makeFootnoteId(self, id: str) -> str: ...
    def makeFootnoteRefId(self, id: str, found: bool = False) -> str: ...
    def makeFootnotesDiv(self, root: Element) -> Element | None: ...
>>>>>>> cb2c3716

class FootnoteBlockProcessor(BlockProcessor):
    """Find all footnote references and store for later use. """
    RE: ClassVar[Pattern[str]]
    footnotes: FootnoteExtension
    def __init__(self, footnotes: FootnoteExtension) -> None: ...
    def detectTabbed(self, blocks: list[str]) -> list[str]:
        """
        Find indented text and remove indent before further processing.

        Returns:
            A list of blocks with indentation removed.
        """
        ...
    def detab(self, block: str) -> str:
        """
        Remove one level of indent from a block.

        Preserve lazily indented blocks by only removing indent from indented lines.
        """
        ...

class FootnoteInlineProcessor(InlineProcessor):
    """`InlineProcessor` for footnote markers in a document's body text. """
    footnotes: FootnoteExtension
    def __init__(self, pattern: str, footnotes: FootnoteExtension) -> None: ...

class FootnotePostTreeprocessor(Treeprocessor):
    """Amend footnote div with duplicates. """
    footnotes: FootnoteExtension
    def __init__(self, footnotes: FootnoteExtension) -> None: ...
<<<<<<< HEAD
    def add_duplicates(self, li: Element, duplicates: int) -> None:
        """Adjust current `li` and add the duplicates: `fnref2`, `fnref3`, etc. """
        ...
    def get_num_duplicates(self, li: Element) -> int:
        """Get the number of duplicate refs of the footnote. """
        ...
    def handle_duplicates(self, parent: Element) -> None:
        """Find duplicate footnotes and format and add the duplicates. """
        ...
=======
    def add_duplicates(self, li: Element, duplicates: int) -> None: ...
    def get_num_duplicates(self, li: Element) -> int: ...
    def handle_duplicates(self, parent: Element) -> None: ...
    def run(self, root: Element) -> None: ...
>>>>>>> cb2c3716
    offset: int

class FootnoteTreeprocessor(Treeprocessor):
    """Build and append footnote div to end of document. """
    footnotes: FootnoteExtension
    def __init__(self, footnotes: FootnoteExtension) -> None: ...
    def run(self, root: Element) -> None: ...

class FootnoteReorderingProcessor(Treeprocessor):
    footnotes: FootnoteExtension
    def __init__(self, footnotes: FootnoteExtension) -> None: ...
    def run(self, root: Element) -> None: ...
    def reorder_footnotes(self, parent: Element) -> None: ...

class FootnotePostprocessor(Postprocessor):
    """Replace placeholders with html entities. """
    footnotes: FootnoteExtension
    def __init__(self, footnotes: FootnoteExtension) -> None: ...

def makeExtension(**kwargs) -> FootnoteExtension:
    """Return an instance of the `FootnoteExtension` """
    ...<|MERGE_RESOLUTION|>--- conflicted
+++ resolved
@@ -35,32 +35,6 @@
     md: Markdown
     footnote_order: list[str]
     footnotes: OrderedDict[str, str]
-<<<<<<< HEAD
-    def reset(self) -> None:
-        """Clear footnotes on reset, and prepare for distinct document. """
-        ...
-    def unique_ref(self, reference: str, found: bool = False) -> str:
-        """Get a unique reference if there are duplicates. """
-        ...
-    def findFootnotesPlaceholder(self, root: Element) -> tuple[Element, Element, bool] | None:
-        """Return ElementTree Element that contains Footnote placeholder. """
-        ...
-    def setFootnote(self, id: str, text: str) -> None:
-        """Store a footnote for later retrieval. """
-        ...
-    def get_separator(self) -> str:
-        """Get the footnote separator. """
-        ...
-    def makeFootnoteId(self, id: str) -> str:
-        """Return footnote link id. """
-        ...
-    def makeFootnoteRefId(self, id: str, found: bool = False) -> str:
-        """Return footnote back-link id. """
-        ...
-    def makeFootnotesDiv(self, root: Element) -> Element | None:
-        """Return `div` of footnotes as `etree` Element. """
-        ...
-=======
     def reset(self) -> None: ...
     def unique_ref(self, reference: str, found: bool = False) -> str: ...
     def findFootnotesPlaceholder(self, root: Element) -> tuple[Element, Element, bool] | None: ...
@@ -70,7 +44,6 @@
     def makeFootnoteId(self, id: str) -> str: ...
     def makeFootnoteRefId(self, id: str, found: bool = False) -> str: ...
     def makeFootnotesDiv(self, root: Element) -> Element | None: ...
->>>>>>> cb2c3716
 
 class FootnoteBlockProcessor(BlockProcessor):
     """Find all footnote references and store for later use. """
@@ -102,22 +75,10 @@
     """Amend footnote div with duplicates. """
     footnotes: FootnoteExtension
     def __init__(self, footnotes: FootnoteExtension) -> None: ...
-<<<<<<< HEAD
-    def add_duplicates(self, li: Element, duplicates: int) -> None:
-        """Adjust current `li` and add the duplicates: `fnref2`, `fnref3`, etc. """
-        ...
-    def get_num_duplicates(self, li: Element) -> int:
-        """Get the number of duplicate refs of the footnote. """
-        ...
-    def handle_duplicates(self, parent: Element) -> None:
-        """Find duplicate footnotes and format and add the duplicates. """
-        ...
-=======
     def add_duplicates(self, li: Element, duplicates: int) -> None: ...
     def get_num_duplicates(self, li: Element) -> int: ...
     def handle_duplicates(self, parent: Element) -> None: ...
     def run(self, root: Element) -> None: ...
->>>>>>> cb2c3716
     offset: int
 
 class FootnoteTreeprocessor(Treeprocessor):
