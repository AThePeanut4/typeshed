<<<<<<< HEAD
"""
Python-Markdown provides two public functions ([`markdown.markdown`][] and [`markdown.markdownFromFile`][])
both of which wrap the public class [`markdown.Markdown`][]. All submodules support these public functions
and class and/or provide extension support.

Modules:
    core: Core functionality.
    preprocessors: Pre-processors.
    blockparser: Core Markdown block parser.
    blockprocessors: Block processors.
    treeprocessors: Tree processors.
    inlinepatterns: Inline patterns.
    postprocessors: Post-processors.
    serializers: Serializers.
    util: Utility functions.
    htmlparser: HTML parser.
    test_tools: Testing utilities.
    extensions: Markdown extensions.
"""

=======
from .__meta__ import __version__ as __version__, __version_info__ as __version_info__
>>>>>>> 494a5d1b
from .core import Markdown as Markdown, markdown as markdown, markdownFromFile as markdownFromFile
from .extensions import Extension as Extension

__all__ = ["Markdown", "markdown", "markdownFromFile"]<|MERGE_RESOLUTION|>--- conflicted
+++ resolved
@@ -1,27 +1,4 @@
-<<<<<<< HEAD
-"""
-Python-Markdown provides two public functions ([`markdown.markdown`][] and [`markdown.markdownFromFile`][])
-both of which wrap the public class [`markdown.Markdown`][]. All submodules support these public functions
-and class and/or provide extension support.
-
-Modules:
-    core: Core functionality.
-    preprocessors: Pre-processors.
-    blockparser: Core Markdown block parser.
-    blockprocessors: Block processors.
-    treeprocessors: Tree processors.
-    inlinepatterns: Inline patterns.
-    postprocessors: Post-processors.
-    serializers: Serializers.
-    util: Utility functions.
-    htmlparser: HTML parser.
-    test_tools: Testing utilities.
-    extensions: Markdown extensions.
-"""
-
-=======
 from .__meta__ import __version__ as __version__, __version_info__ as __version_info__
->>>>>>> 494a5d1b
 from .core import Markdown as Markdown, markdown as markdown, markdownFromFile as markdownFromFile
 from .extensions import Extension as Extension
 
