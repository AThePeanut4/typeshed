<<<<<<< HEAD
"""
Post-processors run on the text of the entire document after is has been serialized into a string.
Postprocessors should be used to work with the text just before output. Usually, they are used add
back sections that were extracted in a preprocessor, fix up outgoing encodings, or wrap the whole
document.
"""
=======
import re
from typing import ClassVar
from typing_extensions import deprecated
>>>>>>> f4bf1d90

from markdown.core import Markdown

from . import util

def build_postprocessors(md: Markdown, **kwargs) -> util.Registry[Postprocessor]:
    """Build the default postprocessors for Markdown. """
    ...

class Postprocessor(util.Processor):
    """
    Postprocessors are run after the ElementTree it converted back into text.

    Each Postprocessor implements a `run` method that takes a pointer to a
    text string, modifies it as necessary and returns a text string.

    Postprocessors must extend `Postprocessor`.
    """
    def run(self, text: str) -> str:
        """
        Subclasses of `Postprocessor` should implement a `run` method, which
        takes the html document as a single text string and returns a
        (possibly modified) string.
        """
        ...

class RawHtmlPostprocessor(Postprocessor):
<<<<<<< HEAD
    """Restore raw html to the document. """
    def isblocklevel(self, html: str) -> bool:
        """Check is block of HTML is block-level. """
        ...
    def stash_to_string(self, text: str) -> str:
        """Convert a stashed object to a string. """
        ...

class AndSubstitutePostprocessor(Postprocessor):
    """Restore valid entities """
    ...
=======
    BLOCK_LEVEL_REGEX: ClassVar[re.Pattern[str]]
    def isblocklevel(self, html: str) -> bool: ...
    def stash_to_string(self, text: str) -> str: ...

class AndSubstitutePostprocessor(Postprocessor): ...

@deprecated(
    "This class is deprecated and will be removed in the future; "
    "use [`UnescapeTreeprocessor`][markdown.treeprocessors.UnescapeTreeprocessor] instead."
)
class UnescapePostprocessor(Postprocessor):
    RE: ClassVar[re.Pattern[str]]
    def unescape(self, m: re.Match[str]) -> str: ...
>>>>>>> f4bf1d90
<|MERGE_RESOLUTION|>--- conflicted
+++ resolved
@@ -1,15 +1,6 @@
-<<<<<<< HEAD
-"""
-Post-processors run on the text of the entire document after is has been serialized into a string.
-Postprocessors should be used to work with the text just before output. Usually, they are used add
-back sections that were extracted in a preprocessor, fix up outgoing encodings, or wrap the whole
-document.
-"""
-=======
 import re
 from typing import ClassVar
 from typing_extensions import deprecated
->>>>>>> f4bf1d90
 
 from markdown.core import Markdown
 
@@ -37,19 +28,6 @@
         ...
 
 class RawHtmlPostprocessor(Postprocessor):
-<<<<<<< HEAD
-    """Restore raw html to the document. """
-    def isblocklevel(self, html: str) -> bool:
-        """Check is block of HTML is block-level. """
-        ...
-    def stash_to_string(self, text: str) -> str:
-        """Convert a stashed object to a string. """
-        ...
-
-class AndSubstitutePostprocessor(Postprocessor):
-    """Restore valid entities """
-    ...
-=======
     BLOCK_LEVEL_REGEX: ClassVar[re.Pattern[str]]
     def isblocklevel(self, html: str) -> bool: ...
     def stash_to_string(self, text: str) -> str: ...
@@ -62,5 +40,4 @@
 )
 class UnescapePostprocessor(Postprocessor):
     RE: ClassVar[re.Pattern[str]]
-    def unescape(self, m: re.Match[str]) -> str: ...
->>>>>>> f4bf1d90
+    def unescape(self, m: re.Match[str]) -> str: ...