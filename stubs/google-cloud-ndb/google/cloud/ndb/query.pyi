"""
High-level wrapper for datastore queries.

The fundamental API here overloads the 6 comparison operators to represent
filters on property values, and supports AND and OR operations (implemented as
functions -- Python's 'and' and 'or' operators cannot be overloaded, and the
'&' and '|' operators have a priority that conflicts with the priority of
comparison operators).

For example::

    class Employee(Model):
        name = StringProperty()
        age = IntegerProperty()
        rank = IntegerProperty()

      @classmethod
      def demographic(cls, min_age, max_age):
          return cls.query().filter(AND(cls.age >= min_age,
                                        cls.age <= max_age))

      @classmethod
      def ranked(cls, rank):
          return cls.query(cls.rank == rank).order(cls.age)

    for emp in Employee.seniors(42, 5):
        print(emp.name, emp.age, emp.rank)

The 'in' operator cannot be overloaded, but is supported through the IN()
method. For example::

    Employee.query().filter(Employee.rank.IN([4, 5, 6]))

Sort orders are supported through the order() method; unary minus is
overloaded on the Property class to represent a descending order::

    Employee.query().order(Employee.name, -Employee.age)

Besides using AND() and OR(), filters can also be combined by repeatedly
calling .filter()::

    query1 = Employee.query()  # A query that returns all employees
    query2 = query1.filter(Employee.age >= 30)  # Only those over 30
    query3 = query2.filter(Employee.age < 40)  # Only those in their 30s

A further shortcut is calling .filter() with multiple arguments; this implies
AND()::

  query1 = Employee.query()  # A query that returns all employees
  query3 = query1.filter(Employee.age >= 30,
                         Employee.age < 40)  # Only those in their 30s

And finally you can also pass one or more filter expressions directly to the
.query() method::

  query3 = Employee.query(Employee.age >= 30,
                          Employee.age < 40)  # Only those in their 30s

Query objects are immutable, so these methods always return a new Query object;
the above calls to filter() do not affect query1. On the other hand, operations
that are effectively no-ops may return the original Query object.

Sort orders can also be combined this way, and .filter() and .order() calls may
be intermixed::

    query4 = query3.order(-Employee.age)
    query5 = query4.order(Employee.name)
    query6 = query5.filter(Employee.rank == 5)

Again, multiple .order() calls can be combined::

    query5 = query3.order(-Employee.age, Employee.name)

The simplest way to retrieve Query results is a for-loop::

    for emp in query3:
        print emp.name, emp.age

Some other methods to run a query and access its results::

    :meth:`Query.iter`() # Return an iterator; same as iter(q) but more
        flexible.
    :meth:`Query.fetch`(N) # Return a list of the first N results
    :meth:`Query.get`() # Return the first result
    :meth:`Query.count`(N) # Return the number of results, with a maximum of N
    :meth:`Query.fetch_page`(N, start_cursor=cursor) # Return (results, cursor,
        has_more)

All of the above methods take a standard set of additional query options,
in the form of keyword arguments such as keys_only=True. You can also pass
a QueryOptions object options=QueryOptions(...), but this is deprecated.

The most important query options are:

- keys_only: bool, if set the results are keys instead of entities.
- limit: int, limits the number of results returned.
- offset: int, skips this many results first.
- start_cursor: Cursor, start returning results after this position.
- end_cursor: Cursor, stop returning results after this position.

The following query options have been deprecated or are not supported in
datastore queries:

- batch_size: int, hint for the number of results returned per RPC.
- prefetch_size: int, hint for the number of results in the first RPC.
- produce_cursors: bool, return Cursor objects with the results.

All of the above methods except for iter() have asynchronous variants as well,
which return a Future; to get the operation's ultimate result, yield the Future
(when inside a tasklet) or call the Future's get_result() method (outside a
tasklet)::

    :meth:`Query.fetch_async`(N)
    :meth:`Query.get_async`()
    :meth:`Query.count_async`(N)
    :meth:`Query.fetch_page_async`(N, start_cursor=cursor)

Finally, there's an idiom to efficiently loop over the Query results in a
tasklet, properly yielding when appropriate::

    it = query1.iter()
    while (yield it.has_next_async()):
        emp = it.next()
        print(emp.name, emp.age)
"""

from _typeshed import Incomplete

from google.cloud.ndb import _options

class PropertyOrder:
<<<<<<< HEAD
    """
    The sort order for a property name, to be used when ordering the
    results of a query.

    Args:
        name (str): The name of the model property to use for ordering.
        reverse (bool): Whether to reverse the sort order (descending)
            or not (ascending). Default is False.
    """
    name: Any
    reverse: Any
=======
    name: Incomplete
    reverse: Incomplete
>>>>>>> 3e1b90bb
    def __init__(self, name, reverse: bool = ...) -> None: ...
    def __neg__(self): ...

class RepeatedStructuredPropertyPredicate:
<<<<<<< HEAD
    """
    A predicate for querying repeated structured properties.

    Called by ``model.StructuredProperty._compare``. This is used to handle
    queries of the form::

        Squad.query(Squad.members == Member(name="Joe", age=24, rank=5))

    This query should find any squad with a member named "Joe" whose age is 24
    and rank is 5.

    Datastore, on its own, can find all squads with a team member named Joe, or
    a team member whose age is 24, or whose rank is 5, but it can't be queried
    for all 3 in a single subentity. This predicate must be applied client
    side, therefore, to limit results to entities where all the keys match for
    a single subentity.

    Arguments:
        name (str): Name of the repeated structured property being queried
            (e.g. "members").
        match_keys (list[str]): Property names to check on the subentities
            being queried (e.g. ["name", "age", "rank"]).
        entity_pb (google.cloud.datastore_v1.proto.entity_pb2.Entity): A
            partial entity protocol buffer containing the values that must
            match in a subentity of the repeated structured property. Should
            contain a value for each key in ``match_keys``.
    """
    name: Any
    match_keys: Any
    match_values: Any
=======
    name: Incomplete
    match_keys: Incomplete
    match_values: Incomplete
>>>>>>> 3e1b90bb
    def __init__(self, name, match_keys, entity_pb) -> None: ...
    def __call__(self, entity_pb): ...

class ParameterizedThing:
    """
    Base class for :class:`Parameter` and :class:`ParameterizedFunction`.

    This exists purely for :func:`isinstance` checks.
    """
    def __eq__(self, other): ...
    def __ne__(self, other): ...

class Parameter(ParameterizedThing):
    """
    Represents a bound variable in a GQL query.

    ``Parameter(1)`` corresponds to a slot labeled ``:1`` in a GQL query.
    ``Parameter('something')`` corresponds to a slot labeled ``:something``.

    The value must be set (bound) separately.

    Args:
        key (Union[str, int]): The parameter key.

    Raises:
        TypeError: If the ``key`` is not a string or integer.
    """
    def __init__(self, key) -> None: ...
    def __eq__(self, other): ...
    @property
    def key(self):
        """Retrieve the key."""
        ...
    def resolve(self, bindings, used):
        """
        Resolve the current parameter from the parameter bindings.

        Args:
            bindings (dict): A mapping of parameter bindings.
            used (Dict[Union[str, int], bool]): A mapping of already used
                parameters. This will be modified if the current parameter
                is in ``bindings``.

        Returns:
            Any: The bound value for the current parameter.

        Raises:
            exceptions.BadArgumentError: If the current parameter is not in ``bindings``.
        """
        ...

class ParameterizedFunction(ParameterizedThing):
<<<<<<< HEAD
    """
    Represents a GQL function with parameterized arguments.

    For example, ParameterizedFunction('key', [Parameter(1)]) stands for
    the GQL syntax KEY(:1).
    """
    func: Any
    values: Any
=======
    func: Incomplete
    values: Incomplete
>>>>>>> 3e1b90bb
    def __init__(self, func, values) -> None: ...
    def __eq__(self, other): ...
    def is_parameterized(self): ...
    def resolve(self, bindings, used): ...

class Node:
    """
    Base class for filter expression tree nodes.

    Tree nodes are considered immutable, even though they can contain
    Parameter instances, which are not. In particular, two identical
    trees may be represented by the same Node object in different
    contexts.

    Raises:
        TypeError: Always, only subclasses are allowed.
    """
    def __new__(cls): ...
    def __eq__(self, other): ...
    def __ne__(self, other): ...
    def __le__(self, unused_other): ...
    def __lt__(self, unused_other): ...
    def __ge__(self, unused_other): ...
    def __gt__(self, unused_other): ...
    def resolve(self, bindings, used):
        """
        Return a node with parameters replaced by the selected values.

        .. note::

            Both ``bindings`` and ``used`` are unused by this base class
            implementation.

        Args:
            bindings (dict): A mapping of parameter bindings.
            used (Dict[Union[str, int], bool]): A mapping of already used
                parameters. This will be modified if the current parameter
                is in ``bindings``.

        Returns:
            Node: The current node.
        """
        ...

class FalseNode(Node):
    """Tree node for an always-failing filter."""
    def __eq__(self, other):
        """
        Equality check.

        An instance will always equal another :class:`FalseNode` instance. This
        is because they hold no state.
        """
        ...

class ParameterNode(Node):
    """
    Tree node for a parameterized filter.

    Args:
        prop (~google.cloud.ndb.model.Property): A property describing a value
            type.
        op (str): The comparison operator. One of ``=``, ``!=``, ``<``, ``<=``,
            ``>``, ``>=`` or ``in``.
        param (ParameterizedThing): The parameter corresponding to the node.

    Raises:
        TypeError: If ``prop`` is not a
            :class:`~google.cloud.ndb.model.Property`.
        TypeError: If ``op`` is not one of the accepted operators.
        TypeError: If ``param`` is not a :class:`.Parameter` or
            :class:`.ParameterizedFunction`.
    """
    def __new__(cls, prop, op, param): ...
    def __getnewargs__(self):
        """
        Private API used to specify ``__new__`` arguments when unpickling.

        .. note::

            This method only applies if the ``pickle`` protocol is 2 or
            greater.

        Returns:
            Tuple[~google.cloud.ndb.model.Property, str, ParameterizedThing]:
            A tuple containing the internal state: the property, operation and
            parameter.
        """
        ...
    def __eq__(self, other): ...
    def resolve(self, bindings, used):
        """
        Return a node with parameters replaced by the selected values.

        Args:
            bindings (dict): A mapping of parameter bindings.
            used (Dict[Union[str, int], bool]): A mapping of already used
                parameters.

        Returns:
            Union[~google.cloud.ndb.query.DisjunctionNode,                 ~google.cloud.ndb.query.FilterNode,                 ~google.cloud.ndb.query.FalseNode]: A node corresponding to
            the value substituted.
        """
        ...

class FilterNode(Node):
    """
    Tree node for a single filter expression.

    For example ``FilterNode("a", ">", 3)`` filters for entities where the
    value ``a`` is greater than ``3``.

    .. warning::

        The constructor for this type may not always return a
        :class:`FilterNode`. For example:

        * The filter ``name in (value1, ..., valueN)`` is converted into
          ``(name = value1) OR ... OR (name = valueN)`` (also a
          :class:`DisjunctionNode`)
        * The filter ``name in ()`` (i.e. a property is among an empty list
          of values) is converted into a :class:`FalseNode`
        * The filter ``name in (value1,)`` (i.e. a list with one element) is
          converted into ``name = value1``, a related :class:`FilterNode`
          with a different ``opsymbol`` and ``value`` than what was passed
          to the constructor

    Args:
        name (str): The name of the property being filtered.
        opsymbol (str): The comparison operator. One of ``=``, ``!=``, ``<``,
            ``<=``, ``>``, ``>=`` or ``in``.
        value (Any): The value to filter on / relative to.
        server_op (bool): Force the operator to use a server side filter.

    Raises:
        TypeError: If ``opsymbol`` is ``"in"`` but ``value`` is not a
            basic container (:class:`list`, :class:`tuple`, :class:`set` or
            :class:`frozenset`)
    """
    def __new__(cls, name, opsymbol, value, server_op: bool = False): ...
    def __getnewargs__(self):
        """
        Private API used to specify ``__new__`` arguments when unpickling.

        .. note::

            This method only applies if the ``pickle`` protocol is 2 or
            greater.

        Returns:
            Tuple[str, str, Any]: A tuple containing the
            internal state: the name, ``opsymbol`` and value.
        """
        ...
    def __eq__(self, other): ...

class PostFilterNode(Node):
    """
    Tree node representing an in-memory filtering operation.

    This is used to represent filters that cannot be executed by the
    datastore, for example a query for a structured value.

    Args:
        predicate (Callable[[Any], bool]): A filter predicate that
            takes a datastore entity (typically as a protobuf) and
            returns :data:`True` or :data:`False` if the entity matches
            the given filter.
    """
    def __new__(cls, predicate): ...
    def __getnewargs__(self):
        """
        Private API used to specify ``__new__`` arguments when unpickling.

        .. note::

            This method only applies if the ``pickle`` protocol is 2 or
            greater.

        Returns:
            Tuple[Callable[[Any], bool],]: A tuple containing a single value,
            the ``predicate`` attached to this node.
        """
        ...
    def __eq__(self, other): ...

class _BooleanClauses:
<<<<<<< HEAD
    """
    This type will be used for symbolically performing boolean operations.

    Internally, the state will track a symbolic expression like::

        A or (B and C) or (A and D)

    as a list of the ``OR`` components::

        [A, B and C, A and D]

    When ``combine_or=False``, it will track ``AND`` statements as a list,
    making the final simplified form of our example::

        [[A], [B, C], [A, D]]

    Via :meth:`add_node`, we will ensure that new nodes will be correctly
    combined (via ``AND`` or ``OR``) with the current expression.

    Args:
        name (str): The name of the class that is tracking a
            boolean expression.
        combine_or (bool): Indicates if new nodes will be combined
            with the current boolean expression via ``AND`` or ``OR``.
    """
    name: Any
    combine_or: Any
    or_parts: Any
=======
    name: Incomplete
    combine_or: Incomplete
    or_parts: Incomplete
>>>>>>> 3e1b90bb
    def __init__(self, name, combine_or) -> None: ...
    def add_node(self, node) -> None:
        """
        Update the current boolean expression.

        This uses the distributive law for sets to combine as follows:

        - ``(A or B or C or ...) or  D`` -> ``A or B or C or ... or D``
        - ``(A or B or C or ...) and D`` ->
          ``(A and D) or (B and D) or (C and D) or ...``

        Args:
            node (Node): A node to add to the list of clauses.

        Raises:
            TypeError: If ``node`` is not a :class:`.Node`.
        """
        ...

class ConjunctionNode(Node):
    """
    Tree node representing a boolean ``AND`` operator on multiple nodes.

    .. warning::

        The constructor for this type may not always return a
        :class:`ConjunctionNode`. For example:

        * If the passed in ``nodes`` has only one entry, that single node
          will be returned by the constructor
        * If the resulting boolean expression has an ``OR`` in it, then a
          :class:`DisjunctionNode` will be returned; e.g.
          ``AND(OR(A, B), C)`` becomes ``OR(AND(A, C), AND(B, C))``

    Args:
        nodes (Tuple[Node, ...]): A list of nodes to be joined.

    Raises:
        TypeError: If ``nodes`` is empty.
        RuntimeError: If the ``nodes`` combine to an "empty" boolean
            expression.
    """
    def __new__(cls, *nodes): ...
    def __getnewargs__(self):
        """
        Private API used to specify ``__new__`` arguments when unpickling.

        .. note::

            This method only applies if the ``pickle`` protocol is 2 or
            greater.

        Returns:
            Tuple[Node, ...]: The list of stored nodes, converted to a
            :class:`tuple`.
        """
        ...
    def __iter__(self): ...
    def __eq__(self, other): ...
    def resolve(self, bindings, used):
        """
        Return a node with parameters replaced by the selected values.

        Args:
            bindings (dict): A mapping of parameter bindings.
            used (Dict[Union[str, int], bool]): A mapping of already used
                parameters. This will be modified for each parameter found
                in ``bindings``.

        Returns:
            Node: The current node, if all nodes are already resolved.
            Otherwise returns a modified :class:`ConjunctionNode` with
            each individual node resolved.
        """
        ...

class DisjunctionNode(Node):
    """
    Tree node representing a boolean ``OR`` operator on multiple nodes.

    .. warning::

        This constructor may not always return a :class:`DisjunctionNode`.
        If the passed in ``nodes`` has only one entry, that single node
        will be returned by the constructor.

    Args:
        nodes (Tuple[Node, ...]): A list of nodes to be joined.

    Raises:
        TypeError: If ``nodes`` is empty.
    """
    def __new__(cls, *nodes): ...
    def __getnewargs__(self):
        """
        Private API used to specify ``__new__`` arguments when unpickling.

        .. note::

            This method only applies if the ``pickle`` protocol is 2 or
            greater.

        Returns:
            Tuple[Node, ...]: The list of stored nodes, converted to a
            :class:`tuple`.
        """
        ...
    def __iter__(self): ...
    def __eq__(self, other): ...
    def resolve(self, bindings, used):
        """
        Return a node with parameters replaced by the selected values.

        Args:
            bindings (dict): A mapping of parameter bindings.
            used (Dict[Union[str, int], bool]): A mapping of already used
                parameters. This will be modified for each parameter found
                in ``bindings``.

        Returns:
            Node: The current node, if all nodes are already resolved.
            Otherwise returns a modified :class:`DisjunctionNode` with
            each individual node resolved.
        """
        ...

AND = ConjunctionNode
OR = DisjunctionNode

class QueryOptions(_options.ReadOptions):
    project: Incomplete
    namespace: Incomplete
    database: str | None
    def __init__(self, config: Incomplete | None = ..., context: Incomplete | None = ..., **kwargs) -> None: ...

class Query:
<<<<<<< HEAD
    """
    Query object.

    Args:
        kind (str): The kind of entities to be queried.
        filters (FilterNode): Node representing a filter expression tree.
        ancestor (key.Key): Entities returned will be descendants of
            `ancestor`.
        order_by (list[Union[str, google.cloud.ndb.model.Property]]): The
            model properties used to order query results.
        orders (list[Union[str, google.cloud.ndb.model.Property]]):
            Deprecated. Synonym for `order_by`.
        project (str): The project to perform the query in. Also known as the
            app, in Google App Engine. If not passed, uses the client's value.
        app (str): Deprecated. Synonym for `project`.
        namespace (str): The namespace to which to restrict results.
            If not passed, uses the client's value.
        projection (list[Union[str, google.cloud.ndb.model.Property]]): The
            fields to return as part of the query results.
        keys_only (bool): Return keys instead of entities.
        offset (int): Number of query results to skip.
        limit (Optional[int]): Maximum number of query results to return.
            If not specified, there is no limit.
        distinct_on (list[str]): The field names used to group query
            results.
        group_by (list[str]): Deprecated. Synonym for distinct_on.
        default_options (QueryOptions): Deprecated. QueryOptions object.
            Prefer passing explicit keyword arguments to the relevant method directly.

    Raises:
        TypeError: If any of the arguments are invalid.
    """
    default_options: Any
    kind: Any
    ancestor: Any
    filters: Any
    order_by: Any
    project: Any
    namespace: Any
    limit: Any
    offset: Any
    keys_only: Any
    projection: Any
    distinct_on: Any
=======
    default_options: Incomplete
    kind: Incomplete
    ancestor: Incomplete
    filters: Incomplete
    order_by: Incomplete
    project: Incomplete
    namespace: Incomplete
    limit: Incomplete
    offset: Incomplete
    keys_only: Incomplete
    projection: Incomplete
    distinct_on: Incomplete
>>>>>>> 3e1b90bb
    database: str | None
    def __init__(
        self,
        kind: Incomplete | None = ...,
        filters: Incomplete | None = ...,
        ancestor: Incomplete | None = ...,
        order_by: Incomplete | None = ...,
        orders: Incomplete | None = ...,
        project: Incomplete | None = ...,
        app: Incomplete | None = ...,
        namespace: Incomplete | None = ...,
        projection: Incomplete | None = ...,
        distinct_on: Incomplete | None = ...,
        group_by: Incomplete | None = ...,
        limit: Incomplete | None = ...,
        offset: Incomplete | None = ...,
        keys_only: Incomplete | None = ...,
        default_options: Incomplete | None = ...,
    ) -> None: ...
    @property
<<<<<<< HEAD
    def is_distinct(self):
        """
        True if results are guaranteed to contain a unique set of property
        values.

        This happens when every property in distinct_on is also in projection.
        """
        ...
    def filter(self, *filters):
        """
        Return a new Query with additional filter(s) applied.

        Args:
            filters (list[Node]): One or more instances of Node.

        Returns:
            Query: A new query with the new filters applied.

        Raises:
            TypeError: If one of the filters is not a Node.
        """
        ...
    def order(self, *props):
        """
        Return a new Query with additional sort order(s) applied.

        Args:
            props (list[Union[str, google.cloud.ndb.model.Property]]): One or
                more model properties to sort by.

        Returns:
            Query: A new query with the new order applied.
        """
        ...
    def analyze(self):
        """
        Return a list giving the parameters required by a query.

        When a query is created using gql, any bound parameters
        are created as ParameterNode instances. This method returns
        the names of any such parameters.

        Returns:
            list[str]: required parameter names.
        """
        ...
    def bind(self, *positional, **keyword):
        """
        Bind parameter values.  Returns a new Query object.

        When a query is created using gql, any bound parameters
        are created as ParameterNode instances. This method
        receives values for both positional (:1, :2, etc.) or
        keyword (:something, :other, etc.) bound parameters, then sets the
        values accordingly. This mechanism allows easy reuse of a
        parameterized query, by passing the values to bind here.

        Args:
            positional (list[Any]): One or more positional values to bind.
            keyword (dict[Any]): One or more keyword values to bind.

        Returns:
            Query: A new query with the new bound parameter values.

        Raises:
            google.cloud.ndb.exceptions.BadArgumentError: If one of
                the positional parameters is not used in the query.
        """
        ...
    def fetch(self, limit: Incomplete | None = ..., **kwargs):
        """
        Run a query, fetching results.

        Args:
            keys_only (bool): Return keys instead of entities.
            projection (list[Union[str, google.cloud.ndb.model.Property]]): The
                fields to return as part of the query results.
            offset (int): Number of query results to skip.
            limit (Optional[int]): Maximum number of query results to return.
                If not specified, there is no limit.
            batch_size: DEPRECATED: No longer implemented.
            prefetch_size: DEPRECATED: No longer implemented.
            produce_cursors: Ignored. Cursors always produced if available.
            start_cursor: Starting point for search.
            end_cursor: Endpoint point for search.
            timeout (Optional[int]): Override the gRPC timeout, in seconds.
            deadline (Optional[int]): DEPRECATED: Synonym for ``timeout``.
            read_consistency: If set then passes the explicit read consistency to
                the server.  May not be set to ``ndb.EVENTUAL`` when a transaction
                is specified.
            read_policy: DEPRECATED: Synonym for ``read_consistency``.
            transaction (bytes): Transaction ID to use for query. Results will
                be consistent with Datastore state for that transaction.
                Implies ``read_policy=ndb.STRONG``.
            options (QueryOptions): DEPRECATED: An object containing options
                values for some of these arguments.

        Returns:
            List[Union[model.Model, key.Key]]: The query results.
        """
        ...
    def fetch_async(self, limit: Incomplete | None = ..., **kwargs):
        """
        Run a query, asynchronously fetching the results.

        Args:
            keys_only (bool): Return keys instead of entities.
            projection (list[Union[str, google.cloud.ndb.model.Property]]): The
                fields to return as part of the query results.
            offset (int): Number of query results to skip.
            limit (Optional[int]): Maximum number of query results to return.
                If not specified, there is no limit.
            batch_size: DEPRECATED: No longer implemented.
            prefetch_size: DEPRECATED: No longer implemented.
            produce_cursors: Ignored. Cursors always produced if available.
            start_cursor: Starting point for search.
            end_cursor: Endpoint point for search.
            timeout (Optional[int]): Override the gRPC timeout, in seconds.
            deadline (Optional[int]): DEPRECATED: Synonym for ``timeout``.
            read_consistency: If set then passes the explicit read consistency to
                the server.  May not be set to ``ndb.EVENTUAL`` when a transaction
                is specified.
            read_policy: DEPRECATED: Synonym for ``read_consistency``.
            transaction (bytes): Transaction ID to use for query. Results will
                be consistent with Datastore state for that transaction.
                Implies ``read_policy=ndb.STRONG``.
            options (QueryOptions): DEPRECATED: An object containing options
                values for some of these arguments.

        Returns:
            tasklets.Future: Eventual result will be a List[model.Model] of the
                results.
        """
        ...
    def run_to_queue(self, queue, conn, options: Incomplete | None = ..., dsquery: Incomplete | None = ...) -> None:
        """Run this query, putting entities into the given queue."""
        ...
    def iter(self, **kwargs):
        """
        Get an iterator over query results.

        Args:
            keys_only (bool): Return keys instead of entities.
            limit (Optional[int]): Maximum number of query results to return.
                If not specified, there is no limit.
            projection (list[str]): The fields to return as part of the query
                results.
            offset (int): Number of query results to skip.
            batch_size: DEPRECATED: No longer implemented.
            prefetch_size: DEPRECATED: No longer implemented.
            produce_cursors: Ignored. Cursors always produced if available.
            start_cursor: Starting point for search.
            end_cursor: Endpoint point for search.
            timeout (Optional[int]): Override the gRPC timeout, in seconds.
            deadline (Optional[int]): DEPRECATED: Synonym for ``timeout``.
            read_consistency: If set then passes the explicit read consistency to
                the server.  May not be set to ``ndb.EVENTUAL`` when a transaction
                is specified.
            read_policy: DEPRECATED: Synonym for ``read_consistency``.
            transaction (bytes): Transaction ID to use for query. Results will
                be consistent with Datastore state for that transaction.
                Implies ``read_policy=ndb.STRONG``.
            options (QueryOptions): DEPRECATED: An object containing options
                values for some of these arguments.

        Returns:
            :class:`QueryIterator`: An iterator.
        """
        ...
    __iter__: Any
    def map(self, callback, **kwargs):
        """
        Map a callback function or tasklet over the query results.

        Args:
            callback (Callable): A function or tasklet to be applied to each
                result; see below.
            keys_only (bool): Return keys instead of entities.
            projection (list[str]): The fields to return as part of the query
                results.
            offset (int): Number of query results to skip.
            limit (Optional[int]): Maximum number of query results to return.
                If not specified, there is no limit.
            batch_size: DEPRECATED: No longer implemented.
            prefetch_size: DEPRECATED: No longer implemented.
            produce_cursors: Ignored. Cursors always produced if available.
            start_cursor: Starting point for search.
            end_cursor: Endpoint point for search.
            timeout (Optional[int]): Override the gRPC timeout, in seconds.
            deadline (Optional[int]): DEPRECATED: Synonym for ``timeout``.
            read_consistency: If set then passes the explicit read consistency to
                the server.  May not be set to ``ndb.EVENTUAL`` when a transaction
                is specified.
            read_policy: DEPRECATED: Synonym for ``read_consistency``.
            transaction (bytes): Transaction ID to use for query. Results will
                be consistent with Datastore state for that transaction.
                Implies ``read_policy=ndb.STRONG``.
            options (QueryOptions): DEPRECATED: An object containing options
                values for some of these arguments.
            pass_batch_info_callback: DEPRECATED: No longer implemented.
            merge_future: DEPRECATED: No longer implemented.

        Callback signature: The callback is normally called with an entity as
        argument. However if keys_only=True is given, it is called with a Key.
        The callback can return whatever it wants.

        Returns:
            Any: When the query has run to completion and all callbacks have
                returned, map() returns a list of the results of all callbacks.
        """
        ...
    def map_async(self, callback, **kwargs) -> None:
        """
        Map a callback function or tasklet over the query results.

        This is the asynchronous version of :meth:`Query.map`.

        Returns:
            tasklets.Future: See :meth:`Query.map` for eventual result.
        """
        ...
    def get(self, **kwargs):
        """
        Get the first query result, if any.

        This is equivalent to calling ``q.fetch(1)`` and returning the first
        result, if any.

        Args:
            keys_only (bool): Return keys instead of entities.
            projection (list[str]): The fields to return as part of the query
                results.
            batch_size: DEPRECATED: No longer implemented.
            prefetch_size: DEPRECATED: No longer implemented.
            produce_cursors: Ignored. Cursors always produced if available.
            start_cursor: Starting point for search.
            end_cursor: Endpoint point for search.
            timeout (Optional[int]): Override the gRPC timeout, in seconds.
            deadline (Optional[int]): DEPRECATED: Synonym for ``timeout``.
            read_consistency: If set then passes the explicit read consistency to
                the server.  May not be set to ``ndb.EVENTUAL`` when a transaction
                is specified.
            read_policy: DEPRECATED: Synonym for ``read_consistency``.
            transaction (bytes): Transaction ID to use for query. Results will
                be consistent with Datastore state for that transaction.
                Implies ``read_policy=ndb.STRONG``.
            options (QueryOptions): DEPRECATED: An object containing options
                values for some of these arguments.

        Returns:
            Optional[Union[google.cloud.datastore.entity.Entity, key.Key]]:
                A single result, or :data:`None` if there are no results.
        """
        ...
    def get_async(self, **kwargs) -> None:
        """
        Get the first query result, if any.

        This is the asynchronous version of :meth:`Query.get`.

        Returns:
            tasklets.Future: See :meth:`Query.get` for eventual result.
        """
        ...
    def count(self, limit: Incomplete | None = ..., **kwargs):
        """
        Count the number of query results, up to a limit.

        This returns the same result as ``len(q.fetch(limit))``.

        Note that you should pass a maximum value to limit the amount of
        work done by the query.

        Note:
            The legacy GAE version of NDB claims this is more efficient than
            just calling ``len(q.fetch(limit))``. Since Datastore does not
            provide API for ``count``, this version ends up performing the
            fetch underneath hood. We can specify ``keys_only`` to save some
            network traffic, making this call really equivalent to
            ``len(q.fetch(limit, keys_only=True))``. We can also avoid
            marshalling NDB key objects from the returned protocol buffers, but
            this is a minor savings--most applications that use NDB will have
            their performance bound by the Datastore backend, not the CPU.
            Generally, any claim of performance improvement using this versus
            the equivalent call to ``fetch`` is exaggerated, at best.

        Args:
            limit (Optional[int]): Maximum number of query results to return.
                If not specified, there is no limit.
            projection (list[str]): The fields to return as part of the query
                results.
            offset (int): Number of query results to skip.
            batch_size: DEPRECATED: No longer implemented.
            prefetch_size: DEPRECATED: No longer implemented.
            produce_cursors: Ignored. Cursors always produced if available.
            start_cursor: Starting point for search.
            end_cursor: Endpoint point for search.
            timeout (Optional[int]): Override the gRPC timeout, in seconds.
            deadline (Optional[int]): DEPRECATED: Synonym for ``timeout``.
            read_consistency: If set then passes the explicit read consistency to
                the server.  May not be set to ``ndb.EVENTUAL`` when a transaction
                is specified.
            read_policy: DEPRECATED: Synonym for ``read_consistency``.
            transaction (bytes): Transaction ID to use for query. Results will
                be consistent with Datastore state for that transaction.
                Implies ``read_policy=ndb.STRONG``.
            options (QueryOptions): DEPRECATED: An object containing options
                values for some of these arguments.

        Returns:
            Optional[Union[google.cloud.datastore.entity.Entity, key.Key]]:
                A single result, or :data:`None` if there are no results.
        """
        ...
    def count_async(self, limit: Incomplete | None = ..., **kwargs):
        """
        Count the number of query results, up to a limit.

        This is the asynchronous version of :meth:`Query.count`.

        Returns:
            tasklets.Future: See :meth:`Query.count` for eventual result.
        """
        ...
    def fetch_page(self, page_size, **kwargs):
        """
        Fetch a page of results.

        This is a specialized method for use by paging user interfaces.

        To fetch the next page, you pass the cursor returned by one call to the
        next call using the `start_cursor` argument.  A common idiom is to pass
        the cursor to the client using :meth:`_datastore_query.Cursor.urlsafe`
        and to reconstruct that cursor on a subsequent request using the
        `urlsafe` argument to :class:`_datastore_query.Cursor`.

        NOTE:
            This method relies on cursors which are not available for queries
            that involve ``OR``, ``!=``, ``IN`` operators. This feature is not
            available for those queries.

        Args:
            page_size (int): The number of results per page. At most, this many
            keys_only (bool): Return keys instead of entities.
            projection (list[str]): The fields to return as part of the query
                results.
            batch_size: DEPRECATED: No longer implemented.
            prefetch_size: DEPRECATED: No longer implemented.
            produce_cursors: Ignored. Cursors always produced if available.
            start_cursor: Starting point for search.
            end_cursor: Endpoint point for search.
            timeout (Optional[int]): Override the gRPC timeout, in seconds.
            deadline (Optional[int]): DEPRECATED: Synonym for ``timeout``.
            read_consistency: If set then passes the explicit read consistency to
                the server.  May not be set to ``ndb.EVENTUAL`` when a transaction
                is specified.
            read_policy: DEPRECATED: Synonym for ``read_consistency``.
            transaction (bytes): Transaction ID to use for query. Results will
                be consistent with Datastore state for that transaction.
                Implies ``read_policy=ndb.STRONG``.
            options (QueryOptions): DEPRECATED: An object containing options
                values for some of these arguments.

               results will be returned.

        Returns:
            Tuple[list, _datastore_query.Cursor, bool]: A tuple
                `(results, cursor, more)` where `results` is a list of query
                results, `cursor` is a cursor pointing just after the last
                result returned, and `more` indicates whether there are
                (likely) more results after that.
        """
        ...
    def fetch_page_async(self, page_size, **kwargs) -> None:
        """
        Fetch a page of results.

        This is the asynchronous version of :meth:`Query.fetch_page`.

        Returns:
            tasklets.Future: See :meth:`Query.fetch_page` for eventual result.
        """
        ...

def gql(query_string: str, *args: Any, **kwds: Any) -> Query:
    """
    Parse a GQL query string.

    Args:
        query_string (str): Full GQL query, e.g. 'SELECT * FROM Kind WHERE
            prop = 1 ORDER BY prop2'.
        args: If present, used to call bind().
        kwds: If present, used to call bind().

    Returns:
        Query: a query instance.

    Raises:
        google.cloud.ndb.exceptions.BadQueryError: When bad gql is passed in.
    """
    ...
=======
    def is_distinct(self): ...
    def filter(self, *filters): ...
    def order(self, *props): ...
    def analyze(self): ...
    def bind(self, *positional, **keyword): ...
    def fetch(self, limit: Incomplete | None = ..., **kwargs): ...
    def fetch_async(self, limit: Incomplete | None = ..., **kwargs): ...
    def run_to_queue(self, queue, conn, options: Incomplete | None = ..., dsquery: Incomplete | None = ...) -> None: ...
    def iter(self, **kwargs): ...
    __iter__: Incomplete
    def map(self, callback, **kwargs): ...
    def map_async(self, callback, **kwargs) -> None: ...
    def get(self, **kwargs): ...
    def get_async(self, **kwargs) -> None: ...
    def count(self, limit: Incomplete | None = ..., **kwargs): ...
    def count_async(self, limit: Incomplete | None = ..., **kwargs): ...
    def fetch_page(self, page_size, **kwargs): ...
    def fetch_page_async(self, page_size, **kwargs) -> None: ...

def gql(query_string: str, *args, **kwds) -> Query: ...
>>>>>>> 3e1b90bb
<|MERGE_RESOLUTION|>--- conflicted
+++ resolved
@@ -129,62 +129,15 @@
 from google.cloud.ndb import _options
 
 class PropertyOrder:
-<<<<<<< HEAD
-    """
-    The sort order for a property name, to be used when ordering the
-    results of a query.
-
-    Args:
-        name (str): The name of the model property to use for ordering.
-        reverse (bool): Whether to reverse the sort order (descending)
-            or not (ascending). Default is False.
-    """
-    name: Any
-    reverse: Any
-=======
     name: Incomplete
     reverse: Incomplete
->>>>>>> 3e1b90bb
     def __init__(self, name, reverse: bool = ...) -> None: ...
     def __neg__(self): ...
 
 class RepeatedStructuredPropertyPredicate:
-<<<<<<< HEAD
-    """
-    A predicate for querying repeated structured properties.
-
-    Called by ``model.StructuredProperty._compare``. This is used to handle
-    queries of the form::
-
-        Squad.query(Squad.members == Member(name="Joe", age=24, rank=5))
-
-    This query should find any squad with a member named "Joe" whose age is 24
-    and rank is 5.
-
-    Datastore, on its own, can find all squads with a team member named Joe, or
-    a team member whose age is 24, or whose rank is 5, but it can't be queried
-    for all 3 in a single subentity. This predicate must be applied client
-    side, therefore, to limit results to entities where all the keys match for
-    a single subentity.
-
-    Arguments:
-        name (str): Name of the repeated structured property being queried
-            (e.g. "members").
-        match_keys (list[str]): Property names to check on the subentities
-            being queried (e.g. ["name", "age", "rank"]).
-        entity_pb (google.cloud.datastore_v1.proto.entity_pb2.Entity): A
-            partial entity protocol buffer containing the values that must
-            match in a subentity of the repeated structured property. Should
-            contain a value for each key in ``match_keys``.
-    """
-    name: Any
-    match_keys: Any
-    match_values: Any
-=======
     name: Incomplete
     match_keys: Incomplete
     match_values: Incomplete
->>>>>>> 3e1b90bb
     def __init__(self, name, match_keys, entity_pb) -> None: ...
     def __call__(self, entity_pb): ...
 
@@ -237,19 +190,8 @@
         ...
 
 class ParameterizedFunction(ParameterizedThing):
-<<<<<<< HEAD
-    """
-    Represents a GQL function with parameterized arguments.
-
-    For example, ParameterizedFunction('key', [Parameter(1)]) stands for
-    the GQL syntax KEY(:1).
-    """
-    func: Any
-    values: Any
-=======
     func: Incomplete
     values: Incomplete
->>>>>>> 3e1b90bb
     def __init__(self, func, values) -> None: ...
     def __eq__(self, other): ...
     def is_parameterized(self): ...
@@ -437,40 +379,9 @@
     def __eq__(self, other): ...
 
 class _BooleanClauses:
-<<<<<<< HEAD
-    """
-    This type will be used for symbolically performing boolean operations.
-
-    Internally, the state will track a symbolic expression like::
-
-        A or (B and C) or (A and D)
-
-    as a list of the ``OR`` components::
-
-        [A, B and C, A and D]
-
-    When ``combine_or=False``, it will track ``AND`` statements as a list,
-    making the final simplified form of our example::
-
-        [[A], [B, C], [A, D]]
-
-    Via :meth:`add_node`, we will ensure that new nodes will be correctly
-    combined (via ``AND`` or ``OR``) with the current expression.
-
-    Args:
-        name (str): The name of the class that is tracking a
-            boolean expression.
-        combine_or (bool): Indicates if new nodes will be combined
-            with the current boolean expression via ``AND`` or ``OR``.
-    """
-    name: Any
-    combine_or: Any
-    or_parts: Any
-=======
     name: Incomplete
     combine_or: Incomplete
     or_parts: Incomplete
->>>>>>> 3e1b90bb
     def __init__(self, name, combine_or) -> None: ...
     def add_node(self, node) -> None:
         """
@@ -607,52 +518,6 @@
     def __init__(self, config: Incomplete | None = ..., context: Incomplete | None = ..., **kwargs) -> None: ...
 
 class Query:
-<<<<<<< HEAD
-    """
-    Query object.
-
-    Args:
-        kind (str): The kind of entities to be queried.
-        filters (FilterNode): Node representing a filter expression tree.
-        ancestor (key.Key): Entities returned will be descendants of
-            `ancestor`.
-        order_by (list[Union[str, google.cloud.ndb.model.Property]]): The
-            model properties used to order query results.
-        orders (list[Union[str, google.cloud.ndb.model.Property]]):
-            Deprecated. Synonym for `order_by`.
-        project (str): The project to perform the query in. Also known as the
-            app, in Google App Engine. If not passed, uses the client's value.
-        app (str): Deprecated. Synonym for `project`.
-        namespace (str): The namespace to which to restrict results.
-            If not passed, uses the client's value.
-        projection (list[Union[str, google.cloud.ndb.model.Property]]): The
-            fields to return as part of the query results.
-        keys_only (bool): Return keys instead of entities.
-        offset (int): Number of query results to skip.
-        limit (Optional[int]): Maximum number of query results to return.
-            If not specified, there is no limit.
-        distinct_on (list[str]): The field names used to group query
-            results.
-        group_by (list[str]): Deprecated. Synonym for distinct_on.
-        default_options (QueryOptions): Deprecated. QueryOptions object.
-            Prefer passing explicit keyword arguments to the relevant method directly.
-
-    Raises:
-        TypeError: If any of the arguments are invalid.
-    """
-    default_options: Any
-    kind: Any
-    ancestor: Any
-    filters: Any
-    order_by: Any
-    project: Any
-    namespace: Any
-    limit: Any
-    offset: Any
-    keys_only: Any
-    projection: Any
-    distinct_on: Any
-=======
     default_options: Incomplete
     kind: Incomplete
     ancestor: Incomplete
@@ -665,7 +530,6 @@
     keys_only: Incomplete
     projection: Incomplete
     distinct_on: Incomplete
->>>>>>> 3e1b90bb
     database: str | None
     def __init__(
         self,
@@ -686,409 +550,6 @@
         default_options: Incomplete | None = ...,
     ) -> None: ...
     @property
-<<<<<<< HEAD
-    def is_distinct(self):
-        """
-        True if results are guaranteed to contain a unique set of property
-        values.
-
-        This happens when every property in distinct_on is also in projection.
-        """
-        ...
-    def filter(self, *filters):
-        """
-        Return a new Query with additional filter(s) applied.
-
-        Args:
-            filters (list[Node]): One or more instances of Node.
-
-        Returns:
-            Query: A new query with the new filters applied.
-
-        Raises:
-            TypeError: If one of the filters is not a Node.
-        """
-        ...
-    def order(self, *props):
-        """
-        Return a new Query with additional sort order(s) applied.
-
-        Args:
-            props (list[Union[str, google.cloud.ndb.model.Property]]): One or
-                more model properties to sort by.
-
-        Returns:
-            Query: A new query with the new order applied.
-        """
-        ...
-    def analyze(self):
-        """
-        Return a list giving the parameters required by a query.
-
-        When a query is created using gql, any bound parameters
-        are created as ParameterNode instances. This method returns
-        the names of any such parameters.
-
-        Returns:
-            list[str]: required parameter names.
-        """
-        ...
-    def bind(self, *positional, **keyword):
-        """
-        Bind parameter values.  Returns a new Query object.
-
-        When a query is created using gql, any bound parameters
-        are created as ParameterNode instances. This method
-        receives values for both positional (:1, :2, etc.) or
-        keyword (:something, :other, etc.) bound parameters, then sets the
-        values accordingly. This mechanism allows easy reuse of a
-        parameterized query, by passing the values to bind here.
-
-        Args:
-            positional (list[Any]): One or more positional values to bind.
-            keyword (dict[Any]): One or more keyword values to bind.
-
-        Returns:
-            Query: A new query with the new bound parameter values.
-
-        Raises:
-            google.cloud.ndb.exceptions.BadArgumentError: If one of
-                the positional parameters is not used in the query.
-        """
-        ...
-    def fetch(self, limit: Incomplete | None = ..., **kwargs):
-        """
-        Run a query, fetching results.
-
-        Args:
-            keys_only (bool): Return keys instead of entities.
-            projection (list[Union[str, google.cloud.ndb.model.Property]]): The
-                fields to return as part of the query results.
-            offset (int): Number of query results to skip.
-            limit (Optional[int]): Maximum number of query results to return.
-                If not specified, there is no limit.
-            batch_size: DEPRECATED: No longer implemented.
-            prefetch_size: DEPRECATED: No longer implemented.
-            produce_cursors: Ignored. Cursors always produced if available.
-            start_cursor: Starting point for search.
-            end_cursor: Endpoint point for search.
-            timeout (Optional[int]): Override the gRPC timeout, in seconds.
-            deadline (Optional[int]): DEPRECATED: Synonym for ``timeout``.
-            read_consistency: If set then passes the explicit read consistency to
-                the server.  May not be set to ``ndb.EVENTUAL`` when a transaction
-                is specified.
-            read_policy: DEPRECATED: Synonym for ``read_consistency``.
-            transaction (bytes): Transaction ID to use for query. Results will
-                be consistent with Datastore state for that transaction.
-                Implies ``read_policy=ndb.STRONG``.
-            options (QueryOptions): DEPRECATED: An object containing options
-                values for some of these arguments.
-
-        Returns:
-            List[Union[model.Model, key.Key]]: The query results.
-        """
-        ...
-    def fetch_async(self, limit: Incomplete | None = ..., **kwargs):
-        """
-        Run a query, asynchronously fetching the results.
-
-        Args:
-            keys_only (bool): Return keys instead of entities.
-            projection (list[Union[str, google.cloud.ndb.model.Property]]): The
-                fields to return as part of the query results.
-            offset (int): Number of query results to skip.
-            limit (Optional[int]): Maximum number of query results to return.
-                If not specified, there is no limit.
-            batch_size: DEPRECATED: No longer implemented.
-            prefetch_size: DEPRECATED: No longer implemented.
-            produce_cursors: Ignored. Cursors always produced if available.
-            start_cursor: Starting point for search.
-            end_cursor: Endpoint point for search.
-            timeout (Optional[int]): Override the gRPC timeout, in seconds.
-            deadline (Optional[int]): DEPRECATED: Synonym for ``timeout``.
-            read_consistency: If set then passes the explicit read consistency to
-                the server.  May not be set to ``ndb.EVENTUAL`` when a transaction
-                is specified.
-            read_policy: DEPRECATED: Synonym for ``read_consistency``.
-            transaction (bytes): Transaction ID to use for query. Results will
-                be consistent with Datastore state for that transaction.
-                Implies ``read_policy=ndb.STRONG``.
-            options (QueryOptions): DEPRECATED: An object containing options
-                values for some of these arguments.
-
-        Returns:
-            tasklets.Future: Eventual result will be a List[model.Model] of the
-                results.
-        """
-        ...
-    def run_to_queue(self, queue, conn, options: Incomplete | None = ..., dsquery: Incomplete | None = ...) -> None:
-        """Run this query, putting entities into the given queue."""
-        ...
-    def iter(self, **kwargs):
-        """
-        Get an iterator over query results.
-
-        Args:
-            keys_only (bool): Return keys instead of entities.
-            limit (Optional[int]): Maximum number of query results to return.
-                If not specified, there is no limit.
-            projection (list[str]): The fields to return as part of the query
-                results.
-            offset (int): Number of query results to skip.
-            batch_size: DEPRECATED: No longer implemented.
-            prefetch_size: DEPRECATED: No longer implemented.
-            produce_cursors: Ignored. Cursors always produced if available.
-            start_cursor: Starting point for search.
-            end_cursor: Endpoint point for search.
-            timeout (Optional[int]): Override the gRPC timeout, in seconds.
-            deadline (Optional[int]): DEPRECATED: Synonym for ``timeout``.
-            read_consistency: If set then passes the explicit read consistency to
-                the server.  May not be set to ``ndb.EVENTUAL`` when a transaction
-                is specified.
-            read_policy: DEPRECATED: Synonym for ``read_consistency``.
-            transaction (bytes): Transaction ID to use for query. Results will
-                be consistent with Datastore state for that transaction.
-                Implies ``read_policy=ndb.STRONG``.
-            options (QueryOptions): DEPRECATED: An object containing options
-                values for some of these arguments.
-
-        Returns:
-            :class:`QueryIterator`: An iterator.
-        """
-        ...
-    __iter__: Any
-    def map(self, callback, **kwargs):
-        """
-        Map a callback function or tasklet over the query results.
-
-        Args:
-            callback (Callable): A function or tasklet to be applied to each
-                result; see below.
-            keys_only (bool): Return keys instead of entities.
-            projection (list[str]): The fields to return as part of the query
-                results.
-            offset (int): Number of query results to skip.
-            limit (Optional[int]): Maximum number of query results to return.
-                If not specified, there is no limit.
-            batch_size: DEPRECATED: No longer implemented.
-            prefetch_size: DEPRECATED: No longer implemented.
-            produce_cursors: Ignored. Cursors always produced if available.
-            start_cursor: Starting point for search.
-            end_cursor: Endpoint point for search.
-            timeout (Optional[int]): Override the gRPC timeout, in seconds.
-            deadline (Optional[int]): DEPRECATED: Synonym for ``timeout``.
-            read_consistency: If set then passes the explicit read consistency to
-                the server.  May not be set to ``ndb.EVENTUAL`` when a transaction
-                is specified.
-            read_policy: DEPRECATED: Synonym for ``read_consistency``.
-            transaction (bytes): Transaction ID to use for query. Results will
-                be consistent with Datastore state for that transaction.
-                Implies ``read_policy=ndb.STRONG``.
-            options (QueryOptions): DEPRECATED: An object containing options
-                values for some of these arguments.
-            pass_batch_info_callback: DEPRECATED: No longer implemented.
-            merge_future: DEPRECATED: No longer implemented.
-
-        Callback signature: The callback is normally called with an entity as
-        argument. However if keys_only=True is given, it is called with a Key.
-        The callback can return whatever it wants.
-
-        Returns:
-            Any: When the query has run to completion and all callbacks have
-                returned, map() returns a list of the results of all callbacks.
-        """
-        ...
-    def map_async(self, callback, **kwargs) -> None:
-        """
-        Map a callback function or tasklet over the query results.
-
-        This is the asynchronous version of :meth:`Query.map`.
-
-        Returns:
-            tasklets.Future: See :meth:`Query.map` for eventual result.
-        """
-        ...
-    def get(self, **kwargs):
-        """
-        Get the first query result, if any.
-
-        This is equivalent to calling ``q.fetch(1)`` and returning the first
-        result, if any.
-
-        Args:
-            keys_only (bool): Return keys instead of entities.
-            projection (list[str]): The fields to return as part of the query
-                results.
-            batch_size: DEPRECATED: No longer implemented.
-            prefetch_size: DEPRECATED: No longer implemented.
-            produce_cursors: Ignored. Cursors always produced if available.
-            start_cursor: Starting point for search.
-            end_cursor: Endpoint point for search.
-            timeout (Optional[int]): Override the gRPC timeout, in seconds.
-            deadline (Optional[int]): DEPRECATED: Synonym for ``timeout``.
-            read_consistency: If set then passes the explicit read consistency to
-                the server.  May not be set to ``ndb.EVENTUAL`` when a transaction
-                is specified.
-            read_policy: DEPRECATED: Synonym for ``read_consistency``.
-            transaction (bytes): Transaction ID to use for query. Results will
-                be consistent with Datastore state for that transaction.
-                Implies ``read_policy=ndb.STRONG``.
-            options (QueryOptions): DEPRECATED: An object containing options
-                values for some of these arguments.
-
-        Returns:
-            Optional[Union[google.cloud.datastore.entity.Entity, key.Key]]:
-                A single result, or :data:`None` if there are no results.
-        """
-        ...
-    def get_async(self, **kwargs) -> None:
-        """
-        Get the first query result, if any.
-
-        This is the asynchronous version of :meth:`Query.get`.
-
-        Returns:
-            tasklets.Future: See :meth:`Query.get` for eventual result.
-        """
-        ...
-    def count(self, limit: Incomplete | None = ..., **kwargs):
-        """
-        Count the number of query results, up to a limit.
-
-        This returns the same result as ``len(q.fetch(limit))``.
-
-        Note that you should pass a maximum value to limit the amount of
-        work done by the query.
-
-        Note:
-            The legacy GAE version of NDB claims this is more efficient than
-            just calling ``len(q.fetch(limit))``. Since Datastore does not
-            provide API for ``count``, this version ends up performing the
-            fetch underneath hood. We can specify ``keys_only`` to save some
-            network traffic, making this call really equivalent to
-            ``len(q.fetch(limit, keys_only=True))``. We can also avoid
-            marshalling NDB key objects from the returned protocol buffers, but
-            this is a minor savings--most applications that use NDB will have
-            their performance bound by the Datastore backend, not the CPU.
-            Generally, any claim of performance improvement using this versus
-            the equivalent call to ``fetch`` is exaggerated, at best.
-
-        Args:
-            limit (Optional[int]): Maximum number of query results to return.
-                If not specified, there is no limit.
-            projection (list[str]): The fields to return as part of the query
-                results.
-            offset (int): Number of query results to skip.
-            batch_size: DEPRECATED: No longer implemented.
-            prefetch_size: DEPRECATED: No longer implemented.
-            produce_cursors: Ignored. Cursors always produced if available.
-            start_cursor: Starting point for search.
-            end_cursor: Endpoint point for search.
-            timeout (Optional[int]): Override the gRPC timeout, in seconds.
-            deadline (Optional[int]): DEPRECATED: Synonym for ``timeout``.
-            read_consistency: If set then passes the explicit read consistency to
-                the server.  May not be set to ``ndb.EVENTUAL`` when a transaction
-                is specified.
-            read_policy: DEPRECATED: Synonym for ``read_consistency``.
-            transaction (bytes): Transaction ID to use for query. Results will
-                be consistent with Datastore state for that transaction.
-                Implies ``read_policy=ndb.STRONG``.
-            options (QueryOptions): DEPRECATED: An object containing options
-                values for some of these arguments.
-
-        Returns:
-            Optional[Union[google.cloud.datastore.entity.Entity, key.Key]]:
-                A single result, or :data:`None` if there are no results.
-        """
-        ...
-    def count_async(self, limit: Incomplete | None = ..., **kwargs):
-        """
-        Count the number of query results, up to a limit.
-
-        This is the asynchronous version of :meth:`Query.count`.
-
-        Returns:
-            tasklets.Future: See :meth:`Query.count` for eventual result.
-        """
-        ...
-    def fetch_page(self, page_size, **kwargs):
-        """
-        Fetch a page of results.
-
-        This is a specialized method for use by paging user interfaces.
-
-        To fetch the next page, you pass the cursor returned by one call to the
-        next call using the `start_cursor` argument.  A common idiom is to pass
-        the cursor to the client using :meth:`_datastore_query.Cursor.urlsafe`
-        and to reconstruct that cursor on a subsequent request using the
-        `urlsafe` argument to :class:`_datastore_query.Cursor`.
-
-        NOTE:
-            This method relies on cursors which are not available for queries
-            that involve ``OR``, ``!=``, ``IN`` operators. This feature is not
-            available for those queries.
-
-        Args:
-            page_size (int): The number of results per page. At most, this many
-            keys_only (bool): Return keys instead of entities.
-            projection (list[str]): The fields to return as part of the query
-                results.
-            batch_size: DEPRECATED: No longer implemented.
-            prefetch_size: DEPRECATED: No longer implemented.
-            produce_cursors: Ignored. Cursors always produced if available.
-            start_cursor: Starting point for search.
-            end_cursor: Endpoint point for search.
-            timeout (Optional[int]): Override the gRPC timeout, in seconds.
-            deadline (Optional[int]): DEPRECATED: Synonym for ``timeout``.
-            read_consistency: If set then passes the explicit read consistency to
-                the server.  May not be set to ``ndb.EVENTUAL`` when a transaction
-                is specified.
-            read_policy: DEPRECATED: Synonym for ``read_consistency``.
-            transaction (bytes): Transaction ID to use for query. Results will
-                be consistent with Datastore state for that transaction.
-                Implies ``read_policy=ndb.STRONG``.
-            options (QueryOptions): DEPRECATED: An object containing options
-                values for some of these arguments.
-
-               results will be returned.
-
-        Returns:
-            Tuple[list, _datastore_query.Cursor, bool]: A tuple
-                `(results, cursor, more)` where `results` is a list of query
-                results, `cursor` is a cursor pointing just after the last
-                result returned, and `more` indicates whether there are
-                (likely) more results after that.
-        """
-        ...
-    def fetch_page_async(self, page_size, **kwargs) -> None:
-        """
-        Fetch a page of results.
-
-        This is the asynchronous version of :meth:`Query.fetch_page`.
-
-        Returns:
-            tasklets.Future: See :meth:`Query.fetch_page` for eventual result.
-        """
-        ...
-
-def gql(query_string: str, *args: Any, **kwds: Any) -> Query:
-    """
-    Parse a GQL query string.
-
-    Args:
-        query_string (str): Full GQL query, e.g. 'SELECT * FROM Kind WHERE
-            prop = 1 ORDER BY prop2'.
-        args: If present, used to call bind().
-        kwds: If present, used to call bind().
-
-    Returns:
-        Query: a query instance.
-
-    Raises:
-        google.cloud.ndb.exceptions.BadQueryError: When bad gql is passed in.
-    """
-    ...
-=======
     def is_distinct(self): ...
     def filter(self, *filters): ...
     def order(self, *props): ...
@@ -1108,5 +569,4 @@
     def fetch_page(self, page_size, **kwargs): ...
     def fetch_page_async(self, page_size, **kwargs) -> None: ...
 
-def gql(query_string: str, *args, **kwds) -> Query: ...
->>>>>>> 3e1b90bb
+def gql(query_string: str, *args, **kwds) -> Query: ...