from _typeshed import Incomplete

from google.cloud.ndb import tasklets as tasklets

class ContextCache:
    """
    A per-context in-memory entity cache.

    This cache verifies the fetched entity has the correct key before
    returning a result, in order to handle cases where the entity's key was
    modified but the cache's key was not updated.
    """
    def get_and_validate(self, key):
        """
        Verify that the entity's key has not changed since it was added
        to the cache. If it has changed, consider this a cache miss.
        See issue 13.  http://goo.gl/jxjOP
        """
        ...

class _GlobalCacheBatch:
    """Abstract base for classes used to batch operations for the global cache."""
    def full(self):
        """
        Indicates whether more work can be added to this batch.

        Returns:
            boolean: `False`, always.
        """
        ...
    def idle_callback(self) -> None:
        """
        Call the cache operation.

        Also, schedule a callback for the completed operation.
        """
        ...
    def done_callback(self, cache_call) -> None:
        """
        Process results of call to global cache.

        If there is an exception for the cache call, distribute that to waiting
        futures, otherwise set the result for all waiting futures to ``None``.
        """
        ...
    def make_call(self) -> None:
        """Make the actual call to the global cache. To be overridden."""
        ...
    def future_info(self, key) -> None:
        """Generate info string for Future. To be overridden."""
        ...

global_get: Incomplete

class _GlobalCacheGetBatch(_GlobalCacheBatch):
<<<<<<< HEAD
    """
    Batch for global cache get requests.

    Attributes:
        todo (Dict[bytes, List[Future]]): Mapping of keys to futures that are
            waiting on them.

    Arguments:
        ignore_options (Any): Ignored.
    """
    todo: Any
    keys: Any
=======
    todo: Incomplete
    keys: Incomplete
>>>>>>> 3e1b90bb
    def __init__(self, ignore_options) -> None: ...
    def add(self, key):
        """
        Add a key to get from the cache.

        Arguments:
            key (bytes): The key to get from the cache.

        Returns:
            tasklets.Future: Eventual result will be the entity retrieved from
                the cache (``bytes``) or ``None``.
        """
        ...
    def done_callback(self, cache_call) -> None:
        """
        Process results of call to global cache.

        If there is an exception for the cache call, distribute that to waiting
        futures, otherwise distribute cache hits or misses to their respective
        waiting futures.
        """
        ...
    def make_call(self):
        """Call :method:`GlobalCache.get`."""
        ...
    def future_info(self, key):
        """Generate info string for Future."""
        ...

def global_set(key, value, expires: Incomplete | None = ..., read: bool = ...):
    """
    Store entity in the global cache.

    Args:
        key (bytes): The key to save.
        value (bytes): The entity to save.
        expires (Optional[float]): Number of seconds until value expires.
        read (bool): Indicates if being set in a read (lookup) context.

    Returns:
        tasklets.Future: Eventual result will be ``None``.
    """
    ...

class _GlobalCacheSetBatch(_GlobalCacheBatch):
<<<<<<< HEAD
    """Batch for global cache set requests."""
    expires: Any
=======
    expires: Incomplete
>>>>>>> 3e1b90bb
    todo: object
    futures: object
    def __init__(self, options) -> None: ...
    def done_callback(self, cache_call) -> None:
        """
        Process results of call to global cache.

        If there is an exception for the cache call, distribute that to waiting
        futures, otherwise examine the result of the cache call. If the result is
        :data:`None`, simply set the result to :data:`None` for all waiting futures.
        Otherwise, if the result is a `dict`, use that to propagate results for
        individual keys to waiting futures.
        """
        ...
    def add(self, key, value):
        """
        Add a key, value pair to store in the cache.

        Arguments:
            key (bytes): The key to store in the cache.
            value (bytes): The value to store in the cache.

        Returns:
            tasklets.Future: Eventual result will be ``None``.
        """
        ...
    def make_call(self):
        """Call :method:`GlobalCache.set`."""
        ...
    def future_info(self, key, value):
        """Generate info string for Future."""
        ...

class _GlobalCacheSetIfNotExistsBatch(_GlobalCacheSetBatch):
    """Batch for global cache set_if_not_exists requests."""
    def add(self, key, value):
        """
        Add a key, value pair to store in the cache.

        Arguments:
            key (bytes): The key to store in the cache.
            value (bytes): The value to store in the cache.

        Returns:
            tasklets.Future: Eventual result will be a ``bool`` value which will be
                :data:`True` if a new value was set for the key, or :data:`False` if a
                value was already set for the key.
        """
        ...
    def make_call(self):
        """Call :method:`GlobalCache.set`."""
        ...
    def future_info(self, key, value):
        """Generate info string for Future."""
        ...

global_delete: Incomplete

class _GlobalCacheDeleteBatch(_GlobalCacheBatch):
<<<<<<< HEAD
    """Batch for global cache delete requests."""
    keys: Any
    futures: Any
=======
    keys: Incomplete
    futures: Incomplete
>>>>>>> 3e1b90bb
    def __init__(self, ignore_options) -> None: ...
    def add(self, key):
        """
        Add a key to delete from the cache.

        Arguments:
            key (bytes): The key to delete.

        Returns:
            tasklets.Future: Eventual result will be ``None``.
        """
        ...
    def make_call(self):
        """Call :method:`GlobalCache.delete`."""
        ...
    def future_info(self, key):
        """Generate info string for Future."""
        ...

global_watch: Incomplete

class _GlobalCacheWatchBatch(_GlobalCacheDeleteBatch):
    """Batch for global cache watch requests."""
    def make_call(self):
        """Call :method:`GlobalCache.watch`."""
        ...
    def future_info(self, key, value):
        """Generate info string for Future."""
        ...

def global_unwatch(key):
    """
    End optimistic transaction with global cache.

    Indicates that value for the key wasn't found in the database, so there will not be
    a future call to :func:`global_compare_and_swap`, and we no longer need to watch
    this key.

    Args:
        key (bytes): The key to unwatch.

    Returns:
        tasklets.Future: Eventual result will be ``None``.
    """
    ...

class _GlobalCacheUnwatchBatch(_GlobalCacheDeleteBatch):
    """Batch for global cache unwatch requests."""
    def make_call(self):
        """Call :method:`GlobalCache.unwatch`."""
        ...
    def future_info(self, key):
        """Generate info string for Future."""
        ...

global_compare_and_swap: Incomplete

class _GlobalCacheCompareAndSwapBatch(_GlobalCacheSetBatch):
    """Batch for global cache compare and swap requests."""
    def make_call(self):
        """Call :method:`GlobalCache.compare_and_swap`."""
        ...
    def future_info(self, key, value):
        """Generate info string for Future."""
        ...

def is_locked_value(value):
    """
    Check if the given value is the special reserved value for key lock.

    Returns:
        bool: Whether the value is the special reserved value for key lock.
    """
    ...
def global_cache_key(key):
    """
    Convert Datastore key to ``bytes`` to use for global cache key.

    Args:
        key (datastore.Key): The Datastore key.

    Returns:
        bytes: The cache key.
    """
    ...<|MERGE_RESOLUTION|>--- conflicted
+++ resolved
@@ -53,23 +53,8 @@
 global_get: Incomplete
 
 class _GlobalCacheGetBatch(_GlobalCacheBatch):
-<<<<<<< HEAD
-    """
-    Batch for global cache get requests.
-
-    Attributes:
-        todo (Dict[bytes, List[Future]]): Mapping of keys to futures that are
-            waiting on them.
-
-    Arguments:
-        ignore_options (Any): Ignored.
-    """
-    todo: Any
-    keys: Any
-=======
     todo: Incomplete
     keys: Incomplete
->>>>>>> 3e1b90bb
     def __init__(self, ignore_options) -> None: ...
     def add(self, key):
         """
@@ -115,12 +100,7 @@
     ...
 
 class _GlobalCacheSetBatch(_GlobalCacheBatch):
-<<<<<<< HEAD
-    """Batch for global cache set requests."""
-    expires: Any
-=======
     expires: Incomplete
->>>>>>> 3e1b90bb
     todo: object
     futures: object
     def __init__(self, options) -> None: ...
@@ -180,14 +160,8 @@
 global_delete: Incomplete
 
 class _GlobalCacheDeleteBatch(_GlobalCacheBatch):
-<<<<<<< HEAD
-    """Batch for global cache delete requests."""
-    keys: Any
-    futures: Any
-=======
     keys: Incomplete
     futures: Incomplete
->>>>>>> 3e1b90bb
     def __init__(self, ignore_options) -> None: ...
     def add(self, key):
         """
