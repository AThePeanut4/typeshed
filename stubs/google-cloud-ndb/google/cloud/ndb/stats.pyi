--- conflicted
+++ resolved
@@ -1,15 +1,4 @@
-<<<<<<< HEAD
-"""
-Models for accessing datastore usage statistics.
-
-These entities cannot be created by users, but are populated in the
-application's datastore by offline processes run by the Google Cloud team.
-"""
-
-from typing import Any
-=======
 from _typeshed import Incomplete
->>>>>>> 3e1b90bb
 
 from google.cloud.ndb import model
 
