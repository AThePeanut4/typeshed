--- conflicted
+++ resolved
@@ -1,26 +1,4 @@
-<<<<<<< HEAD
-"""
-Polymorphic models and queries.
-
-The standard NDB Model class only supports 'functional polymorphism'.
-That is, you can create a subclass of Model, and then subclass that
-class, as many generations as necessary, and those classes will share
-all the same properties and behaviors of their base classes.  However,
-subclassing Model in this way gives each subclass its own kind.  This
-means that it is not possible to do 'polymorphic queries'.  Building a
-query on a base class will only return entities whose kind matches
-that base class's kind, and exclude entities that are instances of
-some subclass of that base class.
-
-The PolyModel class defined here lets you create class hierarchies
-that support polymorphic queries.  Simply subclass PolyModel instead
-of Model.
-"""
-
-from typing import Any
-=======
 from _typeshed import Incomplete
->>>>>>> 3e1b90bb
 
 from google.cloud.ndb import model
 
@@ -72,87 +50,4 @@
         ...
 
 class PolyModel(model.Model):
-<<<<<<< HEAD
-    """
-    Base class for class hierarchies supporting polymorphic queries.
-
-    Use this class to build hierarchies that can be queried based on
-    their types.
-
-    Example:
-
-    Consider the following model hierarchy::
-
-        +------+
-        |Animal|
-        +------+
-          |
-          +-----------------+
-          |                 |
-        +------+          +------+
-        |Canine|          |Feline|
-        +------+          +------+
-          |                 |
-          +-------+         +-------+
-          |       |         |       |
-        +---+   +----+    +---+   +-------+
-        |Dog|   |Wolf|    |Cat|   |Panther|
-        +---+   +----+    +---+   +-------+
-
-    This class hierarchy has three levels.  The first is the `root
-    class`.  All models in a single class hierarchy must inherit from
-    this root.  All models in the hierarchy are stored as the same
-    kind as the root class.  For example, Panther entities when stored
-    to Cloud Datastore are of the kind `Animal`.  Querying against the
-    Animal kind will retrieve Cats, Dogs and Canines, for example,
-    that match your query.  Different classes stored in the `root
-    class` kind are identified by their class key.  When loaded from
-    Cloud Datastore, it is mapped to the appropriate implementation
-    class.
-
-    Polymorphic properties:
-
-    Properties that are defined in a given base class within a
-    hierarchy are stored in Cloud Datastore for all subclasses only.
-    So, if the Feline class had a property called `whiskers`, the Cat
-    and Panther entities would also have whiskers, but not Animal,
-    Canine, Dog or Wolf.
-
-    Polymorphic queries:
-
-    When written to Cloud Datastore, all polymorphic objects
-    automatically have a property called `class` that you can query
-    against.  Using this property it is possible to easily write a
-    query against any sub-hierarchy.  For example, to fetch only
-    Canine objects, including all Dogs and Wolves:
-
-    .. code-block:: python
-
-        Canine.query()
-
-    The `class` property is not meant to be used by your code other
-    than for queries.  Since it is supposed to represent the real
-    Python class it is intended to be hidden from view.  Although if
-    you feel the need, it is accessible as the `class_` attribute.
-
-    Root class:
-
-    The root class is the class from which all other classes of the
-    hierarchy inherits from.  Each hierarchy has a single root class.
-    A class is a root class if it is an immediate child of PolyModel.
-    The subclasses of the root class are all the same kind as the root
-    class. In other words:
-
-    .. code-block:: python
-
-        Animal.kind() == Feline.kind() == Panther.kind() == 'Animal'
-
-    Note:
-
-    All classes in a given hierarchy must have unique names, since
-    the class name is used to identify the appropriate subclass.
-    """
-    class_: Any
-=======
-    class_: Incomplete
->>>>>>> 3e1b90bb
+    class_: Incomplete