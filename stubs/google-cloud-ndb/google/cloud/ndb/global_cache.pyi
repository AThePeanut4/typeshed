"""GlobalCache interface and its implementations."""

import abc
from _typeshed import Incomplete
from typing_extensions import Self

ConnectionError: Incomplete

class GlobalCache(metaclass=abc.ABCMeta):
<<<<<<< HEAD
    """
    Abstract base class for a global entity cache.

    A global entity cache is shared across contexts, sessions, and possibly
    even servers. A concrete implementation is available which uses Redis.

    Essentially, this class models a simple key/value store where keys and
    values are arbitrary ``bytes`` instances. "Compare and swap", aka
    "optimistic transactions" should also be supported.

    Concrete implementations can either by synchronous or asynchronous.
    Asynchronous implementations should return
    :class:`~google.cloud.ndb.tasklets.Future` instances whose eventual results
    match the return value described for each method. Because coordinating with
    the single threaded event model used by ``NDB`` can be tricky with remote
    services, it's not recommended that casual users write asynchronous
    implementations, as some specialized knowledge is required.

    Attributes:
        strict_read (bool): If :data:`False`, transient errors that occur as part of a
            entity lookup operation will be logged as warnings but not raised to the
            application layer. If :data:`True`, in the event of transient errors, cache
            operations will be retried a number of times before eventually raising the
            transient error to the application layer, if it does not resolve after
            retrying. Setting this to :data:`True` will cause NDB operations to take
            longer to complete if there are transient errors in the cache layer.
        strict_write (bool): If :data:`False`, transient errors that occur as part of
            a put or delete operation will be logged as warnings, but not raised to the
            application layer. If :data:`True`, in the event of transient errors, cache
            operations will be retried a number of times before eventually raising the
            transient error to the application layer if it does not resolve after
            retrying. Setting this to :data:`False` somewhat increases the risk
            that other clients might read stale data from the cache. Setting this to
            :data:`True` will cause NDB operations to take longer to complete if there
            are transient errors in the cache layer.
    """
    __metaclass__: Any
    transient_errors: Any
=======
    __metaclass__: Incomplete
    transient_errors: Incomplete
>>>>>>> 3e1b90bb
    strict_read: bool
    strict_write: bool
    @abc.abstractmethod
    def get(self, keys):
        """
        Retrieve entities from the cache.

        Arguments:
            keys (List[bytes]): The keys to get.

        Returns:
            List[Union[bytes, None]]]: Serialized entities, or :data:`None`,
                for each key.
        """
        ...
    @abc.abstractmethod
    def set(self, items, expires: Incomplete | None = ...):
        """
        Store entities in the cache.

        Arguments:
            items (Dict[bytes, Union[bytes, None]]): Mapping of keys to
                serialized entities.
            expires (Optional[float]): Number of seconds until value expires.

        Returns:
            Optional[Dict[bytes, Any]]: May return :data:`None`, or a `dict` mapping
                keys to arbitrary results. If the result for a key is an instance of
                `Exception`, the result will be raised as an exception in that key's
                future.
        """
        ...
    @abc.abstractmethod
    def delete(self, keys):
        """
        Remove entities from the cache.

        Arguments:
            keys (List[bytes]): The keys to remove.
        """
        ...
    @abc.abstractmethod
    def watch(self, items):
        """
        Begin an optimistic transaction for the given items.

        A future call to :meth:`compare_and_swap` will only set values for keys
        whose values haven't changed since the call to this method. Values are used to
        check that the watched value matches the expected value for a given key.

        Arguments:
            items (Dict[bytes, bytes]): The items to watch.
        """
        ...
    @abc.abstractmethod
    def unwatch(self, keys):
        """
        End an optimistic transaction for the given keys.

        Indicates that value for the key wasn't found in the database, so there will not
        be a future call to :meth:`compare_and_swap`, and we no longer need to watch
        this key.

        Arguments:
            keys (List[bytes]): The keys to watch.
        """
        ...
    @abc.abstractmethod
    def compare_and_swap(self, items, expires: Incomplete | None = ...):
        """
        Like :meth:`set` but using an optimistic transaction.

        Only keys whose values haven't changed since a preceding call to
        :meth:`watch` will be changed.

        Arguments:
            items (Dict[bytes, Union[bytes, None]]): Mapping of keys to
                serialized entities.
            expires (Optional[float]): Number of seconds until value expires.

        Returns:
            Dict[bytes, bool]: A mapping of key to result. A key will have a result of
                :data:`True` if it was changed successfully.
        """
        ...
    @abc.abstractmethod
    def clear(self):
        """
        Clear all keys from global cache.

        Will be called if there previously was a connection error, to prevent clients
        from reading potentially stale data from the cache.
        """
        ...

class _InProcessGlobalCache(GlobalCache):
<<<<<<< HEAD
    """
    Reference implementation of :class:`GlobalCache`.

    Not intended for production use. Uses a single process wide dictionary to
    keep an in memory cache. For use in testing and to have an easily grokkable
    reference implementation. Thread safety is potentially a little sketchy.
    """
    cache: Any
=======
    cache: Incomplete
>>>>>>> 3e1b90bb
    def __init__(self) -> None: ...
    def get(self, keys):
        """Implements :meth:`GlobalCache.get`."""
        ...
    def set(self, items, expires: Incomplete | None = ...) -> None:
        """Implements :meth:`GlobalCache.set`."""
        ...
    def delete(self, keys) -> None:
        """Implements :meth:`GlobalCache.delete`."""
        ...
    def watch(self, items) -> None:
        """Implements :meth:`GlobalCache.watch`."""
        ...
    def unwatch(self, keys) -> None:
        """Implements :meth:`GlobalCache.unwatch`."""
        ...
    def compare_and_swap(self, items, expires: Incomplete | None = ...):
        """Implements :meth:`GlobalCache.compare_and_swap`."""
        ...
    def clear(self) -> None:
        """Implements :meth:`GlobalCache.clear`."""
        ...

class RedisCache(GlobalCache):
<<<<<<< HEAD
    """
    Redis implementation of the :class:`GlobalCache`.

    This is a synchronous implementation. The idea is that calls to Redis
    should be fast enough not to warrant the added complexity of an
    asynchronous implementation.

    Args:
        redis (redis.Redis): Instance of Redis client to use.
        strict_read (bool): If :data:`False`, connection errors during read operations
            will be logged with a warning and treated as cache misses, but will not
            raise an exception in the application, with connection errors during reads
            being treated as cache misses. If :data:`True`, in the event of connection
            errors, cache operations will be retried a number of times before eventually
            raising the connection error to the application layer, if it does not
            resolve after retrying. Setting this to :data:`True` will cause NDB
            operations to take longer to complete if there are transient errors in the
            cache layer. Default: :data:`False`.
        strict_write (bool): If :data:`False`, connection errors during write
            operations will be logged with a warning, but will not raise an exception in
            the application. If :data:`True`, connection errors during write will be
            raised as exceptions in the application. Because write operations involve
            cache invalidation, setting this to :data:`False` may allow other clients to
            retrieve stale data from the cache. If :data:`True`, in the event of
            connection errors, cache operations will be retried a number of times before
            eventually raising the connection error to the application layer, if it does
            not resolve after retrying. Setting this to :data:`True` will cause NDB
            operations to take longer to complete if there are transient errors in the
            cache layer. Default: :data:`True`.
    """
    transient_errors: Any
    @classmethod
    def from_environment(cls, strict_read: bool = ..., strict_write: bool = ...) -> Self:
        """
        Generate a class:`RedisCache` from an environment variable.

        This class method looks for the ``REDIS_CACHE_URL`` environment
        variable and, if it is set, passes its value to ``Redis.from_url`` to
        construct a ``Redis`` instance which is then used to instantiate a
        ``RedisCache`` instance.

        Args:
            strict_read (bool): If :data:`False`, connection errors during read
                operations will be logged with a warning and treated as cache misses,
                but will not raise an exception in the application, with connection
                errors during reads being treated as cache misses. If :data:`True`, in
                the event of connection errors, cache operations will be retried a
                number of times before eventually raising the connection error to the
                application layer, if it does not resolve after retrying. Setting this
                to :data:`True` will cause NDB operations to take longer to complete if
                there are transient errors in the cache layer. Default: :data:`False`.
            strict_write (bool): If :data:`False`, connection errors during write
                operations will be logged with a warning, but will not raise an
                exception in the application. If :data:`True`, connection errors during
                write will be raised as exceptions in the application. Because write
                operations involve cache invalidation, setting this to :data:`False` may
                allow other clients to retrieve stale data from the cache. If
                :data:`True`, in the event of connection errors, cache operations will
                be retried a number of times before eventually raising the connection
                error to the application layer, if it does not resolve after retrying.
                Setting this to :data:`True` will cause NDB operations to take longer to
                complete if there are transient errors in the cache layer.  Default:
                :data:`True`.

        Returns:
            Optional[RedisCache]: A :class:`RedisCache` instance or
                :data:`None`, if ``REDIS_CACHE_URL`` is not set in the
                environment.
        """
        ...
    redis: Any
    strict_read: Any
    strict_write: Any
=======
    transient_errors: Incomplete
    @classmethod
    def from_environment(cls, strict_read: bool = ..., strict_write: bool = ...) -> Self: ...
    redis: Incomplete
    strict_read: Incomplete
    strict_write: Incomplete
>>>>>>> 3e1b90bb
    def __init__(self, redis, strict_read: bool = ..., strict_write: bool = ...) -> None: ...
    @property
    def pipes(self): ...
    def get(self, keys):
        """Implements :meth:`GlobalCache.get`."""
        ...
    def set(self, items, expires: Incomplete | None = ...) -> None:
        """Implements :meth:`GlobalCache.set`."""
        ...
    def delete(self, keys) -> None:
        """Implements :meth:`GlobalCache.delete`."""
        ...
    def watch(self, items) -> None:
        """Implements :meth:`GlobalCache.watch`."""
        ...
    def unwatch(self, keys) -> None:
        """Implements :meth:`GlobalCache.watch`."""
        ...
    def compare_and_swap(self, items, expires: Incomplete | None = ...):
        """Implements :meth:`GlobalCache.compare_and_swap`."""
        ...
    def clear(self) -> None:
        """Implements :meth:`GlobalCache.clear`."""
        ...

class MemcacheCache(GlobalCache):
    """
    Memcache implementation of the :class:`GlobalCache`.

    This is a synchronous implementation. The idea is that calls to Memcache
    should be fast enough not to warrant the added complexity of an
    asynchronous implementation.

    Args:
        client (pymemcache.Client): Instance of Memcache client to use.
        strict_read (bool): If :data:`False`, connection errors during read
            operations will be logged with a warning and treated as cache misses,
            but will not raise an exception in the application, with connection
            errors during reads being treated as cache misses. If :data:`True`, in
            the event of connection errors, cache operations will be retried a
            number of times before eventually raising the connection error to the
            application layer, if it does not resolve after retrying. Setting this
            to :data:`True` will cause NDB operations to take longer to complete if
            there are transient errors in the cache layer. Default: :data:`False`.
        strict_write (bool): If :data:`False`, connection errors during write
            operations will be logged with a warning, but will not raise an
            exception in the application. If :data:`True`, connection errors during
            write will be raised as exceptions in the application. Because write
            operations involve cache invalidation, setting this to :data:`False` may
            allow other clients to retrieve stale data from the cache. If :data:`True`,
            in the event of connection errors, cache operations will be retried a number
            of times before eventually raising the connection error to the application
            layer, if it does not resolve after retrying.  Setting this to :data:`True`
            will cause NDB operations to take longer to complete if there are transient
            errors in the cache layer. Default: :data:`True`.
    """
    class KeyNotSet(Exception):
        key: Incomplete
        def __init__(self, key) -> None: ...
        def __eq__(self, other): ...

    transient_errors: Incomplete
    @classmethod
<<<<<<< HEAD
    def from_environment(cls, max_pool_size: int = ..., strict_read: bool = ..., strict_write: bool = ...) -> Self:
        """
        Generate a ``pymemcache.Client`` from an environment variable.

        This class method looks for the ``MEMCACHED_HOSTS`` environment
        variable and, if it is set, parses the value as a space delimited list of
        hostnames, optionally with ports. For example:

            "localhost"
            "localhost:11211"
            "1.1.1.1:11211 2.2.2.2:11211 3.3.3.3:11211"

        Args:
            max_pool_size (int): Size of connection pool to be used by client. If set to
                ``0`` or ``1``, connection pooling will not be used. Default: ``4``
            strict_read (bool): If :data:`False`, connection errors during read
                operations will be logged with a warning and treated as cache misses,
                but will not raise an exception in the application, with connection
                errors during reads being treated as cache misses. If :data:`True`, in
                the event of connection errors, cache operations will be retried a
                number of times before eventually raising the connection error to the
                application layer, if it does not resolve after retrying. Setting this
                to :data:`True` will cause NDB operations to take longer to complete if
                there are transient errors in the cache layer. Default: :data:`False`.
            strict_write (bool): If :data:`False`, connection errors during write
                operations will be logged with a warning, but will not raise an
                exception in the application. If :data:`True`, connection errors during
                write will be raised as exceptions in the application. Because write
                operations involve cache invalidation, setting this to :data:`False` may
                allow other clients to retrieve stale data from the cache. If
                :data:`True`, in the event of connection errors, cache operations will
                be retried a number of times before eventually raising the connection
                error to the application layer, if it does not resolve after retrying.
                Setting this to :data:`True` will cause NDB operations to take longer to
                complete if there are transient errors in the cache layer. Default:
                :data:`True`.

        Returns:
            Optional[MemcacheCache]: A :class:`MemcacheCache` instance or
                :data:`None`, if ``MEMCACHED_HOSTS`` is not set in the
                environment.
        """
        ...
    client: Any
    strict_read: Any
    strict_write: Any
=======
    def from_environment(cls, max_pool_size: int = ..., strict_read: bool = ..., strict_write: bool = ...) -> Self: ...
    client: Incomplete
    strict_read: Incomplete
    strict_write: Incomplete
>>>>>>> 3e1b90bb
    def __init__(self, client, strict_read: bool = ..., strict_write: bool = ...) -> None: ...
    @property
    def caskeys(self): ...
    def get(self, keys):
        """Implements :meth:`GlobalCache.get`."""
        ...
    def set(self, items, expires: Incomplete | None = ...):
        """Implements :meth:`GlobalCache.set`."""
        ...
    def delete(self, keys) -> None:
        """Implements :meth:`GlobalCache.delete`."""
        ...
    def watch(self, items) -> None:
        """Implements :meth:`GlobalCache.watch`."""
        ...
    def unwatch(self, keys) -> None:
        """Implements :meth:`GlobalCache.unwatch`."""
        ...
    def compare_and_swap(self, items, expires: Incomplete | None = ...):
        """Implements :meth:`GlobalCache.compare_and_swap`."""
        ...
    def clear(self) -> None:
        """Implements :meth:`GlobalCache.clear`."""
        ...<|MERGE_RESOLUTION|>--- conflicted
+++ resolved
@@ -7,49 +7,8 @@
 ConnectionError: Incomplete
 
 class GlobalCache(metaclass=abc.ABCMeta):
-<<<<<<< HEAD
-    """
-    Abstract base class for a global entity cache.
-
-    A global entity cache is shared across contexts, sessions, and possibly
-    even servers. A concrete implementation is available which uses Redis.
-
-    Essentially, this class models a simple key/value store where keys and
-    values are arbitrary ``bytes`` instances. "Compare and swap", aka
-    "optimistic transactions" should also be supported.
-
-    Concrete implementations can either by synchronous or asynchronous.
-    Asynchronous implementations should return
-    :class:`~google.cloud.ndb.tasklets.Future` instances whose eventual results
-    match the return value described for each method. Because coordinating with
-    the single threaded event model used by ``NDB`` can be tricky with remote
-    services, it's not recommended that casual users write asynchronous
-    implementations, as some specialized knowledge is required.
-
-    Attributes:
-        strict_read (bool): If :data:`False`, transient errors that occur as part of a
-            entity lookup operation will be logged as warnings but not raised to the
-            application layer. If :data:`True`, in the event of transient errors, cache
-            operations will be retried a number of times before eventually raising the
-            transient error to the application layer, if it does not resolve after
-            retrying. Setting this to :data:`True` will cause NDB operations to take
-            longer to complete if there are transient errors in the cache layer.
-        strict_write (bool): If :data:`False`, transient errors that occur as part of
-            a put or delete operation will be logged as warnings, but not raised to the
-            application layer. If :data:`True`, in the event of transient errors, cache
-            operations will be retried a number of times before eventually raising the
-            transient error to the application layer if it does not resolve after
-            retrying. Setting this to :data:`False` somewhat increases the risk
-            that other clients might read stale data from the cache. Setting this to
-            :data:`True` will cause NDB operations to take longer to complete if there
-            are transient errors in the cache layer.
-    """
-    __metaclass__: Any
-    transient_errors: Any
-=======
     __metaclass__: Incomplete
     transient_errors: Incomplete
->>>>>>> 3e1b90bb
     strict_read: bool
     strict_write: bool
     @abc.abstractmethod
@@ -146,18 +105,7 @@
         ...
 
 class _InProcessGlobalCache(GlobalCache):
-<<<<<<< HEAD
-    """
-    Reference implementation of :class:`GlobalCache`.
-
-    Not intended for production use. Uses a single process wide dictionary to
-    keep an in memory cache. For use in testing and to have an easily grokkable
-    reference implementation. Thread safety is potentially a little sketchy.
-    """
-    cache: Any
-=======
     cache: Incomplete
->>>>>>> 3e1b90bb
     def __init__(self) -> None: ...
     def get(self, keys):
         """Implements :meth:`GlobalCache.get`."""
@@ -182,88 +130,12 @@
         ...
 
 class RedisCache(GlobalCache):
-<<<<<<< HEAD
-    """
-    Redis implementation of the :class:`GlobalCache`.
-
-    This is a synchronous implementation. The idea is that calls to Redis
-    should be fast enough not to warrant the added complexity of an
-    asynchronous implementation.
-
-    Args:
-        redis (redis.Redis): Instance of Redis client to use.
-        strict_read (bool): If :data:`False`, connection errors during read operations
-            will be logged with a warning and treated as cache misses, but will not
-            raise an exception in the application, with connection errors during reads
-            being treated as cache misses. If :data:`True`, in the event of connection
-            errors, cache operations will be retried a number of times before eventually
-            raising the connection error to the application layer, if it does not
-            resolve after retrying. Setting this to :data:`True` will cause NDB
-            operations to take longer to complete if there are transient errors in the
-            cache layer. Default: :data:`False`.
-        strict_write (bool): If :data:`False`, connection errors during write
-            operations will be logged with a warning, but will not raise an exception in
-            the application. If :data:`True`, connection errors during write will be
-            raised as exceptions in the application. Because write operations involve
-            cache invalidation, setting this to :data:`False` may allow other clients to
-            retrieve stale data from the cache. If :data:`True`, in the event of
-            connection errors, cache operations will be retried a number of times before
-            eventually raising the connection error to the application layer, if it does
-            not resolve after retrying. Setting this to :data:`True` will cause NDB
-            operations to take longer to complete if there are transient errors in the
-            cache layer. Default: :data:`True`.
-    """
-    transient_errors: Any
-    @classmethod
-    def from_environment(cls, strict_read: bool = ..., strict_write: bool = ...) -> Self:
-        """
-        Generate a class:`RedisCache` from an environment variable.
-
-        This class method looks for the ``REDIS_CACHE_URL`` environment
-        variable and, if it is set, passes its value to ``Redis.from_url`` to
-        construct a ``Redis`` instance which is then used to instantiate a
-        ``RedisCache`` instance.
-
-        Args:
-            strict_read (bool): If :data:`False`, connection errors during read
-                operations will be logged with a warning and treated as cache misses,
-                but will not raise an exception in the application, with connection
-                errors during reads being treated as cache misses. If :data:`True`, in
-                the event of connection errors, cache operations will be retried a
-                number of times before eventually raising the connection error to the
-                application layer, if it does not resolve after retrying. Setting this
-                to :data:`True` will cause NDB operations to take longer to complete if
-                there are transient errors in the cache layer. Default: :data:`False`.
-            strict_write (bool): If :data:`False`, connection errors during write
-                operations will be logged with a warning, but will not raise an
-                exception in the application. If :data:`True`, connection errors during
-                write will be raised as exceptions in the application. Because write
-                operations involve cache invalidation, setting this to :data:`False` may
-                allow other clients to retrieve stale data from the cache. If
-                :data:`True`, in the event of connection errors, cache operations will
-                be retried a number of times before eventually raising the connection
-                error to the application layer, if it does not resolve after retrying.
-                Setting this to :data:`True` will cause NDB operations to take longer to
-                complete if there are transient errors in the cache layer.  Default:
-                :data:`True`.
-
-        Returns:
-            Optional[RedisCache]: A :class:`RedisCache` instance or
-                :data:`None`, if ``REDIS_CACHE_URL`` is not set in the
-                environment.
-        """
-        ...
-    redis: Any
-    strict_read: Any
-    strict_write: Any
-=======
     transient_errors: Incomplete
     @classmethod
     def from_environment(cls, strict_read: bool = ..., strict_write: bool = ...) -> Self: ...
     redis: Incomplete
     strict_read: Incomplete
     strict_write: Incomplete
->>>>>>> 3e1b90bb
     def __init__(self, redis, strict_read: bool = ..., strict_write: bool = ...) -> None: ...
     @property
     def pipes(self): ...
@@ -327,59 +199,10 @@
 
     transient_errors: Incomplete
     @classmethod
-<<<<<<< HEAD
-    def from_environment(cls, max_pool_size: int = ..., strict_read: bool = ..., strict_write: bool = ...) -> Self:
-        """
-        Generate a ``pymemcache.Client`` from an environment variable.
-
-        This class method looks for the ``MEMCACHED_HOSTS`` environment
-        variable and, if it is set, parses the value as a space delimited list of
-        hostnames, optionally with ports. For example:
-
-            "localhost"
-            "localhost:11211"
-            "1.1.1.1:11211 2.2.2.2:11211 3.3.3.3:11211"
-
-        Args:
-            max_pool_size (int): Size of connection pool to be used by client. If set to
-                ``0`` or ``1``, connection pooling will not be used. Default: ``4``
-            strict_read (bool): If :data:`False`, connection errors during read
-                operations will be logged with a warning and treated as cache misses,
-                but will not raise an exception in the application, with connection
-                errors during reads being treated as cache misses. If :data:`True`, in
-                the event of connection errors, cache operations will be retried a
-                number of times before eventually raising the connection error to the
-                application layer, if it does not resolve after retrying. Setting this
-                to :data:`True` will cause NDB operations to take longer to complete if
-                there are transient errors in the cache layer. Default: :data:`False`.
-            strict_write (bool): If :data:`False`, connection errors during write
-                operations will be logged with a warning, but will not raise an
-                exception in the application. If :data:`True`, connection errors during
-                write will be raised as exceptions in the application. Because write
-                operations involve cache invalidation, setting this to :data:`False` may
-                allow other clients to retrieve stale data from the cache. If
-                :data:`True`, in the event of connection errors, cache operations will
-                be retried a number of times before eventually raising the connection
-                error to the application layer, if it does not resolve after retrying.
-                Setting this to :data:`True` will cause NDB operations to take longer to
-                complete if there are transient errors in the cache layer. Default:
-                :data:`True`.
-
-        Returns:
-            Optional[MemcacheCache]: A :class:`MemcacheCache` instance or
-                :data:`None`, if ``MEMCACHED_HOSTS`` is not set in the
-                environment.
-        """
-        ...
-    client: Any
-    strict_read: Any
-    strict_write: Any
-=======
     def from_environment(cls, max_pool_size: int = ..., strict_read: bool = ..., strict_write: bool = ...) -> Self: ...
     client: Incomplete
     strict_read: Incomplete
     strict_write: Incomplete
->>>>>>> 3e1b90bb
     def __init__(self, client, strict_read: bool = ..., strict_write: bool = ...) -> None: ...
     @property
     def caskeys(self): ...
