<<<<<<< HEAD
"""
Provides a tasklet decorator and related helpers.

Tasklets are a way to write concurrently running functions without threads.
Tasklets are executed by an event loop and can suspend themselves blocking for
I/O or some other operation using a yield statement. The notion of a blocking
operation is abstracted into the Future class, but a tasklet may also yield an
RPC in order to wait for that RPC to complete.

The @tasklet decorator wraps generator function so that when it is called, a
Future is returned while the generator is executed by the event loop. Within
the tasklet, any yield of a Future waits for and returns the Future's result.
For example::

    from from google.cloud.ndb.tasklets import tasklet

    @tasklet
    def foo():
        a = yield <AFuture>
        b = yield <BFuture>
        return a + b

    def main():
        f = foo()
        x = f.result()
        print(x)

In this example, `foo` needs the results of two futures, `AFuture` and
`BFuture`, which it gets somehow, for example as results of calls.
Rather than waiting for their values and blocking, it yields. First,
the tasklet yields `AFuture`.  The event loop gets `AFuture` and takes
care of waiting for its result.  When the event loop gets the result
of `AFuture`, it sends it to the tasklet by calling `send` on the
iterator returned by calling the tasklet.  The tasklet assigns the
value sent to `a` and then yields `BFuture`.  Again the event loop
waits for the result of `BFuture` and sends it to the tasklet.  The
tasklet then has what it needs to compute a result.

The tasklet simply returns its result. (Behind the scenes, when you
return a value from a generator in Python 3, a `StopIteration`
exception is raised with the return value as its argument. The event
loop catches the exception and uses the exception argument as the
result of the tasklet.)

Note that blocking until the Future's result is available using result() is
somewhat inefficient (though not vastly -- it is not busy-waiting). In most
cases such code should be rewritten as a tasklet instead::

    @tasklet
    def main_tasklet():
        f = foo()
        x = yield f
        print(x)

Calling a tasklet automatically schedules it with the event loop::

    def main():
        f = main_tasklet()
        eventloop.run()  # Run until no tasklets left to do
        f.done()  # Returns True
"""

from typing import Any

class Future:
    """
    Represents a task to be completed at an unspecified time in the future.

    This is the abstract base class from which all NDB ``Future`` classes are
    derived. A future represents a task that is to be performed
    asynchronously with the current flow of program control.

    Provides interface defined by :class:`concurrent.futures.Future` as well as
    that of the legacy Google App Engine NDB ``Future`` class.
    """
    info: Any
    def __init__(self, info: str = ...) -> None: ...
    def done(self):
        """
        Get whether future has finished its task.

        Returns:
            bool: True if task has finished, False otherwise.
        """
        ...
    def running(self):
        """
        Get whether future's task is still running.

        Returns:
            bool: False if task has finished, True otherwise.
        """
        ...
    def wait(self) -> None:
        """
        Wait for this future's task to complete.

        This future will be done and will have either a result or an exception
        after a call to this method.
        """
        ...
    def check_success(self) -> None:
        """
        Check whether a future has completed without raising an exception.

        This will wait for the future to finish its task and will then raise
        the future's exception, if there is one, or else do nothing.
        """
        ...
    def set_result(self, result) -> None:
        """
        Set the result for this future.

        Signals that this future has completed its task and sets the result.

        Should not be called from user code.
        """
        ...
    def set_exception(self, exception) -> None:
        """
        Set an exception for this future.

        Signals that this future's task has resulted in an exception. The
        future is considered done but has no result. Once the exception is set,
        calls to :meth:`done` will return True, and calls to :meth:`result`
        will raise the exception.

        Should not be called from user code.

        Args:
            exception (Exception): The exception that was raised.
        """
        ...
    def result(self):
        """
        Return the result of this future's task.

        If the task is finished, this will return immediately. Otherwise, this
        will block until a result is ready.

        Returns:
            Any: The result
        """
        ...
    get_result: Any
    def exception(self):
        """
        Get the exception for this future, if there is one.

        If the task has not yet finished, this will block until the task has
        finished. When the task has finished, this will get the exception
        raised during the task, or None, if no exception was raised.

        Returns:
            Union[Exception, None]: The exception, or None.
        """
        ...
    get_exception: Any
    def get_traceback(self):
        """
        Get the traceback for this future, if there is one.

        Included for backwards compatibility with legacy NDB. If there is an
        exception for this future, this just returns the ``__traceback__``
        attribute of that exception.

        Returns:
            Union[types.TracebackType, None]: The traceback, or None.
        """
        ...
    def add_done_callback(self, callback) -> None:
        """
        Add a callback function to be run upon task completion. Will run
        immediately if task has already finished.

        Args:
            callback (Callable): The function to execute.
        """
        ...
    def cancel(self) -> None:
        """
        Attempt to cancel the task for this future.

        If the task has already completed, this call will do nothing.
        Otherwise, this will attempt to cancel whatever task this future is
        waiting on. There is no specific guarantee the underlying task will be
        cancelled.
        """
        ...
    def cancelled(self):
        """
        Get whether the task for this future has been cancelled.

        Returns:
            :data:`True`: If this future's task has been cancelled, otherwise
                :data:`False`.
        """
        ...
=======
from _typeshed import Incomplete

class Future:
    info: Incomplete
    def __init__(self, info: str = ...) -> None: ...
    def done(self): ...
    def running(self): ...
    def wait(self) -> None: ...
    def check_success(self) -> None: ...
    def set_result(self, result) -> None: ...
    def set_exception(self, exception) -> None: ...
    def result(self): ...
    get_result: Incomplete
    def exception(self): ...
    get_exception: Incomplete
    def get_traceback(self): ...
    def add_done_callback(self, callback) -> None: ...
    def cancel(self) -> None: ...
    def cancelled(self): ...
>>>>>>> 3e1b90bb
    @staticmethod
    def wait_any(futures):
        """Calls :func:`wait_any`."""
        ...
    @staticmethod
    def wait_all(futures):
        """Calls :func:`wait_all`."""
        ...

class _TaskletFuture(Future):
<<<<<<< HEAD
    """
    A future which waits on a tasklet.

    A future of this type wraps a generator derived from calling a tasklet. A
    tasklet's generator is expected to yield future objects, either an instance
    of :class:`Future` or :class:`_remote.RemoteCall`. The result of each
    yielded future is then sent back into the generator until the generator has
    completed and either returned a value or raised an exception.

    Args:
        typing.Generator[Union[tasklets.Future, _remote.RemoteCall], Any, Any]:
            The generator.
    """
    generator: Any
    context: Any
    waiting_on: Any
=======
    generator: Incomplete
    context: Incomplete
    waiting_on: Incomplete
>>>>>>> 3e1b90bb
    def __init__(self, generator, context, info: str = ...) -> None: ...
    def cancel(self) -> None:
        """Overrides :meth:`Future.cancel`."""
        ...

class _MultiFuture(Future):
    """
    A future which depends on multiple other futures.

    This future will be done when either all dependencies have results or when
    one dependency has raised an exception.

    Args:
        dependencies (typing.Sequence[tasklets.Future]): A sequence of the
            futures this future depends on.
    """
    def __init__(self, dependencies) -> None: ...
    def cancel(self) -> None:
        """Overrides :meth:`Future.cancel`."""
        ...

def tasklet(wrapped):
    """
    A decorator to turn a function or method into a tasklet.

    Calling a tasklet will return a :class:`~Future` instance which can be used
    to get the eventual return value of the tasklet.

    For more information on tasklets and cooperative multitasking, see the main
    documentation.

    Args:
        wrapped (Callable): The wrapped function.
    """
    ...
def wait_any(futures):
    """
    Wait for any of several futures to finish.

    Args:
        futures (typing.Sequence[Future]): The futures to wait on.

    Returns:
        Future: The first future to be found to have finished.
    """
    ...
def wait_all(futures) -> None:
    """
    Wait for all of several futures to finish.

    Args:
        futures (typing.Sequence[Future]): The futures to wait on.
    """
    ...

class Return(Exception):
    """
    Return from a tasklet in Python 2.

    In Python 2, generators may not return a value. In order to return a value
    from a tasklet, then, it is necessary to raise an instance of this
    exception with the return value::

        from google.cloud import ndb

        @ndb.tasklet
        def get_some_stuff():
            future1 = get_something_async()
            future2 = get_something_else_async()
            thing1, thing2 = yield future1, future2
            result = compute_result(thing1, thing2)
            raise ndb.Return(result)

    In Python 3, you can simply return the result::

        @ndb.tasklet
        def get_some_stuff():
            future1 = get_something_async()
            future2 = get_something_else_async()
            thing1, thing2 = yield future1, future2
            result = compute_result(thing1, thing2)
            return result

    Note that Python 2 is no longer supported by the newest versions of Cloud NDB.
    """
    ...

def sleep(seconds):
    """
    Sleep some amount of time in a tasklet.
    Example:
        ..code-block:: python
            yield tasklets.sleep(0.5)  # Sleep for half a second.
    Arguments:
        seconds (float): Amount of time, in seconds, to sleep.
    Returns:
        Future: Future will be complete after ``seconds`` have elapsed.
    """
    ...
def add_flow_exception(*args, **kwargs) -> None: ...
def make_context(*args, **kwargs) -> None: ...
def make_default_context(*args, **kwargs) -> None: ...

class QueueFuture:
    def __init__(self, *args, **kwargs) -> None: ...

class ReducingFuture:
    def __init__(self, *args, **kwargs) -> None: ...

class SerialQueueFuture:
    def __init__(self, *args, **kwargs) -> None: ...

def set_context(*args, **kwargs) -> None: ...
def synctasklet(wrapped):
    """
    A decorator to run a tasklet as a function when called.

    Use this to wrap a request handler function that will be called by some
    web application framework (e.g. a Django view function or a
    webapp.RequestHandler.get method).

    Args:
        wrapped (Callable): The wrapped function.
    """
    ...
def toplevel(wrapped):
    """
    A synctasklet decorator that flushes any pending work.

    Use of this decorator is largely unnecessary, as you should be using
    :meth:`~google.cloud.ndb.client.Client.context` which also flushes pending
    work when exiting the context.

    Args:
        wrapped (Callable): The wrapped function."
    """
    ...<|MERGE_RESOLUTION|>--- conflicted
+++ resolved
@@ -1,203 +1,3 @@
-<<<<<<< HEAD
-"""
-Provides a tasklet decorator and related helpers.
-
-Tasklets are a way to write concurrently running functions without threads.
-Tasklets are executed by an event loop and can suspend themselves blocking for
-I/O or some other operation using a yield statement. The notion of a blocking
-operation is abstracted into the Future class, but a tasklet may also yield an
-RPC in order to wait for that RPC to complete.
-
-The @tasklet decorator wraps generator function so that when it is called, a
-Future is returned while the generator is executed by the event loop. Within
-the tasklet, any yield of a Future waits for and returns the Future's result.
-For example::
-
-    from from google.cloud.ndb.tasklets import tasklet
-
-    @tasklet
-    def foo():
-        a = yield <AFuture>
-        b = yield <BFuture>
-        return a + b
-
-    def main():
-        f = foo()
-        x = f.result()
-        print(x)
-
-In this example, `foo` needs the results of two futures, `AFuture` and
-`BFuture`, which it gets somehow, for example as results of calls.
-Rather than waiting for their values and blocking, it yields. First,
-the tasklet yields `AFuture`.  The event loop gets `AFuture` and takes
-care of waiting for its result.  When the event loop gets the result
-of `AFuture`, it sends it to the tasklet by calling `send` on the
-iterator returned by calling the tasklet.  The tasklet assigns the
-value sent to `a` and then yields `BFuture`.  Again the event loop
-waits for the result of `BFuture` and sends it to the tasklet.  The
-tasklet then has what it needs to compute a result.
-
-The tasklet simply returns its result. (Behind the scenes, when you
-return a value from a generator in Python 3, a `StopIteration`
-exception is raised with the return value as its argument. The event
-loop catches the exception and uses the exception argument as the
-result of the tasklet.)
-
-Note that blocking until the Future's result is available using result() is
-somewhat inefficient (though not vastly -- it is not busy-waiting). In most
-cases such code should be rewritten as a tasklet instead::
-
-    @tasklet
-    def main_tasklet():
-        f = foo()
-        x = yield f
-        print(x)
-
-Calling a tasklet automatically schedules it with the event loop::
-
-    def main():
-        f = main_tasklet()
-        eventloop.run()  # Run until no tasklets left to do
-        f.done()  # Returns True
-"""
-
-from typing import Any
-
-class Future:
-    """
-    Represents a task to be completed at an unspecified time in the future.
-
-    This is the abstract base class from which all NDB ``Future`` classes are
-    derived. A future represents a task that is to be performed
-    asynchronously with the current flow of program control.
-
-    Provides interface defined by :class:`concurrent.futures.Future` as well as
-    that of the legacy Google App Engine NDB ``Future`` class.
-    """
-    info: Any
-    def __init__(self, info: str = ...) -> None: ...
-    def done(self):
-        """
-        Get whether future has finished its task.
-
-        Returns:
-            bool: True if task has finished, False otherwise.
-        """
-        ...
-    def running(self):
-        """
-        Get whether future's task is still running.
-
-        Returns:
-            bool: False if task has finished, True otherwise.
-        """
-        ...
-    def wait(self) -> None:
-        """
-        Wait for this future's task to complete.
-
-        This future will be done and will have either a result or an exception
-        after a call to this method.
-        """
-        ...
-    def check_success(self) -> None:
-        """
-        Check whether a future has completed without raising an exception.
-
-        This will wait for the future to finish its task and will then raise
-        the future's exception, if there is one, or else do nothing.
-        """
-        ...
-    def set_result(self, result) -> None:
-        """
-        Set the result for this future.
-
-        Signals that this future has completed its task and sets the result.
-
-        Should not be called from user code.
-        """
-        ...
-    def set_exception(self, exception) -> None:
-        """
-        Set an exception for this future.
-
-        Signals that this future's task has resulted in an exception. The
-        future is considered done but has no result. Once the exception is set,
-        calls to :meth:`done` will return True, and calls to :meth:`result`
-        will raise the exception.
-
-        Should not be called from user code.
-
-        Args:
-            exception (Exception): The exception that was raised.
-        """
-        ...
-    def result(self):
-        """
-        Return the result of this future's task.
-
-        If the task is finished, this will return immediately. Otherwise, this
-        will block until a result is ready.
-
-        Returns:
-            Any: The result
-        """
-        ...
-    get_result: Any
-    def exception(self):
-        """
-        Get the exception for this future, if there is one.
-
-        If the task has not yet finished, this will block until the task has
-        finished. When the task has finished, this will get the exception
-        raised during the task, or None, if no exception was raised.
-
-        Returns:
-            Union[Exception, None]: The exception, or None.
-        """
-        ...
-    get_exception: Any
-    def get_traceback(self):
-        """
-        Get the traceback for this future, if there is one.
-
-        Included for backwards compatibility with legacy NDB. If there is an
-        exception for this future, this just returns the ``__traceback__``
-        attribute of that exception.
-
-        Returns:
-            Union[types.TracebackType, None]: The traceback, or None.
-        """
-        ...
-    def add_done_callback(self, callback) -> None:
-        """
-        Add a callback function to be run upon task completion. Will run
-        immediately if task has already finished.
-
-        Args:
-            callback (Callable): The function to execute.
-        """
-        ...
-    def cancel(self) -> None:
-        """
-        Attempt to cancel the task for this future.
-
-        If the task has already completed, this call will do nothing.
-        Otherwise, this will attempt to cancel whatever task this future is
-        waiting on. There is no specific guarantee the underlying task will be
-        cancelled.
-        """
-        ...
-    def cancelled(self):
-        """
-        Get whether the task for this future has been cancelled.
-
-        Returns:
-            :data:`True`: If this future's task has been cancelled, otherwise
-                :data:`False`.
-        """
-        ...
-=======
 from _typeshed import Incomplete
 
 class Future:
@@ -217,7 +17,6 @@
     def add_done_callback(self, callback) -> None: ...
     def cancel(self) -> None: ...
     def cancelled(self): ...
->>>>>>> 3e1b90bb
     @staticmethod
     def wait_any(futures):
         """Calls :func:`wait_any`."""
@@ -228,28 +27,9 @@
         ...
 
 class _TaskletFuture(Future):
-<<<<<<< HEAD
-    """
-    A future which waits on a tasklet.
-
-    A future of this type wraps a generator derived from calling a tasklet. A
-    tasklet's generator is expected to yield future objects, either an instance
-    of :class:`Future` or :class:`_remote.RemoteCall`. The result of each
-    yielded future is then sent back into the generator until the generator has
-    completed and either returned a value or raised an exception.
-
-    Args:
-        typing.Generator[Union[tasklets.Future, _remote.RemoteCall], Any, Any]:
-            The generator.
-    """
-    generator: Any
-    context: Any
-    waiting_on: Any
-=======
     generator: Incomplete
     context: Incomplete
     waiting_on: Incomplete
->>>>>>> 3e1b90bb
     def __init__(self, generator, context, info: str = ...) -> None: ...
     def cancel(self) -> None:
         """Overrides :meth:`Future.cancel`."""
