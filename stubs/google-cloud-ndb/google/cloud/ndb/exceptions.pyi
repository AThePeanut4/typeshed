--- conflicted
+++ resolved
@@ -1,16 +1,4 @@
-<<<<<<< HEAD
-"""
-Classes representing legacy Google App Engine exceptions.
-
-Unless otherwise noted, these are meant to act as shims for the exception
-types defined in the ``google.appengine.api.datastore_errors`` module in
-legacy Google App Engine runtime.
-"""
-
-from typing import Any
-=======
 from _typeshed import Incomplete
->>>>>>> 3e1b90bb
 
 class Error(Exception):
     """Base datastore error type."""
@@ -60,17 +48,7 @@
     ...
 
 class BadFilterError(Error):
-<<<<<<< HEAD
-    """
-    Indicates a filter value is invalid.
-
-    Raised by ``Query.__setitem__()`` and ``Query.Run()`` when a filter string
-    is invalid.
-    """
-    filter: Any
-=======
     filter: Incomplete
->>>>>>> 3e1b90bb
     def __init__(self, filter) -> None: ...
 
 class NoLongerImplementedError(NotImplementedError):
