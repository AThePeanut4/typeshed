--- conflicted
+++ resolved
@@ -269,66 +269,7 @@
         """
         ...
     @overload
-<<<<<<< HEAD
-    def utcoffset(self, dt: datetime.datetime, is_dst: bool | None = None) -> datetime.timedelta:
-        """
-        See datetime.tzinfo.utcoffset
-
-        The is_dst parameter may be used to remove ambiguity during DST
-        transitions.
-
-        >>> from pytz import timezone
-        >>> tz = timezone('America/St_Johns')
-        >>> ambiguous = datetime(2009, 10, 31, 23, 30)
-
-        >>> str(tz.utcoffset(ambiguous, is_dst=False))
-        '-1 day, 20:30:00'
-
-        >>> str(tz.utcoffset(ambiguous, is_dst=True))
-        '-1 day, 21:30:00'
-
-        >>> try:
-        ...     tz.utcoffset(ambiguous)
-        ... except AmbiguousTimeError:
-        ...     print('Ambiguous')
-        Ambiguous
-        """
-        ...
-    def dst(self, dt: datetime.datetime | None, is_dst: bool | None = None) -> datetime.timedelta | None:
-        """
-        See datetime.tzinfo.dst
-
-        The is_dst parameter may be used to remove ambiguity during DST
-        transitions.
-
-        >>> from pytz import timezone
-        >>> tz = timezone('America/St_Johns')
-
-        >>> normal = datetime(2009, 9, 1)
-
-        >>> str(tz.dst(normal))
-        '1:00:00'
-        >>> str(tz.dst(normal, is_dst=False))
-        '1:00:00'
-        >>> str(tz.dst(normal, is_dst=True))
-        '1:00:00'
-
-        >>> ambiguous = datetime(2009, 10, 31, 23, 30)
-
-        >>> str(tz.dst(ambiguous, is_dst=False))
-        '0:00:00'
-        >>> str(tz.dst(ambiguous, is_dst=True))
-        '1:00:00'
-        >>> try:
-        ...     tz.dst(ambiguous)
-        ... except AmbiguousTimeError:
-        ...     print('Ambiguous')
-        Ambiguous
-        """
-        ...
-=======
     def utcoffset(self, dt: datetime.datetime, is_dst: bool | None = None) -> datetime.timedelta: ...
     def dst(self, dt: datetime.datetime | None, is_dst: bool | None = None) -> datetime.timedelta | None: ...
 
-__all__: list[str] = []
->>>>>>> 4fff7b7d
+__all__: list[str] = []