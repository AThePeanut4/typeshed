"""
Contains a metaclass and helper functions used to create
protocol message classes from Descriptor objects at runtime.

Recall that a metaclass is the "type" of a class.
(A class is to a metaclass what an instance is to a class.)

In this case, we use the GeneratedProtocolMessageType metaclass
to inject all the useful functionality into the classes
output by the protocol compiler at compile-time.

The upshot of all this is that the real implementation
details for ALL pure-Python protocol buffers are *here in
this file*.
"""

class GeneratedProtocolMessageType(type):
<<<<<<< HEAD
    """
    Metaclass for protocol message classes created at runtime from Descriptors.

    The protocol compiler currently uses this metaclass to create protocol
    message classes at runtime.  Clients can also manually create their own
    classes at runtime, as in this example:

    mydescriptor = Descriptor(.....)
    factory = symbol_database.Default()
    factory.pool.AddDescriptor(mydescriptor)
    MyProtoClass = message_factory.GetMessageClass(mydescriptor)
    myproto_instance = MyProtoClass()
    myproto.foo_field = 23
    ...

    The above example will not work for nested types. If you wish to include them,
    use reflection.MakeClass() instead of manually instantiating the class in
    order to create the appropriate class structure.
    """
    def __new__(cls, name, bases, dictionary): ...

def ParseMessage(descriptor, byte_str):
    """
    Generate a new Message instance from this Descriptor and a byte string.

    DEPRECATED: ParseMessage is deprecated because it is using MakeClass().
    Please use MessageFactory.GetMessageClass() instead.

    Args:
      descriptor: Protobuf Descriptor object
      byte_str: Serialized protocol buffer byte string

    Returns:
      Newly created protobuf Message object.
    """
    ...
def MakeClass(descriptor):
    """
    Construct a class object for a protobuf described by descriptor.

    DEPRECATED: use MessageFactory.GetMessageClass() instead.

    Args:
      descriptor: A descriptor.Descriptor object describing the protobuf.
    Returns:
      The Message class object described by the descriptor.
    """
    ...
=======
    def __new__(cls, name, bases, dictionary): ...
>>>>>>> c994e2d9
<|MERGE_RESOLUTION|>--- conflicted
+++ resolved
@@ -15,7 +15,6 @@
 """
 
 class GeneratedProtocolMessageType(type):
-<<<<<<< HEAD
     """
     Metaclass for protocol message classes created at runtime from Descriptors.
 
@@ -35,35 +34,4 @@
     use reflection.MakeClass() instead of manually instantiating the class in
     order to create the appropriate class structure.
     """
-    def __new__(cls, name, bases, dictionary): ...
-
-def ParseMessage(descriptor, byte_str):
-    """
-    Generate a new Message instance from this Descriptor and a byte string.
-
-    DEPRECATED: ParseMessage is deprecated because it is using MakeClass().
-    Please use MessageFactory.GetMessageClass() instead.
-
-    Args:
-      descriptor: Protobuf Descriptor object
-      byte_str: Serialized protocol buffer byte string
-
-    Returns:
-      Newly created protobuf Message object.
-    """
-    ...
-def MakeClass(descriptor):
-    """
-    Construct a class object for a protobuf described by descriptor.
-
-    DEPRECATED: use MessageFactory.GetMessageClass() instead.
-
-    Args:
-      descriptor: A descriptor.Descriptor object describing the protobuf.
-    Returns:
-      The Message class object described by the descriptor.
-    """
-    ...
-=======
-    def __new__(cls, name, bases, dictionary): ...
->>>>>>> c994e2d9
+    def __new__(cls, name, bases, dictionary): ...