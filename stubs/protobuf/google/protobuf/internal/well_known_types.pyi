"""
Contains well known classes.

This files defines well known classes which need extra maintenance including:
  - Any
  - Duration
  - FieldMask
  - Struct
  - Timestamp
"""

from _typeshed import Incomplete, SupportsItems
from collections.abc import Iterable, Iterator, KeysView, Mapping, Sequence
from datetime import datetime, timedelta, tzinfo
from typing import Any as tAny
from typing_extensions import TypeAlias

from google.protobuf import struct_pb2

class Any:
    """Class for Any Message type."""
    __slots__ = ()
    type_url: str
    value: Incomplete
    def Pack(self, msg, type_url_prefix: str = "type.googleapis.com/", deterministic=None) -> None:
        """Packs the specified message into current Any message."""
        ...
    def Unpack(self, msg) -> bool:
        """Unpacks the current Any message into specified message."""
        ...
    def TypeName(self) -> str:
        """Returns the protobuf type name of the inner message."""
        ...
    def Is(self, descriptor) -> bool:
        """Checks if this Any represents the given protobuf type."""
        ...

class Timestamp:
    """Class for Timestamp message type."""
    __slots__ = ()
    def ToJsonString(self) -> str:
        """
        Converts Timestamp to RFC 3339 date string format.

        Returns:
          A string converted from timestamp. The string is always Z-normalized
          and uses 3, 6 or 9 fractional digits as required to represent the
          exact time. Example of the return format: '1972-01-01T10:00:20.021Z'
        """
        ...
    seconds: int
    nanos: int
    def FromJsonString(self, value: str) -> None:
        """
        Parse a RFC 3339 date string format to Timestamp.

        Args:
          value: A date string. Any fractional digits (or none) and any offset are
            accepted as long as they fit into nano-seconds precision. Example of
            accepted format: '1972-01-01T10:00:20.021-05:00'

        Raises:
          ValueError: On parsing problems.
        """
        ...
    def GetCurrentTime(self) -> None:
        """Get the current UTC into Timestamp."""
        ...
    def ToNanoseconds(self) -> int:
        """Converts Timestamp to nanoseconds since epoch."""
        ...
    def ToMicroseconds(self) -> int:
        """Converts Timestamp to microseconds since epoch."""
        ...
    def ToMilliseconds(self) -> int:
        """Converts Timestamp to milliseconds since epoch."""
        ...
    def ToSeconds(self) -> int:
        """Converts Timestamp to seconds since epoch."""
        ...
    def FromNanoseconds(self, nanos: int) -> None:
        """Converts nanoseconds since epoch to Timestamp."""
        ...
    def FromMicroseconds(self, micros: int) -> None:
        """Converts microseconds since epoch to Timestamp."""
        ...
    def FromMilliseconds(self, millis: int) -> None:
        """Converts milliseconds since epoch to Timestamp."""
        ...
    def FromSeconds(self, seconds: int) -> None:
        """Converts seconds since epoch to Timestamp."""
        ...
    def ToDatetime(self, tzinfo: tzinfo | None = None) -> datetime:
        """
        Converts Timestamp to a datetime.

        Args:
          tzinfo: A datetime.tzinfo subclass; defaults to None.

        Returns:
          If tzinfo is None, returns a timezone-naive UTC datetime (with no timezone
          information, i.e. not aware that it's UTC).

          Otherwise, returns a timezone-aware datetime in the input timezone.
        """
        ...
    def FromDatetime(self, dt: datetime) -> None:
        """
        Converts datetime to Timestamp.

        Args:
          dt: A datetime. If it's timezone-naive, it's assumed to be in UTC.
        """
        ...

class Duration:
    """Class for Duration message type."""
    __slots__ = ()
    def ToJsonString(self) -> str:
        """
        Converts Duration to string format.

        Returns:
          A string converted from self. The string format will contains
          3, 6, or 9 fractional digits depending on the precision required to
          represent the exact Duration value. For example: "1s", "1.010s",
          "1.000000100s", "-3.100s"
        """
        ...
    seconds: int
    nanos: int
    def FromJsonString(self, value: tAny) -> None:
        """
        Converts a string to Duration.

        Args:
          value: A string to be converted. The string must end with 's'. Any
            fractional digits (or none) are accepted as long as they fit into
            precision. For example: "1s", "1.01s", "1.0000001s", "-3.100s

        Raises:
          ValueError: On parsing problems.
        """
        ...
    def ToNanoseconds(self) -> int:
        """Converts a Duration to nanoseconds."""
        ...
    def ToMicroseconds(self) -> int:
        """Converts a Duration to microseconds."""
        ...
    def ToMilliseconds(self) -> int:
        """Converts a Duration to milliseconds."""
        ...
    def ToSeconds(self) -> int:
        """Converts a Duration to seconds."""
        ...
    def FromNanoseconds(self, nanos: int) -> None:
        """Converts nanoseconds to Duration."""
        ...
    def FromMicroseconds(self, micros: int) -> None:
        """Converts microseconds to Duration."""
        ...
    def FromMilliseconds(self, millis: int) -> None:
        """Converts milliseconds to Duration."""
        ...
    def FromSeconds(self, seconds: int) -> None:
        """Converts seconds to Duration."""
        ...
    def ToTimedelta(self) -> timedelta:
        """Converts Duration to timedelta."""
        ...
    def FromTimedelta(self, td: timedelta) -> None:
        """Converts timedelta to Duration."""
        ...

class FieldMask:
    """Class for FieldMask message type."""
    __slots__ = ()
    def ToJsonString(self) -> str:
        """Converts FieldMask to string according to proto3 JSON spec."""
        ...
    def FromJsonString(self, value: tAny) -> None:
        """Converts string to FieldMask according to proto3 JSON spec."""
        ...
    def IsValidForDescriptor(self, message_descriptor: tAny):
        """Checks whether the FieldMask is valid for Message Descriptor."""
        ...
    def AllFieldsFromDescriptor(self, message_descriptor: tAny) -> None:
        """Gets all direct fields of Message Descriptor to FieldMask."""
        ...
    def CanonicalFormFromMask(self, mask: tAny) -> None:
        """
        Converts a FieldMask to the canonical form.

        Removes paths that are covered by another path. For example,
        "foo.bar" is covered by "foo" and will be removed if "foo"
        is also in the FieldMask. Then sorts all paths in alphabetical order.

        Args:
          mask: The original FieldMask to be converted.
        """
        ...
    def Union(self, mask1: tAny, mask2: tAny) -> None:
        """Merges mask1 and mask2 into this FieldMask."""
        ...
    def Intersect(self, mask1: tAny, mask2: tAny) -> None:
        """Intersects mask1 and mask2 into this FieldMask."""
        ...
    def MergeMessage(
        self, source: tAny, destination: tAny, replace_message_field: bool = False, replace_repeated_field: bool = False
    ) -> None:
        """
        Merges fields specified in FieldMask from source to destination.

        Args:
          source: Source message.
          destination: The destination message to be merged into.
          replace_message_field: Replace message field if True. Merge message
              field if False.
          replace_repeated_field: Replace repeated field if True. Append
              elements of repeated field if False.
        """
        ...

_StructValue: TypeAlias = struct_pb2.Struct | struct_pb2.ListValue | str | float | bool | None
_StructValueArg: TypeAlias = _StructValue | Mapping[str, _StructValueArg] | Sequence[_StructValueArg]

class Struct:
<<<<<<< HEAD
    """Class for Struct message type."""
    __slots__: tuple[()] = ()
=======
    __slots__: tuple[str, ...] = ()
>>>>>>> 29f78ddc
    def __getitem__(self, key: str) -> _StructValue: ...
    def __setitem__(self, key: str, value: _StructValueArg) -> None: ...
    def __delitem__(self, key: str) -> None: ...
    def __len__(self) -> int: ...
    def __iter__(self) -> Iterator[str]: ...
    def keys(self) -> KeysView[str]: ...
    def values(self) -> list[_StructValue]: ...
    def items(self) -> list[tuple[str, _StructValue]]: ...
    def get_or_create_list(self, key: str) -> struct_pb2.ListValue:
        """Returns a list for this key, creating if it didn't exist already."""
        ...
    def get_or_create_struct(self, key: str) -> struct_pb2.Struct:
        """Returns a struct for this key, creating if it didn't exist already."""
        ...
    def update(self, dictionary: SupportsItems[str, _StructValueArg]) -> None: ...

class ListValue:
<<<<<<< HEAD
    """Class for ListValue message type."""
    __slots__: tuple[()] = ()
=======
    __slots__: tuple[str, ...] = ()
>>>>>>> 29f78ddc
    def __len__(self) -> int: ...
    def append(self, value: _StructValue) -> None: ...
    def extend(self, elem_seq: Iterable[_StructValue]) -> None: ...
    def __getitem__(self, index: int) -> _StructValue:
        """Retrieves item by the specified index."""
        ...
    def __setitem__(self, index: int, value: _StructValueArg) -> None: ...
    def __delitem__(self, key: int) -> None: ...
    # Doesn't actually exist at runtime; needed so type checkers understand the class is iterable
    def __iter__(self) -> Iterator[_StructValue]: ...
    def items(self) -> Iterator[_StructValue]: ...
    def add_struct(self) -> struct_pb2.Struct:
        """Appends and returns a struct value as the next value in the list."""
        ...
    def add_list(self) -> struct_pb2.ListValue:
        """Appends and returns a list value as the next value in the list."""
        ...

WKTBASES: dict[str, type[tAny]]<|MERGE_RESOLUTION|>--- conflicted
+++ resolved
@@ -226,12 +226,7 @@
 _StructValueArg: TypeAlias = _StructValue | Mapping[str, _StructValueArg] | Sequence[_StructValueArg]
 
 class Struct:
-<<<<<<< HEAD
-    """Class for Struct message type."""
-    __slots__: tuple[()] = ()
-=======
     __slots__: tuple[str, ...] = ()
->>>>>>> 29f78ddc
     def __getitem__(self, key: str) -> _StructValue: ...
     def __setitem__(self, key: str, value: _StructValueArg) -> None: ...
     def __delitem__(self, key: str) -> None: ...
@@ -249,12 +244,7 @@
     def update(self, dictionary: SupportsItems[str, _StructValueArg]) -> None: ...
 
 class ListValue:
-<<<<<<< HEAD
-    """Class for ListValue message type."""
-    __slots__: tuple[()] = ()
-=======
     __slots__: tuple[str, ...] = ()
->>>>>>> 29f78ddc
     def __len__(self) -> int: ...
     def append(self, value: _StructValue) -> None: ...
     def extend(self, elem_seq: Iterable[_StructValue]) -> None: ...
