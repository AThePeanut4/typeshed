--- conflicted
+++ resolved
@@ -19,13 +19,7 @@
 class MessageFactory:
     """Factory for creating Proto2 messages from descriptors in a pool."""
     pool: Any
-<<<<<<< HEAD
-    def __init__(self, pool: DescriptorPool | None = None) -> None:
-        """Initializes a new factory."""
-        ...
-    def GetPrototype(self, descriptor: Descriptor) -> type[Message]:
-        """
-        Obtains a proto2 message class based on the passed in descriptor.
+    def __init__(self, pool: DescriptorPool | None = None) -> None: ...
 
         Passing a descriptor with a fully qualified name matching a previous
         invocation will cause the same class to be returned.
@@ -90,9 +84,6 @@
     Args:
       file_protos: Iterable of FileDescriptorProto to build messages out of.
       pool: The descriptor pool to add the file protos.
-=======
-    def __init__(self, pool: DescriptorPool | None = None) -> None: ...
->>>>>>> c994e2d9
 
     Returns:
       A dictionary mapping proto names to the message classes. This will include
