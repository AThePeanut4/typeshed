--- conflicted
+++ resolved
@@ -354,22 +354,11 @@
     @property
     def label(self): ...
     @property
-<<<<<<< HEAD
-    def camelcase_name(self) -> str:
-        """
-        Camelcase name of this field.
-
-        Returns:
-          str: the name in CamelCase.
-        """
-        ...
-=======
     def is_required(self) -> bool: ...
     @property
     def is_repeated(self) -> bool: ...
     @property
     def camelcase_name(self) -> str: ...
->>>>>>> add4e858
     @property
     def has_presence(self) -> bool:
         """
