<<<<<<< HEAD
"""No longer used and new code should not use. Exists only for API compat."""

import ssl
import types
=======
>>>>>>> 0d1f09dc
import urllib.request
from _socket import _Address
from _typeshed import ReadableBuffer, SupportsRead, Unused
from collections.abc import Callable, Collection, Iterable, Mapping, MutableMapping
from http.client import HTTPResponse
from http.cookiejar import CookieJar
from subprocess import Popen
from typing import Any, AnyStr, TypeVar

has_certifi: bool
has_websockets: bool
_T = TypeVar("_T")

<<<<<<< HEAD
class WebSocketsWrapper(Generic[_T]):
    """Wraps websockets module to use in non-async scopes"""
    pool: _T | None
    loop: AbstractEventLoop
    conn: connect
    def __init__(
        self,
        url: str,
        headers: Mapping[str, str] | None = None,
        connect: bool = True,
        *,
        # Passed to websockets.connect()
        origin: Origin | None = None,
        extensions: Sequence[ClientExtensionFactory] | None = None,
        subprotocols: Sequence[Subprotocol] | None = None,
        compression: str | None = "deflate",
        additional_headers: HeadersLike | None = None,
        user_agent_header: str | None = ...,
        proxy: str | Literal[True] | None = True,
        process_exception: Callable[[Exception], Exception | None] = ...,
        open_timeout: float | None = 10,
        ping_interval: float | None = 20,
        ping_timeout: float | None = 20,
        close_timeout: float | None = 10,
        max_size: int | None = 1048576,
        max_queue: int | None | tuple[int | None, int | None] = 16,
        write_limit: int | tuple[int, int | None] = 32768,
        logger: LoggerLike | None = None,
        create_connection: type[ClientConnection] | None = None,
        # Passed to AbstractEventLoop.connect() by websockets
        ssl: bool | None | ssl.SSLContext = None,
        family: int = 0,
        proto: int = 0,
        flags: int = 0,
        sock: socket | None = None,
        local_addr: None = None,
        server_hostname: str | None = None,
        ssl_handshake_timeout: float | None = None,
        ssl_shutdown_timeout: float | None = None,
        happy_eyeballs_delay: float | None = None,
        interleave: int | None = None,
    ) -> None: ...
    def __enter__(self) -> Self: ...
    def send(
        self, message: str | bytes | Iterable[str | bytes] | AsyncIterable[str | bytes], text: bool | None = None
    ) -> None: ...
    @overload
    def recv(self, decode: Literal[True]) -> str: ...
    @overload
    def recv(self, decode: Literal[False]) -> bytes: ...
    @overload
    def recv(self, decode: bool | None = None) -> str | bytes: ...
    def __exit__(
        self, type: type[BaseException] | None, value: BaseException | None, traceback: types.TracebackType | None
    ) -> None: ...
    @staticmethod
    def run_with_loop(main: Awaitable[_T], loop: AbstractEventLoop) -> _T: ...

=======
>>>>>>> 0d1f09dc
def load_plugins(name: str, suffix: str, namespace: dict[str, Any]) -> dict[str, type[Any]]: ...
def traverse_dict(dictn: Mapping[str, Any], keys: Collection[str], casesense: bool = True) -> Any: ...
def decode_base(value: str, digits: str) -> int: ...
def platform_name() -> str:
    """Returns the platform name as a str """
    ...
def get_subprocess_encoding() -> str: ...
def register_socks_protocols() -> None: ...
def handle_youtubedl_headers(headers: dict[str, Any]) -> dict[str, Any]: ...
def request_to_url(req: urllib.request.Request | str) -> str: ...
def sanitized_Request(
    url: str,
    data: ReadableBuffer | SupportsRead[bytes] | Iterable[bytes] | None = None,
    headers: MutableMapping[str, str] = {},
    origin_req_host: str | None = None,
    unverifiable: bool = False,
    method: str | None = None,
) -> urllib.request.Request: ...

class YoutubeDLHandler(urllib.request.AbstractHTTPHandler):
    def __init__(
        self,
        params: Mapping[str, Any],
        *args: Any,  # args passed to urllib.request.AbstractHTTPHandler.__init__().
        context: Any = None,
        source_address: _Address | None = None,
        debuglevel: int | None = None,
    ) -> None: ...

YoutubeDLHTTPSHandler = YoutubeDLHandler

class YoutubeDLCookieProcessor(urllib.request.HTTPCookieProcessor):
    def __init__(self, cookiejar: CookieJar | None = None) -> None: ...
    def http_response(self, request: urllib.request.Request, response: HTTPResponse) -> HTTPResponse: ...
    https_request: Callable[[urllib.request.HTTPCookieProcessor, urllib.request.Request], HTTPResponse]  # type: ignore[assignment]
    https_response = http_response

def make_HTTPS_handler(
    params: Mapping[str, Any], *, debuglevel: int | None = None, source_address: _Address | None = None
) -> YoutubeDLHTTPSHandler: ...
def process_communicate_or_kill(
    p: Popen[Any], *args: Any, **kwargs: Any  # args/kwargs passed to Popen.__init__().
) -> tuple[AnyStr, AnyStr]: ...
def encodeFilename(s: str, for_subprocess: Unused = False) -> bytes: ...
def decodeFilename(b: bytes, for_subprocess: Unused = False) -> str: ...
def decodeArgument(b: _T) -> _T: ...
def decodeOption(optval: AnyStr) -> str: ...
def error_to_compat_str(err: Any) -> str: ...  # Calls str(err).<|MERGE_RESOLUTION|>--- conflicted
+++ resolved
@@ -1,10 +1,3 @@
-<<<<<<< HEAD
-"""No longer used and new code should not use. Exists only for API compat."""
-
-import ssl
-import types
-=======
->>>>>>> 0d1f09dc
 import urllib.request
 from _socket import _Address
 from _typeshed import ReadableBuffer, SupportsRead, Unused
@@ -18,67 +11,6 @@
 has_websockets: bool
 _T = TypeVar("_T")
 
-<<<<<<< HEAD
-class WebSocketsWrapper(Generic[_T]):
-    """Wraps websockets module to use in non-async scopes"""
-    pool: _T | None
-    loop: AbstractEventLoop
-    conn: connect
-    def __init__(
-        self,
-        url: str,
-        headers: Mapping[str, str] | None = None,
-        connect: bool = True,
-        *,
-        # Passed to websockets.connect()
-        origin: Origin | None = None,
-        extensions: Sequence[ClientExtensionFactory] | None = None,
-        subprotocols: Sequence[Subprotocol] | None = None,
-        compression: str | None = "deflate",
-        additional_headers: HeadersLike | None = None,
-        user_agent_header: str | None = ...,
-        proxy: str | Literal[True] | None = True,
-        process_exception: Callable[[Exception], Exception | None] = ...,
-        open_timeout: float | None = 10,
-        ping_interval: float | None = 20,
-        ping_timeout: float | None = 20,
-        close_timeout: float | None = 10,
-        max_size: int | None = 1048576,
-        max_queue: int | None | tuple[int | None, int | None] = 16,
-        write_limit: int | tuple[int, int | None] = 32768,
-        logger: LoggerLike | None = None,
-        create_connection: type[ClientConnection] | None = None,
-        # Passed to AbstractEventLoop.connect() by websockets
-        ssl: bool | None | ssl.SSLContext = None,
-        family: int = 0,
-        proto: int = 0,
-        flags: int = 0,
-        sock: socket | None = None,
-        local_addr: None = None,
-        server_hostname: str | None = None,
-        ssl_handshake_timeout: float | None = None,
-        ssl_shutdown_timeout: float | None = None,
-        happy_eyeballs_delay: float | None = None,
-        interleave: int | None = None,
-    ) -> None: ...
-    def __enter__(self) -> Self: ...
-    def send(
-        self, message: str | bytes | Iterable[str | bytes] | AsyncIterable[str | bytes], text: bool | None = None
-    ) -> None: ...
-    @overload
-    def recv(self, decode: Literal[True]) -> str: ...
-    @overload
-    def recv(self, decode: Literal[False]) -> bytes: ...
-    @overload
-    def recv(self, decode: bool | None = None) -> str | bytes: ...
-    def __exit__(
-        self, type: type[BaseException] | None, value: BaseException | None, traceback: types.TracebackType | None
-    ) -> None: ...
-    @staticmethod
-    def run_with_loop(main: Awaitable[_T], loop: AbstractEventLoop) -> _T: ...
-
-=======
->>>>>>> 0d1f09dc
 def load_plugins(name: str, suffix: str, namespace: dict[str, Any]) -> dict[str, type[Any]]: ...
 def traverse_dict(dictn: Mapping[str, Any], keys: Collection[str], casesense: bool = True) -> Any: ...
 def decode_base(value: str, digits: str) -> int: ...
