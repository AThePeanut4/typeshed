import enum
import html.parser
import json
import netrc
import optparse
import subprocess
import sys
import types
from _typeshed import (
    ExcInfo,
    FileDescriptorLike,
    FileDescriptorOrPath,
    OpenBinaryMode,
    OpenTextMode,
    ReadableBuffer,
    StrOrBytesPath,
    Unused,
)
from collections import deque
from collections.abc import Callable, Collection, Hashable, Iterable, Iterator, Mapping, Sequence
from datetime import date, datetime, timedelta
from functools import cache
from optparse import Values
from os import PathLike
from re import Pattern
from typing import IO, Any, AnyStr, BinaryIO, Final, Generic, Literal, NamedTuple, TextIO, TypeVar, overload
from typing_extensions import Self, TypeAlias
from urllib.parse import _QueryType, _QuoteVia
from xml.etree import ElementTree as ET

from yt_dlp.networking import Response

from .. import _Params
from ..extractor.common import InfoExtractor, _InfoDict
from ..globals import WINDOWS_VT_MODE as WINDOWS_VT_MODE
from ..options import _YoutubeDLOptionParser
from ..YoutubeDL import YoutubeDL

_T = TypeVar("_T")

class NO_DEFAULT: ...

def IDENTITY(x: _T) -> _T: ...

ENGLISH_MONTH_NAMES: Final[Sequence[str]]
MONTH_NAMES: Final[Mapping[str, Sequence[str]]]
TIMEZONE_NAMES: Final[Mapping[str, str]]
ACCENT_CHARS: Final[Mapping[str, str]]
DATE_FORMATS: Final[Sequence[str]]
DATE_FORMATS_DAY_FIRST: Final[Sequence[str]]
DATE_FORMATS_MONTH_FIRST: Final[Sequence[str]]
PACKED_CODES_RE: Final[str]
JSON_LD_RE: Final[str]
NUMBER_RE: Final[str]

@cache
def preferredencoding() -> str:
    """
    Get preferred encoding.

    Returns the best encoding scheme for the system, based on
    locale.getpreferredencoding() and some further tweaks.
    """
    ...
def write_json_file(obj: Any, fn: str) -> None:
    """Encode obj as JSON and write it to fn, atomically if possible """
    ...
def partial_application(func: Callable[..., Any]) -> Callable[..., Any]: ...
def find_xpath_attr(node: ET.ElementTree, xpath: str, key: str, val: str | None = None) -> ET.Element | None:
    """Find the xpath xpath[@key=val] """
    ...
def xpath_with_ns(path: str, ns_map: Mapping[str, str]) -> str: ...
def xpath_element(
    node: ET.ElementTree, xpath: str, name: str | None = None, fatal: bool = False, default: ET.Element | type[NO_DEFAULT] = ...
) -> ET.Element | None: ...
def xpath_text(
    node: ET.ElementTree, xpath: str, name: str | None = None, fatal: bool = False, default: str | type[NO_DEFAULT] = ...
) -> str | None: ...
def xpath_attr(
    node: ET.ElementTree,
    xpath: str,
    key: str,
    name: str | None = None,
    fatal: bool = False,
    default: str | type[NO_DEFAULT] = ...,
) -> str | None: ...
def get_element_by_id(id: str, html: str, *, tag: str, escape_value: bool = True) -> str | None:
    """Return the content of the tag with the specified ID in the passed HTML document"""
    ...
def get_element_html_by_id(id: str, html: str, *, tag: str, escape_value: bool = True) -> str | None:
    """Return the html of the tag with the specified ID in the passed HTML document"""
    ...
def get_element_by_class(class_name: str, html: str) -> str:
    """Return the content of the first tag with the specified class in the passed HTML document"""
    ...
def get_element_html_by_class(class_name: str, html: str) -> str:
    """Return the html of the first tag with the specified class in the passed HTML document"""
    ...
def get_element_by_attribute(attribute: str, value: str, html: str, *, tag: str, escape_value: bool = True) -> str: ...
def get_element_html_by_attribute(attribute: str, value: str, html: str, *, tag: str, escape_value: bool = True) -> list[str]: ...
def get_elements_by_class(class_name: str, html: str, **kargs: Unused) -> list[str]:
    """Return the content of all tags with the specified class in the passed HTML document as a list"""
    ...
def get_elements_html_by_class(class_name: str, html: str) -> list[str]:
    """Return the html of all tags with the specified class in the passed HTML document as a list"""
    ...
def get_elements_by_attribute(attribute: str, value: str, html: str, *, tag: str, escape_value: bool = True) -> list[str]:
    """Return the content of the tag with the specified attribute in the passed HTML document"""
    ...
def get_elements_html_by_attribute(
    attribute: str, value: str, html: str, *, tag: str = "[\\w:.-]+", escape_value: bool = True
) -> list[str]:
    """Return the html of the tag with the specified attribute in the passed HTML document"""
    ...
def get_elements_text_and_html_by_attribute(
    attribute: str, value: str, html: str, *, tag: str = "[\\w:.-]+", escape_value: bool = True
) -> Iterator[str]:
    """
    Return the text (content) and the html (whole) of the tag with the specified
    attribute in the passed HTML document
    """
    ...

class HTMLBreakOnClosingTagParser(html.parser.HTMLParser):
    """
    HTML parser which raises HTMLBreakOnClosingTagException upon reaching the
    closing tag for the first opening tag it has encountered, and can be used
    as a context manager
    """
    class HTMLBreakOnClosingTagException(Exception): ...
    tagstack: deque[Any]
    def __init__(self) -> None: ...
    def __enter__(self) -> Self: ...
    def __exit__(self, *_: Unused) -> None: ...
    def close(self) -> None: ...
    def handle_starttag(self, tag: str, _: Unused) -> None: ...
    def handle_endtag(self, tag: str) -> None: ...

def get_element_text_and_html_by_tag(tag: str, html: str) -> str:
    """
    For the first element with the specified tag in the passed HTML document
    return its' content (text) and the whole element (html)
    """
    ...

class HTMLAttributeParser(html.parser.HTMLParser):
    """Trivial HTML parser to gather the attributes for a single element"""
    attrs: dict[str, str | None]
    def __init__(self) -> None: ...
    def handle_starttag(self, tag: str, attrs: list[tuple[str, str | None]]) -> None: ...

class HTMLListAttrsParser(html.parser.HTMLParser):
    """HTML parser to gather the attributes for the elements of a list"""
    items: list[dict[str, str | None]]
    def __init__(self) -> None: ...
    def handle_starttag(self, tag: str, attrs: list[tuple[str, str | None]]) -> None: ...
    def handle_endtag(self, tag: str) -> None: ...

def extract_attributes(html_element: str) -> dict[str, str]:
    """
    Given a string for an HTML element such as
    <el
         a="foo" B="bar" c="&98;az" d=boz
         empty= noval entity="&amp;"
         sq='"' dq="'"
    >
    Decode and return a dictionary of attributes.
    {
        'a': 'foo', 'b': 'bar', c: 'baz', d: 'boz',
        'empty': '', 'noval': None, 'entity': '&',
        'sq': '"', 'dq': '''
    }.
    """
    ...
def parse_list(webpage: str) -> list[dict[str, str | None]]:
    """
    Given a string for an series of HTML <li> elements,
    return a dictionary of their attributes
    """
    ...
def clean_html(html: str | None) -> str | None:
    """Clean an HTML snippet into a readable string"""
    ...

class LenientJSONDecoder(json.JSONDecoder):
    def __init__(
        self,
        *args: Unused,
        transform_source: Callable[[str], str] | None = None,
        ignore_extra: bool = False,
        close_objects: int = 0,
        object_hook: Callable[[dict[str, Any]], Any] | None = None,
        parse_float: Callable[[str], Any] | None = None,
        parse_int: Callable[[str], Any] | None = None,
        parse_constant: Callable[[str], Any] | None = None,
        strict: bool = True,
        object_pairs_hook: Callable[[list[tuple[str, Any]]], Any] | None = None,
    ) -> None: ...
    def decode(self, s: str) -> Any: ...  # type: ignore[override]

@overload
def sanitize_open(filename: FileDescriptorOrPath, open_mode: OpenBinaryMode) -> BinaryIO:
    """
    Try to open the given filename, and slightly tweak it if this fails.

    Attempts to open the given filename. If this fails, it tries to change
    the filename slightly, step by step, until it's either able to open it
    or it fails and raises a final exception, like the standard open()
    function.

    It returns the tuple (stream, definitive_file_name).
    """
    ...
@overload
def sanitize_open(filename: FileDescriptorOrPath, open_mode: OpenTextMode) -> TextIO:
    """
    Try to open the given filename, and slightly tweak it if this fails.

    Attempts to open the given filename. If this fails, it tries to change
    the filename slightly, step by step, until it's either able to open it
    or it fails and raises a final exception, like the standard open()
    function.

    It returns the tuple (stream, definitive_file_name).
    """
    ...
def timeconvert(timestr: str) -> str:
    """Convert RFC 2822 defined time string into system timestamp"""
    ...
def sanitize_filename(s: str, restricted: bool = False, is_id: bool | type[NO_DEFAULT] = ...) -> str:
    """
    Sanitizes a string so it could be used as part of a filename.
    @param restricted   Use a stricter subset of allowed characters
    @param is_id        Whether this is an ID that should be kept unchanged if possible.
                        If unset, yt-dlp's new sanitization rules are in effect
    """
    ...
def sanitize_path(s: str, force: bool = False) -> str:
    """Sanitizes and normalizes path on Windows"""
    ...
def sanitize_url(url: str, *, scheme: str = "http") -> str: ...
def extract_basic_auth(url: str) -> tuple[str, str | None]: ...
def expand_path(s: str) -> str:
    """Expand shell variables and ~"""
    ...
def orderedSet(iterable: Iterable[_T], *, lazy: bool = False) -> Iterator[_T]:
    """Remove all duplicates from the input iterable"""
    ...
def unescapeHTML(s: str | None) -> str | None: ...
def escapeHTML(text: str) -> str: ...

class netrc_from_content(netrc.netrc):
    def __init__(self, content: str) -> None: ...

def encodeArgument(s: str) -> str: ...

class _timetuple(NamedTuple):
    """Time(hours, minutes, seconds, milliseconds)"""
    hours: tuple[int, int]
    minutes: tuple[int, int]
    seconds: tuple[int, int]
    milliseconds: tuple[int, int]

def timetuple_from_msec(msec: int) -> _timetuple: ...
def formatSeconds(secs: int, delim: str = ":", msec: bool = False) -> str: ...
def bug_reports_message(before: str = ";") -> None: ...

class YoutubeDLError(Exception):
    """Base exception for YoutubeDL errors."""
    msg: str | None
    def __init__(self, msg: str | None = None) -> None: ...

class ExtractorError(YoutubeDLError):
    """Error during info extraction."""
    orig_msg: Any
    traceback: types.TracebackType | None
    expected: Any
    cause: Exception | str | None
    video_id: str
    ie: InfoExtractor
    exc_info: ExcInfo
    def __init__(
        self,
        msg: str,
        tb: types.TracebackType | None = None,
        expected: bool = False,
        cause: Exception | str | None = None,
        video_id: str | None = None,
        ie: InfoExtractor | None = None,
    ) -> None:
        """
        tb, if given, is the original traceback (so that it can be printed out).
        If expected is set, this is a normal error message and most likely not a bug in yt-dlp.
        """
        ...
    def format_traceback(self) -> str: ...
    msg: str | None
    args: tuple[Any, ...]
    def __setattr__(self, name: str, value: Any) -> None: ...

class UnsupportedError(ExtractorError):
    url: str
    def __init__(self, url: str) -> None: ...

class RegexNotFoundError(ExtractorError):
    """Error when a regex didn't match"""
    ...

class GeoRestrictedError(ExtractorError):
    """
    Geographic restriction Error exception.

    This exception may be thrown when a video is not available from your
    geographic location due to geographic restrictions imposed by a website.
    """
    countries: str | None
    def __init__(
        self,
        msg: str,
        countries: str | None = None,
        *,
        tb: types.TracebackType | None = None,
        expected: bool = False,
        cause: Exception | str | None = None,
        video_id: str | None = None,
        ie: InfoExtractor | None = None,
    ) -> None: ...

class UserNotLive(ExtractorError):
    """Error when a channel/user is not live"""
    def __init__(
        self,
        msg: str | None = None,
        *,
        tb: types.TracebackType | None = None,
        expected: bool = False,
        cause: Exception | str | None = None,
        video_id: str | None = None,
        ie: InfoExtractor | None = None,
    ) -> None: ...

class DownloadError(YoutubeDLError):
    """
    Download Error exception.

    This exception may be thrown by FileDownloader objects if they are not
    configured to continue on errors. They will contain the appropriate
    error message.
    """
    exc_info: ExcInfo
    def __init__(self, msg: str, exc_info: ExcInfo | None = None) -> None:
        """exc_info, if given, is the original exception that caused the trouble (as returned by sys.exc_info()). """
        ...

class EntryNotInPlaylist(YoutubeDLError):
    """
    Entry not in playlist exception.

    This exception will be thrown by YoutubeDL when a requested entry
    is not found in the playlist info_dict
    """
    msg: str

class SameFileError(YoutubeDLError):
    """
    Same File exception.

    This exception will be thrown by FileDownloader objects if they detect
    multiple files would have to be downloaded to the same file on disk.
    """
    msg: str
    def __init__(self, filename: str | None = None) -> None: ...

class PostProcessingError(YoutubeDLError):
    """
    Post Processing exception.

    This exception may be raised by PostProcessor's .run() method to
    indicate an error in the postprocessing task.
    """
    ...

class DownloadCancelled(YoutubeDLError):
    """Exception raised when the download queue should be interrupted """
    msg: str

class ExistingVideoReached(DownloadCancelled):
    """--break-on-existing triggered """
    msg: str

class RejectedVideoReached(DownloadCancelled):
    """--break-match-filter triggered """
    msg: str

class MaxDownloadsReached(DownloadCancelled):
    """--max-downloads limit has been reached. """
    msg: str

class ReExtractInfo(YoutubeDLError):
    """Video info needs to be re-extracted. """
    expected: bool
    def __init__(self, msg: str, expected: bool = False) -> None: ...

class ThrottledDownload(ReExtractInfo):
    """Download speed below --throttled-rate. """
    msg: str
    def __init__(self) -> None: ...

class UnavailableVideoError(YoutubeDLError):
    """
    Unavailable Format exception.

    This exception will be thrown when a video is requested
    in a format that is not available for that video.
    """
    msg: str
    def __init__(self, err: str | None = None) -> None: ...

class ContentTooShortError(YoutubeDLError):
    """
    Content Too Short exception.

    This exception may be raised by FileDownloader objects when a file they
    download is too small for what the server announced first, indicating
    the connection was probably interrupted.
    """
    downloaded: int
    expected: int
    def __init__(self, downloaded: int, expected: int) -> None: ...

class XAttrMetadataError(YoutubeDLError):
    code: str | None
    msg: str | None
    reason: str
    def __init__(self, code: str | None = None, msg: str = "Unknown error") -> None: ...

class XAttrUnavailableError(YoutubeDLError): ...

def is_path_like(f: Any) -> bool: ...  # Type checker.
def extract_timezone(date_str: str, default: Any = None) -> tuple[timedelta, str]: ...  # Any or type[NO_DEFAULT]
def parse_iso8601(date_str: str, delimiter: str = "T", timezone: type[NO_DEFAULT] | Any | None = None) -> int:
    """Return a UNIX timestamp from the given date """
    ...
def date_formats(day_first: bool = True) -> list[str]: ...
def unified_strdate(date_str: str, day_first: bool = True) -> str:
    """Return a string with the date in the format YYYYMMDD"""
    ...
def unified_timestamp(date_str: str, day_first: bool = True) -> int: ...
def determine_ext(url: str, default_ext: str = "unknown_video") -> str: ...
def subtitles_filename(filename: str, sub_lang: str, sub_format: str, expected_real_ext: str | None = None) -> str: ...
def datetime_from_str(date_str: str, precision: str = "auto", format: str = "%Y%m%d") -> datetime:
    r"""
    Return a datetime object from a string.
    Supported format:
        (now|today|yesterday|DATE)([+-]\d+(microsecond|second|minute|hour|day|week|month|year)s?)?

    @param format       strftime format of DATE
    @param precision    Round the datetime object: auto|microsecond|second|minute|hour|day
                        auto: round to the unit provided in date_str (if applicable).
    """
    ...
def date_from_str(date_str: str, format: str = "%Y%m%d", strict: bool = False) -> date:
    r"""
    Return a date object from a string using datetime_from_str

    @param strict  Restrict allowed patterns to "YYYYMMDD" and
                   (now|today|yesterday)(-\d+(day|week|month|year)s?)?
    """
    ...
def datetime_add_months(dt_: datetime, months: int) -> datetime:
    """Increment/Decrement a datetime object by months."""
    ...
def datetime_round(dt_: datetime, precision: str = "day") -> datetime:
    """Round a datetime object's time to a specific precision"""
    ...
def hyphenate_date(date_str: str) -> str:
    """Convert a date in 'YYYYMMDD' format to 'YYYY-MM-DD' format"""
    ...

class DateRange:
    """Represents a time interval between two dates"""
    start: date
    end: date
    def __init__(self, start: date | None = None, end: date | None = None) -> None:
        """start and end must be strings in the format accepted by date"""
        ...
    @classmethod
    def day(cls, day: date) -> Self:
        """Returns a range that only contains the given day"""
        ...
    def __contains__(self, date: date) -> bool:
        """Check if the date is in the range"""
        ...
    def __eq__(self, other: object) -> bool: ...

def system_identifier() -> str: ...
def get_windows_version() -> tuple[str, ...]:
    """Get Windows version. returns () if it's not running on Windows """
    ...
def write_string(s: str, out: TextIO | None = None, encoding: str | None = None) -> None: ...
def deprecation_warning(
    msg: str, *, printer: Callable[..., Any] | None = None, stacklevel: int = 0, **kwargs: Any  # kwargs are passed to printer.
) -> None: ...

class LockingUnsupportedError(OSError):
    msg: str
    def __init__(self) -> None: ...

class locked_file:
    locked: bool
    f: TextIO
    def __init__(
        self, filename: AnyStr, mode: OpenTextMode | OpenBinaryMode, block: bool = True, encoding: str | None = None
    ) -> None: ...
    def __enter__(self) -> Self: ...
    def unlock(self) -> None: ...
    def __exit__(self, *_: Unused) -> None: ...
    open = __enter__
    close = __exit__
    def __getattr__(self, attr: str) -> Any: ...
    def __iter__(self) -> str: ...

def get_filesystem_encoding() -> str: ...
def shell_quote(args: str | Collection[str], *, shell: bool = False) -> str: ...
def smuggle_url(url: str, data: Any) -> str:
    """Pass additional data in a URL for internal use. """
    ...

# default is simply returned if #__youtubedl_smuggle is present.
def unsmuggle_url(smug_url: str, default: Any | None = None) -> tuple[str, Any]: ...
def format_decimal_suffix(num: float, fmt: str = "%d%s", *, factor: int = 1000) -> str:
    """Formats numbers with decimal sufixes like K, M, etc """
    ...
def format_bytes(bytes: int) -> str: ...
def lookup_unit_table(unit_table: Mapping[str, int], s: str, strict: bool = False) -> float: ...
def parse_bytes(s: str) -> int:
    """Parse a string indicating a byte quantity into an integer"""
    ...
def parse_filesize(s: str | None) -> int | None: ...
def parse_count(s: str | None) -> str | None: ...
def parse_resolution(s: str, *, lenient: bool = False) -> dict[str, int]: ...
def parse_bitrate(s: str) -> int: ...
def month_by_name(name: str, lang: str = "en") -> str | None:
    """Return the number of a month by (locale-independently) English name """
    ...
def month_by_abbreviation(abbrev: str) -> str | None:
    """
    Return the number of a month by (locale-independently) English
    abbreviations 
    """
    ...
def fix_xml_ampersands(xml_str: str) -> str:
    """Replace all the '&' by '&amp;' in XML"""
    ...
def setproctitle(title: str) -> None: ...
def remove_start(s: str, start: str) -> str: ...
def remove_end(s: str, end: str) -> str: ...
def remove_quotes(s: str) -> str: ...
def get_domain(url: str) -> str | None:
    """
    This implementation is inconsistent, but is kept for compatibility.
    Use this only for "webpage_url_domain"
    """
    ...
def url_basename(url: str) -> str: ...
def base_url(url: str) -> str: ...
def urljoin(base: str, path: str) -> str: ...
def int_or_none(
    v: Any, scale: int = 1, default: int | None = None, get_attr: str | None = None, invscale: int = 1, base: int | None = None
) -> int | None: ...
def str_or_none(v: Any, default: str | None = None) -> str: ...
def str_to_int(int_str: str) -> int:
    """A more relaxed version of int_or_none """
    ...
def float_or_none(v: Any, scale: int = 1, invscale: int = 1, default: float | None = None) -> float | None: ...
def bool_or_none(v: Any, default: bool | None = None) -> bool | None: ...
def strip_or_none(v: Any, default: str | None = None) -> str | None: ...
def url_or_none(url: Any) -> str | None: ...
def strftime_or_none(timestamp: int, date_format: str = "%Y%m%d", default: str | None = None) -> str | None: ...
def parse_duration(s: str | None) -> float: ...
def prepend_extension(filename: str, ext: str, expected_real_ext: str | None = None) -> str: ...
def replace_extension(filename: str, ext: str, expected_real_ext: str | None = None) -> str: ...
def check_executable(exe: str, args: Iterable[str] = []) -> str | None:
    """
    Checks if the given binary is installed somewhere in PATH, and returns its name.
    args can be a list of arguments for a short output (like -version) 
    """
    ...
def detect_exe_version(output: str, version_re: str | Pattern[str] | None = None, unrecognized: str = "present") -> str: ...
def get_exe_version(
    exe: str,
    args: Iterable[str] = ["--version"],
    version_re: str | None = None,
    unrecognized: Iterable[str] = ("present", "broken"),
) -> str:
    """
    Returns the version of the specified executable,
    or False if the executable is not present 
    """
    ...
def frange(start: int = 0, stop: int | None = None, step: int = 1) -> Iterator[float]:
    """Float range"""
    ...

class LazyList(Sequence[_T]):
    """
    Lazy immutable list from an iterable
    Note that slices of a LazyList are lists and not LazyList
    """
    def __init__(self, iterable: Iterable[_T], *, reverse: bool = False, _cache: list[Any] | None = None) -> None: ...
    def __iter__(self) -> Iterator[_T]: ...
    def exhaust(self) -> list[_T]:
        """Evaluate the entire iterable"""
        ...
    @overload
    def __getitem__(self, idx: int, /) -> _T: ...
    @overload
    def __getitem__(self, idx: slice, /) -> list[_T]: ...
    def __bool__(self) -> bool: ...
    def __len__(self) -> int: ...
    def __reversed__(self) -> Iterator[_T]: ...
    def __copy__(self) -> Self: ...

class PagedList:
    def __len__(self) -> int: ...
    def __init__(self, pagefunc: Callable[[int], Iterator[Any]], pagesize: int, use_cache: bool = True) -> None: ...
    def getpage(self, pagenum: int) -> list[Any]: ...
    def getslice(self, start: int = 0, end: int | None = None) -> list[Any]: ...
    @overload
    def __getitem__(self, idx: int, /) -> Any: ...
    @overload
    def __getitem__(self, idx: slice, /) -> list[Any]: ...
    def __bool__(self) -> bool: ...

class OnDemandPagedList(PagedList):
    """Download pages until a page with less than maximum results"""
    ...

class InAdvancePagedList(PagedList):
    """PagedList with total number of pages known in advance"""
    def __init__(self, pagefunc: Callable[[int], Iterator[Any]], pagecount: int, pagesize: int) -> None: ...

class PlaylistEntries:
    MissingEntry: Any
    is_exhausted: bool
    ydl: YoutubeDL
    is_incomplete: bool
    def __init__(self, ydl: YoutubeDL, info_dict: _InfoDict) -> None: ...
    PLAYLIST_ITEMS_RE: Pattern[str]
    @classmethod
    def parse_playlist_items(cls, string: str) -> slice | int: ...
    def get_requested_items(self) -> Iterator[tuple[int, Any]]: ...
    def get_full_count(self) -> int | None: ...
    def __getitem__(self, idx: int) -> Iterator[tuple[int, Any]]: ...
    def __len__(self) -> int: ...

_K = TypeVar("_K")
_V = TypeVar("_V")

def uppercase_escape(s: str) -> str: ...
def lowercase_escape(s: str) -> str: ...
def parse_qs(
    url: str,
    *,
    keep_blank_values: bool = False,
    strict_parsing: bool = False,
    encoding: str = "utf-8",
    errors: str = "replace",
    max_num_fields: int | None = None,
    separator: str = "&",
) -> dict[AnyStr, list[AnyStr]]: ...
def read_batch_urls(batch_fd: FileDescriptorLike) -> list[str]: ...
def urlencode_postdata(
    query: _QueryType,
    doseq: bool = False,
    safe: str | bytes = "",
    encoding: str | None = None,
    errors: str | None = None,
    quote_via: _QuoteVia = ...,
) -> bytes: ...

# Passes kwargs to NamedTuple._replace().
def update_url(url: str, *, query_update: Mapping[str, str] | None = None, **kwargs: Any) -> str:
    """
    Replace URL components specified by kwargs
    @param url           str or parse url tuple
    @param query_update  update query
    @returns             str
    """
    ...
def update_url_query(url: str, query: Mapping[str, str]) -> str: ...
def multipart_encode(data: Mapping[AnyStr, AnyStr], boundary: str | None = None) -> tuple[bytes, str]:
    """
    Encode a dict to RFC 7578-compliant form-data

    data:
        A dict where keys and values can be either Unicode or bytes-like
        objects.
    boundary:
        If specified a Unicode object, it's used as the boundary. Otherwise
        a random boundary is generated.

    Reference: https://tools.ietf.org/html/rfc7578
    """
    ...
def is_iterable_like(
    x: Any, allowed_types: Collection[type[Any]] = ..., blocked_types: Collection[type[Any]] | type[NO_DEFAULT] = ...
) -> bool: ...
def variadic(x: _T, allowed_types: Collection[type[Any]] | type[NO_DEFAULT] = ...) -> _T | tuple[_T]: ...
def try_call(
    *funcs: Callable[..., _T],
    expected_type: type[_T] | None = None,
    args: Iterable[Any] = [],
    kwargs: Mapping[Hashable, Any] = {},
) -> _T | None: ...
def try_get(src: Any, getter: Callable[..., _T] | Collection[Callable[..., _T]], expected_type: type[_T] | None = None) -> _T: ...
def filter_dict(dct: Mapping[_K, _V], cndn: Callable[[_K, _V], bool] = ...) -> dict[_K, _V]: ...
def merge_dicts(*dicts: Mapping[Hashable, Any]) -> dict[Hashable, Any]: ...
def encode_compat_str(string: str, encoding: str = ..., errors: str = "strict") -> str: ...

US_RATINGS: Final[Mapping[str, int]]
TV_PARENTAL_GUIDELINES: Final[Mapping[str, int]]

def parse_age_limit(s: int) -> int | None: ...
def strip_jsonp(code: str) -> str: ...
def js_to_json(code: str, vars: Mapping[str, Any] = {}, *, strict: bool = False) -> str: ...
def qualities(quality_ids: Sequence[int]) -> Callable[[int], int]:
    """Get a numeric quality value out of a list of possible values """
    ...

POSTPROCESS_WHEN: Final[tuple[str, ...]]
DEFAULT_OUTTMPL: Final[Mapping[str, str]]
OUTTMPL_TYPES: Final[Mapping[str, str | None]]
STR_FORMAT_RE_TMPL: Final[str]
STR_FORMAT_TYPES: Final[str]

<<<<<<< HEAD
def limit_length(s: str, length: int) -> str:
    """Add ellipses to overly long strings """
    ...
def version_tuple(v: str) -> tuple[int, ...]: ...
=======
def limit_length(s: str, length: int) -> str: ...
def version_tuple(v: str, *, lenient: bool = False) -> tuple[int, ...]: ...
>>>>>>> 0153c409
def is_outdated_version(version: str, limit: str, assume_new: bool = True) -> bool: ...
def ytdl_is_updateable() -> bool:
    """Returns if yt-dlp can be updated with -U """
    ...
def args_to_str(args: str | Collection[str]) -> str: ...
def error_to_str(err: BaseException) -> str: ...
def mimetype2ext(mt: str, default: str | type[NO_DEFAULT] = ...) -> str: ...
def ext2mimetype(ext_or_url: str | None) -> str: ...
def parse_codecs(codecs_str: str) -> dict[str, str]: ...
def get_compatible_ext(
    *,
    vcodecs: Collection[str],
    acodecs: Collection[str],
    vexts: Collection[str],
    aexts: Collection[str],
    preferences: Sequence[str] | None = None,
) -> str: ...
def urlhandle_detect_ext(url_handle: Response, default: str | type[NO_DEFAULT] = ...) -> str | None: ...
def encode_data_uri(data: ReadableBuffer, mime_type: str) -> str: ...
def age_restricted(content_limit: int | None, age_limit: int | None) -> bool:
    """Returns True iff the content should be blocked """
    ...

BOMS: Final[Collection[tuple[bytes, str]]]

def is_html(first_bytes: bytes) -> bool:
    """Detect whether a file contains HTML by examining its first bytes. """
    ...
def determine_protocol(info_dict: _InfoDict) -> str: ...
def render_table(
    header_row: Iterable[str], data: Iterable[str], delim: bool = False, extra_gap: int = 0, hide_empty: bool = False
) -> str:
    """
    Render a list of rows, each as a list of values.
    Text after a         will be right aligned 
    """
    ...
def match_str(filter_str: str, dct: Mapping[str, Any], incomplete: bool = False) -> bool:
    """
    Filter a dictionary with a simple string syntax.
    @returns           Whether the filter passes
    @param incomplete  Set of keys that is expected to be missing from dct.
                       Can be True/False to indicate all/none of the keys may be missing.
                       All conditions on incomplete keys pass if the key is missing
    """
    ...
def match_filter_func(
    filters: Collection[str] | str, breaking_filters: Collection[str] | str | None = None
) -> Callable[..., str | type[NO_DEFAULT] | None]: ...

class download_range_func:
    def __init__(
        self, chapters: Iterable[str | Pattern[str]], ranges: Iterable[tuple[int, int]], from_info: bool = False
    ) -> None: ...
    def __call__(self, info_dict: _InfoDict, ydl: YoutubeDL) -> Iterator[dict[str, Any]]: ...
    def __eq__(self, other: object) -> bool: ...

def parse_dfxp_time_expr(time_expr: str | None) -> int | None: ...
def srt_subtitles_timecode(seconds: float) -> str: ...
def ass_subtitles_timecode(seconds: float) -> str: ...
def dfxp2srt(dfxp_data: bytes) -> str:
    """
    @param dfxp_data A bytes-like object containing DFXP data
    @returns A unicode object containing converted SRT data
    """
    ...
def cli_option(params: _Params, command_option: str, param: str, separator: str | None = None) -> Any: ...
def cli_bool_option(
    params: _Params,
    command_option: str,
    param: bool | None,
    true_value: str = "true",
    false_value: str = "false",
    separator: str | None = None,
) -> Any: ...
def cli_valueless_option(params: _Params, command_option: str, param: str, expected_value: bool = True) -> Any: ...
def cli_configuration_args(argdict: dict[str, Any], keys: Iterable[str], default: Any = [], use_compat: bool = True) -> Any: ...

class ISO639Utils:
    @classmethod
    def short2long(cls, code: str) -> str | None:
        """Convert language code from ISO 639-1 to ISO 639-2/T"""
        ...
    @classmethod
    def long2short(cls, code: str) -> str | None:
        """Convert language code from ISO 639-2/T to ISO 639-1"""
        ...

class ISO3166Utils:
    @classmethod
    def short2full(cls, code: str) -> str | None:
        """Convert an ISO 3166-2 country code to the corresponding full name"""
        ...

class GeoUtils:
    @classmethod
    def random_ipv4(cls, code_or_block: str) -> str | None: ...

def long_to_bytes(n: int, blocksize: int = 0) -> bytes:
    """
    long_to_bytes(n:long, blocksize:int) : string
    Convert a long integer to a byte string.

    If optional blocksize is given and greater than zero, pad the front of the
    byte string with binary zeros so that the length is a multiple of
    blocksize.
    """
    ...
def bytes_to_long(s: bytes) -> int:
    """
    bytes_to_long(string) : long
    Convert a byte string to a long integer.

    This is (essentially) the inverse of long_to_bytes().
    """
    ...
def ohdave_rsa_encrypt(data: ReadableBuffer, exponent: float, modulus: float | None) -> str:
    """
    Implement OHDave's RSA algorithm. See http://www.ohdave.com/rsa/

    Input:
        data: data to encrypt, bytes-like object
        exponent, modulus: parameter e and N of RSA algorithm, both integer
    Output: hex string of encrypted data

    Limitation: supports one block encryption only
    """
    ...
def pkcs1pad(data: Sequence[int], length: int) -> list[int]:
    """
    Padding input data with PKCS#1 scheme

    @param {int[]} data        input data
    @param {int}   length      target length
    @returns {int[]}           padded data
    """
    ...
def encode_base_n(num: int, n: int | None = None, table: str | None = None) -> str:
    """Convert given int to a base-n string"""
    ...
def decode_base_n(string: str, n: int | None = None, table: str | None = None) -> int:
    """Convert given base-n string to int"""
    ...
def decode_packed_codes(code: str) -> str: ...
def caesar(s: str, alphabet: str, shift: int) -> str: ...
def rot47(s: str) -> str: ...
def parse_m3u8_attributes(attrib: str) -> dict[str, str]: ...
def urshift(val: int, n: int) -> int: ...
def write_xattr(path: FileDescriptorOrPath, key: str, value: str) -> None: ...
def random_birthday(year_field: Hashable, month_field: Hashable, day_field: Hashable) -> dict[Hashable, str]: ...
def find_available_port(interface: str = "") -> Any | None: ...

DOT_URL_LINK_TEMPLATE: Final[str]
DOT_WEBLOC_LINK_TEMPLATE: Final[str]
DOT_DESKTOP_LINK_TEMPLATE: Final[str]
LINK_TEMPLATES: Final[Mapping[str, str]]

def iri_to_uri(iri: str) -> str:
    """
    Converts an IRI (Internationalized Resource Identifier, allowing Unicode characters) to a URI (Uniform Resource Identifier, ASCII-only).

    The function doesn't add an additional layer of escaping; e.g., it doesn't escape `%3C` as `%253C`. Instead, it percent-escapes characters with an underlying UTF-8 encoding *besides* those already escaped, leaving the URI intact.
    """
    ...
def to_high_limit_path(path: PathLike[AnyStr]) -> str: ...
def format_field(
    obj: Mapping[str, Any] | Sequence[Any],
    field: str | Collection[str] | None = None,
    template: str = "%s",
    ignore: type[NO_DEFAULT] | str | Collection[str] = ...,
    default: str = "",
    func: Callable[[Any], Any] = ...,
) -> str: ...
def clean_podcast_url(url: str) -> str: ...
def random_uuidv4() -> str: ...
def make_dir(path: PathLike[AnyStr], to_screen: Callable[[str], Any] | None = None) -> bool: ...
def get_executable_path() -> str: ...
def get_user_config_dirs(package_name: str) -> Iterator[str]: ...
def get_system_config_dirs(package_name: str) -> Iterator[str]: ...
def time_seconds(**kwargs: float) -> int:
    """Returns TZ-aware time in seconds since the epoch (1970-01-01T00:00:00Z)"""
    ...
def jwt_encode(
    payload_data: Any, key: str, *, alg: Literal["HS256"] = "HS256", headers: Mapping[str, Any] | None = None
) -> str: ...  # payload_data and headers are passed to json.dumps().
def jwt_decode_hs256(jwt: str) -> Any: ...  # Returns json.loads() output.
def supports_terminal_sequences(stream: IO[Any]) -> bool: ...
def windows_enable_vt_mode() -> None:
    """Ref: https://bugs.python.org/issue30075 """
    ...
def remove_terminal_sequences(string: str) -> str: ...
def number_of_digits(number: int) -> int: ...
def join_nonempty(*values: str, delim: str = "-", from_dict: Mapping[str, Any] | None = None) -> str: ...
def scale_thumbnails_to_max_format_width(
    formats: Iterable[Mapping[str, Any]], thumbnails: Iterable[Mapping[str, Any]], url_width_re: str | Pattern[str]
) -> list[dict[str, Any]]:
    """
    Find the largest format dimensions in terms of video width and, for each thumbnail:
    * Modify the URL: Match the width with the provided regex and replace with the former width
    * Update dimensions

    This function is useful with video services that scale the provided thumbnails on demand
    """
    ...
def parse_http_range(range: str | None) -> tuple[int | None, int | None, int | None]:
    """Parse value of "Range" or "Content-Range" HTTP header into tuple. """
    ...
def read_stdin(what: str) -> TextIO | Any: ...
def determine_file_encoding(data: bytes) -> tuple[str | None, int]:
    """
    Detect the text encoding used
    @returns (encoding, bytes to skip)
    """
    ...

class Config:
    own_args: Sequence[str] | None
    parsed_args: tuple[Values, list[str]] | None
    filename: str | None
    def __init__(self, parser: _YoutubeDLOptionParser, label: str | None = None) -> None: ...
    def init(self, args: Sequence[str] | None = None, filename: str | None = None) -> bool: ...
    def load_configs(self) -> bool: ...
    @staticmethod
    def read_file(filename: FileDescriptorOrPath, default: list[str] = []) -> list[str]: ...
    @staticmethod
    def hide_login_info(opts: Iterable[str]) -> list[str]: ...
    def append_config(self, args: Sequence[str] | None, filename: str | None, *, label: str | None = None) -> None: ...
    @property
    def all_args(self) -> Iterator[str]: ...
    def parse_known_args(self, *, values: optparse.Values | None = None, strict: bool = True) -> tuple[Values, list[str]]: ...
    def parse_args(self) -> tuple[Values, list[str]]: ...

def merge_headers(*dicts: dict[str, Any]) -> dict[str, Any]:
    """Merge dicts of http headers case insensitively, prioritizing the latter ones"""
    ...
def cached_method(f: Callable[..., Any]) -> Callable[..., Any]:
    """Cache a method"""
    ...

class function_with_repr(Generic[_T]):
    def __init__(self, func: Callable[..., _T], repr_: str | None = None) -> None: ...
    def __call__(self, *args: Any, **kwargs: Any) -> _T: ...  # Arbitrary arguments.
    @classmethod
    def set_repr(cls, repr_: str) -> Callable[..., Any]: ...

class Namespace(types.SimpleNamespace):
    """Immutable namespace"""
    def __iter__(self) -> Iterator[Any]: ...
    @property
    def items_(self) -> dict[str, Any]: ...

MEDIA_EXTENSIONS: Final[Namespace]
KNOWN_EXTENSIONS: Final[tuple[str, ...]]

class _UnsafeExtensionError(Exception):
    """
    Mitigation exception for uncommon/malicious file extensions
    This should be caught in YoutubeDL.py alongside a warning

    Ref: https://github.com/yt-dlp/yt-dlp/security/advisories/GHSA-79w7-vh3h-8g4j
    """
    ALLOWED_EXTENSIONS: frozenset[str]
    extension: str
    def __init__(self, extension: str, /) -> None: ...
    @classmethod
    def sanitize_extension(cls, extension: str, /, *, prepend: bool = False) -> str: ...

class RetryManager:
    """
    Usage:
    for retry in RetryManager(...):
        try:
            ...
        except SomeException as err:
            retry.error = err
            continue
    """
    attempt: int
    retries: int
    error_callback: Callable[[BaseException, int, int], Any]
    def __init__(
        self, _retries: int | None, _error_callback: Callable[..., Any], **kwargs: Any  # kwargs passed to _error_callback.
    ) -> None: ...
    @property
    def error(self) -> None: ...
    @error.setter
    def error(self, value: type[NO_DEFAULT] | BaseException) -> None: ...
    def __iter__(self) -> Self: ...
    @staticmethod
    def report_retry(
        e: BaseException,
        count: int,
        retries: int,
        *,
        sleep_func: Callable[..., float | None],
        info: Callable[[str], Any],
        warn: Callable[[str], Any],
        error: Callable[[str], Any] | None = None,
        suffix: str | None = None,
    ) -> None:
        """Utility function for reporting retries"""
        ...

def make_archive_id(ie: InfoExtractor, video_id: str) -> str: ...
def truncate_string(s: str, left: int, right: int = 0) -> str: ...
def orderedSet_from_options(
    options: Sequence[str], alias_dict: dict[str, Sequence[str]], *, use_regex: bool = False, start: Iterable[Any] | None = None
) -> Iterator[Any]: ...

class FormatSorter:
    regex: str
    default: tuple[str, ...]
    ytdl_default: tuple[str, ...]
    settings: dict[str, Any]
    ydl: YoutubeDL
    def __init__(self, ydl: YoutubeDL, field_preference: _Params) -> None: ...
    def evaluate_params(self, params: _Params, sort_extractor: Collection[str]) -> None: ...
    def print_verbose_info(self, write_debug: Callable[..., None]) -> None: ...
    def calculate_preference(self, format: dict[str, Any]) -> tuple[int, ...]: ...

@overload
def filesize_from_tbr(tbr: None, duration: None) -> None:
    """
    @param tbr:      Total bitrate in kbps (1000 bits/sec)
    @param duration: Duration in seconds
    @returns         Filesize in bytes
    """
    ...
@overload
def filesize_from_tbr(tbr: int, duration: None) -> None:
    """
    @param tbr:      Total bitrate in kbps (1000 bits/sec)
    @param duration: Duration in seconds
    @returns         Filesize in bytes
    """
    ...
@overload
def filesize_from_tbr(tbr: None, duration: int) -> None:
    """
    @param tbr:      Total bitrate in kbps (1000 bits/sec)
    @param duration: Duration in seconds
    @returns         Filesize in bytes
    """
    ...
@overload
def filesize_from_tbr(tbr: int | None, duration: int | None) -> int | None:
    """
    @param tbr:      Total bitrate in kbps (1000 bits/sec)
    @param duration: Duration in seconds
    @returns         Filesize in bytes
    """
    ...

class _YDLLogger:
    def __init__(self, ydl: YoutubeDL | None = None) -> None: ...
    def debug(self, message: str) -> None: ...
    def info(self, message: str) -> None: ...
    def warning(self, message: str, *, once: bool = False) -> None: ...
    def error(self, message: str, *, is_error: bool = True) -> None: ...
    def stdout(self, message: str) -> None: ...
    def stderr(self, message: str) -> None: ...

class _ProgressState(enum.Enum):
    """
    Represents a state for a progress bar.

    See: https://conemu.github.io/en/AnsiEscapeCodes.html#ConEmu_specific_OSC
    """
    HIDDEN = 0
    INDETERMINATE = 3
    VISIBLE = 1
    WARNING = 4
    ERROR = 2
    @classmethod
    def from_dict(cls, s: dict[str, Any], /) -> _ProgressState: ...
    def get_ansi_escape(self, /, percent: int | None = None) -> str: ...

if sys.platform == "win32":
    _ENV: TypeAlias = Mapping[str, str]
else:
    _ENV: TypeAlias = Mapping[bytes, StrOrBytesPath] | Mapping[str, StrOrBytesPath]

class Popen(subprocess.Popen[AnyStr]):
    def __init__(
        self,
        args: StrOrBytesPath | Sequence[StrOrBytesPath],
        *remaining: Any,  # Passed to subprocess.Popen.__init__().
        env: _ENV | None = None,
        text: bool = False,
        shell: bool = False,
        **kwargs: Any,  # Passed to subprocess.Popen.__init__().
    ) -> None: ...
    def communicate_or_kill(self, input: AnyStr | None = None, timeout: float | None = None) -> tuple[AnyStr, AnyStr]: ...
    def kill(self, *, timeout: int = 0) -> None: ...
    # kwargs passed to cls.__init__().
    @classmethod
    def run(cls, *args: Any, timeout: int | None = None, **kwargs: Any) -> tuple[AnyStr, AnyStr]: ...

class classproperty:
    """property access for class methods with optional caching"""
    # args passed to func().
    def __new__(cls, func: Callable[..., Any] | None = None, *args: Any, cache: bool = False) -> Self: ...
    def __init__(  # pyright: ignore[reportInconsistentConstructor]
        self, func: Callable[..., Any], *, cache: bool = False
    ) -> None: ...
    def __get__(self, _: Unused, cls: type[Any]) -> Any: ...<|MERGE_RESOLUTION|>--- conflicted
+++ resolved
@@ -734,15 +734,8 @@
 STR_FORMAT_RE_TMPL: Final[str]
 STR_FORMAT_TYPES: Final[str]
 
-<<<<<<< HEAD
-def limit_length(s: str, length: int) -> str:
-    """Add ellipses to overly long strings """
-    ...
-def version_tuple(v: str) -> tuple[int, ...]: ...
-=======
 def limit_length(s: str, length: int) -> str: ...
 def version_tuple(v: str, *, lenient: bool = False) -> tuple[int, ...]: ...
->>>>>>> 0153c409
 def is_outdated_version(version: str, limit: str, assume_new: bool = True) -> bool: ...
 def ytdl_is_updateable() -> bool:
     """Returns if yt-dlp can be updated with -U """
