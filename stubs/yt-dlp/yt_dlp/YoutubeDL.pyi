import types
from collections.abc import Callable, Collection, Iterable, Iterator, Mapping
from functools import cached_property
from types import TracebackType
from typing import Any
from typing_extensions import Self, TypeAlias
from urllib.request import Request

from yt_dlp.cache import Cache
from yt_dlp.cookies import YoutubeDLCookieJar
from yt_dlp.networking import RequestDirector, RequestHandler, Response
from yt_dlp.utils import Namespace

from . import _Params
from .extractor.common import InfoExtractor, _InfoDict
from .postprocessor.common import PostProcessor
from .utils._utils import _ProgressState

_FormatSelector: TypeAlias = Callable[[Mapping[str, Any]], Iterator[Any]]

class YoutubeDL:
    """
    YoutubeDL class.

    YoutubeDL objects are the ones responsible of downloading the
    actual video file and writing it to disk if the user has requested
    it, among some other tasks. In most cases there should be one per
    program. As, given a video URL, the downloader doesn't know how to
    extract all the needed information, task that InfoExtractors do, it
    has to pass the URL to one of them.

    For this, YoutubeDL objects have a method that allows
    InfoExtractors to be registered in a given order. When it is passed
    a URL, the YoutubeDL object handles it to the first InfoExtractor it
    finds that reports being able to handle it. The InfoExtractor extracts
    all the information about the video or videos the URL refers to, and
    YoutubeDL process the extracted information, possibly using a File
    Downloader to download the video.

    YoutubeDL objects accept a lot of parameters. In order not to saturate
    the object constructor with arguments, it receives a dictionary of
    options instead. These options are available through the params
    attribute for the InfoExtractors to use. The YoutubeDL also
    registers itself as the downloader in charge for the InfoExtractors
    that are added to it, so this is a "mutual registration".

    Available options:

    username:          Username for authentication purposes.
    password:          Password for authentication purposes.
    videopassword:     Password for accessing a video.
    ap_mso:            Adobe Pass multiple-system operator identifier.
    ap_username:       Multiple-system operator account username.
    ap_password:       Multiple-system operator account password.
    usenetrc:          Use netrc for authentication instead.
    netrc_location:    Location of the netrc file. Defaults to ~/.netrc.
    netrc_cmd:         Use a shell command to get credentials
    verbose:           Print additional info to stdout.
    quiet:             Do not print messages to stdout.
    no_warnings:       Do not print out anything for warnings.
    forceprint:        A dict with keys WHEN mapped to a list of templates to
                       print to stdout. The allowed keys are video or any of the
                       items in utils.POSTPROCESS_WHEN.
                       For compatibility, a single list is also accepted
    print_to_file:     A dict with keys WHEN (same as forceprint) mapped to
                       a list of tuples with (template, filename)
    forcejson:         Force printing info_dict as JSON.
    dump_single_json:  Force printing the info_dict of the whole playlist
                       (or video) as a single JSON line.
    force_write_download_archive: Force writing download archive regardless
                       of 'skip_download' or 'simulate'.
    simulate:          Do not download the video files. If unset (or None),
                       simulate only if listsubtitles, listformats or list_thumbnails is used
    format:            Video format code. see "FORMAT SELECTION" for more details.
                       You can also pass a function. The function takes 'ctx' as
                       argument and returns the formats to download.
                       See "build_format_selector" for an implementation
    allow_unplayable_formats:   Allow unplayable formats to be extracted and downloaded.
    ignore_no_formats_error: Ignore "No video formats" error. Usefull for
                       extracting metadata even if the video is not actually
                       available for download (experimental)
    format_sort:       A list of fields by which to sort the video formats.
                       See "Sorting Formats" for more details.
    format_sort_force: Force the given format_sort. see "Sorting Formats"
                       for more details.
    prefer_free_formats: Whether to prefer video formats with free containers
                       over non-free ones of the same quality.
    allow_multiple_video_streams:   Allow multiple video streams to be merged
                       into a single file
    allow_multiple_audio_streams:   Allow multiple audio streams to be merged
                       into a single file
    check_formats      Whether to test if the formats are downloadable.
                       Can be True (check all), False (check none),
                       'selected' (check selected formats),
                       or None (check only if requested by extractor)
    paths:             Dictionary of output paths. The allowed keys are 'home'
                       'temp' and the keys of OUTTMPL_TYPES (in utils/_utils.py)
    outtmpl:           Dictionary of templates for output names. Allowed keys
                       are 'default' and the keys of OUTTMPL_TYPES (in utils/_utils.py).
                       For compatibility with youtube-dl, a single string can also be used
    outtmpl_na_placeholder: Placeholder for unavailable meta fields.
    restrictfilenames: Do not allow "&" and spaces in file names
    trim_file_name:    Limit length of filename (extension excluded)
    windowsfilenames:  True: Force filenames to be Windows compatible
                       False: Sanitize filenames only minimally
                       This option has no effect when running on Windows
    ignoreerrors:      Do not stop on download/postprocessing errors.
                       Can be 'only_download' to ignore only download errors.
                       Default is 'only_download' for CLI, but False for API
    skip_playlist_after_errors: Number of allowed failures until the rest of
                       the playlist is skipped
    allowed_extractors:  List of regexes to match against extractor names that are allowed
    overwrites:        Overwrite all video and metadata files if True,
                       overwrite only non-video files if None
                       and don't overwrite any file if False
    playlist_items:    Specific indices of playlist to download.
    playlistrandom:    Download playlist items in random order.
    lazy_playlist:     Process playlist entries as they are received.
    matchtitle:        Download only matching titles.
    rejecttitle:       Reject downloads for matching titles.
    logger:            A class having a `debug`, `warning` and `error` function where
                       each has a single string parameter, the message to be logged.
                       For compatibility reasons, both debug and info messages are passed to `debug`.
                       A debug message will have a prefix of `[debug] ` to discern it from info messages.
    logtostderr:       Print everything to stderr instead of stdout.
    consoletitle:      Display progress in the console window's titlebar.
    writedescription:  Write the video description to a .description file
    writeinfojson:     Write the video description to a .info.json file
    clean_infojson:    Remove internal metadata from the infojson
    getcomments:       Extract video comments. This will not be written to disk
                       unless writeinfojson is also given
    writeannotations:  Write the video annotations to a .annotations.xml file
    writethumbnail:    Write the thumbnail image to a file
    allow_playlist_files: Whether to write playlists' description, infojson etc
                       also to disk when using the 'write*' options
    write_all_thumbnails:  Write all thumbnail formats to files
    writelink:         Write an internet shortcut file, depending on the
                       current platform (.url/.webloc/.desktop)
    writeurllink:      Write a Windows internet shortcut file (.url)
    writewebloclink:   Write a macOS internet shortcut file (.webloc)
    writedesktoplink:  Write a Linux internet shortcut file (.desktop)
    writesubtitles:    Write the video subtitles to a file
    writeautomaticsub: Write the automatically generated subtitles to a file
    listsubtitles:     Lists all available subtitles for the video
    subtitlesformat:   The format code for subtitles
    subtitleslangs:    List of languages of the subtitles to download (can be regex).
                       The list may contain "all" to refer to all the available
                       subtitles. The language can be prefixed with a "-" to
                       exclude it from the requested languages, e.g. ['all', '-live_chat']
    keepvideo:         Keep the video file after post-processing
    daterange:         A utils.DateRange object, download only if the upload_date is in the range.
    skip_download:     Skip the actual download of the video file
    cachedir:          Location of the cache files in the filesystem.
                       False to disable filesystem cache.
    noplaylist:        Download single video instead of a playlist if in doubt.
    age_limit:         An integer representing the user's age in years.
                       Unsuitable videos for the given age are skipped.
    min_views:         An integer representing the minimum view count the video
                       must have in order to not be skipped.
                       Videos without view count information are always
                       downloaded. None for no limit.
    max_views:         An integer representing the maximum view count.
                       Videos that are more popular than that are not
                       downloaded.
                       Videos without view count information are always
                       downloaded. None for no limit.
    download_archive:  A set, or the name of a file where all downloads are recorded.
                       Videos already present in the file are not downloaded again.
    break_on_existing: Stop the download process after attempting to download a
                       file that is in the archive.
    break_per_url:     Whether break_on_reject and break_on_existing
                       should act on each input URL as opposed to for the entire queue
    cookiefile:        File name or text stream from where cookies should be read and dumped to
    cookiesfrombrowser:  A tuple containing the name of the browser, the profile
                       name/path from where cookies are loaded, the name of the keyring,
                       and the container name, e.g. ('chrome', ) or
                       ('vivaldi', 'default', 'BASICTEXT') or ('firefox', 'default', None, 'Meta')
    legacyserverconnect: Explicitly allow HTTPS connection to servers that do not
                       support RFC 5746 secure renegotiation
    nocheckcertificate:  Do not verify SSL certificates
    client_certificate:  Path to client certificate file in PEM format. May include the private key
    client_certificate_key:  Path to private key file for client certificate
    client_certificate_password:  Password for client certificate private key, if encrypted.
                        If not provided and the key is encrypted, yt-dlp will ask interactively
    prefer_insecure:   Use HTTP instead of HTTPS to retrieve information.
                       (Only supported by some extractors)
    enable_file_urls:  Enable file:// URLs. This is disabled by default for security reasons.
    http_headers:      A dictionary of custom headers to be used for all requests
    proxy:             URL of the proxy server to use
    geo_verification_proxy:  URL of the proxy to use for IP address verification
                       on geo-restricted sites.
    socket_timeout:    Time to wait for unresponsive hosts, in seconds
    bidi_workaround:   Work around buggy terminals without bidirectional text
                       support, using fridibi
    debug_printtraffic:Print out sent and received HTTP traffic
    default_search:    Prepend this string if an input url is not valid.
                       'auto' for elaborate guessing
    encoding:          Use this encoding instead of the system-specified.
    extract_flat:      Whether to resolve and process url_results further
                       * False:     Always process. Default for API
                       * True:      Never process
                       * 'in_playlist': Do not process inside playlist/multi_video
                       * 'discard': Always process, but don't return the result
                                    from inside playlist/multi_video
                       * 'discard_in_playlist': Same as "discard", but only for
                                    playlists (not multi_video). Default for CLI
    wait_for_video:    If given, wait for scheduled streams to become available.
                       The value should be a tuple containing the range
                       (min_secs, max_secs) to wait between retries
    postprocessors:    A list of dictionaries, each with an entry
                       * key:  The name of the postprocessor. See
                               yt_dlp/postprocessor/__init__.py for a list.
                       * when: When to run the postprocessor. Allowed values are
                               the entries of utils.POSTPROCESS_WHEN
                               Assumed to be 'post_process' if not given
    progress_hooks:    A list of functions that get called on download
                       progress, with a dictionary with the entries
                       * status: One of "downloading", "error", or "finished".
                                 Check this first and ignore unknown values.
                       * info_dict: The extracted info_dict

                       If status is one of "downloading", or "finished", the
                       following properties may also be present:
                       * filename: The final filename (always present)
                       * tmpfilename: The filename we're currently writing to
                       * downloaded_bytes: Bytes on disk
                       * total_bytes: Size of the whole file, None if unknown
                       * total_bytes_estimate: Guess of the eventual file size,
                                               None if unavailable.
                       * elapsed: The number of seconds since download started.
                       * eta: The estimated time in seconds, None if unknown
                       * speed: The download speed in bytes/second, None if
                                unknown
                       * fragment_index: The counter of the currently
                                         downloaded video fragment.
                       * fragment_count: The number of fragments (= individual
                                         files that will be merged)

                       Progress hooks are guaranteed to be called at least once
                       (with status "finished") if the download is successful.
    postprocessor_hooks:  A list of functions that get called on postprocessing
                       progress, with a dictionary with the entries
                       * status: One of "started", "processing", or "finished".
                                 Check this first and ignore unknown values.
                       * postprocessor: Name of the postprocessor
                       * info_dict: The extracted info_dict

                       Progress hooks are guaranteed to be called at least twice
                       (with status "started" and "finished") if the processing is successful.
    merge_output_format: "/" separated list of extensions to use when merging formats.
    final_ext:         Expected final extension; used to detect when the file was
                       already downloaded and converted
    fixup:             Automatically correct known faults of the file.
                       One of:
                       - "never": do nothing
                       - "warn": only emit a warning
                       - "detect_or_warn": check whether we can do anything
                                           about it, warn otherwise (default)
    source_address:    Client-side IP address to bind to.
    impersonate:       Client to impersonate for requests.
                       An ImpersonateTarget (from yt_dlp.networking.impersonate)
    sleep_interval_requests: Number of seconds to sleep between requests
                       during extraction
    sleep_interval:    Number of seconds to sleep before each download when
                       used alone or a lower bound of a range for randomized
                       sleep before each download (minimum possible number
                       of seconds to sleep) when used along with
                       max_sleep_interval.
    max_sleep_interval:Upper bound of a range for randomized sleep before each
                       download (maximum possible number of seconds to sleep).
                       Must only be used along with sleep_interval.
                       Actual sleep time will be a random float from range
                       [sleep_interval; max_sleep_interval].
    sleep_interval_subtitles: Number of seconds to sleep before each subtitle download
    listformats:       Print an overview of available video formats and exit.
    list_thumbnails:   Print a table of all thumbnails and exit.
    match_filter:      A function that gets called for every video with the signature
                       (info_dict, *, incomplete: bool) -> Optional[str]
                       For backward compatibility with youtube-dl, the signature
                       (info_dict) -> Optional[str] is also allowed.
                       - If it returns a message, the video is ignored.
                       - If it returns None, the video is downloaded.
                       - If it returns utils.NO_DEFAULT, the user is interactively
                         asked whether to download the video.
                       - Raise utils.DownloadCancelled(msg) to abort remaining
                         downloads when a video is rejected.
                       match_filter_func in utils/_utils.py is one example for this.
    color:             A Dictionary with output stream names as keys
                       and their respective color policy as values.
                       Can also just be a single color policy,
                       in which case it applies to all outputs.
                       Valid stream names are 'stdout' and 'stderr'.
                       Valid color policies are one of 'always', 'auto',
                       'no_color', 'never', 'auto-tty' or 'no_color-tty'.
    geo_bypass:        Bypass geographic restriction via faking X-Forwarded-For
                       HTTP header
    geo_bypass_country:
                       Two-letter ISO 3166-2 country code that will be used for
                       explicit geographic restriction bypassing via faking
                       X-Forwarded-For HTTP header
    geo_bypass_ip_block:
                       IP range in CIDR notation that will be used similarly to
                       geo_bypass_country
    external_downloader: A dictionary of protocol keys and the executable of the
                       external downloader to use for it. The allowed protocols
                       are default|http|ftp|m3u8|dash|rtsp|rtmp|mms.
                       Set the value to 'native' to use the native downloader
    compat_opts:       Compatibility options. See "Differences in default behavior".
                       The following options do not work when used through the API:
                       filename, abort-on-error, multistreams, no-live-chat,
                       format-sort, no-clean-infojson, no-playlist-metafiles,
                       no-keep-subs, no-attach-info-json, allow-unsafe-ext, prefer-vp9-sort,
                       mtime-by-default.
                       Refer __init__.py for their implementation
    progress_template: Dictionary of templates for progress outputs.
                       Allowed keys are 'download', 'postprocess',
                       'download-title' (console title) and 'postprocess-title'.
                       The template is mapped on a dictionary with keys 'progress' and 'info'
    retry_sleep_functions: Dictionary of functions that takes the number of attempts
                       as argument and returns the time to sleep in seconds.
                       Allowed keys are 'http', 'fragment', 'file_access', 'extractor'
    download_ranges:   A callback function that gets called for every video with
                       the signature (info_dict, ydl) -> Iterable[Section].
                       Only the returned sections will be downloaded.
                       Each Section is a dict with the following keys:
                       * start_time: Start time of the section in seconds
                       * end_time: End time of the section in seconds
                       * title: Section title (Optional)
                       * index: Section number (Optional)
    force_keyframes_at_cuts: Re-encode the video when downloading ranges to get precise cuts
    noprogress:        Do not print the progress bar
    live_from_start:   Whether to download livestreams videos from the start
    warn_when_outdated: Emit a warning if the yt-dlp version is older than 90 days

    The following parameters are not used by YoutubeDL itself, they are used by
    the downloader (see yt_dlp/downloader/common.py):
    nopart, updatetime, buffersize, ratelimit, throttledratelimit, min_filesize,
    max_filesize, test, noresizebuffer, retries, file_access_retries, fragment_retries,
    continuedl, xattr_set_filesize, hls_use_mpegts, http_chunk_size,
    external_downloader_args, concurrent_fragment_downloads, progress_delta.

    The following options are used by the post processors:
    ffmpeg_location:   Location of the ffmpeg/avconv binary; either the path
                       to the binary or its containing directory.
    postprocessor_args: A dictionary of postprocessor/executable keys (in lower case)
                       and a list of additional command-line arguments for the
                       postprocessor/executable. The dict can also have "PP+EXE" keys
                       which are used when the given exe is used by the given PP.
                       Use 'default' as the name for arguments to passed to all PP
                       For compatibility with youtube-dl, a single list of args
                       can also be used

    The following options are used by the extractors:
    extractor_retries: Number of times to retry for known errors (default: 3)
    dynamic_mpd:       Whether to process dynamic DASH manifests (default: True)
    hls_split_discontinuity: Split HLS playlists into different formats at
                       discontinuities such as ad breaks (default: False)
    extractor_args:    A dictionary of arguments to be passed to the extractors.
                       See "EXTRACTOR ARGUMENTS" for details.
                       Argument values must always be a list of string(s).
                       E.g. {'youtube': {'skip': ['dash', 'hls']}}
    mark_watched:      Mark videos watched (even with --simulate). Only for YouTube

    The following options are deprecated and may be removed in the future:

    break_on_reject:   Stop the download process when encountering a video that
                       has been filtered out.
                       - `raise DownloadCancelled(msg)` in match_filter instead
    force_generic_extractor: Force downloader to use the generic extractor
                       - Use allowed_extractors = ['generic', 'default']
    playliststart:     - Use playlist_items
                       Playlist item to start at.
    playlistend:       - Use playlist_items
                       Playlist item to end at.
    playlistreverse:   - Use playlist_items
                       Download playlist items in reverse order.
    forceurl:          - Use forceprint
                       Force printing final URL.
    forcetitle:        - Use forceprint
                       Force printing title.
    forceid:           - Use forceprint
                       Force printing ID.
    forcethumbnail:    - Use forceprint
                       Force printing thumbnail URL.
    forcedescription:  - Use forceprint
                       Force printing description.
    forcefilename:     - Use forceprint
                       Force printing final filename.
    forceduration:     - Use forceprint
                       Force printing duration.
    allsubtitles:      - Use subtitleslangs = ['all']
                       Downloads all the subtitles of the video
                       (requires writesubtitles or writeautomaticsub)
    include_ads:       - Doesn't work
                       Download ads as well
    call_home:         - Not implemented
                       Boolean, true if we are allowed to contact the
                       yt-dlp servers for debugging.
    post_hooks:        - Register a custom postprocessor
                       A list of functions that get called as the final step
                       for each video file, after all postprocessors have been
                       called. The filename will be passed as the only argument.
    hls_prefer_native: - Use external_downloader = {'m3u8': 'native'} or {'m3u8': 'ffmpeg'}.
                       Use the native HLS downloader instead of ffmpeg/avconv
                       if True, otherwise use ffmpeg/avconv if False, otherwise
                       use downloader suggested by extractor if None.
    prefer_ffmpeg:     - avconv support is deprecated
                       If False, use avconv instead of ffmpeg if both are available,
                       otherwise prefer ffmpeg.
    youtube_include_dash_manifest: - Use extractor_args
                       If True (default), DASH manifests and related
                       data will be downloaded and processed by extractor.
                       You can reduce network I/O by disabling it if you don't
                       care about DASH. (only for youtube)
    youtube_include_hls_manifest: - Use extractor_args
                       If True (default), HLS manifests and related
                       data will be downloaded and processed by extractor.
                       You can reduce network I/O by disabling it if you don't
                       care about HLS. (only for youtube)
    no_color:          Same as `color='no_color'`
    no_overwrites:     Same as `overwrites=False`
    """
    params: _Params
    cache: Cache
    format_selector: _FormatSelector
    archive: set[str]
<<<<<<< HEAD
    def __init__(self, params: _Params | None = ..., auto_init: bool = ...) -> None:
        """
        Create a FileDownloader object with the given options.
        @param auto_init    Whether to load the default extractors and print header (if verbose).
                            Set to 'no_verbose_header' to not print the header
        """
        ...
=======
    def __init__(self, params: _Params | None = None, auto_init: bool = True) -> None: ...
>>>>>>> ca44e4c4
    def warn_if_short_id(self, argv: list[str]) -> None: ...
    def add_info_extractor(self, ie: InfoExtractor) -> None:
        """Add an InfoExtractor object to the end of the list."""
        ...
    def get_info_extractor(self, ie_key: str) -> InfoExtractor:
        """
        Get an instance of an IE with name ie_key, it will try to get one from
        the _ies list, if there's no instance it will create a new one and add
        it to the extractor list.
        """
        ...
    def add_default_info_extractors(self) -> None:
        """Add the InfoExtractors returned by gen_extractors to the end of the list"""
        ...
    def add_post_processor(self, pp: PostProcessor, when: str = "post_process") -> None:
        """Add a PostProcessor object to the end of the chain."""
        ...
    def add_post_hook(self, ph: Callable[..., object]) -> None:
        """Add the post hook"""
        ...
    def add_close_hook(self, ch: Callable[..., object]) -> None:
        """Add a close hook, called when YoutubeDL.close() is called"""
        ...
    def add_progress_hook(self, ph: Callable[..., object]) -> None:
        """Add the download progress hook"""
        ...
    def add_postprocessor_hook(self, ph: Callable[..., object]) -> None:
        """Add the postprocessing progress hook"""
        ...
    def to_stdout(self, message: str, skip_eol: bool = False, quiet: bool | None = None) -> None:
        """Print message to stdout"""
        ...
    def to_screen(self, message: str, skip_eol: bool = False, quiet: bool | None = None, only_once: bool = False) -> None:
        """Print message to screen if not in quiet mode"""
        ...
    def to_stderr(self, message: str, only_once: bool = False) -> None:
        """Print message to stderr"""
        ...
    def to_console_title(
        self, message: str | None = None, progress_state: _ProgressState | None = None, percent: int | None = None
    ) -> None: ...
    def save_console_title(self) -> None: ...
    def restore_console_title(self) -> None: ...
    def __enter__(self) -> Self: ...
    def save_cookies(self) -> None: ...
    def __exit__(self, *args: object) -> None: ...
    def close(self) -> None: ...
    def trouble(self, message: str | None = None, tb: TracebackType | None = None, is_error: bool = True) -> None:
        """
        Determine action to take when a download problem appears.

        Depending on if the downloader has been configured to ignore
        download errors or not, this method may throw an exception or
        not when errors are found, after printing the message.

        @param tb          If given, is additional traceback information
        @param is_error    Whether to raise error according to ignorerrors
        """
        ...
    Styles: Namespace
    def report_warning(self, message: str, only_once: bool = False) -> None:
        """
        Print the message to stderr, it will be prefixed with 'WARNING:'
        If stderr is a tty file the 'WARNING:' will be colored
        """
        ...
    def deprecation_warning(self, message: str, *, stacklevel: int = 0) -> None: ...
    def deprecated_feature(self, message: str) -> None: ...
    def report_error(self, message: str, tb: types.TracebackType | None = None, is_error: bool = True) -> None:
        """
        Do the same as trouble, but prefixes the message with 'ERROR:', colored
        in red if stderr is a tty file.
        """
        ...
    def write_debug(self, message: str, only_once: bool = False) -> None:
        """Log debug message or Print message to stderr"""
        ...
    def report_file_already_downloaded(self, file_name: str) -> None:
        """Report file has already been fully downloaded."""
        ...
    def report_file_delete(self, file_name: str) -> None:
        """Report that existing file will be deleted."""
        ...
    def raise_no_formats(self, info: str, forced: bool = False, *, msg: str | None = None) -> None: ...
    def get_output_path(self, dir_type: str = "", filename: str | None = None) -> str: ...
    @staticmethod
    def escape_outtmpl(outtmpl: str) -> str:
        """Escape any remaining strings like %s, %abc% etc. """
        ...
    @classmethod
    def validate_outtmpl(cls, outtmpl: str) -> ValueError | None:
        """@return None or Exception object """
        ...
    def prepare_outtmpl(self, outtmpl: str, info_dict: _InfoDict, sanitize: bool = False) -> tuple[str, dict[str, Any]]:
        """
        Make the outtmpl and info_dict suitable for substitution: ydl.escape_outtmpl(outtmpl) % info_dict
        @param sanitize    Whether to sanitize the output as a filename
        """
        ...
    def evaluate_outtmpl(self, outtmpl: str, info_dict: _InfoDict, sanitize: bool = False) -> str: ...
    def prepare_filename(
        self, info_dict: _InfoDict, dir_type: str = "", *, outtmpl: str | None = None, warn: bool = False
    ) -> str:
        """Generate the output filename"""
        ...
    @staticmethod
    def add_extra_info(info_dict: _InfoDict, extra_info: Mapping[str, Any]) -> None:
        """Set the keys from extra_info in info dict if they are missing"""
        ...
    def extract_info(
        self,
        url: str,
        download: bool = True,
        ie_key: str | None = None,
        extra_info: Any | None = None,
        process: bool = True,
        force_generic_extractor: bool = False,
    ) -> _InfoDict:
        """
        Extract and return the information dictionary of the URL

        Arguments:
        @param url          URL to extract

        Keyword arguments:
        @param download     Whether to download videos
        @param process      Whether to resolve all unresolved references (URLs, playlist items).
                            Must be True for download to work
        @param ie_key       Use only the extractor with this key

        @param extra_info   Dictionary containing the extra values to add to the info (For internal use only)
        @force_generic_extractor  Force using the generic extractor (Deprecated; use ie_key='Generic')
        """
        ...
    def add_default_extra_info(self, ie_result: _InfoDict, ie: InfoExtractor, url: str) -> None: ...
    def process_ie_result(
        self, ie_result: _InfoDict, download: bool = True, extra_info: Mapping[str, Any] | None = None
    ) -> _InfoDict:
        """
        Take the result of the ie(may be modified) and resolve all unresolved
        references (URLs, playlist items).

        It will also download the videos if 'download'.
        Returns the resolved ie_result.
        """
        ...
    def build_format_selector(self, format_spec: str) -> _FormatSelector: ...
    def sort_formats(self, info_dict: _InfoDict) -> None: ...
    def process_video_result(self, info_dict: _InfoDict, download: bool = True) -> _InfoDict: ...
    def process_subtitles(
        self, video_id: str, normal_subtitles: Mapping[str, Any], automatic_captions: Mapping[str, Any]
    ) -> dict[str, Any] | None:
        """Select the requested subtitles and their format"""
        ...
    def dl(self, name: str, info: _InfoDict, subtitle: bool = False, test: bool = False) -> bool: ...
    def existing_file(self, filepaths: Iterable[str], *, default_overwrite: bool = True) -> str | None: ...
    def process_info(self, info_dict: _InfoDict) -> None:
        """Process a single resolved IE result. (Modifies it in-place)"""
        ...
    def download(self, url_list: Collection[str]) -> None:
        """Download a given list of URLs."""
        ...
    def download_with_info_file(self, info_filename: str) -> int: ...
    @staticmethod
    def sanitize_info(info_dict: _InfoDict, remove_private_keys: bool = False) -> _InfoDict | None:
        """Sanitize the infodict for converting to json """
        ...
    @staticmethod
    def filter_requested_info(info_dict: _InfoDict, actually_filter: bool = True) -> _InfoDict | None:
        """Alias of sanitize_info for backward compatibility """
        ...
    @staticmethod
    def post_extract(info_dict: _InfoDict) -> None: ...
    def run_pp(self, pp: PostProcessor, infodict: _InfoDict) -> _InfoDict: ...
    def run_all_pps(self, key: str, info: _InfoDict, *, additional_pps: Collection[PostProcessor] | None = None) -> _InfoDict: ...
    def pre_process(
        self, ie_info: _InfoDict, key: str = "pre_process", files_to_move: Mapping[str, Any] | None = None
    ) -> tuple[_InfoDict, list[str] | None]: ...
    def post_process(self, filename: str, info: _InfoDict, files_to_move: Mapping[str, Any] | None = None) -> _InfoDict:
        """Run all the postprocessors on the given file."""
        ...
    def in_download_archive(self, info_dict: _InfoDict) -> bool: ...
    def record_download_archive(self, info_dict: _InfoDict) -> None: ...
    @staticmethod
    def format_resolution(format: Mapping[str, Any], default: str = "unknown") -> str: ...
    def render_formats_table(self, info_dict: _InfoDict) -> str | None: ...
    def render_thumbnails_table(self, info_dict: _InfoDict) -> str | None: ...
    def render_subtitles_table(self, video_id: str, subtitles: Iterable[Mapping[str, Any]]) -> str | None: ...
    def list_formats(self, info_dict: _InfoDict) -> None: ...
    def list_thumbnails(self, info_dict: _InfoDict) -> None: ...
    def list_subtitles(self, video_id: str, subtitles: Iterable[Mapping[str, Any]], name: str = "subtitles") -> None: ...
    def print_debug_header(self) -> None: ...
    @cached_property
    def proxies(self) -> dict[str, Any]:
        """Global proxy configuration"""
        ...
    @cached_property
    def cookiejar(self) -> YoutubeDLCookieJar:
        """Global cookiejar instance"""
        ...
    def urlopen(self, req: Request | str) -> Response:
        """Start an HTTP download """
        ...
    def build_request_director(
        self, handlers: Collection[RequestHandler], preferences: Collection[Any] | None = None
    ) -> RequestDirector: ...
    def encode(self, s: str) -> bytes: ...
    def get_encoding(self) -> str: ...<|MERGE_RESOLUTION|>--- conflicted
+++ resolved
@@ -424,17 +424,7 @@
     cache: Cache
     format_selector: _FormatSelector
     archive: set[str]
-<<<<<<< HEAD
-    def __init__(self, params: _Params | None = ..., auto_init: bool = ...) -> None:
-        """
-        Create a FileDownloader object with the given options.
-        @param auto_init    Whether to load the default extractors and print header (if verbose).
-                            Set to 'no_verbose_header' to not print the header
-        """
-        ...
-=======
     def __init__(self, params: _Params | None = None, auto_init: bool = True) -> None: ...
->>>>>>> ca44e4c4
     def warn_if_short_id(self, argv: list[str]) -> None: ...
     def add_info_extractor(self, ie: InfoExtractor) -> None:
         """Add an InfoExtractor object to the end of the list."""
