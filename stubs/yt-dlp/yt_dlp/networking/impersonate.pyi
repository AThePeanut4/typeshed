--- conflicted
+++ resolved
@@ -29,30 +29,7 @@
     def from_str(cls, target: str) -> Self: ...
 
 class ImpersonateRequestHandler(RequestHandler, ABC):
-<<<<<<< HEAD
-    """
-    Base class for request handlers that support browser impersonation.
-
-    This provides a method for checking the validity of the impersonate extension,
-    which can be used in _check_extensions.
-
-    Impersonate targets consist of a client, version, os and os_ver.
-    See the ImpersonateTarget class for more details.
-
-    The following may be defined:
-     - `_SUPPORTED_IMPERSONATE_TARGET_MAP`: a dict mapping supported targets to custom object.
-                Any Request with an impersonate target not in this list will raise an UnsupportedRequest.
-                Set to None to disable this check.
-                Note: Entries are in order of preference
-
-    Parameters:
-    @param impersonate: the default impersonate target to use for requests.
-                        Set to None to disable impersonation.
-    """
-    _SUPPORTED_IMPERSONATE_TARGET_MAP: dict[ImpersonateTarget, Any] = ...  # Copied from source.
-=======
     _SUPPORTED_IMPERSONATE_TARGET_MAP: dict[ImpersonateTarget, Any]  # Copied from source.
->>>>>>> ec184fee
 
     def __init__(
         self,
