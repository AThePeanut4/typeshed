import re
from _typeshed import Unused
from collections.abc import Callable, Collection, Iterable, Iterator, Mapping, Sequence
from functools import cached_property
from json.decoder import JSONDecoder
from typing import Any, Literal, TypedDict, TypeVar, type_check_only
from typing_extensions import Required, TypeAlias
from urllib.request import Request, _DataType
from xml.etree import ElementTree as ET

from ..cache import Cache
from ..cookies import LenientSimpleCookie, YoutubeDLCookieJar
from ..networking.common import Response, _RequestData
from ..networking.impersonate import ImpersonateTarget
from ..utils._utils import NO_DEFAULT, RetryManager as _RetryManager
from ..YoutubeDL import YoutubeDL

@type_check_only
class _InfoDict(TypedDict, total=False):
    age_limit: int
    availability: Literal["private", "premium_only", "subscriber_only", "needs_auth", "unlisted", "public"] | None
    available_at: int
    creator: str | None
    comment_count: int | None
    duration: int | None
    formats: list[dict[str, Any]] | None
    id: Required[str]
    like_count: int | None
    tags: list[str] | None
    thumbnail: str | None
    timestamp: int | float | None
    title: str | None
    uploader: str | None
    url: str | None

_StrNoDefaultOrNone: TypeAlias = str | None | type[NO_DEFAULT]
_T = TypeVar("_T")

class InfoExtractor:
    """
    Information Extractor class.

    Information extractors are the classes that, given a URL, extract
    information about the video (or videos) the URL refers to. This
    information includes the real video URL, the video title, author and
    others. The information is stored in a dictionary which is then
    passed to the YoutubeDL. The YoutubeDL processes this
    information possibly downloading the video to the file system, among
    other possible outcomes.

    The type field determines the type of the result.
    By far the most common value (and the default if _type is missing) is
    "video", which indicates a single video.

    For a video, the dictionaries must include the following fields:

    id:             Video identifier.
    title:          Video title, unescaped. Set to an empty string if video has
                    no title as opposed to "None" which signifies that the
                    extractor failed to obtain a title

    Additionally, it must contain either a formats entry or a url one:

    formats:        A list of dictionaries for each format available, ordered
                    from worst to best quality.

                    Potential fields:
                    * url        The mandatory URL representing the media:
                                   for plain file media - HTTP URL of this file,
                                   for RTMP - RTMP URL,
                                   for HLS - URL of the M3U8 media playlist,
                                   for HDS - URL of the F4M manifest,
                                   for DASH
                                     - HTTP URL to plain file media (in case of
                                       unfragmented media)
                                     - URL of the MPD manifest or base URL
                                       representing the media if MPD manifest
                                       is parsed from a string (in case of
                                       fragmented media)
                                   for MSS - URL of the ISM manifest.
                    * request_data  Data to send in POST request to the URL
                    * manifest_url
                                 The URL of the manifest file in case of
                                 fragmented media:
                                   for HLS - URL of the M3U8 master playlist,
                                   for HDS - URL of the F4M manifest,
                                   for DASH - URL of the MPD manifest,
                                   for MSS - URL of the ISM manifest.
                    * manifest_stream_number  (For internal use only)
                                 The index of the stream in the manifest file
                    * ext        Will be calculated from URL if missing
                    * format     A human-readable description of the format
                                 ("mp4 container with h264/opus").
                                 Calculated from the format_id, width, height.
                                 and format_note fields if missing.
                    * format_id  A short description of the format
                                 ("mp4_h264_opus" or "19").
                                Technically optional, but strongly recommended.
                    * format_note Additional info about the format
                                 ("3D" or "DASH video")
                    * width      Width of the video, if known
                    * height     Height of the video, if known
                    * aspect_ratio  Aspect ratio of the video, if known
                                 Automatically calculated from width and height
                    * resolution Textual description of width and height
                                 Automatically calculated from width and height
                    * dynamic_range The dynamic range of the video. One of:
                                 "SDR" (None), "HDR10", "HDR10+, "HDR12", "HLG, "DV"
                    * tbr        Average bitrate of audio and video in kbps (1000 bits/sec)
                    * abr        Average audio bitrate in kbps (1000 bits/sec)
                    * acodec     Name of the audio codec in use
                    * asr        Audio sampling rate in Hertz
                    * audio_channels  Number of audio channels
                    * vbr        Average video bitrate in kbps (1000 bits/sec)
                    * fps        Frame rate
                    * vcodec     Name of the video codec in use
                    * container  Name of the container format
                    * filesize   The number of bytes, if known in advance
                    * filesize_approx  An estimate for the number of bytes
                    * player_url SWF Player URL (used for rtmpdump).
                    * protocol   The protocol that will be used for the actual
                                 download, lower-case. One of "http", "https" or
                                 one of the protocols defined in downloader.PROTOCOL_MAP
                    * fragment_base_url
                                 Base URL for fragments. Each fragment's path
                                 value (if present) will be relative to
                                 this URL.
                    * fragments  A list of fragments of a fragmented media.
                                 Each fragment entry must contain either an url
                                 or a path. If an url is present it should be
                                 considered by a client. Otherwise both path and
                                 fragment_base_url must be present. Here is
                                 the list of all potential fields:
                                 * "url" - fragment's URL
                                 * "path" - fragment's path relative to
                                            fragment_base_url
                                 * "duration" (optional, int or float)
                                 * "filesize" (optional, int)
                    * hls_media_playlist_data
                                 The M3U8 media playlist data as a string.
                                 Only use if the data must be modified during extraction and
                                 the native HLS downloader should bypass requesting the URL.
                                 Does not apply if ffmpeg is used as external downloader
                    * is_from_start  Is a live format that can be downloaded
                                from the start. Boolean
                    * preference Order number of this format. If this field is
                                 present and not None, the formats get sorted
                                 by this field, regardless of all other values.
                                 -1 for default (order by other properties),
                                 -2 or smaller for less than default.
                                 < -1000 to hide the format (if there is
                                    another one which is strictly better)
                    * language   Language code, e.g. "de" or "en-US".
                    * language_preference  Is this in the language mentioned in
                                 the URL?
                                 10 if it's what the URL is about,
                                 -1 for default (don't know),
                                 -10 otherwise, other values reserved for now.
                    * quality    Order number of the video quality of this
                                 format, irrespective of the file format.
                                 -1 for default (order by other properties),
                                 -2 or smaller for less than default.
                    * source_preference  Order number for this video source
                                  (quality takes higher priority)
                                 -1 for default (order by other properties),
                                 -2 or smaller for less than default.
                    * http_headers  A dictionary of additional HTTP headers
                                 to add to the request.
                    * stretched_ratio  If given and not 1, indicates that the
                                 video's pixels are not square.
                                 width : height ratio as float.
                    * no_resume  The server does not support resuming the
                                 (HTTP or RTMP) download. Boolean.
                    * has_drm    True if the format has DRM and cannot be downloaded.
                                 'maybe' if the format may have DRM and has to be tested before download.
                    * extra_param_to_segment_url  A query string to append to each
                                 fragment's URL, or to update each existing query string
                                 with. If it is an HLS stream with an AES-128 decryption key,
                                 the query parameters will be passed to the key URI as well,
                                 unless there is an `extra_param_to_key_url` given,
                                 or unless an external key URI is provided via `hls_aes`.
                                 Only applied by the native HLS/DASH downloaders.
                    * extra_param_to_key_url  A query string to append to the URL
                                 of the format's HLS AES-128 decryption key.
                                 Only applied by the native HLS downloader.
                    * hls_aes    A dictionary of HLS AES-128 decryption information
                                 used by the native HLS downloader to override the
                                 values in the media playlist when an '#EXT-X-KEY' tag
                                 is present in the playlist:
                                 * uri  The URI from which the key will be downloaded
                                 * key  The key (as hex) used to decrypt fragments.
                                        If `key` is given, any key URI will be ignored
                                 * iv   The IV (as hex) used to decrypt fragments
                    * impersonate  Impersonate target(s). Can be any of the following entities:
                                * an instance of yt_dlp.networking.impersonate.ImpersonateTarget
                                * a string in the format of CLIENT[:OS]
                                * a list or a tuple of CLIENT[:OS] strings or ImpersonateTarget instances
                                * a boolean value; True means any impersonate target is sufficient
                    * downloader_options  A dictionary of downloader options
                                 (For internal use only)
                                 * http_chunk_size Chunk size for HTTP downloads
                                 * ffmpeg_args     Extra arguments for ffmpeg downloader (input)
                                 * ffmpeg_args_out Extra arguments for ffmpeg downloader (output)
                                 * ws              (NiconicoLiveFD only) WebSocketResponse
                                 * ws_url          (NiconicoLiveFD only) Websockets URL
                                 * max_quality     (NiconicoLiveFD only) Max stream quality string
                    * is_dash_periods  Whether the format is a result of merging
                                 multiple DASH periods.
                    RTMP formats can also have the additional fields: page_url,
                    app, play_path, tc_url, flash_version, rtmp_live, rtmp_conn,
                    rtmp_protocol, rtmp_real_time

    url:            Final video URL.
    ext:            Video filename extension.
    format:         The video format, defaults to ext (used for --get-format)
    player_url:     SWF Player URL (used for rtmpdump).

    The following fields are optional:

    direct:         True if a direct video file was given (must only be set by GenericIE)
    alt_title:      A secondary title of the video.
    display_id:     An alternative identifier for the video, not necessarily
                    unique, but available before title. Typically, id is
                    something like "4234987", title "Dancing naked mole rats",
                    and display_id "dancing-naked-mole-rats"
    thumbnails:     A list of dictionaries, with the following entries:
                        * "id" (optional, string) - Thumbnail format ID
                        * "url"
                        * "ext" (optional, string) - actual image extension if not given in URL
                        * "preference" (optional, int) - quality of the image
                        * "width" (optional, int)
                        * "height" (optional, int)
                        * "resolution" (optional, string "{width}x{height}",
                                        deprecated)
                        * "filesize" (optional, int)
                        * "http_headers" (dict) - HTTP headers for the request
    thumbnail:      Full URL to a video thumbnail image.
    description:    Full video description.
    uploader:       Full name of the video uploader.
    license:        License name the video is licensed under.
    creators:       List of creators of the video.
    timestamp:      UNIX timestamp of the moment the video was uploaded
    upload_date:    Video upload date in UTC (YYYYMMDD).
                    If not explicitly set, calculated from timestamp
    release_timestamp: UNIX timestamp of the moment the video was released.
                    If it is not clear whether to use timestamp or this, use the former
    release_date:   The date (YYYYMMDD) when the video was released in UTC.
                    If not explicitly set, calculated from release_timestamp
    release_year:   Year (YYYY) as integer when the video or album was released.
                    To be used if no exact release date is known.
                    If not explicitly set, calculated from release_date.
    modified_timestamp: UNIX timestamp of the moment the video was last modified.
    modified_date:   The date (YYYYMMDD) when the video was last modified in UTC.
                    If not explicitly set, calculated from modified_timestamp
    uploader_id:    Nickname or id of the video uploader.
    uploader_url:   Full URL to a personal webpage of the video uploader.
    channel:        Full name of the channel the video is uploaded on.
                    Note that channel fields may or may not repeat uploader
                    fields. This depends on a particular extractor.
    channel_id:     Id of the channel.
    channel_url:    Full URL to a channel webpage.
    channel_follower_count: Number of followers of the channel.
    channel_is_verified: Whether the channel is verified on the platform.
    location:       Physical location where the video was filmed.
    subtitles:      The available subtitles as a dictionary in the format
                    {tag: subformats}. "tag" is usually a language code, and
                    "subformats" is a list sorted from lower to higher
                    preference, each element is a dictionary with the "ext"
                    entry and one of:
                        * "data": The subtitles file contents
                        * "url": A URL pointing to the subtitles file
                    It can optionally also have:
                        * "name": Name or description of the subtitles
                        * "http_headers": A dictionary of additional HTTP headers
                                  to add to the request.
                        * "impersonate": Impersonate target(s); same as the "formats" field
                    "ext" will be calculated from URL if missing
    automatic_captions: Like 'subtitles'; contains automatically generated
                    captions instead of normal subtitles
    duration:       Length of the video in seconds, as an integer or float.
    view_count:     How many users have watched the video on the platform.
    concurrent_view_count: How many users are currently watching the video on the platform.
    like_count:     Number of positive ratings of the video
    dislike_count:  Number of negative ratings of the video
    repost_count:   Number of reposts of the video
    average_rating: Average rating given by users, the scale used depends on the webpage
    comment_count:  Number of comments on the video
    comments:       A list of comments, each with one or more of the following
                    properties (all but one of text or html optional):
                        * "author" - human-readable name of the comment author
                        * "author_id" - user ID of the comment author
                        * "author_thumbnail" - The thumbnail of the comment author
                        * "author_url" - The url to the comment author's page
                        * "author_is_verified" - Whether the author is verified
                                                 on the platform
                        * "author_is_uploader" - Whether the comment is made by
                                                 the video uploader
                        * "id" - Comment ID
                        * "html" - Comment as HTML
                        * "text" - Plain text of the comment
                        * "timestamp" - UNIX timestamp of comment
                        * "parent" - ID of the comment this one is replying to.
                                     Set to "root" to indicate that this is a
                                     comment to the original video.
                        * "like_count" - Number of positive ratings of the comment
                        * "dislike_count" - Number of negative ratings of the comment
                        * "is_favorited" - Whether the comment is marked as
                                           favorite by the video uploader
                        * "is_pinned" - Whether the comment is pinned to
                                        the top of the comments
    age_limit:      Age restriction for the video, as an integer (years)
    webpage_url:    The URL to the video webpage, if given to yt-dlp it
                    should allow to get the same result again. (It will be set
                    by YoutubeDL if it's missing)
    categories:     A list of categories that the video falls in, for example
                    ["Sports", "Berlin"]
    tags:           A list of tags assigned to the video, e.g. ["sweden", "pop music"]
    cast:           A list of the video cast
    is_live:        True, False, or None (=unknown). Whether this video is a
                    live stream that goes on instead of a fixed-length video.
    was_live:       True, False, or None (=unknown). Whether this video was
                    originally a live stream.
    live_status:    None (=unknown), 'is_live', 'is_upcoming', 'was_live', 'not_live',
                    or 'post_live' (was live, but VOD is not yet processed)
                    If absent, automatically set from is_live, was_live
    start_time:     Time in seconds where the reproduction should start, as
                    specified in the URL.
    end_time:       Time in seconds where the reproduction should end, as
                    specified in the URL.
    chapters:       A list of dictionaries, with the following entries:
                        * "start_time" - The start time of the chapter in seconds
                        * "end_time" - The end time of the chapter in seconds
                                       (optional: core code can determine this value from
                                       the next chapter's start_time or the video's duration)
                        * "title" (optional, string)
    heatmap:        A list of dictionaries, with the following entries:
                        * "start_time" - The start time of the data point in seconds
                        * "end_time" - The end time of the data point in seconds
                        * "value" - The normalized value of the data point (float between 0 and 1)
    playable_in_embed: Whether this video is allowed to play in embedded
                    players on other sites. Can be True (=always allowed),
                    False (=never allowed), None (=unknown), or a string
                    specifying the criteria for embedability; e.g. 'whitelist'
    availability:   Under what condition the video is available. One of
                    'private', 'premium_only', 'subscriber_only', 'needs_auth',
                    'unlisted' or 'public'. Use 'InfoExtractor._availability'
                    to set it
    media_type:     The type of media as classified by the site, e.g. "episode", "clip", "trailer"
    _old_archive_ids: A list of old archive ids needed for backward
                   compatibility. Use yt_dlp.utils.make_archive_id to generate ids
    _format_sort_fields: A list of fields to use for sorting formats
    __post_extractor: A function to be called just before the metadata is
                    written to either disk, logger or console. The function
                    must return a dict which will be added to the info_dict.
                    This is useful for additional information that is
                    time-consuming to extract. Note that the fields thus
                    extracted will not be available to output template and
                    match_filter. So, only "comments" and "comment_count" are
                    currently allowed to be extracted via this method.

    The following fields should only be used when the video belongs to some logical
    chapter or section:

    chapter:        Name or title of the chapter the video belongs to.
    chapter_number: Number of the chapter the video belongs to, as an integer.
    chapter_id:     Id of the chapter the video belongs to, as a unicode string.

    The following fields should only be used when the video is an episode of some
    series, programme or podcast:

    series:         Title of the series or programme the video episode belongs to.
    series_id:      Id of the series or programme the video episode belongs to, as a unicode string.
    season:         Title of the season the video episode belongs to.
    season_number:  Number of the season the video episode belongs to, as an integer.
    season_id:      Id of the season the video episode belongs to, as a unicode string.
    episode:        Title of the video episode. Unlike mandatory video title field,
                    this field should denote the exact title of the video episode
                    without any kind of decoration.
    episode_number: Number of the video episode within a season, as an integer.
    episode_id:     Id of the video episode, as a unicode string.

    The following fields should only be used when the media is a track or a part of
    a music album:

    track:          Title of the track.
    track_number:   Number of the track within an album or a disc, as an integer.
    track_id:       Id of the track (useful in case of custom indexing, e.g. 6.iii),
                    as a unicode string.
    artists:        List of artists of the track.
    composers:      List of composers of the piece.
    genres:         List of genres of the track.
    album:          Title of the album the track belongs to.
    album_type:     Type of the album (e.g. "Demo", "Full-length", "Split", "Compilation", etc).
    album_artists:  List of all artists appeared on the album.
                    E.g. ["Ash Borer", "Fell Voices"] or ["Various Artists"].
                    Useful for splits and compilations.
    disc_number:    Number of the disc or other physical medium the track belongs to,
                    as an integer.

    The following fields should only be set for clips that should be cut from the original video:

    section_start:  Start time of the section in seconds
    section_end:    End time of the section in seconds

    The following fields should only be set for storyboards:
    rows:           Number of rows in each storyboard fragment, as an integer
    columns:        Number of columns in each storyboard fragment, as an integer

    The following fields are deprecated and should not be set by new code:
    composer:       Use "composers" instead.
                    Composer(s) of the piece, comma-separated.
    artist:         Use "artists" instead.
                    Artist(s) of the track, comma-separated.
    genre:          Use "genres" instead.
                    Genre(s) of the track, comma-separated.
    album_artist:   Use "album_artists" instead.
                    All artists appeared on the album, comma-separated.
    creator:        Use "creators" instead.
                    The creator of the video.

    Unless mentioned otherwise, the fields should be Unicode strings.

    Unless mentioned otherwise, None is equivalent to absence of information.


    _type "playlist" indicates multiple videos.
    There must be a key "entries", which is a list, an iterable, or a PagedList
    object, each element of which is a valid dictionary by this specification.

    Additionally, playlists can have "id", "title", and any other relevant
    attributes with the same semantics as videos (see above).

    It can also have the following optional fields:

    playlist_count: The total number of videos in a playlist. If not given,
                    YoutubeDL tries to calculate it from "entries"


    _type "multi_video" indicates that there are multiple videos that
    form a single show, for examples multiple acts of an opera or TV episode.
    It must have an entries key like a playlist and contain all the keys
    required for a video at the same time.


    _type "url" indicates that the video must be extracted from another
    location, possibly by a different extractor. Its only required key is:
    "url" - the next URL to extract.
    The key "ie_key" can be set to the class name (minus the trailing "IE",
    e.g. "Youtube") if the extractor class is known in advance.
    Additionally, the dictionary may have any properties of the resolved entity
    known in advance, for example "title" if the title of the referred video is
    known ahead of time.


    _type "url_transparent" entities have the same specification as "url", but
    indicate that the given additional information is more precise than the one
    associated with the resolved URL.
    This is useful when a site employs a video service that hosts the video and
    its technical metadata, but that video service does not embed a useful
    title, description etc.


    Subclasses of this should also be added to the list of extractors and
    should define _VALID_URL as a regexp or a Sequence of regexps, and
    re-define the _real_extract() and (optionally) _real_initialize() methods.

    Subclasses may also override suitable() if necessary, but ensure the function
    signature is preserved and that this function imports everything it needs
    (except other extractors), so that lazy_extractors works correctly.

    Subclasses can define a list of _EMBED_REGEX, which will be searched for in
    the HTML of Generic webpages. It may also override _extract_embed_urls
    or _extract_from_webpage as necessary. While these are normally classmethods,
    _extract_from_webpage is allowed to be an instance method.

    _extract_from_webpage may raise self.StopExtraction to stop further
    processing of the webpage and obtain exclusive rights to it. This is useful
    when the extractor cannot reliably be matched using just the URL,
    e.g. invidious/peertube instances

    Embed-only extractors can be defined by setting _VALID_URL = False.

    To support username + password (or netrc) login, the extractor must define a
    _NETRC_MACHINE and re-define _perform_login(username, password) and
    (optionally) _initialize_pre_login() methods. The _perform_login method will
    be called between _initialize_pre_login and _real_initialize if credentials
    are passed by the user. In cases where it is necessary to have the login
    process as part of the extraction rather than initialization, _perform_login
    can be left undefined.

    _GEO_BYPASS attribute may be set to False in order to disable
    geo restriction bypass mechanisms for a particular extractor.
    Though it won't disable explicit geo restriction bypass based on
    country code provided with geo_bypass_country.

    _GEO_COUNTRIES attribute may contain a list of presumably geo unrestricted
    countries for this extractor. One of these countries will be used by
    geo restriction bypass mechanism right away in order to bypass
    geo restriction, of course, if the mechanism is not disabled.

    _GEO_IP_BLOCKS attribute may contain a list of presumably geo unrestricted
    IP blocks in CIDR notation for this extractor. One of these IP blocks
    will be used by geo restriction bypass mechanism similarly
    to _GEO_COUNTRIES.

    The _ENABLED attribute should be set to False for IEs that
    are disabled by default and must be explicitly enabled.

    The _WORKING attribute should be set to False for broken IEs
    in order to warn the users and skip the tests.
    """
    IE_DESC: str | bool
    SEARCH_KEY: str
    def _login_hint(self, method: _StrNoDefaultOrNone, netrc: str | None = None) -> dict[str, str]: ...
    def __init__(self, downloader: YoutubeDL | None = None) -> None:
        """
        Constructor. Receives an optional downloader (a YoutubeDL instance).
        If a downloader is not passed during initialization,
        it must be set using "set_downloader()" before "extract()" is called
        """
        ...
    @classmethod
    def _match_valid_url(cls, url: str) -> re.Match[str] | None: ...
    @classmethod
    def suitable(cls, url: str) -> re.Match[str] | None:
        """Receives a URL and returns True if suitable for this IE."""
        ...
    @classmethod
    def get_temp_id(cls, url: str) -> str | None: ...
    @classmethod
    def working(cls) -> bool:
        """Getter method for _WORKING."""
        ...
    @classmethod
    def supports_login(cls) -> bool: ...
    def initialize(self) -> None:
        """Initializes an instance (authentication, etc)."""
        ...
    def extract(self, url: str) -> Iterator[_InfoDict]:
        """Extracts URL information and returns it in list of dicts."""
        ...
    def set_downloader(self, downloader: YoutubeDL) -> None:
        """Sets a YoutubeDL instance as the downloader for this IE."""
        ...
    @property
    def cache(self) -> Cache: ...
    @property
    def cookiejar(self) -> YoutubeDLCookieJar: ...
    def _initialize_pre_login(self) -> None:
        """Initialization before login. Redefine in subclasses."""
        ...
    def _perform_login(self, username: str, password: str) -> None:
        """Login with username and password. Redefine in subclasses."""
        ...
    def _real_initialize(self) -> None:
        """Real initialization process. Redefine in subclasses."""
        ...
    @classmethod
    def ie_key(cls) -> str:
        """A string for getting the InfoExtractor with get_info_extractor"""
        ...
    @property
    def IE_NAME(cls) -> str: ...
    def _create_request(
        self,
        url_or_request: str | Request,
        data: _DataType | None = None,
        headers: Mapping[str, str] | None = None,
        query: str | Mapping[str, str] | None = None,
        extensions: Mapping[str, Any] | None = None,
    ) -> Request: ...
    def _download_webpage_handle(
        self,
        url_or_request: str | Request,
        video_id: str,
        note: str | None = None,
        errnote: str | None = None,
        fatal: bool = True,
        encoding: str | None = None,
        data: _DataType | None = None,
        headers: Mapping[str, str] | None = None,
        query: str | Mapping[str, str] | None = None,
        expected_status: int | None = None,
        impersonate: ImpersonateTarget | str | bool | Collection[str | ImpersonateTarget] | None = None,
        require_impersonation: bool = False,
    ) -> tuple[str, Response] | Literal[False]:
        """
        Return a tuple (page content as string, URL handle).

        Arguments:
        url_or_request -- plain text URL as a string or
            a yt_dlp.networking.Request object
        video_id -- Video/playlist/item identifier (string)

        Keyword arguments:
        note -- note printed before downloading (string)
        errnote -- note printed in case of an error (string)
        fatal -- flag denoting whether error should be considered fatal,
            i.e. whether it should cause ExtractionError to be raised,
            otherwise a warning will be reported and extraction continued
        encoding -- encoding for a page content decoding, guessed automatically
            when not explicitly specified
        data -- POST data (bytes)
        headers -- HTTP headers (dict)
        query -- URL query (dict)
        expected_status -- allows to accept failed HTTP requests (non 2xx
            status code) by explicitly specifying a set of accepted status
            codes. Can be any of the following entities:
                - an integer type specifying an exact failed status code to
                  accept
                - a list or a tuple of integer types specifying a list of
                  failed status codes to accept
                - a callable accepting an actual failed status code and
                  returning True if it should be accepted
            Note that this argument does not affect success status codes (2xx)
            which are always accepted.
        impersonate -- the impersonate target. Can be any of the following entities:
                - an instance of yt_dlp.networking.impersonate.ImpersonateTarget
                - a string in the format of CLIENT[:OS]
                - a list or a tuple of CLIENT[:OS] strings or ImpersonateTarget instances
                - a boolean value; True means any impersonate target is sufficient
        require_impersonation -- flag to toggle whether the request should raise an error
            if impersonation is not possible (bool, default: False)
        """
        ...
    @staticmethod
    def _guess_encoding_from_content(content_type: str, webpage_bytes: bytes) -> str: ...
    def _webpage_read_content(
        self,
        urlh: Response,
        url_or_request: str | Request,
        video_id: str,
        note: str | None = None,
        errnote: str | None = None,
        fatal: bool = True,
        prefix: str | None = None,
        encoding: str | None = None,
        data: _RequestData | None = None,
    ) -> str | Literal[False]: ...
    def _parse_json(
        self,
        json_string: str,
        video_id: str,
        transform_source: Callable[..., str] | None = None,
        fatal: bool = True,
        errnote: str | None = None,
        *,
        cls: type[JSONDecoder] | None = None,
        object_hook: Callable[[dict[Any, Any]], Any] | None = None,
        parse_float: Callable[[str], Any] | None = None,
        parse_int: Callable[[str], Any] | None = None,
        parse_constant: Callable[[str], Any] | None = None,
        object_pairs_hook: Callable[[list[tuple[Any, Any]]], Any] | None = None,
    ) -> Any: ...
    def _parse_socket_response_as_json(
        self,
        data: str,
        video_id: str,
        cls: type[JSONDecoder] | None = None,
        object_hook: Callable[[dict[Any, Any]], Any] | None = None,
        parse_float: Callable[[str], Any] | None = None,
        parse_int: Callable[[str], Any] | None = None,
        parse_constant: Callable[[str], Any] | None = None,
        object_pairs_hook: Callable[[list[tuple[Any, Any]]], Any] | None = None,
    ) -> Any: ...
    def report_warning(self, msg: str, video_id: str | None = None, only_once: bool = False) -> None: ...
    def to_screen(
        self, msg: str, message: str, skip_eol: bool = False, quiet: bool | None = None, only_once: bool = False
    ) -> None:
        """Print msg to screen, prefixing it with '[ie_name]'"""
        ...
    def write_debug(self, msg: str, only_once: bool = False) -> None: ...
    # *args and **kwargs are passed to .params.get() where params is normally a mapping but is not required to be.
    def get_param(self, name: str, default: Any = None, *args: Any, **kwargs: Any) -> Any: ...
    def report_drm(self, video_id: str) -> None: ...
    def report_extraction(self, id_or_name: str) -> None:
        """Report information extraction."""
        ...
    def report_download_webpage(self, video_id: str) -> None:
        """Report webpage download."""
        ...
    def report_age_confirmation(self) -> None:
        """Report attempt to confirm age."""
        ...
    def report_login(self) -> None:
        """Report attempt to log in."""
        ...
    def raise_login_required(
        self,
        msg: str = "This video is only available for registered users",
        metadata_available: bool = False,
        method: str | type[NO_DEFAULT] = ...,
    ) -> None: ...
    def raise_geo_restricted(
        self, msg: str = ..., countries: Collection[str] | None = None, metadata_available: bool = False
    ) -> None: ...
    def raise_no_formats(self, msg: str, expected: bool = False, video_id: str | None = None) -> None: ...
    @staticmethod
    def url_result(
        url: str,
        ie: InfoExtractor | None = None,
        video_id: str | None = None,
        video_title: str | None = None,
        *,
        url_transparent: bool = False,
        **kwargs: Any,  # Added to the dict return value.
    ) -> dict[str, Any]:
        """Returns a URL that points to a page that should be processed"""
        ...
    @classmethod
    def playlist_from_matches(
        cls,
        matches: Sequence[str],
        playlist_id: str | None = None,
        playlist_title: str | None = None,
        getter: Callable[..., Any] = ...,
        ie: InfoExtractor | None = None,
        video_kwargs: Mapping[str, Any] | None = None,
        multi_video: bool = False,
        **kwargs: Any,  # Added to the dict return value.
    ) -> dict[str, Any]: ...
    @staticmethod
    def playlist_result(
        entries: Iterable[_InfoDict],
        playlist_id: str | None = None,
        playlist_title: str | None = None,
        playlist_description: str | None = None,
        *,
        multi_video: bool = False,
        **kwargs: Any,  # Added to the dict return value.
    ) -> _InfoDict:
        """Returns a playlist"""
        ...
    def http_scheme(self) -> str:
        """Either "http:" or "https:", depending on the user's preferences """
        ...
    @classmethod
    def get_testcases(cls, include_onlymatching: bool = False) -> Iterator[dict[str, Any]]: ...
    @classmethod
    def get_webpage_testcases(cls) -> Iterator[dict[str, Any]]: ...
    @property
    def age_limit(cls) -> int: ...
    @classmethod
    def is_single_video(cls, url: str) -> bool:
        """Returns whether the URL is of a single video, None if unknown"""
        ...
    @classmethod
    def is_suitable(cls, age_limit: int) -> bool:
        """Test whether the extractor is generally suitable for the given age limit"""
        ...
    @classmethod
    def description(cls, *, markdown: bool = True, search_examples: Sequence[str] | None = None) -> str:
        """Description of the extractor"""
        ...
    # Calls _get_subtitles which only raises NotImplementedError here.
    def extract_subtitles(self, *args: Any, **kwargs: Any) -> list[dict[str, Any]]: ...
<<<<<<< HEAD
    def _configuration_arg(self, key: str, default: Any = ..., *, ie_key: str | None = ..., casesense: bool = ...) -> Any:
        """
        @returns            A list of values for the extractor argument given by "key"
                            or "default" if no such key is present
        @param default      The default value to return when the key is not present (default: [])
        @param casesense    When false, the values are converted to lower case
        """
        ...
=======
    def _configuration_arg(self, key: str, default: Any = ..., *, ie_key: str | None = None, casesense: bool = False) -> Any: ...
>>>>>>> ca44e4c4
    # These are dynamically created.
    def _download_xml_handle(
        self,
        url_or_request: str | Request,
        video_id: str,
<<<<<<< HEAD
        note: str | None = ...,
        errnote: str | None = ...,
        transform_source: Callable[..., str] | None = ...,
        fatal: bool = ...,
        encoding: str | None = ...,
        data: _DataType | None = ...,
        headers: Mapping[str, str] = ...,
        query: Mapping[str, str] = ...,
        expected_status: int | None = ...,
        impersonate: str | None = ...,
        require_impersonation: bool = ...,
    ) -> tuple[ET.ElementTree, Response]:
        """
        @param transform_source     Apply this transformation before parsing
        @returns                    (xml as an xml.etree.ElementTree.Element, URL handle)

        See _download_webpage_handle docstring for other arguments specification
        """
        ...
=======
        note: str | None = "Downloading XML",
        errnote: str | None = "Unable to download XML",
        transform_source: Callable[..., str] | None = None,
        fatal: bool = True,
        encoding: str | None = None,
        data: _DataType | None = None,
        headers: Mapping[str, str] = {},
        query: Mapping[str, str] = {},
        expected_status: int | None = None,
        impersonate: str | None = None,
        require_impersonation: bool = False,
    ) -> tuple[ET.ElementTree, Response]: ...
>>>>>>> ca44e4c4
    def _download_xml(
        self,
        url_or_request: str | Request,
        video_id: str,
<<<<<<< HEAD
        note: str | None = ...,
        errnote: str | None = ...,
        transform_source: Callable[..., str] | None = ...,
        fatal: bool = ...,
        encoding: str | None = ...,
        data: _DataType | None = ...,
        headers: Mapping[str, str] = ...,
        query: Mapping[str, str] = ...,
        expected_status: int | None = ...,
        impersonate: str | None = ...,
        require_impersonation: bool = ...,
    ) -> ET.ElementTree:
        """
        @param transform_source     Apply this transformation before parsing
        @returns                    xml as an xml.etree.ElementTree.Element

        See _download_webpage_handle docstring for other arguments specification
        """
        ...
=======
        note: str | None = "Downloading XML",
        errnote: str | None = "Unable to download XML",
        transform_source: Callable[..., str] | None = None,
        fatal: bool = True,
        encoding: str | None = None,
        data: _DataType | None = None,
        headers: Mapping[str, str] = {},
        query: Mapping[str, str] = {},
        expected_status: int | None = None,
        impersonate: str | None = None,
        require_impersonation: bool = False,
    ) -> ET.ElementTree: ...
>>>>>>> ca44e4c4
    def _download_socket_json_handle(
        self,
        url_or_request: str | Request,
        video_id: str,
<<<<<<< HEAD
        note: str | None = ...,
        errnote: str | None = ...,
        transform_source: Callable[..., str] | None = ...,
        fatal: bool = ...,
        encoding: str | None = ...,
        data: _DataType | None = ...,
        headers: Mapping[str, str] = ...,
        query: Mapping[str, str] = ...,
        expected_status: int | None = ...,
        impersonate: str | None = ...,
        require_impersonation: bool = ...,
    ) -> tuple[dict[str, Any], Response]:
        """
        @param transform_source     Apply this transformation before parsing
        @returns                    (JSON object as a dict, URL handle)

        See _download_webpage_handle docstring for other arguments specification
        """
        ...
=======
        note: str | None = "Polling socket",
        errnote: str | None = "Unable to poll socket",
        transform_source: Callable[..., str] | None = None,
        fatal: bool = True,
        encoding: str | None = None,
        data: _DataType | None = None,
        headers: Mapping[str, str] = {},
        query: Mapping[str, str] = {},
        expected_status: int | None = None,
        impersonate: str | None = None,
        require_impersonation: bool = False,
    ) -> tuple[dict[str, Any], Response]: ...
>>>>>>> ca44e4c4
    def _download_socket_json(
        self,
        url_or_request: str | Request,
        video_id: str,
<<<<<<< HEAD
        note: str | None = ...,
        errnote: str | None = ...,
        transform_source: Callable[..., str] | None = ...,
        fatal: bool = ...,
        encoding: str | None = ...,
        data: _DataType | None = ...,
        headers: Mapping[str, str] = ...,
        query: Mapping[str, str] = ...,
        expected_status: int | None = ...,
        impersonate: str | None = ...,
        require_impersonation: bool = ...,
    ) -> dict[str, Any]:
        """
        @param transform_source     Apply this transformation before parsing
        @returns                    JSON object as a dict

        See _download_webpage_handle docstring for other arguments specification
        """
        ...
=======
        note: str | None = "Polling socket",
        errnote: str | None = "Unable to poll socket",
        transform_source: Callable[..., str] | None = None,
        fatal: bool = True,
        encoding: str | None = None,
        data: _DataType | None = None,
        headers: Mapping[str, str] = {},
        query: Mapping[str, str] = {},
        expected_status: int | None = None,
        impersonate: str | None = None,
        require_impersonation: bool = False,
    ) -> dict[str, Any]: ...
>>>>>>> ca44e4c4
    def _download_json_handle(
        self,
        url_or_request: str | Request,
        video_id: str,
<<<<<<< HEAD
        note: str | None = ...,
        errnote: str | None = ...,
        transform_source: Callable[..., str] | None = ...,
        fatal: bool = ...,
        encoding: str | None = ...,
        data: _DataType | None = ...,
        headers: Mapping[str, str] = ...,
        query: Mapping[str, str] = ...,
        expected_status: int | None = ...,
        impersonate: str | None = ...,
        require_impersonation: bool = ...,
    ) -> tuple[dict[str, Any], Response]:
        """
        @param transform_source     Apply this transformation before parsing
        @returns                    (JSON object as a dict, URL handle)

        See _download_webpage_handle docstring for other arguments specification
        """
        ...
=======
        note: str | None = "Downloading JSON metadata",
        errnote: str | None = "Unable to download JSON metadata",
        transform_source: Callable[..., str] | None = None,
        fatal: bool = True,
        encoding: str | None = None,
        data: _DataType | None = None,
        headers: Mapping[str, str] = {},
        query: Mapping[str, str] = {},
        expected_status: int | None = None,
        impersonate: str | None = None,
        require_impersonation: bool = False,
    ) -> tuple[dict[str, Any], Response]: ...
>>>>>>> ca44e4c4
    def _download_json(
        self,
        url_or_request: str | Request,
        video_id: str,
<<<<<<< HEAD
        note: str | None = ...,
        errnote: str | None = ...,
        transform_source: Callable[..., str] | None = ...,
        fatal: bool = ...,
        encoding: str | None = ...,
        data: _DataType | None = ...,
        headers: Mapping[str, str] = ...,
        query: Mapping[str, str] = ...,
        expected_status: int | None = ...,
        impersonate: str | None = ...,
        require_impersonation: bool = ...,
    ) -> dict[str, Any]:
        """
        @param transform_source     Apply this transformation before parsing
        @returns                    JSON object as a dict

        See _download_webpage_handle docstring for other arguments specification
        """
        ...
=======
        note: str | None = "Downloading JSON metadata",
        errnote: str | None = "Unable to download JSON metadata",
        transform_source: Callable[..., str] | None = None,
        fatal: bool = True,
        encoding: str | None = None,
        data: _DataType | None = None,
        headers: Mapping[str, str] = {},
        query: Mapping[str, str] = {},
        expected_status: int | None = None,
        impersonate: str | None = None,
        require_impersonation: bool = False,
    ) -> dict[str, Any]: ...
>>>>>>> ca44e4c4
    def _download_webpage(
        self,
        url_or_request: str | Request,
        video_id: str,
        note: str | None = None,
        errnote: str | None = None,
        transform_source: Callable[..., str] | None = ...,
        fatal: bool = True,
        encoding: str | None = ...,
        data: _DataType | None = ...,
        headers: Mapping[str, str] = ...,
        query: Mapping[str, str] = ...,
        expected_status: int | None = ...,
        impersonate: str | None = ...,
        require_impersonation: bool = ...,
    ) -> str:
        """
        Return the data of the page as a string.

        Keyword arguments:
        tries -- number of tries
        timeout -- sleep interval between tries

        See _download_webpage_handle docstring for other arguments specification.
        """
        ...
    def _parse_xml(
        self,
        xml_string: str,
        video_id: str,
        transform_source: Callable[..., str] | None = None,
        fatal: bool = True,
        errnote: str | None = None,
    ) -> ET.Element: ...
    def _parse_mpd_formats(
        self, mpd_doc: ET.Element, mpd_id: str | None = ..., mpd_base_url: str = ..., mpd_url: str | None = ...
    ) -> list[Any]: ...
    def _real_extract(self, url: str) -> _InfoDict:
        """Real extraction process. Redefine in subclasses."""
        ...
    @staticmethod
    def _availability(
        is_private: bool | None = None,
        needs_premium: bool | None = None,
        needs_subscription: bool | None = None,
        needs_auth: bool | None = None,
        is_unlisted: bool | None = None,
    ) -> Literal["needs_auth", "premium_only", "private", "public", "subscriber_only", "unlisted"] | None: ...
    def _request_webpage(
        self,
        url_or_req: str | Request,
        video_id: str,
<<<<<<< HEAD
        note: str | None = ...,
        errnote: str | None = ...,
        fatal: bool = ...,
        data: _DataType | None = ...,
        headers: Mapping[str, str] = ...,
        query: Mapping[str, str] = ...,
        expected_status: int | None = ...,
    ) -> Response | Literal[False]:
        """
        Return the response handle.

        See _download_webpage docstring for arguments specification.
        """
        ...
=======
        note: str | None = None,
        errnote: str | None = None,
        fatal: bool = True,
        data: _DataType | None = None,
        headers: Mapping[str, str] | None = None,
        query: Mapping[str, str] | None = None,
        expected_status: int | None = None,
    ) -> Response | Literal[False]: ...
>>>>>>> ca44e4c4
    @classmethod
    def _match_id(cls, url: str) -> str: ...
    def _search_regex(
        self,
        pattern: str | re.Pattern[str],
        string: str | None,
        name: str,
        default: _StrNoDefaultOrNone = ...,
        fatal: bool = True,
        flags: int = 0,
        group: tuple[int, ...] | list[int] | None = None,
    ) -> str:
        """
        Perform a regex search on the given string, using a single or a list of
        patterns returning the first matching group.
        In case of failure return a default value or raise a WARNING or a
        RegexNotFoundError, depending on fatal, specifying the field name.
        """
        ...
    def _search_json(
        self,
        start_pattern: str | re.Pattern[str],
        string: str | None,
        name: str,
        video_id: str,
        *,
        end_pattern: str | re.Pattern[str] = "",
        contains_pattern: str | re.Pattern[str] = r"{(?s:.+)}",
        fatal: bool = True,
        default: _StrNoDefaultOrNone = ...,
        cls: type[JSONDecoder] | None = None,
        object_hook: Callable[[dict[Any, Any]], Any] | None = None,
        parse_float: Callable[[str], Any] | None = None,
        parse_int: Callable[[str], Any] | None = None,
        parse_constant: Callable[[str], Any] | None = None,
        object_pairs_hook: Callable[[list[tuple[Any, Any]]], Any] | None = None,
    ) -> Any:
        """Searches string for the JSON object specified by start_pattern"""
        ...
    def _html_search_regex(
        self,
        pattern: str | re.Pattern[str],
        string: str,
        name: str,
        default: _StrNoDefaultOrNone = ...,
        fatal: bool = True,
        flags: int = 0,
        group: int | None = None,
    ) -> str | tuple[str, ...]:
        """Like _search_regex, but strips HTML tags and unescapes entities."""
        ...
    def _get_netrc_login_info(self, netrc_machine: str | None = None) -> tuple[str | None, str | None]: ...
    def _get_login_info(
        self, username_option: str = "username", password_option: str = "password", netrc_machine: str | None = None
    ) -> tuple[str | None, str | None]:
        """
        Get the login info as (username, password)
        First look for the manually specified credentials using username_option
        and password_option as keys in params dictionary. If no such credentials
        are available try the netrc_cmd if it is defined or look in the
        netrc file using the netrc_machine or _NETRC_MACHINE value.
        If there's no info available, return (None, None)
        """
        ...
    def _get_tfa_info(self, note: str = "two-factor verification code") -> str:
        """
        Get the two-factor authentication info
        TODO - asking the user will be required for sms/phone verify
        currently just uses the command line option
        If there's no info available, return None
        """
        ...
    @staticmethod
    def _og_regexes(prop: str) -> list[str]: ...
    @staticmethod
    def _meta_regex(prop: str) -> str: ...
    def _og_search_property(
        self, prop: str, html: str, name: str | None = None, *, default: type[NO_DEFAULT] | str = ..., fatal: bool = False
    ) -> str | None: ...
    def _og_search_thumbnail(self, html: str, *, default: type[NO_DEFAULT] | str = ...) -> str | None: ...
    def _og_search_description(self, html: str, *, default: type[NO_DEFAULT] | str = ...) -> str | None: ...
    def _og_search_title(self, html: str, *, fatal: bool = False, default: type[NO_DEFAULT] | str = ...) -> str | None: ...
    def _og_search_video_url(
        self,
        html: str,
        name: str = "video url",
        secure: bool = True,
        *,
        default: type[NO_DEFAULT] | str = ...,
        fatal: bool = False,
    ) -> str | None: ...
    def _og_search_url(self, html: str, *, default: type[NO_DEFAULT] | str = ..., fatal: bool = False) -> str | None: ...
    def _html_extract_title(
        self,
        html: str,
        name: str = "title",
        *,
        default: type[NO_DEFAULT] | str = ...,
        flags: int = 0,
        group: tuple[int, ...] | list[int] | None = None,
        fatal: bool = False,
    ) -> str | None: ...
    def _html_search_meta(
        self,
        name: str,
        html: str,
        display_name: str | None = None,
        fatal: bool = False,
        flags: int = 0,
        group: tuple[int, ...] | list[int] | None = None,
    ) -> str | None: ...
    def _dc_search_uploader(self, html: str) -> str | None: ...
    @staticmethod
    def _rta_search(html: str) -> int: ...
    def _media_rating_search(self, html: str) -> int: ...
    def _family_friendly_search(self, html: str) -> int: ...
    def _twitter_search_player(self, html: str) -> str | None: ...
    def _yield_json_ld(
        self, html: str, video_id: str, *, fatal: bool = True, default: type[NO_DEFAULT] | bool = ...
    ) -> Iterator[dict[str, Any]]:
        """Yield all json ld objects in the html"""
        ...
    def _search_json_ld(
        self,
        html: str,
        video_id: str,
        expected_type: Iterable[str] | str | None = None,
        *,
        fatal: bool = True,
        default: type[NO_DEFAULT] | bool = ...,
    ) -> dict[str, Any]:
        """Search for a video in any json ld in the html"""
        ...
    # json_ld parameter is passed to json.loads().
    def _json_ld(
        self, json_ld: Any, video_id: str, fatal: bool = True, expected_type: Iterable[str] | str | None = None
    ) -> dict[str, Any]: ...
    def _search_nextjs_data(
        self, webpage: str, video_id: str, *, fatal: bool = True, default: type[NO_DEFAULT] | bool = ..., **kw: Any
    ) -> Any: ...
    def _search_nuxt_data(
        self,
        webpage: str,
        video_id: str,
        context_name: str = "__NUXT__",
        *,
        fatal: bool = True,
        traverse: tuple[str, int] = ("data", 0),
    ) -> Any:
        """Parses Nuxt.js metadata. This works as long as the function __NUXT__ invokes is a pure function"""
        ...
    @staticmethod
    def _hidden_inputs(html: str) -> dict[str, Any]: ...
    def _form_hidden_inputs(self, form_id: str, html: str) -> dict[str, Any]: ...
    def _check_formats(self, formats: list[dict[str, Any]], video_id: str) -> None: ...
    @staticmethod
    def _remove_duplicate_formats(formats: list[dict[str, Any]]) -> None: ...
    def _is_valid_url(self, url: str, video_id: str, item: str = "video", headers: Mapping[str, Any] = {}) -> bool: ...
    def _proto_relative_url(self, url: str, scheme: str | None = None) -> str: ...
    def _sleep(self, timeout: float, video_id: str, msg_template: str | None = None) -> None: ...
    def _extract_f4m_formats(
        self,
        manifest_url: str,
        video_id: str,
        preference: Any = None,
        quality: Any = None,
        f4m_id: str | None = None,
        transform_source: Callable[..., str] = ...,
        fatal: bool = True,
        m3u8_id: str | None = None,
        data: str | None = None,
        headers: Mapping[str, Any] = {},
        query: Mapping[str, Any] = {},
    ) -> list[dict[str, Any]]: ...
    def _parse_f4m_formats(
        self,
        manifest: str,
        manifest_url: str,
        video_id: str,
        preference: Any = None,
        quality: Any = None,
        f4m_id: str | None = None,
        transform_source: Callable[..., str] = ...,
        fatal: bool = True,
        m3u8_id: str | None = None,
    ) -> list[dict[str, Any]]: ...
    def _m3u8_meta_format(
        self, m3u8_url: str, ext: str | None = None, preference: Any = None, quality: Any = None, m3u8_id: str | None = None
    ) -> dict[str, Any]: ...
    def _report_ignoring_subs(self, name: str) -> None: ...
    def _extract_m3u8_formats(
        self,
        m3u8_url: str,
        video_id: str,
        ext: str | None = None,
        entry_protocol: str = "m3u8_native",
        preference: Any = None,
        quality: Any = None,
        m3u8_id: str | None = None,
        note: str | None = None,
        errnote: str | None = None,
        fatal: bool = True,
        live: bool = False,
        data: Any = None,
        headers: Mapping[str, Any] = ...,
        query: Mapping[str, Any] = ...,
    ) -> list[dict[str, Any]]: ...
    def _extract_m3u8_formats_and_subtitles(
        self,
        m3u8_url: str,
        video_id: str,
        ext: str | None = None,
        entry_protocol: str = "m3u8_native",
        preference: Any = None,
        quality: Any = None,
        m3u8_id: str | None = None,
        note: str | None = None,
        errnote: str | None = None,
        fatal: bool = True,
        live: bool = False,
        data: Any = None,
        headers: Mapping[str, Any] = {},
        query: Mapping[str, Any] = {},
    ) -> tuple[list[dict[str, Any]], list[dict[str, Any]]]: ...
    def _parse_m3u8_formats_and_subtitles(
        self,
        m3u8_doc: str,
        m3u8_url: str | None = None,
        ext: str | None = None,
        entry_protocol: str = "m3u8_native",
        preference: Any = None,
        quality: Any = None,
        m3u8_id: str | None = None,
        live: bool = False,
        note: str | None = None,
        errnote: str | None = None,
        fatal: bool = True,
        data: Any = None,
        headers: Mapping[str, Any] = {},
        query: Mapping[str, Any] = {},
        video_id: str | None = None,
    ) -> tuple[list[dict[str, Any]], list[dict[str, Any]]]: ...
    def _extract_m3u8_vod_duration(
        self,
        m3u8_vod_url: str,
        video_id: str,
        note: str | None = None,
        errnote: str | None = None,
        data: Any = None,
        headers: Mapping[str, Any] = {},
        query: Mapping[str, Any] = {},
    ) -> int | None: ...
    def _parse_m3u8_vod_duration(self, m3u8_vod: str, video_id: str) -> int: ...
    def _extract_mpd_vod_duration(
        self,
        mpd_url: str,
        video_id: str,
        note: str | None = None,
        errnote: str | None = None,
        data: Any = None,
        headers: Mapping[str, Any] = {},
        query: Mapping[str, Any] = {},
    ) -> int | None: ...
    @staticmethod
    def _xpath_ns(path: str, namespace: str | None = None) -> str: ...
    def _extract_smil_formats_and_subtitles(
        self,
        smil_url: str,
        video_id: str,
        fatal: bool = True,
        f4m_params: Mapping[str, Any] | None = None,
        transform_source: Callable[..., str] | None = None,
    ) -> tuple[list[dict[str, Any]], list[dict[str, Any]]]: ...
    def _extract_smil_formats(
        self,
        smil: ET.Element,
        smil_url: str,
        video_id: str,
        namespace: str | None = None,
        f4m_params: Mapping[str, Any] | None = None,
        transform_rtmp_url: Callable[[str, str], tuple[str, str]] | None = None,
    ) -> list[dict[str, Any]]: ...
    def _extract_smil_info(
        self, smil_url: str, video_id: str, fatal: bool = True, f4m_params: Mapping[str, Any] | None = None
    ) -> dict[str, Any]: ...
    def _download_smil(
        self, smil_url: str, video_id: str, fatal: bool = True, transform_source: Callable[..., str] | None = None
    ) -> ET.Element: ...
    def _parse_smil(
        self, smil: ET.Element, smil_url: str, video_id: str, f4m_params: Mapping[str, Any] | None = None
    ) -> dict[str, Any]: ...
    def _parse_smil_namespace(self, smil: str) -> str | None: ...
    def _parse_smil_formats(
        self,
        smil: ET.Element,
        smil_url: str,
        video_id: str,
        namespace: str | None = None,
        f4m_params: Mapping[str, Any] | None = None,
        transform_rtmp_url: Callable[[str, str], tuple[str, str]] | None = None,
    ) -> list[dict[str, Any]]: ...
    def _parse_smil_formats_and_subtitles(
        self,
        smil: ET.Element,
        smil_url: str,
        video_id: str,
        namespace: str | None = None,
        f4m_params: Mapping[str, Any] | None = None,
        transform_rtmp_url: Callable[[str, str], tuple[str, str]] | None = None,
    ) -> tuple[list[dict[str, Any]], list[dict[str, Any]]]: ...
    def _parse_smil_subtitles(
        self, smil: ET.Element, namespace: str | None = None, subtitles_lang: str = "en"
    ) -> list[dict[str, Any]]: ...
    def _extract_xspf_playlist(self, xspf_url: str, playlist_id: str, fatal: bool = True) -> list[dict[str, Any]]: ...
    def _parse_xspf(
        self, xspf_doc: ET.Element, playlist_id: str, xspf_url: str | None = None, xspf_base_url: str | None = None
    ) -> list[dict[str, Any]]: ...
    def _extract_mpd_formats(
        self,
        mpd_url: str,
        video_id: str,
        mpd_id: str | None = None,
        note: str | None = None,
        errnote: str | None = None,
        fatal: bool = True,
        data: Any = None,
        headers: Mapping[str, Any] = ...,
        query: Mapping[str, Any] = ...,
    ) -> list[dict[str, Any]]: ...
    def _extract_mpd_formats_and_subtitles(
        self,
        mpd_url: str,
        video_id: str,
        mpd_id: str | None = None,
        note: str | None = None,
        errnote: str | None = None,
        fatal: bool = True,
        data: Any = None,
        headers: Mapping[str, Any] = ...,
        query: Mapping[str, Any] = ...,
    ) -> tuple[list[dict[str, Any]], list[dict[str, Any]]]: ...
    def _extract_mpd_periods(
        self,
        mpd_url: str,
        video_id: str,
        mpd_id: str | None = None,
        note: str | None = None,
        errnote: str | None = None,
        fatal: bool = True,
        data: Any = None,
        headers: Mapping[str, Any] = {},
        query: Mapping[str, Any] = {},
    ) -> tuple[list[Any], dict[str, Any]]: ...
    def _parse_mpd_formats_and_subtitles(
        self,
        mpd_url: str,
        video_id: str,
        mpd_id: str | None = None,
        note: str | None = None,
        errnote: str | None = None,
        fatal: bool = True,
        data: Any = None,
        headers: Mapping[str, Any] = ...,
        query: Mapping[str, Any] = ...,
    ) -> tuple[list[dict[str, Any]], list[dict[str, Any]]]: ...
    def _merge_mpd_periods(self, periods: Iterable[Mapping[str, Any]]) -> tuple[list[Any], dict[str, Any]]:
        """
        Combine all formats and subtitles from an MPD manifest into a single list,
        by concatenate streams with similar formats.
        """
        ...
    def _parse_mpd_periods(
        self, mpd_doc: ET.Element, mpd_id: str | None = None, mpd_base_url: str = "", mpd_url: str | None = None
    ) -> tuple[list[Any], dict[str, Any]]:
        """
        Parse formats from MPD manifest.
        References:
         1. MPEG-DASH Standard, ISO/IEC 23009-1:2014(E),
            http://standards.iso.org/ittf/PubliclyAvailableStandards/c065274_ISO_IEC_23009-1_2014.zip
         2. https://en.wikipedia.org/wiki/Dynamic_Adaptive_Streaming_over_HTTP
        """
        ...
    def _extract_ism_formats(
        self,
        ism_url: str,
        video_id: str,
        ism_id: str | None = None,
        note: str | None = None,
        errnote: str | None = None,
        fatal: bool = True,
        data: Any = None,
        headers: Mapping[str, Any] = ...,
        query: Mapping[str, Any] = ...,
    ) -> list[dict[str, Any]]: ...
    def _extract_ism_formats_and_subtitles(
        self,
        ism_url: str,
        video_id: str,
        ism_id: str | None = None,
        note: str | None = None,
        errnote: str | None = None,
        fatal: bool = True,
        data: Any = None,
        headers: Mapping[str, Any] = {},
        query: Mapping[str, Any] = {},
    ) -> tuple[list[dict[str, Any]], list[dict[str, Any]]]: ...
    def _parse_ism_formats_and_subtitles(
        self, ism_doc: str, ism_url: str, ism_id: str | None = None
    ) -> tuple[list[dict[str, Any]], list[dict[str, Any]]]:
        """
        Parse formats from ISM manifest.
        References:
         1. [MS-SSTR]: Smooth Streaming Protocol,
            https://msdn.microsoft.com/en-us/library/ff469518.aspx
        """
        ...
    def _parse_html5_media_entries(
        self,
        base_url: str,
        webpage: str,
        video_id: str,
        m3u8_id: str | None = None,
        m3u8_entry_protocol: str = "m3u8_native",
        mpd_id: str | None = None,
        preference: Any = None,
        quality: Any = None,
        _headers: Mapping[str, Any] | None = None,
    ) -> list[dict[str, Any]]: ...
    def _extract_akamai_formats(
        self, manifest_url: str, video_id: str, hosts: Mapping[str, Any] = ...
    ) -> list[dict[str, Any]]: ...
    def _extract_akamai_formats_and_subtitles(
        self, manifest_url: str, video_id: str, hosts: Mapping[str, Any] = {}
    ) -> tuple[list[dict[str, Any]], list[dict[str, Any]]]: ...
    def _extract_wowza_formats(
        self, url: str, video_id: str, m3u8_entry_protocol: str = "m3u8_native", skip_protocols: Collection[str] = []
    ) -> list[dict[str, Any]]: ...
    def _find_jwplayer_data(
        self, webpage: str, video_id: str | None = None, transform_source: Callable[..., str] = ...
    ) -> Any: ...
    def _extract_jwplayer_data(
        self,
        webpage: str,
        video_id: str,
        *args: Any,
        transform_source: Callable[..., str] = ...,
        require_title: bool = True,
        m3u8_id: str | None = None,
        mpd_id: str | None = None,
        rtmp_params: Mapping[str, Any] | None = None,
        base_url: str | None = None,
    ) -> list[dict[str, Any]]: ...
    def _parse_jwplayer_data(
        self,
        jwplayer_data: Mapping[str, Any],
        video_id: str | None = None,
        require_title: bool = True,
        m3u8_id: str | None = None,
        mpd_id: str | None = None,
        rtmp_params: Mapping[str, Any] | None = None,
        base_url: str | None = None,
    ) -> list[dict[str, Any]]: ...
    def _parse_jwplayer_formats(
        self,
        jwplayer_sources_data: Iterable[Mapping[str, Any]],
        video_id: str | None = None,
        m3u8_id: str | None = None,
        mpd_id: str | None = None,
        rtmp_params: Mapping[str, Any] | None = None,
        base_url: str | None = None,
    ) -> list[dict[str, Any]]: ...
    def _int(
        self,
        v: Any,
        name: str,
        fatal: bool = False,
        *,
        scale: int = 1,
        default: int | None = None,
        get_attr: str | None = None,
        invscale: int = 1,
        base: int | None = None,
    ) -> int | None: ...
    def _float(
        self, v: Any, name: str, fatal: bool = False, *, scale: int = 1, invscale: int = 1, default: float | None = None
    ) -> float | None: ...
    def _set_cookie(
        self,
        domain: str,
        name: str,
        value: str,
        expire_time: int | None = None,
        port: int | None = None,
        path: str = "/",
        secure: bool = False,
        discard: bool = False,
        rest: dict[str, Any] = {},
        **kwargs: Unused,
    ) -> None: ...
    def _live_title(self, name: _T) -> _T: ...
    def _get_cookies(self, url: str) -> LenientSimpleCookie:
        """Return a http.cookies.SimpleCookie with the cookies for the url """
        ...
    def _apply_first_set_cookie_header(self, url_handle: Response, cookie: str) -> None:
        """
        Apply first Set-Cookie header instead of the last. Experimental.

        Some sites (e.g. [1-3]) may serve two cookies under the same name
        in Set-Cookie header and expect the first (old) one to be set rather
        than second (new). However, as of RFC6265 the newer one cookie
        should be set into cookie store what actually happens.
        We will workaround this issue by resetting the cookie to
        the first one manually.
        1. https://new.vk.com/
        2. https://github.com/ytdl-org/youtube-dl/issues/9841#issuecomment-227871201
        3. https://learning.oreilly.com/
        """
        ...
    @property
    def _RETURN_TYPE(cls) -> str: ...
    def _get_subtitles(self, *args: Any, **kwargs: Any) -> list[dict[str, Any]]: ...  # Not implemented here.
    # Passes *args and **kwargs to _get_comments.
    def extract_comments(self, *args: Any, **kwargs: Any) -> list[dict[str, Any]]: ...
    def _get_comments(self, *args: Any, **kwargs: Any) -> list[dict[str, Any]]: ...  # Not implemented here.
    @staticmethod
    def _merge_subtitle_items(
        subtitle_list1: Iterable[Mapping[str, Any]], subtitle_list2: Iterable[Mapping[str, Any]]
    ) -> list[dict[str, Any]]:
        """
        Merge subtitle items for one language. Items with duplicated URLs/data
        will be dropped. 
        """
        ...
    @classmethod
    def _merge_subtitles(cls, *dicts: dict[str, Any], target: Any = None) -> dict[str, Any]:
        """Merge subtitle dictionaries, language by language. """
        ...
    # Calls _get_automatic_captions which only raises NotImplementedError here.
    def extract_automatic_captions(self, *args: Any, **kwargs: Any) -> dict[str, Any]: ...
    @cached_property
    def _cookies_passed(self) -> bool:
        """Whether cookies have been passed to YoutubeDL"""
        ...
    def _mark_watched(self, *args: Any, **kwargs: Any) -> Any: ...  # Not implemented here.
    @staticmethod
    def _generic_id(url: str) -> str: ...
    def _generic_title(self, url: str = "", webpage: str = "", *, default: str | None = None) -> str | None: ...
    def _extract_chapters_helper(
        self,
        chapter_list: Iterable[Mapping[str, Any]],
        start_function: Callable[..., Any],
        title_function: Callable[..., Any],
        duration: float,
        strict: bool = True,
    ) -> list[dict[str, int]] | None: ...
    def _extract_chapters_from_description(
        self, description: str | None, duration: str | None
    ) -> list[dict[str, int]] | None: ...
    # Passes *args and **kwargs to _mark_watched which only raises NotImplementedError here.
    def mark_watched(self, *args: Any, **kwargs: Any) -> None: ...
    def geo_verification_headers(self) -> dict[str, str]: ...
    # kwargs passed to _error_callback.
    def RetryManager(self, *, _retries: int | None, _error_callback: Callable[..., Any], **kwargs: Any) -> _RetryManager: ...
    @classmethod
    def extract_from_webpage(cls, ydl: YoutubeDL, url: str, webpage: str) -> Iterator[_InfoDict]: ...
    def _yes_playlist(
        self,
        playlist_id: str,
        video_id: str,
        smuggled_data: Any = None,
        *,
        playlist_label: str = "playlist",
        video_label: str = "video",
    ) -> bool: ...
    def _error_or_warning(self, err: str, _count: int | None = None, _retries: int = 0, *, fatal: bool = True) -> None: ...
    def _extract_generic_embeds(
        self,
        url: str,
        *args: Unused,
        info_dict: _InfoDict = {},  # type: ignore[typeddict-item]  # pyright: ignore[reportArgumentType]
        note: str = "Extracting generic embeds",
        **kwargs: Unused,
    ) -> list[dict[str, Any]]: ...
    @classmethod
    def _extract_from_webpage(cls, url: str, webpage: str) -> Iterator[_InfoDict]: ...
    @classmethod
    def _extract_embed_urls(cls, url: str, webpage: str) -> Iterator[str]:
        """@returns all the embed urls on the webpage"""
        ...
    @classmethod
    def _extract_url(cls, webpage: str) -> str | None:
        """Only for compatibility with some older extractors"""
        ...
    @classmethod
    def __init_subclass__(cls, *, plugin_name: str | None = None, **kwargs: Any) -> None: ...

    class StopExtraction(Exception): ...
    class CommentsDisabled(Exception):
        """Raise in _get_comments if comments are disabled for the video"""
        ...

class SearchInfoExtractor(InfoExtractor):
    """
    Base class for paged search queries extractors.
    They accept URLs in the format _SEARCH_KEY(|all|[0-9]):{query}
    Instances should define _SEARCH_KEY and optionally _MAX_RESULTS
    """
    def _real_extract(self, query: str) -> _InfoDict: ...
    def _get_n_results(self, query: str, n: int) -> list[_InfoDict]:
        """
        Get a specified number of results for a query.
        Either this function or _search_results must be overridden by subclasses 
        """
        ...
    def _search_results(self, query: str) -> list[_InfoDict]:
        """Returns an iterator of search results"""
        ...

class UnsupportedURLIE(InfoExtractor): ...<|MERGE_RESOLUTION|>--- conflicted
+++ resolved
@@ -754,44 +754,12 @@
         ...
     # Calls _get_subtitles which only raises NotImplementedError here.
     def extract_subtitles(self, *args: Any, **kwargs: Any) -> list[dict[str, Any]]: ...
-<<<<<<< HEAD
-    def _configuration_arg(self, key: str, default: Any = ..., *, ie_key: str | None = ..., casesense: bool = ...) -> Any:
-        """
-        @returns            A list of values for the extractor argument given by "key"
-                            or "default" if no such key is present
-        @param default      The default value to return when the key is not present (default: [])
-        @param casesense    When false, the values are converted to lower case
-        """
-        ...
-=======
     def _configuration_arg(self, key: str, default: Any = ..., *, ie_key: str | None = None, casesense: bool = False) -> Any: ...
->>>>>>> ca44e4c4
     # These are dynamically created.
     def _download_xml_handle(
         self,
         url_or_request: str | Request,
         video_id: str,
-<<<<<<< HEAD
-        note: str | None = ...,
-        errnote: str | None = ...,
-        transform_source: Callable[..., str] | None = ...,
-        fatal: bool = ...,
-        encoding: str | None = ...,
-        data: _DataType | None = ...,
-        headers: Mapping[str, str] = ...,
-        query: Mapping[str, str] = ...,
-        expected_status: int | None = ...,
-        impersonate: str | None = ...,
-        require_impersonation: bool = ...,
-    ) -> tuple[ET.ElementTree, Response]:
-        """
-        @param transform_source     Apply this transformation before parsing
-        @returns                    (xml as an xml.etree.ElementTree.Element, URL handle)
-
-        See _download_webpage_handle docstring for other arguments specification
-        """
-        ...
-=======
         note: str | None = "Downloading XML",
         errnote: str | None = "Unable to download XML",
         transform_source: Callable[..., str] | None = None,
@@ -804,32 +772,10 @@
         impersonate: str | None = None,
         require_impersonation: bool = False,
     ) -> tuple[ET.ElementTree, Response]: ...
->>>>>>> ca44e4c4
     def _download_xml(
         self,
         url_or_request: str | Request,
         video_id: str,
-<<<<<<< HEAD
-        note: str | None = ...,
-        errnote: str | None = ...,
-        transform_source: Callable[..., str] | None = ...,
-        fatal: bool = ...,
-        encoding: str | None = ...,
-        data: _DataType | None = ...,
-        headers: Mapping[str, str] = ...,
-        query: Mapping[str, str] = ...,
-        expected_status: int | None = ...,
-        impersonate: str | None = ...,
-        require_impersonation: bool = ...,
-    ) -> ET.ElementTree:
-        """
-        @param transform_source     Apply this transformation before parsing
-        @returns                    xml as an xml.etree.ElementTree.Element
-
-        See _download_webpage_handle docstring for other arguments specification
-        """
-        ...
-=======
         note: str | None = "Downloading XML",
         errnote: str | None = "Unable to download XML",
         transform_source: Callable[..., str] | None = None,
@@ -842,32 +788,10 @@
         impersonate: str | None = None,
         require_impersonation: bool = False,
     ) -> ET.ElementTree: ...
->>>>>>> ca44e4c4
     def _download_socket_json_handle(
         self,
         url_or_request: str | Request,
         video_id: str,
-<<<<<<< HEAD
-        note: str | None = ...,
-        errnote: str | None = ...,
-        transform_source: Callable[..., str] | None = ...,
-        fatal: bool = ...,
-        encoding: str | None = ...,
-        data: _DataType | None = ...,
-        headers: Mapping[str, str] = ...,
-        query: Mapping[str, str] = ...,
-        expected_status: int | None = ...,
-        impersonate: str | None = ...,
-        require_impersonation: bool = ...,
-    ) -> tuple[dict[str, Any], Response]:
-        """
-        @param transform_source     Apply this transformation before parsing
-        @returns                    (JSON object as a dict, URL handle)
-
-        See _download_webpage_handle docstring for other arguments specification
-        """
-        ...
-=======
         note: str | None = "Polling socket",
         errnote: str | None = "Unable to poll socket",
         transform_source: Callable[..., str] | None = None,
@@ -880,32 +804,10 @@
         impersonate: str | None = None,
         require_impersonation: bool = False,
     ) -> tuple[dict[str, Any], Response]: ...
->>>>>>> ca44e4c4
     def _download_socket_json(
         self,
         url_or_request: str | Request,
         video_id: str,
-<<<<<<< HEAD
-        note: str | None = ...,
-        errnote: str | None = ...,
-        transform_source: Callable[..., str] | None = ...,
-        fatal: bool = ...,
-        encoding: str | None = ...,
-        data: _DataType | None = ...,
-        headers: Mapping[str, str] = ...,
-        query: Mapping[str, str] = ...,
-        expected_status: int | None = ...,
-        impersonate: str | None = ...,
-        require_impersonation: bool = ...,
-    ) -> dict[str, Any]:
-        """
-        @param transform_source     Apply this transformation before parsing
-        @returns                    JSON object as a dict
-
-        See _download_webpage_handle docstring for other arguments specification
-        """
-        ...
-=======
         note: str | None = "Polling socket",
         errnote: str | None = "Unable to poll socket",
         transform_source: Callable[..., str] | None = None,
@@ -918,32 +820,10 @@
         impersonate: str | None = None,
         require_impersonation: bool = False,
     ) -> dict[str, Any]: ...
->>>>>>> ca44e4c4
     def _download_json_handle(
         self,
         url_or_request: str | Request,
         video_id: str,
-<<<<<<< HEAD
-        note: str | None = ...,
-        errnote: str | None = ...,
-        transform_source: Callable[..., str] | None = ...,
-        fatal: bool = ...,
-        encoding: str | None = ...,
-        data: _DataType | None = ...,
-        headers: Mapping[str, str] = ...,
-        query: Mapping[str, str] = ...,
-        expected_status: int | None = ...,
-        impersonate: str | None = ...,
-        require_impersonation: bool = ...,
-    ) -> tuple[dict[str, Any], Response]:
-        """
-        @param transform_source     Apply this transformation before parsing
-        @returns                    (JSON object as a dict, URL handle)
-
-        See _download_webpage_handle docstring for other arguments specification
-        """
-        ...
-=======
         note: str | None = "Downloading JSON metadata",
         errnote: str | None = "Unable to download JSON metadata",
         transform_source: Callable[..., str] | None = None,
@@ -956,32 +836,10 @@
         impersonate: str | None = None,
         require_impersonation: bool = False,
     ) -> tuple[dict[str, Any], Response]: ...
->>>>>>> ca44e4c4
     def _download_json(
         self,
         url_or_request: str | Request,
         video_id: str,
-<<<<<<< HEAD
-        note: str | None = ...,
-        errnote: str | None = ...,
-        transform_source: Callable[..., str] | None = ...,
-        fatal: bool = ...,
-        encoding: str | None = ...,
-        data: _DataType | None = ...,
-        headers: Mapping[str, str] = ...,
-        query: Mapping[str, str] = ...,
-        expected_status: int | None = ...,
-        impersonate: str | None = ...,
-        require_impersonation: bool = ...,
-    ) -> dict[str, Any]:
-        """
-        @param transform_source     Apply this transformation before parsing
-        @returns                    JSON object as a dict
-
-        See _download_webpage_handle docstring for other arguments specification
-        """
-        ...
-=======
         note: str | None = "Downloading JSON metadata",
         errnote: str | None = "Unable to download JSON metadata",
         transform_source: Callable[..., str] | None = None,
@@ -994,7 +852,6 @@
         impersonate: str | None = None,
         require_impersonation: bool = False,
     ) -> dict[str, Any]: ...
->>>>>>> ca44e4c4
     def _download_webpage(
         self,
         url_or_request: str | Request,
@@ -1047,22 +904,6 @@
         self,
         url_or_req: str | Request,
         video_id: str,
-<<<<<<< HEAD
-        note: str | None = ...,
-        errnote: str | None = ...,
-        fatal: bool = ...,
-        data: _DataType | None = ...,
-        headers: Mapping[str, str] = ...,
-        query: Mapping[str, str] = ...,
-        expected_status: int | None = ...,
-    ) -> Response | Literal[False]:
-        """
-        Return the response handle.
-
-        See _download_webpage docstring for arguments specification.
-        """
-        ...
-=======
         note: str | None = None,
         errnote: str | None = None,
         fatal: bool = True,
@@ -1071,7 +912,6 @@
         query: Mapping[str, str] | None = None,
         expected_status: int | None = None,
     ) -> Response | Literal[False]: ...
->>>>>>> ca44e4c4
     @classmethod
     def _match_id(cls, url: str) -> str: ...
     def _search_regex(
