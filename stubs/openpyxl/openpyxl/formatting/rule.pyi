--- conflicted
+++ resolved
@@ -189,49 +189,6 @@
     ) -> None: ...
 
 def ColorScaleRule(
-<<<<<<< HEAD
-    start_type: Incomplete | None = None,
-    start_value: Incomplete | None = None,
-    start_color: Incomplete | None = None,
-    mid_type: Incomplete | None = None,
-    mid_value: Incomplete | None = None,
-    mid_color: Incomplete | None = None,
-    end_type: Incomplete | None = None,
-    end_value: Incomplete | None = None,
-    end_color: Incomplete | None = None,
-):
-    """Backwards compatibility"""
-    ...
-def FormulaRule(
-    formula: Incomplete | None = None,
-    stopIfTrue: Incomplete | None = None,
-    font: Incomplete | None = None,
-    border: Incomplete | None = None,
-    fill: Incomplete | None = None,
-):
-    """Conditional formatting with custom differential style"""
-    ...
-def CellIsRule(
-    operator: Incomplete | None = None,
-    formula: Incomplete | None = None,
-    stopIfTrue: Incomplete | None = None,
-    font: Incomplete | None = None,
-    border: Incomplete | None = None,
-    fill: Incomplete | None = None,
-):
-    """Conditional formatting rule based on cell contents."""
-    ...
-def IconSetRule(
-    icon_style: Incomplete | None = None,
-    type: Incomplete | None = None,
-    values: Incomplete | None = None,
-    showValue: Incomplete | None = None,
-    percent: Incomplete | None = None,
-    reverse: Incomplete | None = None,
-):
-    """Convenience function for creating icon set rules"""
-    ...
-=======
     start_type=None,
     start_value=None,
     start_color=None,
@@ -245,7 +202,6 @@
 def FormulaRule(formula=None, stopIfTrue=None, font=None, border=None, fill=None): ...
 def CellIsRule(operator=None, formula=None, stopIfTrue=None, font=None, border=None, fill=None): ...
 def IconSetRule(icon_style=None, type=None, values=None, showValue=None, percent=None, reverse=None): ...
->>>>>>> 12676840
 def DataBarRule(
     start_type=None, start_value=None, end_type=None, end_value=None, color=None, showValue=None, minLength=None, maxLength=None
 ): ...