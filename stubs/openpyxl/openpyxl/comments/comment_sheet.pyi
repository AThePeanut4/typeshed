--- conflicted
+++ resolved
@@ -124,17 +124,8 @@
         """Return a dictionary of comments keyed by coord"""
         ...
     @classmethod
-<<<<<<< HEAD
-    def from_comments(cls, comments):
-        """Create a comment sheet from a list of comments for a particular worksheet"""
-        ...
-    def write_shapes(self, vml: Incomplete | None = None):
-        """Create the VML for comments"""
-        ...
-=======
     def from_comments(cls, comments): ...
     def write_shapes(self, vml=None): ...
->>>>>>> 12676840
     @property
     def path(self) -> str:
         """Return path within the archive"""
