"""
This module contains code to translate formulae across cells in a worksheet.

The idea is that if A1 has formula "=B1+C1", then translating it to cell A2
results in formula "=B2+C2". The algorithm relies on the formula tokenizer
to identify the parts of the formula that need to change.
"""

from _typeshed import Incomplete
from re import Pattern
from typing import Final

class TranslatorError(Exception):
    """
    Raised when a formula can't be translated across cells.

    This error arises when a formula's references would be translated outside
    the worksheet's bounds on the top or left. Excel represents these
    situations with a #REF! literal error. E.g., if the formula at B2 is
    '=A1', attempting to translate the formula to B1 raises TranslatorError,
    since there's no cell above A1. Similarly, translating the same formula
    from B2 to A2 raises TranslatorError, since there's no cell to the left of
    A1.
    """
    ...

class Translator:
    """
    Modifies a formula so that it can be translated from one cell to another.

    `formula`: The str string to translate. Must include the leading '='
               character.
    `origin`: The cell address (in A1 notation) where this formula was
              defined (excluding the worksheet name).
    """
    tokenizer: Incomplete
    def __init__(self, formula, origin) -> None: ...
    def get_tokens(self):
        """Returns a list with the tokens comprising the formula."""
        ...
    ROW_RANGE_RE: Final[Pattern[str]]
    COL_RANGE_RE: Final[Pattern[str]]
    CELL_REF_RE: Final[Pattern[str]]
    @staticmethod
    def translate_row(row_str, rdelta):
        """Translate a range row-snippet by the given number of rows."""
        ...
    @staticmethod
    def translate_col(col_str, cdelta):
        """Translate a range col-snippet by the given number of columns"""
        ...
    @staticmethod
    def strip_ws_name(range_str):
        """Splits out the worksheet reference, if any, from a range reference."""
        ...
    @classmethod
<<<<<<< HEAD
    def translate_range(cls, range_str, rdelta, cdelta):
        """
        Translate an A1-style range reference to the destination cell.

        `rdelta`: the row offset to add to the range
        `cdelta`: the column offset to add to the range
        `range_str`: an A1-style reference to a range. Potentially includes
                     the worksheet reference. Could also be a named range.
        """
        ...
    def translate_formula(self, dest: Incomplete | None = None, row_delta: int = 0, col_delta: int = 0):
        """
        Convert the formula into A1 notation, or as row and column coordinates

        The formula is converted into A1 assuming it is assigned to the cell
        whose address is `dest` (no worksheet name).
        """
        ...
=======
    def translate_range(cls, range_str, rdelta, cdelta): ...
    def translate_formula(self, dest=None, row_delta: int = 0, col_delta: int = 0): ...
>>>>>>> 12676840
<|MERGE_RESOLUTION|>--- conflicted
+++ resolved
@@ -54,26 +54,5 @@
         """Splits out the worksheet reference, if any, from a range reference."""
         ...
     @classmethod
-<<<<<<< HEAD
-    def translate_range(cls, range_str, rdelta, cdelta):
-        """
-        Translate an A1-style range reference to the destination cell.
-
-        `rdelta`: the row offset to add to the range
-        `cdelta`: the column offset to add to the range
-        `range_str`: an A1-style reference to a range. Potentially includes
-                     the worksheet reference. Could also be a named range.
-        """
-        ...
-    def translate_formula(self, dest: Incomplete | None = None, row_delta: int = 0, col_delta: int = 0):
-        """
-        Convert the formula into A1 notation, or as row and column coordinates
-
-        The formula is converted into A1 assuming it is assigned to the cell
-        whose address is `dest` (no worksheet name).
-        """
-        ...
-=======
     def translate_range(cls, range_str, rdelta, cdelta): ...
-    def translate_formula(self, dest=None, row_delta: int = 0, col_delta: int = 0): ...
->>>>>>> 12676840
+    def translate_formula(self, dest=None, row_delta: int = 0, col_delta: int = 0): ...