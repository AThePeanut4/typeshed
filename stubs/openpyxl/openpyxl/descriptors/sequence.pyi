--- conflicted
+++ resolved
@@ -44,12 +44,7 @@
 
 # `_T` is the type of the elements in the sequence.
 class UniqueSequence(Sequence[set[_T]]):
-<<<<<<< HEAD
-    """Use a set to keep values unique"""
-    seq_types: tuple[type[list[_T]], type[tuple[_T, ...]], type[set[_T]]]
-=======
     seq_types: tuple[type, ...]  # defaults to `list`, `tuple`, `set`
->>>>>>> 00790cb0
     container: type[set[_T]]
 
 # See `Sequence` for the meaning of `_ContainerT`.
