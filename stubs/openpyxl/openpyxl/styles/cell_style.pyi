--- conflicted
+++ resolved
@@ -19,11 +19,7 @@
     def __set__(self, instance: MutableSequence[_T], value: _T) -> None: ...
 
 class StyleArray(array[int]):
-<<<<<<< HEAD
-    """Simplified named tuple with an array"""
-=======
     __slots__ = ()
->>>>>>> ca44e4c4
     tagname: ClassVar[str]
     fontId: ArrayDescriptor[int]
     fillId: ArrayDescriptor[int]
