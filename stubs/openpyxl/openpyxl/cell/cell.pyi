"""
Manage individual cells in a spreadsheet.

The Cell class is required to know its value and type, display options,
and any other features of an Excel cell.  Utilities for referencing
cells using Excel's 'A1' column/row nomenclature are also provided.
"""

from _typeshed import ReadableBuffer
from datetime import datetime
from re import Pattern
from typing import Final, Literal, overload

from openpyxl.cell import _CellGetValue, _CellOrMergedCell, _CellSetValue, _TimeTypes
from openpyxl.comments.comments import Comment
from openpyxl.compat.numbers import NUMERIC_TYPES as NUMERIC_TYPES  # cell numeric types
from openpyxl.styles.cell_style import StyleArray
from openpyxl.styles.styleable import StyleableObject
from openpyxl.workbook.child import _WorkbookChild
from openpyxl.worksheet._read_only import ReadOnlyWorksheet
from openpyxl.worksheet.hyperlink import Hyperlink

__docformat__: Final = "restructuredtext en"
TIME_TYPES: Final[tuple[type, ...]]
TIME_FORMATS: Final[dict[type[_TimeTypes], str]]
STRING_TYPES: Final[tuple[type, ...]]
KNOWN_TYPES: Final[tuple[type, ...]]

ILLEGAL_CHARACTERS_RE: Final[Pattern[str]]
ERROR_CODES: Final[tuple[str, ...]]

TYPE_STRING: Final = "s"
TYPE_FORMULA: Final = "f"
TYPE_NUMERIC: Final = "n"
TYPE_BOOL: Final = "b"
TYPE_NULL: Final = "n"
TYPE_INLINE: Final = "inlineStr"
TYPE_ERROR: Final = "e"
TYPE_FORMULA_CACHE_STRING: Final = "str"

VALID_TYPES: Final[tuple[str, ...]]

def get_type(t: type, value: object) -> Literal["n", "s", "d", "f"] | None: ...
def get_time_format(t: _TimeTypes) -> str: ...

class Cell(StyleableObject):
<<<<<<< HEAD
    """
    Describes cell associated properties.

    Properties of interest include style, type, value, and address.
    """
=======
    __slots__ = ("row", "column", "_value", "data_type", "parent", "_hyperlink", "_comment")
>>>>>>> ca44e4c4
    row: int
    column: int
    data_type: str
    # row and column are never meant to be None and would lead to errors
    def __init__(
        self,
        worksheet: _WorkbookChild | ReadOnlyWorksheet,
        row: int,
        column: int,
        value: _CellSetValue = None,
        style_array: StyleArray | None = None,
    ) -> None: ...
    @property
    def coordinate(self) -> str:
        """This cell's coordinate (ex. 'A5')"""
        ...
    @property
    def col_idx(self) -> int:
        """The numerical index of the column"""
        ...
    @property
    def column_letter(self) -> str: ...
    @property
    def encoding(self) -> str: ...
    @property
    def base_date(self) -> datetime: ...
    @overload
    def check_string(self, value: None) -> None:
        """Check string coding, length, and line break character"""
        ...
    @overload
    def check_string(self, value: str | ReadableBuffer) -> str:
        """Check string coding, length, and line break character"""
        ...
    def check_error(self, value: object) -> str:
        """Tries to convert Error" else N/A"""
        ...
    @property
    def value(self) -> _CellGetValue:
        """
        Get or set the value held in the cell.

        :type: depends on the value (string, float, int or
            :class:`datetime.datetime`)
        """
        ...
    @value.setter
    def value(self, value: _CellSetValue) -> None:
        """
        Get or set the value held in the cell.

        :type: depends on the value (string, float, int or
            :class:`datetime.datetime`)
        """
        ...
    @property
    def internal_value(self) -> _CellGetValue:
        """Always returns the value for excel."""
        ...
    @property
    def hyperlink(self) -> Hyperlink | None:
        """Return the hyperlink target or an empty string"""
        ...
    @hyperlink.setter
    def hyperlink(self, val: Hyperlink | str | None) -> None:
        """Return the hyperlink target or an empty string"""
        ...
    @property
    def is_date(self) -> bool:
        """
        True if the value is formatted as a date

        :type: bool
        """
        ...
    def offset(self, row: int = 0, column: int = 0) -> _CellOrMergedCell:
        """
        Returns a cell location relative to this cell.

        :param row: number of rows to offset
        :type row: int

        :param column: number of columns to offset
        :type column: int

        :rtype: :class:`openpyxl.cell.Cell`
        """
        ...
    @property
    def comment(self) -> Comment | None:
        """
        Returns the comment associated with this cell

        :type: :class:`openpyxl.comments.Comment`
        """
        ...
    @comment.setter
    def comment(self, value: Comment | None) -> None:
        """
        Returns the comment associated with this cell

        :type: :class:`openpyxl.comments.Comment`
        """
        ...

class MergedCell(StyleableObject):
<<<<<<< HEAD
    """
    Describes the properties of a cell in a merged cell and helps to
    display the borders of the merged cell.

    The value of a MergedCell is always None.
    """
=======
    __slots__ = ("row", "column")
>>>>>>> ca44e4c4
    data_type: str
    comment: Comment | None
    hyperlink: Hyperlink | None
    row: int | None
    column: int | None
    def __init__(
        self, worksheet: _WorkbookChild | ReadOnlyWorksheet, row: int | None = None, column: int | None = None
    ) -> None: ...
    # Same as Cell.coordinate
    # https://github.com/python/mypy/issues/6700
    @property
    def coordinate(self) -> str:
        """This cell's coordinate (ex. 'A5')"""
        ...
    # The value of a MergedCell is always None.
    value: None

def WriteOnlyCell(ws: _WorkbookChild | ReadOnlyWorksheet, value: str | float | datetime | None = None) -> Cell: ...<|MERGE_RESOLUTION|>--- conflicted
+++ resolved
@@ -44,15 +44,7 @@
 def get_time_format(t: _TimeTypes) -> str: ...
 
 class Cell(StyleableObject):
-<<<<<<< HEAD
-    """
-    Describes cell associated properties.
-
-    Properties of interest include style, type, value, and address.
-    """
-=======
     __slots__ = ("row", "column", "_value", "data_type", "parent", "_hyperlink", "_comment")
->>>>>>> ca44e4c4
     row: int
     column: int
     data_type: str
@@ -159,16 +151,7 @@
         ...
 
 class MergedCell(StyleableObject):
-<<<<<<< HEAD
-    """
-    Describes the properties of a cell in a merged cell and helps to
-    display the borders of the merged cell.
-
-    The value of a MergedCell is always None.
-    """
-=======
     __slots__ = ("row", "column")
->>>>>>> ca44e4c4
     data_type: str
     comment: Comment | None
     hyperlink: Hyperlink | None
