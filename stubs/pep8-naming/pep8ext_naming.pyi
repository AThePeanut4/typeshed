<<<<<<< HEAD
"""Checker of PEP-8 Naming Conventions."""

=======
import argparse
>>>>>>> bfd03215
import ast
import optparse
from collections import deque
from collections.abc import Callable, Generator, Iterable, Sequence
from typing import Final, Literal
from typing_extensions import Self

__version__: Final[str]

CLASS_METHODS: Final[frozenset[Literal["__new__", "__init_subclass__", "__class_getitem__"]]]
METACLASS_BASES: Final[frozenset[Literal["type", "ABCMeta"]]]
METHOD_CONTAINER_NODES: Final[set[ast.AST]]
FUNC_NODES: Final[tuple[type[ast.FunctionDef], type[ast.AsyncFunctionDef]]]

class _ASTCheckMeta(type):
    codes: tuple[str, ...]
    all: list[BaseASTCheck]
    def __init__(cls, class_name: str, bases: tuple[object, ...], namespace: Iterable[str]) -> None: ...

class BaseASTCheck(metaclass=_ASTCheckMeta):
    codes: tuple[str, ...]
    all: list[BaseASTCheck]
    def err(self, node: ast.AST, code: str, **kwargs: str) -> tuple[int, int, str, Self]: ...

class NamingChecker:
    """Checker of PEP-8 Naming Conventions."""
    name: str
    version: str
    visitors: Sequence[BaseASTCheck]
    decorator_to_type: dict[str, Literal["classmethod", "staticmethod"]]
    ignore_names: frozenset[str]
    def __init__(self, tree: ast.AST, filename: str) -> None: ...
    @classmethod
    def add_options(cls, parser: optparse.OptionParser) -> None: ...
    @classmethod
<<<<<<< HEAD
    def parse_options(cls, option: Namespace) -> None: ...
    def run(self) -> Generator[tuple[int, int, str, type[Any]], None, None]: ...
    def tag_class_functions(self, cls_node: ast.ClassDef) -> None:
        """Tag functions if they are methods, classmethods, staticmethods"""
        ...
=======
    def parse_options(cls, options: argparse.Namespace) -> None: ...
    def run(self) -> Generator[tuple[int, int, str, Self]] | tuple[()]: ...
    def visit_tree(self, node: ast.AST, parents: deque[ast.AST]) -> Generator[tuple[int, int, str, Self]]: ...
    def visit_node(self, node: ast.AST, parents: Sequence[ast.AST]) -> Generator[tuple[int, int, str, Self]]: ...
    def tag_class_functions(self, cls_node: ast.ClassDef) -> None: ...
>>>>>>> bfd03215
    def set_function_nodes_types(self, nodes: Iterable[ast.AST], ismetaclass: bool, late_decoration: dict[str, str]) -> None: ...
    @classmethod
    def find_decorator_name(cls, d: ast.Expr) -> str: ...
    @staticmethod
    def find_global_defs(func_def_node: ast.AST) -> None: ...

class ClassNameCheck(BaseASTCheck):
    codes: tuple[Literal["N801"], Literal["N818"]]
    N801: str
    N818: str
    @classmethod
    def get_classdef(cls, name: str, parents: Sequence[ast.AST]) -> ast.ClassDef | None: ...
    @classmethod
    def superclass_names(cls, name: str, parents: Sequence[ast.AST], _names: set[str] | None = None) -> set[str]: ...
    def visit_classdef(
        self, node: ast.ClassDef, parents: Sequence[ast.AST], ignore: Iterable[str] | None = None
    ) -> Generator[tuple[int, int, str, Self]]: ...

class FunctionNameCheck(BaseASTCheck):
    codes: tuple[Literal["N802"], Literal["N807"]]
    N802: str
    N807: str
    @staticmethod
    def has_override_decorator(node: ast.FunctionDef | ast.AsyncFunctionDef) -> bool: ...
    def visit_functiondef(
        self, node: ast.FunctionDef, parents: Sequence[ast.AST], ignore: Iterable[str] | None = None
    ) -> Generator[tuple[int, int, str, Self]]: ...
    def visit_asyncfunctiondef(
        self, node: ast.AsyncFunctionDef, parents: Sequence[ast.AST], ignore: Iterable[str] | None = None
    ) -> Generator[tuple[int, int, str, Self]]: ...

class FunctionArgNamesCheck(BaseASTCheck):
    codes: tuple[Literal["N803"], Literal["N804"], Literal["N805"]]
    N803: str
    N804: str
    N805: str
    def visit_functiondef(
        self, node: ast.FunctionDef, parents: Sequence[ast.AST], ignore: Iterable[str] | None = None
    ) -> Generator[tuple[int, int, str, Self]]: ...
    def visit_asyncfunctiondef(
        self, node: ast.AsyncFunctionDef, parents: Sequence[ast.AST], ignore: Iterable[str] | None = None
    ) -> Generator[tuple[int, int, str, Self]]: ...

class ImportAsCheck(BaseASTCheck):
    codes: tuple[Literal["N811"], Literal["N812"], Literal["N813"], Literal["N814"], Literal["N817"]]
    N811: str
    N812: str
    N813: str
    N814: str
    N817: str
    def visit_importfrom(
        self, node: ast.ImportFrom, parents: Sequence[ast.AST], ignore: Iterable[str] | None = None
    ) -> Generator[tuple[int, int, str, Self]]: ...
    def visit_import(
        self, node: ast.Import, parents: Sequence[ast.AST], ignore: Iterable[str] | None = None
    ) -> Generator[tuple[int, int, str, Self]]: ...

class VariablesCheck(BaseASTCheck):
    codes: tuple[Literal["N806"], Literal["N815"], Literal["N816"]]
    N806: str
    N815: str
    N816: str
    @staticmethod
    def is_namedtupe(node_value: ast.AST) -> bool: ...
    def visit_assign(
        self, node: ast.Assign, parents: Sequence[ast.AST], ignore: Iterable[str] | None = None
    ) -> Generator[tuple[int, int, str, Self]]: ...
    def visit_namedexpr(
        self, node: ast.NamedExpr, parents: Sequence[ast.AST], ignore: Iterable[str]
    ) -> Generator[tuple[int, int, str, Self]]: ...
    def visit_annassign(
        self, node: ast.AnnAssign, parents: Sequence[ast.AST], ignore: Iterable[str]
    ) -> Generator[tuple[int, int, str, Self]]: ...
    def visit_with(
        self, node: ast.With, parents: Sequence[ast.AST], ignore: Iterable[str]
    ) -> Generator[tuple[int, int, str, Self]]: ...
    def visit_asyncwith(
        self, node: ast.AsyncWith, parents: Sequence[ast.AST], ignore: Iterable[str]
    ) -> Generator[tuple[int, int, str, Self]]: ...
    def visit_for(
        self, node: ast.For, parents: Sequence[ast.AST], ignore: Iterable[str]
    ) -> Generator[tuple[int, int, str, Self]]: ...
    def visit_asyncfor(
        self, node: ast.AsyncFor, parents: Sequence[ast.AST], ignore: Iterable[str]
    ) -> Generator[tuple[int, int, str, Self]]: ...
    def visit_excepthandler(
        self, node: ast.ExceptHandler, parents: Sequence[ast.AST], ignore: Iterable[str]
    ) -> Generator[tuple[int, int, str, Self]]: ...
    def visit_generatorexp(
        self, node: ast.GeneratorExp, parents: Sequence[ast.AST], ignore: Iterable[str]
    ) -> Generator[tuple[int, int, str, Self]]: ...
    def visit_listcomp(
        self, node: ast.ListComp, parents: Sequence[ast.AST], ignore: Iterable[str]
    ) -> Generator[tuple[int, int, str, Self]]: ...
    def visit_dictcomp(
        self, node: ast.DictComp, parents: Sequence[ast.AST], ignore: Iterable[str]
    ) -> Generator[tuple[int, int, str, Self]]: ...
    def visit_setcomp(
        self, node: ast.SetComp, parents: Sequence[ast.AST], ignore: Iterable[str]
    ) -> Generator[tuple[int, int, str, Self]]: ...
    @staticmethod
    def global_variable_check(name: str) -> Literal["N816"] | None: ...
    @staticmethod
    def class_variable_check(name: str) -> Literal["N815"] | None: ...
    @staticmethod
    def function_variable_check(func: Callable[..., object], var_name: str) -> Literal["N806"] | None: ...

def is_mixed_case(name: str) -> bool: ...<|MERGE_RESOLUTION|>--- conflicted
+++ resolved
@@ -1,9 +1,4 @@
-<<<<<<< HEAD
-"""Checker of PEP-8 Naming Conventions."""
-
-=======
 import argparse
->>>>>>> bfd03215
 import ast
 import optparse
 from collections import deque
@@ -39,19 +34,11 @@
     @classmethod
     def add_options(cls, parser: optparse.OptionParser) -> None: ...
     @classmethod
-<<<<<<< HEAD
-    def parse_options(cls, option: Namespace) -> None: ...
-    def run(self) -> Generator[tuple[int, int, str, type[Any]], None, None]: ...
-    def tag_class_functions(self, cls_node: ast.ClassDef) -> None:
-        """Tag functions if they are methods, classmethods, staticmethods"""
-        ...
-=======
     def parse_options(cls, options: argparse.Namespace) -> None: ...
     def run(self) -> Generator[tuple[int, int, str, Self]] | tuple[()]: ...
     def visit_tree(self, node: ast.AST, parents: deque[ast.AST]) -> Generator[tuple[int, int, str, Self]]: ...
     def visit_node(self, node: ast.AST, parents: Sequence[ast.AST]) -> Generator[tuple[int, int, str, Self]]: ...
     def tag_class_functions(self, cls_node: ast.ClassDef) -> None: ...
->>>>>>> bfd03215
     def set_function_nodes_types(self, nodes: Iterable[ast.AST], ismetaclass: bool, late_decoration: dict[str, str]) -> None: ...
     @classmethod
     def find_decorator_name(cls, d: ast.Expr) -> str: ...
