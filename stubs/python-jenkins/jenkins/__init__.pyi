--- conflicted
+++ resolved
@@ -371,311 +371,6 @@
         """
         ...
     @deprecated("Deprecated since 0.4.9. Use `get_plugins` instead.")
-<<<<<<< HEAD
-    def get_plugins_info(self, depth: int = 2) -> _JSON:
-        """
-        Get all installed plugins information on this Master.
-
-        This method retrieves information about each plugin that is installed
-        on master returning the raw plugin data in a JSON format.
-
-        .. deprecated:: 0.4.9
-           Use :func:`get_plugins` instead.
-
-        :param depth: JSON depth, ``int``
-        :returns: info on all plugins ``[dict]``
-
-        Example::
-
-            >>> info = server.get_plugins_info()
-            >>> print(info)
-            [{u'backupVersion': None, u'version': u'0.0.4', u'deleted': False,
-            u'supportsDynamicLoad': u'MAYBE', u'hasUpdate': True,
-            u'enabled': True, u'pinned': False, u'downgradable': False,
-            u'dependencies': [], u'url':
-            u'http://wiki.jenkins-ci.org/display/JENKINS/Gearman+Plugin',
-            u'longName': u'Gearman Plugin', u'active': True, u'shortName':
-            u'gearman-plugin', u'bundled': False}, ..]
-        """
-        ...
-    def get_plugin_info(self, name: str, depth: int = 2) -> _JSON:
-        """
-        Get an installed plugin information on this Master.
-
-        This method retrieves information about a specific plugin and returns
-        the raw plugin data in a JSON format.
-        The passed in plugin name (short or long) must be an exact match.
-
-        .. note:: Calling this method will query Jenkins fresh for the
-            information for all plugins on each call. If you need to retrieve
-            information for multiple plugins it's recommended to use
-            :func:`get_plugins` instead, which will return a multi key
-            dictionary that can be accessed via either the short or long name
-            of the plugin.
-
-        :param name: Name (short or long) of plugin, ``str``
-        :param depth: JSON depth, ``int``
-        :returns: a specific plugin ``dict``
-
-        Example::
-
-            >>> info = server.get_plugin_info("Gearman Plugin")
-            >>> print(info)
-            {u'backupVersion': None, u'version': u'0.0.4', u'deleted': False,
-            u'supportsDynamicLoad': u'MAYBE', u'hasUpdate': True,
-            u'enabled': True, u'pinned': False, u'downgradable': False,
-            u'dependencies': [], u'url':
-            u'http://wiki.jenkins-ci.org/display/JENKINS/Gearman+Plugin',
-            u'longName': u'Gearman Plugin', u'active': True, u'shortName':
-            u'gearman-plugin', u'bundled': False}
-        """
-        ...
-    def get_plugins(self, depth: int = 2) -> _JSON:
-        """
-        Return plugins info using helper class for version comparison
-
-        This method retrieves information about all the installed plugins and
-        uses a Plugin helper class to simplify version comparison. Also uses
-        a multi key dict to allow retrieval via either short or long names.
-
-        When printing/dumping the data, the version will transparently return
-        a unicode string, which is exactly what was previously returned by the
-        API.
-
-        :param depth: JSON depth, ``int``
-        :returns: info on all plugins ``[dict]``
-
-        Example::
-
-            >>> j = Jenkins()
-            >>> info = j.get_plugins()
-            >>> print(info)
-            {('gearman-plugin', 'Gearman Plugin'):
-              {u'backupVersion': None, u'version': u'0.0.4',
-               u'deleted': False, u'supportsDynamicLoad': u'MAYBE',
-               u'hasUpdate': True, u'enabled': True, u'pinned': False,
-               u'downgradable': False, u'dependencies': [], u'url':
-               u'http://wiki.jenkins-ci.org/display/JENKINS/Gearman+Plugin',
-               u'longName': u'Gearman Plugin', u'active': True, u'shortName':
-               u'gearman-plugin', u'bundled': False}, ...}
-        """
-        ...
-    def get_jobs(
-        self, folder_depth: int = 0, folder_depth_per_request: int = 10, view_name: str | None = None
-    ) -> list[dict[str, str]]:
-        """
-        Get list of jobs.
-
-        Each job is a dictionary with 'name', 'url', 'color' and 'fullname'
-        keys.
-
-        If the ``view_name`` parameter is present, the list of
-        jobs will be limited to only those configured in the
-        specified view. In this case, the job dictionary 'fullname' key
-        would be equal to the job name.
-
-        :param folder_depth: Number of levels to search, ``int``. By default
-            0, which will limit search to toplevel. None disables the limit.
-        :param folder_depth_per_request: Number of levels to fetch at once,
-            ``int``. See :func:`get_all_jobs`.
-        :param view_name: Name of a Jenkins view for which to
-            retrieve jobs, ``str``. By default, the job list is
-            not limited to a specific view.
-        :returns: list of jobs, ``[{str: str, str: str, str: str, str: str}]``
-
-        Example::
-
-            >>> jobs = server.get_jobs()
-            >>> print(jobs)
-            [{
-                u'name': u'all_tests',
-                u'url': u'http://your_url.here/job/all_tests/',
-                u'color': u'blue',
-                u'fullname': u'all_tests'
-            }]
-        """
-        ...
-    def get_all_jobs(self, folder_depth: int | None = None, folder_depth_per_request: int = 10) -> list[dict[str, str]]:
-        """
-        Get list of all jobs recursively to the given folder depth.
-
-        Each job is a dictionary with 'name', 'url', 'color' and 'fullname'
-        keys.
-
-        :param folder_depth: Number of levels to search, ``int``. By default
-            None, which will search all levels. 0 limits to toplevel.
-        :param folder_depth_per_request: Number of levels to fetch at once,
-            ``int``. By default 10, which is usually enough to fetch all jobs
-            using a single request and still easily fits into an HTTP request.
-        :returns: list of jobs, ``[ { str: str} ]``
-
-        .. note::
-
-            On instances with many folders it would not be efficient to fetch
-            each folder separately, hence `folder_depth_per_request` levels
-            are fetched at once using the ``tree`` query parameter::
-
-                ?tree=jobs[url,color,name,jobs[...,jobs[...,jobs[...,jobs]]]]
-
-            If there are more folder levels than the query asks for, Jenkins
-            returns empty [#]_ objects at the deepest level::
-
-                {"name": "folder", "url": "...", "jobs": [{}, {}, ...]}
-
-            This makes it possible to detect when additional requests are
-            needed.
-
-            .. [#] Actually recent Jenkins includes a ``_class`` field
-                everywhere, but it's missing the requested fields.
-        """
-        ...
-    def copy_job(self, from_name: str, to_name: str) -> None:
-        """
-        Copy a Jenkins job.
-
-        Will raise an exception whenever the source and destination folder
-        for this jobs won't be the same.
-
-        :param from_name: Name of Jenkins job to copy from, ``str``
-        :param to_name: Name of Jenkins job to copy to, ``str``
-        :throws: :class:`JenkinsException` whenever the source and destination
-            folder are not the same
-        """
-        ...
-    def rename_job(self, from_name: str, to_name: str) -> None:
-        """
-        Rename an existing Jenkins job
-
-        Will raise an exception whenever the source and destination folder
-        for this jobs won't be the same.
-
-        :param from_name: Name of Jenkins job to rename, ``str``
-        :param to_name: New Jenkins job name, ``str``
-        :throws: :class:`JenkinsException` whenever the source and destination
-            folder are not the same
-        """
-        ...
-    def delete_job(self, name: str) -> None:
-        """
-        Delete Jenkins job permanently.
-
-        :param name: Name of Jenkins job, ``str``
-        """
-        ...
-    def enable_job(self, name: str) -> None:
-        """
-        Enable Jenkins job.
-
-        :param name: Name of Jenkins job, ``str``
-        """
-        ...
-    def disable_job(self, name: str) -> None:
-        """
-        Disable Jenkins job.
-
-        To re-enable, call :meth:`Jenkins.enable_job`.
-
-        :param name: Name of Jenkins job, ``str``
-        """
-        ...
-    def set_next_build_number(self, name: str, number: int) -> None:
-        """
-        Set a job's next build number.
-
-        The current next build number is contained within the job
-        information retrieved using :meth:`Jenkins.get_job_info`.  If
-        the specified next build number is less than the last build
-        number, Jenkins will ignore the request.
-
-        Note that the `Next Build Number Plugin
-        <https://wiki.jenkins-ci.org/display/JENKINS/Next+Build+Number+Plugin>`_
-        must be installed to enable this functionality.
-
-        :param name: Name of Jenkins job, ``str``
-        :param number: Next build number to set, ``int``
-
-        Example::
-
-            >>> next_bn = server.get_job_info('job_name')['nextBuildNumber']
-            >>> server.set_next_build_number('job_name', next_bn + 50)
-        """
-        ...
-    def job_exists(self, name: str) -> bool:
-        """
-        Check whether a job exists
-
-        :param name: Name of Jenkins job, ``str``
-        :returns: ``True`` if Jenkins job exists
-        """
-        ...
-    def jobs_count(self) -> int:
-        """
-        Get the number of jobs on the Jenkins server
-
-        :returns: Total number of jobs, ``int``
-        """
-        ...
-    def assert_job_exists(self, name: str, exception_message: str = "job[%s] does not exist") -> None:
-        """
-        Raise an exception if a job does not exist
-
-        :param name: Name of Jenkins job, ``str``
-        :param exception_message: Message to use for the exception. Formatted
-                                  with ``name``
-        :throws: :class:`JenkinsException` whenever the job does not exist
-        """
-        ...
-    def create_folder(self, folder_name: str, ignore_failures: bool = False) -> None:
-        """
-        Create a new Jenkins folder
-
-        :param folder_name: Name of Jenkins Folder, ``str``
-        :param ignore_failures: if True, don't raise if it was not possible to create the folder, ``bool``
-        """
-        ...
-    def upsert_job(self, name: str, config_xml: str) -> None:
-        """
-        Create a new Jenkins job or reconfigures it if it exists
-
-        :param name: Name of Jenkins job, ``str``
-        :param config_xml: config file text, ``str``
-        """
-        ...
-    def check_jenkinsfile_syntax(self, jenkinsfile: str) -> list[str]:
-        """
-        Checks if a Pipeline Jenkinsfile has a valid syntax
-
-        :param jenkinsfile: Jenkinsfile text, ``str``
-        :returns: List of errors in the Jenkinsfile. Empty list if no errors.
-        """
-        ...
-    def create_job(self, name: str, config_xml: str) -> None:
-        """
-        Create a new Jenkins job
-
-        :param name: Name of Jenkins job, ``str``
-        :param config_xml: config file text, ``str``
-        """
-        ...
-    def get_job_config(self, name: str) -> str:
-        """
-        Get configuration of existing Jenkins job.
-
-        :param name: Name of Jenkins job, ``str``
-        :returns: job configuration (XML format)
-        """
-        ...
-    def reconfig_job(self, name: str, config_xml: str) -> None:
-        """
-        Change configuration of existing Jenkins job.
-
-        To create a new job, see :meth:`Jenkins.create_job`.
-
-        :param name: Name of Jenkins job, ``str``
-        :param config_xml: New XML configuration, ``str``
-        """
-        ...
-=======
     def get_plugins_info(self, depth: int = 2) -> _JSON: ...
     def get_plugin_info(self, name: str, depth: int = 2) -> _JSON: ...
     def get_plugins(self, depth: int = 2) -> _JSON: ...
@@ -696,7 +391,6 @@
     def create_job(self, name: str, config_xml: str) -> None: ...
     def get_job_config(self, name: str) -> str: ...
     def reconfig_job(self, name: str, config_xml: str) -> None: ...
->>>>>>> 16f766b7
     @overload
     def build_job_url(
         self,
