import contextlib
from _typeshed import ConvertibleToInt
from collections.abc import Callable, Iterable, Sequence
from datetime import datetime
from typing import Final, NamedTuple, SupportsIndex, SupportsInt, TypeVar
from typing_extensions import ParamSpec, TypeAlias

from pyscreeze import (
    center as center,
    locate as locate,
    locateAll as locateAll,
    locateAllOnScreen as locateAllOnScreen,
    locateCenterOnScreen as locateCenterOnScreen,
    locateOnScreen as locateOnScreen,
    locateOnWindow as locateOnWindow,
    pixel as pixel,
    pixelMatchesColor as pixelMatchesColor,
    screenshot as screenshot,
)

_P = ParamSpec("_P")
_R = TypeVar("_R")
# Explicitly mentioning str despite being in the ConvertibleToInt Alias because it has a different meaning (filename on screen)
# Specifying non-None Y arg when X is a string or sequence raises an error
# TODO: This could be better represented through overloads
_NormalizeableXArg: TypeAlias = str | ConvertibleToInt | Sequence[ConvertibleToInt]

# Constants
KEY_NAMES: list[str]
KEYBOARD_KEYS: list[str]
LEFT: Final = "left"
MIDDLE: Final = "middle"
RIGHT: Final = "right"
PRIMARY: Final = "primary"
SECONDARY: Final = "secondary"
G_LOG_SCREENSHOTS_FILENAMES: list[str]
# Implementation details
QWERTY: Final[str]
QWERTZ: Final[str]
MINIMUM_SLEEP: Final[float]

# These are meant to be overridable
LOG_SCREENSHOTS: bool
LOG_SCREENSHOTS_LIMIT: int | None
# https://pyautogui.readthedocs.io/en/latest/index.html#fail-safes
FAILSAFE: bool
PAUSE: float
DARWIN_CATCH_UP_TIME: float
FAILSAFE_POINTS: list[tuple[int, int]]
# https://pyautogui.readthedocs.io/en/latest/mouse.htmln#mouse-movement
MINIMUM_DURATION: float

class PyAutoGUIException(Exception):
    """
    PyAutoGUI code will raise this exception class for any invalid actions. If PyAutoGUI raises some other exception,
    you should assume that this is caused by a bug in PyAutoGUI itself. (Including a failure to catch potential
    exceptions raised by PyAutoGUI.)
    """
    ...
class FailSafeException(PyAutoGUIException):
    """
    This exception is raised by PyAutoGUI functions when the user puts the mouse cursor into one of the "failsafe
    points" (by default, one of the four corners of the primary monitor). This exception shouldn't be caught; it's
    meant to provide a way to terminate a misbehaving script.
    """
    ...
class ImageNotFoundException(PyAutoGUIException):
    """
    This exception is the PyAutoGUI version of PyScreeze's `ImageNotFoundException`, which is raised when a locate*()
    function call is unable to find an image.

    Ideally, `pyscreeze.ImageNotFoundException` should never be raised by PyAutoGUI.
    """
    ...

def raisePyAutoGUIImageNotFoundException(wrappedFunction: Callable[_P, _R]) -> Callable[_P, _R]:
    """
    A decorator that wraps PyScreeze locate*() functions so that the PyAutoGUI user sees them raise PyAutoGUI's
    ImageNotFoundException rather than PyScreeze's ImageNotFoundException. This is because PyScreeze should be
    invisible to PyAutoGUI users.
    """
    ...
def mouseInfo() -> None:
    """
    Launches the MouseInfo app. This application provides mouse coordinate information which can be useful when
    planning GUI automation tasks. This function blocks until the application is closed.
    """
    ...
def useImageNotFoundException(value: bool | None = None) -> None:
    """
    When called with no arguments, PyAutoGUI will raise ImageNotFoundException when the PyScreeze locate*() functions
    can't find the image it was told to locate. The default behavior is to return None. Call this function with no
    arguments (or with True as the argument) to have exceptions raised, which is a better practice.

    You can also disable raising exceptions by passing False for the argument.
    """
    ...
def isShiftCharacter(character: str) -> bool:
    """
    Returns True if the ``character`` is a keyboard key that would require the shift key to be held down, such as
    uppercase letters or the symbols on the keyboard's number row.
    """
    ...

class Point(NamedTuple):
<<<<<<< HEAD
    """Point(x, y)"""
    x: float
    y: float
=======
    x: int
    y: int
>>>>>>> ca6251ad

class Size(NamedTuple):
    """Size(width, height)"""
    width: int
    height: int

def getPointOnLine(x1: float, y1: float, x2: float, y2: float, n: float) -> tuple[float, float]:
    """
    Returns an (x, y) tuple of the point that has progressed a proportion ``n`` along the line defined by the two
    ``x1``, ``y1`` and ``x2``, ``y2`` coordinates.

    This function was copied from pytweening module, so that it can be called even if PyTweening is not installed.
    """
    ...
def linear(n: float) -> float:
    """
    Returns ``n``, where ``n`` is the float argument between ``0.0`` and ``1.0``. This function is for the default
    linear tween for mouse moving functions.

    This function was copied from PyTweening module, so that it can be called even if PyTweening is not installed.
    """
    ...
def position(x: int | None = None, y: int | None = None) -> Point:
    """
    Returns the current xy coordinates of the mouse cursor as a two-integer tuple.

    Args:
      x (int, None, optional) - If not None, this argument overrides the x in
        the return value.
      y (int, None, optional) - If not None, this argument overrides the y in
        the return value.

    Returns:
      (x, y) tuple of the current xy coordinates of the mouse cursor.

    NOTE: The position() function doesn't check for failsafe.
    """
    ...
def size() -> Size:
    """
    Returns the width and height of the screen as a two-integer tuple.

    Returns:
      (width, height) tuple of the screen size, in pixels.
    """
    ...

resolution = size

def onScreen(x: _NormalizeableXArg | None, y: SupportsInt | None = None) -> bool:
    """
    Returns whether the given xy coordinates are on the primary screen or not.

    Note that this function doesn't work for secondary screens.

    Args:
      Either the arguments are two separate values, first arg for x and second
        for y, or there is a single argument of a sequence with two values, the
        first x and the second y.
        Example: onScreen(x, y) or onScreen([x, y])

    Returns:
      bool: True if the xy coordinates are on the screen at its current
        resolution, otherwise False.
    """
    ...
def mouseDown(
    x: _NormalizeableXArg | None = None,
    y: SupportsInt | None = None,
    # Docstring says `button` can also be `int`, but `.lower()` is called unconditionally in `_normalizeButton()`
    button: str = "primary",
    duration: float = 0.0,
    tween: Callable[[float], float] = ...,
    logScreenshot: bool | None = None,
    _pause: bool = True,
) -> None:
    """
    Performs pressing a mouse button down (but not up).

    The x and y parameters detail where the mouse event happens. If None, the
    current mouse position is used. If a float value, it is rounded down. If
    outside the boundaries of the screen, the event happens at edge of the
    screen.

    Args:
      x (int, float, None, tuple, optional): The x position on the screen where the
        mouse down happens. None by default. If tuple, this is used for x and y.
        If x is a str, it's considered a filename of an image to find on
        the screen with locateOnScreen() and click the center of.
      y (int, float, None, optional): The y position on the screen where the
        mouse down happens. None by default.
      button (str, int, optional): The mouse button pressed down. TODO

    Returns:
      None

    Raises:
      PyAutoGUIException: If button is not one of 'left', 'middle', 'right', 1, 2, or 3
    """
    ...
def mouseUp(
    x: _NormalizeableXArg | None = None,
    y: SupportsInt | None = None,
    # Docstring says `button` can also be `int`, but `.lower()` is called unconditionally in `_normalizeButton()`
    button: str = "primary",
    duration: float = 0.0,
    tween: Callable[[float], float] = ...,
    logScreenshot: bool | None = None,
    _pause: bool = True,
) -> None:
    """
    Performs releasing a mouse button up (but not down beforehand).

    The x and y parameters detail where the mouse event happens. If None, the
    current mouse position is used. If a float value, it is rounded down. If
    outside the boundaries of the screen, the event happens at edge of the
    screen.

    Args:
      x (int, float, None, tuple, optional): The x position on the screen where the
        mouse up happens. None by default. If tuple, this is used for x and y.
        If x is a str, it's considered a filename of an image to find on
        the screen with locateOnScreen() and click the center of.
      y (int, float, None, optional): The y position on the screen where the
        mouse up happens. None by default.
      button (str, int, optional): The mouse button released. TODO

    Returns:
      None

    Raises:
      PyAutoGUIException: If button is not one of 'left', 'middle', 'right', 1, 2, or 3
    """
    ...
def click(
    x: _NormalizeableXArg | None = None,
    y: SupportsInt | None = None,
    clicks: SupportsIndex = 1,
    interval: float = 0.0,
    # Docstring says `button` can also be `int`, but `.lower()` is called unconditionally in `_normalizeButton()`
    button: str = "primary",
    duration: float = 0.0,
    tween: Callable[[float], float] = ...,
    logScreenshot: bool | None = None,
    _pause: bool = True,
) -> None:
    """
    Performs pressing a mouse button down and then immediately releasing it. Returns ``None``.

    When no arguments are passed, the primary mouse button is clicked at the mouse cursor's current location.

    If integers for ``x`` and ``y`` are passed, the click will happen at that XY coordinate. If ``x`` is a string, the
    string is an image filename that PyAutoGUI will attempt to locate on the screen and click the center of. If ``x``
    is a sequence of two coordinates, those coordinates will be used for the XY coordinate to click on.

    The ``clicks`` argument is an int of how many clicks to make, and defaults to ``1``.

    The ``interval`` argument is an int or float of how many seconds to wait in between each click, if ``clicks`` is
    greater than ``1``. It defaults to ``0.0`` for no pause in between clicks.

    The ``button`` argument is one of the constants ``LEFT``, ``MIDDLE``, ``RIGHT``, ``PRIMARY``, or ``SECONDARY``.
    It defaults to ``PRIMARY`` (which is the left mouse button, unless the operating system has been set for
    left-handed users.)

    If ``x`` and ``y`` are specified, and the click is not happening at the mouse cursor's current location, then
    the ``duration`` argument is an int or float of how many seconds it should take to move the mouse to the XY
    coordinates. It defaults to ``0`` for an instant move.

    If ``x`` and ``y`` are specified and ``duration`` is not ``0``, the ``tween`` argument is a tweening function
    that specifies the movement pattern of the mouse cursor as it moves to the XY coordinates. The default is a
    simple linear tween. See the PyTweening module documentation for more details.

    The ``pause`` parameter is deprecated. Call the ``pyautogui.sleep()`` function to implement a pause.

    Raises:
      PyAutoGUIException: If button is not one of 'left', 'middle', 'right', 1, 2, 3
    """
    ...
def leftClick(
    x: _NormalizeableXArg | None = None,
    y: SupportsInt | None = None,
    interval: float = 0.0,
    duration: float = 0.0,
    tween: Callable[[float], float] = ...,
    logScreenshot: bool | None = None,
    _pause: bool = True,
) -> None:
    """
    Performs a left mouse button click.

    This is a wrapper function for click('left', x, y).

    The x and y parameters detail where the mouse event happens. If None, the
    current mouse position is used. If a float value, it is rounded down. If
    outside the boundaries of the screen, the event happens at edge of the
    screen.

    Args:
      x (int, float, None, tuple, optional): The x position on the screen where the
        click happens. None by default. If tuple, this is used for x and y.
        If x is a str, it's considered a filename of an image to find on
        the screen with locateOnScreen() and click the center of.
      y (int, float, None, optional): The y position on the screen where the
        click happens. None by default.
      interval (float, optional): The number of seconds in between each click,
        if the number of clicks is greater than 1. 0.0 by default, for no
        pause in between clicks.

    Returns:
      None
    """
    ...
def rightClick(
    x: _NormalizeableXArg | None = None,
    y: SupportsInt | None = None,
    interval: float = 0.0,
    duration: float = 0.0,
    tween: Callable[[float], float] = ...,
    logScreenshot: bool | None = None,
    _pause: bool = True,
) -> None:
    """
    Performs a right mouse button click.

    This is a wrapper function for click('right', x, y).

    The x and y parameters detail where the mouse event happens. If None, the
    current mouse position is used. If a float value, it is rounded down. If
    outside the boundaries of the screen, the event happens at edge of the
    screen.

    Args:
      x (int, float, None, tuple, optional): The x position on the screen where the
        click happens. None by default. If tuple, this is used for x and y.
        If x is a str, it's considered a filename of an image to find on
        the screen with locateOnScreen() and click the center of.
      y (int, float, None, optional): The y position on the screen where the
        click happens. None by default.
      interval (float, optional): The number of seconds in between each click,
        if the number of clicks is greater than 1. 0.0 by default, for no
        pause in between clicks.

    Returns:
      None
    """
    ...
def middleClick(
    x: _NormalizeableXArg | None = None,
    y: SupportsInt | None = None,
    interval: float = 0.0,
    duration: float = 0.0,
    tween: Callable[[float], float] = ...,
    logScreenshot: bool | None = None,
    _pause: bool = True,
) -> None:
    """
    Performs a middle mouse button click.

    This is a wrapper function for click('middle', x, y).

    The x and y parameters detail where the mouse event happens. If None, the
    current mouse position is used. If a float value, it is rounded down. If
    outside the boundaries of the screen, the event happens at edge of the
    screen.

    Args:
      x (int, float, None, tuple, optional): The x position on the screen where the
        click happens. None by default. If tuple, this is used for x and y.
        If x is a str, it's considered a filename of an image to find on
        the screen with locateOnScreen() and click the center of.
      y (int, float, None, optional): The y position on the screen where the
        click happens. None by default.

    Returns:
      None
    """
    ...
def doubleClick(
    x: _NormalizeableXArg | None = None,
    y: SupportsInt | None = None,
    interval: float = 0.0,
    # Docstring says `button` can also be `int`, but `.lower()` is called unconditionally in `_normalizeButton()`
    button: str = "left",
    duration: float = 0.0,
    tween: Callable[[float], float] = ...,
    logScreenshot: bool | None = None,
    _pause: bool = True,
) -> None:
    """
    Performs a double click.

    This is a wrapper function for click('left', x, y, 2, interval).

    The x and y parameters detail where the mouse event happens. If None, the
    current mouse position is used. If a float value, it is rounded down. If
    outside the boundaries of the screen, the event happens at edge of the
    screen.

    Args:
      x (int, float, None, tuple, optional): The x position on the screen where the
        click happens. None by default. If tuple, this is used for x and y.
        If x is a str, it's considered a filename of an image to find on
        the screen with locateOnScreen() and click the center of.
      y (int, float, None, optional): The y position on the screen where the
        click happens. None by default.
      interval (float, optional): The number of seconds in between each click,
        if the number of clicks is greater than 1. 0.0 by default, for no
        pause in between clicks.
      button (str, int, optional): The mouse button released. TODO

    Returns:
      None

    Raises:
      PyAutoGUIException: If button is not one of 'left', 'middle', 'right', 1, 2, 3, 4,
        5, 6, or 7
    """
    ...
def tripleClick(
    x: _NormalizeableXArg | None = None,
    y: SupportsInt | None = None,
    interval: float = 0.0,
    # Docstring says `button` can also be `int`, but `.lower()` is called unconditionally in `_normalizeButton()`
    button: str = "left",
    duration: float = 0.0,
    tween: Callable[[float], float] = ...,
    logScreenshot: bool | None = None,
    _pause: bool = True,
) -> None:
    """
    Performs a triple click.

    This is a wrapper function for click('left', x, y, 3, interval).

    The x and y parameters detail where the mouse event happens. If None, the
    current mouse position is used. If a float value, it is rounded down. If
    outside the boundaries of the screen, the event happens at edge of the
    screen.

    Args:
      x (int, float, None, tuple, optional): The x position on the screen where the
        click happens. None by default. If tuple, this is used for x and y.
        If x is a str, it's considered a filename of an image to find on
        the screen with locateOnScreen() and click the center of.
      y (int, float, None, optional): The y position on the screen where the
        click happens. None by default.
      interval (float, optional): The number of seconds in between each click,
        if the number of clicks is greater than 1. 0.0 by default, for no
        pause in between clicks.
      button (str, int, optional): The mouse button released. TODO

    Returns:
      None

    Raises:
      PyAutoGUIException: If button is not one of 'left', 'middle', 'right', 1, 2, 3, 4,
        5, 6, or 7
    """
    ...
def scroll(
    clicks: float,
    x: _NormalizeableXArg | None = None,
    y: SupportsInt | None = None,
    logScreenshot: bool | None = None,
    _pause: bool = True,
) -> None:
    """
    Performs a scroll of the mouse scroll wheel.

    Whether this is a vertical or horizontal scroll depends on the underlying
    operating system.

    The x and y parameters detail where the mouse event happens. If None, the
    current mouse position is used. If a float value, it is rounded down. If
    outside the boundaries of the screen, the event happens at edge of the
    screen.

    Args:
      clicks (int, float): The amount of scrolling to perform.
      x (int, float, None, tuple, optional): The x position on the screen where the
        click happens. None by default. If tuple, this is used for x and y.
      y (int, float, None, optional): The y position on the screen where the
        click happens. None by default.

    Returns:
      None
    """
    ...
def hscroll(
    clicks: float,
    x: _NormalizeableXArg | None = None,
    y: SupportsInt | None = None,
    logScreenshot: bool | None = None,
    _pause: bool = True,
) -> None:
    """
    Performs an explicitly horizontal scroll of the mouse scroll wheel,
    if this is supported by the operating system. (Currently just Linux.)

    The x and y parameters detail where the mouse event happens. If None, the
    current mouse position is used. If a float value, it is rounded down. If
    outside the boundaries of the screen, the event happens at edge of the
    screen.

    Args:
      clicks (int, float): The amount of scrolling to perform.
      x (int, float, None, tuple, optional): The x position on the screen where the
        click happens. None by default. If tuple, this is used for x and y.
      y (int, float, None, optional): The y position on the screen where the
        click happens. None by default.

    Returns:
      None
    """
    ...
def vscroll(
    clicks: float,
    x: _NormalizeableXArg | None = None,
    y: SupportsInt | None = None,
    logScreenshot: bool | None = None,
    _pause: bool = True,
) -> None:
    """
    Performs an explicitly vertical scroll of the mouse scroll wheel,
    if this is supported by the operating system. (Currently just Linux.)

    The x and y parameters detail where the mouse event happens. If None, the
    current mouse position is used. If a float value, it is rounded down. If
    outside the boundaries of the screen, the event happens at edge of the
    screen.

    Args:
      clicks (int, float): The amount of scrolling to perform.
      x (int, float, None, tuple, optional): The x position on the screen where the
        click happens. None by default. If tuple, this is used for x and y.
      y (int, float, None, optional): The y position on the screen where the
        click happens. None by default.

    Returns:
      None
    """
    ...
def moveTo(
    x: _NormalizeableXArg | None = None,
    y: SupportsInt | None = None,
    duration: float = 0.0,
    tween: Callable[[float], float] = ...,
    logScreenshot: bool = False,
    _pause: bool = True,
) -> None:
    """
    Moves the mouse cursor to a point on the screen.

    The x and y parameters detail where the mouse event happens. If None, the
    current mouse position is used. If a float value, it is rounded down. If
    outside the boundaries of the screen, the event happens at edge of the
    screen.

    Args:
      x (int, float, None, tuple, optional): The x position on the screen where the
        click happens. None by default. If tuple, this is used for x and y.
        If x is a str, it's considered a filename of an image to find on
        the screen with locateOnScreen() and click the center of.
      y (int, float, None, optional): The y position on the screen where the
        click happens. None by default.
      duration (float, optional): The amount of time it takes to move the mouse
        cursor to the xy coordinates. If 0, then the mouse cursor is moved
        instantaneously. 0.0 by default.
      tween (func, optional): The tweening function used if the duration is not
        0. A linear tween is used by default.

    Returns:
      None
    """
    ...
def moveRel(
    xOffset: _NormalizeableXArg | None = None,
    yOffset: SupportsInt | None = None,
    duration: float = 0.0,
    tween: Callable[[float], float] = ...,
    logScreenshot: bool = False,
    _pause: bool = True,
) -> None:
    """
    Moves the mouse cursor to a point on the screen, relative to its current
    position.

    The x and y parameters detail where the mouse event happens. If None, the
    current mouse position is used. If a float value, it is rounded down. If
    outside the boundaries of the screen, the event happens at edge of the
    screen.

    Args:
      x (int, float, None, tuple, optional): How far left (for negative values) or
        right (for positive values) to move the cursor. 0 by default. If tuple, this is used for x and y.
      y (int, float, None, optional): How far up (for negative values) or
        down (for positive values) to move the cursor. 0 by default.
      duration (float, optional): The amount of time it takes to move the mouse
        cursor to the new xy coordinates. If 0, then the mouse cursor is moved
        instantaneously. 0.0 by default.
      tween (func, optional): The tweening function used if the duration is not
        0. A linear tween is used by default.

    Returns:
      None
    """
    ...

move = moveRel

def dragTo(
    x: _NormalizeableXArg | None = None,
    y: SupportsInt | None = None,
    duration: float = 0.0,
    tween: Callable[[float], float] = ...,
    # Docstring says `button` can also be `int`, but `.lower()` is called unconditionally in `_normalizeButton()`
    button: str = "primary",
    logScreenshot: bool | None = None,
    _pause: bool = True,
    mouseDownUp: bool = True,
) -> None:
    """
    Performs a mouse drag (mouse movement while a button is held down) to a
    point on the screen.

    The x and y parameters detail where the mouse event happens. If None, the
    current mouse position is used. If a float value, it is rounded down. If
    outside the boundaries of the screen, the event happens at edge of the
    screen.

    Args:
      x (int, float, None, tuple, optional): How far left (for negative values) or
        right (for positive values) to move the cursor. 0 by default. If tuple, this is used for x and y.
        If x is a str, it's considered a filename of an image to find on
        the screen with locateOnScreen() and click the center of.
      y (int, float, None, optional): How far up (for negative values) or
        down (for positive values) to move the cursor. 0 by default.
      duration (float, optional): The amount of time it takes to move the mouse
        cursor to the new xy coordinates. If 0, then the mouse cursor is moved
        instantaneously. 0.0 by default.
      tween (func, optional): The tweening function used if the duration is not
        0. A linear tween is used by default.
      button (str, int, optional): The mouse button released. TODO
      mouseDownUp (True, False): When true, the mouseUp/Down actions are not performed.
        Which allows dragging over multiple (small) actions. 'True' by default.

    Returns:
      None
    """
    ...
def dragRel(
    xOffset: _NormalizeableXArg | None = 0,
    yOffset: SupportsInt | None = 0,
    duration: float = 0.0,
    tween: Callable[[float], float] = ...,
    # Docstring says `button` can also be `int`, but `.lower()` is called unconditionally in `_normalizeButton()`
    button: str = "primary",
    logScreenshot: bool | None = None,
    _pause: bool = True,
    mouseDownUp: bool = True,
) -> None:
    """
    Performs a mouse drag (mouse movement while a button is held down) to a
    point on the screen, relative to its current position.

    The x and y parameters detail where the mouse event happens. If None, the
    current mouse position is used. If a float value, it is rounded down. If
    outside the boundaries of the screen, the event happens at edge of the
    screen.

    Args:
      x (int, float, None, tuple, optional): How far left (for negative values) or
        right (for positive values) to move the cursor. 0 by default. If tuple, this is used for xOffset and yOffset.
      y (int, float, None, optional): How far up (for negative values) or
        down (for positive values) to move the cursor. 0 by default.
      duration (float, optional): The amount of time it takes to move the mouse
        cursor to the new xy coordinates. If 0, then the mouse cursor is moved
        instantaneously. 0.0 by default.
      tween (func, optional): The tweening function used if the duration is not
        0. A linear tween is used by default.
      button (str, int, optional): The mouse button released. TODO
      mouseDownUp (True, False): When true, the mouseUp/Down actions are not performed.
        Which allows dragging over multiple (small) actions. 'True' by default.

    Returns:
      None
    """
    ...

drag = dragRel

def isValidKey(key: str) -> bool:
    """
    Returns a Boolean value if the given key is a valid value to pass to
    PyAutoGUI's keyboard-related functions for the current platform.

    This function is here because passing an invalid value to the PyAutoGUI
    keyboard functions currently is a no-op that does not raise an exception.

    Some keys are only valid on some platforms. For example, while 'esc' is
    valid for the Escape key on all platforms, 'browserback' is only used on
    Windows operating systems.

    Args:
      key (str): The key value.

    Returns:
      bool: True if key is a valid value, False if not.
    """
    ...
def keyDown(key: str, logScreenshot: bool | None = None, _pause: bool = True) -> None:
    """
    Performs a keyboard key press without the release. This will put that
    key in a held down state.

    NOTE: For some reason, this does not seem to cause key repeats like would
    happen if a keyboard key was held down on a text field.

    Args:
      key (str): The key to be pressed down. The valid names are listed in
      KEYBOARD_KEYS.

    Returns:
      None
    """
    ...
def keyUp(key: str, logScreenshot: bool | None = None, _pause: bool = True) -> None:
    """
    Performs a keyboard key release (without the press down beforehand).

    Args:
      key (str): The key to be released up. The valid names are listed in
      KEYBOARD_KEYS.

    Returns:
      None
    """
    ...
def press(
    keys: str | Iterable[str],
    presses: SupportsIndex = 1,
    interval: float = 0.0,
    logScreenshot: bool | None = None,
    _pause: bool = True,
) -> None:
    """
    Performs a keyboard key press down, followed by a release.

    Args:
      key (str, list): The key to be pressed. The valid names are listed in
      KEYBOARD_KEYS. Can also be a list of such strings.
      presses (integer, optional): The number of press repetitions.
      1 by default, for just one press.
      interval (float, optional): How many seconds between each press.
      0.0 by default, for no pause between presses.
      pause (float, optional): How many seconds in the end of function process.
      None by default, for no pause in the end of function process.
    Returns:
      None
    """
    ...
def hold(
    keys: str | Iterable[str], logScreenshot: bool | None = None, _pause: bool = True
) -> contextlib._GeneratorContextManager[None]:
    """
    Context manager that performs a keyboard key press down upon entry,
    followed by a release upon exit.

    Args:
      key (str, list): The key to be pressed. The valid names are listed in
      KEYBOARD_KEYS. Can also be a list of such strings.
      pause (float, optional): How many seconds in the end of function process.
      None by default, for no pause in the end of function process.
    Returns:
      None
    """
    ...
def typewrite(
    message: str | Sequence[str], interval: float = 0.0, logScreenshot: bool | None = None, _pause: bool = True
) -> None:
    """
    Performs a keyboard key press down, followed by a release, for each of
    the characters in message.

    The message argument can also be list of strings, in which case any valid
    keyboard name can be used.

    Since this performs a sequence of keyboard presses and does not hold down
    keys, it cannot be used to perform keyboard shortcuts. Use the hotkey()
    function for that.

    Args:
      message (str, list): If a string, then the characters to be pressed. If a
        list, then the key names of the keys to press in order. The valid names
        are listed in KEYBOARD_KEYS.
      interval (float, optional): The number of seconds in between each press.
        0.0 by default, for no pause in between presses.

    Returns:
      None
    """
    ...

write = typewrite

def hotkey(*args: str, logScreenshot: bool | None = None, interval: float = 0.0) -> None:
    """
    Performs key down presses on the arguments passed in order, then performs
    key releases in reverse order.

    The effect is that calling hotkey('ctrl', 'shift', 'c') would perform a
    "Ctrl-Shift-C" hotkey/keyboard shortcut press.

    Args:
      key(s) (str): The series of keys to press, in order. This can also be a
        list of key strings to press.
      interval (float, optional): The number of seconds in between each press.
        0.0 by default, for no pause in between presses.

    Returns:
      None
    """
    ...

shortcut = hotkey

def failSafeCheck() -> None: ...
def displayMousePosition(xOffset: float = 0, yOffset: float = 0) -> None:
    """
    This function is meant to be run from the command line. It will
    automatically display the location and RGB of the mouse cursor.
    """
    ...
def sleep(seconds: float) -> None: ...
def countdown(seconds: SupportsIndex) -> None: ...
def run(commandStr: str, _ssCount: Sequence[int] | None = None) -> None:
    """
    Run a series of PyAutoGUI function calls according to a mini-language
    made for this function. The `commandStr` is composed of character
    commands that represent PyAutoGUI function calls.

    For example, `run('ccg-20,+0c')` clicks the mouse twice, then makes
    the mouse cursor go 20 pixels to the left, then click again.

    Whitespace between commands and arguments is ignored. Command characters
    must be lowercase. Quotes must be single quotes.

    For example, the previous call could also be written as `run('c c g -20, +0 c')`.

    The character commands and their equivalents are here:

    `c` => `click(button=PRIMARY)`
    `l` => `click(button=LEFT)`
    `m` => `click(button=MIDDLE)`
    `r` => `click(button=RIGHT)`
    `su` => `scroll(1) # scroll up`
    `sd` => `scroll(-1) # scroll down`
    `ss` => `screenshot('screenshot1.png') # filename number increases on its own`

    `gX,Y` => `moveTo(X, Y)`
    `g+X,-Y` => `move(X, Y) # The + or - prefix is the difference between move() and moveTo()`
    `dX,Y` => `dragTo(X, Y)`
    `d+X,-Y` => `drag(X, Y) # The + or - prefix is the difference between drag() and dragTo()`

    `k'key'` => `press('key')`
    `w'text'` => `write('text')`
    `h'key,key,key'` => `hotkey(*'key,key,key'.replace(' ', '').split(','))`
    `a'hello'` => `alert('hello')`

    `sN` => `sleep(N) # N can be an int or float`
    `pN` => `PAUSE = N # N can be an int or float`

    `fN(commands)` => for i in range(N): run(commands)

    Note that any changes to `PAUSE` with the `p` command will be undone when
    this function returns. The original `PAUSE` setting will be reset.

    TODO - This function is under development.
    """
    ...
def printInfo(dontPrint: bool = False) -> str: ...
def getInfo() -> tuple[str, str, str, str, Size, datetime]: ...<|MERGE_RESOLUTION|>--- conflicted
+++ resolved
@@ -103,14 +103,8 @@
     ...
 
 class Point(NamedTuple):
-<<<<<<< HEAD
-    """Point(x, y)"""
-    x: float
-    y: float
-=======
     x: int
     y: int
->>>>>>> ca6251ad
 
 class Size(NamedTuple):
     """Size(width, height)"""
