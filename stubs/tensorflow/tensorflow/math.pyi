--- conflicted
+++ resolved
@@ -3054,7 +3054,6 @@
     """
     Computes element-wise square root of the input tensor.
 
-<<<<<<< HEAD
     Note: This operation does not support integer types.
 
     >>> x = tf.constant([[4.0], [16.0]])
@@ -3255,127 +3254,6 @@
     """
     ...
 @overload
-def softplus(features: RaggedTensor, name: str | None = None) -> RaggedTensor:
-    """
-    Computes elementwise softplus: `softplus(x) = log(exp(x) + 1)`.
-
-    `softplus` is a smooth approximation of `relu`. Like `relu`, `softplus` always
-    takes on positive values.
-
-    <img style="width:100%" src="https://www.tensorflow.org/images/softplus.png">
-
-    Example:
-
-    >>> import tensorflow as tf
-    >>> tf.math.softplus(tf.range(0, 2, dtype=tf.float32)).numpy()
-    array([0.6931472, 1.3132616], dtype=float32)
-
-    Args:
-      features: `Tensor`
-      name: Optional: name to associate with this operation.
-    Returns:
-      `Tensor`
-    """
-    ...
-=======
-# Uses isinstance on list/tuple so other Sequence types are not supported. The TypeVar is to
-# behave covariantly.
-def accumulate_n(
-    inputs: list[_TensorCompatibleT] | tuple[_TensorCompatibleT, ...],
-    shape: ShapeLike | None = None,
-    tensor_dtype: DTypeLike | None = None,
-    name: str | None = None,
-) -> Tensor: ...
-@overload
-def pow(x: TensorCompatible, y: TensorCompatible, name: str | None = None) -> Tensor: ...
-@overload
-def pow(x: RaggedTensor, y: RaggedTensor, name: str | None = None) -> RaggedTensor: ...
-@overload
-def reciprocal(x: TensorCompatible, name: str | None = None) -> Tensor: ...
-@overload
-def reciprocal(x: RaggedTensor, name: str | None = None) -> RaggedTensor: ...
-@overload
-def is_nan(x: TensorCompatible, name: str | None = None) -> Tensor: ...
-@overload
-def is_nan(x: RaggedTensor, name: str | None = None) -> RaggedTensor: ...
-@overload
-def minimum(x: TensorCompatible, y: TensorCompatible, name: str | None = None) -> Tensor: ...
-@overload
-def minimum(x: RaggedTensor, y: TensorCompatible | RaggedTensor, name: str | None = None) -> RaggedTensor: ...
-@overload
-def minimum(x: TensorCompatible | RaggedTensor, y: RaggedTensor, name: str | None = None) -> RaggedTensor: ...
-@overload
-def maximum(x: TensorCompatible, y: TensorCompatible, name: str | None = None) -> Tensor: ...
-@overload
-def maximum(x: RaggedTensor, y: TensorCompatible | RaggedTensor, name: str | None = None) -> RaggedTensor: ...
-@overload
-def maximum(x: TensorCompatible | RaggedTensor, y: RaggedTensor, name: str | None = None) -> RaggedTensor: ...
-@overload
-def logical_not(x: TensorCompatible, name: str | None = None) -> Tensor: ...
-@overload
-def logical_not(x: RaggedTensor, name: str | None = None) -> RaggedTensor: ...
-@overload
-def logical_and(x: TensorCompatible, y: TensorCompatible, name: str | None = None) -> Tensor: ...
-@overload
-def logical_and(x: RaggedTensor, y: RaggedTensor, name: str | None = None) -> RaggedTensor: ...
-@overload
-def logical_or(x: TensorCompatible, y: TensorCompatible, name: str | None = None) -> Tensor: ...
-@overload
-def logical_or(x: RaggedTensor, y: RaggedTensor, name: str | None = None) -> RaggedTensor: ...
-@overload
-def logical_xor(x: TensorCompatible, y: TensorCompatible, name: str | None = "LogicalXor") -> Tensor: ...
-@overload
-def logical_xor(x: RaggedTensor, y: RaggedTensor, name: str | None = "LogicalXor") -> RaggedTensor: ...
-@overload
-def equal(x: TensorCompatible, y: TensorCompatible, name: str | None = None) -> Tensor: ...
-@overload
-def equal(x: RaggedTensor, y: RaggedTensor | float, name: str | None = None) -> RaggedTensor: ...
-@overload
-def not_equal(x: TensorCompatible, y: TensorCompatible, name: str | None = None) -> Tensor: ...
-@overload
-def not_equal(x: RaggedTensor, y: RaggedTensor | float, name: str | None = None) -> RaggedTensor: ...
-@overload
-def greater(x: TensorCompatible, y: TensorCompatible, name: str | None = None) -> Tensor: ...
-@overload
-def greater(x: RaggedTensor, y: RaggedTensor | float, name: str | None = None) -> RaggedTensor: ...
-@overload
-def greater_equal(x: TensorCompatible, y: TensorCompatible, name: str | None = None) -> Tensor: ...
-@overload
-def greater_equal(x: RaggedTensor, y: RaggedTensor | float, name: str | None = None) -> RaggedTensor: ...
-@overload
-def less(x: TensorCompatible, y: TensorCompatible, name: str | None = None) -> Tensor: ...
-@overload
-def less(x: RaggedTensor, y: RaggedTensor | float, name: str | None = None) -> RaggedTensor: ...
-@overload
-def less_equal(x: TensorCompatible, y: TensorCompatible, name: str | None = None) -> Tensor: ...
-@overload
-def less_equal(x: RaggedTensor, y: RaggedTensor | float, name: str | None = None) -> RaggedTensor: ...
-def segment_sum(data: TensorCompatible, segment_ids: TensorCompatible, name: str | None = None) -> Tensor: ...
-@overload
-def sign(x: TensorCompatible, name: str | None = None) -> Tensor: ...
-@overload
-def sign(x: SparseTensor, name: str | None = None) -> SparseTensor: ...
-@overload
-def sign(x: RaggedTensor, name: str | None = None) -> RaggedTensor: ...
-@overload
-def sqrt(x: TensorCompatible, name: str | None = None) -> Tensor: ...
-@overload
-def sqrt(x: SparseTensor, name: str | None = None) -> SparseTensor: ...
-@overload
-def sqrt(x: RaggedTensor, name: str | None = None) -> RaggedTensor: ...
-@overload
-def rsqrt(x: TensorCompatible, name: str | None = None) -> Tensor: ...
-@overload
-def rsqrt(x: RaggedTensor, name: str | None = None) -> RaggedTensor: ...
-@overload
-def square(x: TensorCompatible, name: str | None = None) -> Tensor: ...
-@overload
-def square(x: SparseTensor, name: str | None = None) -> SparseTensor: ...
-@overload
-def square(x: RaggedTensor, name: str | None = None) -> RaggedTensor: ...
-@overload
-def softplus(features: TensorCompatible, name: str | None = None) -> Tensor: ...
-@overload
 def softplus(features: RaggedTensor, name: str | None = None) -> RaggedTensor: ...
 @overload
 def round(x: TensorCompatible, name: str | None = None) -> Tensor: ...
@@ -3383,7 +3261,6 @@
 def round(x: SparseTensor, name: str | None = None) -> SparseTensor: ...
 @overload
 def round(x: RaggedTensor, name: str | None = None) -> RaggedTensor: ...
->>>>>>> 62feb28c
 
 # Depending on the method axis is either a rank 0 tensor or a rank 0/1 tensor.
 def reduce_mean(
