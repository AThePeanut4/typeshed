<<<<<<< HEAD
"""Public API for tf._api.v2.math namespace"""

from _typeshed import Incomplete
=======
>>>>>>> 9589e369
from collections.abc import Iterable
from typing import TypeVar, overload
from typing_extensions import TypeAlias

from tensorflow import IndexedSlices, RaggedTensor, Tensor
from tensorflow._aliases import DTypeLike, ShapeLike, TensorCompatible
from tensorflow.sparse import SparseTensor

_TensorCompatibleT = TypeVar("_TensorCompatibleT", bound=TensorCompatible)
_SparseTensorCompatible: TypeAlias = TensorCompatible | SparseTensor

# Most operations support RaggedTensor. Documentation for them is here,
# https://www.tensorflow.org/api_docs/python/tf/ragged.
# Most operations do not support SparseTensor. Operations often don't document
# whether they support SparseTensor and it is best to test them manually. Typically
# if an operation outputs non-zero value for a zero input, it will not support
# SparseTensors. Binary operations with ragged tensors usually only work
# if both operands are ragged.
@overload
def abs(x: TensorCompatible, name: str | None = None) -> Tensor:
    r"""
    Computes the absolute value of a tensor.

    Given a tensor of integer or floating-point values, this operation returns a
    tensor of the same type, where each element contains the absolute value of the
    corresponding element in the input.

    Given a tensor `x` of complex numbers, this operation returns a tensor of type
    `float32` or `float64` that is the absolute value of each element in `x`. For
    a complex number \\(a + bj\\), its absolute value is computed as
    \\(\sqrt{a^2 + b^2}\\).

    For example:

    >>> # real number
    >>> x = tf.constant([-2.25, 3.25])
    >>> tf.abs(x)
    <tf.Tensor: shape=(2,), dtype=float32,
    numpy=array([2.25, 3.25], dtype=float32)>

    >>> # complex number
    >>> x = tf.constant([[-2.25 + 4.75j], [-3.25 + 5.75j]])
    >>> tf.abs(x)
    <tf.Tensor: shape=(2, 1), dtype=float64, numpy=
    array([[5.25594901],
           [6.60492241]])>

    Args:
      x: A `Tensor` or `SparseTensor` of type `float16`, `float32`, `float64`,
        `int32`, `int64`, `complex64` or `complex128`.
      name: A name for the operation (optional).

    Returns:
      A `Tensor` or `SparseTensor` of the same size, type and sparsity as `x`,
        with absolute values. Note, for `complex64` or `complex128` input, the
        returned `Tensor` will be of type `float32` or `float64`, respectively.

      If `x` is a `SparseTensor`, returns
      `SparseTensor(x.indices, tf.math.abs(x.values, ...), x.dense_shape)`
    """
    ...
@overload
def abs(x: SparseTensor, name: str | None = None) -> SparseTensor:
    r"""
    Computes the absolute value of a tensor.

    Given a tensor of integer or floating-point values, this operation returns a
    tensor of the same type, where each element contains the absolute value of the
    corresponding element in the input.

    Given a tensor `x` of complex numbers, this operation returns a tensor of type
    `float32` or `float64` that is the absolute value of each element in `x`. For
    a complex number \\(a + bj\\), its absolute value is computed as
    \\(\sqrt{a^2 + b^2}\\).

    For example:

    >>> # real number
    >>> x = tf.constant([-2.25, 3.25])
    >>> tf.abs(x)
    <tf.Tensor: shape=(2,), dtype=float32,
    numpy=array([2.25, 3.25], dtype=float32)>

    >>> # complex number
    >>> x = tf.constant([[-2.25 + 4.75j], [-3.25 + 5.75j]])
    >>> tf.abs(x)
    <tf.Tensor: shape=(2, 1), dtype=float64, numpy=
    array([[5.25594901],
           [6.60492241]])>

    Args:
      x: A `Tensor` or `SparseTensor` of type `float16`, `float32`, `float64`,
        `int32`, `int64`, `complex64` or `complex128`.
      name: A name for the operation (optional).

    Returns:
      A `Tensor` or `SparseTensor` of the same size, type and sparsity as `x`,
        with absolute values. Note, for `complex64` or `complex128` input, the
        returned `Tensor` will be of type `float32` or `float64`, respectively.

      If `x` is a `SparseTensor`, returns
      `SparseTensor(x.indices, tf.math.abs(x.values, ...), x.dense_shape)`
    """
    ...
@overload
def abs(x: RaggedTensor, name: str | None = None) -> RaggedTensor:
    r"""
    Computes the absolute value of a tensor.

    Given a tensor of integer or floating-point values, this operation returns a
    tensor of the same type, where each element contains the absolute value of the
    corresponding element in the input.

    Given a tensor `x` of complex numbers, this operation returns a tensor of type
    `float32` or `float64` that is the absolute value of each element in `x`. For
    a complex number \\(a + bj\\), its absolute value is computed as
    \\(\sqrt{a^2 + b^2}\\).

    For example:

    >>> # real number
    >>> x = tf.constant([-2.25, 3.25])
    >>> tf.abs(x)
    <tf.Tensor: shape=(2,), dtype=float32,
    numpy=array([2.25, 3.25], dtype=float32)>

    >>> # complex number
    >>> x = tf.constant([[-2.25 + 4.75j], [-3.25 + 5.75j]])
    >>> tf.abs(x)
    <tf.Tensor: shape=(2, 1), dtype=float64, numpy=
    array([[5.25594901],
           [6.60492241]])>

    Args:
      x: A `Tensor` or `SparseTensor` of type `float16`, `float32`, `float64`,
        `int32`, `int64`, `complex64` or `complex128`.
      name: A name for the operation (optional).

    Returns:
      A `Tensor` or `SparseTensor` of the same size, type and sparsity as `x`,
        with absolute values. Note, for `complex64` or `complex128` input, the
        returned `Tensor` will be of type `float32` or `float64`, respectively.

      If `x` is a `SparseTensor`, returns
      `SparseTensor(x.indices, tf.math.abs(x.values, ...), x.dense_shape)`
    """
    ...
@overload
def angle(input: TensorCompatible, name: str | None = None) -> Tensor:
    r"""
    Returns the element-wise argument of a complex (or real) tensor.

    Given a tensor `input`, this operation returns a tensor of type `float` that
    is the argument of each element in `input` considered as a complex number.

    The elements in `input` are considered to be complex numbers of the form
    \\(a + bj\\), where *a* is the real part and *b* is the imaginary part.
    If `input` is real then *b* is zero by definition.

    The argument returned by this function is of the form \\(atan2(b, a)\\).
    If `input` is real, a tensor of all zeros is returned.

    For example:

    ```
    input = tf.constant([-2.25 + 4.75j, 3.25 + 5.75j], dtype=tf.complex64)
    tf.math.angle(input).numpy()
    # ==> array([2.0131705, 1.056345 ], dtype=float32)
    ```

    Args:
      input: A `Tensor`. Must be one of the following types: `float`, `double`,
        `complex64`, `complex128`.
      name: A name for the operation (optional).

    Returns:
      A `Tensor` of type `float32` or `float64`.
    """
    ...
@overload
def angle(input: RaggedTensor, name: str | None = None) -> RaggedTensor:
    r"""
    Returns the element-wise argument of a complex (or real) tensor.

    Given a tensor `input`, this operation returns a tensor of type `float` that
    is the argument of each element in `input` considered as a complex number.

    The elements in `input` are considered to be complex numbers of the form
    \\(a + bj\\), where *a* is the real part and *b* is the imaginary part.
    If `input` is real then *b* is zero by definition.

    The argument returned by this function is of the form \\(atan2(b, a)\\).
    If `input` is real, a tensor of all zeros is returned.

    For example:

    ```
    input = tf.constant([-2.25 + 4.75j, 3.25 + 5.75j], dtype=tf.complex64)
    tf.math.angle(input).numpy()
    # ==> array([2.0131705, 1.056345 ], dtype=float32)
    ```

    Args:
      input: A `Tensor`. Must be one of the following types: `float`, `double`,
        `complex64`, `complex128`.
      name: A name for the operation (optional).

    Returns:
      A `Tensor` of type `float32` or `float64`.
    """
    ...
@overload
def sin(x: TensorCompatible, name: str | None = None) -> Tensor:
    """
    Computes sine of x element-wise.

      Given an input tensor, this function computes sine of every
      element in the tensor. Input range is `(-inf, inf)` and
      output range is `[-1,1]`.

      ```python
      x = tf.constant([-float("inf"), -9, -0.5, 1, 1.2, 200, 10, float("inf")])
      tf.math.sin(x) ==> [nan -0.4121185 -0.47942555 0.84147096 0.9320391 -0.87329733 -0.54402107 nan]
      ```

    Args:
      x: A `Tensor`. Must be one of the following types: `bfloat16`, `half`, `float32`, `float64`, `complex64`, `complex128`.
      name: A name for the operation (optional).

    Returns:
      A `Tensor`. Has the same type as `x`.
    """
    ...
@overload
def sin(x: RaggedTensor, name: str | None = None) -> RaggedTensor:
    """
    Computes sine of x element-wise.

      Given an input tensor, this function computes sine of every
      element in the tensor. Input range is `(-inf, inf)` and
      output range is `[-1,1]`.

      ```python
      x = tf.constant([-float("inf"), -9, -0.5, 1, 1.2, 200, 10, float("inf")])
      tf.math.sin(x) ==> [nan -0.4121185 -0.47942555 0.84147096 0.9320391 -0.87329733 -0.54402107 nan]
      ```

    Args:
      x: A `Tensor`. Must be one of the following types: `bfloat16`, `half`, `float32`, `float64`, `complex64`, `complex128`.
      name: A name for the operation (optional).

    Returns:
      A `Tensor`. Has the same type as `x`.
    """
    ...
@overload
def cos(x: TensorCompatible, name: str | None = None) -> Tensor:
    """
    Computes cos of x element-wise.

      Given an input tensor, this function computes cosine of every
      element in the tensor. Input range is `(-inf, inf)` and
      output range is `[-1,1]`. If input lies outside the boundary, `nan`
      is returned.

      ```python
      x = tf.constant([-float("inf"), -9, -0.5, 1, 1.2, 200, 10000, float("inf")])
      tf.math.cos(x) ==> [nan -0.91113025 0.87758255 0.5403023 0.36235774 0.48718765 -0.95215535 nan]
      ```

    Args:
      x: A `Tensor`. Must be one of the following types: `bfloat16`, `half`, `float32`, `float64`, `complex64`, `complex128`.
      name: A name for the operation (optional).

    Returns:
      A `Tensor`. Has the same type as `x`.
    """
    ...
@overload
def cos(x: RaggedTensor, name: str | None = None) -> RaggedTensor:
    """
    Computes cos of x element-wise.

      Given an input tensor, this function computes cosine of every
      element in the tensor. Input range is `(-inf, inf)` and
      output range is `[-1,1]`. If input lies outside the boundary, `nan`
      is returned.

      ```python
      x = tf.constant([-float("inf"), -9, -0.5, 1, 1.2, 200, 10000, float("inf")])
      tf.math.cos(x) ==> [nan -0.91113025 0.87758255 0.5403023 0.36235774 0.48718765 -0.95215535 nan]
      ```

    Args:
      x: A `Tensor`. Must be one of the following types: `bfloat16`, `half`, `float32`, `float64`, `complex64`, `complex128`.
      name: A name for the operation (optional).

    Returns:
      A `Tensor`. Has the same type as `x`.
    """
    ...
@overload
def exp(x: TensorCompatible, name: str | None = None) -> Tensor:
    r"""
    Computes exponential of x element-wise.  \\(y = e^x\\).

    This function computes the exponential of the input tensor element-wise.
    i.e. `math.exp(x)` or \\(e^x\\), where `x` is the input tensor.
    \\(e\\) denotes Euler's number and is approximately equal to 2.718281.
    Output is positive for any real input.

    >>> x = tf.constant(2.0)
    >>> tf.math.exp(x)
    <tf.Tensor: shape=(), dtype=float32, numpy=7.389056>

    >>> x = tf.constant([2.0, 8.0])
    >>> tf.math.exp(x)
    <tf.Tensor: shape=(2,), dtype=float32,
    numpy=array([   7.389056, 2980.958   ], dtype=float32)>

    For complex numbers, the exponential value is calculated as
    $$
    e^{x+iy} = {e^x} {e^{iy}} = {e^x} ({\cos (y) + i \sin (y)})
    $$

    For `1+1j` the value would be computed as:
    $$
    e^1 (\cos (1) + i \sin (1)) = 2.7182817 \times (0.5403023+0.84147096j)
    $$

    >>> x = tf.constant(1 + 1j)
    >>> tf.math.exp(x)
    <tf.Tensor: shape=(), dtype=complex128,
    numpy=(1.4686939399158851+2.2873552871788423j)>

    Args:
      x: A `tf.Tensor`. Must be one of the following types: `bfloat16`, `half`,
        `float32`, `float64`, `complex64`, `complex128`.
      name: A name for the operation (optional).

    Returns:
      A `tf.Tensor`. Has the same type as `x`.

    @compatibility(numpy)
    Equivalent to np.exp
    @end_compatibility
    """
    ...
@overload
def exp(x: RaggedTensor, name: str | None = None) -> RaggedTensor:
    r"""
    Computes exponential of x element-wise.  \\(y = e^x\\).

    This function computes the exponential of the input tensor element-wise.
    i.e. `math.exp(x)` or \\(e^x\\), where `x` is the input tensor.
    \\(e\\) denotes Euler's number and is approximately equal to 2.718281.
    Output is positive for any real input.

    >>> x = tf.constant(2.0)
    >>> tf.math.exp(x)
    <tf.Tensor: shape=(), dtype=float32, numpy=7.389056>

    >>> x = tf.constant([2.0, 8.0])
    >>> tf.math.exp(x)
    <tf.Tensor: shape=(2,), dtype=float32,
    numpy=array([   7.389056, 2980.958   ], dtype=float32)>

    For complex numbers, the exponential value is calculated as
    $$
    e^{x+iy} = {e^x} {e^{iy}} = {e^x} ({\cos (y) + i \sin (y)})
    $$

    For `1+1j` the value would be computed as:
    $$
    e^1 (\cos (1) + i \sin (1)) = 2.7182817 \times (0.5403023+0.84147096j)
    $$

    >>> x = tf.constant(1 + 1j)
    >>> tf.math.exp(x)
    <tf.Tensor: shape=(), dtype=complex128,
    numpy=(1.4686939399158851+2.2873552871788423j)>

    Args:
      x: A `tf.Tensor`. Must be one of the following types: `bfloat16`, `half`,
        `float32`, `float64`, `complex64`, `complex128`.
      name: A name for the operation (optional).

    Returns:
      A `tf.Tensor`. Has the same type as `x`.

    @compatibility(numpy)
    Equivalent to np.exp
    @end_compatibility
    """
    ...
@overload
def sinh(x: TensorCompatible, name: str | None = None) -> Tensor:
    """
    Computes hyperbolic sine of x element-wise.

      Given an input tensor, this function computes hyperbolic sine of every
      element in the tensor. Input range is `[-inf,inf]` and output range
      is `[-inf,inf]`.

      ```python
      x = tf.constant([-float("inf"), -9, -0.5, 1, 1.2, 2, 10, float("inf")])
      tf.math.sinh(x) ==> [-inf -4.0515420e+03 -5.2109528e-01 1.1752012e+00 1.5094614e+00 3.6268604e+00 1.1013232e+04 inf]
      ```

    Args:
      x: A `Tensor`. Must be one of the following types: `bfloat16`, `half`, `float32`, `float64`, `complex64`, `complex128`.
      name: A name for the operation (optional).

    Returns:
      A `Tensor`. Has the same type as `x`.
    """
    ...
@overload
def sinh(x: RaggedTensor, name: str | None = None) -> RaggedTensor:
    """
    Computes hyperbolic sine of x element-wise.

      Given an input tensor, this function computes hyperbolic sine of every
      element in the tensor. Input range is `[-inf,inf]` and output range
      is `[-inf,inf]`.

      ```python
      x = tf.constant([-float("inf"), -9, -0.5, 1, 1.2, 2, 10, float("inf")])
      tf.math.sinh(x) ==> [-inf -4.0515420e+03 -5.2109528e-01 1.1752012e+00 1.5094614e+00 3.6268604e+00 1.1013232e+04 inf]
      ```

    Args:
      x: A `Tensor`. Must be one of the following types: `bfloat16`, `half`, `float32`, `float64`, `complex64`, `complex128`.
      name: A name for the operation (optional).

    Returns:
      A `Tensor`. Has the same type as `x`.
    """
    ...
@overload
def cosh(x: TensorCompatible, name: str | None = None) -> Tensor:
    """
    Computes hyperbolic cosine of x element-wise.

      Given an input tensor, this function computes hyperbolic cosine of every
      element in the tensor. Input range is `[-inf, inf]` and output range
      is `[1, inf]`.

      ```python
      x = tf.constant([-float("inf"), -9, -0.5, 1, 1.2, 2, 10, float("inf")])
      tf.math.cosh(x) ==> [inf 4.0515420e+03 1.1276259e+00 1.5430807e+00 1.8106556e+00 3.7621956e+00 1.1013233e+04 inf]
      ```

    Args:
      x: A `Tensor`. Must be one of the following types: `bfloat16`, `half`, `float32`, `float64`, `complex64`, `complex128`.
      name: A name for the operation (optional).

    Returns:
      A `Tensor`. Has the same type as `x`.
    """
    ...
@overload
def cosh(x: RaggedTensor, name: str | None = None) -> RaggedTensor:
    """
    Computes hyperbolic cosine of x element-wise.

      Given an input tensor, this function computes hyperbolic cosine of every
      element in the tensor. Input range is `[-inf, inf]` and output range
      is `[1, inf]`.

      ```python
      x = tf.constant([-float("inf"), -9, -0.5, 1, 1.2, 2, 10, float("inf")])
      tf.math.cosh(x) ==> [inf 4.0515420e+03 1.1276259e+00 1.5430807e+00 1.8106556e+00 3.7621956e+00 1.1013233e+04 inf]
      ```

    Args:
      x: A `Tensor`. Must be one of the following types: `bfloat16`, `half`, `float32`, `float64`, `complex64`, `complex128`.
      name: A name for the operation (optional).

    Returns:
      A `Tensor`. Has the same type as `x`.
    """
    ...
@overload
def tanh(x: TensorCompatible, name: str | None = None) -> Tensor:
    """
    Computes hyperbolic tangent of `x` element-wise.

      Given an input tensor, this function computes hyperbolic tangent of every
      element in the tensor. Input range is `[-inf, inf]` and
      output range is `[-1,1]`.

      >>> x = tf.constant([-float("inf"), -5, -0.5, 1, 1.2, 2, 3, float("inf")])
      >>> tf.math.tanh(x)
      <tf.Tensor: shape=(8,), dtype=float32, numpy=
      array([-1.0, -0.99990916, -0.46211717,  0.7615942 ,  0.8336547 ,
              0.9640276 ,  0.9950547 ,  1.0], dtype=float32)>

    Args:
      x: A `Tensor`. Must be one of the following types: `bfloat16`, `half`, `float32`, `float64`, `complex64`, `complex128`.
      name: A name for the operation (optional).

    Returns:
      A `Tensor`. Has the same type as `x`.

      If `x` is a `SparseTensor`, returns
      `SparseTensor(x.indices, tf.math.tanh(x.values, ...), x.dense_shape)`
    """
    ...
@overload
def tanh(x: SparseTensor, name: str | None = None) -> SparseTensor:
    """
    Computes hyperbolic tangent of `x` element-wise.

      Given an input tensor, this function computes hyperbolic tangent of every
      element in the tensor. Input range is `[-inf, inf]` and
      output range is `[-1,1]`.

      >>> x = tf.constant([-float("inf"), -5, -0.5, 1, 1.2, 2, 3, float("inf")])
      >>> tf.math.tanh(x)
      <tf.Tensor: shape=(8,), dtype=float32, numpy=
      array([-1.0, -0.99990916, -0.46211717,  0.7615942 ,  0.8336547 ,
              0.9640276 ,  0.9950547 ,  1.0], dtype=float32)>

    Args:
      x: A `Tensor`. Must be one of the following types: `bfloat16`, `half`, `float32`, `float64`, `complex64`, `complex128`.
      name: A name for the operation (optional).

    Returns:
      A `Tensor`. Has the same type as `x`.

      If `x` is a `SparseTensor`, returns
      `SparseTensor(x.indices, tf.math.tanh(x.values, ...), x.dense_shape)`
    """
    ...
@overload
def tanh(x: RaggedTensor, name: str | None = None) -> RaggedTensor:
    """
    Computes hyperbolic tangent of `x` element-wise.

      Given an input tensor, this function computes hyperbolic tangent of every
      element in the tensor. Input range is `[-inf, inf]` and
      output range is `[-1,1]`.

      >>> x = tf.constant([-float("inf"), -5, -0.5, 1, 1.2, 2, 3, float("inf")])
      >>> tf.math.tanh(x)
      <tf.Tensor: shape=(8,), dtype=float32, numpy=
      array([-1.0, -0.99990916, -0.46211717,  0.7615942 ,  0.8336547 ,
              0.9640276 ,  0.9950547 ,  1.0], dtype=float32)>

    Args:
      x: A `Tensor`. Must be one of the following types: `bfloat16`, `half`, `float32`, `float64`, `complex64`, `complex128`.
      name: A name for the operation (optional).

    Returns:
      A `Tensor`. Has the same type as `x`.

      If `x` is a `SparseTensor`, returns
      `SparseTensor(x.indices, tf.math.tanh(x.values, ...), x.dense_shape)`
    """
    ...
@overload
def expm1(x: TensorCompatible, name: str | None = None) -> Tensor:
    """
    Computes `exp(x) - 1` element-wise.

      i.e. `exp(x) - 1` or `e^(x) - 1`, where `x` is the input tensor.
      `e` denotes Euler's number and is approximately equal to 2.718281.

      ```python
      x = tf.constant(2.0)
      tf.math.expm1(x) ==> 6.389056

      x = tf.constant([2.0, 8.0])
      tf.math.expm1(x) ==> array([6.389056, 2979.958], dtype=float32)

      x = tf.constant(1 + 1j)
      tf.math.expm1(x) ==> (0.46869393991588515+2.2873552871788423j)
      ```

    Args:
      x: A `Tensor`. Must be one of the following types: `bfloat16`, `half`, `float32`, `float64`, `complex64`, `complex128`.
      name: A name for the operation (optional).

    Returns:
      A `Tensor`. Has the same type as `x`.
    """
    ...
@overload
def expm1(x: RaggedTensor, name: str | None = None) -> RaggedTensor:
    """
    Computes `exp(x) - 1` element-wise.

      i.e. `exp(x) - 1` or `e^(x) - 1`, where `x` is the input tensor.
      `e` denotes Euler's number and is approximately equal to 2.718281.

      ```python
      x = tf.constant(2.0)
      tf.math.expm1(x) ==> 6.389056

      x = tf.constant([2.0, 8.0])
      tf.math.expm1(x) ==> array([6.389056, 2979.958], dtype=float32)

      x = tf.constant(1 + 1j)
      tf.math.expm1(x) ==> (0.46869393991588515+2.2873552871788423j)
      ```

    Args:
      x: A `Tensor`. Must be one of the following types: `bfloat16`, `half`, `float32`, `float64`, `complex64`, `complex128`.
      name: A name for the operation (optional).

    Returns:
      A `Tensor`. Has the same type as `x`.
    """
    ...
@overload
def log(x: TensorCompatible, name: str | None = None) -> Tensor:
    r"""
    Computes natural logarithm of x element-wise.

    I.e., \\(y = \log_e x\\).

    Example:
    >>> x = tf.constant([0, 0.5, 1, 5])
    >>> tf.math.log(x)
    <tf.Tensor: shape=(4,), dtype=float32, numpy=array([      -inf, -0.6931472,  0.       ,  1.609438 ], dtype=float32)>

    See: https://en.wikipedia.org/wiki/Logarithm

    Args:
      x: A `Tensor`. Must be one of the following types: `bfloat16`, `half`, `float32`, `float64`, `complex64`, `complex128`.
      name: A name for the operation (optional).

    Returns:
      A `Tensor`. Has the same type as `x`.
    """
    ...
@overload
def log(x: RaggedTensor, name: str | None = None) -> RaggedTensor:
    r"""
    Computes natural logarithm of x element-wise.

    I.e., \\(y = \log_e x\\).

    Example:
    >>> x = tf.constant([0, 0.5, 1, 5])
    >>> tf.math.log(x)
    <tf.Tensor: shape=(4,), dtype=float32, numpy=array([      -inf, -0.6931472,  0.       ,  1.609438 ], dtype=float32)>

    See: https://en.wikipedia.org/wiki/Logarithm

    Args:
      x: A `Tensor`. Must be one of the following types: `bfloat16`, `half`, `float32`, `float64`, `complex64`, `complex128`.
      name: A name for the operation (optional).

    Returns:
      A `Tensor`. Has the same type as `x`.
    """
    ...
@overload
def log1p(x: TensorCompatible, name: str | None = None) -> Tensor:
    r"""
    Computes natural logarithm of (1 + x) element-wise.

    I.e., \\(y = \log_e (1 + x)\\).

    Example:
    >>> x = tf.constant([0, 0.5, 1, 5])
    >>> tf.math.log1p(x)
    <tf.Tensor: shape=(4,), dtype=float32, numpy=array([0.       , 0.4054651, 0.6931472, 1.7917595], dtype=float32)>

    Args:
      x: A `Tensor`. Must be one of the following types: `bfloat16`, `half`, `float32`, `float64`, `complex64`, `complex128`.
      name: A name for the operation (optional).

    Returns:
      A `Tensor`. Has the same type as `x`.
    """
    ...
@overload
def log1p(x: RaggedTensor, name: str | None = None) -> RaggedTensor:
    r"""
    Computes natural logarithm of (1 + x) element-wise.

    I.e., \\(y = \log_e (1 + x)\\).

    Example:
    >>> x = tf.constant([0, 0.5, 1, 5])
    >>> tf.math.log1p(x)
    <tf.Tensor: shape=(4,), dtype=float32, numpy=array([0.       , 0.4054651, 0.6931472, 1.7917595], dtype=float32)>

    Args:
      x: A `Tensor`. Must be one of the following types: `bfloat16`, `half`, `float32`, `float64`, `complex64`, `complex128`.
      name: A name for the operation (optional).

    Returns:
      A `Tensor`. Has the same type as `x`.
    """
    ...
@overload
def negative(x: TensorCompatible, name: str | None = None) -> Tensor:
    r"""
    Computes numerical negative value element-wise.

    I.e., \\(y = -x\\).

    Args:
      x: A `Tensor`. Must be one of the following types: `bfloat16`, `half`, `float32`, `float64`, `int8`, `int16`, `int32`, `int64`, `complex64`, `complex128`.
      name: A name for the operation (optional).

    Returns:
      A `Tensor`. Has the same type as `x`.

      If `x` is a `SparseTensor`, returns
      `SparseTensor(x.indices, tf.math.negative(x.values, ...), x.dense_shape)`
    """
    ...
@overload
def negative(x: SparseTensor, name: str | None = None) -> SparseTensor:
    r"""
    Computes numerical negative value element-wise.

    I.e., \\(y = -x\\).

    Args:
      x: A `Tensor`. Must be one of the following types: `bfloat16`, `half`, `float32`, `float64`, `int8`, `int16`, `int32`, `int64`, `complex64`, `complex128`.
      name: A name for the operation (optional).

    Returns:
      A `Tensor`. Has the same type as `x`.

      If `x` is a `SparseTensor`, returns
      `SparseTensor(x.indices, tf.math.negative(x.values, ...), x.dense_shape)`
    """
    ...
@overload
def negative(x: RaggedTensor, name: str | None = None) -> RaggedTensor:
    r"""
    Computes numerical negative value element-wise.

    I.e., \\(y = -x\\).

    Args:
      x: A `Tensor`. Must be one of the following types: `bfloat16`, `half`, `float32`, `float64`, `int8`, `int16`, `int32`, `int64`, `complex64`, `complex128`.
      name: A name for the operation (optional).

    Returns:
      A `Tensor`. Has the same type as `x`.

      If `x` is a `SparseTensor`, returns
      `SparseTensor(x.indices, tf.math.negative(x.values, ...), x.dense_shape)`
    """
    ...
@overload
def sigmoid(x: TensorCompatible, name: str | None = None) -> Tensor:
    r"""
    Computes sigmoid of `x` element-wise.

    Formula for calculating $\mathrm{sigmoid}(x) = y = 1 / (1 + \exp(-x))$.

    For $x \in (-\infty, \infty)$, $\mathrm{sigmoid}(x) \in (0, 1)$.

    Example Usage:

    If a positive number is large, then its sigmoid will approach to 1 since the
    formula will be `y = <large_num> / (1 + <large_num>)`

    >>> x = tf.constant([0.0, 1.0, 50.0, 100.0])
    >>> tf.math.sigmoid(x)
    <tf.Tensor: shape=(4,), dtype=float32,
    numpy=array([0.5, 0.7310586, 1.0, 1.0], dtype=float32)>

    If a negative number is large, its sigmoid will approach to 0 since the
    formula will be `y = 1 / (1 + <large_num>)`

    >>> x = tf.constant([-100.0, -50.0, -1.0, 0.0])
    >>> tf.math.sigmoid(x)
    <tf.Tensor: shape=(4,), dtype=float32, numpy=
    array([0.0000000e+00, 1.9287499e-22, 2.6894143e-01, 0.5],
          dtype=float32)>

    Args:
      x: A Tensor with type `float16`, `float32`, `float64`, `complex64`, or
        `complex128`.
      name: A name for the operation (optional).

    Returns:
      A Tensor with the same type as `x`.

    Usage Example:

    >>> x = tf.constant([-128.0, 0.0, 128.0], dtype=tf.float32)
    >>> tf.sigmoid(x)
    <tf.Tensor: shape=(3,), dtype=float32,
    numpy=array([0. , 0.5, 1. ], dtype=float32)>

    @compatibility(scipy)
    Equivalent to scipy.special.expit
    @end_compatibility
    """
    ...
@overload
def sigmoid(x: SparseTensor, name: str | None = None) -> SparseTensor:
    r"""
    Computes sigmoid of `x` element-wise.

    Formula for calculating $\mathrm{sigmoid}(x) = y = 1 / (1 + \exp(-x))$.

    For $x \in (-\infty, \infty)$, $\mathrm{sigmoid}(x) \in (0, 1)$.

    Example Usage:

    If a positive number is large, then its sigmoid will approach to 1 since the
    formula will be `y = <large_num> / (1 + <large_num>)`

    >>> x = tf.constant([0.0, 1.0, 50.0, 100.0])
    >>> tf.math.sigmoid(x)
    <tf.Tensor: shape=(4,), dtype=float32,
    numpy=array([0.5, 0.7310586, 1.0, 1.0], dtype=float32)>

    If a negative number is large, its sigmoid will approach to 0 since the
    formula will be `y = 1 / (1 + <large_num>)`

    >>> x = tf.constant([-100.0, -50.0, -1.0, 0.0])
    >>> tf.math.sigmoid(x)
    <tf.Tensor: shape=(4,), dtype=float32, numpy=
    array([0.0000000e+00, 1.9287499e-22, 2.6894143e-01, 0.5],
          dtype=float32)>

    Args:
      x: A Tensor with type `float16`, `float32`, `float64`, `complex64`, or
        `complex128`.
      name: A name for the operation (optional).

    Returns:
      A Tensor with the same type as `x`.

    Usage Example:

    >>> x = tf.constant([-128.0, 0.0, 128.0], dtype=tf.float32)
    >>> tf.sigmoid(x)
    <tf.Tensor: shape=(3,), dtype=float32,
    numpy=array([0. , 0.5, 1. ], dtype=float32)>

    @compatibility(scipy)
    Equivalent to scipy.special.expit
    @end_compatibility
    """
    ...
@overload
def add(x: TensorCompatible, y: TensorCompatible, name: str | None = None) -> Tensor:
    """
    Returns x + y element-wise.

    Example usages below.

    Add a scalar and a list:

    >>> x = [1, 2, 3, 4, 5]
    >>> y = 1
    >>> tf.add(x, y)
    <tf.Tensor: shape=(5,), dtype=int32, numpy=array([2, 3, 4, 5, 6],
    dtype=int32)>

    Note that binary `+` operator can be used instead:

    >>> x = tf.convert_to_tensor([1, 2, 3, 4, 5])
    >>> y = tf.convert_to_tensor(1)
    >>> x + y
    <tf.Tensor: shape=(5,), dtype=int32, numpy=array([2, 3, 4, 5, 6],
    dtype=int32)>

    Add a tensor and a list of same shape:

    >>> x = [1, 2, 3, 4, 5]
    >>> y = tf.constant([1, 2, 3, 4, 5])
    >>> tf.add(x, y)
    <tf.Tensor: shape=(5,), dtype=int32,
    numpy=array([ 2,  4,  6,  8, 10], dtype=int32)>

    **Warning**: If one of the inputs (`x` or `y`) is a tensor and the other is a
    non-tensor, the non-tensor input will adopt (or get casted to) the data type
    of the tensor input. This can potentially cause unwanted overflow or underflow
    conversion.

    For example,

    >>> x = tf.constant([1, 2], dtype=tf.int8)
    >>> y = [2**7 + 1, 2**7 + 2]
    >>> tf.add(x, y)
    <tf.Tensor: shape=(2,), dtype=int8, numpy=array([-126, -124], dtype=int8)>

    When adding two input values of different shapes, `Add` follows NumPy
    broadcasting rules. The two input array shapes are compared element-wise.
    Starting with the trailing dimensions, the two dimensions either have to be
    equal or one of them needs to be `1`.

    For example,

    >>> x = np.ones(6).reshape(1, 2, 1, 3)
    >>> y = np.ones(6).reshape(2, 1, 3, 1)
    >>> tf.add(x, y).shape.as_list()
    [2, 2, 3, 3]

    Another example with two arrays of different dimension.

    >>> x = np.ones([1, 2, 1, 4])
    >>> y = np.ones([3, 4])
    >>> tf.add(x, y).shape.as_list()
    [1, 2, 3, 4]

    The reduction version of this elementwise operation is `tf.math.reduce_sum`

    Args:
      x: A `tf.Tensor`. Must be one of the following types: bfloat16, half,
        float16, float32, float64, uint8, uint16, uint32, uint64, int8, int16,
        int32, int64, complex64, complex128, string.
      y: A `tf.Tensor`. Must have the same type as x.
      name: A name for the operation (optional)
    """
    ...
@overload
def add(x: RaggedTensor, y: RaggedTensor, name: str | None = None) -> RaggedTensor:
    """
    Returns x + y element-wise.

    Example usages below.

    Add a scalar and a list:

    >>> x = [1, 2, 3, 4, 5]
    >>> y = 1
    >>> tf.add(x, y)
    <tf.Tensor: shape=(5,), dtype=int32, numpy=array([2, 3, 4, 5, 6],
    dtype=int32)>

    Note that binary `+` operator can be used instead:

    >>> x = tf.convert_to_tensor([1, 2, 3, 4, 5])
    >>> y = tf.convert_to_tensor(1)
    >>> x + y
    <tf.Tensor: shape=(5,), dtype=int32, numpy=array([2, 3, 4, 5, 6],
    dtype=int32)>

    Add a tensor and a list of same shape:

    >>> x = [1, 2, 3, 4, 5]
    >>> y = tf.constant([1, 2, 3, 4, 5])
    >>> tf.add(x, y)
    <tf.Tensor: shape=(5,), dtype=int32,
    numpy=array([ 2,  4,  6,  8, 10], dtype=int32)>

    **Warning**: If one of the inputs (`x` or `y`) is a tensor and the other is a
    non-tensor, the non-tensor input will adopt (or get casted to) the data type
    of the tensor input. This can potentially cause unwanted overflow or underflow
    conversion.

    For example,

    >>> x = tf.constant([1, 2], dtype=tf.int8)
    >>> y = [2**7 + 1, 2**7 + 2]
    >>> tf.add(x, y)
    <tf.Tensor: shape=(2,), dtype=int8, numpy=array([-126, -124], dtype=int8)>

    When adding two input values of different shapes, `Add` follows NumPy
    broadcasting rules. The two input array shapes are compared element-wise.
    Starting with the trailing dimensions, the two dimensions either have to be
    equal or one of them needs to be `1`.

    For example,

    >>> x = np.ones(6).reshape(1, 2, 1, 3)
    >>> y = np.ones(6).reshape(2, 1, 3, 1)
    >>> tf.add(x, y).shape.as_list()
    [2, 2, 3, 3]

    Another example with two arrays of different dimension.

    >>> x = np.ones([1, 2, 1, 4])
    >>> y = np.ones([3, 4])
    >>> tf.add(x, y).shape.as_list()
    [1, 2, 3, 4]

    The reduction version of this elementwise operation is `tf.math.reduce_sum`

    Args:
      x: A `tf.Tensor`. Must be one of the following types: bfloat16, half,
        float16, float32, float64, uint8, uint16, uint32, uint64, int8, int16,
        int32, int64, complex64, complex128, string.
      y: A `tf.Tensor`. Must have the same type as x.
      name: A name for the operation (optional)
    """
    ...
@overload
def add_n(inputs: Iterable[TensorCompatible | IndexedSlices], name: str | None = None) -> Tensor:
    """
    Returns the element-wise sum of a list of tensors.

    All inputs in the list must have the same shape. This op does not
    [broadcast](https://docs.scipy.org/doc/numpy-1.13.0/user/basics.broadcasting.html)
    its inputs. If you need broadcasting, use `tf.math.add` (or the `+` operator)
    instead.

    For example:

    >>> a = tf.constant([[3, 5], [4, 8]])
    >>> b = tf.constant([[1, 6], [2, 9]])
    >>> tf.math.add_n([a, b, a]).numpy()
    array([[ 7, 16],
           [10, 25]], dtype=int32)

    See Also:

    * `tf.reduce_sum(inputs, axis=0)` - This performs the same mathematical
      operation, but `tf.add_n` may be more efficient because it sums the
      tensors directly. `reduce_sum` on the other hand calls
      `tf.convert_to_tensor` on the list of tensors, unnecessarily stacking them
      into a single tensor before summing.

    Args:
      inputs: A list of `tf.Tensor` or `tf.IndexedSlices` objects, each with the
        same shape and type. `tf.IndexedSlices` objects will be converted into
        dense tensors prior to adding.
      name: A name for the operation (optional).

    Returns:
      A `tf.Tensor` of the same shape and type as the elements of `inputs`.

    Raises:
      ValueError: If `inputs` don't all have same shape and dtype or the shape
      cannot be inferred.
    """
    ...
@overload
def add_n(inputs: Iterable[RaggedTensor], name: str | None = None) -> RaggedTensor:
    """
    Returns the element-wise sum of a list of tensors.

    All inputs in the list must have the same shape. This op does not
    [broadcast](https://docs.scipy.org/doc/numpy-1.13.0/user/basics.broadcasting.html)
    its inputs. If you need broadcasting, use `tf.math.add` (or the `+` operator)
    instead.

    For example:

    >>> a = tf.constant([[3, 5], [4, 8]])
    >>> b = tf.constant([[1, 6], [2, 9]])
    >>> tf.math.add_n([a, b, a]).numpy()
    array([[ 7, 16],
           [10, 25]], dtype=int32)

    See Also:

    * `tf.reduce_sum(inputs, axis=0)` - This performs the same mathematical
      operation, but `tf.add_n` may be more efficient because it sums the
      tensors directly. `reduce_sum` on the other hand calls
      `tf.convert_to_tensor` on the list of tensors, unnecessarily stacking them
      into a single tensor before summing.

    Args:
      inputs: A list of `tf.Tensor` or `tf.IndexedSlices` objects, each with the
        same shape and type. `tf.IndexedSlices` objects will be converted into
        dense tensors prior to adding.
      name: A name for the operation (optional).

    Returns:
      A `tf.Tensor` of the same shape and type as the elements of `inputs`.

    Raises:
      ValueError: If `inputs` don't all have same shape and dtype or the shape
      cannot be inferred.
    """
    ...
@overload
def subtract(x: TensorCompatible, y: TensorCompatible, name: str | None = None) -> Tensor:
    """
    Returns x - y element-wise.

    *NOTE*: `tf.subtract` supports broadcasting. More about broadcasting
    [here](http://docs.scipy.org/doc/numpy/user/basics.broadcasting.html)

    Both input and output have a range `(-inf, inf)`.

    Example usages below.

    Subtract operation between an array and a scalar:

    >>> x = [1, 2, 3, 4, 5]
    >>> y = 1
    >>> tf.subtract(x, y)
    <tf.Tensor: shape=(5,), dtype=int32, numpy=array([0, 1, 2, 3, 4], dtype=int32)>
    >>> tf.subtract(y, x)
    <tf.Tensor: shape=(5,), dtype=int32,
    numpy=array([ 0, -1, -2, -3, -4], dtype=int32)>

    Note that binary `-` operator can be used instead:

    >>> x = tf.convert_to_tensor([1, 2, 3, 4, 5])
    >>> y = tf.convert_to_tensor(1)
    >>> x - y
    <tf.Tensor: shape=(5,), dtype=int32, numpy=array([0, 1, 2, 3, 4], dtype=int32)>

    Subtract operation between an array and a tensor of same shape:

    >>> x = [1, 2, 3, 4, 5]
    >>> y = tf.constant([5, 4, 3, 2, 1])
    >>> tf.subtract(y, x)
    <tf.Tensor: shape=(5,), dtype=int32,
    numpy=array([ 4,  2,  0, -2, -4], dtype=int32)>

    **Warning**: If one of the inputs (`x` or `y`) is a tensor and the other is a
    non-tensor, the non-tensor input will adopt (or get casted to) the data type
    of the tensor input. This can potentially cause unwanted overflow or underflow
    conversion.

    For example,

    >>> x = tf.constant([1, 2], dtype=tf.int8)
    >>> y = [2**8 + 1, 2**8 + 2]
    >>> tf.subtract(x, y)
    <tf.Tensor: shape=(2,), dtype=int8, numpy=array([0, 0], dtype=int8)>

    When subtracting two input values of different shapes, `tf.subtract` follows the
    [general broadcasting rules](https://numpy.org/doc/stable/user/basics.broadcasting.html#general-broadcasting-rules)
    . The two input array shapes are compared element-wise. Starting with the
    trailing dimensions, the two dimensions either have to be equal or one of them
    needs to be `1`.

    For example,

    >>> x = np.ones(6).reshape(2, 3, 1)
    >>> y = np.ones(6).reshape(2, 1, 3)
    >>> tf.subtract(x, y)
    <tf.Tensor: shape=(2, 3, 3), dtype=float64, numpy=
    array([[[0., 0., 0.],
            [0., 0., 0.],
            [0., 0., 0.]],
           [[0., 0., 0.],
            [0., 0., 0.],
            [0., 0., 0.]]])>

    Example with inputs of different dimensions:

    >>> x = np.ones(6).reshape(2, 3, 1)
    >>> y = np.ones(6).reshape(1, 6)
    >>> tf.subtract(x, y)
    <tf.Tensor: shape=(2, 3, 6), dtype=float64, numpy=
    array([[[0., 0., 0., 0., 0., 0.],
            [0., 0., 0., 0., 0., 0.],
            [0., 0., 0., 0., 0., 0.]],
           [[0., 0., 0., 0., 0., 0.],
            [0., 0., 0., 0., 0., 0.],
            [0., 0., 0., 0., 0., 0.]]])>

    Args:
      x: A `Tensor`. Must be one of the following types: `bfloat16`, `half`, `float32`, `float64`, `uint8`, `int8`, `uint16`, `int16`, `int32`, `int64`, `complex64`, `complex128`, `uint32`, `uint64`.
      y: A `Tensor`. Must have the same type as `x`.
      name: A name for the operation (optional).

    Returns:
      A `Tensor`. Has the same type as `x`.
    """
    ...
@overload
def subtract(x: TensorCompatible | RaggedTensor, y: RaggedTensor, name: str | None = None) -> RaggedTensor:
    """
    Returns x - y element-wise.

    *NOTE*: `tf.subtract` supports broadcasting. More about broadcasting
    [here](http://docs.scipy.org/doc/numpy/user/basics.broadcasting.html)

    Both input and output have a range `(-inf, inf)`.

    Example usages below.

    Subtract operation between an array and a scalar:

    >>> x = [1, 2, 3, 4, 5]
    >>> y = 1
    >>> tf.subtract(x, y)
    <tf.Tensor: shape=(5,), dtype=int32, numpy=array([0, 1, 2, 3, 4], dtype=int32)>
    >>> tf.subtract(y, x)
    <tf.Tensor: shape=(5,), dtype=int32,
    numpy=array([ 0, -1, -2, -3, -4], dtype=int32)>

    Note that binary `-` operator can be used instead:

    >>> x = tf.convert_to_tensor([1, 2, 3, 4, 5])
    >>> y = tf.convert_to_tensor(1)
    >>> x - y
    <tf.Tensor: shape=(5,), dtype=int32, numpy=array([0, 1, 2, 3, 4], dtype=int32)>

    Subtract operation between an array and a tensor of same shape:

    >>> x = [1, 2, 3, 4, 5]
    >>> y = tf.constant([5, 4, 3, 2, 1])
    >>> tf.subtract(y, x)
    <tf.Tensor: shape=(5,), dtype=int32,
    numpy=array([ 4,  2,  0, -2, -4], dtype=int32)>

    **Warning**: If one of the inputs (`x` or `y`) is a tensor and the other is a
    non-tensor, the non-tensor input will adopt (or get casted to) the data type
    of the tensor input. This can potentially cause unwanted overflow or underflow
    conversion.

    For example,

    >>> x = tf.constant([1, 2], dtype=tf.int8)
    >>> y = [2**8 + 1, 2**8 + 2]
    >>> tf.subtract(x, y)
    <tf.Tensor: shape=(2,), dtype=int8, numpy=array([0, 0], dtype=int8)>

    When subtracting two input values of different shapes, `tf.subtract` follows the
    [general broadcasting rules](https://numpy.org/doc/stable/user/basics.broadcasting.html#general-broadcasting-rules)
    . The two input array shapes are compared element-wise. Starting with the
    trailing dimensions, the two dimensions either have to be equal or one of them
    needs to be `1`.

    For example,

    >>> x = np.ones(6).reshape(2, 3, 1)
    >>> y = np.ones(6).reshape(2, 1, 3)
    >>> tf.subtract(x, y)
    <tf.Tensor: shape=(2, 3, 3), dtype=float64, numpy=
    array([[[0., 0., 0.],
            [0., 0., 0.],
            [0., 0., 0.]],
           [[0., 0., 0.],
            [0., 0., 0.],
            [0., 0., 0.]]])>

    Example with inputs of different dimensions:

    >>> x = np.ones(6).reshape(2, 3, 1)
    >>> y = np.ones(6).reshape(1, 6)
    >>> tf.subtract(x, y)
    <tf.Tensor: shape=(2, 3, 6), dtype=float64, numpy=
    array([[[0., 0., 0., 0., 0., 0.],
            [0., 0., 0., 0., 0., 0.],
            [0., 0., 0., 0., 0., 0.]],
           [[0., 0., 0., 0., 0., 0.],
            [0., 0., 0., 0., 0., 0.],
            [0., 0., 0., 0., 0., 0.]]])>

    Args:
      x: A `Tensor`. Must be one of the following types: `bfloat16`, `half`, `float32`, `float64`, `uint8`, `int8`, `uint16`, `int16`, `int32`, `int64`, `complex64`, `complex128`, `uint32`, `uint64`.
      y: A `Tensor`. Must have the same type as `x`.
      name: A name for the operation (optional).

    Returns:
      A `Tensor`. Has the same type as `x`.
    """
    ...
@overload
def subtract(
    x: TensorCompatible | RaggedTensor, y: TensorCompatible | RaggedTensor, name: str | None = None
) -> Tensor | RaggedTensor:
    """
    Returns x - y element-wise.

    *NOTE*: `tf.subtract` supports broadcasting. More about broadcasting
    [here](http://docs.scipy.org/doc/numpy/user/basics.broadcasting.html)

    Both input and output have a range `(-inf, inf)`.

    Example usages below.

    Subtract operation between an array and a scalar:

    >>> x = [1, 2, 3, 4, 5]
    >>> y = 1
    >>> tf.subtract(x, y)
    <tf.Tensor: shape=(5,), dtype=int32, numpy=array([0, 1, 2, 3, 4], dtype=int32)>
    >>> tf.subtract(y, x)
    <tf.Tensor: shape=(5,), dtype=int32,
    numpy=array([ 0, -1, -2, -3, -4], dtype=int32)>

    Note that binary `-` operator can be used instead:

    >>> x = tf.convert_to_tensor([1, 2, 3, 4, 5])
    >>> y = tf.convert_to_tensor(1)
    >>> x - y
    <tf.Tensor: shape=(5,), dtype=int32, numpy=array([0, 1, 2, 3, 4], dtype=int32)>

    Subtract operation between an array and a tensor of same shape:

    >>> x = [1, 2, 3, 4, 5]
    >>> y = tf.constant([5, 4, 3, 2, 1])
    >>> tf.subtract(y, x)
    <tf.Tensor: shape=(5,), dtype=int32,
    numpy=array([ 4,  2,  0, -2, -4], dtype=int32)>

    **Warning**: If one of the inputs (`x` or `y`) is a tensor and the other is a
    non-tensor, the non-tensor input will adopt (or get casted to) the data type
    of the tensor input. This can potentially cause unwanted overflow or underflow
    conversion.

    For example,

    >>> x = tf.constant([1, 2], dtype=tf.int8)
    >>> y = [2**8 + 1, 2**8 + 2]
    >>> tf.subtract(x, y)
    <tf.Tensor: shape=(2,), dtype=int8, numpy=array([0, 0], dtype=int8)>

    When subtracting two input values of different shapes, `tf.subtract` follows the
    [general broadcasting rules](https://numpy.org/doc/stable/user/basics.broadcasting.html#general-broadcasting-rules)
    . The two input array shapes are compared element-wise. Starting with the
    trailing dimensions, the two dimensions either have to be equal or one of them
    needs to be `1`.

    For example,

    >>> x = np.ones(6).reshape(2, 3, 1)
    >>> y = np.ones(6).reshape(2, 1, 3)
    >>> tf.subtract(x, y)
    <tf.Tensor: shape=(2, 3, 3), dtype=float64, numpy=
    array([[[0., 0., 0.],
            [0., 0., 0.],
            [0., 0., 0.]],
           [[0., 0., 0.],
            [0., 0., 0.],
            [0., 0., 0.]]])>

    Example with inputs of different dimensions:

    >>> x = np.ones(6).reshape(2, 3, 1)
    >>> y = np.ones(6).reshape(1, 6)
    >>> tf.subtract(x, y)
    <tf.Tensor: shape=(2, 3, 6), dtype=float64, numpy=
    array([[[0., 0., 0., 0., 0., 0.],
            [0., 0., 0., 0., 0., 0.],
            [0., 0., 0., 0., 0., 0.]],
           [[0., 0., 0., 0., 0., 0.],
            [0., 0., 0., 0., 0., 0.],
            [0., 0., 0., 0., 0., 0.]]])>

    Args:
      x: A `Tensor`. Must be one of the following types: `bfloat16`, `half`, `float32`, `float64`, `uint8`, `int8`, `uint16`, `int16`, `int32`, `int64`, `complex64`, `complex128`, `uint32`, `uint64`.
      y: A `Tensor`. Must have the same type as `x`.
      name: A name for the operation (optional).

    Returns:
      A `Tensor`. Has the same type as `x`.
    """
    ...
@overload
def multiply(x: TensorCompatible, y: TensorCompatible, name: str | None = None) -> Tensor:
    """
    Returns an element-wise x * y.

    For example:

    >>> x = tf.constant(([1, 2, 3, 4]))
    >>> tf.math.multiply(x, x)
    <tf.Tensor: shape=(4,), dtype=..., numpy=array([ 1,  4,  9, 16], dtype=int32)>

    Since `tf.math.multiply` will convert its arguments to `Tensor`s, you can also
    pass in non-`Tensor` arguments:

    >>> tf.math.multiply(7,6)
    <tf.Tensor: shape=(), dtype=int32, numpy=42>

    If `x.shape` is not the same as `y.shape`, they will be broadcast to a
    compatible shape. (More about broadcasting
    [here](https://docs.scipy.org/doc/numpy/user/basics.broadcasting.html).)

    For example:

    >>> x = tf.ones([1, 2]);
    >>> y = tf.ones([2, 1]);
    >>> x * y  # Taking advantage of operator overriding
    <tf.Tensor: shape=(2, 2), dtype=float32, numpy=
    array([[1., 1.],
         [1., 1.]], dtype=float32)>

    The reduction version of this elementwise operation is `tf.math.reduce_prod`

    Args:
      x: A Tensor. Must be one of the following types: `bfloat16`,
        `half`, `float32`, `float64`, `uint8`, `int8`, `uint16`,
        `int16`, `int32`, `int64`, `complex64`, `complex128`.
      y: A `Tensor`. Must have the same type as `x`.
      name: A name for the operation (optional).

    Returns:

    A `Tensor`.  Has the same type as `x`.

    Raises:

     * InvalidArgumentError: When `x` and `y` have incompatible shapes or types.
    """
    ...
@overload
def multiply(x: RaggedTensor, y: RaggedTensor, name: str | None = None) -> RaggedTensor:
    """
    Returns an element-wise x * y.

    For example:

    >>> x = tf.constant(([1, 2, 3, 4]))
    >>> tf.math.multiply(x, x)
    <tf.Tensor: shape=(4,), dtype=..., numpy=array([ 1,  4,  9, 16], dtype=int32)>

    Since `tf.math.multiply` will convert its arguments to `Tensor`s, you can also
    pass in non-`Tensor` arguments:

    >>> tf.math.multiply(7,6)
    <tf.Tensor: shape=(), dtype=int32, numpy=42>

    If `x.shape` is not the same as `y.shape`, they will be broadcast to a
    compatible shape. (More about broadcasting
    [here](https://docs.scipy.org/doc/numpy/user/basics.broadcasting.html).)

    For example:

    >>> x = tf.ones([1, 2]);
    >>> y = tf.ones([2, 1]);
    >>> x * y  # Taking advantage of operator overriding
    <tf.Tensor: shape=(2, 2), dtype=float32, numpy=
    array([[1., 1.],
         [1., 1.]], dtype=float32)>

    The reduction version of this elementwise operation is `tf.math.reduce_prod`

    Args:
      x: A Tensor. Must be one of the following types: `bfloat16`,
        `half`, `float32`, `float64`, `uint8`, `int8`, `uint16`,
        `int16`, `int32`, `int64`, `complex64`, `complex128`.
      y: A `Tensor`. Must have the same type as `x`.
      name: A name for the operation (optional).

    Returns:

    A `Tensor`.  Has the same type as `x`.

    Raises:

     * InvalidArgumentError: When `x` and `y` have incompatible shapes or types.
    """
    ...
@overload
def multiply_no_nan(x: TensorCompatible, y: TensorCompatible, name: str | None = None) -> Tensor:
    """
    Computes the product of x and y and returns 0 if the y is zero, even if x is NaN or infinite.

    Note this is noncommutative: if y is NaN or infinite and x is 0, the result
    will be NaN.

    Args:
      x: A `Tensor`. Must be one of the following types: `float32`, `float64`.
      y: A `Tensor` whose dtype is compatible with `x`.
      name: A name for the operation (optional).

    Returns:
      The element-wise value of the x times y.
    """
    ...
@overload
def multiply_no_nan(x: RaggedTensor, y: RaggedTensor, name: str | None = None) -> RaggedTensor:
    """
    Computes the product of x and y and returns 0 if the y is zero, even if x is NaN or infinite.

    Note this is noncommutative: if y is NaN or infinite and x is 0, the result
    will be NaN.

    Args:
      x: A `Tensor`. Must be one of the following types: `float32`, `float64`.
      y: A `Tensor` whose dtype is compatible with `x`.
      name: A name for the operation (optional).

    Returns:
      The element-wise value of the x times y.
    """
    ...
@overload
def divide(x: TensorCompatible, y: TensorCompatible, name: str | None = None) -> Tensor:
    """
    Computes Python style division of `x` by `y`.

    For example:

    >>> x = tf.constant([16, 12, 11])
    >>> y = tf.constant([4, 6, 2])
    >>> tf.divide(x,y)
    <tf.Tensor: shape=(3,), dtype=float64,
    numpy=array([4. , 2. , 5.5])>

    Args:
      x: A `Tensor`
      y: A `Tensor`
      name: A name for the operation (optional).

    Returns:
      A `Tensor` with same shape as input
    """
    ...
@overload
def divide(x: RaggedTensor, y: RaggedTensor, name: str | None = None) -> RaggedTensor:
    """
    Computes Python style division of `x` by `y`.

    For example:

    >>> x = tf.constant([16, 12, 11])
    >>> y = tf.constant([4, 6, 2])
    >>> tf.divide(x,y)
    <tf.Tensor: shape=(3,), dtype=float64,
    numpy=array([4. , 2. , 5.5])>

    Args:
      x: A `Tensor`
      y: A `Tensor`
      name: A name for the operation (optional).

    Returns:
      A `Tensor` with same shape as input
    """
    ...
@overload
def divide_no_nan(x: TensorCompatible, y: TensorCompatible, name: str | None = None) -> Tensor:
    """
    Computes a safe divide which returns 0 if `y` (denominator) is zero.

    For example:

    >>> tf.constant(3.0) / 0.0
    <tf.Tensor: shape=(), dtype=float32, numpy=inf>
    >>> tf.math.divide_no_nan(3.0, 0.0)
    <tf.Tensor: shape=(), dtype=float32, numpy=0.0>

    Note that 0 is returned if `y` is 0 even if `x` is nonfinite:

    >>> tf.math.divide_no_nan(np.nan, 0.0)
    <tf.Tensor: shape=(), dtype=float32, numpy=0.0>

    Args:
      x: A `Tensor` of a floating or integer dtype.
      y: A `Tensor` with the same dtype as `x` and a compatible shape.
      name: A name for the operation (optional).

    Returns:
      The element-wise quotient as in `tf.math.divide(x, y)`,
      except that division by zero produces `0.0`, not `nan`.
    """
    ...
@overload
def divide_no_nan(x: RaggedTensor, y: RaggedTensor, name: str | None = None) -> RaggedTensor:
    """
    Computes a safe divide which returns 0 if `y` (denominator) is zero.

    For example:

    >>> tf.constant(3.0) / 0.0
    <tf.Tensor: shape=(), dtype=float32, numpy=inf>
    >>> tf.math.divide_no_nan(3.0, 0.0)
    <tf.Tensor: shape=(), dtype=float32, numpy=0.0>

    Note that 0 is returned if `y` is 0 even if `x` is nonfinite:

    >>> tf.math.divide_no_nan(np.nan, 0.0)
    <tf.Tensor: shape=(), dtype=float32, numpy=0.0>

    Args:
      x: A `Tensor` of a floating or integer dtype.
      y: A `Tensor` with the same dtype as `x` and a compatible shape.
      name: A name for the operation (optional).

    Returns:
      The element-wise quotient as in `tf.math.divide(x, y)`,
      except that division by zero produces `0.0`, not `nan`.
    """
    ...
@overload
def floormod(x: TensorCompatible, y: TensorCompatible, name: str | None = None) -> Tensor:
    """
    Returns element-wise remainder of division.

    This follows Python semantics in that the
    result here is consistent with a flooring divide. E.g.
    `floor(x / y) * y + floormod(x, y) = x`, regardless of the signs of x and y.

    *NOTE*: `math.floormod` supports broadcasting. More about broadcasting
    [here](http://docs.scipy.org/doc/numpy/user/basics.broadcasting.html)

    Args:
      x: A `Tensor`. Must be one of the following types: `int8`, `int16`, `int32`, `int64`, `uint8`, `uint16`, `uint32`, `uint64`, `bfloat16`, `half`, `float32`, `float64`.
      y: A `Tensor`. Must have the same type as `x`.
      name: A name for the operation (optional).

    Returns:
      A `Tensor`. Has the same type as `x`.
    """
    ...
@overload
def floormod(x: RaggedTensor, y: RaggedTensor, name: str | None = None) -> RaggedTensor:
    """
    Returns element-wise remainder of division.

    This follows Python semantics in that the
    result here is consistent with a flooring divide. E.g.
    `floor(x / y) * y + floormod(x, y) = x`, regardless of the signs of x and y.

    *NOTE*: `math.floormod` supports broadcasting. More about broadcasting
    [here](http://docs.scipy.org/doc/numpy/user/basics.broadcasting.html)

    Args:
      x: A `Tensor`. Must be one of the following types: `int8`, `int16`, `int32`, `int64`, `uint8`, `uint16`, `uint32`, `uint64`, `bfloat16`, `half`, `float32`, `float64`.
      y: A `Tensor`. Must have the same type as `x`.
      name: A name for the operation (optional).

    Returns:
      A `Tensor`. Has the same type as `x`.
    """
    ...
@overload
def ceil(x: TensorCompatible, name: str | None = None) -> Tensor:
    """
    Return the ceiling of the input, element-wise.

    For example:

    >>> tf.math.ceil([-1.7, -1.5, -0.2, 0.2, 1.5, 1.7, 2.0])
    <tf.Tensor: shape=(7,), dtype=float32,
    numpy=array([-1., -1., -0.,  1.,  2.,  2.,  2.], dtype=float32)>

    Args:
      x: A `tf.Tensor`. Must be one of the following types: `bfloat16`, `half`,
        `float32`, `float64`. `int32`
      name: A name for the operation (optional).

    Returns:
      A `tf.Tensor`. Has the same type as `x`.

    @compatibility(numpy)
    Equivalent to np.ceil
    @end_compatibility
    """
    ...
@overload
def ceil(x: RaggedTensor, name: str | None = None) -> RaggedTensor:
    """
    Return the ceiling of the input, element-wise.

    For example:

    >>> tf.math.ceil([-1.7, -1.5, -0.2, 0.2, 1.5, 1.7, 2.0])
    <tf.Tensor: shape=(7,), dtype=float32,
    numpy=array([-1., -1., -0.,  1.,  2.,  2.,  2.], dtype=float32)>

    Args:
      x: A `tf.Tensor`. Must be one of the following types: `bfloat16`, `half`,
        `float32`, `float64`. `int32`
      name: A name for the operation (optional).

    Returns:
      A `tf.Tensor`. Has the same type as `x`.

    @compatibility(numpy)
    Equivalent to np.ceil
    @end_compatibility
    """
    ...
@overload
def floor(x: TensorCompatible, name: str | None = None) -> Tensor:
    """
    Returns element-wise largest integer not greater than x.

    Both input range is `(-inf, inf)` and the
    output range consists of all integer values.

    For example:

    >>> x = tf.constant([1.3324, -1.5, 5.555, -2.532, 0.99, float("inf")])
    >>> tf.floor(x).numpy()
    array([ 1., -2.,  5., -3.,  0., inf], dtype=float32)

    Args:
      x:  A `Tensor`. Must be one of the following types: `bfloat16`, `half`,
        `float32`, `float64`.
      name: A name for the operation (optional).

    Returns:
      A `Tensor`. Has the same type as x.
    """
    ...
@overload
def floor(x: RaggedTensor, name: str | None = None) -> RaggedTensor:
    """
    Returns element-wise largest integer not greater than x.

    Both input range is `(-inf, inf)` and the
    output range consists of all integer values.

    For example:

    >>> x = tf.constant([1.3324, -1.5, 5.555, -2.532, 0.99, float("inf")])
    >>> tf.floor(x).numpy()
    array([ 1., -2.,  5., -3.,  0., inf], dtype=float32)

    Args:
      x:  A `Tensor`. Must be one of the following types: `bfloat16`, `half`,
        `float32`, `float64`.
      name: A name for the operation (optional).

    Returns:
      A `Tensor`. Has the same type as x.
    """
    ...

# Uses isinstance on list/tuple so other Sequence types are not supported. The TypeVar is to
# behave covariantly.
def accumulate_n(
    inputs: list[_TensorCompatibleT] | tuple[_TensorCompatibleT, ...],
    shape: ShapeLike | None = None,
    tensor_dtype: DTypeLike | None = None,
    name: str | None = None,
) -> Tensor:
    """
    Returns the element-wise sum of a list of tensors. (deprecated)

    Deprecated: THIS FUNCTION IS DEPRECATED. It will be removed in a future version.
    Instructions for updating:
    Use `tf.math.add_n` Instead

    Optionally, pass `shape` and `tensor_dtype` for shape and type checking,
    otherwise, these are inferred.

    For example:

    >>> a = tf.constant([[1, 2], [3, 4]])
    >>> b = tf.constant([[5, 0], [0, 6]])
    >>> tf.math.accumulate_n([a, b, a]).numpy()
    array([[ 7, 4],
           [ 6, 14]], dtype=int32)

    >>> # Explicitly pass shape and type
    >>> tf.math.accumulate_n(
    ...     [a, b, a], shape=[2, 2], tensor_dtype=tf.int32).numpy()
    array([[ 7,  4],
           [ 6, 14]], dtype=int32)

    Note: The input must be a list or tuple. This function does not handle
    `IndexedSlices`

    See Also:

    * `tf.reduce_sum(inputs, axis=0)` - This performe the same mathematical
      operation, but `tf.add_n` may be more efficient because it sums the
      tensors directly. `reduce_sum` on the other hand calls
      `tf.convert_to_tensor` on the list of tensors, unncessairly stacking them
      into a single tensor before summing.
    * `tf.add_n` - This is another python wrapper for the same Op. It has
      nearly identical functionality.

    Args:
      inputs: A list of `Tensor` objects, each with same shape and type.
      shape: Expected shape of elements of `inputs` (optional). Also controls the
        output shape of this op, which may affect type inference in other ops. A
        value of `None` means "infer the input shape from the shapes in `inputs`".
      tensor_dtype: Expected data type of `inputs` (optional). A value of `None`
        means "infer the input dtype from `inputs[0]`".
      name: A name for the operation (optional).

    Returns:
      A `Tensor` of same shape and type as the elements of `inputs`.

    Raises:
      ValueError: If `inputs` don't all have same shape and dtype or the shape
      cannot be inferred.
    """
    ...
@overload
def pow(x: TensorCompatible, y: TensorCompatible, name: str | None = None) -> Tensor:
    r"""
    Computes the power of one value to another.

    Given a tensor `x` and a tensor `y`, this operation computes \\(x^y\\) for
    corresponding elements in `x` and `y`. For example:

    ```python
    x = tf.constant([[2, 2], [3, 3]])
    y = tf.constant([[8, 16], [2, 3]])
    tf.pow(x, y)  # [[256, 65536], [9, 27]]
    ```

    Args:
      x: A `Tensor` of type `float16`, `float32`, `float64`, `int32`, `int64`,
        `complex64`, or `complex128`.
      y: A `Tensor` of type `float16`, `float32`, `float64`, `int32`, `int64`,
        `complex64`, or `complex128`.
      name: A name for the operation (optional).

    Returns:
      A `Tensor`.
    """
    ...
@overload
def pow(x: RaggedTensor, y: RaggedTensor, name: str | None = None) -> RaggedTensor:
    r"""
    Computes the power of one value to another.

    Given a tensor `x` and a tensor `y`, this operation computes \\(x^y\\) for
    corresponding elements in `x` and `y`. For example:

    ```python
    x = tf.constant([[2, 2], [3, 3]])
    y = tf.constant([[8, 16], [2, 3]])
    tf.pow(x, y)  # [[256, 65536], [9, 27]]
    ```

    Args:
      x: A `Tensor` of type `float16`, `float32`, `float64`, `int32`, `int64`,
        `complex64`, or `complex128`.
      y: A `Tensor` of type `float16`, `float32`, `float64`, `int32`, `int64`,
        `complex64`, or `complex128`.
      name: A name for the operation (optional).

    Returns:
      A `Tensor`.
    """
    ...
@overload
def reciprocal(x: TensorCompatible, name: str | None = None) -> Tensor:
    r"""
    Computes the reciprocal of x element-wise.

    I.e., \\(y = 1 / x\\).

    Args:
      x: A `Tensor`. Must be one of the following types: `bfloat16`, `half`, `float32`, `float64`, `int8`, `int16`, `int32`, `int64`, `complex64`, `complex128`.
      name: A name for the operation (optional).

    Returns:
      A `Tensor`. Has the same type as `x`.
    """
    ...
@overload
def reciprocal(x: RaggedTensor, name: str | None = None) -> RaggedTensor:
    r"""
    Computes the reciprocal of x element-wise.

    I.e., \\(y = 1 / x\\).

    Args:
      x: A `Tensor`. Must be one of the following types: `bfloat16`, `half`, `float32`, `float64`, `int8`, `int16`, `int32`, `int64`, `complex64`, `complex128`.
      name: A name for the operation (optional).

    Returns:
      A `Tensor`. Has the same type as `x`.
    """
    ...
@overload
def is_nan(x: TensorCompatible, name: str | None = None) -> Tensor:
    """
    Returns which elements of x are NaN.

    @compatibility(numpy)
    Equivalent to np.isnan
    @end_compatibility

    Example:

    ```python
    x = tf.constant([5.0, np.nan, 6.8, np.nan, np.inf])
    tf.math.is_nan(x) ==> [False, True, False, True, False]
    ```

    Args:
      x: A `Tensor`. Must be one of the following types: `bfloat16`, `half`, `float32`, `float64`.
      name: A name for the operation (optional).

    Returns:
      A `Tensor` of type `bool`.
    """
    ...
@overload
def is_nan(x: RaggedTensor, name: str | None = None) -> RaggedTensor:
    """
    Returns which elements of x are NaN.

    @compatibility(numpy)
    Equivalent to np.isnan
    @end_compatibility

    Example:

    ```python
    x = tf.constant([5.0, np.nan, 6.8, np.nan, np.inf])
    tf.math.is_nan(x) ==> [False, True, False, True, False]
    ```

    Args:
      x: A `Tensor`. Must be one of the following types: `bfloat16`, `half`, `float32`, `float64`.
      name: A name for the operation (optional).

    Returns:
      A `Tensor` of type `bool`.
    """
    ...
@overload
def minimum(x: TensorCompatible, y: TensorCompatible, name: str | None = None) -> Tensor:
    """
    Returns the min of x and y (i.e. x < y ? x : y) element-wise.

    Both inputs are number-type tensors (except complex).  `minimum` expects that
    both tensors have the same `dtype`.

    Examples:

    >>> x = tf.constant([0., 0., 0., 0.])
    >>> y = tf.constant([-5., -2., 0., 3.])
    >>> tf.math.minimum(x, y)
    <tf.Tensor: shape=(4,), dtype=float32, numpy=array([-5., -2., 0., 0.], dtype=float32)>

    Note that `minimum` supports [broadcast semantics](http://docs.scipy.org/doc/numpy/user/basics.broadcasting.html) for `x` and `y`.

    >>> x = tf.constant([-5., 0., 0., 0.])
    >>> y = tf.constant([-3.])
    >>> tf.math.minimum(x, y)
    <tf.Tensor: shape=(4,), dtype=float32, numpy=array([-5., -3., -3., -3.], dtype=float32)>

    The reduction version of this elementwise operation is `tf.math.reduce_min`

    Args:
      x: A `Tensor`. Must be one of the following types: `bfloat16`, `half`, `float32`, `float64`, `int8`, `uint8`, `int16`, `uint16`, `int32`, `uint32`, `int64`, `uint64`.
      y: A `Tensor`. Must have the same type as `x`.
      name: A name for the operation (optional).

    Returns:
      A `Tensor`. Has the same type as `x`.
    """
    ...
@overload
def minimum(x: RaggedTensor, y: TensorCompatible | RaggedTensor, name: str | None = None) -> RaggedTensor:
    """
    Returns the min of x and y (i.e. x < y ? x : y) element-wise.

    Both inputs are number-type tensors (except complex).  `minimum` expects that
    both tensors have the same `dtype`.

    Examples:

    >>> x = tf.constant([0., 0., 0., 0.])
    >>> y = tf.constant([-5., -2., 0., 3.])
    >>> tf.math.minimum(x, y)
    <tf.Tensor: shape=(4,), dtype=float32, numpy=array([-5., -2., 0., 0.], dtype=float32)>

    Note that `minimum` supports [broadcast semantics](http://docs.scipy.org/doc/numpy/user/basics.broadcasting.html) for `x` and `y`.

    >>> x = tf.constant([-5., 0., 0., 0.])
    >>> y = tf.constant([-3.])
    >>> tf.math.minimum(x, y)
    <tf.Tensor: shape=(4,), dtype=float32, numpy=array([-5., -3., -3., -3.], dtype=float32)>

    The reduction version of this elementwise operation is `tf.math.reduce_min`

    Args:
      x: A `Tensor`. Must be one of the following types: `bfloat16`, `half`, `float32`, `float64`, `int8`, `uint8`, `int16`, `uint16`, `int32`, `uint32`, `int64`, `uint64`.
      y: A `Tensor`. Must have the same type as `x`.
      name: A name for the operation (optional).

    Returns:
      A `Tensor`. Has the same type as `x`.
    """
    ...
@overload
def minimum(x: TensorCompatible | RaggedTensor, y: RaggedTensor, name: str | None = None) -> RaggedTensor:
    """
    Returns the min of x and y (i.e. x < y ? x : y) element-wise.

    Both inputs are number-type tensors (except complex).  `minimum` expects that
    both tensors have the same `dtype`.

    Examples:

    >>> x = tf.constant([0., 0., 0., 0.])
    >>> y = tf.constant([-5., -2., 0., 3.])
    >>> tf.math.minimum(x, y)
    <tf.Tensor: shape=(4,), dtype=float32, numpy=array([-5., -2., 0., 0.], dtype=float32)>

    Note that `minimum` supports [broadcast semantics](http://docs.scipy.org/doc/numpy/user/basics.broadcasting.html) for `x` and `y`.

    >>> x = tf.constant([-5., 0., 0., 0.])
    >>> y = tf.constant([-3.])
    >>> tf.math.minimum(x, y)
    <tf.Tensor: shape=(4,), dtype=float32, numpy=array([-5., -3., -3., -3.], dtype=float32)>

    The reduction version of this elementwise operation is `tf.math.reduce_min`

    Args:
      x: A `Tensor`. Must be one of the following types: `bfloat16`, `half`, `float32`, `float64`, `int8`, `uint8`, `int16`, `uint16`, `int32`, `uint32`, `int64`, `uint64`.
      y: A `Tensor`. Must have the same type as `x`.
      name: A name for the operation (optional).

    Returns:
      A `Tensor`. Has the same type as `x`.
    """
    ...
@overload
def maximum(x: TensorCompatible, y: TensorCompatible, name: str | None = None) -> Tensor:
    """
    Returns the max of x and y (i.e. x > y ? x : y) element-wise.

    Example:

    >>> x = tf.constant([0., 0., 0., 0.])
    >>> y = tf.constant([-2., 0., 2., 5.])
    >>> tf.math.maximum(x, y)
    <tf.Tensor: shape=(4,), dtype=float32, numpy=array([0., 0., 2., 5.], dtype=float32)>

    Note that `maximum` supports [broadcast semantics](http://docs.scipy.org/doc/numpy/user/basics.broadcasting.html) for `x` and `y`.

    >>> x = tf.constant([-5., 0., 0., 0.])
    >>> y = tf.constant([-3.])
    >>> tf.math.maximum(x, y)
    <tf.Tensor: shape=(4,), dtype=float32, numpy=array([-3., 0., 0., 0.], dtype=float32)>

    The reduction version of this elementwise operation is `tf.math.reduce_max`

    Args:
      x: A `Tensor`. Must be one of the following types: `bfloat16`, `half`, `float32`, `float64`, `int8`, `uint8`, `int16`, `uint16`, `int32`, `uint32`, `int64`, `uint64`.
      y: A `Tensor`. Must have the same type as `x`.
      name: A name for the operation (optional).

    Returns:
      A `Tensor`. Has the same type as `x`.
    """
    ...
@overload
def maximum(x: RaggedTensor, y: TensorCompatible | RaggedTensor, name: str | None = None) -> RaggedTensor:
    """
    Returns the max of x and y (i.e. x > y ? x : y) element-wise.

    Example:

    >>> x = tf.constant([0., 0., 0., 0.])
    >>> y = tf.constant([-2., 0., 2., 5.])
    >>> tf.math.maximum(x, y)
    <tf.Tensor: shape=(4,), dtype=float32, numpy=array([0., 0., 2., 5.], dtype=float32)>

    Note that `maximum` supports [broadcast semantics](http://docs.scipy.org/doc/numpy/user/basics.broadcasting.html) for `x` and `y`.

    >>> x = tf.constant([-5., 0., 0., 0.])
    >>> y = tf.constant([-3.])
    >>> tf.math.maximum(x, y)
    <tf.Tensor: shape=(4,), dtype=float32, numpy=array([-3., 0., 0., 0.], dtype=float32)>

    The reduction version of this elementwise operation is `tf.math.reduce_max`

    Args:
      x: A `Tensor`. Must be one of the following types: `bfloat16`, `half`, `float32`, `float64`, `int8`, `uint8`, `int16`, `uint16`, `int32`, `uint32`, `int64`, `uint64`.
      y: A `Tensor`. Must have the same type as `x`.
      name: A name for the operation (optional).

    Returns:
      A `Tensor`. Has the same type as `x`.
    """
    ...
@overload
def maximum(x: TensorCompatible | RaggedTensor, y: RaggedTensor, name: str | None = None) -> RaggedTensor:
    """
    Returns the max of x and y (i.e. x > y ? x : y) element-wise.

    Example:

    >>> x = tf.constant([0., 0., 0., 0.])
    >>> y = tf.constant([-2., 0., 2., 5.])
    >>> tf.math.maximum(x, y)
    <tf.Tensor: shape=(4,), dtype=float32, numpy=array([0., 0., 2., 5.], dtype=float32)>

    Note that `maximum` supports [broadcast semantics](http://docs.scipy.org/doc/numpy/user/basics.broadcasting.html) for `x` and `y`.

    >>> x = tf.constant([-5., 0., 0., 0.])
    >>> y = tf.constant([-3.])
    >>> tf.math.maximum(x, y)
    <tf.Tensor: shape=(4,), dtype=float32, numpy=array([-3., 0., 0., 0.], dtype=float32)>

    The reduction version of this elementwise operation is `tf.math.reduce_max`

    Args:
      x: A `Tensor`. Must be one of the following types: `bfloat16`, `half`, `float32`, `float64`, `int8`, `uint8`, `int16`, `uint16`, `int32`, `uint32`, `int64`, `uint64`.
      y: A `Tensor`. Must have the same type as `x`.
      name: A name for the operation (optional).

    Returns:
      A `Tensor`. Has the same type as `x`.
    """
    ...
@overload
def logical_not(x: TensorCompatible, name: str | None = None) -> Tensor:
    """
    Returns the truth value of `NOT x` element-wise.

    Example:

    >>> tf.math.logical_not(tf.constant([True, False]))
    <tf.Tensor: shape=(2,), dtype=bool, numpy=array([False,  True])>

    Args:
      x: A `Tensor` of type `bool`. A `Tensor` of type `bool`.
      name: A name for the operation (optional).

    Returns:
      A `Tensor` of type `bool`.
    """
    ...
@overload
def logical_not(x: RaggedTensor, name: str | None = None) -> RaggedTensor:
    """
    Returns the truth value of `NOT x` element-wise.

    Example:

    >>> tf.math.logical_not(tf.constant([True, False]))
    <tf.Tensor: shape=(2,), dtype=bool, numpy=array([False,  True])>

    Args:
      x: A `Tensor` of type `bool`. A `Tensor` of type `bool`.
      name: A name for the operation (optional).

    Returns:
      A `Tensor` of type `bool`.
    """
    ...
@overload
def logical_and(x: TensorCompatible, y: TensorCompatible, name: str | None = None) -> Tensor:
    """
    Returns the truth value of x AND y element-wise.

    Logical AND function.

    Requires that `x` and `y` have the same shape or have
    [broadcast-compatible](http://docs.scipy.org/doc/numpy/user/basics.broadcasting.html)
    shapes. For example, `x` and `y` can be:

      - Two single elements of type `bool`.
      - One `tf.Tensor` of type `bool` and one single `bool`, where the result will
        be calculated by applying logical AND with the single element to each
        element in the larger Tensor.
      - Two `tf.Tensor` objects of type `bool` of the same shape. In this case,
        the result will be the element-wise logical AND of the two input tensors.

    You can also use the `&` operator instead.

    Usage:

      >>> a = tf.constant([True])
      >>> b = tf.constant([False])
      >>> tf.math.logical_and(a, b)
      <tf.Tensor: shape=(1,), dtype=bool, numpy=array([False])>
      >>> a & b
      <tf.Tensor: shape=(1,), dtype=bool, numpy=array([False])>

      >>> c = tf.constant([True])
      >>> x = tf.constant([False, True, True, False])
      >>> tf.math.logical_and(c, x)
      <tf.Tensor: shape=(4,), dtype=bool, numpy=array([False,  True,  True, False])>
      >>> c & x
      <tf.Tensor: shape=(4,), dtype=bool, numpy=array([False,  True,  True, False])>

      >>> y = tf.constant([False, False, True, True])
      >>> z = tf.constant([False, True, False, True])
      >>> tf.math.logical_and(y, z)
      <tf.Tensor: shape=(4,), dtype=bool, numpy=array([False, False, False, True])>
      >>> y & z
      <tf.Tensor: shape=(4,), dtype=bool, numpy=array([False, False, False, True])>

      This op also supports broadcasting

      >>> tf.logical_and([[True, False]], [[True], [False]])
      <tf.Tensor: shape=(2, 2), dtype=bool, numpy=
        array([[ True, False],
               [False, False]])>

    The reduction version of this elementwise operation is `tf.math.reduce_all`.

    Args:
        x: A `tf.Tensor` of type bool.
        y: A `tf.Tensor` of type bool.
        name: A name for the operation (optional).

    Returns:
      A `tf.Tensor` of type bool with the shape that `x` and `y` broadcast to.

    Args:
      x: A `Tensor` of type `bool`.
      y: A `Tensor` of type `bool`.
      name: A name for the operation (optional).

    Returns:
      A `Tensor` of type `bool`.
    """
    ...
@overload
def logical_and(x: RaggedTensor, y: RaggedTensor, name: str | None = None) -> RaggedTensor:
    """
    Returns the truth value of x AND y element-wise.

    Logical AND function.

    Requires that `x` and `y` have the same shape or have
    [broadcast-compatible](http://docs.scipy.org/doc/numpy/user/basics.broadcasting.html)
    shapes. For example, `x` and `y` can be:

      - Two single elements of type `bool`.
      - One `tf.Tensor` of type `bool` and one single `bool`, where the result will
        be calculated by applying logical AND with the single element to each
        element in the larger Tensor.
      - Two `tf.Tensor` objects of type `bool` of the same shape. In this case,
        the result will be the element-wise logical AND of the two input tensors.

    You can also use the `&` operator instead.

    Usage:

      >>> a = tf.constant([True])
      >>> b = tf.constant([False])
      >>> tf.math.logical_and(a, b)
      <tf.Tensor: shape=(1,), dtype=bool, numpy=array([False])>
      >>> a & b
      <tf.Tensor: shape=(1,), dtype=bool, numpy=array([False])>

      >>> c = tf.constant([True])
      >>> x = tf.constant([False, True, True, False])
      >>> tf.math.logical_and(c, x)
      <tf.Tensor: shape=(4,), dtype=bool, numpy=array([False,  True,  True, False])>
      >>> c & x
      <tf.Tensor: shape=(4,), dtype=bool, numpy=array([False,  True,  True, False])>

      >>> y = tf.constant([False, False, True, True])
      >>> z = tf.constant([False, True, False, True])
      >>> tf.math.logical_and(y, z)
      <tf.Tensor: shape=(4,), dtype=bool, numpy=array([False, False, False, True])>
      >>> y & z
      <tf.Tensor: shape=(4,), dtype=bool, numpy=array([False, False, False, True])>

      This op also supports broadcasting

      >>> tf.logical_and([[True, False]], [[True], [False]])
      <tf.Tensor: shape=(2, 2), dtype=bool, numpy=
        array([[ True, False],
               [False, False]])>

    The reduction version of this elementwise operation is `tf.math.reduce_all`.

    Args:
        x: A `tf.Tensor` of type bool.
        y: A `tf.Tensor` of type bool.
        name: A name for the operation (optional).

    Returns:
      A `tf.Tensor` of type bool with the shape that `x` and `y` broadcast to.

    Args:
      x: A `Tensor` of type `bool`.
      y: A `Tensor` of type `bool`.
      name: A name for the operation (optional).

    Returns:
      A `Tensor` of type `bool`.
    """
    ...
@overload
def logical_or(x: TensorCompatible, y: TensorCompatible, name: str | None = None) -> Tensor:
    """
    Returns the truth value of x OR y element-wise.

    Logical OR function.

    Requires that `x` and `y` have the same shape or have
    [broadcast-compatible](http://docs.scipy.org/doc/numpy/user/basics.broadcasting.html)
    shapes. For example, `x` and `y` can be:

    - Two single elements of type `bool`.
    - One `tf.Tensor` of type `bool` and one single `bool`, where the result will
      be calculated by applying logical OR with the single element to each
      element in the larger Tensor.
    - Two `tf.Tensor` objects of type `bool` of the same shape. In this case,
      the result will be the element-wise logical OR of the two input tensors.

    You can also use the `|` operator instead.

    Usage:

      >>> a = tf.constant([True])
      >>> b = tf.constant([False])
      >>> tf.math.logical_or(a, b)
      <tf.Tensor: shape=(1,), dtype=bool, numpy=array([ True])>
      >>> a | b
      <tf.Tensor: shape=(1,), dtype=bool, numpy=array([ True])>

      >>> c = tf.constant([False])
      >>> x = tf.constant([False, True, True, False])
      >>> tf.math.logical_or(c, x)
      <tf.Tensor: shape=(4,), dtype=bool, numpy=array([False, True,  True, False])>
      >>> c | x
      <tf.Tensor: shape=(4,), dtype=bool, numpy=array([False, True,  True, False])>

      >>> y = tf.constant([False, False, True, True])
      >>> z = tf.constant([False, True, False, True])
      >>> tf.math.logical_or(y, z)
      <tf.Tensor: shape=(4,), dtype=bool, numpy=array([False, True, True, True])>
      >>> y | z
      <tf.Tensor: shape=(4,), dtype=bool, numpy=array([False, True, True, True])>

      This op also supports broadcasting

      >>> tf.logical_or([[True, False]], [[True], [False]])
      <tf.Tensor: shape=(2, 2), dtype=bool, numpy=
      array([[ True,  True],
           [ True, False]])>

    The reduction version of this elementwise operation is `tf.math.reduce_any`.

    Args:
        x: A `tf.Tensor` of type bool.
        y: A `tf.Tensor` of type bool.
        name: A name for the operation (optional).

    Returns:
      A `tf.Tensor` of type bool with the shape that `x` and `y` broadcast to.

    Args:
      x: A `Tensor` of type `bool`.
      y: A `Tensor` of type `bool`.
      name: A name for the operation (optional).

    Returns:
      A `Tensor` of type `bool`.
    """
    ...
@overload
def logical_or(x: RaggedTensor, y: RaggedTensor, name: str | None = None) -> RaggedTensor:
    """
    Returns the truth value of x OR y element-wise.

    Logical OR function.

    Requires that `x` and `y` have the same shape or have
    [broadcast-compatible](http://docs.scipy.org/doc/numpy/user/basics.broadcasting.html)
    shapes. For example, `x` and `y` can be:

    - Two single elements of type `bool`.
    - One `tf.Tensor` of type `bool` and one single `bool`, where the result will
      be calculated by applying logical OR with the single element to each
      element in the larger Tensor.
    - Two `tf.Tensor` objects of type `bool` of the same shape. In this case,
      the result will be the element-wise logical OR of the two input tensors.

    You can also use the `|` operator instead.

    Usage:

      >>> a = tf.constant([True])
      >>> b = tf.constant([False])
      >>> tf.math.logical_or(a, b)
      <tf.Tensor: shape=(1,), dtype=bool, numpy=array([ True])>
      >>> a | b
      <tf.Tensor: shape=(1,), dtype=bool, numpy=array([ True])>

      >>> c = tf.constant([False])
      >>> x = tf.constant([False, True, True, False])
      >>> tf.math.logical_or(c, x)
      <tf.Tensor: shape=(4,), dtype=bool, numpy=array([False, True,  True, False])>
      >>> c | x
      <tf.Tensor: shape=(4,), dtype=bool, numpy=array([False, True,  True, False])>

      >>> y = tf.constant([False, False, True, True])
      >>> z = tf.constant([False, True, False, True])
      >>> tf.math.logical_or(y, z)
      <tf.Tensor: shape=(4,), dtype=bool, numpy=array([False, True, True, True])>
      >>> y | z
      <tf.Tensor: shape=(4,), dtype=bool, numpy=array([False, True, True, True])>

      This op also supports broadcasting

      >>> tf.logical_or([[True, False]], [[True], [False]])
      <tf.Tensor: shape=(2, 2), dtype=bool, numpy=
      array([[ True,  True],
           [ True, False]])>

    The reduction version of this elementwise operation is `tf.math.reduce_any`.

    Args:
        x: A `tf.Tensor` of type bool.
        y: A `tf.Tensor` of type bool.
        name: A name for the operation (optional).

    Returns:
      A `tf.Tensor` of type bool with the shape that `x` and `y` broadcast to.

    Args:
      x: A `Tensor` of type `bool`.
      y: A `Tensor` of type `bool`.
      name: A name for the operation (optional).

    Returns:
      A `Tensor` of type `bool`.
    """
    ...
@overload
def logical_xor(x: TensorCompatible, y: TensorCompatible, name: str | None = "LogicalXor") -> Tensor:
    """
    Logical XOR function.

    x ^ y = (x | y) & ~(x & y)

    Requires that `x` and `y` have the same shape or have
    [broadcast-compatible](http://docs.scipy.org/doc/numpy/user/basics.broadcasting.html)
    shapes. For example, `x` and `y` can be:

    - Two single elements of type `bool`
    - One `tf.Tensor` of type `bool` and one single `bool`, where the result will
      be calculated by applying logical XOR with the single element to each
      element in the larger Tensor.
    - Two `tf.Tensor` objects of type `bool` of the same shape. In this case,
      the result will be the element-wise logical XOR of the two input tensors.

    Usage:

    >>> a = tf.constant([True])
    >>> b = tf.constant([False])
    >>> tf.math.logical_xor(a, b)
    <tf.Tensor: shape=(1,), dtype=bool, numpy=array([ True])>

    >>> c = tf.constant([True])
    >>> x = tf.constant([False, True, True, False])
    >>> tf.math.logical_xor(c, x)
    <tf.Tensor: shape=(4,), dtype=bool, numpy=array([ True, False, False,  True])>

    >>> y = tf.constant([False, False, True, True])
    >>> z = tf.constant([False, True, False, True])
    >>> tf.math.logical_xor(y, z)
    <tf.Tensor: shape=(4,), dtype=bool, numpy=array([False,  True,  True, False])>

    Args:
        x: A `tf.Tensor` type bool.
        y: A `tf.Tensor` of type bool.
        name: A name for the operation (optional).

    Returns:
      A `tf.Tensor` of type bool with the same size as that of x or y.
    """
    ...
@overload
def logical_xor(x: RaggedTensor, y: RaggedTensor, name: str | None = "LogicalXor") -> RaggedTensor:
    """
    Logical XOR function.

    x ^ y = (x | y) & ~(x & y)

    Requires that `x` and `y` have the same shape or have
    [broadcast-compatible](http://docs.scipy.org/doc/numpy/user/basics.broadcasting.html)
    shapes. For example, `x` and `y` can be:

    - Two single elements of type `bool`
    - One `tf.Tensor` of type `bool` and one single `bool`, where the result will
      be calculated by applying logical XOR with the single element to each
      element in the larger Tensor.
    - Two `tf.Tensor` objects of type `bool` of the same shape. In this case,
      the result will be the element-wise logical XOR of the two input tensors.

    Usage:

    >>> a = tf.constant([True])
    >>> b = tf.constant([False])
    >>> tf.math.logical_xor(a, b)
    <tf.Tensor: shape=(1,), dtype=bool, numpy=array([ True])>

    >>> c = tf.constant([True])
    >>> x = tf.constant([False, True, True, False])
    >>> tf.math.logical_xor(c, x)
    <tf.Tensor: shape=(4,), dtype=bool, numpy=array([ True, False, False,  True])>

    >>> y = tf.constant([False, False, True, True])
    >>> z = tf.constant([False, True, False, True])
    >>> tf.math.logical_xor(y, z)
    <tf.Tensor: shape=(4,), dtype=bool, numpy=array([False,  True,  True, False])>

    Args:
        x: A `tf.Tensor` type bool.
        y: A `tf.Tensor` of type bool.
        name: A name for the operation (optional).

    Returns:
      A `tf.Tensor` of type bool with the same size as that of x or y.
    """
    ...
@overload
def equal(x: TensorCompatible, y: TensorCompatible, name: str | None = None) -> Tensor:
    """
    Returns the truth value of (x == y) element-wise.

    Performs a [broadcast](
    https://docs.scipy.org/doc/numpy/user/basics.broadcasting.html) with the
    arguments and then an element-wise equality comparison, returning a Tensor of
    boolean values.

    For example:

    >>> x = tf.constant([2, 4])
    >>> y = tf.constant(2)
    >>> tf.math.equal(x, y)
    <tf.Tensor: shape=(2,), dtype=bool, numpy=array([ True,  False])>

    >>> x = tf.constant([2, 4])
    >>> y = tf.constant([2, 4])
    >>> tf.math.equal(x, y)
    <tf.Tensor: shape=(2,), dtype=bool, numpy=array([ True,  True])>

    Args:
      x: A `tf.Tensor`.
      y: A `tf.Tensor`.
      name: A name for the operation (optional).

    Returns:
      A `tf.Tensor` of type bool with the same size as that of x or y.

    Raises:
      `tf.errors.InvalidArgumentError`: If shapes of arguments are incompatible
    """
    ...
@overload
def equal(x: RaggedTensor, y: RaggedTensor | float, name: str | None = None) -> RaggedTensor:
    """
    Returns the truth value of (x == y) element-wise.

    Performs a [broadcast](
    https://docs.scipy.org/doc/numpy/user/basics.broadcasting.html) with the
    arguments and then an element-wise equality comparison, returning a Tensor of
    boolean values.

    For example:

    >>> x = tf.constant([2, 4])
    >>> y = tf.constant(2)
    >>> tf.math.equal(x, y)
    <tf.Tensor: shape=(2,), dtype=bool, numpy=array([ True,  False])>

    >>> x = tf.constant([2, 4])
    >>> y = tf.constant([2, 4])
    >>> tf.math.equal(x, y)
    <tf.Tensor: shape=(2,), dtype=bool, numpy=array([ True,  True])>

    Args:
      x: A `tf.Tensor`.
      y: A `tf.Tensor`.
      name: A name for the operation (optional).

    Returns:
      A `tf.Tensor` of type bool with the same size as that of x or y.

    Raises:
      `tf.errors.InvalidArgumentError`: If shapes of arguments are incompatible
    """
    ...
@overload
def not_equal(x: TensorCompatible, y: TensorCompatible, name: str | None = None) -> Tensor:
    """
    Returns the truth value of (x != y) element-wise.

    Performs a [broadcast](
    https://docs.scipy.org/doc/numpy/user/basics.broadcasting.html) with the
    arguments and then an element-wise inequality comparison, returning a Tensor
    of boolean values.

    For example:

    >>> x = tf.constant([2, 4])
    >>> y = tf.constant(2)
    >>> tf.math.not_equal(x, y)
    <tf.Tensor: shape=(2,), dtype=bool, numpy=array([False,  True])>

    >>> x = tf.constant([2, 4])
    >>> y = tf.constant([2, 4])
    >>> tf.math.not_equal(x, y)
    <tf.Tensor: shape=(2,), dtype=bool, numpy=array([False,  False])>

    Args:
      x: A `tf.Tensor`.
      y: A `tf.Tensor`.
      name: A name for the operation (optional).

    Returns:
      A `tf.Tensor` of type bool with the same size as that of x or y.

    Raises:
      `tf.errors.InvalidArgumentError`: If shapes of arguments are incompatible
    """
    ...
@overload
def not_equal(x: RaggedTensor, y: RaggedTensor | float, name: str | None = None) -> RaggedTensor:
    """
    Returns the truth value of (x != y) element-wise.

    Performs a [broadcast](
    https://docs.scipy.org/doc/numpy/user/basics.broadcasting.html) with the
    arguments and then an element-wise inequality comparison, returning a Tensor
    of boolean values.

    For example:

    >>> x = tf.constant([2, 4])
    >>> y = tf.constant(2)
    >>> tf.math.not_equal(x, y)
    <tf.Tensor: shape=(2,), dtype=bool, numpy=array([False,  True])>

    >>> x = tf.constant([2, 4])
    >>> y = tf.constant([2, 4])
    >>> tf.math.not_equal(x, y)
    <tf.Tensor: shape=(2,), dtype=bool, numpy=array([False,  False])>

    Args:
      x: A `tf.Tensor`.
      y: A `tf.Tensor`.
      name: A name for the operation (optional).

    Returns:
      A `tf.Tensor` of type bool with the same size as that of x or y.

    Raises:
      `tf.errors.InvalidArgumentError`: If shapes of arguments are incompatible
    """
    ...
@overload
def greater(x: TensorCompatible, y: TensorCompatible, name: str | None = None) -> Tensor:
    """
    Returns the truth value of (x > y) element-wise.

    *NOTE*: `math.greater` supports broadcasting. More about broadcasting
    [here](http://docs.scipy.org/doc/numpy/user/basics.broadcasting.html)

    Example:

    ```python
    x = tf.constant([5, 4, 6])
    y = tf.constant([5, 2, 5])
    tf.math.greater(x, y) ==> [False, True, True]

    x = tf.constant([5, 4, 6])
    y = tf.constant([5])
    tf.math.greater(x, y) ==> [False, False, True]
    ```

    Args:
      x: A `Tensor`. Must be one of the following types: `float32`, `float64`, `int32`, `uint8`, `int16`, `int8`, `int64`, `bfloat16`, `uint16`, `half`, `uint32`, `uint64`.
      y: A `Tensor`. Must have the same type as `x`.
      name: A name for the operation (optional).

    Returns:
      A `Tensor` of type `bool`.
    """
    ...
@overload
def greater(x: RaggedTensor, y: RaggedTensor | float, name: str | None = None) -> RaggedTensor:
    """
    Returns the truth value of (x > y) element-wise.

    *NOTE*: `math.greater` supports broadcasting. More about broadcasting
    [here](http://docs.scipy.org/doc/numpy/user/basics.broadcasting.html)

    Example:

    ```python
    x = tf.constant([5, 4, 6])
    y = tf.constant([5, 2, 5])
    tf.math.greater(x, y) ==> [False, True, True]

    x = tf.constant([5, 4, 6])
    y = tf.constant([5])
    tf.math.greater(x, y) ==> [False, False, True]
    ```

    Args:
      x: A `Tensor`. Must be one of the following types: `float32`, `float64`, `int32`, `uint8`, `int16`, `int8`, `int64`, `bfloat16`, `uint16`, `half`, `uint32`, `uint64`.
      y: A `Tensor`. Must have the same type as `x`.
      name: A name for the operation (optional).

    Returns:
      A `Tensor` of type `bool`.
    """
    ...
@overload
def greater_equal(x: TensorCompatible, y: TensorCompatible, name: str | None = None) -> Tensor:
    """
    Returns the truth value of (x >= y) element-wise.

    *NOTE*: `math.greater_equal` supports broadcasting. More about broadcasting
    [here](http://docs.scipy.org/doc/numpy/user/basics.broadcasting.html)

    Example:

    ```python
    x = tf.constant([5, 4, 6, 7])
    y = tf.constant([5, 2, 5, 10])
    tf.math.greater_equal(x, y) ==> [True, True, True, False]

    x = tf.constant([5, 4, 6, 7])
    y = tf.constant([5])
    tf.math.greater_equal(x, y) ==> [True, False, True, True]
    ```

    Args:
      x: A `Tensor`. Must be one of the following types: `float32`, `float64`, `int32`, `uint8`, `int16`, `int8`, `int64`, `bfloat16`, `uint16`, `half`, `uint32`, `uint64`.
      y: A `Tensor`. Must have the same type as `x`.
      name: A name for the operation (optional).

    Returns:
      A `Tensor` of type `bool`.
    """
    ...
@overload
def greater_equal(x: RaggedTensor, y: RaggedTensor | float, name: str | None = None) -> RaggedTensor:
    """
    Returns the truth value of (x >= y) element-wise.

    *NOTE*: `math.greater_equal` supports broadcasting. More about broadcasting
    [here](http://docs.scipy.org/doc/numpy/user/basics.broadcasting.html)

    Example:

    ```python
    x = tf.constant([5, 4, 6, 7])
    y = tf.constant([5, 2, 5, 10])
    tf.math.greater_equal(x, y) ==> [True, True, True, False]

    x = tf.constant([5, 4, 6, 7])
    y = tf.constant([5])
    tf.math.greater_equal(x, y) ==> [True, False, True, True]
    ```

    Args:
      x: A `Tensor`. Must be one of the following types: `float32`, `float64`, `int32`, `uint8`, `int16`, `int8`, `int64`, `bfloat16`, `uint16`, `half`, `uint32`, `uint64`.
      y: A `Tensor`. Must have the same type as `x`.
      name: A name for the operation (optional).

    Returns:
      A `Tensor` of type `bool`.
    """
    ...
@overload
def less(x: TensorCompatible, y: TensorCompatible, name: str | None = None) -> Tensor:
    """
    Returns the truth value of (x < y) element-wise.

    *NOTE*: `math.less` supports broadcasting. More about broadcasting
    [here](http://docs.scipy.org/doc/numpy/user/basics.broadcasting.html)

    Example:

    ```python
    x = tf.constant([5, 4, 6])
    y = tf.constant([5])
    tf.math.less(x, y) ==> [False, True, False]

    x = tf.constant([5, 4, 6])
    y = tf.constant([5, 6, 7])
    tf.math.less(x, y) ==> [False, True, True]
    ```

    Args:
      x: A `Tensor`. Must be one of the following types: `float32`, `float64`, `int32`, `uint8`, `int16`, `int8`, `int64`, `bfloat16`, `uint16`, `half`, `uint32`, `uint64`.
      y: A `Tensor`. Must have the same type as `x`.
      name: A name for the operation (optional).

    Returns:
      A `Tensor` of type `bool`.
    """
    ...
@overload
def less(x: RaggedTensor, y: RaggedTensor | float, name: str | None = None) -> RaggedTensor:
    """
    Returns the truth value of (x < y) element-wise.

    *NOTE*: `math.less` supports broadcasting. More about broadcasting
    [here](http://docs.scipy.org/doc/numpy/user/basics.broadcasting.html)

    Example:

    ```python
    x = tf.constant([5, 4, 6])
    y = tf.constant([5])
    tf.math.less(x, y) ==> [False, True, False]

    x = tf.constant([5, 4, 6])
    y = tf.constant([5, 6, 7])
    tf.math.less(x, y) ==> [False, True, True]
    ```

    Args:
      x: A `Tensor`. Must be one of the following types: `float32`, `float64`, `int32`, `uint8`, `int16`, `int8`, `int64`, `bfloat16`, `uint16`, `half`, `uint32`, `uint64`.
      y: A `Tensor`. Must have the same type as `x`.
      name: A name for the operation (optional).

    Returns:
      A `Tensor` of type `bool`.
    """
    ...
@overload
def less_equal(x: TensorCompatible, y: TensorCompatible, name: str | None = None) -> Tensor:
    """
    Returns the truth value of (x <= y) element-wise.

    *NOTE*: `math.less_equal` supports broadcasting. More about broadcasting
    [here](http://docs.scipy.org/doc/numpy/user/basics.broadcasting.html)

    Example:

    ```python
    x = tf.constant([5, 4, 6])
    y = tf.constant([5])
    tf.math.less_equal(x, y) ==> [True, True, False]

    x = tf.constant([5, 4, 6])
    y = tf.constant([5, 6, 6])
    tf.math.less_equal(x, y) ==> [True, True, True]
    ```

    Args:
      x: A `Tensor`. Must be one of the following types: `float32`, `float64`, `int32`, `uint8`, `int16`, `int8`, `int64`, `bfloat16`, `uint16`, `half`, `uint32`, `uint64`.
      y: A `Tensor`. Must have the same type as `x`.
      name: A name for the operation (optional).

    Returns:
      A `Tensor` of type `bool`.
    """
    ...
@overload
def less_equal(x: RaggedTensor, y: RaggedTensor | float, name: str | None = None) -> RaggedTensor:
    """
    Returns the truth value of (x <= y) element-wise.

    *NOTE*: `math.less_equal` supports broadcasting. More about broadcasting
    [here](http://docs.scipy.org/doc/numpy/user/basics.broadcasting.html)

    Example:

    ```python
    x = tf.constant([5, 4, 6])
    y = tf.constant([5])
    tf.math.less_equal(x, y) ==> [True, True, False]

    x = tf.constant([5, 4, 6])
    y = tf.constant([5, 6, 6])
    tf.math.less_equal(x, y) ==> [True, True, True]
    ```

    Args:
      x: A `Tensor`. Must be one of the following types: `float32`, `float64`, `int32`, `uint8`, `int16`, `int8`, `int64`, `bfloat16`, `uint16`, `half`, `uint32`, `uint64`.
      y: A `Tensor`. Must have the same type as `x`.
      name: A name for the operation (optional).

    Returns:
      A `Tensor` of type `bool`.
    """
    ...
def segment_sum(data: TensorCompatible, segment_ids: TensorCompatible, name: str | None = None) -> Tensor:
    r"""
    Computes the sum along segments of a tensor.

    Read
    [the section on segmentation](https://tensorflow.org/api_docs/python/tf/math#Segmentation)
    for an explanation of segments.

    Computes a tensor such that
    \\(output_i = \sum_j data_j\\) where sum is over `j` such
    that `segment_ids[j] == i`.

    If the sum is empty for a given segment ID `i`, `output[i] = 0`.

    Caution: On CPU, values in `segment_ids` are always validated to be sorted,
    and an error is thrown for indices that are not increasing. On GPU, this
    does not throw an error for unsorted indices. On GPU, out-of-order indices
    result in safe but unspecified behavior, which may include treating
    out-of-order indices as the same as a smaller following index.

    <div style="width:70%; margin:auto; margin-bottom:10px; margin-top:20px;">
    <img style="width:100%" src="https://www.tensorflow.org/images/SegmentSum.png" alt>
    </div>

    For example:

    >>> c = tf.constant([[1,2,3,4], [4, 3, 2, 1], [5,6,7,8]])
    >>> tf.math.segment_sum(c, tf.constant([0, 0, 1])).numpy()
    array([[5, 5, 5, 5],
           [5, 6, 7, 8]], dtype=int32)

    Args:
      data: A `Tensor`. Must be one of the following types: `float32`, `float64`, `int32`, `uint8`, `int16`, `int8`, `complex64`, `int64`, `qint8`, `quint8`, `qint32`, `bfloat16`, `qint16`, `quint16`, `uint16`, `complex128`, `half`, `uint32`, `uint64`.
      segment_ids: A `Tensor`. Must be one of the following types: `int32`, `int64`.
        A 1-D tensor whose size is equal to the size of `data`'s
        first dimension.  Values should be sorted and can be repeated.

        Caution: The values are always validated to be sorted on CPU, never validated
        on GPU.
      name: A name for the operation (optional).

    Returns:
      A `Tensor`. Has the same type as `data`.
    """
    ...
@overload
def sign(x: TensorCompatible, name: str | None = None) -> Tensor:
    """
    Returns an element-wise indication of the sign of a number.

    `y = sign(x) = -1 if x < 0; 0 if x == 0; 1 if x > 0`.

    For complex numbers, `y = sign(x) = x / |x| if x != 0, otherwise y = 0`.

    Example usage:

    >>> # real number
    >>> tf.math.sign([0., 2., -3.])
    <tf.Tensor: shape=(3,), dtype=float32,
    numpy=array([ 0.,  1., -1.], dtype=float32)>

    >>> # complex number
    >>> tf.math.sign([1 + 1j, 0 + 0j])
    <tf.Tensor: shape=(2,), dtype=complex128,
    numpy=array([0.70710678+0.70710678j, 0.        +0.j        ])>

    Args:
     x: A Tensor. Must be one of the following types: bfloat16, half, float32,
       float64, int32, int64, complex64, complex128.
     name: A name for the operation (optional).

    Returns:
     A Tensor. Has the same type as x.

     If x is a SparseTensor, returns SparseTensor(x.indices,
       tf.math.sign(x.values, ...), x.dense_shape).

      If `x` is a `SparseTensor`, returns
      `SparseTensor(x.indices, tf.math.sign(x.values, ...), x.dense_shape)`
    """
    ...
@overload
def sign(x: SparseTensor, name: str | None = None) -> SparseTensor:
    """
    Returns an element-wise indication of the sign of a number.

    `y = sign(x) = -1 if x < 0; 0 if x == 0; 1 if x > 0`.

    For complex numbers, `y = sign(x) = x / |x| if x != 0, otherwise y = 0`.

    Example usage:

    >>> # real number
    >>> tf.math.sign([0., 2., -3.])
    <tf.Tensor: shape=(3,), dtype=float32,
    numpy=array([ 0.,  1., -1.], dtype=float32)>

    >>> # complex number
    >>> tf.math.sign([1 + 1j, 0 + 0j])
    <tf.Tensor: shape=(2,), dtype=complex128,
    numpy=array([0.70710678+0.70710678j, 0.        +0.j        ])>

    Args:
     x: A Tensor. Must be one of the following types: bfloat16, half, float32,
       float64, int32, int64, complex64, complex128.
     name: A name for the operation (optional).

    Returns:
     A Tensor. Has the same type as x.

     If x is a SparseTensor, returns SparseTensor(x.indices,
       tf.math.sign(x.values, ...), x.dense_shape).

      If `x` is a `SparseTensor`, returns
      `SparseTensor(x.indices, tf.math.sign(x.values, ...), x.dense_shape)`
    """
    ...
@overload
def sign(x: RaggedTensor, name: str | None = None) -> RaggedTensor:
    """
    Returns an element-wise indication of the sign of a number.

    `y = sign(x) = -1 if x < 0; 0 if x == 0; 1 if x > 0`.

    For complex numbers, `y = sign(x) = x / |x| if x != 0, otherwise y = 0`.

    Example usage:

    >>> # real number
    >>> tf.math.sign([0., 2., -3.])
    <tf.Tensor: shape=(3,), dtype=float32,
    numpy=array([ 0.,  1., -1.], dtype=float32)>

    >>> # complex number
    >>> tf.math.sign([1 + 1j, 0 + 0j])
    <tf.Tensor: shape=(2,), dtype=complex128,
    numpy=array([0.70710678+0.70710678j, 0.        +0.j        ])>

    Args:
     x: A Tensor. Must be one of the following types: bfloat16, half, float32,
       float64, int32, int64, complex64, complex128.
     name: A name for the operation (optional).

    Returns:
     A Tensor. Has the same type as x.

     If x is a SparseTensor, returns SparseTensor(x.indices,
       tf.math.sign(x.values, ...), x.dense_shape).

      If `x` is a `SparseTensor`, returns
      `SparseTensor(x.indices, tf.math.sign(x.values, ...), x.dense_shape)`
    """
    ...
@overload
def sqrt(x: TensorCompatible, name: str | None = None) -> Tensor:
    """
    Computes element-wise square root of the input tensor.

    Note: This operation does not support integer types.

    >>> x = tf.constant([[4.0], [16.0]])
    >>> tf.sqrt(x)
    <tf.Tensor: shape=(2, 1), dtype=float32, numpy=
      array([[2.],
             [4.]], dtype=float32)>
    >>> y = tf.constant([[-4.0], [16.0]])
    >>> tf.sqrt(y)
    <tf.Tensor: shape=(2, 1), dtype=float32, numpy=
      array([[nan],
             [ 4.]], dtype=float32)>
    >>> z = tf.constant([[-1.0], [16.0]], dtype=tf.complex128)
    >>> tf.sqrt(z)
    <tf.Tensor: shape=(2, 1), dtype=complex128, numpy=
      array([[0.0+1.j],
             [4.0+0.j]])>

    Note: In order to support complex type, please provide an input tensor
    of `complex64` or `complex128`.

    Args:
      x: A `tf.Tensor` of type `bfloat16`, `half`, `float32`, `float64`,
        `complex64`, `complex128`
      name: A name for the operation (optional).

    Returns:
      A `tf.Tensor` of same size, type and sparsity as `x`.

      If `x` is a `SparseTensor`, returns
      `SparseTensor(x.indices, tf.math.sqrt(x.values, ...), x.dense_shape)`
    """
    ...
@overload
def sqrt(x: SparseTensor, name: str | None = None) -> SparseTensor:
    """
    Computes element-wise square root of the input tensor.

    Note: This operation does not support integer types.

    >>> x = tf.constant([[4.0], [16.0]])
    >>> tf.sqrt(x)
    <tf.Tensor: shape=(2, 1), dtype=float32, numpy=
      array([[2.],
             [4.]], dtype=float32)>
    >>> y = tf.constant([[-4.0], [16.0]])
    >>> tf.sqrt(y)
    <tf.Tensor: shape=(2, 1), dtype=float32, numpy=
      array([[nan],
             [ 4.]], dtype=float32)>
    >>> z = tf.constant([[-1.0], [16.0]], dtype=tf.complex128)
    >>> tf.sqrt(z)
    <tf.Tensor: shape=(2, 1), dtype=complex128, numpy=
      array([[0.0+1.j],
             [4.0+0.j]])>

    Note: In order to support complex type, please provide an input tensor
    of `complex64` or `complex128`.

    Args:
      x: A `tf.Tensor` of type `bfloat16`, `half`, `float32`, `float64`,
        `complex64`, `complex128`
      name: A name for the operation (optional).

    Returns:
      A `tf.Tensor` of same size, type and sparsity as `x`.

      If `x` is a `SparseTensor`, returns
      `SparseTensor(x.indices, tf.math.sqrt(x.values, ...), x.dense_shape)`
    """
    ...
@overload
def sqrt(x: RaggedTensor, name: str | None = None) -> RaggedTensor:
    """
    Computes element-wise square root of the input tensor.

    Note: This operation does not support integer types.

    >>> x = tf.constant([[4.0], [16.0]])
    >>> tf.sqrt(x)
    <tf.Tensor: shape=(2, 1), dtype=float32, numpy=
      array([[2.],
             [4.]], dtype=float32)>
    >>> y = tf.constant([[-4.0], [16.0]])
    >>> tf.sqrt(y)
    <tf.Tensor: shape=(2, 1), dtype=float32, numpy=
      array([[nan],
             [ 4.]], dtype=float32)>
    >>> z = tf.constant([[-1.0], [16.0]], dtype=tf.complex128)
    >>> tf.sqrt(z)
    <tf.Tensor: shape=(2, 1), dtype=complex128, numpy=
      array([[0.0+1.j],
             [4.0+0.j]])>

    Note: In order to support complex type, please provide an input tensor
    of `complex64` or `complex128`.

    Args:
      x: A `tf.Tensor` of type `bfloat16`, `half`, `float32`, `float64`,
        `complex64`, `complex128`
      name: A name for the operation (optional).

    Returns:
      A `tf.Tensor` of same size, type and sparsity as `x`.

      If `x` is a `SparseTensor`, returns
      `SparseTensor(x.indices, tf.math.sqrt(x.values, ...), x.dense_shape)`
    """
    ...
@overload
def rsqrt(x: TensorCompatible, name: str | None = None) -> Tensor:
    """
    Computes reciprocal of square root of x element-wise.

    For example:

    >>> x = tf.constant([2., 0., -2.])
    >>> tf.math.rsqrt(x)
    <tf.Tensor: shape=(3,), dtype=float32,
    numpy=array([0.707, inf, nan], dtype=float32)>

    Args:
      x: A `tf.Tensor`. Must be one of the following types: `bfloat16`, `half`,
        `float32`, `float64`.
      name: A name for the operation (optional).

    Returns:
      A `tf.Tensor`. Has the same type as `x`.
    """
    ...
@overload
def rsqrt(x: RaggedTensor, name: str | None = None) -> RaggedTensor:
    """
    Computes reciprocal of square root of x element-wise.

    For example:

    >>> x = tf.constant([2., 0., -2.])
    >>> tf.math.rsqrt(x)
    <tf.Tensor: shape=(3,), dtype=float32,
    numpy=array([0.707, inf, nan], dtype=float32)>

    Args:
      x: A `tf.Tensor`. Must be one of the following types: `bfloat16`, `half`,
        `float32`, `float64`.
      name: A name for the operation (optional).

    Returns:
      A `tf.Tensor`. Has the same type as `x`.
    """
    ...
@overload
def square(x: TensorCompatible, name: str | None = None) -> Tensor:
    r"""
    Computes square of x element-wise.

    I.e., \\(y = x * x = x^2\\).

    >>> tf.math.square([-2., 0., 3.])
    <tf.Tensor: shape=(3,), dtype=float32, numpy=array([4., 0., 9.], dtype=float32)>

    Args:
      x: A `Tensor`. Must be one of the following types: `bfloat16`, `half`, `float32`, `float64`, `int8`, `int16`, `int32`, `int64`, `uint8`, `uint16`, `uint32`, `uint64`, `complex64`, `complex128`.
      name: A name for the operation (optional).

    Returns:
      A `Tensor`. Has the same type as `x`.

      If `x` is a `SparseTensor`, returns
      `SparseTensor(x.indices, tf.math.square(x.values, ...), x.dense_shape)`
    """
    ...
@overload
def square(x: SparseTensor, name: str | None = None) -> SparseTensor:
    r"""
    Computes square of x element-wise.

    I.e., \\(y = x * x = x^2\\).

    >>> tf.math.square([-2., 0., 3.])
    <tf.Tensor: shape=(3,), dtype=float32, numpy=array([4., 0., 9.], dtype=float32)>

    Args:
      x: A `Tensor`. Must be one of the following types: `bfloat16`, `half`, `float32`, `float64`, `int8`, `int16`, `int32`, `int64`, `uint8`, `uint16`, `uint32`, `uint64`, `complex64`, `complex128`.
      name: A name for the operation (optional).

    Returns:
      A `Tensor`. Has the same type as `x`.

      If `x` is a `SparseTensor`, returns
      `SparseTensor(x.indices, tf.math.square(x.values, ...), x.dense_shape)`
    """
    ...
@overload
def square(x: RaggedTensor, name: str | None = None) -> RaggedTensor:
    r"""
    Computes square of x element-wise.

    I.e., \\(y = x * x = x^2\\).

    >>> tf.math.square([-2., 0., 3.])
    <tf.Tensor: shape=(3,), dtype=float32, numpy=array([4., 0., 9.], dtype=float32)>

    Args:
      x: A `Tensor`. Must be one of the following types: `bfloat16`, `half`, `float32`, `float64`, `int8`, `int16`, `int32`, `int64`, `uint8`, `uint16`, `uint32`, `uint64`, `complex64`, `complex128`.
      name: A name for the operation (optional).

    Returns:
      A `Tensor`. Has the same type as `x`.

      If `x` is a `SparseTensor`, returns
      `SparseTensor(x.indices, tf.math.square(x.values, ...), x.dense_shape)`
    """
    ...
@overload
def softplus(features: TensorCompatible, name: str | None = None) -> Tensor:
    """
    Computes elementwise softplus: `softplus(x) = log(exp(x) + 1)`.

    `softplus` is a smooth approximation of `relu`. Like `relu`, `softplus` always
    takes on positive values.

    <img style="width:100%" src="https://www.tensorflow.org/images/softplus.png">

    Example:

    >>> import tensorflow as tf
    >>> tf.math.softplus(tf.range(0, 2, dtype=tf.float32)).numpy()
    array([0.6931472, 1.3132616], dtype=float32)

    Args:
      features: `Tensor`
      name: Optional: name to associate with this operation.
    Returns:
      `Tensor`
    """
    ...
@overload
def softplus(features: RaggedTensor, name: str | None = None) -> RaggedTensor:
    """
    Computes elementwise softplus: `softplus(x) = log(exp(x) + 1)`.

    `softplus` is a smooth approximation of `relu`. Like `relu`, `softplus` always
    takes on positive values.

    <img style="width:100%" src="https://www.tensorflow.org/images/softplus.png">

    Example:

    >>> import tensorflow as tf
    >>> tf.math.softplus(tf.range(0, 2, dtype=tf.float32)).numpy()
    array([0.6931472, 1.3132616], dtype=float32)

    Args:
      features: `Tensor`
      name: Optional: name to associate with this operation.
    Returns:
      `Tensor`
    """
    ...
@overload
def round(x: TensorCompatible, name: str | None = None) -> Tensor:
    """
    Rounds the values of a tensor to the nearest integer, element-wise.

    Rounds half to even.  Also known as bankers rounding. If you want to round
    according to the current system rounding mode use tf::cint.
    For example:

    ```python
    x = tf.constant([0.9, 2.5, 2.3, 1.5, -4.5])
    tf.round(x)  # [ 1.0, 2.0, 2.0, 2.0, -4.0 ]
    ```

    Args:
      x: A `Tensor` of type `float16`, `float32`, `float64`, `int32`, or `int64`.
      name: A name for the operation (optional).

    Returns:
      A `Tensor` of same shape and type as `x`.
    """
    ...
@overload
def round(x: SparseTensor, name: str | None = None) -> SparseTensor:
    """
    Rounds the values of a tensor to the nearest integer, element-wise.

    Rounds half to even.  Also known as bankers rounding. If you want to round
    according to the current system rounding mode use tf::cint.
    For example:

    ```python
    x = tf.constant([0.9, 2.5, 2.3, 1.5, -4.5])
    tf.round(x)  # [ 1.0, 2.0, 2.0, 2.0, -4.0 ]
    ```

    Args:
      x: A `Tensor` of type `float16`, `float32`, `float64`, `int32`, or `int64`.
      name: A name for the operation (optional).

    Returns:
      A `Tensor` of same shape and type as `x`.
    """
    ...
@overload
def round(x: RaggedTensor, name: str | None = None) -> RaggedTensor:
    """
    Rounds the values of a tensor to the nearest integer, element-wise.

    Rounds half to even.  Also known as bankers rounding. If you want to round
    according to the current system rounding mode use tf::cint.
    For example:

    ```python
    x = tf.constant([0.9, 2.5, 2.3, 1.5, -4.5])
    tf.round(x)  # [ 1.0, 2.0, 2.0, 2.0, -4.0 ]
    ```

    Args:
      x: A `Tensor` of type `float16`, `float32`, `float64`, `int32`, or `int64`.
      name: A name for the operation (optional).

    Returns:
      A `Tensor` of same shape and type as `x`.
    """
    ...

# Depending on the method axis is either a rank 0 tensor or a rank 0/1 tensor.
def reduce_mean(
    input_tensor: TensorCompatible | RaggedTensor,
    axis: TensorCompatible | None = None,
    keepdims: bool = False,
    name: str | None = None,
) -> Tensor:
    """
    Computes the mean of elements across dimensions of a tensor.

    Reduces `input_tensor` along the dimensions given in `axis` by computing the
    mean of elements across the dimensions in `axis`.
    Unless `keepdims` is true, the rank of the tensor is reduced by 1 for each
    of the entries in `axis`, which must be unique. If `keepdims` is true, the
    reduced dimensions are retained with length 1.

    If `axis` is None, all dimensions are reduced, and a tensor with a single
    element is returned.

    For example:

    >>> x = tf.constant([[1., 1.], [2., 2.]])
    >>> tf.reduce_mean(x)
    <tf.Tensor: shape=(), dtype=float32, numpy=1.5>
    >>> tf.reduce_mean(x, 0)
    <tf.Tensor: shape=(2,), dtype=float32, numpy=array([1.5, 1.5], dtype=float32)>
    >>> tf.reduce_mean(x, 1)
    <tf.Tensor: shape=(2,), dtype=float32, numpy=array([1., 2.], dtype=float32)>

    Args:
      input_tensor: The tensor to reduce. Should have numeric type.
      axis: The dimensions to reduce. If `None` (the default), reduces all
        dimensions. Must be in the range `[-rank(input_tensor),
        rank(input_tensor))`.
      keepdims: If true, retains reduced dimensions with length 1.
      name: A name for the operation (optional).

    Returns:
      The reduced tensor.

    @compatibility(numpy)
    Equivalent to np.mean

    Please note that `np.mean` has a `dtype` parameter that could be used to
    specify the output type. By default this is `dtype=float64`. On the other
    hand, `tf.reduce_mean` has an aggressive type inference from `input_tensor`,
    for example:

    >>> x = tf.constant([1, 0, 1, 0])
    >>> tf.reduce_mean(x)
    <tf.Tensor: shape=(), dtype=int32, numpy=0>
    >>> y = tf.constant([1., 0., 1., 0.])
    >>> tf.reduce_mean(y)
    <tf.Tensor: shape=(), dtype=float32, numpy=0.5>

    @end_compatibility
    """
    ...
def reduce_sum(
    input_tensor: TensorCompatible | RaggedTensor,
    axis: TensorCompatible | None = None,
    keepdims: bool = False,
    name: str | None = None,
) -> Tensor:
    """
    Computes the sum of elements across dimensions of a tensor.

    This is the reduction operation for the elementwise `tf.math.add` op.

    Reduces `input_tensor` along the dimensions given in `axis`.
    Unless `keepdims` is true, the rank of the tensor is reduced by 1 for each
    of the entries in `axis`, which must be unique. If `keepdims` is true, the
    reduced dimensions are retained with length 1.

    If `axis` is None, all dimensions are reduced, and a
    tensor with a single element is returned.

    For example:

      >>> # x has a shape of (2, 3) (two rows and three columns):
      >>> x = tf.constant([[1, 1, 1], [1, 1, 1]])
      >>> x.numpy()
      array([[1, 1, 1],
             [1, 1, 1]], dtype=int32)
      >>> # sum all the elements
      >>> # 1 + 1 + 1 + 1 + 1+ 1 = 6
      >>> tf.reduce_sum(x).numpy().item()
      6
      >>> # reduce along the first dimension
      >>> # the result is [1, 1, 1] + [1, 1, 1] = [2, 2, 2]
      >>> tf.reduce_sum(x, 0).numpy()
      array([2, 2, 2], dtype=int32)
      >>> # reduce along the second dimension
      >>> # the result is [1, 1] + [1, 1] + [1, 1] = [3, 3]
      >>> tf.reduce_sum(x, 1).numpy()
      array([3, 3], dtype=int32)
      >>> # keep the original dimensions
      >>> tf.reduce_sum(x, 1, keepdims=True).numpy()
      array([[3],
             [3]], dtype=int32)
      >>> # reduce along both dimensions
      >>> # the result is 1 + 1 + 1 + 1 + 1 + 1 = 6
      >>> # or, equivalently, reduce along rows, then reduce the resultant array
      >>> # [1, 1, 1] + [1, 1, 1] = [2, 2, 2]
      >>> # 2 + 2 + 2 = 6
      >>> tf.reduce_sum(x, [0, 1]).numpy().item()
      6

    Args:
      input_tensor: The tensor to reduce. Should have numeric type.
      axis: The dimensions to reduce. If `None` (the default), reduces all
        dimensions. Must be in the range `[-rank(input_tensor),
        rank(input_tensor)]`.
      keepdims: If true, retains reduced dimensions with length 1.
      name: A name for the operation (optional).

    Returns:
      The reduced tensor, of the same dtype as the input_tensor.

    @compatibility(numpy)
    Equivalent to np.sum apart the fact that numpy upcast uint8 and int32 to
    int64 while tensorflow returns the same dtype as the input.
    @end_compatibility
    """
    ...
def reduce_max(
    input_tensor: TensorCompatible | RaggedTensor,
    axis: TensorCompatible | None = None,
    keepdims: bool = False,
    name: str | None = None,
) -> Tensor:
    """
    Computes `tf.math.maximum` of elements across dimensions of a tensor.

    This is the reduction operation for the elementwise `tf.math.maximum` op.

    Reduces `input_tensor` along the dimensions given in `axis`.
    Unless `keepdims` is true, the rank of the tensor is reduced by 1 for each
    of the entries in `axis`, which must be unique. If `keepdims` is true, the
    reduced dimensions are retained with length 1.

    If `axis` is None, all dimensions are reduced, and a
    tensor with a single element is returned.

    Usage example:

      >>> x = tf.constant([5, 1, 2, 4])
      >>> tf.reduce_max(x)
      <tf.Tensor: shape=(), dtype=int32, numpy=5>
      >>> x = tf.constant([-5, -1, -2, -4])
      >>> tf.reduce_max(x)
      <tf.Tensor: shape=(), dtype=int32, numpy=-1>
      >>> x = tf.constant([4, float('nan')])
      >>> tf.reduce_max(x)
      <tf.Tensor: shape=(), dtype=float32, numpy=nan>
      >>> x = tf.constant([float('nan'), float('nan')])
      >>> tf.reduce_max(x)
      <tf.Tensor: shape=(), dtype=float32, numpy=nan>
      >>> x = tf.constant([float('-inf'), float('inf')])
      >>> tf.reduce_max(x)
      <tf.Tensor: shape=(), dtype=float32, numpy=inf>

    See the numpy docs for `np.amax` and `np.nanmax` behavior.

    Args:
      input_tensor: The tensor to reduce. Should have real numeric type.
      axis: The dimensions to reduce. If `None` (the default), reduces all
        dimensions. Must be in the range `[-rank(input_tensor),
        rank(input_tensor))`.
      keepdims: If true, retains reduced dimensions with length 1.
      name: A name for the operation (optional).

    Returns:
      The reduced tensor.
    """
    ...
def reduce_min(
    input_tensor: TensorCompatible | RaggedTensor,
    axis: TensorCompatible | None = None,
    keepdims: bool = False,
    name: str | None = None,
) -> Tensor:
    """
    Computes the `tf.math.minimum` of elements across dimensions of a tensor.

    This is the reduction operation for the elementwise `tf.math.minimum` op.

    Reduces `input_tensor` along the dimensions given in `axis`.
    Unless `keepdims` is true, the rank of the tensor is reduced by 1 for each
    of the entries in `axis`, which must be unique. If `keepdims` is true, the
    reduced dimensions are retained with length 1.

    If `axis` is None, all dimensions are reduced, and a
    tensor with a single element is returned.

    For example:

    >>> a = tf.constant([
    ...   [[1, 2], [3, 4]],
    ...   [[1, 2], [3, 4]]
    ... ])
    >>> tf.reduce_min(a)
    <tf.Tensor: shape=(), dtype=int32, numpy=1>

    Choosing a specific axis returns minimum element in the given axis:

    >>> b = tf.constant([[1, 2, 3], [4, 5, 6]])
    >>> tf.reduce_min(b, axis=0)
    <tf.Tensor: shape=(3,), dtype=int32, numpy=array([1, 2, 3], dtype=int32)>
    >>> tf.reduce_min(b, axis=1)
    <tf.Tensor: shape=(2,), dtype=int32, numpy=array([1, 4], dtype=int32)>

    Setting `keepdims` to `True` retains the dimension of `input_tensor`:

    >>> tf.reduce_min(a, keepdims=True)
    <tf.Tensor: shape=(1, 1, 1), dtype=int32, numpy=array([[[1]]], dtype=int32)>
    >>> tf.math.reduce_min(a, axis=0, keepdims=True)
    <tf.Tensor: shape=(1, 2, 2), dtype=int32, numpy=
    array([[[1, 2],
            [3, 4]]], dtype=int32)>

    Args:
      input_tensor: The tensor to reduce. Should have real numeric type.
      axis: The dimensions to reduce. If `None` (the default), reduces all
        dimensions. Must be in the range `[-rank(input_tensor),
        rank(input_tensor))`.
      keepdims: If true, retains reduced dimensions with length 1.
      name: A name for the operation (optional).

    Returns:
      The reduced tensor.

    @compatibility(numpy)
    Equivalent to np.min
    @end_compatibility
    """
    ...
def reduce_prod(
    input_tensor: TensorCompatible | RaggedTensor,
    axis: TensorCompatible | None = None,
    keepdims: bool = False,
    name: str | None = None,
) -> Tensor:
    """
    Computes `tf.math.multiply` of elements across dimensions of a tensor.

    This is the reduction operation for the elementwise `tf.math.multiply` op.

    Reduces `input_tensor` along the dimensions given in `axis`.
    Unless `keepdims` is true, the rank of the tensor is reduced by 1 for each
    entry in `axis`. If `keepdims` is true, the reduced dimensions
    are retained with length 1.

    If `axis` is None, all dimensions are reduced, and a
    tensor with a single element is returned.

    For example:

      >>> x = tf.constant([[1., 2.], [3., 4.]])
      >>> tf.math.reduce_prod(x)
      <tf.Tensor: shape=(), dtype=float32, numpy=24.>
      >>> tf.math.reduce_prod(x, 0)
      <tf.Tensor: shape=(2,), dtype=float32, numpy=array([3., 8.], dtype=float32)>
      >>> tf.math.reduce_prod(x, 1)
      <tf.Tensor: shape=(2,), dtype=float32, numpy=array([2., 12.],
      dtype=float32)>

    Args:
      input_tensor: The tensor to reduce. Should have numeric type.
      axis: The dimensions to reduce. If `None` (the default), reduces all
        dimensions. Must be in the range `[-rank(input_tensor),
        rank(input_tensor))`.
      keepdims: If true, retains reduced dimensions with length 1.
      name: A name for the operation (optional).

    Returns:
      The reduced tensor.

    @compatibility(numpy)
    Equivalent to np.prod
    @end_compatibility
    """
    ...
def reduce_std(
    input_tensor: TensorCompatible | RaggedTensor,
    axis: TensorCompatible | None = None,
    keepdims: bool = False,
    name: str | None = None,
) -> Tensor:
    """
    Computes the standard deviation of elements across dimensions of a tensor.

    Reduces `input_tensor` along the dimensions given in `axis`.
    Unless `keepdims` is true, the rank of the tensor is reduced by 1 for each
    of the entries in `axis`, which must be unique. If `keepdims` is true, the
    reduced dimensions are retained with length 1.

    If `axis` is None, all dimensions are reduced, and a
    tensor with a single element is returned.

    For example:

    >>> x = tf.constant([[1., 2.], [3., 4.]])
    >>> tf.math.reduce_std(x)
    <tf.Tensor: shape=(), dtype=float32, numpy=1.118034>
    >>> tf.math.reduce_std(x, 0)
    <tf.Tensor: shape=(2,), dtype=float32, numpy=array([1., 1.], dtype=float32)>
    >>> tf.math.reduce_std(x, 1)
    <tf.Tensor: shape=(2,), dtype=float32, numpy=array([0.5, 0.5], dtype=float32)>

    Args:
      input_tensor: The tensor to reduce. Should have real or complex type.
      axis: The dimensions to reduce. If `None` (the default), reduces all
        dimensions. Must be in the range `[-rank(input_tensor),
        rank(input_tensor))`.
      keepdims: If true, retains reduced dimensions with length 1.
      name: A name scope for the associated operations (optional).

    Returns:
      The reduced tensor, of the same dtype as the input_tensor. Note,  for
      `complex64` or `complex128` input, the returned `Tensor` will be of type
      `float32` or `float64`, respectively.

    @compatibility(numpy)
    Equivalent to np.std

    Please note `np.std` has a `dtype` parameter that could be used to specify the
    output type. By default this is `dtype=float64`. On the other hand,
    `tf.math.reduce_std` has aggressive type inference from `input_tensor`.
    @end_compatibility
    """
    ...
def reduce_variance(
    input_tensor: TensorCompatible | RaggedTensor,
    axis: TensorCompatible | None = None,
    keepdims: bool = False,
    name: str | None = None,
) -> Tensor:
    """
    Computes the variance of elements across dimensions of a tensor.

    Reduces `input_tensor` along the dimensions given in `axis`.
    Unless `keepdims` is true, the rank of the tensor is reduced by 1 for each
    of the entries in `axis`, which must be unique. If `keepdims` is true, the
    reduced dimensions are retained with length 1.

    If `axis` is None, all dimensions are reduced, and a
    tensor with a single element is returned.

    For example:

    >>> x = tf.constant([[1., 2.], [3., 4.]])
    >>> tf.math.reduce_variance(x)
    <tf.Tensor: shape=(), dtype=float32, numpy=1.25>
    >>> tf.math.reduce_variance(x, 0)
    <tf.Tensor: shape=(2,), dtype=float32, numpy=array([1., 1.], ...)>
    >>> tf.math.reduce_variance(x, 1)
    <tf.Tensor: shape=(2,), dtype=float32, numpy=array([0.25, 0.25], ...)>

    Args:
      input_tensor: The tensor to reduce. Should have real or complex type.
      axis: The dimensions to reduce. If `None` (the default), reduces all
        dimensions. Must be in the range `[-rank(input_tensor),
        rank(input_tensor))`.
      keepdims: If true, retains reduced dimensions with length 1.
      name: A name scope for the associated operations (optional).

    Returns:
      The reduced tensor, of the same dtype as the input_tensor. Note,  for
      `complex64` or `complex128` input, the returned `Tensor` will be of type
      `float32` or `float64`, respectively.

    @compatibility(numpy)
    Equivalent to np.var

    Please note `np.var` has a `dtype` parameter that could be used to specify the
    output type. By default this is `dtype=float64`. On the other hand,
    `tf.math.reduce_variance` has aggressive type inference from `input_tensor`.
    @end_compatibility
    """
    ...
def argmax(
    input: TensorCompatible, axis: TensorCompatible | None = None, output_type: DTypeLike = ..., name: str | None = None
) -> Tensor:
    """
    Returns the index with the largest value across axes of a tensor.

    In case of identity returns the smallest index.

    For example:

    >>> A = tf.constant([2, 20, 30, 3, 6])
    >>> tf.math.argmax(A)  # A[2] is maximum in tensor A
    <tf.Tensor: shape=(), dtype=int64, numpy=2>
    >>> B = tf.constant([[2, 20, 30, 3, 6], [3, 11, 16, 1, 8],
    ...                  [14, 45, 23, 5, 27]])
    >>> tf.math.argmax(B, 0)
    <tf.Tensor: shape=(5,), dtype=int64, numpy=array([2, 2, 0, 2, 2])>
    >>> tf.math.argmax(B, 1)
    <tf.Tensor: shape=(3,), dtype=int64, numpy=array([2, 2, 1])>
    >>> C = tf.constant([0, 0, 0, 0])
    >>> tf.math.argmax(C) # Returns smallest index in case of ties
    <tf.Tensor: shape=(), dtype=int64, numpy=0>

    Args:
      input: A `Tensor`.
      axis: An integer, the axis to reduce across. Default to 0.
      output_type: An optional output dtype (`tf.int32` or `tf.int64`). Defaults
        to `tf.int64`.
      name: An optional name for the operation.

    Returns:
      A `Tensor` of type `output_type`.
    """
    ...
def argmin(
    input: TensorCompatible, axis: TensorCompatible | None = None, output_type: DTypeLike = ..., name: str | None = None
) -> Tensor:
    """
    Returns the index with the smallest value across axes of a tensor.

    Returns the smallest index in case of ties.

    Args:
      input: A `Tensor`. Must be one of the following types: `float32`, `float64`,
        `int32`, `uint8`, `int16`, `int8`, `complex64`, `int64`, `qint8`,
        `quint8`, `qint32`, `bfloat16`, `uint16`, `complex128`, `half`, `uint32`,
        `uint64`.
      axis: A `Tensor`. Must be one of the following types: `int32`, `int64`.
        int32 or int64, must be in the range `-rank(input), rank(input))`.
        Describes which axis of the input Tensor to reduce across. For vectors,
        use axis = 0.
      output_type: An optional `tf.DType` from: `tf.int32, tf.int64`. Defaults to
        `tf.int64`.
      name: A name for the operation (optional).

    Returns:
      A `Tensor` of type `output_type`.

    Usage:
    ```python
    import tensorflow as tf
    a = [1, 10, 26.9, 2.8, 166.32, 62.3]
    b = tf.math.argmin(input = a)
    c = tf.keras.backend.eval(b)
    # c = 0
    # here a[0] = 1 which is the smallest element of a across axis 0
    ```
    """
    ...

# Only for bool tensors.
def reduce_any(
    input_tensor: TensorCompatible | RaggedTensor,
    axis: TensorCompatible | None = None,
    keepdims: bool = False,
    name: str | None = None,
) -> Tensor:
    """
    Computes `tf.math.logical_or` of elements across dimensions of a tensor.

    This is the reduction operation for the elementwise `tf.math.logical_or` op.

    Reduces `input_tensor` along the dimensions given in `axis`.
    Unless `keepdims` is true, the rank of the tensor is reduced by 1 for each
    of the entries in `axis`, which must be unique. If `keepdims` is true, the
    reduced dimensions are retained with length 1.

    If `axis` is None, all dimensions are reduced, and a
    tensor with a single element is returned.

    For example:

      >>> x = tf.constant([[True,  True], [False, False]])
      >>> tf.reduce_any(x)
      <tf.Tensor: shape=(), dtype=bool, numpy=True>
      >>> tf.reduce_any(x, 0)
      <tf.Tensor: shape=(2,), dtype=bool, numpy=array([ True,  True])>
      >>> tf.reduce_any(x, 1)
      <tf.Tensor: shape=(2,), dtype=bool, numpy=array([ True, False])>

    Args:
      input_tensor: The boolean tensor to reduce.
      axis: The dimensions to reduce. If `None` (the default), reduces all
        dimensions. Must be in the range `[-rank(input_tensor),
        rank(input_tensor))`.
      keepdims: If true, retains reduced dimensions with length 1.
      name: A name for the operation (optional).

    Returns:
      The reduced tensor.

    @compatibility(numpy)
    Equivalent to np.any
    @end_compatibility
    """
    ...
def reduce_all(
    input_tensor: TensorCompatible | RaggedTensor,
    axis: TensorCompatible | None = None,
    keepdims: bool = False,
    name: str | None = None,
) -> Tensor:
    """
    Computes `tf.math.logical_and` of elements across dimensions of a tensor.

    This is the reduction operation for the elementwise `tf.math.logical_and` op.

    Reduces `input_tensor` along the dimensions given in `axis`.
    Unless `keepdims` is true, the rank of the tensor is reduced by 1 for each
    of the entries in `axis`, which must be unique. If `keepdims` is true, the
    reduced dimensions are retained with length 1.

    If `axis` is None, all dimensions are reduced, and a
    tensor with a single element is returned.

    For example:

      >>> x = tf.constant([[True,  True], [False, False]])
      >>> tf.math.reduce_all(x)
      <tf.Tensor: shape=(), dtype=bool, numpy=False>
      >>> tf.math.reduce_all(x, 0)
      <tf.Tensor: shape=(2,), dtype=bool, numpy=array([False, False])>
      >>> tf.math.reduce_all(x, 1)
      <tf.Tensor: shape=(2,), dtype=bool, numpy=array([ True, False])>

    Args:
      input_tensor: The boolean tensor to reduce.
      axis: The dimensions to reduce. If `None` (the default), reduces all
        dimensions. Must be in the range `[-rank(input_tensor),
        rank(input_tensor))`.
      keepdims: If true, retains reduced dimensions with length 1.
      name: A name for the operation (optional).

    Returns:
      The reduced tensor.

    @compatibility(numpy)
    Equivalent to np.all
    @end_compatibility
    """
    ...
def count_nonzero(
    input: _SparseTensorCompatible,
    axis: TensorCompatible | None = None,
    keepdims: bool | None = None,
    dtype: DTypeLike = ...,
    name: str | None = None,
<<<<<<< HEAD
) -> Tensor:
    """
    Computes number of nonzero elements across dimensions of a tensor.

    Reduces `input` along the dimensions given in `axis`.
    Unless `keepdims` is true, the rank of the tensor is reduced by 1 for each
    entry in `axis`. If `keepdims` is true, the reduced dimensions
    are retained with length 1.

    If `axis` has no entries, all dimensions are reduced, and a
    tensor with a single element is returned.

    **NOTE** Floating point comparison to zero is done by exact floating point
    equality check.  Small values are **not** rounded to zero for purposes of
    the nonzero check.

    For example:

    ```python
    x = tf.constant([[0, 1, 0], [1, 1, 0]])
    tf.math.count_nonzero(x)  # 3
    tf.math.count_nonzero(x, 0)  # [1, 2, 0]
    tf.math.count_nonzero(x, 1)  # [1, 2]
    tf.math.count_nonzero(x, 1, keepdims=True)  # [[1], [2]]
    tf.math.count_nonzero(x, [0, 1])  # 3
    ```

    **NOTE** Strings are compared against zero-length empty string `""`. Any
    string with a size greater than zero is already considered as nonzero.

    For example:
    ```python
    x = tf.constant(["", "a", "  ", "b", ""])
    tf.math.count_nonzero(x) # 3, with "a", "  ", and "b" as nonzero strings.
    ```

    Args:
      input: The tensor to reduce. Should be of numeric type, `bool`, or `string`.
      axis: The dimensions to reduce. If `None` (the default), reduces all
        dimensions. Must be in the range `[-rank(input), rank(input))`.
      keepdims: If true, retains reduced dimensions with length 1.
      dtype: The output dtype; defaults to `tf.int64`.
      name: A name for the operation (optional).

    Returns:
      The reduced tensor (number of nonzero values).
    """
    ...
def __getattr__(name: str) -> Incomplete: ...
=======
) -> Tensor: ...
def __getattr__(name: str): ...  # incomplete module
>>>>>>> 9589e369
<|MERGE_RESOLUTION|>--- conflicted
+++ resolved
@@ -1,9 +1,3 @@
-<<<<<<< HEAD
-"""Public API for tf._api.v2.math namespace"""
-
-from _typeshed import Incomplete
-=======
->>>>>>> 9589e369
 from collections.abc import Iterable
 from typing import TypeVar, overload
 from typing_extensions import TypeAlias
@@ -3894,57 +3888,5 @@
     keepdims: bool | None = None,
     dtype: DTypeLike = ...,
     name: str | None = None,
-<<<<<<< HEAD
-) -> Tensor:
-    """
-    Computes number of nonzero elements across dimensions of a tensor.
-
-    Reduces `input` along the dimensions given in `axis`.
-    Unless `keepdims` is true, the rank of the tensor is reduced by 1 for each
-    entry in `axis`. If `keepdims` is true, the reduced dimensions
-    are retained with length 1.
-
-    If `axis` has no entries, all dimensions are reduced, and a
-    tensor with a single element is returned.
-
-    **NOTE** Floating point comparison to zero is done by exact floating point
-    equality check.  Small values are **not** rounded to zero for purposes of
-    the nonzero check.
-
-    For example:
-
-    ```python
-    x = tf.constant([[0, 1, 0], [1, 1, 0]])
-    tf.math.count_nonzero(x)  # 3
-    tf.math.count_nonzero(x, 0)  # [1, 2, 0]
-    tf.math.count_nonzero(x, 1)  # [1, 2]
-    tf.math.count_nonzero(x, 1, keepdims=True)  # [[1], [2]]
-    tf.math.count_nonzero(x, [0, 1])  # 3
-    ```
-
-    **NOTE** Strings are compared against zero-length empty string `""`. Any
-    string with a size greater than zero is already considered as nonzero.
-
-    For example:
-    ```python
-    x = tf.constant(["", "a", "  ", "b", ""])
-    tf.math.count_nonzero(x) # 3, with "a", "  ", and "b" as nonzero strings.
-    ```
-
-    Args:
-      input: The tensor to reduce. Should be of numeric type, `bool`, or `string`.
-      axis: The dimensions to reduce. If `None` (the default), reduces all
-        dimensions. Must be in the range `[-rank(input), rank(input))`.
-      keepdims: If true, retains reduced dimensions with length 1.
-      dtype: The output dtype; defaults to `tf.int64`.
-      name: A name for the operation (optional).
-
-    Returns:
-      The reduced tensor (number of nonzero values).
-    """
-    ...
-def __getattr__(name: str) -> Incomplete: ...
-=======
 ) -> Tensor: ...
-def __getattr__(name: str): ...  # incomplete module
->>>>>>> 9589e369
+def __getattr__(name: str): ...  # incomplete module