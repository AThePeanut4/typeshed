--- conflicted
+++ resolved
@@ -1,9 +1,3 @@
-<<<<<<< HEAD
-"""Public API for tf._api.v2.train namespace"""
-
-from _typeshed import Incomplete
-=======
->>>>>>> 12676840
 from collections.abc import Callable
 from typing import Any, TypeVar
 from typing_extensions import Self
@@ -52,58 +46,8 @@
         experimental_write_callbacks: None | list[Callable[[str], object] | Callable[[], object]] = None,
         enable_async: bool = False,
         experimental_skip_slot_variables: bool = False,
-<<<<<<< HEAD
-        experimental_sharding_callback: Incomplete | None = None,
-    ) -> None:
-        """
-        Creates an object that stores options for a Checkpoint. (deprecated arguments)
-
-        Deprecated: SOME ARGUMENTS ARE DEPRECATED: `(experimental_enable_async_checkpoint)`. They will be removed in a future version.
-        Instructions for updating:
-        Use enable_async instead
-
-        Args:
-          experimental_io_device: string. Applies in a distributed setting.
-            Tensorflow device to use to access the filesystem. If `None` (default)
-            then for each variable the filesystem is accessed from the CPU:0 device
-            of the host where that variable is assigned. If specified, the
-            filesystem is instead accessed from that device for all variables.  This
-            is for example useful if you want to save to a local directory, such as
-            "/tmp" when running in a distributed setting. In that case pass a device
-            for the host where the "/tmp" directory is accessible.
-          experimental_enable_async_checkpoint: bool Type. Deprecated, please use
-            the enable_async option.
-          experimental_write_callbacks: List[Callable]. A list of callback functions
-            that will be executed after each saving event finishes (i.e. after
-            `save()` or `write()`). For async checkpoint, the callbacks will be
-            executed only after the async thread finishes saving.  The return values
-            of the callback(s) will be ignored. The callback(s) can optionally take
-            the `save_path` (the result of `save()` or `write()`) as an argument.
-            The callbacks will be executed in the same order of this list after the
-            checkpoint has been written.
-          enable_async: bool Type. Indicates whether async checkpointing is enabled.
-            Default is False, i.e., no async checkpoint.  Async checkpoint moves the
-            checkpoint file writing off the main thread, so that the model can
-            continue to train while the checkpoint file writing runs in the
-            background. Async checkpoint reduces TPU device idle cycles and speeds
-            up model training process, while memory consumption may increase.
-          experimental_skip_slot_variables: bool Type. If true, ignores slot
-            variables during restore. Context: TPU Embedding layers for Serving do
-            not properly restore slot variables. This option is a way to omit
-            restoring slot variables which are not required for Serving usecase
-            anyways.(b/315912101)
-          experimental_sharding_callback: `tf.train.experimental.ShardingCallback`.
-            A pre-made or custom callback that determines how checkpoints are
-            sharded on disk. Pre-made callback options are
-            `tf.train.experimental.ShardByDevicePolicy` and
-            `tf.train.experimental.MaxShardSizePolicy`. You may also write a custom
-            callback, see `tf.train.experimental.ShardingCallback`.
-        """
-        ...
-=======
         experimental_sharding_callback=None,
     ) -> None: ...
->>>>>>> 12676840
 
 _T = TypeVar("_T", bound=list[str] | tuple[str] | dict[int, str])
 
