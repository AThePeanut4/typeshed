"""Public API for tf._api.v2.types.experimental namespace"""

import abc
from _typeshed import Incomplete
from typing import Any, Generic, TypeVar, overload
from typing_extensions import ParamSpec

import tensorflow as tf
from tensorflow._aliases import ContainerGeneric

_P = ParamSpec("_P")
_R_co = TypeVar("_R_co", covariant=True)

<<<<<<< HEAD
class Callable(Generic[_P, _R], metaclass=abc.ABCMeta):
    """
    Base class for TF callables like those created by tf.function.

    Note: Callables are conceptually very similar to `tf.Operation`: a
    `tf.Operation` is a kind of callable.
    """
    def __call__(self, *args: _P.args, **kwargs: _P.kwargs) -> _R:
        """
        Executes this callable.

        This behaves like a regular op - in eager mode, it immediately starts
        execution, returning results. In graph mode, it creates ops which return
        symbolic TensorFlow values (like `tf.Tensor`, `tf.data.Dataset`,
        etc.). For example, `tf.function` callables typically generate a
        `tf.raw_ops.PartitionedCall` op, but not always - the
        exact operations being generated are an internal implementation detail.

        Args:
          *args: positional argument for this call
          **kwargs: keyword arguments for this call
        Returns:
          The execution results.
        """
        ...

class ConcreteFunction(Callable[_P, _R], metaclass=abc.ABCMeta):
    """
    Base class for differentiable graph functions.

    A `ConcreteFunction` encapsulates the original graph function definition with
    support for differentiability under `tf.GradientTape` contexts. In the
    process, it may generate new graph functions (using the original) to
    efficiently perform forwards and backwards passes.
    """
    def __call__(self, *args: _P.args, **kwargs: _P.kwargs) -> _R:
        """
        Executes this callable.

        This behaves like a regular op - in eager mode, it immediately starts
        execution, returning results. In graph mode, it creates ops which return
        symbolic TensorFlow values (like `tf.Tensor`, `tf.data.Dataset`,
        etc.). For example, `tf.function` callables typically generate a
        `tf.raw_ops.PartitionedCall` op, but not always - the
        exact operations being generated are an internal implementation detail.

        Args:
          *args: positional argument for this call
          **kwargs: keyword arguments for this call
        Returns:
          The execution results.
        """
        ...

class PolymorphicFunction(Callable[_P, _R], metaclass=abc.ABCMeta):
    """
    Base class for polymorphic graph functions.

    Graph functions are Python callable objects that dispatch calls to a
    TensorFlow graph. Polymorphic graph functions can be backed by multiple TF
    graphs, and automatically select the appropriate specialization based on the
    type of input they were called with. They may also create specializations on
    the fly if necessary, for example by tracing.

    Also see `tf.function`.
    """
    @overload
    @abc.abstractmethod
    def get_concrete_function(self, *args: _P.args, **kwargs: _P.kwargs) -> ConcreteFunction[_P, _R]:
        """
        Returns a `ConcreteFunction` specialized to input types.

        The arguments specified by `args` and `kwargs` follow normal function call
        rules. The returned `ConcreteFunction` has the same set of positional and
        keyword arguments as `self`, but their types are compatible to the types
        specified by `args` and `kwargs` (though not neccessarily equal).

        >>> @tf.function
        ... def f(x):
        ...   return x
        >>> f_concrete = f.get_concrete_function(tf.constant(1.0))
        >>> f_concrete = f.get_concrete_function(x=tf.constant(1.0))

        Unlike normal calls, `get_concrete_function` allow type specifiers instead
        of TensorFlow objects, so for example `tf.Tensor`s may be replaced with
        `tf.TensorSpec`s.

        >>> @tf.function
        ... def f(x):
        ...   return x
        >>> f_concrete = f.get_concrete_function(tf.TensorSpec([], tf.float64))

        If the function definition allows only one specialization, `args` and
        `kwargs` may be omitted altogether.

        >>> @tf.function(input_signature=[tf.TensorSpec(None, tf.float32)])
        ... def f(x):
        ...   return x
        >>> f_concrete = f.get_concrete_function()

        The returned `ConcreteFunction` can be called normally:

        >>> f_concrete(tf.constant(1.0))
        <tf.Tensor: shape=(), dtype=float32, numpy=1.0>
        >>> f_concrete(x=tf.constant(1.0))
        <tf.Tensor: shape=(), dtype=float32, numpy=1.0>

        Args:
          *args: inputs to specialize on.
          **kwargs: inputs to specialize on.

        Returns:
          A `ConcreteFunction`.
        """
        ...
=======
class Callable(Generic[_P, _R_co], metaclass=abc.ABCMeta):
    def __call__(self, *args: _P.args, **kwargs: _P.kwargs) -> _R_co: ...

class ConcreteFunction(Callable[_P, _R_co], metaclass=abc.ABCMeta):
    def __call__(self, *args: _P.args, **kwargs: _P.kwargs) -> _R_co: ...

class PolymorphicFunction(Callable[_P, _R_co], metaclass=abc.ABCMeta):
    @overload
    @abc.abstractmethod
    def get_concrete_function(self, *args: _P.args, **kwargs: _P.kwargs) -> ConcreteFunction[_P, _R_co]: ...
>>>>>>> a3a17b0f
    @overload
    @abc.abstractmethod
    def get_concrete_function(
        self, *args: ContainerGeneric[tf.TypeSpec[Any]], **kwargs: ContainerGeneric[tf.TypeSpec[Any]]
<<<<<<< HEAD
    ) -> ConcreteFunction[_P, _R]:
        """
        Returns a `ConcreteFunction` specialized to input types.

        The arguments specified by `args` and `kwargs` follow normal function call
        rules. The returned `ConcreteFunction` has the same set of positional and
        keyword arguments as `self`, but their types are compatible to the types
        specified by `args` and `kwargs` (though not neccessarily equal).

        >>> @tf.function
        ... def f(x):
        ...   return x
        >>> f_concrete = f.get_concrete_function(tf.constant(1.0))
        >>> f_concrete = f.get_concrete_function(x=tf.constant(1.0))

        Unlike normal calls, `get_concrete_function` allow type specifiers instead
        of TensorFlow objects, so for example `tf.Tensor`s may be replaced with
        `tf.TensorSpec`s.

        >>> @tf.function
        ... def f(x):
        ...   return x
        >>> f_concrete = f.get_concrete_function(tf.TensorSpec([], tf.float64))

        If the function definition allows only one specialization, `args` and
        `kwargs` may be omitted altogether.

        >>> @tf.function(input_signature=[tf.TensorSpec(None, tf.float32)])
        ... def f(x):
        ...   return x
        >>> f_concrete = f.get_concrete_function()

        The returned `ConcreteFunction` can be called normally:

        >>> f_concrete(tf.constant(1.0))
        <tf.Tensor: shape=(), dtype=float32, numpy=1.0>
        >>> f_concrete(x=tf.constant(1.0))
        <tf.Tensor: shape=(), dtype=float32, numpy=1.0>

        Args:
          *args: inputs to specialize on.
          **kwargs: inputs to specialize on.

        Returns:
          A `ConcreteFunction`.
        """
        ...
    def experimental_get_compiler_ir(self, *args, **kwargs):
        """
        Returns compiler IR for the compiled function.

        This API is intended *only* for debugging as there are no guarantees on
        backwards compatibility of returned IR or the allowed values of `stage`.

        Args:
          *args: compilation args supports inputs either: (1) all inputs are
            TensorSpec or (2) all inputs are tf.Tensor/Python variables.
          **kwargs: Keyword arguments used for compilation. Same requirement as
            compiliation args.

        Returns:
          Function callable with the following kwargs:
            - `stage` at which the compiler IR should be serialized. Allowed values
              are:
               - `hlo`: HLO output after conversion from TF
                (https://www.tensorflow.org/xla/operation_semantics).
               - `hlo_serialized`: Like stage=`hlo`, but the output is a serialized
                 HLO module proto (a bytes object).
               - `optimized_hlo`: HLO after compiler optimizations.
               - `optimized_hlo_serialized`: Like stage=`optimized_hlo`, but the
                 output is a serialized HLO module proto (a bytes object).
               - `optimized_hlo_dot`: optimized HLO in DOT format suitable for
                 Graphviz.
            - `device_name` can be either None, in which case the preferred device
              is used for compilation, or a device name. It can be a full device
              name, or a partial one, e.g., `/device:CPU:0`.

          For example, for

          ```python
          @tf.function(jit_compile=True)
          def f(x):
            return x + 1

          f.experimental_get_compiler_ir(tf.random.normal([10, 10])(stage='hlo')
          ```

          the output is:

          ```
          HloModule a_inference_f_13__.9

          ENTRY %a_inference_f_13__.9 (arg0.1: f32[10,10]) -> f32[10,10] {
            %arg0.1 = f32[10,10]{1,0} parameter(0), parameter_replication={false}
            %reshape.2 = f32[10,10]{1,0} reshape(f32[10,10]{1,0} %arg0.1)
            %constant.3 = f32[] constant(1)
            %broadcast.4 = f32[10,10]{1,0} broadcast(f32[] %constant.3)
            %add.5 = f32[10,10]{1,0} add(f32[10,10]{1,0} %reshape.2,
                                         f32[10,10]{1,0} %broadcast.4)
            %reshape.6 = f32[10,10]{1,0} reshape(f32[10,10]{1,0} %add.5)
            %tuple.7 = (f32[10,10]{1,0}) tuple(f32[10,10]{1,0} %reshape.6)
            ROOT %get-tuple-element.8 = f32[10,10]{1,0}
              get-tuple-element((f32[10,10]{1,0}) %tuple.7), index=0
          }
          ```

          Here is another example using tf.TensorSpec inputs:

          ```python
          y = tf.Variable(tf.zeros([10, 20], dtype=tf.float32))

          @tf.function(jit_compile=True)
          def f(x):
            return x + y

          hlo_str = f.experimental_get_compiler_ir(tf.TensorSpec(shape=(10,
          20)))(stage='hlo')
          ```

          The output is:

          ```
          HloModule a_inference_f_120__.8,
          entry_computation_layout={(f32[10,20]{1,0},f32[10,20]{1,0})->f32[10,20]{1,0}}

          ENTRY %a_inference_f_120__.8 (arg0.1: f32[10,20], arg1.2: f32[10,20]) ->
          f32[10,20] {
            %arg0.1 = f32[10,20]{1,0} parameter(0), parameter_replication={false},
            metadata={op_name="XLA_Args"}
            %reshape.3 = f32[10,20]{1,0} reshape(f32[10,20]{1,0} %arg0.1)
            %arg1.2 = f32[10,20]{1,0} parameter(1), parameter_replication={false},
            metadata={op_name="XLA_Args"}
            %add.4 = f32[10,20]{1,0} add(f32[10,20]{1,0} %reshape.3, f32[10,20]{1,0}
            %arg1.2), metadata={op_type="AddV2" op_name="add"
            source_file="<ipython-input-16-ea04879c1873>" source_line=4}
            %reshape.5 = f32[10,20]{1,0} reshape(f32[10,20]{1,0} %add.4),
            metadata={op_name="XLA_Retvals"}
            %tuple.6 = (f32[10,20]{1,0}) tuple(f32[10,20]{1,0} %reshape.5),
            metadata={op_name="XLA_Retvals"}
            ROOT %get-tuple-element.7 = f32[10,20]{1,0}
            get-tuple-element((f32[10,20]{1,0}) %tuple.6), index=0,
            metadata={op_name="XLA_Retvals"}
          }
        ```

        The HLO module accepts a flat list of inputs. To retrieve the order
        of these inputs signatures, users can call the
        `concrete_fn.structured_input_signature` and `concrete_fn.captured_inputs`:

        ```python
        # Use concrete_fn to get the hlo_module flat_args.
        concrete_fn = f.get_concrete_function(tf.TensorSpec(shape=(10, 20)))
        flat_args = list(
            tf.nest.flatten(concrete_fn.structured_input_signature)
            ) + concrete_fn.captured_inputs
        ```

        Raises:
          ValueError:
            (1) If an invalid `stage` is selected
            (2) or if applied to a function which is not compiled
            (`jit_compile=True` is not set).
            (3) or if input shapes are not fully defined for tf.TensorSpec inputs
          TypeError: When called with input in graph mode.
        """
        ...
=======
    ) -> ConcreteFunction[_P, _R_co]: ...
    def experimental_get_compiler_ir(self, *args, **kwargs): ...
>>>>>>> a3a17b0f

GenericFunction = PolymorphicFunction

def __getattr__(name: str) -> Incomplete: ...<|MERGE_RESOLUTION|>--- conflicted
+++ resolved
@@ -11,123 +11,6 @@
 _P = ParamSpec("_P")
 _R_co = TypeVar("_R_co", covariant=True)
 
-<<<<<<< HEAD
-class Callable(Generic[_P, _R], metaclass=abc.ABCMeta):
-    """
-    Base class for TF callables like those created by tf.function.
-
-    Note: Callables are conceptually very similar to `tf.Operation`: a
-    `tf.Operation` is a kind of callable.
-    """
-    def __call__(self, *args: _P.args, **kwargs: _P.kwargs) -> _R:
-        """
-        Executes this callable.
-
-        This behaves like a regular op - in eager mode, it immediately starts
-        execution, returning results. In graph mode, it creates ops which return
-        symbolic TensorFlow values (like `tf.Tensor`, `tf.data.Dataset`,
-        etc.). For example, `tf.function` callables typically generate a
-        `tf.raw_ops.PartitionedCall` op, but not always - the
-        exact operations being generated are an internal implementation detail.
-
-        Args:
-          *args: positional argument for this call
-          **kwargs: keyword arguments for this call
-        Returns:
-          The execution results.
-        """
-        ...
-
-class ConcreteFunction(Callable[_P, _R], metaclass=abc.ABCMeta):
-    """
-    Base class for differentiable graph functions.
-
-    A `ConcreteFunction` encapsulates the original graph function definition with
-    support for differentiability under `tf.GradientTape` contexts. In the
-    process, it may generate new graph functions (using the original) to
-    efficiently perform forwards and backwards passes.
-    """
-    def __call__(self, *args: _P.args, **kwargs: _P.kwargs) -> _R:
-        """
-        Executes this callable.
-
-        This behaves like a regular op - in eager mode, it immediately starts
-        execution, returning results. In graph mode, it creates ops which return
-        symbolic TensorFlow values (like `tf.Tensor`, `tf.data.Dataset`,
-        etc.). For example, `tf.function` callables typically generate a
-        `tf.raw_ops.PartitionedCall` op, but not always - the
-        exact operations being generated are an internal implementation detail.
-
-        Args:
-          *args: positional argument for this call
-          **kwargs: keyword arguments for this call
-        Returns:
-          The execution results.
-        """
-        ...
-
-class PolymorphicFunction(Callable[_P, _R], metaclass=abc.ABCMeta):
-    """
-    Base class for polymorphic graph functions.
-
-    Graph functions are Python callable objects that dispatch calls to a
-    TensorFlow graph. Polymorphic graph functions can be backed by multiple TF
-    graphs, and automatically select the appropriate specialization based on the
-    type of input they were called with. They may also create specializations on
-    the fly if necessary, for example by tracing.
-
-    Also see `tf.function`.
-    """
-    @overload
-    @abc.abstractmethod
-    def get_concrete_function(self, *args: _P.args, **kwargs: _P.kwargs) -> ConcreteFunction[_P, _R]:
-        """
-        Returns a `ConcreteFunction` specialized to input types.
-
-        The arguments specified by `args` and `kwargs` follow normal function call
-        rules. The returned `ConcreteFunction` has the same set of positional and
-        keyword arguments as `self`, but their types are compatible to the types
-        specified by `args` and `kwargs` (though not neccessarily equal).
-
-        >>> @tf.function
-        ... def f(x):
-        ...   return x
-        >>> f_concrete = f.get_concrete_function(tf.constant(1.0))
-        >>> f_concrete = f.get_concrete_function(x=tf.constant(1.0))
-
-        Unlike normal calls, `get_concrete_function` allow type specifiers instead
-        of TensorFlow objects, so for example `tf.Tensor`s may be replaced with
-        `tf.TensorSpec`s.
-
-        >>> @tf.function
-        ... def f(x):
-        ...   return x
-        >>> f_concrete = f.get_concrete_function(tf.TensorSpec([], tf.float64))
-
-        If the function definition allows only one specialization, `args` and
-        `kwargs` may be omitted altogether.
-
-        >>> @tf.function(input_signature=[tf.TensorSpec(None, tf.float32)])
-        ... def f(x):
-        ...   return x
-        >>> f_concrete = f.get_concrete_function()
-
-        The returned `ConcreteFunction` can be called normally:
-
-        >>> f_concrete(tf.constant(1.0))
-        <tf.Tensor: shape=(), dtype=float32, numpy=1.0>
-        >>> f_concrete(x=tf.constant(1.0))
-        <tf.Tensor: shape=(), dtype=float32, numpy=1.0>
-
-        Args:
-          *args: inputs to specialize on.
-          **kwargs: inputs to specialize on.
-
-        Returns:
-          A `ConcreteFunction`.
-        """
-        ...
-=======
 class Callable(Generic[_P, _R_co], metaclass=abc.ABCMeta):
     def __call__(self, *args: _P.args, **kwargs: _P.kwargs) -> _R_co: ...
 
@@ -138,182 +21,12 @@
     @overload
     @abc.abstractmethod
     def get_concrete_function(self, *args: _P.args, **kwargs: _P.kwargs) -> ConcreteFunction[_P, _R_co]: ...
->>>>>>> a3a17b0f
     @overload
     @abc.abstractmethod
     def get_concrete_function(
         self, *args: ContainerGeneric[tf.TypeSpec[Any]], **kwargs: ContainerGeneric[tf.TypeSpec[Any]]
-<<<<<<< HEAD
-    ) -> ConcreteFunction[_P, _R]:
-        """
-        Returns a `ConcreteFunction` specialized to input types.
-
-        The arguments specified by `args` and `kwargs` follow normal function call
-        rules. The returned `ConcreteFunction` has the same set of positional and
-        keyword arguments as `self`, but their types are compatible to the types
-        specified by `args` and `kwargs` (though not neccessarily equal).
-
-        >>> @tf.function
-        ... def f(x):
-        ...   return x
-        >>> f_concrete = f.get_concrete_function(tf.constant(1.0))
-        >>> f_concrete = f.get_concrete_function(x=tf.constant(1.0))
-
-        Unlike normal calls, `get_concrete_function` allow type specifiers instead
-        of TensorFlow objects, so for example `tf.Tensor`s may be replaced with
-        `tf.TensorSpec`s.
-
-        >>> @tf.function
-        ... def f(x):
-        ...   return x
-        >>> f_concrete = f.get_concrete_function(tf.TensorSpec([], tf.float64))
-
-        If the function definition allows only one specialization, `args` and
-        `kwargs` may be omitted altogether.
-
-        >>> @tf.function(input_signature=[tf.TensorSpec(None, tf.float32)])
-        ... def f(x):
-        ...   return x
-        >>> f_concrete = f.get_concrete_function()
-
-        The returned `ConcreteFunction` can be called normally:
-
-        >>> f_concrete(tf.constant(1.0))
-        <tf.Tensor: shape=(), dtype=float32, numpy=1.0>
-        >>> f_concrete(x=tf.constant(1.0))
-        <tf.Tensor: shape=(), dtype=float32, numpy=1.0>
-
-        Args:
-          *args: inputs to specialize on.
-          **kwargs: inputs to specialize on.
-
-        Returns:
-          A `ConcreteFunction`.
-        """
-        ...
-    def experimental_get_compiler_ir(self, *args, **kwargs):
-        """
-        Returns compiler IR for the compiled function.
-
-        This API is intended *only* for debugging as there are no guarantees on
-        backwards compatibility of returned IR or the allowed values of `stage`.
-
-        Args:
-          *args: compilation args supports inputs either: (1) all inputs are
-            TensorSpec or (2) all inputs are tf.Tensor/Python variables.
-          **kwargs: Keyword arguments used for compilation. Same requirement as
-            compiliation args.
-
-        Returns:
-          Function callable with the following kwargs:
-            - `stage` at which the compiler IR should be serialized. Allowed values
-              are:
-               - `hlo`: HLO output after conversion from TF
-                (https://www.tensorflow.org/xla/operation_semantics).
-               - `hlo_serialized`: Like stage=`hlo`, but the output is a serialized
-                 HLO module proto (a bytes object).
-               - `optimized_hlo`: HLO after compiler optimizations.
-               - `optimized_hlo_serialized`: Like stage=`optimized_hlo`, but the
-                 output is a serialized HLO module proto (a bytes object).
-               - `optimized_hlo_dot`: optimized HLO in DOT format suitable for
-                 Graphviz.
-            - `device_name` can be either None, in which case the preferred device
-              is used for compilation, or a device name. It can be a full device
-              name, or a partial one, e.g., `/device:CPU:0`.
-
-          For example, for
-
-          ```python
-          @tf.function(jit_compile=True)
-          def f(x):
-            return x + 1
-
-          f.experimental_get_compiler_ir(tf.random.normal([10, 10])(stage='hlo')
-          ```
-
-          the output is:
-
-          ```
-          HloModule a_inference_f_13__.9
-
-          ENTRY %a_inference_f_13__.9 (arg0.1: f32[10,10]) -> f32[10,10] {
-            %arg0.1 = f32[10,10]{1,0} parameter(0), parameter_replication={false}
-            %reshape.2 = f32[10,10]{1,0} reshape(f32[10,10]{1,0} %arg0.1)
-            %constant.3 = f32[] constant(1)
-            %broadcast.4 = f32[10,10]{1,0} broadcast(f32[] %constant.3)
-            %add.5 = f32[10,10]{1,0} add(f32[10,10]{1,0} %reshape.2,
-                                         f32[10,10]{1,0} %broadcast.4)
-            %reshape.6 = f32[10,10]{1,0} reshape(f32[10,10]{1,0} %add.5)
-            %tuple.7 = (f32[10,10]{1,0}) tuple(f32[10,10]{1,0} %reshape.6)
-            ROOT %get-tuple-element.8 = f32[10,10]{1,0}
-              get-tuple-element((f32[10,10]{1,0}) %tuple.7), index=0
-          }
-          ```
-
-          Here is another example using tf.TensorSpec inputs:
-
-          ```python
-          y = tf.Variable(tf.zeros([10, 20], dtype=tf.float32))
-
-          @tf.function(jit_compile=True)
-          def f(x):
-            return x + y
-
-          hlo_str = f.experimental_get_compiler_ir(tf.TensorSpec(shape=(10,
-          20)))(stage='hlo')
-          ```
-
-          The output is:
-
-          ```
-          HloModule a_inference_f_120__.8,
-          entry_computation_layout={(f32[10,20]{1,0},f32[10,20]{1,0})->f32[10,20]{1,0}}
-
-          ENTRY %a_inference_f_120__.8 (arg0.1: f32[10,20], arg1.2: f32[10,20]) ->
-          f32[10,20] {
-            %arg0.1 = f32[10,20]{1,0} parameter(0), parameter_replication={false},
-            metadata={op_name="XLA_Args"}
-            %reshape.3 = f32[10,20]{1,0} reshape(f32[10,20]{1,0} %arg0.1)
-            %arg1.2 = f32[10,20]{1,0} parameter(1), parameter_replication={false},
-            metadata={op_name="XLA_Args"}
-            %add.4 = f32[10,20]{1,0} add(f32[10,20]{1,0} %reshape.3, f32[10,20]{1,0}
-            %arg1.2), metadata={op_type="AddV2" op_name="add"
-            source_file="<ipython-input-16-ea04879c1873>" source_line=4}
-            %reshape.5 = f32[10,20]{1,0} reshape(f32[10,20]{1,0} %add.4),
-            metadata={op_name="XLA_Retvals"}
-            %tuple.6 = (f32[10,20]{1,0}) tuple(f32[10,20]{1,0} %reshape.5),
-            metadata={op_name="XLA_Retvals"}
-            ROOT %get-tuple-element.7 = f32[10,20]{1,0}
-            get-tuple-element((f32[10,20]{1,0}) %tuple.6), index=0,
-            metadata={op_name="XLA_Retvals"}
-          }
-        ```
-
-        The HLO module accepts a flat list of inputs. To retrieve the order
-        of these inputs signatures, users can call the
-        `concrete_fn.structured_input_signature` and `concrete_fn.captured_inputs`:
-
-        ```python
-        # Use concrete_fn to get the hlo_module flat_args.
-        concrete_fn = f.get_concrete_function(tf.TensorSpec(shape=(10, 20)))
-        flat_args = list(
-            tf.nest.flatten(concrete_fn.structured_input_signature)
-            ) + concrete_fn.captured_inputs
-        ```
-
-        Raises:
-          ValueError:
-            (1) If an invalid `stage` is selected
-            (2) or if applied to a function which is not compiled
-            (`jit_compile=True` is not set).
-            (3) or if input shapes are not fully defined for tf.TensorSpec inputs
-          TypeError: When called with input in graph mode.
-        """
-        ...
-=======
     ) -> ConcreteFunction[_P, _R_co]: ...
     def experimental_get_compiler_ir(self, *args, **kwargs): ...
->>>>>>> a3a17b0f
 
 GenericFunction = PolymorphicFunction
 
