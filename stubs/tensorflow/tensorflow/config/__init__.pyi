<<<<<<< HEAD
"""Public API for tf._api.v2.config namespace"""

from _typeshed import Incomplete
=======
>>>>>>> 9589e369
from typing import NamedTuple

from tensorflow.config import experimental as experimental

class PhysicalDevice(NamedTuple):
    """
    Abstraction for a locally visible physical device.

    TensorFlow can utilize various devices such as the CPU or multiple GPUs
    for computation. Before initializing a local device for use, the user can
    customize certain properties of the device such as it's visibility or memory
    configuration.

    Once a visible `tf.config.PhysicalDevice` is initialized one or more
    `tf.config.LogicalDevice` objects are created. Use
    `tf.config.set_visible_devices` to configure the visibility of a physical
    device and `tf.config.set_logical_device_configuration` to configure multiple
    `tf.config.LogicalDevice` objects for a `tf.config.PhysicalDevice`. This is
    useful when separation between models is needed or to simulate a multi-device
    environment.

    Fields:
      name: Unique identifier for device.
      device_type: String declaring the type of device such as "CPU" or "GPU".
    """
    name: str
    device_type: str

<<<<<<< HEAD
def list_physical_devices(device_type: None | str = None) -> list[PhysicalDevice]:
    """
    Return a list of physical devices visible to the host runtime.

    Physical devices are hardware devices present on the host machine. By default
    all discovered CPU and GPU devices are considered visible.

    This API allows querying the physical hardware resources prior to runtime
    initialization. Thus, giving an opportunity to call any additional
    configuration APIs. This is in contrast to `tf.config.list_logical_devices`,
    which triggers runtime initialization in order to list the configured devices.

    The following example lists the number of visible GPUs on the host.

    >>> physical_devices = tf.config.list_physical_devices('GPU')
    >>> print("Num GPUs:", len(physical_devices))
    Num GPUs: ...

    However, the number of GPUs available to the runtime may change during runtime
    initialization due to marking certain devices as not visible or configuring
    multiple logical devices.

    Args:
      device_type: (optional string) Only include devices matching this device
        type. For example "CPU" or "GPU".
      Notes: 1. If provided with any numerical values or any string other than
        supported device type such as 'CPU' it returns an empty list instead of
        raising error. 2. For default value it returns all physical devices

    Returns:
      List of discovered `tf.config.PhysicalDevice` objects
    """
    ...
def get_visible_devices(device_type: None | str = None) -> list[PhysicalDevice]:
    """
    Get the list of visible physical devices.

    Returns the list of `PhysicalDevice`s currently marked as visible to the
    runtime. A visible device will have at least one `LogicalDevice` associated
    with it once the runtime is initialized.

    The following example verifies all visible GPUs have been disabled:

    >>> physical_devices = tf.config.list_physical_devices('GPU')
    >>> try:
    ...   # Disable all GPUS
    ...   tf.config.set_visible_devices([], 'GPU')
    ...   visible_devices = tf.config.get_visible_devices()
    ...   for device in visible_devices:
    ...     assert device.device_type != 'GPU'
    ... except:
    ...   # Invalid device or cannot modify virtual devices once initialized.
    ...   pass

    Args:
      device_type: (optional string) Only include devices matching this device
        type. For example "CPU" or "GPU".

    Returns:
      List of visible `PhysicalDevice`s
    """
    ...
def set_visible_devices(devices: list[PhysicalDevice] | PhysicalDevice, device_type: None | str = None) -> None:
    """
    Set the list of visible devices.

    Specifies which `PhysicalDevice` objects are visible to the runtime.
    TensorFlow will only allocate memory and place operations on visible
    physical devices, as otherwise no `LogicalDevice` will be created on them.
    By default all discovered devices are marked as visible.

    The following example demonstrates disabling the first GPU on the machine.

    >>> physical_devices = tf.config.list_physical_devices('GPU')
    >>> try:
    ...   # Disable first GPU
    ...   tf.config.set_visible_devices(physical_devices[1:], 'GPU')
    ...   logical_devices = tf.config.list_logical_devices('GPU')
    ...   # Logical device was not created for first GPU
    ...   assert len(logical_devices) == len(physical_devices) - 1
    ... except:
    ...   # Invalid device or cannot modify virtual devices once initialized.
    ...   pass

    Args:
      devices: List of `PhysicalDevice`s to make visible
      device_type: (optional) Only configure devices matching this device type.
        For example "CPU" or "GPU". Other devices will be left unaltered.

    Raises:
      ValueError: If argument validation fails.
      RuntimeError: Runtime is already initialized.
    """
    ...
def __getattr__(name: str) -> Incomplete: ...
=======
def list_physical_devices(device_type: None | str = None) -> list[PhysicalDevice]: ...
def get_visible_devices(device_type: None | str = None) -> list[PhysicalDevice]: ...
def set_visible_devices(devices: list[PhysicalDevice] | PhysicalDevice, device_type: None | str = None) -> None: ...
def __getattr__(name: str): ...  # incomplete module
>>>>>>> 9589e369
<|MERGE_RESOLUTION|>--- conflicted
+++ resolved
@@ -1,9 +1,3 @@
-<<<<<<< HEAD
-"""Public API for tf._api.v2.config namespace"""
-
-from _typeshed import Incomplete
-=======
->>>>>>> 9589e369
 from typing import NamedTuple
 
 from tensorflow.config import experimental as experimental
@@ -32,105 +26,7 @@
     name: str
     device_type: str
 
-<<<<<<< HEAD
-def list_physical_devices(device_type: None | str = None) -> list[PhysicalDevice]:
-    """
-    Return a list of physical devices visible to the host runtime.
-
-    Physical devices are hardware devices present on the host machine. By default
-    all discovered CPU and GPU devices are considered visible.
-
-    This API allows querying the physical hardware resources prior to runtime
-    initialization. Thus, giving an opportunity to call any additional
-    configuration APIs. This is in contrast to `tf.config.list_logical_devices`,
-    which triggers runtime initialization in order to list the configured devices.
-
-    The following example lists the number of visible GPUs on the host.
-
-    >>> physical_devices = tf.config.list_physical_devices('GPU')
-    >>> print("Num GPUs:", len(physical_devices))
-    Num GPUs: ...
-
-    However, the number of GPUs available to the runtime may change during runtime
-    initialization due to marking certain devices as not visible or configuring
-    multiple logical devices.
-
-    Args:
-      device_type: (optional string) Only include devices matching this device
-        type. For example "CPU" or "GPU".
-      Notes: 1. If provided with any numerical values or any string other than
-        supported device type such as 'CPU' it returns an empty list instead of
-        raising error. 2. For default value it returns all physical devices
-
-    Returns:
-      List of discovered `tf.config.PhysicalDevice` objects
-    """
-    ...
-def get_visible_devices(device_type: None | str = None) -> list[PhysicalDevice]:
-    """
-    Get the list of visible physical devices.
-
-    Returns the list of `PhysicalDevice`s currently marked as visible to the
-    runtime. A visible device will have at least one `LogicalDevice` associated
-    with it once the runtime is initialized.
-
-    The following example verifies all visible GPUs have been disabled:
-
-    >>> physical_devices = tf.config.list_physical_devices('GPU')
-    >>> try:
-    ...   # Disable all GPUS
-    ...   tf.config.set_visible_devices([], 'GPU')
-    ...   visible_devices = tf.config.get_visible_devices()
-    ...   for device in visible_devices:
-    ...     assert device.device_type != 'GPU'
-    ... except:
-    ...   # Invalid device or cannot modify virtual devices once initialized.
-    ...   pass
-
-    Args:
-      device_type: (optional string) Only include devices matching this device
-        type. For example "CPU" or "GPU".
-
-    Returns:
-      List of visible `PhysicalDevice`s
-    """
-    ...
-def set_visible_devices(devices: list[PhysicalDevice] | PhysicalDevice, device_type: None | str = None) -> None:
-    """
-    Set the list of visible devices.
-
-    Specifies which `PhysicalDevice` objects are visible to the runtime.
-    TensorFlow will only allocate memory and place operations on visible
-    physical devices, as otherwise no `LogicalDevice` will be created on them.
-    By default all discovered devices are marked as visible.
-
-    The following example demonstrates disabling the first GPU on the machine.
-
-    >>> physical_devices = tf.config.list_physical_devices('GPU')
-    >>> try:
-    ...   # Disable first GPU
-    ...   tf.config.set_visible_devices(physical_devices[1:], 'GPU')
-    ...   logical_devices = tf.config.list_logical_devices('GPU')
-    ...   # Logical device was not created for first GPU
-    ...   assert len(logical_devices) == len(physical_devices) - 1
-    ... except:
-    ...   # Invalid device or cannot modify virtual devices once initialized.
-    ...   pass
-
-    Args:
-      devices: List of `PhysicalDevice`s to make visible
-      device_type: (optional) Only configure devices matching this device type.
-        For example "CPU" or "GPU". Other devices will be left unaltered.
-
-    Raises:
-      ValueError: If argument validation fails.
-      RuntimeError: Runtime is already initialized.
-    """
-    ...
-def __getattr__(name: str) -> Incomplete: ...
-=======
 def list_physical_devices(device_type: None | str = None) -> list[PhysicalDevice]: ...
 def get_visible_devices(device_type: None | str = None) -> list[PhysicalDevice]: ...
 def set_visible_devices(devices: list[PhysicalDevice] | PhysicalDevice, device_type: None | str = None) -> None: ...
-def __getattr__(name: str): ...  # incomplete module
->>>>>>> 9589e369
+def __getattr__(name: str): ...  # incomplete module