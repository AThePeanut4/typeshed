<<<<<<< HEAD
"""Public API for tf._api.v2.io namespace"""

from _typeshed import Incomplete
=======
>>>>>>> 9589e369
from collections.abc import Iterable, Mapping
from types import TracebackType
from typing import Literal, NamedTuple
from typing_extensions import Self, TypeAlias

from tensorflow._aliases import DTypeLike, ShapeLike, TensorCompatible, TensorLike
from tensorflow.io import gfile as gfile

_FeatureSpecs: TypeAlias = Mapping[str, FixedLenFeature | FixedLenSequenceFeature | VarLenFeature | RaggedFeature | SparseFeature]

_CompressionTypes: TypeAlias = Literal["ZLIB", "GZIP", "AUTO", "", 0, 1, 2] | None
_CompressionLevels: TypeAlias = Literal[0, 1, 2, 3, 4, 5, 6, 7, 8, 9] | None
_MemoryLevels: TypeAlias = Literal[1, 2, 3, 4, 5, 6, 7, 8, 9] | None

class TFRecordOptions:
    """Options used for manipulating TFRecord files."""
    compression_type: _CompressionTypes | TFRecordOptions
    flush_mode: int | None  # The exact values allowed comes from zlib
    input_buffer_size: int | None
    output_buffer_size: int | None
    window_bits: int | None
    compression_level: _CompressionLevels
    compression_method: str | None
    mem_level: _MemoryLevels
    compression_strategy: int | None  # The exact values allowed comes from zlib

    def __init__(
        self,
        compression_type: _CompressionTypes | TFRecordOptions = None,
        flush_mode: int | None = None,
        input_buffer_size: int | None = None,
        output_buffer_size: int | None = None,
        window_bits: int | None = None,
        compression_level: _CompressionLevels = None,
        compression_method: str | None = None,
        mem_level: _MemoryLevels = None,
        compression_strategy: int | None = None,
    ) -> None:
        """
        Creates a `TFRecordOptions` instance.

        Options only effect TFRecordWriter when compression_type is not `None`.
        Documentation, details, and defaults can be found in
        [`zlib_compression_options.h`](https://www.tensorflow.org/code/tensorflow/core/lib/io/zlib_compression_options.h)
        and in the [zlib manual](http://www.zlib.net/manual.html).
        Leaving an option as `None` allows C++ to set a reasonable default.

        Args:
          compression_type: `"GZIP"`, `"ZLIB"`, or `""` (no compression).
          flush_mode: flush mode or `None`, Default: Z_NO_FLUSH.
          input_buffer_size: int or `None`.
          output_buffer_size: int or `None`.
          window_bits: int or `None`.
          compression_level: 0 to 9, or `None`.
          compression_method: compression method or `None`.
          mem_level: 1 to 9, or `None`.
          compression_strategy: strategy or `None`. Default: Z_DEFAULT_STRATEGY.

        Returns:
          A `TFRecordOptions` object.

        Raises:
          ValueError: If compression_type is invalid.
        """
        ...
    @classmethod
    def get_compression_type_string(cls, options: _CompressionTypes | TFRecordOptions) -> str:
        """
        Convert various option types to a unified string.

        Args:
          options: `TFRecordOption`, `TFRecordCompressionType`, or string.

        Returns:
          Compression type as string (e.g. `'ZLIB'`, `'GZIP'`, or `''`).

        Raises:
          ValueError: If compression_type is invalid.
        """
        ...

class TFRecordWriter:
    """
    A class to write records to a TFRecords file.

    [TFRecords tutorial](https://www.tensorflow.org/tutorials/load_data/tfrecord)

    TFRecords is a binary format which is optimized for high throughput data
    retrieval, generally in conjunction with `tf.data`. `TFRecordWriter` is used
    to write serialized examples to a file for later consumption. The key steps
    are:

     Ahead of time:

     - [Convert data into a serialized format](
     https://www.tensorflow.org/tutorials/load_data/tfrecord#tfexample)
     - [Write the serialized data to one or more files](
     https://www.tensorflow.org/tutorials/load_data/tfrecord#tfrecord_files_in_python)

     During training or evaluation:

     - [Read serialized examples into memory](
     https://www.tensorflow.org/tutorials/load_data/tfrecord#reading_a_tfrecord_file)
     - [Parse (deserialize) examples](
     https://www.tensorflow.org/tutorials/load_data/tfrecord#reading_a_tfrecord_file)

    A minimal example is given below:

    >>> import tempfile
    >>> example_path = os.path.join(tempfile.gettempdir(), "example.tfrecords")
    >>> np.random.seed(0)

    >>> # Write the records to a file.
    ... with tf.io.TFRecordWriter(example_path) as file_writer:
    ...   for _ in range(4):
    ...     x, y = np.random.random(), np.random.random()
    ...
    ...     record_bytes = tf.train.Example(features=tf.train.Features(feature={
    ...         "x": tf.train.Feature(float_list=tf.train.FloatList(value=[x])),
    ...         "y": tf.train.Feature(float_list=tf.train.FloatList(value=[y])),
    ...     })).SerializeToString()
    ...     file_writer.write(record_bytes)

    >>> # Read the data back out.
    >>> def decode_fn(record_bytes):
    ...   return tf.io.parse_single_example(
    ...       # Data
    ...       record_bytes,
    ...
    ...       # Schema
    ...       {"x": tf.io.FixedLenFeature([], dtype=tf.float32),
    ...        "y": tf.io.FixedLenFeature([], dtype=tf.float32)}
    ...   )

    >>> for batch in tf.data.TFRecordDataset([example_path]).map(decode_fn):
    ...   print("x = {x:.4f},  y = {y:.4f}".format(**batch))
    x = 0.5488,  y = 0.7152
    x = 0.6028,  y = 0.5449
    x = 0.4237,  y = 0.6459
    x = 0.4376,  y = 0.8918

    This class implements `__enter__` and `__exit__`, and can be used
    in `with` blocks like a normal file. (See the usage example above.)
    """
    def __init__(self, path: str, options: _CompressionTypes | TFRecordOptions | None = None) -> None:
        """
        Opens file `path` and creates a `TFRecordWriter` writing to it.

        Args:
          path: The path to the TFRecords file.
          options: (optional) String specifying compression type,
              `TFRecordCompressionType`, or `TFRecordOptions` object.

        Raises:
          IOError: If `path` cannot be opened for writing.
          ValueError: If valid compression_type can't be determined from `options`.
        """
        ...
    def write(self, record: bytes) -> None:
        """
        Write a string record to the file.

        Args:
          record: str
        """
        ...
    def flush(self) -> None:
        """Flush the file."""
        ...
    def close(self) -> None:
        """Close the file."""
        ...
    def __enter__(self) -> Self:
        """__enter__(self: object) -> object"""
        ...
    def __exit__(
        self, exc_type: type[BaseException] | None, exc_val: BaseException | None, exc_tb: TracebackType | None
    ) -> None:
        """__exit__(self: tensorflow.python.lib.io._pywrap_record_io.RecordWriter, *args) -> None"""
        ...

# Also defaults are missing here because pytype crashes when a default is present reported
# in this [issue](https://github.com/google/pytype/issues/1410#issue-1669793588). After
# next release the defaults can be added back.
class FixedLenFeature(NamedTuple):
    """
    Configuration for parsing a fixed-length input feature.

    To treat sparse input as dense, provide a `default_value`; otherwise,
    the parse functions will fail on any examples missing this feature.

    Fields:
      shape: Shape of input data.
      dtype: Data type of input.
      default_value: Value to be used if an example is missing this feature. It
          must be compatible with `dtype` and of the specified `shape`.
    """
    shape: ShapeLike
    dtype: DTypeLike
    default_value: TensorCompatible | None = ...

class FixedLenSequenceFeature(NamedTuple):
    """
    Configuration for parsing a variable-length input feature into a `Tensor`.

    The resulting `Tensor` of parsing a single `SequenceExample` or `Example` has
    a static `shape` of `[None] + shape` and the specified `dtype`.
    The resulting `Tensor` of parsing a `batch_size` many `Example`s has
    a static `shape` of `[batch_size, None] + shape` and the specified `dtype`.
    The entries in the `batch` from different `Examples` will be padded with
    `default_value` to the maximum length present in the `batch`.

    To treat a sparse input as dense, provide `allow_missing=True`; otherwise,
    the parse functions will fail on any examples missing this feature.

    Fields:
      shape: Shape of input data for dimension 2 and higher. First dimension is
        of variable length `None`.
      dtype: Data type of input.
      allow_missing: Whether to allow this feature to be missing from a feature
        list item. Is available only for parsing `SequenceExample` not for
        parsing `Examples`.
      default_value: Scalar value to be used to pad multiple `Example`s to their
        maximum length. Irrelevant for parsing a single `Example` or
        `SequenceExample`. Defaults to "" for dtype string and 0 otherwise
        (optional).
    """
    shape: ShapeLike
    dtype: DTypeLike
    allow_missing: bool = ...
    default_value: TensorCompatible | None = ...

class VarLenFeature(NamedTuple):
    """
    Configuration for parsing a variable-length input feature.

    Fields:
      dtype: Data type of input.
    """
    dtype: DTypeLike

class SparseFeature(NamedTuple):
    """
    Configuration for parsing a sparse input feature from an `Example`.

    Note, preferably use `VarLenFeature` (possibly in combination with a
    `SequenceExample`) in order to parse out `SparseTensor`s instead of
    `SparseFeature` due to its simplicity.

    Closely mimicking the `SparseTensor` that will be obtained by parsing an
    `Example` with a `SparseFeature` config, a `SparseFeature` contains a

    * `value_key`: The name of key for a `Feature` in the `Example` whose parsed
      `Tensor` will be the resulting `SparseTensor.values`.

    * `index_key`: A list of names - one for each dimension in the resulting
      `SparseTensor` whose `indices[i][dim]` indicating the position of
      the `i`-th value in the `dim` dimension will be equal to the `i`-th value in
      the Feature with key named `index_key[dim]` in the `Example`.

    * `size`: A list of ints for the resulting `SparseTensor.dense_shape`.

    For example, we can represent the following 2D `SparseTensor`

    ```python
    SparseTensor(indices=[[3, 1], [20, 0]],
                 values=[0.5, -1.0]
                 dense_shape=[100, 3])
    ```

    with an `Example` input proto

    ```python
    features {
      feature { key: "val" value { float_list { value: [ 0.5, -1.0 ] } } }
      feature { key: "ix0" value { int64_list { value: [ 3, 20 ] } } }
      feature { key: "ix1" value { int64_list { value: [ 1, 0 ] } } }
    }
    ```

    and `SparseFeature` config with 2 `index_key`s

    ```python
    SparseFeature(index_key=["ix0", "ix1"],
                  value_key="val",
                  dtype=tf.float32,
                  size=[100, 3])
    ```

    Fields:
      index_key: A single string name or a list of string names of index features.
        For each key the underlying feature's type must be `int64` and its length
        must always match that of the `value_key` feature.
        To represent `SparseTensor`s with a `dense_shape` of `rank` higher than 1
        a list of length `rank` should be used.
      value_key: Name of value feature.  The underlying feature's type must
        be `dtype` and its length must always match that of all the `index_key`s'
        features.
      dtype: Data type of the `value_key` feature.
      size: A Python int or list thereof specifying the dense shape. Should be a
        list if and only if `index_key` is a list. In that case the list must be
        equal to the length of `index_key`. Each for each entry `i` all values in
        the `index_key`[i] feature must be in `[0, size[i])`.
      already_sorted: A Python boolean to specify whether the values in
        `value_key` are already sorted by their index position. If so skip
        sorting. False by default (optional).
    """
    index_key: str | list[str]
    value_key: str
    dtype: DTypeLike
    size: int | list[int]
    already_sorted: bool = ...

class RaggedFeature(NamedTuple):
    """
    Configuration for passing a RaggedTensor input feature.

    `value_key` specifies the feature key for a variable-length list of values;
    and `partitions` specifies zero or more feature keys for partitioning those
    values into higher dimensions.  Each element of `partitions` must be one of
    the following:

      * `tf.io.RaggedFeature.RowSplits(key: string)`
      * `tf.io.RaggedFeature.RowLengths(key: string)`
      * `tf.io.RaggedFeature.RowStarts(key: string)`
      * `tf.io.RaggedFeature.RowLimits(key: string)`
      * `tf.io.RaggedFeature.ValueRowIds(key: string)`
      * `tf.io.RaggedFeature.UniformRowLength(length: int)`.

    Where `key` is a feature key whose values are used to partition the values.
    Partitions are listed from outermost to innermost.

    * If `len(partitions) == 0` (the default), then:

      * A feature from a single `tf.Example` is parsed into a 1D `tf.Tensor`.
      * A feature from a batch of `tf.Example`s is parsed into a 2D
        `tf.RaggedTensor`, where the outer dimension is the batch dimension, and
        the inner (ragged) dimension is the feature length in each example.

    * If `len(partitions) == 1`, then:

      * A feature from a single `tf.Example` is parsed into a 2D
        `tf.RaggedTensor`, where the values taken from the `value_key` are
        separated into rows using the partition key.
      * A feature from a batch of `tf.Example`s is parsed into a 3D
        `tf.RaggedTensor`, where the outer dimension is the batch dimension,
        the two inner dimensions are formed by separating the `value_key` values
        from each example into rows using that example's partition key.

    * If `len(partitions) > 1`, then:

      * A feature from a single `tf.Example` is parsed into a `tf.RaggedTensor`
        whose rank is `len(partitions)+1`, and whose ragged_rank is
        `len(partitions)`.

      * A feature from a batch of `tf.Example`s is parsed into a `tf.RaggedTensor`
        whose rank is `len(partitions)+2` and whose ragged_rank is
        `len(partitions)+1`, where the outer dimension is the batch dimension.

    There is one exception: if the final (i.e., innermost) element(s) of
    `partitions` are `UniformRowLength`s, then the values are simply reshaped (as
    a higher-dimensional `tf.Tensor`), rather than being wrapped in a
    `tf.RaggedTensor`.

    #### Examples

    >>> import google.protobuf.text_format as pbtext
    >>> example_batch = [
    ...   pbtext.Merge(r'''
    ...     features {
    ...       feature {key: "v" value {int64_list {value: [3, 1, 4, 1, 5, 9]}}}
    ...       feature {key: "s1" value {int64_list {value: [0, 2, 3, 3, 6]}}}
    ...       feature {key: "s2" value {int64_list {value: [0, 2, 3, 4]}}}
    ...     }''', tf.train.Example()).SerializeToString(),
    ...   pbtext.Merge(r'''
    ...     features {
    ...       feature {key: "v" value {int64_list {value: [2, 7, 1, 8, 2, 8, 1]}}}
    ...       feature {key: "s1" value {int64_list {value: [0, 3, 4, 5, 7]}}}
    ...       feature {key: "s2" value {int64_list {value: [0, 1, 1, 4]}}}
    ...     }''', tf.train.Example()).SerializeToString()]

    >>> features = {
    ...     # Zero partitions: returns 1D tf.Tensor for each Example.
    ...     'f1': tf.io.RaggedFeature(value_key="v", dtype=tf.int64),
    ...     # One partition: returns 2D tf.RaggedTensor for each Example.
    ...     'f2': tf.io.RaggedFeature(value_key="v", dtype=tf.int64, partitions=[
    ...         tf.io.RaggedFeature.RowSplits("s1")]),
    ...     # Two partitions: returns 3D tf.RaggedTensor for each Example.
    ...     'f3': tf.io.RaggedFeature(value_key="v", dtype=tf.int64, partitions=[
    ...         tf.io.RaggedFeature.RowSplits("s2"),
    ...         tf.io.RaggedFeature.RowSplits("s1")])
    ... }

    >>> feature_dict = tf.io.parse_single_example(example_batch[0], features)
    >>> for (name, val) in sorted(feature_dict.items()):
    ...   print('%s: %s' % (name, val))
    f1: tf.Tensor([3 1 4 1 5 9], shape=(6,), dtype=int64)
    f2: <tf.RaggedTensor [[3, 1], [4], [], [1, 5, 9]]>
    f3: <tf.RaggedTensor [[[3, 1], [4]], [[]], [[1, 5, 9]]]>

    >>> feature_dict = tf.io.parse_example(example_batch, features)
    >>> for (name, val) in sorted(feature_dict.items()):
    ...   print('%s: %s' % (name, val))
    f1: <tf.RaggedTensor [[3, 1, 4, 1, 5, 9],
                          [2, 7, 1, 8, 2, 8, 1]]>
    f2: <tf.RaggedTensor [[[3, 1], [4], [], [1, 5, 9]],
                          [[2, 7, 1], [8], [2], [8, 1]]]>
    f3: <tf.RaggedTensor [[[[3, 1], [4]], [[]], [[1, 5, 9]]],
                          [[[2, 7, 1]], [], [[8], [2], [8, 1]]]]>

    Fields:
      dtype: Data type of the `RaggedTensor`.  Must be one of:
        `tf.dtypes.int64`, `tf.dtypes.float32`, `tf.dtypes.string`.
      value_key: (Optional.) Key for a `Feature` in the input `Example`, whose
        parsed `Tensor` will be the resulting `RaggedTensor.flat_values`.  If
        not specified, then it defaults to the key for this `RaggedFeature`.
      partitions: (Optional.) A list of objects specifying the row-partitioning
        tensors (from outermost to innermost).  Each entry in this list must be
        one of:
          * `tf.io.RaggedFeature.RowSplits(key: string)`
          * `tf.io.RaggedFeature.RowLengths(key: string)`
          * `tf.io.RaggedFeature.RowStarts(key: string)`
          * `tf.io.RaggedFeature.RowLimits(key: string)`
          * `tf.io.RaggedFeature.ValueRowIds(key: string)`
          * `tf.io.RaggedFeature.UniformRowLength(length: int)`.
        Where `key` is a key for a `Feature` in the input `Example`, whose parsed
        `Tensor` will be the resulting row-partitioning tensor.
      row_splits_dtype: (Optional.) Data type for the row-partitioning tensor(s).
        One of `int32` or `int64`.  Defaults to `int32`.
      validate: (Optional.) Boolean indicating whether or not to validate that
        the input values form a valid RaggedTensor.  Defaults to `False`.
    """
    # Mypy doesn't support nested NamedTuples, but at runtime they actually do use
    # nested collections.namedtuple.
    class RowSplits(NamedTuple):  # type: ignore[misc]
        """RowSplits(key,)"""
        key: str

    class RowLengths(NamedTuple):  # type: ignore[misc]
        """RowLengths(key,)"""
        key: str

    class RowStarts(NamedTuple):  # type: ignore[misc]
        """RowStarts(key,)"""
        key: str

    class RowLimits(NamedTuple):  # type: ignore[misc]
        """RowLimits(key,)"""
        key: str

    class ValueRowIds(NamedTuple):  # type: ignore[misc]
        """ValueRowIds(key,)"""
        key: str

    class UniformRowLength(NamedTuple):  # type: ignore[misc]
        """UniformRowLength(length,)"""
        length: int

    dtype: DTypeLike
    value_key: str | None = ...
    partitions: tuple[  # type: ignore[name-defined]
        RowSplits | RowLengths | RowStarts | RowLimits | ValueRowIds | UniformRowLength, ...
    ] = ...
    row_splits_dtype: DTypeLike = ...
    validate: bool = ...

def parse_example(
    serialized: TensorCompatible, features: _FeatureSpecs, example_names: Iterable[str] | None = None, name: str | None = None
<<<<<<< HEAD
) -> dict[str, TensorLike]:
    """
    Parses `Example` protos into a `dict` of tensors.

    Parses a number of serialized [`Example`](https://www.tensorflow.org/code/tensorflow/core/example/example.proto)
    protos given in `serialized`. We refer to `serialized` as a batch with
    `batch_size` many entries of individual `Example` protos.

    `example_names` may contain descriptive names for the corresponding serialized
    protos. These may be useful for debugging purposes, but they have no effect on
    the output. If not `None`, `example_names` must be the same length as
    `serialized`.

    This op parses serialized examples into a dictionary mapping keys to `Tensor`
    `SparseTensor`, and `RaggedTensor` objects. `features` is a Mapping from keys
    to `VarLenFeature`, `SparseFeature`, `RaggedFeature`, and `FixedLenFeature`
    objects. Each `VarLenFeature` and `SparseFeature` is mapped to a
    `SparseTensor`; each `FixedLenFeature` is mapped to a `Tensor`; and each
    `RaggedFeature` is mapped to a `RaggedTensor`.

    Each `VarLenFeature` maps to a `SparseTensor` of the specified type
    representing a ragged matrix. Its indices are `[batch, index]` where `batch`
    identifies the example in `serialized`, and `index` is the value's index in
    the list of values associated with that feature and example.

    Each `SparseFeature` maps to a `SparseTensor` of the specified type
    representing a Tensor of `dense_shape` `[batch_size] + SparseFeature.size`.
    Its `values` come from the feature in the examples with key `value_key`.
    A `values[i]` comes from a position `k` in the feature of an example at batch
    entry `batch`. This positional information is recorded in `indices[i]` as
    `[batch, index_0, index_1, ...]` where `index_j` is the `k-th` value of
    the feature in the example at with key `SparseFeature.index_key[j]`.
    In other words, we split the indices (except the first index indicating the
    batch entry) of a `SparseTensor` by dimension into different features of the
    `Example`. Due to its complexity a `VarLenFeature` should be preferred over a
    `SparseFeature` whenever possible.

    Each `FixedLenFeature` `df` maps to a `Tensor` of the specified type (or
    `tf.float32` if not specified) and shape `(serialized.size(),) + df.shape`.

    `FixedLenFeature` entries with a `default_value` are optional. With no default
    value, we will fail if that `Feature` is missing from any example in
    `serialized`.

    Each `FixedLenSequenceFeature` `df` maps to a `Tensor` of the specified type
    (or `tf.float32` if not specified) and shape
    `(serialized.size(), None) + df.shape`.
    All examples in `serialized` will be padded with `default_value` along the
    second dimension.

    Each `RaggedFeature` maps to a `RaggedTensor` of the specified type.  It
    is formed by stacking the `RaggedTensor` for each example, where the
    `RaggedTensor` for each individual example is constructed using the tensors
    specified by `RaggedTensor.values_key` and `RaggedTensor.partition`.  See
    the `tf.io.RaggedFeature` documentation for details and examples.

    Examples:

    For example, if one expects a `tf.float32` `VarLenFeature` `ft` and three
    serialized `Example`s are provided:

    ```
    serialized = [
      features
        { feature { key: "ft" value { float_list { value: [1.0, 2.0] } } } },
      features
        { feature []},
      features
        { feature { key: "ft" value { float_list { value: [3.0] } } }
    ]
    ```

    then the output will look like:

    ```python
    {"ft": SparseTensor(indices=[[0, 0], [0, 1], [2, 0]],
                        values=[1.0, 2.0, 3.0],
                        dense_shape=(3, 2)) }
    ```

    If instead a `FixedLenSequenceFeature` with `default_value = -1.0` and
    `shape=[]` is used then the output will look like:

    ```python
    {"ft": [[1.0, 2.0], [3.0, -1.0]]}
    ```

    Given two `Example` input protos in `serialized`:

    ```
    [
      features {
        feature { key: "kw" value { bytes_list { value: [ "knit", "big" ] } } }
        feature { key: "gps" value { float_list { value: [] } } }
      },
      features {
        feature { key: "kw" value { bytes_list { value: [ "emmy" ] } } }
        feature { key: "dank" value { int64_list { value: [ 42 ] } } }
        feature { key: "gps" value { } }
      }
    ]
    ```

    And arguments

    ```
    example_names: ["input0", "input1"],
    features: {
        "kw": VarLenFeature(tf.string),
        "dank": VarLenFeature(tf.int64),
        "gps": VarLenFeature(tf.float32),
    }
    ```

    Then the output is a dictionary:

    ```python
    {
      "kw": SparseTensor(
          indices=[[0, 0], [0, 1], [1, 0]],
          values=["knit", "big", "emmy"]
          dense_shape=[2, 2]),
      "dank": SparseTensor(
          indices=[[1, 0]],
          values=[42],
          dense_shape=[2, 1]),
      "gps": SparseTensor(
          indices=[],
          values=[],
          dense_shape=[2, 0]),
    }
    ```

    For dense results in two serialized `Example`s:

    ```
    [
      features {
        feature { key: "age" value { int64_list { value: [ 0 ] } } }
        feature { key: "gender" value { bytes_list { value: [ "f" ] } } }
       },
       features {
        feature { key: "age" value { int64_list { value: [] } } }
        feature { key: "gender" value { bytes_list { value: [ "f" ] } } }
      }
    ]
    ```

    We can use arguments:

    ```
    example_names: ["input0", "input1"],
    features: {
        "age": FixedLenFeature([], dtype=tf.int64, default_value=-1),
        "gender": FixedLenFeature([], dtype=tf.string),
    }
    ```

    And the expected output is:

    ```python
    {
      "age": [[0], [-1]],
      "gender": [["f"], ["f"]],
    }
    ```

    An alternative to `VarLenFeature` to obtain a `SparseTensor` is
    `SparseFeature`. For example, given two `Example` input protos in
    `serialized`:

    ```
    [
      features {
        feature { key: "val" value { float_list { value: [ 0.5, -1.0 ] } } }
        feature { key: "ix" value { int64_list { value: [ 3, 20 ] } } }
      },
      features {
        feature { key: "val" value { float_list { value: [ 0.0 ] } } }
        feature { key: "ix" value { int64_list { value: [ 42 ] } } }
      }
    ]
    ```

    And arguments

    ```
    example_names: ["input0", "input1"],
    features: {
        "sparse": SparseFeature(
            index_key="ix", value_key="val", dtype=tf.float32, size=100),
    }
    ```

    Then the output is a dictionary:

    ```python
    {
      "sparse": SparseTensor(
          indices=[[0, 3], [0, 20], [1, 42]],
          values=[0.5, -1.0, 0.0]
          dense_shape=[2, 100]),
    }
    ```

    See the `tf.io.RaggedFeature` documentation for examples showing how
    `RaggedFeature` can be used to obtain `RaggedTensor`s.

    Args:
      serialized: A vector (1-D Tensor) of strings, a batch of binary
        serialized `Example` protos.
      features: A mapping of feature keys to `FixedLenFeature`,
        `VarLenFeature`, `SparseFeature`, and `RaggedFeature` values.
      example_names: A vector (1-D Tensor) of strings (optional), the names of
        the serialized protos in the batch.
      name: A name for this operation (optional).

    Returns:
      A `dict` mapping feature keys to `Tensor`, `SparseTensor`, and
      `RaggedTensor` values.

    Raises:
      ValueError: if any feature is invalid.
    """
    ...
def __getattr__(name: str) -> Incomplete: ...
=======
) -> dict[str, TensorLike]: ...
def __getattr__(name: str): ...  # incomplete module
>>>>>>> 9589e369
<|MERGE_RESOLUTION|>--- conflicted
+++ resolved
@@ -1,9 +1,3 @@
-<<<<<<< HEAD
-"""Public API for tf._api.v2.io namespace"""
-
-from _typeshed import Incomplete
-=======
->>>>>>> 9589e369
 from collections.abc import Iterable, Mapping
 from types import TracebackType
 from typing import Literal, NamedTuple
@@ -472,234 +466,5 @@
 
 def parse_example(
     serialized: TensorCompatible, features: _FeatureSpecs, example_names: Iterable[str] | None = None, name: str | None = None
-<<<<<<< HEAD
-) -> dict[str, TensorLike]:
-    """
-    Parses `Example` protos into a `dict` of tensors.
-
-    Parses a number of serialized [`Example`](https://www.tensorflow.org/code/tensorflow/core/example/example.proto)
-    protos given in `serialized`. We refer to `serialized` as a batch with
-    `batch_size` many entries of individual `Example` protos.
-
-    `example_names` may contain descriptive names for the corresponding serialized
-    protos. These may be useful for debugging purposes, but they have no effect on
-    the output. If not `None`, `example_names` must be the same length as
-    `serialized`.
-
-    This op parses serialized examples into a dictionary mapping keys to `Tensor`
-    `SparseTensor`, and `RaggedTensor` objects. `features` is a Mapping from keys
-    to `VarLenFeature`, `SparseFeature`, `RaggedFeature`, and `FixedLenFeature`
-    objects. Each `VarLenFeature` and `SparseFeature` is mapped to a
-    `SparseTensor`; each `FixedLenFeature` is mapped to a `Tensor`; and each
-    `RaggedFeature` is mapped to a `RaggedTensor`.
-
-    Each `VarLenFeature` maps to a `SparseTensor` of the specified type
-    representing a ragged matrix. Its indices are `[batch, index]` where `batch`
-    identifies the example in `serialized`, and `index` is the value's index in
-    the list of values associated with that feature and example.
-
-    Each `SparseFeature` maps to a `SparseTensor` of the specified type
-    representing a Tensor of `dense_shape` `[batch_size] + SparseFeature.size`.
-    Its `values` come from the feature in the examples with key `value_key`.
-    A `values[i]` comes from a position `k` in the feature of an example at batch
-    entry `batch`. This positional information is recorded in `indices[i]` as
-    `[batch, index_0, index_1, ...]` where `index_j` is the `k-th` value of
-    the feature in the example at with key `SparseFeature.index_key[j]`.
-    In other words, we split the indices (except the first index indicating the
-    batch entry) of a `SparseTensor` by dimension into different features of the
-    `Example`. Due to its complexity a `VarLenFeature` should be preferred over a
-    `SparseFeature` whenever possible.
-
-    Each `FixedLenFeature` `df` maps to a `Tensor` of the specified type (or
-    `tf.float32` if not specified) and shape `(serialized.size(),) + df.shape`.
-
-    `FixedLenFeature` entries with a `default_value` are optional. With no default
-    value, we will fail if that `Feature` is missing from any example in
-    `serialized`.
-
-    Each `FixedLenSequenceFeature` `df` maps to a `Tensor` of the specified type
-    (or `tf.float32` if not specified) and shape
-    `(serialized.size(), None) + df.shape`.
-    All examples in `serialized` will be padded with `default_value` along the
-    second dimension.
-
-    Each `RaggedFeature` maps to a `RaggedTensor` of the specified type.  It
-    is formed by stacking the `RaggedTensor` for each example, where the
-    `RaggedTensor` for each individual example is constructed using the tensors
-    specified by `RaggedTensor.values_key` and `RaggedTensor.partition`.  See
-    the `tf.io.RaggedFeature` documentation for details and examples.
-
-    Examples:
-
-    For example, if one expects a `tf.float32` `VarLenFeature` `ft` and three
-    serialized `Example`s are provided:
-
-    ```
-    serialized = [
-      features
-        { feature { key: "ft" value { float_list { value: [1.0, 2.0] } } } },
-      features
-        { feature []},
-      features
-        { feature { key: "ft" value { float_list { value: [3.0] } } }
-    ]
-    ```
-
-    then the output will look like:
-
-    ```python
-    {"ft": SparseTensor(indices=[[0, 0], [0, 1], [2, 0]],
-                        values=[1.0, 2.0, 3.0],
-                        dense_shape=(3, 2)) }
-    ```
-
-    If instead a `FixedLenSequenceFeature` with `default_value = -1.0` and
-    `shape=[]` is used then the output will look like:
-
-    ```python
-    {"ft": [[1.0, 2.0], [3.0, -1.0]]}
-    ```
-
-    Given two `Example` input protos in `serialized`:
-
-    ```
-    [
-      features {
-        feature { key: "kw" value { bytes_list { value: [ "knit", "big" ] } } }
-        feature { key: "gps" value { float_list { value: [] } } }
-      },
-      features {
-        feature { key: "kw" value { bytes_list { value: [ "emmy" ] } } }
-        feature { key: "dank" value { int64_list { value: [ 42 ] } } }
-        feature { key: "gps" value { } }
-      }
-    ]
-    ```
-
-    And arguments
-
-    ```
-    example_names: ["input0", "input1"],
-    features: {
-        "kw": VarLenFeature(tf.string),
-        "dank": VarLenFeature(tf.int64),
-        "gps": VarLenFeature(tf.float32),
-    }
-    ```
-
-    Then the output is a dictionary:
-
-    ```python
-    {
-      "kw": SparseTensor(
-          indices=[[0, 0], [0, 1], [1, 0]],
-          values=["knit", "big", "emmy"]
-          dense_shape=[2, 2]),
-      "dank": SparseTensor(
-          indices=[[1, 0]],
-          values=[42],
-          dense_shape=[2, 1]),
-      "gps": SparseTensor(
-          indices=[],
-          values=[],
-          dense_shape=[2, 0]),
-    }
-    ```
-
-    For dense results in two serialized `Example`s:
-
-    ```
-    [
-      features {
-        feature { key: "age" value { int64_list { value: [ 0 ] } } }
-        feature { key: "gender" value { bytes_list { value: [ "f" ] } } }
-       },
-       features {
-        feature { key: "age" value { int64_list { value: [] } } }
-        feature { key: "gender" value { bytes_list { value: [ "f" ] } } }
-      }
-    ]
-    ```
-
-    We can use arguments:
-
-    ```
-    example_names: ["input0", "input1"],
-    features: {
-        "age": FixedLenFeature([], dtype=tf.int64, default_value=-1),
-        "gender": FixedLenFeature([], dtype=tf.string),
-    }
-    ```
-
-    And the expected output is:
-
-    ```python
-    {
-      "age": [[0], [-1]],
-      "gender": [["f"], ["f"]],
-    }
-    ```
-
-    An alternative to `VarLenFeature` to obtain a `SparseTensor` is
-    `SparseFeature`. For example, given two `Example` input protos in
-    `serialized`:
-
-    ```
-    [
-      features {
-        feature { key: "val" value { float_list { value: [ 0.5, -1.0 ] } } }
-        feature { key: "ix" value { int64_list { value: [ 3, 20 ] } } }
-      },
-      features {
-        feature { key: "val" value { float_list { value: [ 0.0 ] } } }
-        feature { key: "ix" value { int64_list { value: [ 42 ] } } }
-      }
-    ]
-    ```
-
-    And arguments
-
-    ```
-    example_names: ["input0", "input1"],
-    features: {
-        "sparse": SparseFeature(
-            index_key="ix", value_key="val", dtype=tf.float32, size=100),
-    }
-    ```
-
-    Then the output is a dictionary:
-
-    ```python
-    {
-      "sparse": SparseTensor(
-          indices=[[0, 3], [0, 20], [1, 42]],
-          values=[0.5, -1.0, 0.0]
-          dense_shape=[2, 100]),
-    }
-    ```
-
-    See the `tf.io.RaggedFeature` documentation for examples showing how
-    `RaggedFeature` can be used to obtain `RaggedTensor`s.
-
-    Args:
-      serialized: A vector (1-D Tensor) of strings, a batch of binary
-        serialized `Example` protos.
-      features: A mapping of feature keys to `FixedLenFeature`,
-        `VarLenFeature`, `SparseFeature`, and `RaggedFeature` values.
-      example_names: A vector (1-D Tensor) of strings (optional), the names of
-        the serialized protos in the batch.
-      name: A name for this operation (optional).
-
-    Returns:
-      A `dict` mapping feature keys to `Tensor`, `SparseTensor`, and
-      `RaggedTensor` values.
-
-    Raises:
-      ValueError: if any feature is invalid.
-    """
-    ...
-def __getattr__(name: str) -> Incomplete: ...
-=======
 ) -> dict[str, TensorLike]: ...
-def __getattr__(name: str): ...  # incomplete module
->>>>>>> 9589e369
+def __getattr__(name: str): ...  # incomplete module