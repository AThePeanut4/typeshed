"""
@generated by mypy-protobuf.  Do not edit manually!
isort:skip_file
"""

import builtins
import sys
import typing

import google.protobuf.descriptor
import google.protobuf.internal.enum_type_wrapper
import google.protobuf.message

if sys.version_info >= (3, 10):
    import typing as typing_extensions
else:
    import typing_extensions

DESCRIPTOR: google.protobuf.descriptor.FileDescriptor

@typing.final
class SaverDef(google.protobuf.message.Message):
    """Protocol buffer representing the configuration of a Saver."""

    DESCRIPTOR: google.protobuf.descriptor.Descriptor

    class _CheckpointFormatVersion:
        ValueType = typing.NewType("ValueType", builtins.int)
        V: typing_extensions.TypeAlias = ValueType

    class _CheckpointFormatVersionEnumTypeWrapper(
        google.protobuf.internal.enum_type_wrapper._EnumTypeWrapper[SaverDef._CheckpointFormatVersion.ValueType], builtins.type
    ):
        DESCRIPTOR: google.protobuf.descriptor.EnumDescriptor
        LEGACY: SaverDef._CheckpointFormatVersion.ValueType  # 0
        """Internal legacy format."""
        V1: SaverDef._CheckpointFormatVersion.ValueType  # 1
        """Deprecated format: tf.Saver() which works with tensorflow::table::Table."""
        V2: SaverDef._CheckpointFormatVersion.ValueType  # 2
        """Current format: more efficient."""

    class CheckpointFormatVersion(_CheckpointFormatVersion, metaclass=_CheckpointFormatVersionEnumTypeWrapper):
        """A version number that identifies a different on-disk checkpoint format.
        Usually, each subclass of BaseSaverBuilder works with a particular
        version/format.  However, it is possible that the same builder may be
        upgraded to support a newer checkpoint format in the future.
        """

    LEGACY: SaverDef.CheckpointFormatVersion.ValueType  # 0
    """Internal legacy format."""
    V1: SaverDef.CheckpointFormatVersion.ValueType  # 1
    """Deprecated format: tf.Saver() which works with tensorflow::table::Table."""
    V2: SaverDef.CheckpointFormatVersion.ValueType  # 2
    """Current format: more efficient."""

    FILENAME_TENSOR_NAME_FIELD_NUMBER: builtins.int
    SAVE_TENSOR_NAME_FIELD_NUMBER: builtins.int
    RESTORE_OP_NAME_FIELD_NUMBER: builtins.int
    MAX_TO_KEEP_FIELD_NUMBER: builtins.int
    SHARDED_FIELD_NUMBER: builtins.int
    KEEP_CHECKPOINT_EVERY_N_HOURS_FIELD_NUMBER: builtins.int
    VERSION_FIELD_NUMBER: builtins.int
    filename_tensor_name: builtins.str
    """The name of the tensor in which to specify the filename when saving or
    restoring a model checkpoint.
    """
    save_tensor_name: builtins.str
    """The operation to run when saving a model checkpoint."""
    restore_op_name: builtins.str
    """The operation to run when restoring a model checkpoint."""
    max_to_keep: builtins.int
    """Maximum number of checkpoints to keep.  If 0, no checkpoints are deleted."""
    sharded: builtins.bool
    """Shard the save files, one per device that has Variable nodes."""
    keep_checkpoint_every_n_hours: builtins.float
    """How often to keep an additional checkpoint. If not specified, only the last
    "max_to_keep" checkpoints are kept; if specified, in addition to keeping
    the last "max_to_keep" checkpoints, an additional checkpoint will be kept
    for every n hours of training.
    """
    version: global___SaverDef.CheckpointFormatVersion.ValueType
    def __init__(
        self,
        *,
        filename_tensor_name: builtins.str | None = ...,
        save_tensor_name: builtins.str | None = ...,
        restore_op_name: builtins.str | None = ...,
        max_to_keep: builtins.int | None = ...,
        sharded: builtins.bool | None = ...,
        keep_checkpoint_every_n_hours: builtins.float | None = ...,
        version: global___SaverDef.CheckpointFormatVersion.ValueType | None = ...,
    ) -> None: ...
<<<<<<< HEAD
    def ClearField(self, field_name: typing.Literal["filename_tensor_name", b"filename_tensor_name", "keep_checkpoint_every_n_hours", b"keep_checkpoint_every_n_hours", "max_to_keep", b"max_to_keep", "restore_op_name", b"restore_op_name", "save_tensor_name", b"save_tensor_name", "sharded", b"sharded", "version", b"version"]) -> None:
        """Clears a message field."""
        ...
=======
    def ClearField(
        self,
        field_name: typing.Literal[
            "filename_tensor_name",
            b"filename_tensor_name",
            "keep_checkpoint_every_n_hours",
            b"keep_checkpoint_every_n_hours",
            "max_to_keep",
            b"max_to_keep",
            "restore_op_name",
            b"restore_op_name",
            "save_tensor_name",
            b"save_tensor_name",
            "sharded",
            b"sharded",
            "version",
            b"version",
        ],
    ) -> None: ...
>>>>>>> 4265ee7c

global___SaverDef = SaverDef<|MERGE_RESOLUTION|>--- conflicted
+++ resolved
@@ -90,11 +90,6 @@
         keep_checkpoint_every_n_hours: builtins.float | None = ...,
         version: global___SaverDef.CheckpointFormatVersion.ValueType | None = ...,
     ) -> None: ...
-<<<<<<< HEAD
-    def ClearField(self, field_name: typing.Literal["filename_tensor_name", b"filename_tensor_name", "keep_checkpoint_every_n_hours", b"keep_checkpoint_every_n_hours", "max_to_keep", b"max_to_keep", "restore_op_name", b"restore_op_name", "save_tensor_name", b"save_tensor_name", "sharded", b"sharded", "version", b"version"]) -> None:
-        """Clears a message field."""
-        ...
-=======
     def ClearField(
         self,
         field_name: typing.Literal[
@@ -114,6 +109,5 @@
             b"version",
         ],
     ) -> None: ...
->>>>>>> 4265ee7c
 
 global___SaverDef = SaverDef