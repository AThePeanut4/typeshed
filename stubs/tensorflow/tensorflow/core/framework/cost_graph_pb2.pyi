--- conflicted
+++ resolved
@@ -42,12 +42,6 @@
             def ClearField(
                 self, field_name: typing.Literal["preceding_node", b"preceding_node", "preceding_port", b"preceding_port"]
             ) -> None: ...
-<<<<<<< HEAD
-            def ClearField(self, field_name: typing.Literal["preceding_node", b"preceding_node", "preceding_port", b"preceding_port"]) -> None:
-                """Clears a message field."""
-                ...
-=======
->>>>>>> 4265ee7c
 
         @typing.final
         class OutputInfo(google.protobuf.message.Message):
@@ -76,14 +70,6 @@
                 shape: tensorflow.core.framework.tensor_shape_pb2.TensorShapeProto | None = ...,
                 dtype: tensorflow.core.framework.types_pb2.DataType.ValueType | None = ...,
             ) -> None: ...
-<<<<<<< HEAD
-            def HasField(self, field_name: typing.Literal["shape", b"shape"]) -> builtins.bool:
-                """Checks if a message field is set."""
-                ...
-            def ClearField(self, field_name: typing.Literal["alias_input_port", b"alias_input_port", "dtype", b"dtype", "shape", b"shape", "size", b"size"]) -> None:
-                """Clears a message field."""
-                ...
-=======
             def HasField(self, field_name: typing.Literal["shape", b"shape"]) -> builtins.bool: ...
             def ClearField(
                 self,
@@ -91,7 +77,6 @@
                     "alias_input_port", b"alias_input_port", "dtype", b"dtype", "shape", b"shape", "size", b"size"
                 ],
             ) -> None: ...
->>>>>>> 4265ee7c
 
         NAME_FIELD_NUMBER: builtins.int
         DEVICE_FIELD_NUMBER: builtins.int
@@ -172,11 +157,6 @@
             control_input: collections.abc.Iterable[builtins.int] | None = ...,
             inaccurate: builtins.bool | None = ...,
         ) -> None: ...
-<<<<<<< HEAD
-        def ClearField(self, field_name: typing.Literal["compute_cost", b"compute_cost", "compute_time", b"compute_time", "control_input", b"control_input", "device", b"device", "device_persistent_memory_size", b"device_persistent_memory_size", "device_temp_memory_size", b"device_temp_memory_size", "host_temp_memory_size", b"host_temp_memory_size", "id", b"id", "inaccurate", b"inaccurate", "input_info", b"input_info", "is_final", b"is_final", "memory_time", b"memory_time", "name", b"name", "output_info", b"output_info", "persistent_memory_size", b"persistent_memory_size", "temporary_memory_size", b"temporary_memory_size"]) -> None:
-            """Clears a message field."""
-            ...
-=======
         def ClearField(
             self,
             field_name: typing.Literal[
@@ -214,7 +194,6 @@
                 b"temporary_memory_size",
             ],
         ) -> None: ...
->>>>>>> 4265ee7c
 
     @typing.final
     class AggregatedCost(google.protobuf.message.Message):
@@ -228,20 +207,8 @@
         """Aggregated cost value."""
         dimension: builtins.str
         """Aggregated cost dimension (e.g. 'memory', 'compute', 'network')."""
-<<<<<<< HEAD
-        def __init__(
-            self,
-            *,
-            cost: builtins.float | None = ...,
-            dimension: builtins.str | None = ...,
-        ) -> None: ...
-        def ClearField(self, field_name: typing.Literal["cost", b"cost", "dimension", b"dimension"]) -> None:
-            """Clears a message field."""
-            ...
-=======
         def __init__(self, *, cost: builtins.float | None = ..., dimension: builtins.str | None = ...) -> None: ...
         def ClearField(self, field_name: typing.Literal["cost", b"cost", "dimension", b"dimension"]) -> None: ...
->>>>>>> 4265ee7c
 
     NODE_FIELD_NUMBER: builtins.int
     COST_FIELD_NUMBER: builtins.int
