"""
Top-level module of TensorFlow. By convention, we refer to this module as
`tf` instead of `tensorflow`, following the common practice of importing
TensorFlow via the command `import tensorflow as tf`.

The primary function of this module is to import all of the public TensorFlow
interfaces into a single place. The interfaces themselves are located in
sub-modules, as described below.

Note that the file `__init__.py` in the TensorFlow source code tree is actually
only a placeholder to enable test cases to run. The TensorFlow build replaces
this file with a file generated from [`api_template.__init__.py`](https://www.github.com/tensorflow/tensorflow/blob/master/tensorflow/api_template.__init__.py)
"""

import abc
from _typeshed import Incomplete, Unused
from abc import ABC, ABCMeta, abstractmethod
from builtins import bool as _bool
from collections.abc import Callable, Generator, Iterable, Iterator, Sequence
from contextlib import contextmanager
from enum import Enum
from types import TracebackType
from typing import Any, Generic, Literal, TypeVar, overload
from typing_extensions import ParamSpec, Self

from google.protobuf.message import Message
from tensorflow import (
    data as data,
    experimental as experimental,
    feature_column as feature_column,
    initializers as initializers,
    io as io,
    keras as keras,
    math as math,
    types as types,
)
from tensorflow._aliases import (
    AnyArray,
    DTypeLike,
    IntArray,
    ScalarTensorCompatible,
    ShapeLike,
    Slice,
    SparseTensorCompatible,
    TensorCompatible,
    UIntTensorCompatible,
)
from tensorflow.autodiff import GradientTape as GradientTape
from tensorflow.core.protobuf import struct_pb2
from tensorflow.dtypes import *
from tensorflow.experimental.dtensor import Layout
from tensorflow.keras import losses as losses
from tensorflow.linalg import eye as eye

# Most tf.math functions are exported as tf, but sadly not all are.
from tensorflow.math import (
    abs as abs,
    add as add,
    add_n as add_n,
    argmax as argmax,
    argmin as argmin,
    cos as cos,
    cosh as cosh,
    divide as divide,
    equal as equal,
    greater as greater,
    greater_equal as greater_equal,
    less as less,
    less_equal as less_equal,
    logical_and as logical_and,
    logical_not as logical_not,
    logical_or as logical_or,
    maximum as maximum,
    minimum as minimum,
    multiply as multiply,
    not_equal as not_equal,
    pow as pow,
    reduce_max as reduce_max,
    reduce_mean as reduce_mean,
    reduce_min as reduce_min,
    reduce_prod as reduce_prod,
    reduce_sum as reduce_sum,
    round as round,
    sigmoid as sigmoid,
    sign as sign,
    sin as sin,
    sinh as sinh,
    sqrt as sqrt,
    square as square,
    subtract as subtract,
    tanh as tanh,
)
from tensorflow.python.trackable.autotrackable import AutoTrackable
from tensorflow.sparse import SparseTensor as SparseTensor

# Tensors ideally should be a generic type, but properly typing data type/shape
# will be a lot of work. Until we have good non-generic tensorflow stubs,
# we will skip making Tensor generic. Also good type hints for shapes will
# run quickly into many places where type system is not strong enough today.
# So shape typing is probably not worth doing anytime soon.
class Tensor:
    """
    A `tf.Tensor` represents a multidimensional array of elements.

    All elements are of a single known data type.

    When writing a TensorFlow program, the main object that is
    manipulated and passed around is the `tf.Tensor`.

    A `tf.Tensor` has the following properties:

    * a single data type (float32, int32, or string, for example)
    * a shape

    TensorFlow supports eager execution and graph execution.  In eager
    execution, operations are evaluated immediately.  In graph
    execution, a computational graph is constructed for later
    evaluation.

    TensorFlow defaults to eager execution.  In the example below, the
    matrix multiplication results are calculated immediately.

    >>> # Compute some values using a Tensor
    >>> c = tf.constant([[1.0, 2.0], [3.0, 4.0]])
    >>> d = tf.constant([[1.0, 1.0], [0.0, 1.0]])
    >>> e = tf.matmul(c, d)
    >>> print(e)
    tf.Tensor(
    [[1. 3.]
     [3. 7.]], shape=(2, 2), dtype=float32)

    Note that during eager execution, you may discover your `Tensors` are actually
    of type `EagerTensor`.  This is an internal detail, but it does give you
    access to a useful function, `numpy`:

    >>> type(e)
    <class '...ops.EagerTensor'>
    >>> print(e.numpy())
      [[1. 3.]
       [3. 7.]]

    In TensorFlow, `tf.function`s are a common way to define graph execution.

    A Tensor's shape (that is, the rank of the Tensor and the size of
    each dimension) may not always be fully known.  In `tf.function`
    definitions, the shape may only be partially known.

    Most operations produce tensors of fully-known shapes if the shapes of their
    inputs are also fully known, but in some cases it's only possible to find the
    shape of a tensor at execution time.

    A number of specialized tensors are available: see `tf.Variable`,
    `tf.constant`, `tf.placeholder`, `tf.sparse.SparseTensor`, and
    `tf.RaggedTensor`.

    Caution: when constructing a tensor from a numpy array or pandas dataframe
    the underlying buffer may be re-used:

    ```python
    a = np.array([1, 2, 3])
    b = tf.constant(a)
    a[0] = 4
    print(b)  # tf.Tensor([4 2 3], shape=(3,), dtype=int64)
    ```

    Note: this is an implementation detail that is subject to change and users
    should not rely on this behaviour.

    For more on Tensors, see the [guide](https://tensorflow.org/guide/tensor).
    """
    def __init__(self, op: Operation, value_index: int, dtype: DType) -> None: ...
    def consumers(self) -> list[Incomplete]: ...
    @property
    def shape(self) -> TensorShape:
        """
        Returns a `tf.TensorShape` that represents the shape of this tensor.

        >>> t = tf.constant([1,2,3,4,5])
        >>> t.shape
        TensorShape([5])

        `tf.Tensor.shape` is equivalent to `tf.Tensor.get_shape()`.

        In a `tf.function` or when building a model using
        `tf.keras.Input`, they return the build-time shape of the
        tensor, which may be partially unknown.

        A `tf.TensorShape` is not a tensor. Use `tf.shape(t)` to get a tensor
        containing the shape, calculated at runtime.

        See `tf.Tensor.get_shape()`, and `tf.TensorShape` for details and examples.
        """
        ...
    def get_shape(self) -> TensorShape:
        """
        Returns a `tf.TensorShape` that represents the shape of this tensor.

        In eager execution the shape is always fully-known.

        >>> a = tf.constant([[1.0, 2.0, 3.0], [4.0, 5.0, 6.0]])
        >>> print(a.shape)
        (2, 3)

        `tf.Tensor.get_shape()` is equivalent to `tf.Tensor.shape`.


        When executing in a `tf.function` or building a model using
        `tf.keras.Input`, `Tensor.shape` may return a partial shape (including
        `None` for unknown dimensions). See `tf.TensorShape` for more details.

        >>> inputs = tf.keras.Input(shape = [10])
        >>> # Unknown batch size
        >>> print(inputs.shape)
        (None, 10)

        The shape is computed using shape inference functions that are
        registered for each `tf.Operation`.

        The returned `tf.TensorShape` is determined at *build* time, without
        executing the underlying kernel. It is not a `tf.Tensor`. If you need a
        shape *tensor*, either convert the `tf.TensorShape` to a `tf.constant`, or
        use the `tf.shape(tensor)` function, which returns the tensor's shape at
        *execution* time.

        This is useful for debugging and providing early errors. For
        example, when tracing a `tf.function`, no ops are being executed, shapes
        may be unknown (See the [Concrete Functions
        Guide](https://www.tensorflow.org/guide/concrete_function) for details).

        >>> @tf.function
        ... def my_matmul(a, b):
        ...   result = a@b
        ...   # the `print` executes during tracing.
        ...   print("Result shape: ", result.shape)
        ...   return result

        The shape inference functions propagate shapes to the extent possible:

        >>> f = my_matmul.get_concrete_function(
        ...   tf.TensorSpec([None,3]),
        ...   tf.TensorSpec([3,5]))
        Result shape: (None, 5)

        Tracing may fail if a shape missmatch can be detected:

        >>> cf = my_matmul.get_concrete_function(
        ...   tf.TensorSpec([None,3]),
        ...   tf.TensorSpec([4,5]))
        Traceback (most recent call last):
        ...
        ValueError: Dimensions must be equal, but are 3 and 4 for 'matmul' (op:
        'MatMul') with input shapes: [?,3], [4,5].

        In some cases, the inferred shape may have unknown dimensions. If
        the caller has additional information about the values of these
        dimensions, `tf.ensure_shape` or `Tensor.set_shape()` can be used to augment
        the inferred shape.

        >>> @tf.function
        ... def my_fun(a):
        ...   a = tf.ensure_shape(a, [5, 5])
        ...   # the `print` executes during tracing.
        ...   print("Result shape: ", a.shape)
        ...   return a

        >>> cf = my_fun.get_concrete_function(
        ...   tf.TensorSpec([None, None]))
        Result shape: (5, 5)

        Returns:
          A `tf.TensorShape` representing the shape of this tensor.
        """
        ...
    @property
    def dtype(self) -> DType:
        """The `DType` of elements in this tensor."""
        ...
    @property
    def graph(self) -> Graph: ...
    @property
    def name(self) -> str: ...
    @property
    def op(self) -> Operation: ...
    def numpy(self) -> AnyArray: ...
    def __int__(self) -> int: ...
    def __abs__(self, name: str | None = None) -> Tensor: ...
    def __add__(self, other: TensorCompatible) -> Tensor: ...
    def __radd__(self, other: TensorCompatible) -> Tensor: ...
    def __sub__(self, other: TensorCompatible) -> Tensor: ...
    def __rsub__(self, other: TensorCompatible) -> Tensor: ...
    def __mul__(self, other: TensorCompatible) -> Tensor: ...
    def __rmul__(self, other: TensorCompatible) -> Tensor: ...
    def __pow__(self, other: TensorCompatible) -> Tensor: ...
    def __matmul__(self, other: TensorCompatible) -> Tensor: ...
    def __rmatmul__(self, other: TensorCompatible) -> Tensor: ...
    def __floordiv__(self, other: TensorCompatible) -> Tensor: ...
    def __rfloordiv__(self, other: TensorCompatible) -> Tensor: ...
    def __truediv__(self, other: TensorCompatible) -> Tensor: ...
    def __rtruediv__(self, other: TensorCompatible) -> Tensor: ...
    def __neg__(self, name: str | None = None) -> Tensor:
        r"""
        Computes numerical negative value element-wise.

        I.e., \\(y = -x\\).

        Args:
          x: A `Tensor`. Must be one of the following types: `bfloat16`, `half`, `float32`, `float64`, `int8`, `int16`, `int32`, `int64`, `complex64`, `complex128`.
          name: A name for the operation (optional).

        Returns:
          A `Tensor`. Has the same type as `x`.

          If `x` is a `SparseTensor`, returns
          `SparseTensor(x.indices, tf.math.negative(x.values, ...), x.dense_shape)`
        """
        ...
    def __and__(self, other: TensorCompatible) -> Tensor: ...
    def __rand__(self, other: TensorCompatible) -> Tensor: ...
    def __or__(self, other: TensorCompatible) -> Tensor: ...
    def __ror__(self, other: TensorCompatible) -> Tensor: ...
    def __eq__(self, other: TensorCompatible) -> Tensor: ...  # type: ignore[override]
    def __ne__(self, other: TensorCompatible) -> Tensor: ...  # type: ignore[override]
    def __ge__(self, other: TensorCompatible, name: str | None = None) -> Tensor:
        """
        Returns the truth value of (x >= y) element-wise.

        *NOTE*: `math.greater_equal` supports broadcasting. More about broadcasting
        [here](http://docs.scipy.org/doc/numpy/user/basics.broadcasting.html)

        Example:

        ```python
        x = tf.constant([5, 4, 6, 7])
        y = tf.constant([5, 2, 5, 10])
        tf.math.greater_equal(x, y) ==> [True, True, True, False]

        x = tf.constant([5, 4, 6, 7])
        y = tf.constant([5])
        tf.math.greater_equal(x, y) ==> [True, False, True, True]
        ```

        Args:
          x: A `Tensor`. Must be one of the following types: `float32`, `float64`, `int32`, `uint8`, `int16`, `int8`, `int64`, `bfloat16`, `uint16`, `half`, `uint32`, `uint64`.
          y: A `Tensor`. Must have the same type as `x`.
          name: A name for the operation (optional).

        Returns:
          A `Tensor` of type `bool`.
        """
        ...
    def __gt__(self, other: TensorCompatible, name: str | None = None) -> Tensor:
        """
        Returns the truth value of (x > y) element-wise.

        *NOTE*: `math.greater` supports broadcasting. More about broadcasting
        [here](http://docs.scipy.org/doc/numpy/user/basics.broadcasting.html)

        Example:

        ```python
        x = tf.constant([5, 4, 6])
        y = tf.constant([5, 2, 5])
        tf.math.greater(x, y) ==> [False, True, True]

        x = tf.constant([5, 4, 6])
        y = tf.constant([5])
        tf.math.greater(x, y) ==> [False, False, True]
        ```

        Args:
          x: A `Tensor`. Must be one of the following types: `float32`, `float64`, `int32`, `uint8`, `int16`, `int8`, `int64`, `bfloat16`, `uint16`, `half`, `uint32`, `uint64`.
          y: A `Tensor`. Must have the same type as `x`.
          name: A name for the operation (optional).

        Returns:
          A `Tensor` of type `bool`.
        """
        ...
    def __le__(self, other: TensorCompatible, name: str | None = None) -> Tensor:
        """
        Returns the truth value of (x <= y) element-wise.

        *NOTE*: `math.less_equal` supports broadcasting. More about broadcasting
        [here](http://docs.scipy.org/doc/numpy/user/basics.broadcasting.html)

        Example:

        ```python
        x = tf.constant([5, 4, 6])
        y = tf.constant([5])
        tf.math.less_equal(x, y) ==> [True, True, False]

        x = tf.constant([5, 4, 6])
        y = tf.constant([5, 6, 6])
        tf.math.less_equal(x, y) ==> [True, True, True]
        ```

        Args:
          x: A `Tensor`. Must be one of the following types: `float32`, `float64`, `int32`, `uint8`, `int16`, `int8`, `int64`, `bfloat16`, `uint16`, `half`, `uint32`, `uint64`.
          y: A `Tensor`. Must have the same type as `x`.
          name: A name for the operation (optional).

        Returns:
          A `Tensor` of type `bool`.
        """
        ...
    def __lt__(self, other: TensorCompatible, name: str | None = None) -> Tensor:
        """
        Returns the truth value of (x < y) element-wise.

        *NOTE*: `math.less` supports broadcasting. More about broadcasting
        [here](http://docs.scipy.org/doc/numpy/user/basics.broadcasting.html)

        Example:

        ```python
        x = tf.constant([5, 4, 6])
        y = tf.constant([5])
        tf.math.less(x, y) ==> [False, True, False]

        x = tf.constant([5, 4, 6])
        y = tf.constant([5, 6, 7])
        tf.math.less(x, y) ==> [False, True, True]
        ```

        Args:
          x: A `Tensor`. Must be one of the following types: `float32`, `float64`, `int32`, `uint8`, `int16`, `int8`, `int64`, `bfloat16`, `uint16`, `half`, `uint32`, `uint64`.
          y: A `Tensor`. Must have the same type as `x`.
          name: A name for the operation (optional).

        Returns:
          A `Tensor` of type `bool`.
        """
        ...
    def __bool__(self) -> _bool:
        """
        Dummy method to prevent a tensor from being used as a Python `bool`.

        This overload raises a `TypeError` when the user inadvertently
        treats a `Tensor` as a boolean (most commonly in an `if` or `while`
        statement), in code that was not converted by AutoGraph. For example:

        ```python
        if tf.constant(True):  # Will raise.
          # ...

        if tf.constant(5) < tf.constant(7):  # Will raise.
          # ...
        ```

        Raises:
          `TypeError`.
        """
        ...
    def __getitem__(self, slice_spec: Slice | tuple[Slice, ...]) -> Tensor:
        """
        Overload for Tensor.__getitem__.

        This operation extracts the specified region from the tensor.
        The notation is similar to NumPy with the restriction that
        currently only support basic indexing. That means that
        using a non-scalar tensor as input is not currently allowed.

        Some useful examples:

        ```python
        # Strip leading and trailing 2 elements
        foo = tf.constant([1,2,3,4,5,6])
        print(foo[2:-2])  # => [3,4]

        # Skip every other row and reverse the order of the columns
        foo = tf.constant([[1,2,3], [4,5,6], [7,8,9]])
        print(foo[::2,::-1])  # => [[3,2,1], [9,8,7]]

        # Use scalar tensors as indices on both dimensions
        print(foo[tf.constant(0), tf.constant(2)])  # => 3

        # Insert another dimension
        foo = tf.constant([[1,2,3], [4,5,6], [7,8,9]])
        print(foo[tf.newaxis, :, :]) # => [[[1,2,3], [4,5,6], [7,8,9]]]
        print(foo[:, tf.newaxis, :]) # => [[[1,2,3]], [[4,5,6]], [[7,8,9]]]
        print(foo[:, :, tf.newaxis]) # => [[[1],[2],[3]], [[4],[5],[6]],
        [[7],[8],[9]]]

        # Ellipses (3 equivalent operations)
        foo = tf.constant([[1,2,3], [4,5,6], [7,8,9]])
        print(foo[tf.newaxis, :, :])  # => [[[1,2,3], [4,5,6], [7,8,9]]]
        print(foo[tf.newaxis, ...])  # => [[[1,2,3], [4,5,6], [7,8,9]]]
        print(foo[tf.newaxis])  # => [[[1,2,3], [4,5,6], [7,8,9]]]

        # Masks
        foo = tf.constant([[1,2,3], [4,5,6], [7,8,9]])
        print(foo[foo > 2])  # => [3, 4, 5, 6, 7, 8, 9]
        ```

        Notes:
          - `tf.newaxis` is `None` as in NumPy.
          - An implicit ellipsis is placed at the end of the `slice_spec`
          - NumPy advanced indexing is currently not supported.

        Purpose in the API:

          This method is exposed in TensorFlow's API so that library developers
          can register dispatching for `Tensor.__getitem__` to allow it to handle
          custom composite tensors & other custom objects.

          The API symbol is not intended to be called by users directly and does
          appear in TensorFlow's generated documentation.

        Args:
          tensor: An tensor.Tensor object.
          slice_spec: The arguments to Tensor.__getitem__.
          var: In the case of variable slice assignment, the Variable object to slice
            (i.e. tensor is the read-only view of this variable).

        Returns:
          The appropriate slice of "tensor", based on "slice_spec".

        Raises:
          ValueError: If a slice range is negative size.
          TypeError: If the slice indices aren't int, slice, ellipsis,
            tf.newaxis or scalar int32/int64 tensors.
        """
        ...
    def __len__(self) -> int: ...
    # This only works for rank 0 tensors.
    def __index__(self) -> int: ...
    def __getattr__(self, name: str) -> Incomplete: ...

class VariableSynchronization(Enum):
    """
    Indicates when a distributed variable will be synced.

    * `AUTO`: Indicates that the synchronization will be determined by the current
      `DistributionStrategy` (eg. With `MirroredStrategy` this would be
      `ON_WRITE`).
    * `NONE`: Indicates that there will only be one copy of the variable, so
      there is no need to sync.
    * `ON_WRITE`: Indicates that the variable will be updated across devices
      every time it is written.
    * `ON_READ`: Indicates that the variable will be aggregated across devices
      when it is read (eg. when checkpointing or when evaluating an op that uses
      the variable).

      Example:
    >>> temp_grad=[tf.Variable([0.], trainable=False,
    ...                      synchronization=tf.VariableSynchronization.ON_READ,
    ...                      aggregation=tf.VariableAggregation.MEAN
    ...                      )]
    """
    AUTO = 0
    NONE = 1
    ON_WRITE = 2
    ON_READ = 3

class VariableAggregation(Enum):
    """
    Indicates how a distributed variable will be aggregated.

    `tf.distribute.Strategy` distributes a model by making multiple copies
    (called "replicas") acting on different elements of the input batch in a
    data parallel model. When performing some variable-update operation,
    for example `var.assign_add(x)`, in a model, we need to resolve how to combine
    the different values for `x` computed in the different replicas.

    * `NONE`: This is the default, giving an error if you use a
      variable-update operation with multiple replicas.
    * `SUM`: Add the updates across replicas.
    * `MEAN`: Take the arithmetic mean ("average") of the updates across replicas.
    * `ONLY_FIRST_REPLICA`: This is for when every replica is performing the same
      update, but we only want to perform the update once. Used, e.g., for the
      global step counter.

    For example:

    >>> strategy = tf.distribute.MirroredStrategy(["GPU:0", "GPU:1"])
    >>> with strategy.scope():
    ...   v = tf.Variable(5.0, aggregation=tf.VariableAggregation.MEAN)
    >>> @tf.function
    ... def update_fn():
    ...   return v.assign_add(1.0)
    >>> strategy.run(update_fn)
    PerReplica:{
      0: <tf.Tensor: shape=(), dtype=float32, numpy=6.0>,
      1: <tf.Tensor: shape=(), dtype=float32, numpy=6.0>
    }
    """
    NONE = 0
    SUM = 1
    MEAN = 2
    ONLY_FIRST_REPLICA = 3

class _VariableMetaclass(type): ...

# Variable class in intent/documentation is a Tensor. In implementation there's
# TODO: comment to make it Tensor. It is not actually Tensor type wise, but even
# dynamically patches on most methods of tf.Tensor
# https://github.com/tensorflow/tensorflow/blob/9524a636cae9ae3f0554203c1ba7ee29c85fcf12/tensorflow/python/ops/variables.py#L1086.
class Variable(Tensor, metaclass=_VariableMetaclass):
    """
    See the [variable guide](https://tensorflow.org/guide/variable).

    A variable maintains shared, persistent state manipulated by a program.

    The `Variable()` constructor requires an initial value for the variable, which
    can be a `Tensor` of any type and shape. This initial value defines the type
    and shape of the variable. After construction, the type and shape of the
    variable are fixed. The value can be changed using one of the assign methods.

    >>> v = tf.Variable(1.)
    >>> v.assign(2.)
    <tf.Variable ... shape=() dtype=float32, numpy=2.0>
    >>> v.assign_add(0.5)
    <tf.Variable ... shape=() dtype=float32, numpy=2.5>

    The `shape` argument to `Variable`'s constructor allows you to construct a
    variable with a less defined shape than its `initial_value`:

    >>> v = tf.Variable(1., shape=tf.TensorShape(None))
    >>> v.assign([[1.]])
    <tf.Variable ... shape=<unknown> dtype=float32, numpy=array([[1.]], ...)>

    Just like any `Tensor`, variables created with `Variable()` can be used as
    inputs to operations. Additionally, all the operators overloaded for the
    `Tensor` class are carried over to variables.

    >>> w = tf.Variable([[1.], [2.]])
    >>> x = tf.constant([[3., 4.]])
    >>> tf.matmul(w, x)
    <tf.Tensor:... shape=(2, 2), ... numpy=
      array([[3., 4.],
             [6., 8.]], dtype=float32)>
    >>> tf.sigmoid(w + x)
    <tf.Tensor:... shape=(2, 2), ...>

    When building a machine learning model it is often convenient to distinguish
    between variables holding trainable model parameters and other variables such
    as a `step` variable used to count training steps. To make this easier, the
    variable constructor supports a `trainable=<bool>`
    parameter. `tf.GradientTape` watches trainable variables by default:

    >>> with tf.GradientTape(persistent=True) as tape:
    ...   trainable = tf.Variable(1.)
    ...   non_trainable = tf.Variable(2., trainable=False)
    ...   x1 = trainable * 2.
    ...   x2 = non_trainable * 3.
    >>> tape.gradient(x1, trainable)
    <tf.Tensor:... shape=(), dtype=float32, numpy=2.0>
    >>> assert tape.gradient(x2, non_trainable) is None  # Unwatched

    Variables are automatically tracked when assigned to attributes of types
    inheriting from `tf.Module`.

    >>> m = tf.Module()
    >>> m.v = tf.Variable([1.])
    >>> m.trainable_variables
    (<tf.Variable ... shape=(1,) ... numpy=array([1.], dtype=float32)>,)

    This tracking then allows saving variable values to
    [training checkpoints](https://www.tensorflow.org/guide/checkpoint), or to
    [SavedModels](https://www.tensorflow.org/guide/saved_model) which include
    serialized TensorFlow graphs.

    Variables are often captured and manipulated by `tf.function`s. This works the
    same way the un-decorated function would have:

    >>> v = tf.Variable(0.)
    >>> read_and_decrement = tf.function(lambda: v.assign_sub(0.1))
    >>> read_and_decrement()
    <tf.Tensor: shape=(), dtype=float32, numpy=-0.1>
    >>> read_and_decrement()
    <tf.Tensor: shape=(), dtype=float32, numpy=-0.2>

    Variables created inside a `tf.function` must be owned outside the function
    and be created only once:

    >>> class M(tf.Module):
    ...   @tf.function
    ...   def __call__(self, x):
    ...     if not hasattr(self, "v"):  # Or set self.v to None in __init__
    ...       self.v = tf.Variable(x)
    ...     return self.v * x
    >>> m = M()
    >>> m(2.)
    <tf.Tensor: shape=(), dtype=float32, numpy=4.0>
    >>> m(3.)
    <tf.Tensor: shape=(), dtype=float32, numpy=6.0>
    >>> m.v
    <tf.Variable ... shape=() dtype=float32, numpy=2.0>

    See the `tf.function` documentation for details.
    """
    def __init__(
        self,
        initial_value: Tensor | Callable[[], Tensor] | None = None,
        trainable: _bool | None = None,
        validate_shape: _bool = True,
        # Valid non-None values are deprecated.
        caching_device: None = None,
        name: str | None = None,
        # Real type is VariableDef protobuf type. Can be added after adding script
        # to generate tensorflow protobuf stubs with mypy-protobuf.
        variable_def: Incomplete | None = None,
        dtype: DTypeLike | None = None,
        import_scope: str | None = None,
        constraint: Callable[[Tensor], Tensor] | None = None,
        synchronization: VariableSynchronization = ...,
        aggregation: VariableAggregation = ...,
        shape: ShapeLike | None = None,
        experimental_enable_variable_lifting: _bool = True,
    ) -> None:
        """
        Creates a new variable with value `initial_value`. (deprecated arguments)

        Deprecated: SOME ARGUMENTS ARE DEPRECATED: `(caching_device)`. They will be removed in a future version.
        Instructions for updating:
        A variable's value can be manually cached by calling tf.Variable.read_value() under a tf.device scope. The caching_device argument does not work properly.

        Args:
          initial_value: A `Tensor`, or Python object convertible to a `Tensor`,
            which is the initial value for the Variable. The initial value must have
            a shape specified unless `validate_shape` is set to False. Can also be a
            callable with no argument that returns the initial value when called. In
            that case, `dtype` must be specified. (Note that initializer functions
            from init_ops.py must first be bound to a shape before being used here.)
          trainable: If `True`, GradientTapes automatically watch uses of this
            variable. Defaults to `True`, unless `synchronization` is set to
            `ON_READ`, in which case it defaults to `False`.
          validate_shape: If `False`, allows the variable to be initialized with a
            value of unknown shape. If `True`, the default, the shape of
            `initial_value` must be known.
          caching_device: Note: This argument is only valid when using a v1-style
            `Session`. Optional device string describing where the Variable should
            be cached for reading. Defaults to the Variable's device. If not `None`,
            caches on another device. Typical use is to cache on the device where
            the Ops using the Variable reside, to deduplicate copying through
            `Switch` and other conditional statements.
          name: Optional name for the variable. Defaults to `'Variable'` and gets
            uniquified automatically.
          variable_def: `VariableDef` protocol buffer. If not `None`, recreates the
            Variable object with its contents, referencing the variable's nodes in
            the graph, which must already exist. The graph is not changed.
            `variable_def` and the other arguments are mutually exclusive.
          dtype: If set, initial_value will be converted to the given type. If
            `None`, either the datatype will be kept (if `initial_value` is a
            Tensor), or `convert_to_tensor` will decide.
          import_scope: Optional `string`. Name scope to add to the `Variable.` Only
            used when initializing from protocol buffer.
          constraint: An optional projection function to be applied to the variable
            after being updated by an `Optimizer` (e.g. used to implement norm
            constraints or value constraints for layer weights). The function must
            take as input the unprojected Tensor representing the value of the
            variable and return the Tensor for the projected value (which must have
            the same shape). Constraints are not safe to use when doing asynchronous
            distributed training.
          synchronization: Indicates when a distributed variable will be
            aggregated. Accepted values are constants defined in the class
            `tf.VariableSynchronization`. By default the synchronization is set to
            `AUTO` and the current `DistributionStrategy` chooses when to
            synchronize.
          aggregation: Indicates how a distributed variable will be aggregated.
            Accepted values are constants defined in the class
            `tf.VariableAggregation`.
          shape: (optional) The shape of this variable. If None, the shape of
            `initial_value` will be used. When setting this argument to
            `tf.TensorShape(None)` (representing an unspecified shape), the variable
            can be assigned with values of different shapes.
          experimental_enable_variable_lifting: Whether to lift the variable out if
            it's in a `tf.function`. Default is `True`. When this argument
            is `True`, variable creation will follow the behavior and
            restrictions described
            [here](https://www.tensorflow.org/guide/function#creating_tfvariables).
            If this argument is `False`, that description doesn't apply,
            and you can freely create and use the variable in the
            `tf.function`, as if it's a "mutable `tf.Tensor`". You can't
            return the variable though.

        Raises:
          ValueError: If both `variable_def` and initial_value are specified.
          ValueError: If the initial value is not specified, or does not have a
            shape and `validate_shape` is `True`.
        """
        ...
    def __getattr__(self, name: str) -> Incomplete: ...

class RaggedTensor(metaclass=ABCMeta):
    """
    Represents a ragged tensor.

    A `RaggedTensor` is a tensor with one or more *ragged dimensions*, which are
    dimensions whose slices may have different lengths.  For example, the inner
    (column) dimension of `rt=[[3, 1, 4, 1], [], [5, 9, 2], [6], []]` is ragged,
    since the column slices (`rt[0, :]`, ..., `rt[4, :]`) have different lengths.
    Dimensions whose slices all have the same length are called *uniform
    dimensions*.  The outermost dimension of a `RaggedTensor` is always uniform,
    since it consists of a single slice (and so there is no possibility for
    differing slice lengths).

    The total number of dimensions in a `RaggedTensor` is called its *rank*,
    and the number of ragged dimensions in a `RaggedTensor` is called its
    *ragged-rank*.  A `RaggedTensor`'s ragged-rank is fixed at graph creation
    time: it can't depend on the runtime values of `Tensor`s, and can't vary
    dynamically for different session runs.

    Note that the `__init__` constructor is private. Please use one of the
    following methods to construct a `RaggedTensor`:

    * `tf.RaggedTensor.from_row_lengths`
    * `tf.RaggedTensor.from_value_rowids`
    * `tf.RaggedTensor.from_row_splits`
    * `tf.RaggedTensor.from_row_starts`
    * `tf.RaggedTensor.from_row_limits`
    * `tf.RaggedTensor.from_nested_row_splits`
    * `tf.RaggedTensor.from_nested_row_lengths`
    * `tf.RaggedTensor.from_nested_value_rowids`

    ### Potentially Ragged Tensors

    Many ops support both `Tensor`s and `RaggedTensor`s
    (see [tf.ragged](https://www.tensorflow.org/api_docs/python/tf/ragged) for a
    full listing). The term "potentially ragged tensor" may be used to refer to a
    tensor that might be either a `Tensor` or a `RaggedTensor`.  The ragged-rank
    of a `Tensor` is zero.

    ### Documenting RaggedTensor Shapes

    When documenting the shape of a RaggedTensor, ragged dimensions can be
    indicated by enclosing them in parentheses.  For example, the shape of
    a 3-D `RaggedTensor` that stores the fixed-size word embedding for each
    word in a sentence, for each sentence in a batch, could be written as
    `[num_sentences, (num_words), embedding_size]`.  The parentheses around
    `(num_words)` indicate that dimension is ragged, and that the length
    of each element list in that dimension may vary for each item.

    ### Component Tensors

    Internally, a `RaggedTensor` consists of a concatenated list of values that
    are partitioned into variable-length rows.  In particular, each `RaggedTensor`
    consists of:

      * A `values` tensor, which concatenates the variable-length rows into a
        flattened list.  For example, the `values` tensor for
        `[[3, 1, 4, 1], [], [5, 9, 2], [6], []]` is `[3, 1, 4, 1, 5, 9, 2, 6]`.

      * A `row_splits` vector, which indicates how those flattened values are
        divided into rows.  In particular, the values for row `rt[i]` are stored
        in the slice `rt.values[rt.row_splits[i]:rt.row_splits[i+1]]`.

    Example:

    >>> print(tf.RaggedTensor.from_row_splits(
    ...       values=[3, 1, 4, 1, 5, 9, 2, 6],
    ...       row_splits=[0, 4, 4, 7, 8, 8]))
    <tf.RaggedTensor [[3, 1, 4, 1], [], [5, 9, 2], [6], []]>

    ### Alternative Row-Partitioning Schemes

    In addition to `row_splits`, ragged tensors provide support for five other
    row-partitioning schemes:

      * `row_lengths`: a vector with shape `[nrows]`, which specifies the length
        of each row.

      * `value_rowids` and `nrows`: `value_rowids` is a vector with shape
        `[nvals]`, corresponding one-to-one with `values`, which specifies
        each value's row index.  In particular, the row `rt[row]` consists of the
        values `rt.values[j]` where `value_rowids[j]==row`.  `nrows` is an
        integer scalar that specifies the number of rows in the
        `RaggedTensor`. (`nrows` is used to indicate trailing empty rows.)

      * `row_starts`: a vector with shape `[nrows]`, which specifies the start
        offset of each row.  Equivalent to `row_splits[:-1]`.

      * `row_limits`: a vector with shape `[nrows]`, which specifies the stop
        offset of each row.  Equivalent to `row_splits[1:]`.

      * `uniform_row_length`: A scalar tensor, specifying the length of every
        row.  This row-partitioning scheme may only be used if all rows have
        the same length.

    Example: The following ragged tensors are equivalent, and all represent the
    nested list `[[3, 1, 4, 1], [], [5, 9, 2], [6], []]`.

    >>> values = [3, 1, 4, 1, 5, 9, 2, 6]
    >>> RaggedTensor.from_row_splits(values, row_splits=[0, 4, 4, 7, 8, 8])
    <tf.RaggedTensor [[3, 1, 4, 1], [], [5, 9, 2], [6], []]>
    >>> RaggedTensor.from_row_lengths(values, row_lengths=[4, 0, 3, 1, 0])
    <tf.RaggedTensor [[3, 1, 4, 1], [], [5, 9, 2], [6], []]>
    >>> RaggedTensor.from_value_rowids(
    ...     values, value_rowids=[0, 0, 0, 0, 2, 2, 2, 3], nrows=5)
    <tf.RaggedTensor [[3, 1, 4, 1], [], [5, 9, 2], [6], []]>
    >>> RaggedTensor.from_row_starts(values, row_starts=[0, 4, 4, 7, 8])
    <tf.RaggedTensor [[3, 1, 4, 1], [], [5, 9, 2], [6], []]>
    >>> RaggedTensor.from_row_limits(values, row_limits=[4, 4, 7, 8, 8])
    <tf.RaggedTensor [[3, 1, 4, 1], [], [5, 9, 2], [6], []]>
    >>> RaggedTensor.from_uniform_row_length(values, uniform_row_length=2)
    <tf.RaggedTensor [[3, 1], [4, 1], [5, 9], [2, 6]]>

    ### Multiple Ragged Dimensions

    `RaggedTensor`s with multiple ragged dimensions can be defined by using
    a nested `RaggedTensor` for the `values` tensor.  Each nested `RaggedTensor`
    adds a single ragged dimension.

    >>> inner_rt = RaggedTensor.from_row_splits(  # =rt1 from above
    ...     values=[3, 1, 4, 1, 5, 9, 2, 6], row_splits=[0, 4, 4, 7, 8, 8])
    >>> outer_rt = RaggedTensor.from_row_splits(
    ...     values=inner_rt, row_splits=[0, 3, 3, 5])
    >>> print(outer_rt.to_list())
    [[[3, 1, 4, 1], [], [5, 9, 2]], [], [[6], []]]
    >>> print(outer_rt.ragged_rank)
    2

    The factory function `RaggedTensor.from_nested_row_splits` may be used to
    construct a `RaggedTensor` with multiple ragged dimensions directly, by
    providing a list of `row_splits` tensors:

    >>> RaggedTensor.from_nested_row_splits(
    ...     flat_values=[3, 1, 4, 1, 5, 9, 2, 6],
    ...     nested_row_splits=([0, 3, 3, 5], [0, 4, 4, 7, 8, 8])).to_list()
    [[[3, 1, 4, 1], [], [5, 9, 2]], [], [[6], []]]

    ### Uniform Inner Dimensions

    `RaggedTensor`s with uniform inner dimensions can be defined
    by using a multidimensional `Tensor` for `values`.

    >>> rt = RaggedTensor.from_row_splits(values=tf.ones([5, 3], tf.int32),
    ...                                   row_splits=[0, 2, 5])
    >>> print(rt.to_list())
    [[[1, 1, 1], [1, 1, 1]],
     [[1, 1, 1], [1, 1, 1], [1, 1, 1]]]
    >>> print(rt.shape)
    (2, None, 3)

    ### Uniform Outer Dimensions

    `RaggedTensor`s with uniform outer dimensions can be defined by using
    one or more `RaggedTensor` with a `uniform_row_length` row-partitioning
    tensor.  For example, a `RaggedTensor` with shape `[2, 2, None]` can be
    constructed with this method from a `RaggedTensor` values with shape
    `[4, None]`:

    >>> values = tf.ragged.constant([[1, 2, 3], [4], [5, 6], [7, 8, 9, 10]])
    >>> print(values.shape)
    (4, None)
    >>> rt6 = tf.RaggedTensor.from_uniform_row_length(values, 2)
    >>> print(rt6)
    <tf.RaggedTensor [[[1, 2, 3], [4]], [[5, 6], [7, 8, 9, 10]]]>
    >>> print(rt6.shape)
    (2, 2, None)

    Note that `rt6` only contains one ragged dimension (the innermost
    dimension). In contrast, if `from_row_splits` is used to construct a similar
    `RaggedTensor`, then that `RaggedTensor` will have two ragged dimensions:

    >>> rt7 = tf.RaggedTensor.from_row_splits(values, [0, 2, 4])
    >>> print(rt7.shape)
    (2, None, None)

    Uniform and ragged outer dimensions may be interleaved, meaning that a
    tensor with any combination of ragged and uniform dimensions may be created.
    For example, a RaggedTensor `t4` with shape `[3, None, 4, 8, None, 2]` could
    be constructed as follows:

    ```python
    t0 = tf.zeros([1000, 2])                           # Shape:         [1000, 2]
    t1 = RaggedTensor.from_row_lengths(t0, [...])      #           [160, None, 2]
    t2 = RaggedTensor.from_uniform_row_length(t1, 8)   #         [20, 8, None, 2]
    t3 = RaggedTensor.from_uniform_row_length(t2, 4)   #       [5, 4, 8, None, 2]
    t4 = RaggedTensor.from_row_lengths(t3, [...])      # [3, None, 4, 8, None, 2]
    ```
    """
    def bounding_shape(
        self, axis: TensorCompatible | None = None, name: str | None = None, out_type: DTypeLike | None = None
    ) -> Tensor:
        """
        Returns the tight bounding box shape for this `RaggedTensor`.

        Args:
          axis: An integer scalar or vector indicating which axes to return the
            bounding box for.  If not specified, then the full bounding box is
            returned.
          name: A name prefix for the returned tensor (optional).
          out_type: `dtype` for the returned tensor.  Defaults to
            `self.row_splits.dtype`.

        Returns:
          An integer `Tensor` (`dtype=self.row_splits.dtype`).  If `axis` is not
          specified, then `output` is a vector with
          `output.shape=[self.shape.ndims]`.  If `axis` is a scalar, then the
          `output` is a scalar.  If `axis` is a vector, then `output` is a vector,
          where `output[i]` is the bounding size for dimension `axis[i]`.

        #### Example:

        >>> rt = tf.ragged.constant([[1, 2, 3, 4], [5], [], [6, 7, 8, 9], [10]])
        >>> rt.bounding_shape().numpy()
        array([5, 4])
        """
        ...
    @classmethod
    def from_sparse(cls, st_input: SparseTensor, name: str | None = None, row_splits_dtype: DTypeLike = ...) -> RaggedTensor:
        """
        Converts a 2D `tf.sparse.SparseTensor` to a `RaggedTensor`.

        Each row of the `output` `RaggedTensor` will contain the explicit values
        from the same row in `st_input`.  `st_input` must be ragged-right.  If not
        it is not ragged-right, then an error will be generated.

        Example:

        >>> indices = [[0, 0], [0, 1], [0, 2], [1, 0], [3, 0]]
        >>> st = tf.sparse.SparseTensor(indices=indices,
        ...                             values=[1, 2, 3, 4, 5],
        ...                             dense_shape=[4, 3])
        >>> tf.RaggedTensor.from_sparse(st).to_list()
        [[1, 2, 3], [4], [], [5]]

        Currently, only two-dimensional `SparseTensors` are supported.

        Args:
          st_input: The sparse tensor to convert.  Must have rank 2.
          name: A name prefix for the returned tensors (optional).
          row_splits_dtype: `dtype` for the returned `RaggedTensor`'s `row_splits`
            tensor.  One of `tf.int32` or `tf.int64`.

        Returns:
          A `RaggedTensor` with the same values as `st_input`.
          `output.ragged_rank = rank(st_input) - 1`.
          `output.shape = [st_input.dense_shape[0], None]`.
        Raises:
          ValueError: If the number of dimensions in `st_input` is not known
            statically, or is not two.
        """
        ...
    def to_sparse(self, name: str | None = None) -> SparseTensor:
        """
        Converts this `RaggedTensor` into a `tf.sparse.SparseTensor`.

        Example:

        >>> rt = tf.ragged.constant([[1, 2, 3], [4], [], [5, 6]])
        >>> print(rt.to_sparse())
        SparseTensor(indices=tf.Tensor(
                         [[0 0] [0 1] [0 2] [1 0] [3 0] [3 1]],
                         shape=(6, 2), dtype=int64),
                     values=tf.Tensor([1 2 3 4 5 6], shape=(6,), dtype=int32),
                     dense_shape=tf.Tensor([4 3], shape=(2,), dtype=int64))

        Args:
          name: A name prefix for the returned tensors (optional).

        Returns:
          A SparseTensor with the same values as `self`.
        """
        ...
    def to_tensor(
        self, default_value: float | str | None = None, name: str | None = None, shape: ShapeLike | None = None
    ) -> Tensor:
        """
        Converts this `RaggedTensor` into a `tf.Tensor`.

        If `shape` is specified, then the result is padded and/or truncated to
        the specified shape.

        Examples:

        >>> rt = tf.ragged.constant([[9, 8, 7], [], [6, 5], [4]])
        >>> print(rt.to_tensor())
        tf.Tensor(
            [[9 8 7] [0 0 0] [6 5 0] [4 0 0]], shape=(4, 3), dtype=int32)
        >>> print(rt.to_tensor(shape=[5, 2]))
        tf.Tensor(
            [[9 8] [0 0] [6 5] [4 0] [0 0]], shape=(5, 2), dtype=int32)

        Args:
          default_value: Value to set for indices not specified in `self`. Defaults
            to zero.  `default_value` must be broadcastable to
            `self.shape[self.ragged_rank + 1:]`.
          name: A name prefix for the returned tensors (optional).
          shape: The shape of the resulting dense tensor.  In particular,
            `result.shape[i]` is `shape[i]` (if `shape[i]` is not None), or
            `self.bounding_shape(i)` (otherwise).`shape.rank` must be `None` or
            equal to `self.rank`.

        Returns:
          A `Tensor` with shape `ragged.bounding_shape(self)` and the
          values specified by the non-empty values in `self`.  Empty values are
          assigned `default_value`.
        """
        ...
    def __add__(self, other: RaggedTensor | float, name: str | None = None) -> RaggedTensor:
        """
        Returns x + y element-wise.

        Example usages below.

        Add a scalar and a list:

        >>> x = [1, 2, 3, 4, 5]
        >>> y = 1
        >>> tf.add(x, y)
        <tf.Tensor: shape=(5,), dtype=int32, numpy=array([2, 3, 4, 5, 6],
        dtype=int32)>

        Note that binary `+` operator can be used instead:

        >>> x = tf.convert_to_tensor([1, 2, 3, 4, 5])
        >>> y = tf.convert_to_tensor(1)
        >>> x + y
        <tf.Tensor: shape=(5,), dtype=int32, numpy=array([2, 3, 4, 5, 6],
        dtype=int32)>

        Add a tensor and a list of same shape:

        >>> x = [1, 2, 3, 4, 5]
        >>> y = tf.constant([1, 2, 3, 4, 5])
        >>> tf.add(x, y)
        <tf.Tensor: shape=(5,), dtype=int32,
        numpy=array([ 2,  4,  6,  8, 10], dtype=int32)>

        **Warning**: If one of the inputs (`x` or `y`) is a tensor and the other is a
        non-tensor, the non-tensor input will adopt (or get casted to) the data type
        of the tensor input. This can potentially cause unwanted overflow or underflow
        conversion.

        For example,

        >>> x = tf.constant([1, 2], dtype=tf.int8)
        >>> y = [2**7 + 1, 2**7 + 2]
        >>> tf.add(x, y)
        <tf.Tensor: shape=(2,), dtype=int8, numpy=array([-126, -124], dtype=int8)>

        When adding two input values of different shapes, `Add` follows NumPy
        broadcasting rules. The two input array shapes are compared element-wise.
        Starting with the trailing dimensions, the two dimensions either have to be
        equal or one of them needs to be `1`.

        For example,

        >>> x = np.ones(6).reshape(1, 2, 1, 3)
        >>> y = np.ones(6).reshape(2, 1, 3, 1)
        >>> tf.add(x, y).shape.as_list()
        [2, 2, 3, 3]

        Another example with two arrays of different dimension.

        >>> x = np.ones([1, 2, 1, 4])
        >>> y = np.ones([3, 4])
        >>> tf.add(x, y).shape.as_list()
        [1, 2, 3, 4]

        The reduction version of this elementwise operation is `tf.math.reduce_sum`

        Args:
          x: A `tf.Tensor`. Must be one of the following types: bfloat16, half,
            float16, float32, float64, uint8, uint16, uint32, uint64, int8, int16,
            int32, int64, complex64, complex128, string.
          y: A `tf.Tensor`. Must have the same type as x.
          name: A name for the operation (optional)
        """
        ...
    def __radd__(self, other: RaggedTensor | float, name: str | None = None) -> RaggedTensor:
        """
        Returns x + y element-wise.

        Example usages below.

        Add a scalar and a list:

        >>> x = [1, 2, 3, 4, 5]
        >>> y = 1
        >>> tf.add(x, y)
        <tf.Tensor: shape=(5,), dtype=int32, numpy=array([2, 3, 4, 5, 6],
        dtype=int32)>

        Note that binary `+` operator can be used instead:

        >>> x = tf.convert_to_tensor([1, 2, 3, 4, 5])
        >>> y = tf.convert_to_tensor(1)
        >>> x + y
        <tf.Tensor: shape=(5,), dtype=int32, numpy=array([2, 3, 4, 5, 6],
        dtype=int32)>

        Add a tensor and a list of same shape:

        >>> x = [1, 2, 3, 4, 5]
        >>> y = tf.constant([1, 2, 3, 4, 5])
        >>> tf.add(x, y)
        <tf.Tensor: shape=(5,), dtype=int32,
        numpy=array([ 2,  4,  6,  8, 10], dtype=int32)>

        **Warning**: If one of the inputs (`x` or `y`) is a tensor and the other is a
        non-tensor, the non-tensor input will adopt (or get casted to) the data type
        of the tensor input. This can potentially cause unwanted overflow or underflow
        conversion.

        For example,

        >>> x = tf.constant([1, 2], dtype=tf.int8)
        >>> y = [2**7 + 1, 2**7 + 2]
        >>> tf.add(x, y)
        <tf.Tensor: shape=(2,), dtype=int8, numpy=array([-126, -124], dtype=int8)>

        When adding two input values of different shapes, `Add` follows NumPy
        broadcasting rules. The two input array shapes are compared element-wise.
        Starting with the trailing dimensions, the two dimensions either have to be
        equal or one of them needs to be `1`.

        For example,

        >>> x = np.ones(6).reshape(1, 2, 1, 3)
        >>> y = np.ones(6).reshape(2, 1, 3, 1)
        >>> tf.add(x, y).shape.as_list()
        [2, 2, 3, 3]

        Another example with two arrays of different dimension.

        >>> x = np.ones([1, 2, 1, 4])
        >>> y = np.ones([3, 4])
        >>> tf.add(x, y).shape.as_list()
        [1, 2, 3, 4]

        The reduction version of this elementwise operation is `tf.math.reduce_sum`

        Args:
          x: A `tf.Tensor`. Must be one of the following types: bfloat16, half,
            float16, float32, float64, uint8, uint16, uint32, uint64, int8, int16,
            int32, int64, complex64, complex128, string.
          y: A `tf.Tensor`. Must have the same type as x.
          name: A name for the operation (optional)
        """
        ...
    def __sub__(self, other: RaggedTensor | float, name: str | None = None) -> RaggedTensor:
        """
        Returns x - y element-wise.

        *NOTE*: `tf.subtract` supports broadcasting. More about broadcasting
        [here](http://docs.scipy.org/doc/numpy/user/basics.broadcasting.html)

        Both input and output have a range `(-inf, inf)`.

        Example usages below.

        Subtract operation between an array and a scalar:

        >>> x = [1, 2, 3, 4, 5]
        >>> y = 1
        >>> tf.subtract(x, y)
        <tf.Tensor: shape=(5,), dtype=int32, numpy=array([0, 1, 2, 3, 4], dtype=int32)>
        >>> tf.subtract(y, x)
        <tf.Tensor: shape=(5,), dtype=int32,
        numpy=array([ 0, -1, -2, -3, -4], dtype=int32)>

        Note that binary `-` operator can be used instead:

        >>> x = tf.convert_to_tensor([1, 2, 3, 4, 5])
        >>> y = tf.convert_to_tensor(1)
        >>> x - y
        <tf.Tensor: shape=(5,), dtype=int32, numpy=array([0, 1, 2, 3, 4], dtype=int32)>

        Subtract operation between an array and a tensor of same shape:

        >>> x = [1, 2, 3, 4, 5]
        >>> y = tf.constant([5, 4, 3, 2, 1])
        >>> tf.subtract(y, x)
        <tf.Tensor: shape=(5,), dtype=int32,
        numpy=array([ 4,  2,  0, -2, -4], dtype=int32)>

        **Warning**: If one of the inputs (`x` or `y`) is a tensor and the other is a
        non-tensor, the non-tensor input will adopt (or get casted to) the data type
        of the tensor input. This can potentially cause unwanted overflow or underflow
        conversion.

        For example,

        >>> x = tf.constant([1, 2], dtype=tf.int8)
        >>> y = [2**8 + 1, 2**8 + 2]
        >>> tf.subtract(x, y)
        <tf.Tensor: shape=(2,), dtype=int8, numpy=array([0, 0], dtype=int8)>

        When subtracting two input values of different shapes, `tf.subtract` follows the
        [general broadcasting rules](https://numpy.org/doc/stable/user/basics.broadcasting.html#general-broadcasting-rules)
        . The two input array shapes are compared element-wise. Starting with the
        trailing dimensions, the two dimensions either have to be equal or one of them
        needs to be `1`.

        For example,

        >>> x = np.ones(6).reshape(2, 3, 1)
        >>> y = np.ones(6).reshape(2, 1, 3)
        >>> tf.subtract(x, y)
        <tf.Tensor: shape=(2, 3, 3), dtype=float64, numpy=
        array([[[0., 0., 0.],
                [0., 0., 0.],
                [0., 0., 0.]],
               [[0., 0., 0.],
                [0., 0., 0.],
                [0., 0., 0.]]])>

        Example with inputs of different dimensions:

        >>> x = np.ones(6).reshape(2, 3, 1)
        >>> y = np.ones(6).reshape(1, 6)
        >>> tf.subtract(x, y)
        <tf.Tensor: shape=(2, 3, 6), dtype=float64, numpy=
        array([[[0., 0., 0., 0., 0., 0.],
                [0., 0., 0., 0., 0., 0.],
                [0., 0., 0., 0., 0., 0.]],
               [[0., 0., 0., 0., 0., 0.],
                [0., 0., 0., 0., 0., 0.],
                [0., 0., 0., 0., 0., 0.]]])>

        Args:
          x: A `Tensor`. Must be one of the following types: `bfloat16`, `half`, `float32`, `float64`, `uint8`, `int8`, `uint16`, `int16`, `int32`, `int64`, `complex64`, `complex128`, `uint32`, `uint64`.
          y: A `Tensor`. Must have the same type as `x`.
          name: A name for the operation (optional).

        Returns:
          A `Tensor`. Has the same type as `x`.
        """
        ...
    def __mul__(self, other: RaggedTensor | float, name: str | None = None) -> RaggedTensor:
        """
        Returns an element-wise x * y.

        For example:

        >>> x = tf.constant(([1, 2, 3, 4]))
        >>> tf.math.multiply(x, x)
        <tf.Tensor: shape=(4,), dtype=..., numpy=array([ 1,  4,  9, 16], dtype=int32)>

        Since `tf.math.multiply` will convert its arguments to `Tensor`s, you can also
        pass in non-`Tensor` arguments:

        >>> tf.math.multiply(7,6)
        <tf.Tensor: shape=(), dtype=int32, numpy=42>

        If `x.shape` is not the same as `y.shape`, they will be broadcast to a
        compatible shape. (More about broadcasting
        [here](https://docs.scipy.org/doc/numpy/user/basics.broadcasting.html).)

        For example:

        >>> x = tf.ones([1, 2]);
        >>> y = tf.ones([2, 1]);
        >>> x * y  # Taking advantage of operator overriding
        <tf.Tensor: shape=(2, 2), dtype=float32, numpy=
        array([[1., 1.],
             [1., 1.]], dtype=float32)>

        The reduction version of this elementwise operation is `tf.math.reduce_prod`

        Args:
          x: A Tensor. Must be one of the following types: `bfloat16`,
            `half`, `float32`, `float64`, `uint8`, `int8`, `uint16`,
            `int16`, `int32`, `int64`, `complex64`, `complex128`.
          y: A `Tensor`. Must have the same type as `x`.
          name: A name for the operation (optional).

        Returns:

        A `Tensor`.  Has the same type as `x`.

        Raises:

         * InvalidArgumentError: When `x` and `y` have incompatible shapes or types.
        """
        ...
    def __rmul__(self, other: RaggedTensor | float, name: str | None = None) -> RaggedTensor:
        """
        Returns an element-wise x * y.

        For example:

        >>> x = tf.constant(([1, 2, 3, 4]))
        >>> tf.math.multiply(x, x)
        <tf.Tensor: shape=(4,), dtype=..., numpy=array([ 1,  4,  9, 16], dtype=int32)>

        Since `tf.math.multiply` will convert its arguments to `Tensor`s, you can also
        pass in non-`Tensor` arguments:

        >>> tf.math.multiply(7,6)
        <tf.Tensor: shape=(), dtype=int32, numpy=42>

        If `x.shape` is not the same as `y.shape`, they will be broadcast to a
        compatible shape. (More about broadcasting
        [here](https://docs.scipy.org/doc/numpy/user/basics.broadcasting.html).)

        For example:

        >>> x = tf.ones([1, 2]);
        >>> y = tf.ones([2, 1]);
        >>> x * y  # Taking advantage of operator overriding
        <tf.Tensor: shape=(2, 2), dtype=float32, numpy=
        array([[1., 1.],
             [1., 1.]], dtype=float32)>

        The reduction version of this elementwise operation is `tf.math.reduce_prod`

        Args:
          x: A Tensor. Must be one of the following types: `bfloat16`,
            `half`, `float32`, `float64`, `uint8`, `int8`, `uint16`,
            `int16`, `int32`, `int64`, `complex64`, `complex128`.
          y: A `Tensor`. Must have the same type as `x`.
          name: A name for the operation (optional).

        Returns:

        A `Tensor`.  Has the same type as `x`.

        Raises:

         * InvalidArgumentError: When `x` and `y` have incompatible shapes or types.
        """
        ...
    def __floordiv__(self, other: RaggedTensor | float, name: str | None = None) -> RaggedTensor:
        """
        Divides `x / y` elementwise, rounding toward the most negative integer.

        Mathematically, this is equivalent to floor(x / y). For example:
          floor(8.4 / 4.0) = floor(2.1) = 2.0
          floor(-8.4 / 4.0) = floor(-2.1) = -3.0
        This is equivalent to the '//' operator in Python 3.0 and above.

        Note: `x` and `y` must have the same type, and the result will have the same
        type as well.

        Args:
          x: `Tensor` numerator of real numeric type.
          y: `Tensor` denominator of real numeric type.
          name: A name for the operation (optional).

        Returns:
          `x / y` rounded toward -infinity.

        Raises:
          TypeError: If the inputs are complex.
        """
        ...
    def __truediv__(self, other: RaggedTensor | float, name: str | None = None) -> RaggedTensor:
        """
        Divides x / y elementwise (using Python 3 division operator semantics).

        NOTE: Prefer using the Tensor operator or tf.divide which obey Python
        division operator semantics.

        This function forces Python 3 division operator semantics where all integer
        arguments are cast to floating types first.   This op is generated by normal
        `x / y` division in Python 3 and in Python 2.7 with
        `from __future__ import division`.  If you want integer division that rounds
        down, use `x // y` or `tf.math.floordiv`.

        `x` and `y` must have the same numeric type.  If the inputs are floating
        point, the output will have the same type.  If the inputs are integral, the
        inputs are cast to `float32` for `int8` and `int16` and `float64` for `int32`
        and `int64` (matching the behavior of Numpy).

        Args:
          x: `Tensor` numerator of numeric type.
          y: `Tensor` denominator of numeric type.
          name: A name for the operation (optional).

        Returns:
          `x / y` evaluated in floating point.

        Raises:
          TypeError: If `x` and `y` have different dtypes.
        """
        ...
    def __getitem__(self, slice_spec: Slice | tuple[Slice, ...]) -> RaggedTensor:
        """
        Returns the specified piece of this RaggedTensor.

        Supports multidimensional indexing and slicing, with one restriction:
        indexing into a ragged inner dimension is not allowed.  This case is
        problematic because the indicated value may exist in some rows but not
        others.  In such cases, it's not obvious whether we should (1) report an
        IndexError; (2) use a default value; or (3) skip that value and return a
        tensor with fewer rows than we started with.  Following the guiding
        principles of Python ("In the face of ambiguity, refuse the temptation to
        guess"), we simply disallow this operation.

        Args:
          rt_input: The RaggedTensor to slice.
          key: Indicates which piece of the RaggedTensor to return, using standard
            Python semantics (e.g., negative values index from the end).  `key`
            may have any of the following types:

            * `int` constant
            * Scalar integer `Tensor`
            * `slice` containing integer constants and/or scalar integer
              `Tensor`s
            * `Ellipsis`
            * `tf.newaxis`
            * `tuple` containing any of the above (for multidimensional indexing)

        Returns:
          A `Tensor` or `RaggedTensor` object.  Values that include at least one
          ragged dimension are returned as `RaggedTensor`.  Values that include no
          ragged dimensions are returned as `Tensor`.  See above for examples of
          expressions that return `Tensor`s vs `RaggedTensor`s.

        Raises:
          ValueError: If `key` is out of bounds.
          ValueError: If `key` is not supported.
          TypeError: If the indices in `key` have an unsupported type.

        Examples:

        >>> # A 2-D ragged tensor with 1 ragged dimension.
        >>> rt = tf.ragged.constant([['a', 'b', 'c'], ['d', 'e'], ['f'], ['g']])
        >>> rt[0].numpy()                 # First row (1-D `Tensor`)
        array([b'a', b'b', b'c'], dtype=object)
        >>> rt[:3].to_list()              # First three rows (2-D RaggedTensor)
        [[b'a', b'b', b'c'], [b'd', b'e'], [b'f']]
        >>> rt[3, 0].numpy()              # 1st element of 4th row (scalar)
        b'g'

        >>> # A 3-D ragged tensor with 2 ragged dimensions.
        >>> rt = tf.ragged.constant([[[1, 2, 3], [4]],
        ...                          [[5], [], [6]],
        ...                          [[7]],
        ...                          [[8, 9], [10]]])
        >>> rt[1].to_list()               # Second row (2-D RaggedTensor)
        [[5], [], [6]]
        >>> rt[3, 0].numpy()              # First element of fourth row (1-D Tensor)
        array([8, 9], dtype=int32)
        >>> rt[:, 1:3].to_list()          # Items 1-3 of each row (3-D RaggedTensor)
        [[[4]], [[], [6]], [], [[10]]]
        >>> rt[:, -1:].to_list()          # Last item of each row (3-D RaggedTensor)
        [[[4]], [[6]], [[7]], [[10]]]
        """
        ...
    def __getattr__(self, name: str) -> Incomplete: ...

class Operation:
    """
    Represents a graph node that performs computation on tensors.

    An `Operation` is a node in a `tf.Graph` that takes zero or more `Tensor`
    objects as input, and produces zero or more `Tensor` objects as output.
    Objects of type `Operation` are created by calling a Python op constructor
    (such as `tf.matmul`) within a `tf.function` or under a `tf.Graph.as_default`
    context manager.

    For example, within a `tf.function`, `c = tf.matmul(a, b)` creates an
    `Operation` of type "MatMul" that takes tensors `a` and `b` as input, and
    produces `c` as output.

    If a `tf.compat.v1.Session` is used, an `Operation` of a `tf.Graph` can be
    executed by passing it to `tf.Session.run`. `op.run()` is a shortcut for
    calling `tf.compat.v1.get_default_session().run(op)`.
    """
    def __init__(
        self,
        node_def,
        g: Graph,
        # isinstance is used so can not be Sequence/Iterable.
        inputs: list[Tensor] | None = None,
        output_types: Unused = None,
        control_inputs: Iterable[Tensor | Operation] | None = None,
        input_types: Iterable[DType] | None = None,
        original_op: Operation | None = None,
        op_def: Incomplete | None = None,
    ) -> None: ...
    @property
    def inputs(self) -> list[Tensor]:
        """The sequence of `Tensor` objects representing the data inputs of this op."""
        ...
    @property
    def outputs(self) -> list[Tensor]: ...
    @property
    def device(self) -> str:
        """
        The name of the device to which this op has been assigned, if any.

        Returns:
          The string name of the device to which this op has been
          assigned, or an empty string if it has not been assigned to a
          device.
        """
        ...
    @property
    def name(self) -> str: ...
    @property
    def type(self) -> str: ...
    def __getattr__(self, name: str) -> Incomplete: ...

class TensorShape(metaclass=ABCMeta):
    """
    Represents the shape of a `Tensor`.

    >>> t = tf.constant([[1,2,3],[4,5,6]])
    >>> t.shape
    TensorShape([2, 3])

    `TensorShape` is the *static* shape representation of a Tensor.
    During eager execution a Tensor always has a fully specified shape but
    when tracing a `tf.function` it may be one of the following:

    * *Fully-known shape:* has a known number of dimensions and a known size
      for each dimension. e.g. `TensorShape([16, 256])`
    * *Partially-known shape:* has a known number of dimensions, and an unknown
      size for one or more dimension. e.g. `TensorShape([None, 256])`
    * *Unknown shape:* has an unknown number of dimensions, and an unknown
      size in all dimensions. e.g. `TensorShape(None)`

    During function tracing `t.shape` will return a `TensorShape` object
    representing the shape of Tensor as it is known during tracing.
    This static representation will be partially defined in cases where the
    exact shape depends on the values within the tensors. To get the
    *dynamic* representation, please use `tf.shape(t)`
    which will return Tensor representing the fully defined shape of `t`.
    This way, you can express logic that manipulates the shapes of tensors by
    building other tensors that depend on the dynamic shape of `t`.

    Note: `tf.RaggedTensor.shape` also returns a `tf.TensorShape`,
    the lengths of any ragged dimensions are unknown (`None`).

    For example, this function prints the `TensorShape' (`t.shape`), when you
    trace the function, and returns a tensor `tf.shape(t)` for given input `t`:

    >>> @tf.function
    ... def get_dynamic_shape(t):
    ...   print("tracing...")
    ...   print(f"static shape is {t.shape}")
    ...   return tf.shape(t)

    Just calling the function traces it with a fully-specified static shape:

    >>> result = get_dynamic_shape(tf.constant([[1, 1, 1], [0, 0, 0]]))
    tracing...
    static shape is (2, 3)
    >>> result.numpy()
    array([2, 3], dtype=int32)

    But `tf.function` can also trace the function with a partially specified
    (or even unspecified) shape:

    >>> cf1 = get_dynamic_shape.get_concrete_function(tf.TensorSpec(
    ...                                               shape=[None, 2]))
    tracing...
    static shape is (None, 2)
    >>> cf1(tf.constant([[1., 0],[1, 0],[1, 0]])).numpy()
    array([3, 2], dtype=int32)

    >>> cf2 = get_dynamic_shape.get_concrete_function(tf.TensorSpec(shape=None))
    tracing...
    static shape is <unknown>
    >>> cf2(tf.constant([[[[[1., 0]]]]])).numpy()
    array([1, 1, 1, 1, 2], dtype=int32)

    If a tensor is produced by an operation of type `"Foo"`, its shape
    may be inferred if there is a registered shape function for
    `"Foo"`. See [Shape
    functions](https://www.tensorflow.org/guide/create_op#shape_functions_in_c)
    for details of shape functions and how to register them. Alternatively,
    you may set the shape explicitly using `tf.Tensor.ensure_shape`.
    """
    def __init__(self, dims: ShapeLike) -> None:
        """
        Creates a new TensorShape with the given dimensions.

        Args:
          dims: A list of Dimensions, or None if the shape is unspecified.

        Raises:
          TypeError: If dims cannot be converted to a list of dimensions.
        """
        ...
    @property
    def rank(self) -> int:
        """Returns the rank of this shape, or None if it is unspecified."""
        ...
    def as_list(self) -> list[int | None]:
        """
        Returns a list of integers or `None` for each dimension.

        Returns:
          A list of integers or `None` for each dimension.

        Raises:
          ValueError: If `self` is an unknown shape with an unknown rank.
        """
        ...
    def assert_has_rank(self, rank: int) -> None:
        """
        Raises an exception if `self` is not compatible with the given `rank`.

        Args:
          rank: An integer.

        Raises:
          ValueError: If `self` does not represent a shape with the given `rank`.
        """
        ...
    def assert_is_compatible_with(self, other: Iterable[int | None]) -> None:
        """
        Raises exception if `self` and `other` do not represent the same shape.

        This method can be used to assert that there exists a shape that both
        `self` and `other` represent.

        Args:
          other: Another TensorShape.

        Raises:
          ValueError: If `self` and `other` do not represent the same shape.
        """
        ...
    def __bool__(self) -> _bool:
        """Returns True if this shape contains non-zero information."""
        ...
    @overload
    def __getitem__(self, key: int) -> int | None:
        """
        Returns the value of a dimension or a shape, depending on the key.

        Args:
          key: If `key` is an integer, returns the dimension at that index;
            otherwise if `key` is a slice, returns a TensorShape whose dimensions
            are those selected by the slice from `self`.

        Returns:
          An integer if `key` is an integer, or a `TensorShape` if `key` is a
          slice.

        Raises:
          ValueError: If `key` is a slice and `self` is completely unknown and
            the step is set.
        """
        ...
    @overload
    def __getitem__(self, key: slice) -> TensorShape:
        """
        Returns the value of a dimension or a shape, depending on the key.

        Args:
          key: If `key` is an integer, returns the dimension at that index;
            otherwise if `key` is a slice, returns a TensorShape whose dimensions
            are those selected by the slice from `self`.

        Returns:
          An integer if `key` is an integer, or a `TensorShape` if `key` is a
          slice.

        Raises:
          ValueError: If `key` is a slice and `self` is completely unknown and
            the step is set.
        """
        ...
    def __iter__(self) -> Iterator[int | None]:
        """Returns `self.dims` if the rank is known, otherwise raises ValueError."""
        ...
    def __len__(self) -> int:
        """Returns the rank of this shape, or raises ValueError if unspecified."""
        ...
    def __add__(self, other: Iterable[int | None]) -> TensorShape: ...
    def __radd__(self, other: Iterable[int | None]) -> TensorShape: ...
    def __getattr__(self, name: str) -> Incomplete: ...

class Graph:
    """
    A TensorFlow computation, represented as a dataflow graph.

    Graphs are used by `tf.function`s to represent the function's computations.
    Each graph contains a set of `tf.Operation` objects, which represent units of
    computation; and `tf.Tensor` objects, which represent the units of data that
    flow between operations.

    ### Using graphs directly (deprecated)

    A `tf.Graph` can be constructed and used directly without a `tf.function`, as
    was required in TensorFlow 1, but this is deprecated and it is recommended to
    use a `tf.function` instead. If a graph is directly used, other deprecated
    TensorFlow 1 classes are also required to execute the graph, such as a
    `tf.compat.v1.Session`.

    A default graph can be registered with the `tf.Graph.as_default` context
    manager. Then, operations will be added to the graph instead of being executed
    eagerly. For example:

    ```python
    g = tf.Graph()
    with g.as_default():
      # Define operations and tensors in `g`.
      c = tf.constant(30.0)
      assert c.graph is g
    ```

    `tf.compat.v1.get_default_graph()` can be used to obtain the default graph.

    Important note: This class *is not* thread-safe for graph construction. All
    operations should be created from a single thread, or external
    synchronization must be provided. Unless otherwise specified, all methods
    are not thread-safe.

    A `Graph` instance supports an arbitrary number of "collections"
    that are identified by name. For convenience when building a large
    graph, collections can store groups of related objects: for
    example, the `tf.Variable` uses a collection (named
    `tf.GraphKeys.GLOBAL_VARIABLES`) for
    all variables that are created during the construction of a graph. The caller
    may define additional collections by specifying a new name.
    """
    def add_to_collection(self, name: str, value: object) -> None:
        """
        Stores `value` in the collection with the given `name`.

        Note that collections are not sets, so it is possible to add a value to
        a collection several times.

        Args:
          name: The key for the collection. The `GraphKeys` class contains many
            standard names for collections.
          value: The value to add to the collection.
        """
        ...
    def add_to_collections(self, names: Iterable[str] | str, value: object) -> None:
        """
        Stores `value` in the collections given by `names`.

        Note that collections are not sets, so it is possible to add a value to
        a collection several times. This function makes sure that duplicates in
        `names` are ignored, but it will not check for pre-existing membership of
        `value` in any of the collections in `names`.

        `names` can be any iterable, but if `names` is a string, it is treated as a
        single collection name.

        Args:
          names: The keys for the collections to add to. The `GraphKeys` class
            contains many standard names for collections.
          value: The value to add to the collections.
        """
        ...
    @contextmanager
    def as_default(self) -> Generator[Self]:
        """
        Returns a context manager that makes this `Graph` the default graph.

        This method should be used if you want to create multiple graphs
        in the same process. For convenience, a global default graph is
        provided, and all ops will be added to this graph if you do not
        create a new graph explicitly.

        Use this method with the `with` keyword to specify that ops created within
        the scope of a block should be added to this graph. In this case, once
        the scope of the `with` is exited, the previous default graph is set again
        as default. There is a stack, so it's ok to have multiple nested levels
        of `as_default` calls.

        The default graph is a property of the current thread. If you
        create a new thread, and wish to use the default graph in that
        thread, you must explicitly add a `with g.as_default():` in that
        thread's function.

        The following code examples are equivalent:

        ```python
        # 1. Using Graph.as_default():
        g = tf.Graph()
        with g.as_default():
          c = tf.constant(5.0)
          assert c.graph is g

        # 2. Constructing and making default:
        with tf.Graph().as_default() as g:
          c = tf.constant(5.0)
          assert c.graph is g
        ```

        If eager execution is enabled ops created under this context manager will be
        added to the graph instead of executed eagerly.

        Returns:
          A context manager for using this graph as the default graph.
        """
        ...
    def finalize(self) -> None:
        """
        Finalizes this graph, making it read-only.

        After calling `g.finalize()`, no new operations can be added to
        `g`.  This method is used to ensure that no operations are added
        to a graph when it is shared between multiple threads, for example
        when using a `tf.compat.v1.train.QueueRunner`.
        """
        ...
    def get_tensor_by_name(self, name: str) -> Tensor:
        """
        Returns the `Tensor` with the given `name`.

        This method may be called concurrently from multiple threads.

        Args:
          name: The name of the `Tensor` to return.

        Returns:
          The `Tensor` with the given `name`.

        Raises:
          TypeError: If `name` is not a string.
          KeyError: If `name` does not correspond to a tensor in this graph.
        """
        ...
    def get_operation_by_name(self, name: str) -> Operation:
        """
        Returns the `Operation` with the given `name`.

        This method may be called concurrently from multiple threads.

        Args:
          name: The name of the `Operation` to return.

        Returns:
          The `Operation` with the given `name`.

        Raises:
          TypeError: If `name` is not a string.
          KeyError: If `name` does not correspond to an operation in this graph.
        """
        ...
    def get_operations(self) -> list[Operation]:
        """(self: object) -> list"""
        ...
    def get_name_scope(self) -> str:
        """
        Returns the current name scope.

        For example:

        ```python
        with tf.name_scope('scope1'):
          with tf.name_scope('scope2'):
            print(tf.compat.v1.get_default_graph().get_name_scope())
        ```
        would print the string `scope1/scope2`.

        Returns:
          A string representing the current name scope.
        """
        ...
    def __getattr__(self, name: str) -> Incomplete: ...

class IndexedSlices(metaclass=ABCMeta):
    """
    A sparse representation of a set of tensor slices at given indices.

    This class is a simple wrapper for a pair of `Tensor` objects:

    * `values`: A `Tensor` of any dtype with shape `[D0, D1, ..., Dn]`.
    * `indices`: A 1-D integer `Tensor` with shape `[D0]`.

    An `IndexedSlices` is typically used to represent a subset of a larger
    tensor `dense` of shape `[LARGE0, D1, .. , DN]` where `LARGE0 >> D0`.
    The values in `indices` are the indices in the first dimension of
    the slices that have been extracted from the larger tensor.

    The dense tensor `dense` represented by an `IndexedSlices` `slices` has

    ```python
    dense[slices.indices[i], :, :, :, ...] = slices.values[i, :, :, :, ...]
    ```

    The `IndexedSlices` class is used principally in the definition of
    gradients for operations that have sparse gradients
    (e.g. `tf.gather`).

    >>> v = tf.Variable([[0.,1, 2], [2, 3, 4], [4, 5, 6], [6, 7, 8]])
    >>> with tf.GradientTape() as tape:
    ...   r = tf.gather(v, [1,3])
    >>> index_slices = tape.gradient(r,v)
    >>> index_slices
    <...IndexedSlices object ...>
    >>> index_slices.indices.numpy()
    array([1, 3], dtype=int32)
    >>> index_slices.values.numpy()
    array([[1., 1., 1.],
           [1., 1., 1.]], dtype=float32)

    Contrast this representation with
    `tf.sparse.SparseTensor`,
    which uses multi-dimensional indices and scalar values.
    """
    def __init__(self, values: Tensor, indices: Tensor, dense_shape: None | Tensor = None) -> None:
        """Creates an `IndexedSlices`."""
        ...
    @property
    def values(self) -> Tensor:
        """A `Tensor` containing the values of the slices."""
        ...
    @property
    def indices(self) -> Tensor:
        """A 1-D `Tensor` containing the indices of the slices."""
        ...
    @property
    def dense_shape(self) -> None | Tensor:
        """A 1-D `Tensor` containing the shape of the corresponding dense tensor."""
        ...
    @property
    def shape(self) -> TensorShape:
        """
        Gets the `tf.TensorShape` representing the shape of the dense tensor.

        Returns:
          A `tf.TensorShape` object.
        """
        ...
    @property
    def dtype(self) -> DType:
        """The `DType` of elements in this tensor."""
        ...
    @property
    def name(self) -> str:
        """The name of this `IndexedSlices`."""
        ...
    @property
    def op(self) -> Operation:
        """The `Operation` that produces `values` as an output."""
        ...
    @property
    def graph(self) -> Graph:
        """The `Graph` that contains the values, indices, and shape tensors."""
        ...
    @property
    def device(self) -> str:
        """The name of the device on which `values` will be produced, or `None`."""
        ...
    def __neg__(self) -> IndexedSlices: ...
    def consumers(self) -> list[Operation]: ...

class name_scope(metaclass=abc.ABCMeta):
    """
    A context manager for use when defining a Python op.

    This context manager pushes a name scope, which will make the name of all
    operations added within it have a prefix.

    For example, to define a new Python op called `my_op`:

    ```python
    def my_op(a, b, c, name=None):
      with tf.name_scope("MyOp") as scope:
        a = tf.convert_to_tensor(a, name="a")
        b = tf.convert_to_tensor(b, name="b")
        c = tf.convert_to_tensor(c, name="c")
        # Define some computation that uses `a`, `b`, and `c`.
        return foo_op(..., name=scope)
    ```

    When executed, the Tensors `a`, `b`, `c`, will have names `MyOp/a`, `MyOp/b`,
    and `MyOp/c`.

    Inside a `tf.function`, if the scope name already exists, the name will be
    made unique by appending `_n`. For example, calling `my_op` the second time
    will generate `MyOp_1/a`, etc.
    """
    def __init__(self, name: str) -> None:
        """
        Initialize the context manager.

        Args:
          name: The prefix to use on all names created within the name scope.

        Raises:
          ValueError: If name is not a string.
        """
        ...
    def __enter__(self) -> str:
        """
        Start the scope block.

        Returns:
          The scope name.
        """
        ...
    def __exit__(self, typ: type[BaseException] | None, value: BaseException | None, traceback: TracebackType | None) -> None: ...

_P = ParamSpec("_P")
_R = TypeVar("_R")

class Module(AutoTrackable):
    """
    Base neural network module class.

    A module is a named container for `tf.Variable`s, other `tf.Module`s and
    functions which apply to user input. For example a dense layer in a neural
    network might be implemented as a `tf.Module`:

    >>> class Dense(tf.Module):
    ...   def __init__(self, input_dim, output_size, name=None):
    ...     super().__init__(name=name)
    ...     self.w = tf.Variable(
    ...       tf.random.normal([input_dim, output_size]), name='w')
    ...     self.b = tf.Variable(tf.zeros([output_size]), name='b')
    ...   def __call__(self, x):
    ...     y = tf.matmul(x, self.w) + self.b
    ...     return tf.nn.relu(y)

    You can use the Dense layer as you would expect:

    >>> d = Dense(input_dim=3, output_size=2)
    >>> d(tf.ones([1, 3]))
    <tf.Tensor: shape=(1, 2), dtype=float32, numpy=..., dtype=float32)>


    By subclassing `tf.Module` instead of `object` any `tf.Variable` or
    `tf.Module` instances assigned to object properties can be collected using
    the `variables`, `trainable_variables` or `submodules` property:

    >>> d.variables
        (<tf.Variable 'b:0' shape=(2,) dtype=float32, numpy=...,
        dtype=float32)>,
        <tf.Variable 'w:0' shape=(3, 2) dtype=float32, numpy=..., dtype=float32)>)


    Subclasses of `tf.Module` can also take advantage of the `_flatten` method
    which can be used to implement tracking of any other types.

    All `tf.Module` classes have an associated `tf.name_scope` which can be used
    to group operations in TensorBoard and create hierarchies for variable names
    which can help with debugging. We suggest using the name scope when creating
    nested submodules/parameters or for forward methods whose graph you might want
    to inspect in TensorBoard. You can enter the name scope explicitly using
    `with self.name_scope:` or you can annotate methods (apart from `__init__`)
    with `@tf.Module.with_name_scope`.

    >>> class MLP(tf.Module):
    ...   def __init__(self, input_size, sizes, name=None):
    ...     super().__init__(name=name)
    ...     self.layers = []
    ...     with self.name_scope:
    ...       for size in sizes:
    ...         self.layers.append(Dense(input_dim=input_size, output_size=size))
    ...         input_size = size
    ...   @tf.Module.with_name_scope
    ...   def __call__(self, x):
    ...     for layer in self.layers:
    ...       x = layer(x)
    ...     return x

    >>> module = MLP(input_size=5, sizes=[5, 5])
    >>> module.variables
    (<tf.Variable 'mlp/b:0' shape=(5,) dtype=float32, numpy=..., dtype=float32)>,
    <tf.Variable 'mlp/w:0' shape=(5, 5) dtype=float32, numpy=...,
       dtype=float32)>,
    <tf.Variable 'mlp/b:0' shape=(5,) dtype=float32, numpy=..., dtype=float32)>,
    <tf.Variable 'mlp/w:0' shape=(5, 5) dtype=float32, numpy=...,
       dtype=float32)>)
    """
    def __init__(self, name: str | None = None) -> None: ...
    @property
    def name(self) -> str:
        """
        Returns the name of this module as passed or determined in the ctor.

        NOTE: This is not the same as the `self.name_scope.name` which includes
        parent module names.
        """
        ...
    @property
    def name_scope(self) -> name_scope:
        """Returns a `tf.name_scope` instance for this class."""
        ...
    # Documentation only specifies these as returning Sequence. Actual
    # implementation does tuple.
    @property
    def variables(self) -> Sequence[Variable]:
        """
        Sequence of variables owned by this module and its submodules.

        Note: this method uses reflection to find variables on the current instance
        and submodules. For performance reasons you may wish to cache the result
        of calling this method if you don't expect the return value to change.

        Returns:
          A sequence of variables for the current module (sorted by attribute
          name) followed by variables from all submodules recursively (breadth
          first).
        """
        ...
    @property
    def trainable_variables(self) -> Sequence[Variable]:
        """
        Sequence of trainable variables owned by this module and its submodules.

        Note: this method uses reflection to find variables on the current instance
        and submodules. For performance reasons you may wish to cache the result
        of calling this method if you don't expect the return value to change.

        Returns:
          A sequence of variables for the current module (sorted by attribute
          name) followed by variables from all submodules recursively (breadth
          first).
        """
        ...
    @property
    def non_trainable_variables(self) -> Sequence[Variable]:
        """
        Sequence of non-trainable variables owned by this module and its submodules.

        Note: this method uses reflection to find variables on the current instance
        and submodules. For performance reasons you may wish to cache the result
        of calling this method if you don't expect the return value to change.

        Returns:
          A sequence of variables for the current module (sorted by attribute
          name) followed by variables from all submodules recursively (breadth
          first).
        """
        ...
    @property
    def submodules(self) -> Sequence[Module]:
        """
        Sequence of all sub-modules.

        Submodules are modules which are properties of this module, or found as
        properties of modules which are properties of this module (and so on).

        >>> a = tf.Module()
        >>> b = tf.Module()
        >>> c = tf.Module()
        >>> a.b = b
        >>> b.c = c
        >>> list(a.submodules) == [b, c]
        True
        >>> list(b.submodules) == [c]
        True
        >>> list(c.submodules) == []
        True

        Returns:
          A sequence of all submodules.
        """
        ...
    @classmethod
    def with_name_scope(cls, method: Callable[_P, _R]) -> Callable[_P, _R]:
        """
        Decorator to automatically enter the module name scope.

        >>> class MyModule(tf.Module):
        ...   @tf.Module.with_name_scope
        ...   def __call__(self, x):
        ...     if not hasattr(self, 'w'):
        ...       self.w = tf.Variable(tf.random.normal([x.shape[1], 3]))
        ...     return tf.matmul(x, self.w)

        Using the above module would produce `tf.Variable`s and `tf.Tensor`s whose
        names included the module name:

        >>> mod = MyModule()
        >>> mod(tf.ones([1, 2]))
        <tf.Tensor: shape=(1, 3), dtype=float32, numpy=..., dtype=float32)>
        >>> mod.w
        <tf.Variable 'my_module/Variable:0' shape=(2, 3) dtype=float32,
        numpy=..., dtype=float32)>

        Args:
          method: The method to wrap.

        Returns:
          The original method wrapped such that it enters the module's name scope.
        """
        ...

class UnconnectedGradients(Enum):
    """
    Controls how gradient computation behaves when y does not depend on x.

    The gradient of y with respect to x can be zero in two different ways: there
    could be no differentiable path in the graph connecting x to y (and so we can
    statically prove that the gradient is zero) or it could be that runtime values
    of tensors in a particular execution lead to a gradient of zero (say, if a
    relu unit happens to not be activated). To allow you to distinguish between
    these two cases you can choose what value gets returned for the gradient when
    there is no path in the graph from x to y:

    * `NONE`: Indicates that [None] will be returned if there is no path from x
      to y
    * `ZERO`: Indicates that a zero tensor will be returned in the shape of x.
    """
    NONE = "none"
    ZERO = "zero"

_SpecProto = TypeVar("_SpecProto", bound=Message)

class TypeSpec(ABC, Generic[_SpecProto]):
    """
    Specifies a TensorFlow value type.

    A `tf.TypeSpec` provides metadata describing an object accepted or returned
    by TensorFlow APIs.  Concrete subclasses, such as `tf.TensorSpec` and
    `tf.RaggedTensorSpec`, are used to describe different value types.

    For example, `tf.function`'s `input_signature` argument accepts a list
    (or nested structure) of `TypeSpec`s.

    Creating new subclasses of `TypeSpec` (outside of TensorFlow core) is not
    currently supported.  In particular, we may make breaking changes to the
    private methods and properties defined by this base class.

    Example:

    >>> spec = tf.TensorSpec(shape=[None, None], dtype=tf.int32)
    >>> @tf.function(input_signature=[spec])
    ... def double(x):
    ...   return x * 2
    >>> double(tf.constant([[1, 2], [3, 4]]))
    <tf.Tensor: shape=(2, 2), dtype=int32,
        numpy=array([[2, 4], [6, 8]], dtype=int32)>
    """
    @property
    @abstractmethod
    def value_type(self) -> Any:
        """
        The Python type for values that are compatible with this TypeSpec.

        In particular, all values that are compatible with this TypeSpec must be an
        instance of this type.
        """
        ...
    def experimental_as_proto(self) -> _SpecProto:
        """
        Returns a proto representation of the TypeSpec instance.

        Do NOT override for custom non-TF types.
        """
        ...
    @classmethod
    def experimental_from_proto(cls, proto: _SpecProto) -> Self:
        """
        Returns a TypeSpec instance based on the serialized proto.

        Do NOT override for custom non-TF types.

        Args:
          proto: Proto generated using 'experimental_as_proto'.
        """
        ...
    @classmethod
    def experimental_type_proto(cls) -> type[_SpecProto]:
        """
        Returns the type of proto associated with TypeSpec serialization.

        Do NOT override for custom non-TF types.
        """
        ...
    def is_compatible_with(self, spec_or_value: Self | TensorCompatible | SparseTensor | RaggedTensor) -> _bool:
        """
        Returns true if `spec_or_value` is compatible with this TypeSpec.

        Prefer using "is_subtype_of" and "most_specific_common_supertype" wherever
        possible.

        Args:
          spec_or_value: A TypeSpec or TypeSpec associated value to compare against.
        """
        ...
    # Incomplete as tf.types is not yet covered.
    def is_subtype_of(self, other) -> _bool:
        """
        Returns True if `self` is a subtype of `other`.

        Implements the tf.types.experimental.func.TraceType interface.

        If not overridden by a subclass, the default behavior is to assume the
        TypeSpec is covariant upon attributes that implement TraceType and
        invariant upon rest of the attributes as well as the structure and type
        of the TypeSpec.

        Args:
          other: A TraceType object.
        """
        ...
    def most_specific_common_supertype(self, others: Sequence[Incomplete]) -> Self | None:
        """
        Returns the most specific supertype TypeSpec  of `self` and `others`.

        Implements the tf.types.experimental.func.TraceType interface.

        If not overridden by a subclass, the default behavior is to assume the
        TypeSpec is covariant upon attributes that implement TraceType and
        invariant upon rest of the attributes as well as the structure and type
        of the TypeSpec.

        Args:
          others: A sequence of TraceTypes.
        """
        ...
    def most_specific_compatible_type(self, other: Self) -> Self:
        """
        Returns the most specific TypeSpec compatible with `self` and `other`. (deprecated)

        Deprecated: THIS FUNCTION IS DEPRECATED. It will be removed in a future version.
        Instructions for updating:
        Use most_specific_common_supertype instead.

        Deprecated. Please use `most_specific_common_supertype` instead.
        Do not override this function.

        Args:
          other: A `TypeSpec`.

        Raises:
          ValueError: If there is no TypeSpec that is compatible with both `self`
            and `other`.
        """
        ...

class TensorSpec(TypeSpec[struct_pb2.TensorSpecProto]):
    """
    Describes the type of a tf.Tensor.

    >>> t = tf.constant([[1,2,3],[4,5,6]])
    >>> tf.TensorSpec.from_tensor(t)
    TensorSpec(shape=(2, 3), dtype=tf.int32, name=None)

    Contains metadata for describing the nature of `tf.Tensor` objects
    accepted or returned by some TensorFlow APIs.

    For example, it can be used to constrain the type of inputs accepted by
    a tf.function:

    >>> @tf.function(input_signature=[tf.TensorSpec([1, None])])
    ... def constrained_foo(t):
    ...   print("tracing...")
    ...   return t

    Now the `tf.function` is able to assume that `t` is always of the type
    `tf.TensorSpec([1, None])` which will avoid retracing as well as enforce the
    type restriction on inputs.

    As a result, the following call with tensor of type `tf.TensorSpec([1, 2])`
    triggers a trace and succeeds:
    >>> constrained_foo(tf.constant([[1., 2]])).numpy()
    tracing...
    array([[1., 2.]], dtype=float32)

    The following subsequent call with tensor of type `tf.TensorSpec([1, 4])`
    does not trigger a trace and succeeds:
    >>> constrained_foo(tf.constant([[1., 2, 3, 4]])).numpy()
    array([[1., 2., 3., 4.], dtype=float32)

    But the following call with tensor of type `tf.TensorSpec([2, 2])` fails:
    >>> constrained_foo(tf.constant([[1., 2], [3, 4]])).numpy()
    Traceback (most recent call last):
    ...
    TypeError: Binding inputs to tf.function `constrained_foo` failed ...
    """
    def __init__(self, shape: ShapeLike, dtype: DTypeLike = ..., name: str | None = None) -> None:
        """
        Creates a TensorSpec.

        Args:
          shape: Value convertible to `tf.TensorShape`. The shape of the tensor.
          dtype: Value convertible to `tf.DType`. The type of the tensor values.
          name: Optional name for the Tensor.

        Raises:
          TypeError: If shape is not convertible to a `tf.TensorShape`, or dtype is
            not convertible to a `tf.DType`.
        """
        ...
    @property
    def value_type(self) -> Tensor:
        """The Python type for values that are compatible with this TypeSpec."""
        ...
    @property
    def shape(self) -> TensorShape:
        """Returns the `TensorShape` that represents the shape of the tensor."""
        ...
    @property
    def dtype(self) -> DType:
        """Returns the `dtype` of elements in the tensor."""
        ...
    @property
    def name(self) -> str | None:
        """Returns the (optionally provided) name of the described tensor."""
        ...
    @classmethod
    def from_spec(cls, spec: TypeSpec[Any], name: str | None = None) -> Self:
        """
        Returns a `TensorSpec` with the same shape and dtype as `spec`.

        >>> spec = tf.TensorSpec(shape=[8, 3], dtype=tf.int32, name="OriginalName")
        >>> tf.TensorSpec.from_spec(spec, "NewName")
        TensorSpec(shape=(8, 3), dtype=tf.int32, name='NewName')

        Args:
          spec: The `TypeSpec` used to create the new `TensorSpec`.
          name: The name for the new `TensorSpec`.  Defaults to `spec.name`.
        """
        ...
    @classmethod
    def from_tensor(cls, tensor: Tensor, name: str | None = None) -> Self:
        """
        Returns a `TensorSpec` that describes `tensor`.

        >>> tf.TensorSpec.from_tensor(tf.constant([1, 2, 3]))
        TensorSpec(shape=(3,), dtype=tf.int32, name=None)

        Args:
          tensor: The `tf.Tensor` that should be described.
          name: A name for the `TensorSpec`.  Defaults to `tensor.op.name`.

        Returns:
          A `TensorSpec` that describes `tensor`.
        """
        ...
    def is_compatible_with(self, spec_or_tensor: Self | TensorCompatible) -> _bool:
        """
        Returns True if spec_or_tensor is compatible with this TensorSpec.

        Two tensors are considered compatible if they have the same dtype
        and their shapes are compatible (see `tf.TensorShape.is_compatible_with`).

        Args:
          spec_or_tensor: A tf.TensorSpec or a tf.Tensor

        Returns:
          True if spec_or_tensor is compatible with self.
        """
        ...

class SparseTensorSpec(TypeSpec[struct_pb2.TypeSpecProto]):
    """Type specification for a `tf.sparse.SparseTensor`."""
    def __init__(self, shape: ShapeLike | None = None, dtype: DTypeLike = ...) -> None:
        """
        Constructs a type specification for a `tf.sparse.SparseTensor`.

        Args:
          shape: The dense shape of the `SparseTensor`, or `None` to allow any dense
            shape.
          dtype: `tf.DType` of values in the `SparseTensor`.
        """
        ...
    @property
    def value_type(self) -> SparseTensor: ...
    @property
    def shape(self) -> TensorShape:
        """The `tf.TensorShape` specified by this type for the SparseTensor."""
        ...
    @property
    def dtype(self) -> DType:
        """The `tf.dtypes.DType` specified by this type for the SparseTensor."""
        ...
    @classmethod
    def from_value(cls, value: SparseTensor) -> Self: ...

class RaggedTensorSpec(TypeSpec[struct_pb2.TypeSpecProto]):
    """Type specification for a `tf.RaggedTensor`."""
    def __init__(
        self,
        shape: ShapeLike | None = None,
        dtype: DTypeLike = ...,
        ragged_rank: int | None = None,
        row_splits_dtype: DTypeLike = ...,
        flat_values_spec: TypeSpec[Any] | None = None,
    ) -> None:
        """
        Constructs a type specification for a `tf.RaggedTensor`.

        Args:
          shape: The shape of the RaggedTensor, or `None` to allow any shape.  If a
            shape is specified, then all ragged dimensions must have size `None`.
          dtype: `tf.DType` of values in the RaggedTensor.
          ragged_rank: Python integer, the number of times the RaggedTensor's
            flat_values is partitioned.  Defaults to `shape.ndims - 1`.
          row_splits_dtype: `dtype` for the RaggedTensor's `row_splits` tensor. One
            of `tf.int32` or `tf.int64`.
          flat_values_spec: TypeSpec for flat_value of the RaggedTensor. It shall be
            provided when the flat_values is a CompositeTensor rather then Tensor.
            If both `dtype` and `flat_values_spec` and  are provided, `dtype` must
            be the same as `flat_values_spec.dtype`. (experimental)
        """
        ...
    @property
    def value_type(self) -> RaggedTensor: ...
    @property
    def shape(self) -> TensorShape:
        """
        The statically known shape of the RaggedTensor.

        Examples:

        >>> rt = tf.ragged.constant([[0], [1, 2]])
        >>> tf.type_spec_from_value(rt).shape
        TensorShape([2, None])

        >>> rt = tf.ragged.constant([[[0, 1]], [[1, 2], [3, 4]]], ragged_rank=1)
        >>> tf.type_spec_from_value(rt).shape
        TensorShape([2, None, 2])

        Returns:
          A `tf.TensorShape` containing the statically known shape of the
          RaggedTensor. Ragged dimensions have a size of `None`.
        """
        ...
    @property
    def dtype(self) -> DType:
        """
        The `tf.dtypes.DType` specified by this type for the RaggedTensor.

        Examples:

        >>> rt = tf.ragged.constant([["a"], ["b", "c"]], dtype=tf.string)
        >>> tf.type_spec_from_value(rt).dtype
        tf.string

        Returns:
          A `tf.dtypes.DType` of the values in the RaggedTensor.
        """
        ...
    @classmethod
    def from_value(cls, value: RaggedTensor) -> Self: ...

def convert_to_tensor(
    value: TensorCompatible | IndexedSlices,
    dtype: DTypeLike | None = None,
    dtype_hint: DTypeLike | None = None,
    name: str | None = None,
) -> Tensor:
    """
    Converts the given `value` to a `Tensor`.

    This function converts Python objects of various types to `Tensor`
    objects. It accepts `Tensor` objects, numpy arrays, Python lists,
    and Python scalars.

    For example:

    >>> import numpy as np
    >>> def my_func(arg):
    ...   arg = tf.convert_to_tensor(arg, dtype=tf.float32)
    ...   return arg

    >>> # The following calls are equivalent.
    ...
    >>> value_1 = my_func(tf.constant([[1.0, 2.0], [3.0, 4.0]]))
    >>> print(value_1)
    tf.Tensor(
      [[1. 2.]
       [3. 4.]], shape=(2, 2), dtype=float32)
    >>> value_2 = my_func([[1.0, 2.0], [3.0, 4.0]])
    >>> print(value_2)
    tf.Tensor(
      [[1. 2.]
       [3. 4.]], shape=(2, 2), dtype=float32)
    >>> value_3 = my_func(np.array([[1.0, 2.0], [3.0, 4.0]], dtype=np.float32))
    >>> print(value_3)
    tf.Tensor(
      [[1. 2.]
       [3. 4.]], shape=(2, 2), dtype=float32)

    This function can be useful when composing a new operation in Python
    (such as `my_func` in the example above). All standard Python op
    constructors apply this function to each of their Tensor-valued
    inputs, which allows those ops to accept numpy arrays, Python lists,
    and scalars in addition to `Tensor` objects.

    Note: This function diverges from default Numpy behavior for `float` and
      `string` types when `None` is present in a Python list or scalar. Rather
      than silently converting `None` values, an error will be thrown.

    Args:
      value: An object whose type has a registered `Tensor` conversion function.
      dtype: Optional element type for the returned tensor. If missing, the type
        is inferred from the type of `value`.
      dtype_hint: Optional element type for the returned tensor, used when dtype
        is None. In some cases, a caller may not have a dtype in mind when
        converting to a tensor, so dtype_hint can be used as a soft preference. If
        the conversion to `dtype_hint` is not possible, this argument has no
        effect.
      name: Optional name to use if a new `Tensor` is created.

    Returns:
      A `Tensor` based on `value`.

    Raises:
      TypeError: If no conversion function is registered for `value` to `dtype`.
      RuntimeError: If a registered conversion function returns an invalid value.
      ValueError: If the `value` is a tensor not of given `dtype` in graph mode.
    """
    ...
@overload
def expand_dims(input: TensorCompatible, axis: int, name: str | None = None) -> Tensor:
    """
    Returns a tensor with a length 1 axis inserted at index `axis`.

    Given a tensor `input`, this operation inserts a dimension of length 1 at the
    dimension index `axis` of `input`'s shape. The dimension index follows Python
    indexing rules: It's zero-based, and a negative index is counted backward
    from the end.

    This operation is useful to:

    * Add an outer "batch" dimension to a single element.
    * Align axes for broadcasting.
    * To add an inner vector length axis to a tensor of scalars.

    For example:

    If you have a single image of shape `[height, width, channels]`:

    >>> image = tf.zeros([10,10,3])

    You can add an outer `batch` axis by passing `axis=0`:

    >>> tf.expand_dims(image, axis=0).shape.as_list()
    [1, 10, 10, 3]

    The new axis location matches Python `list.insert(axis, 1)`:

    >>> tf.expand_dims(image, axis=1).shape.as_list()
    [10, 1, 10, 3]

    Following standard Python indexing rules, a negative `axis` counts from the
    end so `axis=-1` adds an inner most dimension:

    >>> tf.expand_dims(image, -1).shape.as_list()
    [10, 10, 3, 1]

    This operation requires that `axis` is a valid index for `input.shape`,
    following Python indexing rules:

    ```
    -1-tf.rank(input) <= axis <= tf.rank(input)
    ```

    This operation is related to:

    * `tf.squeeze`, which removes dimensions of size 1.
    * `tf.reshape`, which provides more flexible reshaping capability.
    * `tf.sparse.expand_dims`, which provides this functionality for
      `tf.SparseTensor`

    Args:
      input: A `Tensor`.
      axis: Integer specifying the dimension index at which to expand the
        shape of `input`. Given an input of D dimensions, `axis` must be in range
        `[-(D+1), D]` (inclusive).
      name: Optional string. The name of the output `Tensor`.

    Returns:
      A tensor with the same data as `input`, with an additional dimension
      inserted at the index specified by `axis`.

    Raises:
      TypeError: If `axis` is not specified.
      InvalidArgumentError: If `axis` is out of range `[-(D+1), D]`.
    """
    ...
@overload
def expand_dims(input: RaggedTensor, axis: int, name: str | None = None) -> RaggedTensor:
    """
    Returns a tensor with a length 1 axis inserted at index `axis`.

    Given a tensor `input`, this operation inserts a dimension of length 1 at the
    dimension index `axis` of `input`'s shape. The dimension index follows Python
    indexing rules: It's zero-based, and a negative index is counted backward
    from the end.

    This operation is useful to:

    * Add an outer "batch" dimension to a single element.
    * Align axes for broadcasting.
    * To add an inner vector length axis to a tensor of scalars.

    For example:

    If you have a single image of shape `[height, width, channels]`:

    >>> image = tf.zeros([10,10,3])

    You can add an outer `batch` axis by passing `axis=0`:

    >>> tf.expand_dims(image, axis=0).shape.as_list()
    [1, 10, 10, 3]

    The new axis location matches Python `list.insert(axis, 1)`:

    >>> tf.expand_dims(image, axis=1).shape.as_list()
    [10, 1, 10, 3]

    Following standard Python indexing rules, a negative `axis` counts from the
    end so `axis=-1` adds an inner most dimension:

    >>> tf.expand_dims(image, -1).shape.as_list()
    [10, 10, 3, 1]

    This operation requires that `axis` is a valid index for `input.shape`,
    following Python indexing rules:

    ```
    -1-tf.rank(input) <= axis <= tf.rank(input)
    ```

    This operation is related to:

    * `tf.squeeze`, which removes dimensions of size 1.
    * `tf.reshape`, which provides more flexible reshaping capability.
    * `tf.sparse.expand_dims`, which provides this functionality for
      `tf.SparseTensor`

    Args:
      input: A `Tensor`.
      axis: Integer specifying the dimension index at which to expand the
        shape of `input`. Given an input of D dimensions, `axis` must be in range
        `[-(D+1), D]` (inclusive).
      name: Optional string. The name of the output `Tensor`.

    Returns:
      A tensor with the same data as `input`, with an additional dimension
      inserted at the index specified by `axis`.

    Raises:
      TypeError: If `axis` is not specified.
      InvalidArgumentError: If `axis` is out of range `[-(D+1), D]`.
    """
    ...
@overload
def concat(values: TensorCompatible, axis: int, name: str | None = "concat") -> Tensor:
    """
    Concatenates tensors along one dimension.

    See also `tf.tile`, `tf.stack`, `tf.repeat`.

    Concatenates the list of tensors `values` along dimension `axis`.  If
    `values[i].shape = [D0, D1, ... Daxis(i), ...Dn]`, the concatenated
    result has shape

        [D0, D1, ... Raxis, ...Dn]

    where

        Raxis = sum(Daxis(i))

    That is, the data from the input tensors is joined along the `axis`
    dimension.

    The number of dimensions of the input tensors must match, and all dimensions
    except the `axis` must be equal.

    For example:

    >>> t1 = [[1, 2, 3], [4, 5, 6]]
    >>> t2 = [[7, 8, 9], [10, 11, 12]]
    >>> tf.concat([t1, t2], 0)
    <tf.Tensor: shape=(4, 3), dtype=int32, numpy=
    array([[ 1,  2,  3],
           [ 4,  5,  6],
           [ 7,  8,  9],
           [10, 11, 12]], dtype=int32)>

    >>> tf.concat([t1, t2], 1)
    <tf.Tensor: shape=(2, 6), dtype=int32, numpy=
    array([[ 1,  2,  3,  7,  8,  9],
           [ 4,  5,  6, 10, 11, 12]], dtype=int32)>

    As in Python, the `axis` could also be negative numbers. Negative `axis`
    are interpreted as counting from the end of the rank, i.e.,
     `axis + rank(values)`-th dimension.

    For example:

    >>> t1 = [[[1, 2], [2, 3]], [[4, 4], [5, 3]]]
    >>> t2 = [[[7, 4], [8, 4]], [[2, 10], [15, 11]]]
    >>> tf.concat([t1, t2], -1)
    <tf.Tensor: shape=(2, 2, 4), dtype=int32, numpy=
      array([[[ 1,  2,  7,  4],
              [ 2,  3,  8,  4]],
             [[ 4,  4,  2, 10],
              [ 5,  3, 15, 11]]], dtype=int32)>

    Note: If you are concatenating along a new axis consider using stack.
    E.g.

    ```python
    tf.concat([tf.expand_dims(t, axis) for t in tensors], axis)
    ```

    can be rewritten as

    ```python
    tf.stack(tensors, axis=axis)
    ```

    Args:
      values: A list of `Tensor` objects or a single `Tensor`.
      axis: 0-D `int32` `Tensor`.  Dimension along which to concatenate. Must be
        in the range `[-rank(values), rank(values))`. As in Python, indexing for
        axis is 0-based. Positive axis in the rage of `[0, rank(values))` refers
        to `axis`-th dimension. And negative axis refers to `axis +
        rank(values)`-th dimension.
      name: A name for the operation (optional).

    Returns:
      A `Tensor` resulting from concatenation of the input tensors.
    """
    ...
@overload
def concat(values: Sequence[RaggedTensor], axis: int, name: str | None = "concat") -> RaggedTensor:
    """
    Concatenates tensors along one dimension.

    See also `tf.tile`, `tf.stack`, `tf.repeat`.

    Concatenates the list of tensors `values` along dimension `axis`.  If
    `values[i].shape = [D0, D1, ... Daxis(i), ...Dn]`, the concatenated
    result has shape

        [D0, D1, ... Raxis, ...Dn]

    where

        Raxis = sum(Daxis(i))

    That is, the data from the input tensors is joined along the `axis`
    dimension.

    The number of dimensions of the input tensors must match, and all dimensions
    except the `axis` must be equal.

    For example:

    >>> t1 = [[1, 2, 3], [4, 5, 6]]
    >>> t2 = [[7, 8, 9], [10, 11, 12]]
    >>> tf.concat([t1, t2], 0)
    <tf.Tensor: shape=(4, 3), dtype=int32, numpy=
    array([[ 1,  2,  3],
           [ 4,  5,  6],
           [ 7,  8,  9],
           [10, 11, 12]], dtype=int32)>

    >>> tf.concat([t1, t2], 1)
    <tf.Tensor: shape=(2, 6), dtype=int32, numpy=
    array([[ 1,  2,  3,  7,  8,  9],
           [ 4,  5,  6, 10, 11, 12]], dtype=int32)>

    As in Python, the `axis` could also be negative numbers. Negative `axis`
    are interpreted as counting from the end of the rank, i.e.,
     `axis + rank(values)`-th dimension.

    For example:

    >>> t1 = [[[1, 2], [2, 3]], [[4, 4], [5, 3]]]
    >>> t2 = [[[7, 4], [8, 4]], [[2, 10], [15, 11]]]
    >>> tf.concat([t1, t2], -1)
    <tf.Tensor: shape=(2, 2, 4), dtype=int32, numpy=
      array([[[ 1,  2,  7,  4],
              [ 2,  3,  8,  4]],
             [[ 4,  4,  2, 10],
              [ 5,  3, 15, 11]]], dtype=int32)>

    Note: If you are concatenating along a new axis consider using stack.
    E.g.

    ```python
    tf.concat([tf.expand_dims(t, axis) for t in tensors], axis)
    ```

    can be rewritten as

    ```python
    tf.stack(tensors, axis=axis)
    ```

    Args:
      values: A list of `Tensor` objects or a single `Tensor`.
      axis: 0-D `int32` `Tensor`.  Dimension along which to concatenate. Must be
        in the range `[-rank(values), rank(values))`. As in Python, indexing for
        axis is 0-based. Positive axis in the rage of `[0, rank(values))` refers
        to `axis`-th dimension. And negative axis refers to `axis +
        rank(values)`-th dimension.
      name: A name for the operation (optional).

    Returns:
      A `Tensor` resulting from concatenation of the input tensors.
    """
    ...
@overload
def squeeze(
    input: TensorCompatible, axis: int | tuple[int, ...] | list[int] | None = None, name: str | None = None
) -> Tensor:
    """
    Removes dimensions of size 1 from the shape of a tensor.

    Given a tensor `input`, this operation returns a tensor of the same type with
    all dimensions of size 1 removed. If you don't want to remove all size 1
    dimensions, you can remove specific size 1 dimensions by specifying
    `axis`.

    For example:

    ```python
    # 't' is a tensor of shape [1, 2, 1, 3, 1, 1]
    tf.shape(tf.squeeze(t))  # [2, 3]
    ```

    Or, to remove specific size 1 dimensions:

    ```python
    # 't' is a tensor of shape [1, 2, 1, 3, 1, 1]
    tf.shape(tf.squeeze(t, [2, 4]))  # [1, 2, 3, 1]
    ```

    Unlike the older op `tf.compat.v1.squeeze`, this op does not accept a
    deprecated `squeeze_dims` argument.

    Note: if `input` is a `tf.RaggedTensor`, then this operation takes `O(N)`
    time, where `N` is the number of elements in the squeezed dimensions.

    Note: If squeeze is performed on dimensions of unknown sizes, then the
    returned Tensor will be of unknown shape. A common situation is when the
    first (batch) dimension is of size `None`, `tf.squeeze` returns
    `<unknown>` shape which may be a surprise. Specify the `axis=` argument
    to get the expected result, as illustrated in the following example:

    ```python
    @tf.function
    def func(x):
      print('x.shape:', x.shape)
      known_axes = [i for i, size in enumerate(x.shape) if size == 1]
      y = tf.squeeze(x, axis=known_axes)
      print('shape of tf.squeeze(x, axis=known_axes):', y.shape)
      y = tf.squeeze(x)
      print('shape of tf.squeeze(x):', y.shape)
      return 0

    _ = func.get_concrete_function(tf.TensorSpec([None, 1, 2], dtype=tf.int32))
    # Output is.
    # x.shape: (None, 1, 2)
    # shape of tf.squeeze(x, axis=known_axes): (None, 2)
    # shape of tf.squeeze(x): <unknown>
    ```

    Args:
      input: A `Tensor`. The `input` to squeeze.
      axis: An optional list of `ints`. Defaults to `[]`. If specified, only
        squeezes the dimensions listed. The dimension index starts at 0. It is an
        error to squeeze a dimension that is not 1. Must be in the range
        `[-rank(input), rank(input))`. Must be specified if `input` is a
        `RaggedTensor`.
      name: A name for the operation (optional).

    Returns:
      A `Tensor`. Has the same type as `input`.
      Contains the same data as `input`, but has one or more dimensions of
      size 1 removed.

    Raises:
      ValueError: The input cannot be converted to a tensor, or the specified
        axis cannot be squeezed.
    """
    ...
@overload
def squeeze(input: RaggedTensor, axis: int | tuple[int, ...] | list[int], name: str | None = None) -> RaggedTensor:
    """
    Removes dimensions of size 1 from the shape of a tensor.

    Given a tensor `input`, this operation returns a tensor of the same type with
    all dimensions of size 1 removed. If you don't want to remove all size 1
    dimensions, you can remove specific size 1 dimensions by specifying
    `axis`.

    For example:

    ```python
    # 't' is a tensor of shape [1, 2, 1, 3, 1, 1]
    tf.shape(tf.squeeze(t))  # [2, 3]
    ```

    Or, to remove specific size 1 dimensions:

    ```python
    # 't' is a tensor of shape [1, 2, 1, 3, 1, 1]
    tf.shape(tf.squeeze(t, [2, 4]))  # [1, 2, 3, 1]
    ```

    Unlike the older op `tf.compat.v1.squeeze`, this op does not accept a
    deprecated `squeeze_dims` argument.

    Note: if `input` is a `tf.RaggedTensor`, then this operation takes `O(N)`
    time, where `N` is the number of elements in the squeezed dimensions.

    Note: If squeeze is performed on dimensions of unknown sizes, then the
    returned Tensor will be of unknown shape. A common situation is when the
    first (batch) dimension is of size `None`, `tf.squeeze` returns
    `<unknown>` shape which may be a surprise. Specify the `axis=` argument
    to get the expected result, as illustrated in the following example:

    ```python
    @tf.function
    def func(x):
      print('x.shape:', x.shape)
      known_axes = [i for i, size in enumerate(x.shape) if size == 1]
      y = tf.squeeze(x, axis=known_axes)
      print('shape of tf.squeeze(x, axis=known_axes):', y.shape)
      y = tf.squeeze(x)
      print('shape of tf.squeeze(x):', y.shape)
      return 0

    _ = func.get_concrete_function(tf.TensorSpec([None, 1, 2], dtype=tf.int32))
    # Output is.
    # x.shape: (None, 1, 2)
    # shape of tf.squeeze(x, axis=known_axes): (None, 2)
    # shape of tf.squeeze(x): <unknown>
    ```

    Args:
      input: A `Tensor`. The `input` to squeeze.
      axis: An optional list of `ints`. Defaults to `[]`. If specified, only
        squeezes the dimensions listed. The dimension index starts at 0. It is an
        error to squeeze a dimension that is not 1. Must be in the range
        `[-rank(input), rank(input))`. Must be specified if `input` is a
        `RaggedTensor`.
      name: A name for the operation (optional).

    Returns:
      A `Tensor`. Has the same type as `input`.
      Contains the same data as `input`, but has one or more dimensions of
      size 1 removed.

    Raises:
      ValueError: The input cannot be converted to a tensor, or the specified
        axis cannot be squeezed.
    """
    ...
def tensor_scatter_nd_update(
    tensor: TensorCompatible, indices: TensorCompatible, updates: TensorCompatible, name: str | None = None
) -> Tensor:
    """
    Scatter `updates` into an existing tensor according to `indices`.

    This operation creates a new tensor by applying sparse `updates` to the
    input `tensor`. This is similar to an index assignment.

    ```
    # Not implemented: tensors cannot be updated inplace.
    tensor[indices] = updates
    ```

    If an out of bound index is found on CPU, an error is returned.

    > **WARNING**: There are some GPU specific semantics for this operation.
    >
    > - If an out of bound index is found, the index is ignored.
    > - The order in which updates are applied is nondeterministic, so the output
    >   will be nondeterministic if `indices` contains duplicates.

    This operation is very similar to `tf.scatter_nd`, except that the updates are
    scattered onto an existing tensor (as opposed to a zero-tensor). If the memory
    for the existing tensor cannot be re-used, a copy is made and updated.

    In general:

    * `indices` is an integer tensor - the indices to update in `tensor`.
    * `indices` has **at least two** axes, the last axis is the depth of the
      index vectors.
    * For each index vector in `indices` there is a corresponding entry in
      `updates`.
    * If the length of the index vectors matches the rank of the `tensor`, then
      the index vectors each point to scalars in `tensor` and each update is a
      scalar.
    * If the length of the index vectors is less than the rank of `tensor`, then
      the index vectors each point to the slices of `tensor` and shape of the updates
      must match that slice.

    Overall this leads to the following shape constraints:

    ```
    assert tf.rank(indices) >= 2
    index_depth = indices.shape[-1]
    batch_shape = indices.shape[:-1]
    assert index_depth <= tf.rank(tensor)
    outer_shape = tensor.shape[:index_depth]
    inner_shape = tensor.shape[index_depth:]
    assert updates.shape == batch_shape + inner_shape
    ```

    Typical usage is often much simpler than this general form, and it
    can be better understood starting with simple examples:

    ### Scalar updates

    The simplest usage inserts scalar elements into a tensor by index.
    In this case, the `index_depth` must equal the rank of the
    input `tensor`, slice each column of `indices` is an index into an axis of the
    input `tensor`.

    In this simplest case the shape constraints are:

    ```
    num_updates, index_depth = indices.shape.as_list()
    assert updates.shape == [num_updates]
    assert index_depth == tf.rank(tensor)`
    ```

    For example, to insert 4 scattered elements in a rank-1 tensor with
    8 elements.

    <div style="width:70%; margin:auto; margin-bottom:10px; margin-top:20px;">
    <img style="width:100%"
      src="https://www.tensorflow.org/images/ScatterNd1.png">
    </div>

    This scatter operation would look like this:

    >>> tensor = [0, 0, 0, 0, 0, 0, 0, 0]    # tf.rank(tensor) == 1
    >>> indices = [[1], [3], [4], [7]]       # num_updates == 4, index_depth == 1
    >>> updates = [9, 10, 11, 12]            # num_updates == 4
    >>> print(tf.tensor_scatter_nd_update(tensor, indices, updates))
    tf.Tensor([ 0 9  0 10  11  0  0 12], shape=(8,), dtype=int32)

    The length (first axis) of `updates` must equal the length of the `indices`:
    `num_updates`. This is the number of updates being inserted. Each scalar
    update is inserted into `tensor` at the indexed location.

    For a higher rank input `tensor` scalar updates can be inserted by using an
    `index_depth` that matches `tf.rank(tensor)`:

    >>> tensor = [[1, 1], [1, 1], [1, 1]]    # tf.rank(tensor) == 2
    >>> indices = [[0, 1], [2, 0]]           # num_updates == 2, index_depth == 2
    >>> updates = [5, 10]                    # num_updates == 2
    >>> print(tf.tensor_scatter_nd_update(tensor, indices, updates))
    tf.Tensor(
        [[ 1  5]
         [ 1  1]
         [10  1]], shape=(3, 2), dtype=int32)

    ### Slice updates

    When the input `tensor` has more than one axis scatter can be used to update
    entire slices.

    In this case it's helpful to think of the input `tensor` as being a two level
    array-of-arrays. The shape of this two level array is split into the
    `outer_shape` and the `inner_shape`.

    `indices` indexes into the outer level of the input tensor (`outer_shape`).
    and replaces the sub-array at that location with the corresponding item from
    the `updates` list. The shape of each update is `inner_shape`.

    When updating a list of slices the shape constraints are:

    ```
    num_updates, index_depth = indices.shape.as_list()
    outer_shape = tensor.shape[:index_depth]
    inner_shape = tensor.shape[index_depth:]
    assert updates.shape == [num_updates, inner_shape]
    ```

    For example, to update rows of a `(6, 3)` `tensor`:

    >>> tensor = tf.zeros([6, 3], dtype=tf.int32)

    Use an index depth of one.

    >>> indices = tf.constant([[2], [4]])     # num_updates == 2, index_depth == 1
    >>> num_updates, index_depth = indices.shape.as_list()

    The `outer_shape` is `6`, the inner shape is `3`:

    >>> outer_shape = tensor.shape[:index_depth]
    >>> inner_shape = tensor.shape[index_depth:]

    2 rows are being indexed so 2 `updates` must be supplied.
    Each update must be shaped to match the `inner_shape`.

    >>> # num_updates == 2, inner_shape==3
    >>> updates = tf.constant([[1, 2, 3],
    ...                        [4, 5, 6]])

    Altogether this gives:

    >>> tf.tensor_scatter_nd_update(tensor, indices, updates).numpy()
    array([[0, 0, 0],
           [0, 0, 0],
           [1, 2, 3],
           [0, 0, 0],
           [4, 5, 6],
           [0, 0, 0]], dtype=int32)

    #### More slice update examples

    A tensor representing a batch of uniformly sized video clips naturally has 5
    axes: `[batch_size, time, width, height, channels]`.

    For example:

    >>> batch_size, time, width, height, channels = 13,11,7,5,3
    >>> video_batch = tf.zeros([batch_size, time, width, height, channels])

    To replace a selection of video clips:
      * Use an `index_depth` of 1 (indexing the `outer_shape`: `[batch_size]`)
      * Provide updates each with a shape matching the `inner_shape`:
        `[time, width, height, channels]`.

    To replace the first two clips with ones:

    >>> indices = [[0],[1]]
    >>> new_clips = tf.ones([2, time, width, height, channels])
    >>> tf.tensor_scatter_nd_update(video_batch, indices, new_clips)

    To replace a selection of frames in the videos:

    * `indices` must have an `index_depth` of 2 for the `outer_shape`:
      `[batch_size, time]`.
    * `updates` must be shaped like a list of images.  Each update must have a
      shape, matching the `inner_shape`: `[width, height, channels]`.

    To replace the first frame of the first three video clips:

    >>> indices = [[0, 0], [1, 0], [2, 0]] # num_updates=3, index_depth=2
    >>> new_images = tf.ones([
    ...   # num_updates=3, inner_shape=(width, height, channels)
    ...   3, width, height, channels])
    >>> tf.tensor_scatter_nd_update(video_batch, indices, new_images)

    ### Folded indices

    In simple cases it's convenient to think of `indices` and `updates` as
    lists, but this is not a strict requirement. Instead of a flat `num_updates`,
    the `indices` and `updates` can be folded into a `batch_shape`. This
    `batch_shape` is all axes of the `indices`, except for the innermost
    `index_depth` axis.

    ```
    index_depth = indices.shape[-1]
    batch_shape = indices.shape[:-1]
    ```

    Note: The one exception is that the `batch_shape` cannot be `[]`. You can't
    update a single index by passing indices with shape `[index_depth]`.

    `updates` must have a matching `batch_shape` (the axes before `inner_shape`).

    ```
    assert updates.shape == batch_shape + inner_shape
    ```

    Note: The result is equivalent to flattening the `batch_shape` axes of
    `indices` and `updates`. This generalization just avoids the need
    for reshapes when it is more natural to construct "folded" indices and
    updates.

    With this generalization the full shape constraints are:

    ```
    assert tf.rank(indices) >= 2
    index_depth = indices.shape[-1]
    batch_shape = indices.shape[:-1]
    assert index_depth <= tf.rank(tensor)
    outer_shape = tensor.shape[:index_depth]
    inner_shape = tensor.shape[index_depth:]
    assert updates.shape == batch_shape + inner_shape
    ```

    For example, to draw an `X` on a `(5,5)` matrix start with these indices:

    >>> tensor = tf.zeros([5,5])
    >>> indices = tf.constant([
    ...  [[0,0],
    ...   [1,1],
    ...   [2,2],
    ...   [3,3],
    ...   [4,4]],
    ...  [[0,4],
    ...   [1,3],
    ...   [2,2],
    ...   [3,1],
    ...   [4,0]],
    ... ])
    >>> indices.shape.as_list()  # batch_shape == [2, 5], index_depth == 2
    [2, 5, 2]

    Here the `indices` do not have a shape of `[num_updates, index_depth]`, but a
    shape of `batch_shape+[index_depth]`.

    Since the `index_depth` is equal to the rank of `tensor`:

    * `outer_shape` is `(5,5)`
    * `inner_shape` is `()` - each update is scalar
    * `updates.shape` is `batch_shape + inner_shape == (5,2) + ()`

    >>> updates = [
    ...   [1,1,1,1,1],
    ...   [1,1,1,1,1],
    ... ]

    Putting this together gives:

    >>> tf.tensor_scatter_nd_update(tensor, indices, updates).numpy()
    array([[1., 0., 0., 0., 1.],
           [0., 1., 0., 1., 0.],
           [0., 0., 1., 0., 0.],
           [0., 1., 0., 1., 0.],
           [1., 0., 0., 0., 1.]], dtype=float32)

    Args:
      tensor: Tensor to copy/update.
      indices: Indices to update.
      updates: Updates to apply at the indices.
      name: Optional name for the operation.

    Returns:
      A new tensor with the given shape and updates applied according to the
      indices.
    """
    ...
def constant(
    value: TensorCompatible, dtype: DTypeLike | None = None, shape: ShapeLike | None = None, name: str | None = "Const"
) -> Tensor:
    """
    Creates a constant tensor from a tensor-like object.

    Note: All eager `tf.Tensor` values are immutable (in contrast to
    `tf.Variable`). There is nothing especially _constant_ about the value
    returned from `tf.constant`. This function is not fundamentally different from
    `tf.convert_to_tensor`. The name `tf.constant` comes from the `value` being
    embedded in a `Const` node in the `tf.Graph`. `tf.constant` is useful
    for asserting that the value can be embedded that way.

    If the argument `dtype` is not specified, then the type is inferred from
    the type of `value`.

    >>> # Constant 1-D Tensor from a python list.
    >>> tf.constant([1, 2, 3, 4, 5, 6])
    <tf.Tensor: shape=(6,), dtype=int32,
        numpy=array([1, 2, 3, 4, 5, 6], dtype=int32)>
    >>> # Or a numpy array
    >>> a = np.array([[1, 2, 3], [4, 5, 6]])
    >>> tf.constant(a)
    <tf.Tensor: shape=(2, 3), dtype=int64, numpy=
      array([[1, 2, 3],
             [4, 5, 6]])>

    If `dtype` is specified, the resulting tensor values are cast to the requested
    `dtype`.

    >>> tf.constant([1, 2, 3, 4, 5, 6], dtype=tf.float64)
    <tf.Tensor: shape=(6,), dtype=float64,
        numpy=array([1., 2., 3., 4., 5., 6.])>

    If `shape` is set, the `value` is reshaped to match. Scalars are expanded to
    fill the `shape`:

    >>> tf.constant(0, shape=(2, 3))
      <tf.Tensor: shape=(2, 3), dtype=int32, numpy=
      array([[0, 0, 0],
             [0, 0, 0]], dtype=int32)>
    >>> tf.constant([1, 2, 3, 4, 5, 6], shape=[2, 3])
    <tf.Tensor: shape=(2, 3), dtype=int32, numpy=
      array([[1, 2, 3],
             [4, 5, 6]], dtype=int32)>

    `tf.constant` has no effect if an eager Tensor is passed as the `value`, it
    even transmits gradients:

    >>> v = tf.Variable([0.0])
    >>> with tf.GradientTape() as g:
    ...     loss = tf.constant(v + v)
    >>> g.gradient(loss, v).numpy()
    array([2.], dtype=float32)

    But, since `tf.constant` embeds the value in the `tf.Graph` this fails for
    symbolic tensors:

    >>> with tf.compat.v1.Graph().as_default():
    ...   i = tf.compat.v1.placeholder(shape=[None, None], dtype=tf.float32)
    ...   t = tf.constant(i)
    Traceback (most recent call last):
    ...
    TypeError: ...

    `tf.constant` will create tensors on the current device. Inputs which are
    already tensors maintain their placements unchanged.

    Related Ops:

    * `tf.convert_to_tensor` is similar but:
      * It has no `shape` argument.
      * Symbolic tensors are allowed to pass through.

      >>> with tf.compat.v1.Graph().as_default():
      ...   i = tf.compat.v1.placeholder(shape=[None, None], dtype=tf.float32)
      ...   t = tf.convert_to_tensor(i)

    * `tf.fill`: differs in a few ways:
      *   `tf.constant` supports arbitrary constants, not just uniform scalar
          Tensors like `tf.fill`.
      *   `tf.fill` creates an Op in the graph that is expanded at runtime, so it
          can efficiently represent large tensors.
      *   Since `tf.fill` does not embed the value, it can produce dynamically
          sized outputs.

    Args:
      value: A constant value (or list) of output type `dtype`.
      dtype: The type of the elements of the resulting tensor.
      shape: Optional dimensions of resulting tensor.
      name: Optional name for the tensor.

    Returns:
      A Constant Tensor.

    Raises:
      TypeError: if shape is incorrectly specified or unsupported.
      ValueError: if called on a symbolic tensor.
    """
    ...
@overload
def cast(x: TensorCompatible, dtype: DTypeLike, name: str | None = None) -> Tensor:
    """
    Casts a tensor to a new type.

    The operation casts `x` (in case of `Tensor`) or `x.values`
    (in case of `SparseTensor` or `IndexedSlices`) to `dtype`.

    For example:

    >>> x = tf.constant([1.8, 2.2], dtype=tf.float32)
    >>> tf.cast(x, tf.int32)
    <tf.Tensor: shape=(2,), dtype=int32, numpy=array([1, 2], dtype=int32)>

    Notice `tf.cast` has an alias `tf.dtypes.cast`:

    >>> x = tf.constant([1.8, 2.2], dtype=tf.float32)
    >>> tf.dtypes.cast(x, tf.int32)
    <tf.Tensor: shape=(2,), dtype=int32, numpy=array([1, 2], dtype=int32)>

    The operation supports data types (for `x` and `dtype`) of
    `uint8`, `uint16`, `uint32`, `uint64`, `int8`, `int16`, `int32`, `int64`,
    `float16`, `float32`, `float64`, `complex64`, `complex128`, `bfloat16`.
    In case of casting from complex types (`complex64`, `complex128`) to real
    types, only the real part of `x` is returned. In case of casting from real
    types to complex types (`complex64`, `complex128`), the imaginary part of the
    returned value is set to `0`. The handling of complex types here matches the
    behavior of numpy.

    Note casting nan and inf values to integral types has undefined behavior.

    Note this operation can lead to a loss of precision when converting native
    Python `float` and `complex` variables to `tf.float64` or `tf.complex128`
    tensors, since the input is first converted to the `float32` data type and
    then widened. It is recommended to use `tf.convert_to_tensor` instead of
    `tf.cast` for any non-tensor inputs.

    Args:
      x: A `Tensor` or `SparseTensor` or `IndexedSlices` of numeric type. It could
        be `uint8`, `uint16`, `uint32`, `uint64`, `int8`, `int16`, `int32`,
        `int64`, `float16`, `float32`, `float64`, `complex64`, `complex128`,
        `bfloat16`.
      dtype: The destination type. The list of supported dtypes is the same as
        `x`.
      name: A name for the operation (optional).

    Returns:
      A `Tensor` or `SparseTensor` or `IndexedSlices` with same shape as `x` and
        same type as `dtype`.

    Raises:
      TypeError: If `x` cannot be cast to the `dtype`.
    """
    ...
@overload
def cast(x: SparseTensor, dtype: DTypeLike, name: str | None = None) -> SparseTensor:
    """
    Casts a tensor to a new type.

    The operation casts `x` (in case of `Tensor`) or `x.values`
    (in case of `SparseTensor` or `IndexedSlices`) to `dtype`.

    For example:

    >>> x = tf.constant([1.8, 2.2], dtype=tf.float32)
    >>> tf.cast(x, tf.int32)
    <tf.Tensor: shape=(2,), dtype=int32, numpy=array([1, 2], dtype=int32)>

    Notice `tf.cast` has an alias `tf.dtypes.cast`:

    >>> x = tf.constant([1.8, 2.2], dtype=tf.float32)
    >>> tf.dtypes.cast(x, tf.int32)
    <tf.Tensor: shape=(2,), dtype=int32, numpy=array([1, 2], dtype=int32)>

    The operation supports data types (for `x` and `dtype`) of
    `uint8`, `uint16`, `uint32`, `uint64`, `int8`, `int16`, `int32`, `int64`,
    `float16`, `float32`, `float64`, `complex64`, `complex128`, `bfloat16`.
    In case of casting from complex types (`complex64`, `complex128`) to real
    types, only the real part of `x` is returned. In case of casting from real
    types to complex types (`complex64`, `complex128`), the imaginary part of the
    returned value is set to `0`. The handling of complex types here matches the
    behavior of numpy.

    Note casting nan and inf values to integral types has undefined behavior.

    Note this operation can lead to a loss of precision when converting native
    Python `float` and `complex` variables to `tf.float64` or `tf.complex128`
    tensors, since the input is first converted to the `float32` data type and
    then widened. It is recommended to use `tf.convert_to_tensor` instead of
    `tf.cast` for any non-tensor inputs.

    Args:
      x: A `Tensor` or `SparseTensor` or `IndexedSlices` of numeric type. It could
        be `uint8`, `uint16`, `uint32`, `uint64`, `int8`, `int16`, `int32`,
        `int64`, `float16`, `float32`, `float64`, `complex64`, `complex128`,
        `bfloat16`.
      dtype: The destination type. The list of supported dtypes is the same as
        `x`.
      name: A name for the operation (optional).

    Returns:
      A `Tensor` or `SparseTensor` or `IndexedSlices` with same shape as `x` and
        same type as `dtype`.

    Raises:
      TypeError: If `x` cannot be cast to the `dtype`.
    """
    ...
@overload
def cast(x: RaggedTensor, dtype: DTypeLike, name: str | None = None) -> RaggedTensor:
    """
    Casts a tensor to a new type.

    The operation casts `x` (in case of `Tensor`) or `x.values`
    (in case of `SparseTensor` or `IndexedSlices`) to `dtype`.

    For example:

    >>> x = tf.constant([1.8, 2.2], dtype=tf.float32)
    >>> tf.cast(x, tf.int32)
    <tf.Tensor: shape=(2,), dtype=int32, numpy=array([1, 2], dtype=int32)>

    Notice `tf.cast` has an alias `tf.dtypes.cast`:

    >>> x = tf.constant([1.8, 2.2], dtype=tf.float32)
    >>> tf.dtypes.cast(x, tf.int32)
    <tf.Tensor: shape=(2,), dtype=int32, numpy=array([1, 2], dtype=int32)>

    The operation supports data types (for `x` and `dtype`) of
    `uint8`, `uint16`, `uint32`, `uint64`, `int8`, `int16`, `int32`, `int64`,
    `float16`, `float32`, `float64`, `complex64`, `complex128`, `bfloat16`.
    In case of casting from complex types (`complex64`, `complex128`) to real
    types, only the real part of `x` is returned. In case of casting from real
    types to complex types (`complex64`, `complex128`), the imaginary part of the
    returned value is set to `0`. The handling of complex types here matches the
    behavior of numpy.

    Note casting nan and inf values to integral types has undefined behavior.

    Note this operation can lead to a loss of precision when converting native
    Python `float` and `complex` variables to `tf.float64` or `tf.complex128`
    tensors, since the input is first converted to the `float32` data type and
    then widened. It is recommended to use `tf.convert_to_tensor` instead of
    `tf.cast` for any non-tensor inputs.

    Args:
      x: A `Tensor` or `SparseTensor` or `IndexedSlices` of numeric type. It could
        be `uint8`, `uint16`, `uint32`, `uint64`, `int8`, `int16`, `int32`,
        `int64`, `float16`, `float32`, `float64`, `complex64`, `complex128`,
        `bfloat16`.
      dtype: The destination type. The list of supported dtypes is the same as
        `x`.
      name: A name for the operation (optional).

    Returns:
      A `Tensor` or `SparseTensor` or `IndexedSlices` with same shape as `x` and
        same type as `dtype`.

    Raises:
      TypeError: If `x` cannot be cast to the `dtype`.
    """
    ...
def zeros(shape: ShapeLike, dtype: DTypeLike = ..., name: str | None = None, layout: Layout | None = None) -> Tensor:
    """
    Creates a tensor with all elements set to zero.

    See also `tf.zeros_like`, `tf.ones`, `tf.fill`, `tf.eye`.

    This operation returns a tensor of type `dtype` with shape `shape` and
    all elements set to zero.

    >>> tf.zeros([3, 4], tf.int32)
    <tf.Tensor: shape=(3, 4), dtype=int32, numpy=
    array([[0, 0, 0, 0],
           [0, 0, 0, 0],
           [0, 0, 0, 0]], dtype=int32)>

    Args:
      shape: A `list` of integers, a `tuple` of integers, or a 1-D `Tensor` of
        type `int32`.
      dtype: The DType of an element in the resulting `Tensor`.
      name: Optional string. A name for the operation.
      layout: Optional, `tf.experimental.dtensor.Layout`. If provided, the result
        is a [DTensor](https://www.tensorflow.org/guide/dtensor_overview) with the
        provided layout.

    Returns:
      A `Tensor` with all elements set to zero.
    """
    ...
def ones(shape: ShapeLike, dtype: DTypeLike = ..., name: str | None = None, layout: Layout | None = None) -> Tensor:
    """
    Creates a tensor with all elements set to one (1).

    See also `tf.ones_like`, `tf.zeros`, `tf.fill`, `tf.eye`.

    This operation returns a tensor of type `dtype` with shape `shape` and
    all elements set to one.

    >>> tf.ones([3, 4], tf.int32)
    <tf.Tensor: shape=(3, 4), dtype=int32, numpy=
    array([[1, 1, 1, 1],
           [1, 1, 1, 1],
           [1, 1, 1, 1]], dtype=int32)>

    Args:
      shape: A `list` of integers, a `tuple` of integers, or a 1-D `Tensor` of
        type `int32`.
      dtype: Optional DType of an element in the resulting `Tensor`. Default is
        `tf.float32`.
      name: Optional string. A name for the operation.
      layout: Optional, `tf.experimental.dtensor.Layout`. If provided, the result
        is a [DTensor](https://www.tensorflow.org/guide/dtensor_overview) with the
        provided layout.

    Returns:
      A `Tensor` with all elements set to one (1).
    """
    ...
@overload
def zeros_like(
    input: TensorCompatible | IndexedSlices, dtype: DTypeLike | None = None, name: str | None = None, layout: Layout | None = None
) -> Tensor:
    """
    Creates a tensor with all elements set to zero.

    See also `tf.zeros`.

    Given a single tensor or array-like object (`input`), this operation returns
    a tensor of the same type and shape as `input` with all elements set to zero.
    Optionally, you can use `dtype` to specify a new type for the returned tensor.

    Note that the layout of the input tensor is not preserved if the op
    is used inside tf.function. To obtain a tensor with the same layout as the
    input, chain the returned value to a `dtensor.relayout_like`.

    Examples:

      >>> tensor = tf.constant([[1, 2, 3], [4, 5, 6]])
      >>> tf.zeros_like(tensor)
      <tf.Tensor: shape=(2, 3), dtype=int32, numpy=
      array([[0, 0, 0],
             [0, 0, 0]], dtype=int32)>

      >>> tf.zeros_like(tensor, dtype=tf.float32)
      <tf.Tensor: shape=(2, 3), dtype=float32, numpy=
      array([[0., 0., 0.],
             [0., 0., 0.]], dtype=float32)>

      >>> tf.zeros_like([[1, 2, 3], [4, 5, 6]])
      <tf.Tensor: shape=(2, 3), dtype=int32, numpy=
      array([[0, 0, 0],
             [0, 0, 0]], dtype=int32)>

    Args:
      input: A `Tensor` or array-like object.
      dtype: A type for the returned `Tensor`. Must be `float16`, `float32`,
        `float64`, `int8`, `uint8`, `int16`, `uint16`, `int32`, `int64`,
        `complex64`, `complex128`, `bool` or `string` (optional).
      name: A name for the operation (optional).
      layout: Optional, `tf.experimental.dtensor.Layout`. If provided, the result
        is a [DTensor](https://www.tensorflow.org/guide/dtensor_overview) with the
        provided layout.

    Returns:
      A `Tensor` with all elements set to zero.
    """
    ...
@overload
def zeros_like(
    input: RaggedTensor, dtype: DTypeLike | None = None, name: str | None = None, layout: Layout | None = None
) -> RaggedTensor:
    """
    Creates a tensor with all elements set to zero.

    See also `tf.zeros`.

    Given a single tensor or array-like object (`input`), this operation returns
    a tensor of the same type and shape as `input` with all elements set to zero.
    Optionally, you can use `dtype` to specify a new type for the returned tensor.

    Note that the layout of the input tensor is not preserved if the op
    is used inside tf.function. To obtain a tensor with the same layout as the
    input, chain the returned value to a `dtensor.relayout_like`.

    Examples:

      >>> tensor = tf.constant([[1, 2, 3], [4, 5, 6]])
      >>> tf.zeros_like(tensor)
      <tf.Tensor: shape=(2, 3), dtype=int32, numpy=
      array([[0, 0, 0],
             [0, 0, 0]], dtype=int32)>

      >>> tf.zeros_like(tensor, dtype=tf.float32)
      <tf.Tensor: shape=(2, 3), dtype=float32, numpy=
      array([[0., 0., 0.],
             [0., 0., 0.]], dtype=float32)>

      >>> tf.zeros_like([[1, 2, 3], [4, 5, 6]])
      <tf.Tensor: shape=(2, 3), dtype=int32, numpy=
      array([[0, 0, 0],
             [0, 0, 0]], dtype=int32)>

    Args:
      input: A `Tensor` or array-like object.
      dtype: A type for the returned `Tensor`. Must be `float16`, `float32`,
        `float64`, `int8`, `uint8`, `int16`, `uint16`, `int32`, `int64`,
        `complex64`, `complex128`, `bool` or `string` (optional).
      name: A name for the operation (optional).
      layout: Optional, `tf.experimental.dtensor.Layout`. If provided, the result
        is a [DTensor](https://www.tensorflow.org/guide/dtensor_overview) with the
        provided layout.

    Returns:
      A `Tensor` with all elements set to zero.
    """
    ...
@overload
def ones_like(
    input: TensorCompatible, dtype: DTypeLike | None = None, name: str | None = None, layout: Layout | None = None
) -> Tensor:
    """
    Creates a tensor of all ones that has the same shape as the input.

    See also `tf.ones`.

    Given a single tensor (`tensor`), this operation returns a tensor of the
    same type and shape as `tensor` with all elements set to 1. Optionally,
    you can use `dtype` to specify a new type for the returned tensor.

    For example:

    >>> tensor = tf.constant([[1, 2, 3], [4, 5, 6]])
    >>> tf.ones_like(tensor)
    <tf.Tensor: shape=(2, 3), dtype=int32, numpy=
      array([[1, 1, 1],
             [1, 1, 1]], dtype=int32)>

    Note that the layout of the input tensor is not preserved if the op
    is used inside tf.function. To obtain a tensor with the same layout as the
    input, chain the returned value to a `dtensor.relayout_like`.

    Args:
      input: A `Tensor`.
      dtype: A type for the returned `Tensor`. Must be `float16`, `float32`,
        `float64`, `int8`, `uint8`, `int16`, `uint16`, `int32`, `int64`,
        `complex64`, `complex128`, `bool` or `string`.
      name: A name for the operation (optional).
      layout: Optional, `tf.experimental.dtensor.Layout`. If provided, the result
        is a [DTensor](https://www.tensorflow.org/guide/dtensor_overview) with the
        provided layout.

    Returns:
      A `Tensor` with all elements set to one.
    """
    ...
@overload
def ones_like(
    input: RaggedTensor, dtype: DTypeLike | None = None, name: str | None = None, layout: Layout | None = None
) -> RaggedTensor:
    """
    Creates a tensor of all ones that has the same shape as the input.

    See also `tf.ones`.

    Given a single tensor (`tensor`), this operation returns a tensor of the
    same type and shape as `tensor` with all elements set to 1. Optionally,
    you can use `dtype` to specify a new type for the returned tensor.

    For example:

    >>> tensor = tf.constant([[1, 2, 3], [4, 5, 6]])
    >>> tf.ones_like(tensor)
    <tf.Tensor: shape=(2, 3), dtype=int32, numpy=
      array([[1, 1, 1],
             [1, 1, 1]], dtype=int32)>

    Note that the layout of the input tensor is not preserved if the op
    is used inside tf.function. To obtain a tensor with the same layout as the
    input, chain the returned value to a `dtensor.relayout_like`.

    Args:
      input: A `Tensor`.
      dtype: A type for the returned `Tensor`. Must be `float16`, `float32`,
        `float64`, `int8`, `uint8`, `int16`, `uint16`, `int32`, `int64`,
        `complex64`, `complex128`, `bool` or `string`.
      name: A name for the operation (optional).
      layout: Optional, `tf.experimental.dtensor.Layout`. If provided, the result
        is a [DTensor](https://www.tensorflow.org/guide/dtensor_overview) with the
        provided layout.

    Returns:
      A `Tensor` with all elements set to one.
    """
    ...
def reshape(tensor: TensorCompatible, shape: ShapeLike | Tensor, name: str | None = None) -> Tensor:
    """
    Reshapes a tensor.

    Given `tensor`, this operation returns a new `tf.Tensor` that has the same
    values as `tensor` in the same order, except with a new shape given by
    `shape`.

    >>> t1 = [[1, 2, 3],
    ...       [4, 5, 6]]
    >>> print(tf.shape(t1).numpy())
    [2 3]
    >>> t2 = tf.reshape(t1, [6])
    >>> t2
    <tf.Tensor: shape=(6,), dtype=int32,
      numpy=array([1, 2, 3, 4, 5, 6], dtype=int32)>
    >>> tf.reshape(t2, [3, 2])
    <tf.Tensor: shape=(3, 2), dtype=int32, numpy=
      array([[1, 2],
             [3, 4],
             [5, 6]], dtype=int32)>

    The `tf.reshape` does not change the order of or the total number of elements
    in the tensor, and so it can reuse the underlying data buffer. This makes it
    a fast operation independent of how big of a tensor it is operating on.

    >>> tf.reshape([1, 2, 3], [2, 2])
    Traceback (most recent call last):
    ...
    InvalidArgumentError: Input to reshape is a tensor with 3 values, but the
    requested shape has 4

    To instead reorder the data to rearrange the dimensions of a tensor, see
    `tf.transpose`.

    >>> t = [[1, 2, 3],
    ...      [4, 5, 6]]
    >>> tf.reshape(t, [3, 2]).numpy()
    array([[1, 2],
           [3, 4],
           [5, 6]], dtype=int32)
    >>> tf.transpose(t, perm=[1, 0]).numpy()
    array([[1, 4],
           [2, 5],
           [3, 6]], dtype=int32)

    If one component of `shape` is the special value -1, the size of that
    dimension is computed so that the total size remains constant.  In particular,
    a `shape` of `[-1]` flattens into 1-D.  At most one component of `shape` can
    be -1.

    >>> t = [[1, 2, 3],
    ...      [4, 5, 6]]
    >>> tf.reshape(t, [-1])
    <tf.Tensor: shape=(6,), dtype=int32,
      numpy=array([1, 2, 3, 4, 5, 6], dtype=int32)>
    >>> tf.reshape(t, [3, -1])
    <tf.Tensor: shape=(3, 2), dtype=int32, numpy=
      array([[1, 2],
             [3, 4],
             [5, 6]], dtype=int32)>
    >>> tf.reshape(t, [-1, 2])
    <tf.Tensor: shape=(3, 2), dtype=int32, numpy=
      array([[1, 2],
             [3, 4],
             [5, 6]], dtype=int32)>

    `tf.reshape(t, [])` reshapes a tensor `t` with one element to a scalar.

    >>> tf.reshape([7], []).numpy().item()
    7

    More examples:

    >>> t = [1, 2, 3, 4, 5, 6, 7, 8, 9]
    >>> print(tf.shape(t).numpy())
    [9]
    >>> tf.reshape(t, [3, 3])
    <tf.Tensor: shape=(3, 3), dtype=int32, numpy=
      array([[1, 2, 3],
             [4, 5, 6],
             [7, 8, 9]], dtype=int32)>

    >>> t = [[[1, 1], [2, 2]],
    ...      [[3, 3], [4, 4]]]
    >>> print(tf.shape(t).numpy())
    [2 2 2]
    >>> tf.reshape(t, [2, 4])
    <tf.Tensor: shape=(2, 4), dtype=int32, numpy=
      array([[1, 1, 2, 2],
             [3, 3, 4, 4]], dtype=int32)>

    >>> t = [[[1, 1, 1],
    ...       [2, 2, 2]],
    ...      [[3, 3, 3],
    ...       [4, 4, 4]],
    ...      [[5, 5, 5],
    ...       [6, 6, 6]]]
    >>> print(tf.shape(t).numpy())
    [3 2 3]
    >>> # Pass '[-1]' to flatten 't'.
    >>> tf.reshape(t, [-1])
    <tf.Tensor: shape=(18,), dtype=int32,
      numpy=array([1, 1, 1, 2, 2, 2, 3, 3, 3, 4, 4, 4, 5, 5, 5, 6, 6, 6],
      dtype=int32)>
    >>> # -- Using -1 to infer the shape --
    >>> # Here -1 is inferred to be 9:
    >>> tf.reshape(t, [2, -1])
    <tf.Tensor: shape=(2, 9), dtype=int32, numpy=
      array([[1, 1, 1, 2, 2, 2, 3, 3, 3],
             [4, 4, 4, 5, 5, 5, 6, 6, 6]], dtype=int32)>
    >>> # -1 is inferred to be 2:
    >>> tf.reshape(t, [-1, 9])
    <tf.Tensor: shape=(2, 9), dtype=int32, numpy=
      array([[1, 1, 1, 2, 2, 2, 3, 3, 3],
             [4, 4, 4, 5, 5, 5, 6, 6, 6]], dtype=int32)>
    >>> # -1 is inferred to be 3:
    >>> tf.reshape(t, [ 2, -1, 3])
    <tf.Tensor: shape=(2, 3, 3), dtype=int32, numpy=
      array([[[1, 1, 1],
              [2, 2, 2],
              [3, 3, 3]],
             [[4, 4, 4],
              [5, 5, 5],
              [6, 6, 6]]], dtype=int32)>

    Args:
      tensor: A `Tensor`.
      shape: A `Tensor`. Must be one of the following types: `int32`, `int64`.
        Defines the shape of the output tensor.
      name: Optional string. A name for the operation.

    Returns:
      A `Tensor`. Has the same type as `tensor`.
    """
    ...
def pad(
    tensor: TensorCompatible,
    paddings: Tensor | IntArray | Iterable[Iterable[int]],
    mode: Literal["CONSTANT", "constant", "REFLECT", "reflect", "SYMMETRIC", "symmetric"] = "CONSTANT",
    constant_values: ScalarTensorCompatible = 0,
    name: str | None = None,
) -> Tensor:
    """
    Pads a tensor.

    This operation pads a `tensor` according to the `paddings` you specify.
    `paddings` is an integer tensor with shape `[n, 2]`, where n is the rank of
    `tensor`. For each dimension D of `input`, `paddings[D, 0]` indicates how
    many values to add before the contents of `tensor` in that dimension, and
    `paddings[D, 1]` indicates how many values to add after the contents of
    `tensor` in that dimension. If `mode` is "REFLECT" then both `paddings[D, 0]`
    and `paddings[D, 1]` must be no greater than `tensor.dim_size(D) - 1`. If
    `mode` is "SYMMETRIC" then both `paddings[D, 0]` and `paddings[D, 1]` must be
    no greater than `tensor.dim_size(D)`.

    The padded size of each dimension D of the output is:

    `paddings[D, 0] + tensor.dim_size(D) + paddings[D, 1]`

    For example:

    ```python
    t = tf.constant([[1, 2, 3], [4, 5, 6]])
    paddings = tf.constant([[1, 1,], [2, 2]])
    # 'constant_values' is 0.
    # rank of 't' is 2.
    tf.pad(t, paddings, "CONSTANT")  # [[0, 0, 0, 0, 0, 0, 0],
                                     #  [0, 0, 1, 2, 3, 0, 0],
                                     #  [0, 0, 4, 5, 6, 0, 0],
                                     #  [0, 0, 0, 0, 0, 0, 0]]

    tf.pad(t, paddings, "REFLECT")  # [[6, 5, 4, 5, 6, 5, 4],
                                    #  [3, 2, 1, 2, 3, 2, 1],
                                    #  [6, 5, 4, 5, 6, 5, 4],
                                    #  [3, 2, 1, 2, 3, 2, 1]]

    tf.pad(t, paddings, "SYMMETRIC")  # [[2, 1, 1, 2, 3, 3, 2],
                                      #  [2, 1, 1, 2, 3, 3, 2],
                                      #  [5, 4, 4, 5, 6, 6, 5],
                                      #  [5, 4, 4, 5, 6, 6, 5]]
    ```

    Args:
      tensor: A `Tensor`.
      paddings: A `Tensor` of type `int32`.
      mode: One of "CONSTANT", "REFLECT", or "SYMMETRIC" (case-insensitive)
      constant_values: In "CONSTANT" mode, the scalar pad value to use. Must be
        same type as `tensor`.
      name: A name for the operation (optional).

    Returns:
      A `Tensor`. Has the same type as `tensor`.

    Raises:
      ValueError: When mode is not one of "CONSTANT", "REFLECT", or "SYMMETRIC".
    """
    ...
def shape(input: SparseTensorCompatible, out_type: DTypeLike | None = None, name: str | None = None) -> Tensor:
    """
    Returns a tensor containing the shape of the input tensor.

    See also `tf.size`, `tf.rank`.

    `tf.shape` returns a 1-D integer tensor representing the shape of `input`.
    For a scalar input, the tensor returned has a shape of (0,) and its value is
    the empty vector (i.e. []).

    For example:

    >>> tf.shape(1.)
    <tf.Tensor: shape=(0,), dtype=int32, numpy=array([], dtype=int32)>

    >>> t = tf.constant([[[1, 1, 1], [2, 2, 2]], [[3, 3, 3], [4, 4, 4]]])
    >>> tf.shape(t)
    <tf.Tensor: shape=(3,), dtype=int32, numpy=array([2, 2, 3], dtype=int32)>

    Note: When using symbolic tensors, such as when using the Keras API,
    tf.shape() will return the shape of the symbolic tensor.

    >>> a = tf.keras.layers.Input((None, 10))
    >>> tf.shape(a)
    <... shape=(3,) dtype=int32...>

    In these cases, using `tf.Tensor.shape` will return more informative results.

    >>> a.shape
    TensorShape([None, None, 10])

    (The first `None` represents the as yet unknown batch size.)

    `tf.shape` and `Tensor.shape` should be identical in eager mode.  Within
    `tf.function` or within a `compat.v1` context, not all dimensions may be
    known until execution time. Hence, when defining custom layers and models
    for graph mode, prefer the dynamic `tf.shape(x)` over the static `x.shape`.

    Args:
      input: A `Tensor` or `SparseTensor`.
      out_type: (Optional) The specified output type of the operation (`int32` or
        `int64`). Defaults to `tf.int32`. (Note: there is an experimental
        flag, `tf_shape_default_int64` that changes the default to `tf.int64`.
        This is an unsupported, experimental setting that causes known breakages.)
      name: A name for the operation (optional).

    Returns:
      A `Tensor` of type `out_type`.
    """
    ...
def where(
    condition: TensorCompatible, x: TensorCompatible | None = None, y: TensorCompatible | None = None, name: str | None = None
) -> Tensor:
    """
    Returns the indices of non-zero elements, or multiplexes `x` and `y`.

    This operation has two modes:

    1. **Return the indices of non-zero elements** - When only
       `condition` is provided the result is an `int64` tensor where each row is
       the index of a non-zero element of `condition`. The result's shape
       is `[tf.math.count_nonzero(condition), tf.rank(condition)]`.
    2. **Multiplex `x` and `y`** - When both `x` and `y` are provided the
       result has the shape of `x`, `y`, and `condition` broadcast together. The
       result is taken from `x` where `condition` is non-zero
       or `y` where `condition` is zero.

    #### 1. Return the indices of non-zero elements

    Note: In this mode `condition` can have a dtype of `bool` or any numeric
    dtype.

    If `x` and `y` are not provided (both are None):

    `tf.where` will return the indices of `condition` that are non-zero,
    in the form of a 2-D tensor with shape `[n, d]`, where `n` is the number of
    non-zero elements in `condition` (`tf.count_nonzero(condition)`), and `d` is
    the number of axes of `condition` (`tf.rank(condition)`).

    Indices are output in row-major order. The `condition` can have a `dtype` of
    `tf.bool`, or any numeric `dtype`.

    Here `condition` is a 1-axis `bool` tensor with 2 `True` values. The result
    has a shape of `[2,1]`

    >>> tf.where([True, False, False, True]).numpy()
    array([[0],
           [3]])

    Here `condition` is a 2-axis integer tensor, with 3 non-zero values. The
    result has a shape of `[3, 2]`.

    >>> tf.where([[1, 0, 0], [1, 0, 1]]).numpy()
    array([[0, 0],
           [1, 0],
           [1, 2]])

    Here `condition` is a 3-axis float tensor, with 5 non-zero values. The output
    shape is `[5, 3]`.

    >>> float_tensor = [[[0.1, 0], [0, 2.2], [3.5, 1e6]],
    ...                 [[0,   0], [0,   0], [99,    0]]]
    >>> tf.where(float_tensor).numpy()
    array([[0, 0, 0],
           [0, 1, 1],
           [0, 2, 0],
           [0, 2, 1],
           [1, 2, 0]])

    These indices are the same that `tf.sparse.SparseTensor` would use to
    represent the condition tensor:

    >>> sparse = tf.sparse.from_dense(float_tensor)
    >>> sparse.indices.numpy()
    array([[0, 0, 0],
           [0, 1, 1],
           [0, 2, 0],
           [0, 2, 1],
           [1, 2, 0]])

    A complex number is considered non-zero if either the real or imaginary
    component is non-zero:

    >>> tf.where([complex(0.), complex(1.), 0+1j, 1+1j]).numpy()
    array([[1],
           [2],
           [3]])

    #### 2. Multiplex `x` and `y`

    Note: In this mode `condition` must have a dtype of `bool`.

    If `x` and `y` are also provided (both have non-None values) the `condition`
    tensor acts as a mask that chooses whether the corresponding
    element / row in the output should be taken from `x` (if the element in
    `condition` is `True`) or `y` (if it is `False`).

    The shape of the result is formed by
    [broadcasting](https://docs.scipy.org/doc/numpy/reference/ufuncs.html)
    together the shapes of `condition`, `x`, and `y`.

    When all three inputs have the same size, each is handled element-wise.

    >>> tf.where([True, False, False, True],
    ...          [1, 2, 3, 4],
    ...          [100, 200, 300, 400]).numpy()
    array([  1, 200, 300,   4], dtype=int32)

    There are two main rules for broadcasting:

    1. If a tensor has fewer axes than the others, length-1 axes are added to the
       left of the shape.
    2. Axes with length-1 are streched to match the coresponding axes of the other
       tensors.

    A length-1 vector is streched to match the other vectors:

    >>> tf.where([True, False, False, True], [1, 2, 3, 4], [100]).numpy()
    array([  1, 100, 100,   4], dtype=int32)

    A scalar is expanded to match the other arguments:

    >>> tf.where([[True, False], [False, True]], [[1, 2], [3, 4]], 100).numpy()
    array([[  1, 100], [100,   4]], dtype=int32)
    >>> tf.where([[True, False], [False, True]], 1, 100).numpy()
    array([[  1, 100], [100,   1]], dtype=int32)

    A scalar `condition` returns the complete `x` or `y` tensor, with
    broadcasting applied.

    >>> tf.where(True, [1, 2, 3, 4], 100).numpy()
    array([1, 2, 3, 4], dtype=int32)
    >>> tf.where(False, [1, 2, 3, 4], 100).numpy()
    array([100, 100, 100, 100], dtype=int32)

    For a non-trivial example of broadcasting, here `condition` has a shape of
    `[3]`, `x` has a shape of `[3,3]`, and `y` has a shape of `[3,1]`.
    Broadcasting first expands the shape of `condition` to `[1,3]`. The final
    broadcast shape is `[3,3]`. `condition` will select columns from `x` and `y`.
    Since `y` only has one column, all columns from `y` will be identical.

    >>> tf.where([True, False, True],
    ...          x=[[1, 2, 3],
    ...             [4, 5, 6],
    ...             [7, 8, 9]],
    ...          y=[[100],
    ...             [200],
    ...             [300]]
    ... ).numpy()
    array([[ 1, 100, 3],
           [ 4, 200, 6],
           [ 7, 300, 9]], dtype=int32)

    Note that if the gradient of either branch of the `tf.where` generates
    a `NaN`, then the gradient of the entire `tf.where` will be `NaN`. This is
    because the gradient calculation for `tf.where` combines the two branches, for
    performance reasons.

    A workaround is to use an inner `tf.where` to ensure the function has
    no asymptote, and to avoid computing a value whose gradient is `NaN` by
    replacing dangerous inputs with safe inputs.

    Instead of this,

    >>> x = tf.constant(0., dtype=tf.float32)
    >>> with tf.GradientTape() as tape:
    ...   tape.watch(x)
    ...   y = tf.where(x < 1., 0., 1. / x)
    >>> print(tape.gradient(y, x))
    tf.Tensor(nan, shape=(), dtype=float32)

    Although, the `1. / x` values are never used, its gradient is a `NaN` when
    `x = 0`. Instead, we should guard that with another `tf.where`

    >>> x = tf.constant(0., dtype=tf.float32)
    >>> with tf.GradientTape() as tape:
    ...   tape.watch(x)
    ...   safe_x = tf.where(tf.equal(x, 0.), 1., x)
    ...   y = tf.where(x < 1., 0., 1. / safe_x)
    >>> print(tape.gradient(y, x))
    tf.Tensor(0.0, shape=(), dtype=float32)

    See also:

    * `tf.sparse` - The indices returned by the first form of `tf.where` can be
       useful in `tf.sparse.SparseTensor` objects.
    * `tf.gather_nd`, `tf.scatter_nd`, and related ops - Given the
      list of indices returned from `tf.where` the `scatter` and `gather` family
      of ops can be used fetch values or insert values at those indices.
    * `tf.strings.length` - `tf.string` is not an allowed dtype for the
      `condition`. Use the string length instead.

    Args:
      condition: A `tf.Tensor` of dtype bool, or any numeric dtype. `condition`
        must have dtype `bool` when `x` and `y` are provided.
      x: If provided, a Tensor which is of the same type as `y`, and has a shape
        broadcastable with `condition` and `y`.
      y: If provided, a Tensor which is of the same type as `x`, and has a shape
        broadcastable with `condition` and `x`.
      name: A name of the operation (optional).

    Returns:
      If `x` and `y` are provided:
        A `Tensor` with the same type as `x` and `y`, and shape that
        is broadcast from `condition`, `x`, and `y`.
      Otherwise, a `Tensor` with shape `[tf.math.count_nonzero(condition),
      tf.rank(condition)]`.

    Raises:
      ValueError: When exactly one of `x` or `y` is non-None, or the shapes
        are not all broadcastable.
    """
    ...
def gather_nd(
    params: TensorCompatible,
    indices: UIntTensorCompatible,
    batch_dims: UIntTensorCompatible = 0,
    name: str | None = None,
    bad_indices_policy: Literal["", "DEFAULT", "ERROR", "IGNORE"] = "",
<<<<<<< HEAD
) -> Tensor:
    """
    Gather slices from `params` into a Tensor with shape specified by `indices`.

    `indices` is a `Tensor` of indices into `params`. The index vectors are
    arranged along the last axis of `indices`.

    This is similar to `tf.gather`, in which `indices` defines slices into the
    first dimension of `params`. In `tf.gather_nd`, `indices` defines slices into
    the first `N` dimensions of `params`, where `N = indices.shape[-1]`.

    ## Gathering scalars

    In the simplest case the vectors in `indices` index the full rank of `params`:

    >>> tf.gather_nd(
    ...     indices=[[0, 0],
    ...              [1, 1]],
    ...     params = [['a', 'b'],
    ...               ['c', 'd']]).numpy()
    array([b'a', b'd'], dtype=object)

    In this case the result has 1-axis fewer than `indices`, and each index vector
    is replaced by the scalar indexed from `params`.

    In this case the shape relationship is:

    ```
    index_depth = indices.shape[-1]
    assert index_depth == params.shape.rank
    result_shape = indices.shape[:-1]
    ```

    If `indices` has a rank of `K`, it is helpful to think `indices` as a
    (K-1)-dimensional tensor of indices into `params`.

    ## Gathering slices

    If the index vectors do not index the full rank of `params` then each location
    in the result contains a slice of params. This example collects rows from a
    matrix:

    >>> tf.gather_nd(
    ...     indices = [[1],
    ...                [0]],
    ...     params = [['a', 'b', 'c'],
    ...               ['d', 'e', 'f']]).numpy()
    array([[b'd', b'e', b'f'],
           [b'a', b'b', b'c']], dtype=object)

    Here `indices` contains `[2]` index vectors, each with a length of `1`.
    The index vectors each refer to rows of the `params` matrix. Each
    row has a shape of `[3]` so the output shape is `[2, 3]`.

    In this case, the relationship between the shapes is:

    ```
    index_depth = indices.shape[-1]
    outer_shape = indices.shape[:-1]
    assert index_depth <= params.shape.rank
    inner_shape = params.shape[index_depth:]
    output_shape = outer_shape + inner_shape
    ```

    It is helpful to think of the results in this case as tensors-of-tensors.
    The shape of the outer tensor is set by the leading dimensions of `indices`.
    While the shape of the inner tensors is the shape of a single slice.

    ## Batches

    Additionally, both `params` and `indices` can have `M` leading batch
    dimensions that exactly match. In this case `batch_dims` must be set to `M`.

    For example, to collect one row from each of a batch of matrices you could
    set the leading elements of the index vectors to be their location in the
    batch:

    >>> tf.gather_nd(
    ...     indices = [[0, 1],
    ...                [1, 0],
    ...                [2, 4],
    ...                [3, 2],
    ...                [4, 1]],
    ...     params=tf.zeros([5, 7, 3])).shape.as_list()
    [5, 3]

    The `batch_dims` argument lets you omit those leading location dimensions
    from the index:

    >>> tf.gather_nd(
    ...     batch_dims=1,
    ...     indices = [[1],
    ...                [0],
    ...                [4],
    ...                [2],
    ...                [1]],
    ...     params=tf.zeros([5, 7, 3])).shape.as_list()
    [5, 3]

    This is equivalent to caling a separate `gather_nd` for each location in the
    batch dimensions.


    >>> params=tf.zeros([5, 7, 3])
    >>> indices=tf.zeros([5, 1])
    >>> batch_dims = 1
    >>>
    >>> index_depth = indices.shape[-1]
    >>> batch_shape = indices.shape[:batch_dims]
    >>> assert params.shape[:batch_dims] == batch_shape
    >>> outer_shape = indices.shape[batch_dims:-1]
    >>> assert index_depth <= params.shape.rank
    >>> inner_shape = params.shape[batch_dims + index_depth:]
    >>> output_shape = batch_shape + outer_shape + inner_shape
    >>> output_shape.as_list()
    [5, 3]

    ### More examples

    Indexing into a 3-tensor:

    >>> tf.gather_nd(
    ...     indices = [[1]],
    ...     params = [[['a0', 'b0'], ['c0', 'd0']],
    ...               [['a1', 'b1'], ['c1', 'd1']]]).numpy()
    array([[[b'a1', b'b1'],
            [b'c1', b'd1']]], dtype=object)



    >>> tf.gather_nd(
    ...     indices = [[0, 1], [1, 0]],
    ...     params = [[['a0', 'b0'], ['c0', 'd0']],
    ...               [['a1', 'b1'], ['c1', 'd1']]]).numpy()
    array([[b'c0', b'd0'],
           [b'a1', b'b1']], dtype=object)


    >>> tf.gather_nd(
    ...     indices = [[0, 0, 1], [1, 0, 1]],
    ...     params = [[['a0', 'b0'], ['c0', 'd0']],
    ...               [['a1', 'b1'], ['c1', 'd1']]]).numpy()
    array([b'b0', b'b1'], dtype=object)

    The examples below are for the case when only indices have leading extra
    dimensions. If both 'params' and 'indices' have leading batch dimensions, use
    the 'batch_dims' parameter to run gather_nd in batch mode.

    Batched indexing into a matrix:

    >>> tf.gather_nd(
    ...     indices = [[[0, 0]], [[0, 1]]],
    ...     params = [['a', 'b'], ['c', 'd']]).numpy()
    array([[b'a'],
           [b'b']], dtype=object)



    Batched slice indexing into a matrix:

    >>> tf.gather_nd(
    ...     indices = [[[1]], [[0]]],
    ...     params = [['a', 'b'], ['c', 'd']]).numpy()
    array([[[b'c', b'd']],
           [[b'a', b'b']]], dtype=object)


    Batched indexing into a 3-tensor:

    >>> tf.gather_nd(
    ...     indices = [[[1]], [[0]]],
    ...     params = [[['a0', 'b0'], ['c0', 'd0']],
    ...               [['a1', 'b1'], ['c1', 'd1']]]).numpy()
    array([[[[b'a1', b'b1'],
             [b'c1', b'd1']]],
           [[[b'a0', b'b0'],
             [b'c0', b'd0']]]], dtype=object)


    >>> tf.gather_nd(
    ...     indices = [[[0, 1], [1, 0]], [[0, 0], [1, 1]]],
    ...     params = [[['a0', 'b0'], ['c0', 'd0']],
    ...               [['a1', 'b1'], ['c1', 'd1']]]).numpy()
    array([[[b'c0', b'd0'],
            [b'a1', b'b1']],
           [[b'a0', b'b0'],
            [b'c1', b'd1']]], dtype=object)

    >>> tf.gather_nd(
    ...     indices = [[[0, 0, 1], [1, 0, 1]], [[0, 1, 1], [1, 1, 0]]],
    ...     params = [[['a0', 'b0'], ['c0', 'd0']],
    ...               [['a1', 'b1'], ['c1', 'd1']]]).numpy()
    array([[b'b0', b'b1'],
           [b'd0', b'c1']], dtype=object)


    Examples with batched 'params' and 'indices':

    >>> tf.gather_nd(
    ...     batch_dims = 1,
    ...     indices = [[1],
    ...                [0]],
    ...     params = [[['a0', 'b0'],
    ...                ['c0', 'd0']],
    ...               [['a1', 'b1'],
    ...                ['c1', 'd1']]]).numpy()
    array([[b'c0', b'd0'],
           [b'a1', b'b1']], dtype=object)


    >>> tf.gather_nd(
    ...     batch_dims = 1,
    ...     indices = [[[1]], [[0]]],
    ...     params = [[['a0', 'b0'], ['c0', 'd0']],
    ...               [['a1', 'b1'], ['c1', 'd1']]]).numpy()
    array([[[b'c0', b'd0']],
           [[b'a1', b'b1']]], dtype=object)

    >>> tf.gather_nd(
    ...     batch_dims = 1,
    ...     indices = [[[1, 0]], [[0, 1]]],
    ...     params = [[['a0', 'b0'], ['c0', 'd0']],
    ...               [['a1', 'b1'], ['c1', 'd1']]]).numpy()
    array([[b'c0'],
           [b'b1']], dtype=object)


    See also `tf.gather`.

    Args:
      params: A `Tensor`. The tensor from which to gather values.
      indices: A `Tensor`. Must be one of the following types: `int32`, `int64`.
        Index tensor.
      name: A name for the operation (optional).
      batch_dims: An integer or a scalar 'Tensor'. The number of batch dimensions.
      bad_indices_policy: A string. If `""` or `"DEFAULT"`, the default behavior
        is used (error on CPU and ignore on GPU). If `"IGNORE"`, the bad indices
        are ignored and 0 is stored in the corresponding output value. If
        `"ERROR"`, an error is raised. Accelerators generally don't support
        `"ERROR"`.

    Returns:
      A `Tensor`. Has the same type as `params`.
    """
    ...
def __getattr__(name: str) -> Incomplete: ...
=======
) -> Tensor: ...
def __getattr__(name: str): ...  # incomplete module
>>>>>>> 9589e369
<|MERGE_RESOLUTION|>--- conflicted
+++ resolved
@@ -4363,254 +4363,5 @@
     batch_dims: UIntTensorCompatible = 0,
     name: str | None = None,
     bad_indices_policy: Literal["", "DEFAULT", "ERROR", "IGNORE"] = "",
-<<<<<<< HEAD
-) -> Tensor:
-    """
-    Gather slices from `params` into a Tensor with shape specified by `indices`.
-
-    `indices` is a `Tensor` of indices into `params`. The index vectors are
-    arranged along the last axis of `indices`.
-
-    This is similar to `tf.gather`, in which `indices` defines slices into the
-    first dimension of `params`. In `tf.gather_nd`, `indices` defines slices into
-    the first `N` dimensions of `params`, where `N = indices.shape[-1]`.
-
-    ## Gathering scalars
-
-    In the simplest case the vectors in `indices` index the full rank of `params`:
-
-    >>> tf.gather_nd(
-    ...     indices=[[0, 0],
-    ...              [1, 1]],
-    ...     params = [['a', 'b'],
-    ...               ['c', 'd']]).numpy()
-    array([b'a', b'd'], dtype=object)
-
-    In this case the result has 1-axis fewer than `indices`, and each index vector
-    is replaced by the scalar indexed from `params`.
-
-    In this case the shape relationship is:
-
-    ```
-    index_depth = indices.shape[-1]
-    assert index_depth == params.shape.rank
-    result_shape = indices.shape[:-1]
-    ```
-
-    If `indices` has a rank of `K`, it is helpful to think `indices` as a
-    (K-1)-dimensional tensor of indices into `params`.
-
-    ## Gathering slices
-
-    If the index vectors do not index the full rank of `params` then each location
-    in the result contains a slice of params. This example collects rows from a
-    matrix:
-
-    >>> tf.gather_nd(
-    ...     indices = [[1],
-    ...                [0]],
-    ...     params = [['a', 'b', 'c'],
-    ...               ['d', 'e', 'f']]).numpy()
-    array([[b'd', b'e', b'f'],
-           [b'a', b'b', b'c']], dtype=object)
-
-    Here `indices` contains `[2]` index vectors, each with a length of `1`.
-    The index vectors each refer to rows of the `params` matrix. Each
-    row has a shape of `[3]` so the output shape is `[2, 3]`.
-
-    In this case, the relationship between the shapes is:
-
-    ```
-    index_depth = indices.shape[-1]
-    outer_shape = indices.shape[:-1]
-    assert index_depth <= params.shape.rank
-    inner_shape = params.shape[index_depth:]
-    output_shape = outer_shape + inner_shape
-    ```
-
-    It is helpful to think of the results in this case as tensors-of-tensors.
-    The shape of the outer tensor is set by the leading dimensions of `indices`.
-    While the shape of the inner tensors is the shape of a single slice.
-
-    ## Batches
-
-    Additionally, both `params` and `indices` can have `M` leading batch
-    dimensions that exactly match. In this case `batch_dims` must be set to `M`.
-
-    For example, to collect one row from each of a batch of matrices you could
-    set the leading elements of the index vectors to be their location in the
-    batch:
-
-    >>> tf.gather_nd(
-    ...     indices = [[0, 1],
-    ...                [1, 0],
-    ...                [2, 4],
-    ...                [3, 2],
-    ...                [4, 1]],
-    ...     params=tf.zeros([5, 7, 3])).shape.as_list()
-    [5, 3]
-
-    The `batch_dims` argument lets you omit those leading location dimensions
-    from the index:
-
-    >>> tf.gather_nd(
-    ...     batch_dims=1,
-    ...     indices = [[1],
-    ...                [0],
-    ...                [4],
-    ...                [2],
-    ...                [1]],
-    ...     params=tf.zeros([5, 7, 3])).shape.as_list()
-    [5, 3]
-
-    This is equivalent to caling a separate `gather_nd` for each location in the
-    batch dimensions.
-
-
-    >>> params=tf.zeros([5, 7, 3])
-    >>> indices=tf.zeros([5, 1])
-    >>> batch_dims = 1
-    >>>
-    >>> index_depth = indices.shape[-1]
-    >>> batch_shape = indices.shape[:batch_dims]
-    >>> assert params.shape[:batch_dims] == batch_shape
-    >>> outer_shape = indices.shape[batch_dims:-1]
-    >>> assert index_depth <= params.shape.rank
-    >>> inner_shape = params.shape[batch_dims + index_depth:]
-    >>> output_shape = batch_shape + outer_shape + inner_shape
-    >>> output_shape.as_list()
-    [5, 3]
-
-    ### More examples
-
-    Indexing into a 3-tensor:
-
-    >>> tf.gather_nd(
-    ...     indices = [[1]],
-    ...     params = [[['a0', 'b0'], ['c0', 'd0']],
-    ...               [['a1', 'b1'], ['c1', 'd1']]]).numpy()
-    array([[[b'a1', b'b1'],
-            [b'c1', b'd1']]], dtype=object)
-
-
-
-    >>> tf.gather_nd(
-    ...     indices = [[0, 1], [1, 0]],
-    ...     params = [[['a0', 'b0'], ['c0', 'd0']],
-    ...               [['a1', 'b1'], ['c1', 'd1']]]).numpy()
-    array([[b'c0', b'd0'],
-           [b'a1', b'b1']], dtype=object)
-
-
-    >>> tf.gather_nd(
-    ...     indices = [[0, 0, 1], [1, 0, 1]],
-    ...     params = [[['a0', 'b0'], ['c0', 'd0']],
-    ...               [['a1', 'b1'], ['c1', 'd1']]]).numpy()
-    array([b'b0', b'b1'], dtype=object)
-
-    The examples below are for the case when only indices have leading extra
-    dimensions. If both 'params' and 'indices' have leading batch dimensions, use
-    the 'batch_dims' parameter to run gather_nd in batch mode.
-
-    Batched indexing into a matrix:
-
-    >>> tf.gather_nd(
-    ...     indices = [[[0, 0]], [[0, 1]]],
-    ...     params = [['a', 'b'], ['c', 'd']]).numpy()
-    array([[b'a'],
-           [b'b']], dtype=object)
-
-
-
-    Batched slice indexing into a matrix:
-
-    >>> tf.gather_nd(
-    ...     indices = [[[1]], [[0]]],
-    ...     params = [['a', 'b'], ['c', 'd']]).numpy()
-    array([[[b'c', b'd']],
-           [[b'a', b'b']]], dtype=object)
-
-
-    Batched indexing into a 3-tensor:
-
-    >>> tf.gather_nd(
-    ...     indices = [[[1]], [[0]]],
-    ...     params = [[['a0', 'b0'], ['c0', 'd0']],
-    ...               [['a1', 'b1'], ['c1', 'd1']]]).numpy()
-    array([[[[b'a1', b'b1'],
-             [b'c1', b'd1']]],
-           [[[b'a0', b'b0'],
-             [b'c0', b'd0']]]], dtype=object)
-
-
-    >>> tf.gather_nd(
-    ...     indices = [[[0, 1], [1, 0]], [[0, 0], [1, 1]]],
-    ...     params = [[['a0', 'b0'], ['c0', 'd0']],
-    ...               [['a1', 'b1'], ['c1', 'd1']]]).numpy()
-    array([[[b'c0', b'd0'],
-            [b'a1', b'b1']],
-           [[b'a0', b'b0'],
-            [b'c1', b'd1']]], dtype=object)
-
-    >>> tf.gather_nd(
-    ...     indices = [[[0, 0, 1], [1, 0, 1]], [[0, 1, 1], [1, 1, 0]]],
-    ...     params = [[['a0', 'b0'], ['c0', 'd0']],
-    ...               [['a1', 'b1'], ['c1', 'd1']]]).numpy()
-    array([[b'b0', b'b1'],
-           [b'd0', b'c1']], dtype=object)
-
-
-    Examples with batched 'params' and 'indices':
-
-    >>> tf.gather_nd(
-    ...     batch_dims = 1,
-    ...     indices = [[1],
-    ...                [0]],
-    ...     params = [[['a0', 'b0'],
-    ...                ['c0', 'd0']],
-    ...               [['a1', 'b1'],
-    ...                ['c1', 'd1']]]).numpy()
-    array([[b'c0', b'd0'],
-           [b'a1', b'b1']], dtype=object)
-
-
-    >>> tf.gather_nd(
-    ...     batch_dims = 1,
-    ...     indices = [[[1]], [[0]]],
-    ...     params = [[['a0', 'b0'], ['c0', 'd0']],
-    ...               [['a1', 'b1'], ['c1', 'd1']]]).numpy()
-    array([[[b'c0', b'd0']],
-           [[b'a1', b'b1']]], dtype=object)
-
-    >>> tf.gather_nd(
-    ...     batch_dims = 1,
-    ...     indices = [[[1, 0]], [[0, 1]]],
-    ...     params = [[['a0', 'b0'], ['c0', 'd0']],
-    ...               [['a1', 'b1'], ['c1', 'd1']]]).numpy()
-    array([[b'c0'],
-           [b'b1']], dtype=object)
-
-
-    See also `tf.gather`.
-
-    Args:
-      params: A `Tensor`. The tensor from which to gather values.
-      indices: A `Tensor`. Must be one of the following types: `int32`, `int64`.
-        Index tensor.
-      name: A name for the operation (optional).
-      batch_dims: An integer or a scalar 'Tensor'. The number of batch dimensions.
-      bad_indices_policy: A string. If `""` or `"DEFAULT"`, the default behavior
-        is used (error on CPU and ignore on GPU). If `"IGNORE"`, the bad indices
-        are ignored and 0 is stored in the corresponding output value. If
-        `"ERROR"`, an error is raised. Accelerators generally don't support
-        `"ERROR"`.
-
-    Returns:
-      A `Tensor`. Has the same type as `params`.
-    """
-    ...
-def __getattr__(name: str) -> Incomplete: ...
-=======
 ) -> Tensor: ...
-def __getattr__(name: str): ...  # incomplete module
->>>>>>> 9589e369
+def __getattr__(name: str): ...  # incomplete module