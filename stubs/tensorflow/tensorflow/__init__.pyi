--- conflicted
+++ resolved
@@ -3870,180 +3870,6 @@
 @overload
 def ones_like(
     input: RaggedTensor, dtype: DTypeLike | None = None, name: str | None = None, layout: Layout | None = None
-<<<<<<< HEAD
-) -> RaggedTensor:
-    """
-    Creates a tensor of all ones that has the same shape as the input.
-
-    See also `tf.ones`.
-
-    Given a single tensor (`tensor`), this operation returns a tensor of the
-    same type and shape as `tensor` with all elements set to 1. Optionally,
-    you can use `dtype` to specify a new type for the returned tensor.
-
-    For example:
-
-    >>> tensor = tf.constant([[1, 2, 3], [4, 5, 6]])
-    >>> tf.ones_like(tensor)
-    <tf.Tensor: shape=(2, 3), dtype=int32, numpy=
-      array([[1, 1, 1],
-             [1, 1, 1]], dtype=int32)>
-
-    Note that the layout of the input tensor is not preserved if the op
-    is used inside tf.function. To obtain a tensor with the same layout as the
-    input, chain the returned value to a `dtensor.relayout_like`.
-
-    Args:
-      input: A `Tensor`.
-      dtype: A type for the returned `Tensor`. Must be `float16`, `float32`,
-        `float64`, `int8`, `uint8`, `int16`, `uint16`, `int32`, `int64`,
-        `complex64`, `complex128`, `bool` or `string`.
-      name: A name for the operation (optional).
-      layout: Optional, `tf.experimental.dtensor.Layout`. If provided, the result
-        is a [DTensor](https://www.tensorflow.org/guide/dtensor_overview) with the
-        provided layout.
-
-    Returns:
-      A `Tensor` with all elements set to one.
-    """
-    ...
-def reshape(tensor: TensorCompatible, shape: ShapeLike | Tensor, name: str | None = None) -> Tensor:
-    """
-    Reshapes a tensor.
-
-    Given `tensor`, this operation returns a new `tf.Tensor` that has the same
-    values as `tensor` in the same order, except with a new shape given by
-    `shape`.
-
-    >>> t1 = [[1, 2, 3],
-    ...       [4, 5, 6]]
-    >>> print(tf.shape(t1).numpy())
-    [2 3]
-    >>> t2 = tf.reshape(t1, [6])
-    >>> t2
-    <tf.Tensor: shape=(6,), dtype=int32,
-      numpy=array([1, 2, 3, 4, 5, 6], dtype=int32)>
-    >>> tf.reshape(t2, [3, 2])
-    <tf.Tensor: shape=(3, 2), dtype=int32, numpy=
-      array([[1, 2],
-             [3, 4],
-             [5, 6]], dtype=int32)>
-
-    The `tf.reshape` does not change the order of or the total number of elements
-    in the tensor, and so it can reuse the underlying data buffer. This makes it
-    a fast operation independent of how big of a tensor it is operating on.
-
-    >>> tf.reshape([1, 2, 3], [2, 2])
-    Traceback (most recent call last):
-    ...
-    InvalidArgumentError: Input to reshape is a tensor with 3 values, but the
-    requested shape has 4
-
-    To instead reorder the data to rearrange the dimensions of a tensor, see
-    `tf.transpose`.
-
-    >>> t = [[1, 2, 3],
-    ...      [4, 5, 6]]
-    >>> tf.reshape(t, [3, 2]).numpy()
-    array([[1, 2],
-           [3, 4],
-           [5, 6]], dtype=int32)
-    >>> tf.transpose(t, perm=[1, 0]).numpy()
-    array([[1, 4],
-           [2, 5],
-           [3, 6]], dtype=int32)
-
-    If one component of `shape` is the special value -1, the size of that
-    dimension is computed so that the total size remains constant.  In particular,
-    a `shape` of `[-1]` flattens into 1-D.  At most one component of `shape` can
-    be -1.
-
-    >>> t = [[1, 2, 3],
-    ...      [4, 5, 6]]
-    >>> tf.reshape(t, [-1])
-    <tf.Tensor: shape=(6,), dtype=int32,
-      numpy=array([1, 2, 3, 4, 5, 6], dtype=int32)>
-    >>> tf.reshape(t, [3, -1])
-    <tf.Tensor: shape=(3, 2), dtype=int32, numpy=
-      array([[1, 2],
-             [3, 4],
-             [5, 6]], dtype=int32)>
-    >>> tf.reshape(t, [-1, 2])
-    <tf.Tensor: shape=(3, 2), dtype=int32, numpy=
-      array([[1, 2],
-             [3, 4],
-             [5, 6]], dtype=int32)>
-
-    `tf.reshape(t, [])` reshapes a tensor `t` with one element to a scalar.
-
-    >>> tf.reshape([7], []).numpy().item()
-    7
-
-    More examples:
-
-    >>> t = [1, 2, 3, 4, 5, 6, 7, 8, 9]
-    >>> print(tf.shape(t).numpy())
-    [9]
-    >>> tf.reshape(t, [3, 3])
-    <tf.Tensor: shape=(3, 3), dtype=int32, numpy=
-      array([[1, 2, 3],
-             [4, 5, 6],
-             [7, 8, 9]], dtype=int32)>
-
-    >>> t = [[[1, 1], [2, 2]],
-    ...      [[3, 3], [4, 4]]]
-    >>> print(tf.shape(t).numpy())
-    [2 2 2]
-    >>> tf.reshape(t, [2, 4])
-    <tf.Tensor: shape=(2, 4), dtype=int32, numpy=
-      array([[1, 1, 2, 2],
-             [3, 3, 4, 4]], dtype=int32)>
-
-    >>> t = [[[1, 1, 1],
-    ...       [2, 2, 2]],
-    ...      [[3, 3, 3],
-    ...       [4, 4, 4]],
-    ...      [[5, 5, 5],
-    ...       [6, 6, 6]]]
-    >>> print(tf.shape(t).numpy())
-    [3 2 3]
-    >>> # Pass '[-1]' to flatten 't'.
-    >>> tf.reshape(t, [-1])
-    <tf.Tensor: shape=(18,), dtype=int32,
-      numpy=array([1, 1, 1, 2, 2, 2, 3, 3, 3, 4, 4, 4, 5, 5, 5, 6, 6, 6],
-      dtype=int32)>
-    >>> # -- Using -1 to infer the shape --
-    >>> # Here -1 is inferred to be 9:
-    >>> tf.reshape(t, [2, -1])
-    <tf.Tensor: shape=(2, 9), dtype=int32, numpy=
-      array([[1, 1, 1, 2, 2, 2, 3, 3, 3],
-             [4, 4, 4, 5, 5, 5, 6, 6, 6]], dtype=int32)>
-    >>> # -1 is inferred to be 2:
-    >>> tf.reshape(t, [-1, 9])
-    <tf.Tensor: shape=(2, 9), dtype=int32, numpy=
-      array([[1, 1, 1, 2, 2, 2, 3, 3, 3],
-             [4, 4, 4, 5, 5, 5, 6, 6, 6]], dtype=int32)>
-    >>> # -1 is inferred to be 3:
-    >>> tf.reshape(t, [ 2, -1, 3])
-    <tf.Tensor: shape=(2, 3, 3), dtype=int32, numpy=
-      array([[[1, 1, 1],
-              [2, 2, 2],
-              [3, 3, 3]],
-             [[4, 4, 4],
-              [5, 5, 5],
-              [6, 6, 6]]], dtype=int32)>
-
-    Args:
-      tensor: A `Tensor`.
-      shape: A `Tensor`. Must be one of the following types: `int32`, `int64`.
-        Defines the shape of the output tensor.
-      name: Optional string. A name for the operation.
-
-    Returns:
-      A `Tensor`. Has the same type as `tensor`.
-    """
-    ...
-=======
 ) -> RaggedTensor: ...
 def reshape(tensor: TensorCompatible, shape: ShapeLike | Tensor, name: str | None = None) -> Tensor: ...
 def pad(
@@ -4064,5 +3890,4 @@
     name: str | None = None,
     bad_indices_policy: Literal["", "DEFAULT", "ERROR", "IGNORE"] = "",
 ) -> Tensor: ...
->>>>>>> 62feb28c
 def __getattr__(name: str) -> Incomplete: ...