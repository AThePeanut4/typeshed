"""Public API for tf._api.v2.dtypes namespace"""

from _typeshed import Incomplete
from abc import ABCMeta
from builtins import bool as _bool
from typing import Any

import numpy as np
from tensorflow._aliases import DTypeLike
from tensorflow.python.framework.dtypes import HandleData

class _DTypeMeta(ABCMeta): ...

class DType(metaclass=_DTypeMeta):
    """
    Represents the type of the elements in a `Tensor`.

    `DType`'s are used to specify the output data type for operations which
    require it, or to inspect the data type of existing `Tensor`'s.

    Examples:

    >>> tf.constant(1, dtype=tf.int64)
    <tf.Tensor: shape=(), dtype=int64, numpy=1>
    >>> tf.constant(1.0).dtype
    tf.float32

    See `tf.dtypes` for a complete list of `DType`'s defined.
    """
    def __init__(self, type_enum: int, handle_data: HandleData | None = None) -> None: ...
    @property
    def name(self) -> str: ...
    @property
    def as_numpy_dtype(self) -> type[np.number[Any]]:
        """Returns a Python `type` object based on this `DType`."""
        ...
    @property
    def is_numpy_compatible(self) -> _bool:
        """Returns whether this data type has a compatible NumPy data type."""
        ...
    @property
    def is_bool(self) -> _bool:
        """Returns whether this is a boolean data type."""
        ...
    @property
    def is_floating(self) -> _bool:
        """Returns whether this is a (non-quantized, real) floating point type."""
        ...
    @property
    def is_integer(self) -> _bool:
        """Returns whether this is a (non-quantized) integer type."""
        ...
    @property
    def is_quantized(self) -> _bool:
        """Returns whether this is a quantized data type."""
        ...
    @property
    def is_unsigned(self) -> _bool:
        """
        Returns whether this type is unsigned.

        Non-numeric, unordered, and quantized types are not considered unsigned, and
        this function returns `False`.
        """
        ...
    def __getattr__(self, name: str) -> Incomplete: ...

bool: DType
complex128: DType
complex64: DType
bfloat16: DType
float16: DType
half: DType
float32: DType
float64: DType
double: DType
int8: DType
int16: DType
int32: DType
int64: DType
uint8: DType
uint16: DType
uint32: DType
uint64: DType
qint8: DType
qint16: DType
qint32: DType
quint8: DType
quint16: DType
string: DType

<<<<<<< HEAD
def as_dtype(type_value: DTypeLike) -> DType:
    """
    Converts the given `type_value` to a `tf.DType`.

    Inputs can be existing `tf.DType` objects, a [`DataType`
    enum](https://www.tensorflow.org/code/tensorflow/core/framework/types.proto),
    a string type name, or a
    [`numpy.dtype`](https://numpy.org/doc/stable/reference/generated/numpy.dtype.html).

    Examples:
    >>> tf.as_dtype(2)  # Enum value for float64.
    tf.float64

    >>> tf.as_dtype('float')
    tf.float32

    >>> tf.as_dtype(np.int32)
    tf.int32

    Note: `DType` values are interned (i.e. a single instance of each dtype is
    stored in a map). When passed a new `DType` object, `as_dtype` always returns
    the interned value.

    Args:
      type_value: A value that can be converted to a `tf.DType` object.

    Returns:
      A `DType` corresponding to `type_value`.

    Raises:
      TypeError: If `type_value` cannot be converted to a `DType`.
    """
    ...
def __getattr__(name: str) -> Incomplete: ...
=======
def as_dtype(type_value: DTypeLike) -> DType: ...
def __getattr__(name: str): ...  # incomplete module
>>>>>>> 9589e369
<|MERGE_RESOLUTION|>--- conflicted
+++ resolved
@@ -89,42 +89,5 @@
 quint16: DType
 string: DType
 
-<<<<<<< HEAD
-def as_dtype(type_value: DTypeLike) -> DType:
-    """
-    Converts the given `type_value` to a `tf.DType`.
-
-    Inputs can be existing `tf.DType` objects, a [`DataType`
-    enum](https://www.tensorflow.org/code/tensorflow/core/framework/types.proto),
-    a string type name, or a
-    [`numpy.dtype`](https://numpy.org/doc/stable/reference/generated/numpy.dtype.html).
-
-    Examples:
-    >>> tf.as_dtype(2)  # Enum value for float64.
-    tf.float64
-
-    >>> tf.as_dtype('float')
-    tf.float32
-
-    >>> tf.as_dtype(np.int32)
-    tf.int32
-
-    Note: `DType` values are interned (i.e. a single instance of each dtype is
-    stored in a map). When passed a new `DType` object, `as_dtype` always returns
-    the interned value.
-
-    Args:
-      type_value: A value that can be converted to a `tf.DType` object.
-
-    Returns:
-      A `DType` corresponding to `type_value`.
-
-    Raises:
-      TypeError: If `type_value` cannot be converted to a `DType`.
-    """
-    ...
-def __getattr__(name: str) -> Incomplete: ...
-=======
 def as_dtype(type_value: DTypeLike) -> DType: ...
-def __getattr__(name: str): ...  # incomplete module
->>>>>>> 9589e369
+def __getattr__(name: str): ...  # incomplete module