<<<<<<< HEAD
"""Public API for tf._api.v2.linalg namespace"""

from _typeshed import Incomplete
=======
>>>>>>> 9589e369
from builtins import bool as _bool
from collections.abc import Iterable
from typing import Literal, overload

import tensorflow as tf
from tensorflow import RaggedTensor, Tensor, norm as norm
from tensorflow._aliases import DTypeLike, IntArray, Integer, ScalarTensorCompatible, TensorCompatible
from tensorflow.math import l2_normalize as l2_normalize

@overload
def matmul(
    a: TensorCompatible,
    b: TensorCompatible,
    transpose_a: _bool = False,
    transpose_b: _bool = False,
    adjoint_a: _bool = False,
    adjoint_b: _bool = False,
    a_is_sparse: _bool = False,
    b_is_sparse: _bool = False,
    output_type: DTypeLike | None = None,
    grad_a: _bool = False,
    grad_b: _bool = False,
    name: str | None = None,
) -> Tensor:
    """
    Multiplies matrix `a` by matrix `b`, producing `a` * `b`.

    The inputs must, following any transpositions, be tensors of rank >= 2
    where the inner 2 dimensions specify valid matrix multiplication dimensions,
    and any further outer dimensions specify matching batch size.

    Both matrices must be of the same type. The supported types are:
    `bfloat16`, `float16`, `float32`, `float64`, `int32`, `int64`,
    `complex64`, `complex128`.

    Either matrix can be transposed or adjointed (conjugated and transposed) on
    the fly by setting one of the corresponding flag to `True`. These are `False`
    by default.

    If one or both of the matrices contain a lot of zeros, a more efficient
    multiplication algorithm can be used by setting the corresponding
    `a_is_sparse` or `b_is_sparse` flag to `True`. These are `False` by default.
    This optimization is only available for plain matrices (rank-2 tensors) with
    datatypes `bfloat16` or `float32`.

    A simple 2-D tensor matrix multiplication:

    >>> a = tf.constant([1, 2, 3, 4, 5, 6], shape=[2, 3])
    >>> a  # 2-D tensor
    <tf.Tensor: shape=(2, 3), dtype=int32, numpy=
    array([[1, 2, 3],
           [4, 5, 6]], dtype=int32)>
    >>> b = tf.constant([7, 8, 9, 10, 11, 12], shape=[3, 2])
    >>> b  # 2-D tensor
    <tf.Tensor: shape=(3, 2), dtype=int32, numpy=
    array([[ 7,  8],
           [ 9, 10],
           [11, 12]], dtype=int32)>
    >>> c = tf.matmul(a, b)
    >>> c  # `a` * `b`
    <tf.Tensor: shape=(2, 2), dtype=int32, numpy=
    array([[ 58,  64],
           [139, 154]], dtype=int32)>

    A batch matrix multiplication with batch shape [2]:

    >>> a = tf.constant(np.arange(1, 13, dtype=np.int32), shape=[2, 2, 3])
    >>> a  # 3-D tensor
    <tf.Tensor: shape=(2, 2, 3), dtype=int32, numpy=
    array([[[ 1,  2,  3],
            [ 4,  5,  6]],
           [[ 7,  8,  9],
            [10, 11, 12]]], dtype=int32)>
    >>> b = tf.constant(np.arange(13, 25, dtype=np.int32), shape=[2, 3, 2])
    >>> b  # 3-D tensor
    <tf.Tensor: shape=(2, 3, 2), dtype=int32, numpy=
    array([[[13, 14],
            [15, 16],
            [17, 18]],
           [[19, 20],
            [21, 22],
            [23, 24]]], dtype=int32)>
    >>> c = tf.matmul(a, b)
    >>> c  # `a` * `b`
    <tf.Tensor: shape=(2, 2, 2), dtype=int32, numpy=
    array([[[ 94, 100],
            [229, 244]],
           [[508, 532],
            [697, 730]]], dtype=int32)>

    Since python >= 3.5 the @ operator is supported
    (see [PEP 465](https://www.python.org/dev/peps/pep-0465/)). In TensorFlow,
    it simply calls the `tf.matmul()` function, so the following lines are
    equivalent:

    >>> d = a @ b @ [[10], [11]]
    >>> d = tf.matmul(tf.matmul(a, b), [[10], [11]])

    Args:
      a: `tf.Tensor` of type `float16`, `float32`, `float64`, `int32`,
        `complex64`, `complex128` and rank > 1.
      b: `tf.Tensor` with same type and rank as `a`.
      transpose_a: If `True`, `a` is transposed before multiplication.
      transpose_b: If `True`, `b` is transposed before multiplication.
      adjoint_a: If `True`, `a` is conjugated and transposed before
        multiplication.
      adjoint_b: If `True`, `b` is conjugated and transposed before
        multiplication.
      a_is_sparse: If `True`, `a` is treated as a sparse matrix. Notice, this
        **does not support `tf.sparse.SparseTensor`**, it just makes optimizations
        that assume most values in `a` are zero. See
        `tf.sparse.sparse_dense_matmul` for some support for
        `tf.sparse.SparseTensor` multiplication.
      b_is_sparse: If `True`, `b` is treated as a sparse matrix. Notice, this
        **does not support `tf.sparse.SparseTensor`**, it just makes optimizations
        that assume most values in `b` are zero. See
        `tf.sparse.sparse_dense_matmul` for some support for
        `tf.sparse.SparseTensor` multiplication.
      output_type: The output datatype if needed. Defaults to None in which case
        the output_type is the same as input type. Currently only works when input
        tensors are type (u)int8 and output_type can be int32.
      grad_a: Set it to `True` to hint that Tensor `a` is for the backward pass.
      grad_b: Set it to `True` to hint that Tensor `b` is for the backward pass.
      name: Name for the operation (optional).

    Returns:
      A `tf.Tensor` of the same type as `a` and `b` where each inner-most matrix
      is the product of the corresponding matrices in `a` and `b`, e.g. if all
      transpose or adjoint attributes are `False`:

      `output[..., i, j] = sum_k (a[..., i, k] * b[..., k, j])`,
      for all indices `i`, `j`.

      Note: This is matrix product, not element-wise product.


    Raises:
      ValueError: If `transpose_a` and `adjoint_a`, or `transpose_b` and
        `adjoint_b` are both set to `True`.
      TypeError: If output_type is specified but the types of `a`, `b` and
        `output_type` is not (u)int8, (u)int8 and int32.
    """
    ...
@overload
def matmul(
    a: RaggedTensor,
    b: RaggedTensor,
    transpose_a: _bool = False,
    transpose_b: _bool = False,
    adjoint_a: _bool = False,
    adjoint_b: _bool = False,
    a_is_sparse: _bool = False,
    b_is_sparse: _bool = False,
    output_type: DTypeLike | None = None,
    grad_a: _bool = False,
    grad_b: _bool = False,
    name: str | None = None,
) -> RaggedTensor:
    """
    Multiplies matrix `a` by matrix `b`, producing `a` * `b`.

    The inputs must, following any transpositions, be tensors of rank >= 2
    where the inner 2 dimensions specify valid matrix multiplication dimensions,
    and any further outer dimensions specify matching batch size.

    Both matrices must be of the same type. The supported types are:
    `bfloat16`, `float16`, `float32`, `float64`, `int32`, `int64`,
    `complex64`, `complex128`.

    Either matrix can be transposed or adjointed (conjugated and transposed) on
    the fly by setting one of the corresponding flag to `True`. These are `False`
    by default.

    If one or both of the matrices contain a lot of zeros, a more efficient
    multiplication algorithm can be used by setting the corresponding
    `a_is_sparse` or `b_is_sparse` flag to `True`. These are `False` by default.
    This optimization is only available for plain matrices (rank-2 tensors) with
    datatypes `bfloat16` or `float32`.

    A simple 2-D tensor matrix multiplication:

    >>> a = tf.constant([1, 2, 3, 4, 5, 6], shape=[2, 3])
    >>> a  # 2-D tensor
    <tf.Tensor: shape=(2, 3), dtype=int32, numpy=
    array([[1, 2, 3],
           [4, 5, 6]], dtype=int32)>
    >>> b = tf.constant([7, 8, 9, 10, 11, 12], shape=[3, 2])
    >>> b  # 2-D tensor
    <tf.Tensor: shape=(3, 2), dtype=int32, numpy=
    array([[ 7,  8],
           [ 9, 10],
           [11, 12]], dtype=int32)>
    >>> c = tf.matmul(a, b)
    >>> c  # `a` * `b`
    <tf.Tensor: shape=(2, 2), dtype=int32, numpy=
    array([[ 58,  64],
           [139, 154]], dtype=int32)>

    A batch matrix multiplication with batch shape [2]:

    >>> a = tf.constant(np.arange(1, 13, dtype=np.int32), shape=[2, 2, 3])
    >>> a  # 3-D tensor
    <tf.Tensor: shape=(2, 2, 3), dtype=int32, numpy=
    array([[[ 1,  2,  3],
            [ 4,  5,  6]],
           [[ 7,  8,  9],
            [10, 11, 12]]], dtype=int32)>
    >>> b = tf.constant(np.arange(13, 25, dtype=np.int32), shape=[2, 3, 2])
    >>> b  # 3-D tensor
    <tf.Tensor: shape=(2, 3, 2), dtype=int32, numpy=
    array([[[13, 14],
            [15, 16],
            [17, 18]],
           [[19, 20],
            [21, 22],
            [23, 24]]], dtype=int32)>
    >>> c = tf.matmul(a, b)
    >>> c  # `a` * `b`
    <tf.Tensor: shape=(2, 2, 2), dtype=int32, numpy=
    array([[[ 94, 100],
            [229, 244]],
           [[508, 532],
            [697, 730]]], dtype=int32)>

    Since python >= 3.5 the @ operator is supported
    (see [PEP 465](https://www.python.org/dev/peps/pep-0465/)). In TensorFlow,
    it simply calls the `tf.matmul()` function, so the following lines are
    equivalent:

    >>> d = a @ b @ [[10], [11]]
    >>> d = tf.matmul(tf.matmul(a, b), [[10], [11]])

    Args:
      a: `tf.Tensor` of type `float16`, `float32`, `float64`, `int32`,
        `complex64`, `complex128` and rank > 1.
      b: `tf.Tensor` with same type and rank as `a`.
      transpose_a: If `True`, `a` is transposed before multiplication.
      transpose_b: If `True`, `b` is transposed before multiplication.
      adjoint_a: If `True`, `a` is conjugated and transposed before
        multiplication.
      adjoint_b: If `True`, `b` is conjugated and transposed before
        multiplication.
      a_is_sparse: If `True`, `a` is treated as a sparse matrix. Notice, this
        **does not support `tf.sparse.SparseTensor`**, it just makes optimizations
        that assume most values in `a` are zero. See
        `tf.sparse.sparse_dense_matmul` for some support for
        `tf.sparse.SparseTensor` multiplication.
      b_is_sparse: If `True`, `b` is treated as a sparse matrix. Notice, this
        **does not support `tf.sparse.SparseTensor`**, it just makes optimizations
        that assume most values in `b` are zero. See
        `tf.sparse.sparse_dense_matmul` for some support for
        `tf.sparse.SparseTensor` multiplication.
      output_type: The output datatype if needed. Defaults to None in which case
        the output_type is the same as input type. Currently only works when input
        tensors are type (u)int8 and output_type can be int32.
      grad_a: Set it to `True` to hint that Tensor `a` is for the backward pass.
      grad_b: Set it to `True` to hint that Tensor `b` is for the backward pass.
      name: Name for the operation (optional).

    Returns:
      A `tf.Tensor` of the same type as `a` and `b` where each inner-most matrix
      is the product of the corresponding matrices in `a` and `b`, e.g. if all
      transpose or adjoint attributes are `False`:

      `output[..., i, j] = sum_k (a[..., i, k] * b[..., k, j])`,
      for all indices `i`, `j`.

      Note: This is matrix product, not element-wise product.


    Raises:
      ValueError: If `transpose_a` and `adjoint_a`, or `transpose_b` and
        `adjoint_b` are both set to `True`.
      TypeError: If output_type is specified but the types of `a`, `b` and
        `output_type` is not (u)int8, (u)int8 and int32.
    """
    ...
def set_diag(
    input: TensorCompatible,
    diagonal: TensorCompatible,
    name: str | None = "set_diag",
    k: int = 0,
    align: Literal["RIGHT_LEFT", "RIGHT_RIGHT", "LEFT_LEFT", "LEFT_RIGHT"] = "RIGHT_LEFT",
) -> Tensor:
    """
    Returns a batched matrix tensor with new batched diagonal values.

    Given `input` and `diagonal`, this operation returns a tensor with the
    same shape and values as `input`, except for the specified diagonals of the
    innermost matrices. These will be overwritten by the values in `diagonal`.

    `input` has `r+1` dimensions `[I, J, ..., L, M, N]`. When `k` is scalar or
    `k[0] == k[1]`, `diagonal` has `r` dimensions `[I, J, ..., L, max_diag_len]`.
    Otherwise, it has `r+1` dimensions `[I, J, ..., L, num_diags, max_diag_len]`.
    `num_diags` is the number of diagonals, `num_diags = k[1] - k[0] + 1`.
    `max_diag_len` is the longest diagonal in the range `[k[0], k[1]]`,
    `max_diag_len = min(M + min(k[1], 0), N + min(-k[0], 0))`

    The output is a tensor of rank `k+1` with dimensions `[I, J, ..., L, M, N]`.
    If `k` is scalar or `k[0] == k[1]`:

    ```
    output[i, j, ..., l, m, n]
      = diagonal[i, j, ..., l, n-max(k[1], 0)] ; if n - m == k[1]
        input[i, j, ..., l, m, n]              ; otherwise
    ```

    Otherwise,

    ```
    output[i, j, ..., l, m, n]
      = diagonal[i, j, ..., l, diag_index, index_in_diag] ; if k[0] <= d <= k[1]
        input[i, j, ..., l, m, n]                         ; otherwise
    ```
    where `d = n - m`, `diag_index = k[1] - d`, and
    `index_in_diag = n - max(d, 0) + offset`.

    `offset` is zero except when the alignment of the diagonal is to the right.
    ```
    offset = max_diag_len - diag_len(d) ; if (`align` in {RIGHT_LEFT, RIGHT_RIGHT}
                                               and `d >= 0`) or
                                             (`align` in {LEFT_RIGHT, RIGHT_RIGHT}
                                               and `d <= 0`)
             0                          ; otherwise
    ```
    where `diag_len(d) = min(cols - max(d, 0), rows + min(d, 0))`.

    For example:

    ```
    # The main diagonal.
    input = np.array([[[7, 7, 7, 7],              # Input shape: (2, 3, 4)
                       [7, 7, 7, 7],
                       [7, 7, 7, 7]],
                      [[7, 7, 7, 7],
                       [7, 7, 7, 7],
                       [7, 7, 7, 7]]])
    diagonal = np.array([[1, 2, 3],               # Diagonal shape: (2, 3)
                         [4, 5, 6]])
    tf.matrix_set_diag(input, diagonal)
      ==> [[[1, 7, 7, 7],  # Output shape: (2, 3, 4)
            [7, 2, 7, 7],
            [7, 7, 3, 7]],
           [[4, 7, 7, 7],
            [7, 5, 7, 7],
            [7, 7, 6, 7]]]

    # A superdiagonal (per batch).
    tf.matrix_set_diag(input, diagonal, k = 1)
      ==> [[[7, 1, 7, 7],  # Output shape: (2, 3, 4)
            [7, 7, 2, 7],
            [7, 7, 7, 3]],
           [[7, 4, 7, 7],
            [7, 7, 5, 7],
            [7, 7, 7, 6]]]

    # A band of diagonals.
    diagonals = np.array([[[9, 1, 0],  # Diagonal shape: (2, 4, 3)
                           [6, 5, 8],
                           [1, 2, 3],
                           [0, 4, 5]],
                          [[1, 2, 0],
                           [5, 6, 4],
                           [6, 1, 2],
                           [0, 3, 4]]])
    tf.matrix_set_diag(input, diagonals, k = (-1, 2))
      ==> [[[1, 6, 9, 7],  # Output shape: (2, 3, 4)
            [4, 2, 5, 1],
            [7, 5, 3, 8]],
           [[6, 5, 1, 7],
            [3, 1, 6, 2],
            [7, 4, 2, 4]]]

    # RIGHT_LEFT alignment.
    diagonals = np.array([[[0, 9, 1],  # Diagonal shape: (2, 4, 3)
                           [6, 5, 8],
                           [1, 2, 3],
                           [4, 5, 0]],
                          [[0, 1, 2],
                           [5, 6, 4],
                           [6, 1, 2],
                           [3, 4, 0]]])
    tf.matrix_set_diag(input, diagonals, k = (-1, 2), align="RIGHT_LEFT")
      ==> [[[1, 6, 9, 7],  # Output shape: (2, 3, 4)
            [4, 2, 5, 1],
            [7, 5, 3, 8]],
           [[6, 5, 1, 7],
            [3, 1, 6, 2],
            [7, 4, 2, 4]]]

    ```

    Args:
      input: A `Tensor` with rank `k + 1`, where `k >= 1`.
      diagonal:  A `Tensor` with rank `k`, when `d_lower == d_upper`, or `k + 1`,
        otherwise. `k >= 1`.
      name: A name for the operation (optional).
      k: Diagonal offset(s). Positive value means superdiagonal, 0 refers to the
        main diagonal, and negative value means subdiagonals. `k` can be a single
        integer (for a single diagonal) or a pair of integers specifying the low
        and high ends of a matrix band. `k[0]` must not be larger than `k[1]`.
      align: Some diagonals are shorter than `max_diag_len` and need to be padded.
        `align` is a string specifying how superdiagonals and subdiagonals should
        be aligned, respectively. There are four possible alignments: "RIGHT_LEFT"
        (default), "LEFT_RIGHT", "LEFT_LEFT", and "RIGHT_RIGHT". "RIGHT_LEFT"
        aligns superdiagonals to the right (left-pads the row) and subdiagonals to
        the left (right-pads the row). It is the packing format LAPACK uses.
        cuSPARSE uses "LEFT_RIGHT", which is the opposite alignment.
    """
    ...
def eye(
    num_rows: ScalarTensorCompatible,
    num_columns: ScalarTensorCompatible | None = None,
    batch_shape: Iterable[int] | IntArray | tf.Tensor | None = None,
    dtype: DTypeLike = ...,
    name: str | None = None,
<<<<<<< HEAD
) -> Tensor:
    """
    Construct an identity matrix, or a batch of matrices.

    See also `tf.ones`, `tf.zeros`, `tf.fill`, `tf.one_hot`.

    ```python
    # Construct one identity matrix.
    tf.eye(2)
    ==> [[1., 0.],
         [0., 1.]]

    # Construct a batch of 3 identity matrices, each 2 x 2.
    # batch_identity[i, :, :] is a 2 x 2 identity matrix, i = 0, 1, 2.
    batch_identity = tf.eye(2, batch_shape=[3])

    # Construct one 2 x 3 "identity" matrix
    tf.eye(2, num_columns=3)
    ==> [[ 1.,  0.,  0.],
         [ 0.,  1.,  0.]]
    ```

    Args:
      num_rows: Non-negative `int32` scalar `Tensor` giving the number of rows
        in each batch matrix.
      num_columns: Optional non-negative `int32` scalar `Tensor` giving the number
        of columns in each batch matrix.  Defaults to `num_rows`.
      batch_shape:  A list or tuple of Python integers or a 1-D `int32` `Tensor`.
        If provided, the returned `Tensor` will have leading batch dimensions of
        this shape.
      dtype:  The type of an element in the resulting `Tensor`
      name:  A name for this `Op`.  Defaults to "eye".

    Returns:
      A `Tensor` of shape `batch_shape + [num_rows, num_columns]`
    """
    ...
def band_part(input: TensorCompatible, num_lower: Integer, num_upper: Integer, name: str | None = None) -> Tensor:
    """
    Copy a tensor setting everything outside a central band in each innermost matrix to zero.

    The `band` part is computed as follows:
    Assume `input` has `k` dimensions `[I, J, K, ..., M, N]`, then the output is a
    tensor with the same shape where

    `band[i, j, k, ..., m, n] = in_band(m, n) * input[i, j, k, ..., m, n]`.

    The indicator function

    `in_band(m, n) = (num_lower < 0 || (m-n) <= num_lower)) &&
                     (num_upper < 0 || (n-m) <= num_upper)`.

    For example:

    ```
    # if 'input' is [[ 0,  1,  2, 3]
    #                [-1,  0,  1, 2]
    #                [-2, -1,  0, 1]
    #                [-3, -2, -1, 0]],

    tf.linalg.band_part(input, 1, -1) ==> [[ 0,  1,  2, 3]
                                           [-1,  0,  1, 2]
                                           [ 0, -1,  0, 1]
                                           [ 0,  0, -1, 0]],

    tf.linalg.band_part(input, 2, 1) ==> [[ 0,  1,  0, 0]
                                          [-1,  0,  1, 0]
                                          [-2, -1,  0, 1]
                                          [ 0, -2, -1, 0]]
    ```

    Useful special cases:

    ```
     tf.linalg.band_part(input, 0, -1) ==> Upper triangular part.
     tf.linalg.band_part(input, -1, 0) ==> Lower triangular part.
     tf.linalg.band_part(input, 0, 0) ==> Diagonal.
    ```

    Args:
      input: A `Tensor`. Rank `k` tensor.
      num_lower: A `Tensor`. Must be one of the following types: `int32`, `int64`.
        0-D tensor. Number of subdiagonals to keep. If negative, keep entire
        lower triangle.
      num_upper: A `Tensor`. Must have the same type as `num_lower`.
        0-D tensor. Number of superdiagonals to keep. If negative, keep
        entire upper triangle.
      name: A name for the operation (optional).

    Returns:
      A `Tensor`. Has the same type as `input`.
    """
    ...
def __getattr__(name: str) -> Incomplete: ...
=======
) -> Tensor: ...
def band_part(input: TensorCompatible, num_lower: Integer, num_upper: Integer, name: str | None = None) -> Tensor: ...
def __getattr__(name: str): ...  # incomplete module
>>>>>>> 9589e369
<|MERGE_RESOLUTION|>--- conflicted
+++ resolved
@@ -1,9 +1,3 @@
-<<<<<<< HEAD
-"""Public API for tf._api.v2.linalg namespace"""
-
-from _typeshed import Incomplete
-=======
->>>>>>> 9589e369
 from builtins import bool as _bool
 from collections.abc import Iterable
 from typing import Literal, overload
@@ -420,103 +414,6 @@
     batch_shape: Iterable[int] | IntArray | tf.Tensor | None = None,
     dtype: DTypeLike = ...,
     name: str | None = None,
-<<<<<<< HEAD
-) -> Tensor:
-    """
-    Construct an identity matrix, or a batch of matrices.
-
-    See also `tf.ones`, `tf.zeros`, `tf.fill`, `tf.one_hot`.
-
-    ```python
-    # Construct one identity matrix.
-    tf.eye(2)
-    ==> [[1., 0.],
-         [0., 1.]]
-
-    # Construct a batch of 3 identity matrices, each 2 x 2.
-    # batch_identity[i, :, :] is a 2 x 2 identity matrix, i = 0, 1, 2.
-    batch_identity = tf.eye(2, batch_shape=[3])
-
-    # Construct one 2 x 3 "identity" matrix
-    tf.eye(2, num_columns=3)
-    ==> [[ 1.,  0.,  0.],
-         [ 0.,  1.,  0.]]
-    ```
-
-    Args:
-      num_rows: Non-negative `int32` scalar `Tensor` giving the number of rows
-        in each batch matrix.
-      num_columns: Optional non-negative `int32` scalar `Tensor` giving the number
-        of columns in each batch matrix.  Defaults to `num_rows`.
-      batch_shape:  A list or tuple of Python integers or a 1-D `int32` `Tensor`.
-        If provided, the returned `Tensor` will have leading batch dimensions of
-        this shape.
-      dtype:  The type of an element in the resulting `Tensor`
-      name:  A name for this `Op`.  Defaults to "eye".
-
-    Returns:
-      A `Tensor` of shape `batch_shape + [num_rows, num_columns]`
-    """
-    ...
-def band_part(input: TensorCompatible, num_lower: Integer, num_upper: Integer, name: str | None = None) -> Tensor:
-    """
-    Copy a tensor setting everything outside a central band in each innermost matrix to zero.
-
-    The `band` part is computed as follows:
-    Assume `input` has `k` dimensions `[I, J, K, ..., M, N]`, then the output is a
-    tensor with the same shape where
-
-    `band[i, j, k, ..., m, n] = in_band(m, n) * input[i, j, k, ..., m, n]`.
-
-    The indicator function
-
-    `in_band(m, n) = (num_lower < 0 || (m-n) <= num_lower)) &&
-                     (num_upper < 0 || (n-m) <= num_upper)`.
-
-    For example:
-
-    ```
-    # if 'input' is [[ 0,  1,  2, 3]
-    #                [-1,  0,  1, 2]
-    #                [-2, -1,  0, 1]
-    #                [-3, -2, -1, 0]],
-
-    tf.linalg.band_part(input, 1, -1) ==> [[ 0,  1,  2, 3]
-                                           [-1,  0,  1, 2]
-                                           [ 0, -1,  0, 1]
-                                           [ 0,  0, -1, 0]],
-
-    tf.linalg.band_part(input, 2, 1) ==> [[ 0,  1,  0, 0]
-                                          [-1,  0,  1, 0]
-                                          [-2, -1,  0, 1]
-                                          [ 0, -2, -1, 0]]
-    ```
-
-    Useful special cases:
-
-    ```
-     tf.linalg.band_part(input, 0, -1) ==> Upper triangular part.
-     tf.linalg.band_part(input, -1, 0) ==> Lower triangular part.
-     tf.linalg.band_part(input, 0, 0) ==> Diagonal.
-    ```
-
-    Args:
-      input: A `Tensor`. Rank `k` tensor.
-      num_lower: A `Tensor`. Must be one of the following types: `int32`, `int64`.
-        0-D tensor. Number of subdiagonals to keep. If negative, keep entire
-        lower triangle.
-      num_upper: A `Tensor`. Must have the same type as `num_lower`.
-        0-D tensor. Number of superdiagonals to keep. If negative, keep
-        entire upper triangle.
-      name: A name for the operation (optional).
-
-    Returns:
-      A `Tensor`. Has the same type as `input`.
-    """
-    ...
-def __getattr__(name: str) -> Incomplete: ...
-=======
 ) -> Tensor: ...
 def band_part(input: TensorCompatible, num_lower: Integer, num_upper: Integer, name: str | None = None) -> Tensor: ...
-def __getattr__(name: str): ...  # incomplete module
->>>>>>> 9589e369
+def __getattr__(name: str): ...  # incomplete module