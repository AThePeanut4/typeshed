--- conflicted
+++ resolved
@@ -1,9 +1,3 @@
-<<<<<<< HEAD
-"""Public API for tf._api.v2.nn namespace"""
-
-from _typeshed import Incomplete
-=======
->>>>>>> 9589e369
 from collections.abc import Sequence
 from typing import Any, Literal, overload
 
@@ -1768,103 +1762,5 @@
     max_norm: float | None = None,
     name: str | None = None,
     allow_fast_lookup: bool = False,
-<<<<<<< HEAD
-) -> Tensor:
-    """
-    Lookup embedding results, accounting for invalid IDs and empty features.
-
-    The partitioned embedding in `embedding_weights` must all be the same shape
-    except for the first dimension. The first dimension is allowed to vary as the
-    vocabulary size is not necessarily a multiple of num of shards.
-
-    This is similar to `tf.nn.embedding_lookup_sparse`, except invalid IDs (< 0)
-    are pruned from input IDs and weights, as well as any IDs with non-positive
-    weight. For an entry with no features, the embedding vector for `default_id`
-    is returned, or the 0-vector if `default_id` is not supplied. See
-    `tf.nn.embedding_lookup_sparse` for more information on how sparse embedding
-    lookups work in general.
-
-    The ids and weights may be multi-dimensional `SparseTensor`s or
-    `RaggedTensor`s with rank of 2. For `SpareTensor`s with left-aligned non-zero
-    entries which can be described as `RaggedTensor`s, use of `RaggedTensor`s can
-    yield higher performance.
-
-    If `len(embedding_weights) > 1`, each element `id` of `ids` is partitioned
-    between the elements of `embedding_weights` according to the "div" partition
-    strategy, which means we assign ids to partitions in a contiguous manner. For
-    instance, 13 ids are split across 5 partitions as:
-    `[[0, 1, 2], [3, 4, 5], [6, 7, 8], [9, 10], [11, 12]]`.
-
-    If the id space does not evenly divide the number of partitions, each of the
-    first `(max_id + 1) % len(embedding_weights)` partitions will be assigned one
-    more id.
-
-    Args:
-      embedding_weights: A single tensor representing the complete embedding
-        tensor, or a list of tensors all of same shape except for the first
-        dimension, representing sharded embedding tensors following "div"
-        partition strategy.
-      sparse_ids: `SparseTensor` of shape `[d_0, d_1, ..., d_n]` containing the
-        ids, where `d_0` is typically batch size, or a `RaggedTensor` with rank 2.
-      sparse_weights: `SparseTensor` or `RaggedTensor` of same type and shape as
-        `sparse_ids`, containing float weights corresponding to `sparse_ids`, or
-        `None` if all weights are assumed to be 1.0.
-      combiner: A string specifying how to combine embedding results for each
-        entry. Currently "mean", "sqrtn" and "sum" are supported, with "mean" the
-        default.
-      default_id: The id to use for an entry with no features. Defaults to
-        0-vector.
-      max_norm: If not `None`, all embeddings are l2-normalized to max_norm before
-        combining.
-      name: A name for this operation (optional).
-      allow_fast_lookup: An optional boolean specifying whether to allow
-        simplified embedding lookups when `params` is a single tensor and
-        `max_norm` is `None`. Setting this flag to `True` during training can
-        cause the use of dense gradients with increased memory footprint.
-
-    Returns:
-      A dense tensor representing the combined embeddings for the
-      sparse ids. For each row in the dense tensor represented by `sparse_ids`,
-      the op looks up the embeddings for all ids in that row, multiplies them by
-      the corresponding weight, and combines these embeddings as specified.
-
-      In other words, if
-
-        `shape(combined embedding_weights) = [p0, p1, ..., pm]`
-
-      and
-
-        `shape(sparse_ids) = shape(sparse_weights) = [d0, d1, ..., dn]`
-
-      then
-
-        `shape(output) = [d0, d1, ... dn-1, p1, ..., pm]`.
-
-      For instance, if params is a 10x20 matrix, and sp_ids / sp_weights are
-
-        ```python
-        [0, 0]: id 1, weight 2.0
-        [0, 1]: id 3, weight 0.5
-        [1, 0]: id -1, weight 1.0
-        [2, 3]: id 1, weight 3.0
-        ```
-
-      `default_id` is 0.
-
-      with `combiner`="mean", then the output will be a 3x20 matrix where
-
-        ```python
-        output[0, :] = (params[1, :] * 2.0 + params[3, :] * 0.5) / (2.0 + 0.5)
-        output[1, :] = (params[0, :] * 1.0) / 1.0
-        output[2, :] = (params[1, :] * 3.0) / 3.0
-        ```
-
-    Raises:
-      ValueError: if `embedding_weights` is empty.
-    """
-    ...
-def __getattr__(name: str) -> Incomplete: ...
-=======
 ) -> Tensor: ...
-def __getattr__(name: str): ...  # incomplete module
->>>>>>> 9589e369
+def __getattr__(name: str): ...  # incomplete module