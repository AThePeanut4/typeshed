import html
import re
from typing import Any, Final, Literal

from .node import Node

HTMLunescape = html.unescape
ESCAPED_CHAR: Final[str]
rePunctuation: Final[re.Pattern[str]]
reLinkTitle: Final[re.Pattern[str]]
reLinkDestinationBraces: Final[re.Pattern[str]]
reEscapable: Final[re.Pattern[str]]
reEntityHere: Final[re.Pattern[str]]
reTicks: Final[re.Pattern[str]]
reTicksHere: Final[re.Pattern[str]]
reEllipses: Final[re.Pattern[str]]
reDash: Final[re.Pattern[str]]
reEmailAutolink: Final[re.Pattern[str]]
reAutolink: Final[re.Pattern[str]]
reSpnl: Final[re.Pattern[str]]
reWhitespaceChar: Final[re.Pattern[str]]
reWhitespace: Final[re.Pattern[str]]
reUnicodeWhitespaceChar: Final[re.Pattern[str]]
reFinalSpace: Final[re.Pattern[str]]
reInitialSpace: Final[re.Pattern[str]]
reSpaceAtEndOfLine: Final[re.Pattern[str]]
reLinkLabel: Final[re.Pattern[str]]
reMain: Final[re.Pattern[str]]

def text(s: str) -> Node: ...
def smart_dashes(chars: str) -> str: ...

class InlineParser:
    """
    INLINE PARSER

    These are methods of an InlineParser class, defined below.
    An InlineParser keeps track of a subject (a string to be
    parsed) and a position in that subject.
    """
    subject: str
    brackets: dict[str, Any] | None
    pos: int
    refmap: dict[str, Any]
    options: dict[str, Any]
    def __init__(self, options: dict[str, Any] = {}) -> None: ...
    def match(self, regexString: str | re.Pattern[str]) -> str | None:
        """
        If regexString matches at current position in the subject, advance
        position in subject and return the match; otherwise return None.
        """
        ...
    def peek(self) -> str | None:
        """
        Returns the character at the current subject position, or None if
        there are no more characters.
        """
        ...
    def spnl(self) -> Literal[True]:
        """
        Parse zero or more space characters, including at
        most one newline.
        """
        ...
    def parseBackticks(self, block: Node) -> bool:
        """
        Attempt to parse backticks, adding either a backtick code span or a
        literal sequence of backticks to the 'inlines' list.
        """
        ...
    def parseBackslash(self, block: Node) -> Literal[True]:
        """
        Parse a backslash-escaped special character, adding either the
        escaped character, a hard line break (if the backslash is followed
        by a newline), or a literal backslash to the block's children.
        Assumes current character is a backslash.
        """
        ...
    def parseAutolink(self, block: Node) -> bool:
        """Attempt to parse an autolink (URL or email in pointy brackets)."""
        ...
    def parseHtmlTag(self, block: Node) -> bool:
        """Attempt to parse a raw HTML tag."""
        ...
    def scanDelims(self, c: str) -> dict[str, Any] | None:
        """
        Scan a sequence of characters == c, and return information about
        the number of delimiters and whether they are positioned such that
        they can open and/or close emphasis or strong emphasis.  A utility
        function for strong/emph parsing.
        """
        ...
    delimiters: dict[str, Any]
    def handleDelim(self, cc: str, block: Node) -> bool:
        """Handle a delimiter marker for emphasis or a quote."""
        ...
    def removeDelimiter(self, delim: dict[str, Any]) -> None: ...
    @staticmethod
    def removeDelimitersBetween(bottom: dict[str, Any], top: dict[str, Any]) -> None: ...
<<<<<<< HEAD
    def processEmphasis(self, stack_bottom) -> None: ...
    def parseLinkTitle(self) -> str | None:
        """
        Attempt to parse link title (sans quotes), returning the string
        or None if no match.
        """
        ...
    def parseLinkDestination(self) -> str | None:
        """
        Attempt to parse link destination, returning the string or
        None if no match.
        """
        ...
    def parseLinkLabel(self) -> int:
        """
        Attempt to parse a link label, returning number of
        characters parsed.
        """
        ...
    def parseOpenBracket(self, block: Node) -> Literal[True]:
        """
        Add open bracket to delimiter stack and add a text node to
        block's children.
        """
        ...
    def parseBang(self, block: Node) -> Literal[True]:
        """
        If next character is [, and ! delimiter to delimiter stack and
        add a text node to block's children. Otherwise just add a text
        node.
        """
        ...
    def parseCloseBracket(self, block: Node) -> Literal[True]:
        """
        Try to match close bracket against an opening in the delimiter
        stack. Add either a link or image, or a plain [ character,
        to block's children. If there is a matching delimiter,
        remove it from the delimiter stack.
        """
        ...
    def addBracket(self, node, index, image) -> None: ...
=======
    def processEmphasis(self, stack_bottom: dict[str, Any]) -> None: ...
    def parseLinkTitle(self) -> str | None: ...
    def parseLinkDestination(self) -> str | None: ...
    def parseLinkLabel(self) -> int: ...
    def parseOpenBracket(self, block: Node) -> Literal[True]: ...
    def parseBang(self, block: Node) -> Literal[True]: ...
    def parseCloseBracket(self, block: Node) -> Literal[True]: ...
    def addBracket(self, node: Node, index: int, image: bool | None) -> None: ...
>>>>>>> 2a7a601a
    def removeBracket(self) -> None: ...
    def parseEntity(self, block: Node) -> bool:
        """Attempt to parse an entity."""
        ...
    def parseString(self, block: Node) -> bool:
        """
        Parse a run of ordinary characters, or a single character with
        a special meaning in markdown, as a plain string.
        """
        ...
    def parseNewline(self, block: Node) -> Literal[True]:
        """
        Parse a newline.  If it was preceded by two spaces, return a hard
        line break; otherwise a soft line break.
        """
        ...
    def parseReference(self, s: str, refmap: dict[str, Any]) -> int:
        """Attempt to parse a link reference, modifying refmap."""
        ...
    def parseInline(self, block: Node) -> bool:
        """
        Parse the next inline element in subject, advancing subject
        position.

        On success, add the result to block's children and return True.
        On failure, return False.
        """
        ...
    def parseInlines(self, block: Node) -> None:
        """
        Parse string content in block into inline children,
        using refmap to resolve references.
        """
        ...
    parse = parseInlines<|MERGE_RESOLUTION|>--- conflicted
+++ resolved
@@ -97,49 +97,6 @@
     def removeDelimiter(self, delim: dict[str, Any]) -> None: ...
     @staticmethod
     def removeDelimitersBetween(bottom: dict[str, Any], top: dict[str, Any]) -> None: ...
-<<<<<<< HEAD
-    def processEmphasis(self, stack_bottom) -> None: ...
-    def parseLinkTitle(self) -> str | None:
-        """
-        Attempt to parse link title (sans quotes), returning the string
-        or None if no match.
-        """
-        ...
-    def parseLinkDestination(self) -> str | None:
-        """
-        Attempt to parse link destination, returning the string or
-        None if no match.
-        """
-        ...
-    def parseLinkLabel(self) -> int:
-        """
-        Attempt to parse a link label, returning number of
-        characters parsed.
-        """
-        ...
-    def parseOpenBracket(self, block: Node) -> Literal[True]:
-        """
-        Add open bracket to delimiter stack and add a text node to
-        block's children.
-        """
-        ...
-    def parseBang(self, block: Node) -> Literal[True]:
-        """
-        If next character is [, and ! delimiter to delimiter stack and
-        add a text node to block's children. Otherwise just add a text
-        node.
-        """
-        ...
-    def parseCloseBracket(self, block: Node) -> Literal[True]:
-        """
-        Try to match close bracket against an opening in the delimiter
-        stack. Add either a link or image, or a plain [ character,
-        to block's children. If there is a matching delimiter,
-        remove it from the delimiter stack.
-        """
-        ...
-    def addBracket(self, node, index, image) -> None: ...
-=======
     def processEmphasis(self, stack_bottom: dict[str, Any]) -> None: ...
     def parseLinkTitle(self) -> str | None: ...
     def parseLinkDestination(self) -> str | None: ...
@@ -148,7 +105,6 @@
     def parseBang(self, block: Node) -> Literal[True]: ...
     def parseCloseBracket(self, block: Node) -> Literal[True]: ...
     def addBracket(self, node: Node, index: int, image: bool | None) -> None: ...
->>>>>>> 2a7a601a
     def removeBracket(self) -> None: ...
     def parseEntity(self, block: Node) -> bool:
         """Attempt to parse an entity."""
