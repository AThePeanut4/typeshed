import html
import re
from typing import AnyStr, Final, Literal, overload

HTMLunescape = html.unescape
ENTITY: Final[str]
TAGNAME: Final[str]
ATTRIBUTENAME: Final[str]
UNQUOTEDVALUE: Final[str]
SINGLEQUOTEDVALUE: Final[str]
DOUBLEQUOTEDVALUE: Final[str]
ATTRIBUTEVALUE: Final[str]
ATTRIBUTEVALUESPEC: Final[str]
ATTRIBUTE: Final[str]
OPENTAG: Final[str]
CLOSETAG: Final[str]
HTMLCOMMENT: Final[str]
PROCESSINGINSTRUCTION: Final[str]
DECLARATION: Final[str]
CDATA: Final[str]
HTMLTAG: Final[str]
reHtmlTag: Final[re.Pattern[str]]
reBackslashOrAmp: Final[re.Pattern[str]]
ESCAPABLE: Final[str]
reEntityOrEscapedChar: Final[re.Pattern[str]]
XMLSPECIAL: Final[str]
reXmlSpecial: Final[re.Pattern[str]]

<<<<<<< HEAD
def unescape_char(s): ...
def unescape_string(s):
    """Replace entities and backslash escapes with literal characters."""
    ...
def normalize_uri(uri): ...
=======
def unescape_char(s: AnyStr) -> AnyStr: ...
def unescape_string(s: str) -> str: ...
def normalize_uri(uri: str) -> str: ...
>>>>>>> 4fff7b7d

UNSAFE_MAP: Final[dict[str, str]]

def replace_unsafe_char(s: str) -> str: ...
@overload
def escape_xml(s: None) -> Literal[""]: ...
@overload
def escape_xml(s: str) -> str: ...<|MERGE_RESOLUTION|>--- conflicted
+++ resolved
@@ -26,17 +26,9 @@
 XMLSPECIAL: Final[str]
 reXmlSpecial: Final[re.Pattern[str]]
 
-<<<<<<< HEAD
-def unescape_char(s): ...
-def unescape_string(s):
-    """Replace entities and backslash escapes with literal characters."""
-    ...
-def normalize_uri(uri): ...
-=======
 def unescape_char(s: AnyStr) -> AnyStr: ...
 def unescape_string(s: str) -> str: ...
 def normalize_uri(uri: str) -> str: ...
->>>>>>> 4fff7b7d
 
 UNSAFE_MAP: Final[dict[str, str]]
 
