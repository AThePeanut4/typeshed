--- conflicted
+++ resolved
@@ -28,22 +28,7 @@
         """Initialize the checker."""
         ...
     @classmethod
-<<<<<<< HEAD
-    def add_options(cls, parser: Any) -> None:
-        """Add plugin configuration option to flake8."""
-        ...
-    @classmethod
-    def parse_options(cls, options: argparse.Namespace) -> None:
-        """Parse the configuration options given to flake8."""
-        ...
-    def run(self) -> Generator[tuple[int, int, str, type[Any]], None, None]:
-        """Use directly check() api from pydocstyle."""
-        ...
-
-def __getattr__(name: str) -> Incomplete: ...
-=======
     def add_options(cls, parser: OptionManager) -> None: ...
     @classmethod
     def parse_options(cls, options: argparse.Namespace) -> None: ...
-    def run(self) -> Generator[tuple[int, Literal[0], str, type[Self]]]: ...
->>>>>>> 0c6ef9c6
+    def run(self) -> Generator[tuple[int, Literal[0], str, type[Self]]]: ...