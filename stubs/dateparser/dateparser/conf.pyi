--- conflicted
+++ resolved
@@ -37,13 +37,4 @@
 
 class SettingValidationError(ValueError): ...
 
-<<<<<<< HEAD
-def check_settings(settings) -> None:
-    """
-    Check if provided settings are valid, if not it raises `SettingValidationError`.
-    Only checks for the modified settings.
-    """
-    ...
-=======
-def check_settings(settings: Settings) -> None: ...
->>>>>>> 87f599dc
+def check_settings(settings: Settings) -> None: ...