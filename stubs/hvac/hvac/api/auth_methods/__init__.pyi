<<<<<<< HEAD
"""Collection of classes for various Vault auth methods."""

from _typeshed import Incomplete

=======
>>>>>>> f8cdc0bd
from hvac.api.auth_methods.approle import AppRole as AppRole
from hvac.api.auth_methods.aws import Aws as Aws
from hvac.api.auth_methods.azure import Azure as Azure
from hvac.api.auth_methods.cert import Cert as Cert
from hvac.api.auth_methods.gcp import Gcp as Gcp
from hvac.api.auth_methods.github import Github as Github
from hvac.api.auth_methods.jwt import JWT as JWT
from hvac.api.auth_methods.kubernetes import Kubernetes as Kubernetes
from hvac.api.auth_methods.ldap import Ldap as Ldap
from hvac.api.auth_methods.legacy_mfa import LegacyMfa as LegacyMfa
from hvac.api.auth_methods.oidc import OIDC as OIDC
from hvac.api.auth_methods.okta import Okta as Okta
from hvac.api.auth_methods.radius import Radius as Radius
from hvac.api.auth_methods.token import Token as Token
from hvac.api.auth_methods.userpass import Userpass as Userpass
from hvac.api.vault_api_base import VaultApiBase
from hvac.api.vault_api_category import VaultApiCategory

__all__ = (
    "AuthMethods",
    "AppRole",
    "Azure",
    "Gcp",
    "Github",
    "JWT",
    "Kubernetes",
    "Ldap",
    "Userpass",
    "LegacyMfa",
    "OIDC",
    "Okta",
    "Radius",
    "Token",
    "Aws",
    "Cert",
)

class AuthMethods(VaultApiCategory):
<<<<<<< HEAD
    """Auth Methods."""
    implemented_classes: Incomplete
    unimplemented_classes: Incomplete
=======
    implemented_classes: list[type[VaultApiBase]]
    unimplemented_classes: list[str]
>>>>>>> f8cdc0bd
<|MERGE_RESOLUTION|>--- conflicted
+++ resolved
@@ -1,10 +1,3 @@
-<<<<<<< HEAD
-"""Collection of classes for various Vault auth methods."""
-
-from _typeshed import Incomplete
-
-=======
->>>>>>> f8cdc0bd
 from hvac.api.auth_methods.approle import AppRole as AppRole
 from hvac.api.auth_methods.aws import Aws as Aws
 from hvac.api.auth_methods.azure import Azure as Azure
@@ -43,11 +36,5 @@
 )
 
 class AuthMethods(VaultApiCategory):
-<<<<<<< HEAD
-    """Auth Methods."""
-    implemented_classes: Incomplete
-    unimplemented_classes: Incomplete
-=======
     implemented_classes: list[type[VaultApiBase]]
-    unimplemented_classes: list[str]
->>>>>>> f8cdc0bd
+    unimplemented_classes: list[str]