--- conflicted
+++ resolved
@@ -1,10 +1,4 @@
-<<<<<<< HEAD
-"""AWS auth method module """
-
-from _typeshed import Incomplete
-=======
 import logging
->>>>>>> f8cdc0bd
 
 from hvac.api.vault_api_base import VaultApiBase
 
