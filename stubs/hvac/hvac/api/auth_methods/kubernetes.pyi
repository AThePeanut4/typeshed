<<<<<<< HEAD
"""Kubernetes methods module."""

from _typeshed import Incomplete

=======
>>>>>>> 12676840
from hvac.api.vault_api_base import VaultApiBase

DEFAULT_MOUNT_POINT: str

class Kubernetes(VaultApiBase):
    """
    Kubernetes Auth Method (API).

    Reference: https://www.vaultproject.io/api/auth/kubernetes/index.html
    """
    def configure(
        self,
        kubernetes_host,
        kubernetes_ca_cert=None,
        token_reviewer_jwt=None,
        pem_keys=None,
        issuer=None,
        mount_point="kubernetes",
        disable_local_ca_jwt: bool = False,
    ):
        """
        Configure the connection parameters for Kubernetes.

        This path honors the distinction between the create and update capabilities inside ACL policies.

        Supported methods:
            POST: /auth/{mount_point}/config. Produces: 204 (empty body)

        :param kubernetes_host: Host must be a host string, a host:port pair, or a URL to the base of the
            Kubernetes API server. Example: https://k8s.example.com:443
        :type kubernetes_host: str | unicode
        :param kubernetes_ca_cert: PEM encoded CA cert for use by the TLS client used to talk with the Kubernetes API.
            NOTE: Every line must end with a newline: 

        :type kubernetes_ca_cert: str | unicode
        :param token_reviewer_jwt: A service account JWT used to access the TokenReview API to validate other
            JWTs during login. If not set the JWT used for login will be used to access the API.
        :type token_reviewer_jwt: str | unicode
        :param pem_keys: Optional list of PEM-formatted public keys or certificates used to verify the signatures of
            Kubernetes service account JWTs. If a certificate is given, its public key will be extracted. Not every
            installation of Kubernetes exposes these keys.
        :type pem_keys: list
        :param issuer: Optional JWT issuer.
        :type token_reviewer_jwt: str | unicode
        :param mount_point: The "path" the method/backend was mounted on.
        :type mount_point: str | unicode
        :param disable_local_ca_jwt: Disable defaulting to the local CA cert and service account JWT
        :type disable_local_ca_jwt: bool
        :return: The response of the configure_method request.
        :rtype: requests.Response
        """
        ...
    def read_config(self, mount_point="kubernetes"):
        """
        Return the previously configured config, including credentials.

        Supported methods:
            GET: /auth/{mount_point}/config. Produces: 200 application/json

        :param mount_point: The "path" the kubernetes auth method was mounted on.
        :type mount_point: str | unicode
        :return: The data key from the JSON response of the request.
        :rtype: dict
        """
        ...
    def create_role(
        self,
        name,
        bound_service_account_names,
        bound_service_account_namespaces,
        ttl=None,
        max_ttl=None,
        period=None,
        policies=None,
        token_type: str = "",
        mount_point="kubernetes",
<<<<<<< HEAD
        alias_name_source: Incomplete | None = None,
    ):
        """
        Create a role in the method.

        Registers a role in the auth method. Role types have specific entities that can perform login operations
        against this endpoint. Constraints specific to the role type must be set on the role. These are applied to
        the authenticated entities attempting to login.

        Supported methods:
            POST: /auth/{mount_point}/role/{name}. Produces: 204 (empty body)

        :param name: Name of the role.
        :type name: str | unicode
        :param bound_service_account_names: List of service account names able to access this role. If set to "*"
            all names are allowed.
        :type bound_service_account_names: list | str | unicode
        :param bound_service_account_namespaces: List of namespaces allowed to access this role. If set to "*" all
            namespaces are allowed.
        :type bound_service_account_namespaces: list | str | unicode
        :param ttl: The TTL period of tokens issued using this role in seconds.
        :type ttl: str | unicode
        :param max_ttl: The maximum allowed lifetime of tokens issued in seconds using this role.
        :type max_ttl: str | unicode
        :param period: If set, indicates that the token generated using this role should never expire. The token should
            be renewed within the duration specified by this value. At each renewal, the token's TTL will be set to the
            value of this parameter.
        :type period: str | unicode
        :param policies: Policies to be set on tokens issued using this role.
        :type policies: list | str | unicode
        :param token_type: The type of token that should be generated. Can be service, batch, or default to use the
            mount's tuned default (which unless changed will be service tokens). For token store roles, there are two
            additional possibilities: default-service and default-batch which specify the type to return unless the
            client requests a different type at generation time.
        :type token_type: str
        :param mount_point: The "path" the kubernetes auth method was mounted on.
        :type mount_point: str | unicode
        :param alias_name_source: Configures how identity aliases are generated.
            Valid choices are: serviceaccount_uid, serviceaccount_name.
        :type alias_name_source: str | unicode
        :return: The response of the request.
        :rtype: requests.Response
        """
        ...
    def read_role(self, name, mount_point="kubernetes"):
        """
        Returns the previously registered role configuration.

        Supported methods:
            POST: /auth/{mount_point}/role/{name}. Produces: 200 application/json

        :param name: Name of the role.
        :type name: str | unicode
        :param mount_point: The "path" the kubernetes auth method was mounted on.
        :type mount_point: str | unicode
        :return: The "data" key from the JSON response of the request.
        :rtype: dict
        """
        ...
    def list_roles(self, mount_point="kubernetes"):
        """
        List all the roles that are registered with the plugin.

        Supported methods:
            LIST: /auth/{mount_point}/role. Produces: 200 application/json

        :param mount_point: The "path" the kubernetes auth method was mounted on.
        :type mount_point: str | unicode
        :return: The "data" key from the JSON response of the request.
        :rtype: dict
        """
        ...
    def delete_role(self, name, mount_point="kubernetes"):
        """
        Delete the previously registered role.

        Supported methods:
            DELETE: /auth/{mount_point}/role/{name}. Produces: 204 (empty body)


        :param name: Name of the role.
        :type name: str | unicode
        :param mount_point: The "path" the kubernetes auth method was mounted on.
        :type mount_point: str | unicode
        :return: The response of the request.
        :rtype: requests.Response
        """
        ...
    def login(self, role, jwt, use_token: bool = True, mount_point="kubernetes"):
        """
        Fetch a token.

        This endpoint takes a signed JSON Web Token (JWT) and a role name for some entity. It verifies the JWT signature
        to authenticate that entity and then authorizes the entity for the given role.

        Supported methods:
            POST: /auth/{mount_point}/login. Produces: 200 application/json

        :param role: Name of the role against which the login is being attempted.
        :type role: str | unicode
        :param jwt: Signed JSON Web Token (JWT) from Kubernetes service account.
        :type jwt: str | unicode
        :param use_token: if True, uses the token in the response received from the auth request to set the "token"
            attribute on the the :py:meth:`hvac.adapters.Adapter` instance under the _adapter Client attribute.
        :type use_token: bool
        :param mount_point: The "path" the kubernetes auth method was mounted on.
        :type mount_point: str | unicode
        :return: The JSON response of the request.
        :rtype: dict
        """
        ...
=======
        alias_name_source=None,
    ): ...
    def read_role(self, name, mount_point="kubernetes"): ...
    def list_roles(self, mount_point="kubernetes"): ...
    def delete_role(self, name, mount_point="kubernetes"): ...
    def login(self, role, jwt, use_token: bool = True, mount_point="kubernetes"): ...
>>>>>>> 12676840
<|MERGE_RESOLUTION|>--- conflicted
+++ resolved
@@ -1,10 +1,3 @@
-<<<<<<< HEAD
-"""Kubernetes methods module."""
-
-from _typeshed import Incomplete
-
-=======
->>>>>>> 12676840
 from hvac.api.vault_api_base import VaultApiBase
 
 DEFAULT_MOUNT_POINT: str
@@ -81,123 +74,9 @@
         policies=None,
         token_type: str = "",
         mount_point="kubernetes",
-<<<<<<< HEAD
-        alias_name_source: Incomplete | None = None,
-    ):
-        """
-        Create a role in the method.
-
-        Registers a role in the auth method. Role types have specific entities that can perform login operations
-        against this endpoint. Constraints specific to the role type must be set on the role. These are applied to
-        the authenticated entities attempting to login.
-
-        Supported methods:
-            POST: /auth/{mount_point}/role/{name}. Produces: 204 (empty body)
-
-        :param name: Name of the role.
-        :type name: str | unicode
-        :param bound_service_account_names: List of service account names able to access this role. If set to "*"
-            all names are allowed.
-        :type bound_service_account_names: list | str | unicode
-        :param bound_service_account_namespaces: List of namespaces allowed to access this role. If set to "*" all
-            namespaces are allowed.
-        :type bound_service_account_namespaces: list | str | unicode
-        :param ttl: The TTL period of tokens issued using this role in seconds.
-        :type ttl: str | unicode
-        :param max_ttl: The maximum allowed lifetime of tokens issued in seconds using this role.
-        :type max_ttl: str | unicode
-        :param period: If set, indicates that the token generated using this role should never expire. The token should
-            be renewed within the duration specified by this value. At each renewal, the token's TTL will be set to the
-            value of this parameter.
-        :type period: str | unicode
-        :param policies: Policies to be set on tokens issued using this role.
-        :type policies: list | str | unicode
-        :param token_type: The type of token that should be generated. Can be service, batch, or default to use the
-            mount's tuned default (which unless changed will be service tokens). For token store roles, there are two
-            additional possibilities: default-service and default-batch which specify the type to return unless the
-            client requests a different type at generation time.
-        :type token_type: str
-        :param mount_point: The "path" the kubernetes auth method was mounted on.
-        :type mount_point: str | unicode
-        :param alias_name_source: Configures how identity aliases are generated.
-            Valid choices are: serviceaccount_uid, serviceaccount_name.
-        :type alias_name_source: str | unicode
-        :return: The response of the request.
-        :rtype: requests.Response
-        """
-        ...
-    def read_role(self, name, mount_point="kubernetes"):
-        """
-        Returns the previously registered role configuration.
-
-        Supported methods:
-            POST: /auth/{mount_point}/role/{name}. Produces: 200 application/json
-
-        :param name: Name of the role.
-        :type name: str | unicode
-        :param mount_point: The "path" the kubernetes auth method was mounted on.
-        :type mount_point: str | unicode
-        :return: The "data" key from the JSON response of the request.
-        :rtype: dict
-        """
-        ...
-    def list_roles(self, mount_point="kubernetes"):
-        """
-        List all the roles that are registered with the plugin.
-
-        Supported methods:
-            LIST: /auth/{mount_point}/role. Produces: 200 application/json
-
-        :param mount_point: The "path" the kubernetes auth method was mounted on.
-        :type mount_point: str | unicode
-        :return: The "data" key from the JSON response of the request.
-        :rtype: dict
-        """
-        ...
-    def delete_role(self, name, mount_point="kubernetes"):
-        """
-        Delete the previously registered role.
-
-        Supported methods:
-            DELETE: /auth/{mount_point}/role/{name}. Produces: 204 (empty body)
-
-
-        :param name: Name of the role.
-        :type name: str | unicode
-        :param mount_point: The "path" the kubernetes auth method was mounted on.
-        :type mount_point: str | unicode
-        :return: The response of the request.
-        :rtype: requests.Response
-        """
-        ...
-    def login(self, role, jwt, use_token: bool = True, mount_point="kubernetes"):
-        """
-        Fetch a token.
-
-        This endpoint takes a signed JSON Web Token (JWT) and a role name for some entity. It verifies the JWT signature
-        to authenticate that entity and then authorizes the entity for the given role.
-
-        Supported methods:
-            POST: /auth/{mount_point}/login. Produces: 200 application/json
-
-        :param role: Name of the role against which the login is being attempted.
-        :type role: str | unicode
-        :param jwt: Signed JSON Web Token (JWT) from Kubernetes service account.
-        :type jwt: str | unicode
-        :param use_token: if True, uses the token in the response received from the auth request to set the "token"
-            attribute on the the :py:meth:`hvac.adapters.Adapter` instance under the _adapter Client attribute.
-        :type use_token: bool
-        :param mount_point: The "path" the kubernetes auth method was mounted on.
-        :type mount_point: str | unicode
-        :return: The JSON response of the request.
-        :rtype: dict
-        """
-        ...
-=======
         alias_name_source=None,
     ): ...
     def read_role(self, name, mount_point="kubernetes"): ...
     def list_roles(self, mount_point="kubernetes"): ...
     def delete_role(self, name, mount_point="kubernetes"): ...
-    def login(self, role, jwt, use_token: bool = True, mount_point="kubernetes"): ...
->>>>>>> 12676840
+    def login(self, role, jwt, use_token: bool = True, mount_point="kubernetes"): ...