--- conflicted
+++ resolved
@@ -14,69 +14,10 @@
     Reference: https://www.vaultproject.io/api/auth/{mount_point}/index.html
     """
     def configure(
-<<<<<<< HEAD
-        self,
-        credentials: Incomplete | None = None,
-        google_certs_endpoint="https://www.googleapis.com/oauth2/v3/certs",
-        mount_point="gcp",
-    ):
-        """
-        Configure the credentials required for the GCP auth method to perform API calls to Google Cloud.
-
-        These credentials will be used to query the status of IAM entities and get service account or other Google
-        public certificates to confirm signed JWTs passed in during login.
-
-        Supported methods:
-            POST: /auth/{mount_point}/config. Produces: 204 (empty body)
-
-
-        :param credentials: A JSON string containing the contents of a GCP credentials file. The credentials file must
-            have the following permissions: `iam.serviceAccounts.get`, `iam.serviceAccountKeys.get`.
-            If this value is empty, Vault will try to use Application Default Credentials from the machine on which the
-            Vault server is running. The project must have the iam.googleapis.com API enabled.
-        :type credentials: str | unicode
-        :param google_certs_endpoint: The Google OAuth2 endpoint from which to obtain public certificates. This is used
-            for testing and should generally not be set by end users.
-        :type google_certs_endpoint: str | unicode
-        :param mount_point: The "path" the method/backend was mounted on.
-        :type mount_point: str | unicode
-        :return: The response of the request.
-        :rtype: requests.Response
-        """
-        ...
-    def read_config(self, mount_point="gcp"):
-        """
-        Read the configuration, if any, including credentials.
-
-        Supported methods:
-            GET: /auth/{mount_point}/config. Produces: 200 application/json
-
-        :param mount_point: The "path" the method/backend was mounted on.
-        :type mount_point: str | unicode
-        :return: The data key from the JSON response of the request.
-        :rtype: dict
-        """
-        ...
-    def delete_config(self, mount_point="gcp"):
-        """
-        Delete all GCP configuration data. This operation is idempotent.
-
-        Supported methods:
-            DELETE: /auth/{mount_point}/config. Produces: 204 (empty body)
-
-
-        :param mount_point: The "path" the method/backend was mounted on.
-        :type mount_point: str | unicode
-        :return: The response of the request.
-        :rtype: requests.Response
-        """
-        ...
-=======
         self, credentials=None, google_certs_endpoint="https://www.googleapis.com/oauth2/v3/certs", mount_point="gcp"
     ): ...
     def read_config(self, mount_point="gcp"): ...
     def delete_config(self, mount_point="gcp"): ...
->>>>>>> 12676840
     def create_role(
         self,
         name,
@@ -94,197 +35,10 @@
         bound_instance_groups=None,
         bound_labels=None,
         mount_point="gcp",
-<<<<<<< HEAD
-    ):
-        """
-        Register a role in the GCP auth method.
-
-        Role types have specific entities that can perform login operations against this endpoint. Constraints specific
-            to the role type must be set on the role. These are applied to the authenticated entities attempting to
-            login.
-
-        Supported methods:
-            POST: /auth/{mount_point}/role/{name}. Produces: 204 (empty body)
-
-
-        :param name: The name of the role.
-        :type name: str | unicode
-        :param role_type: The type of this role. Certain fields correspond to specific roles and will be rejected
-            otherwise.
-        :type role_type: str | unicode
-        :param project_id: The GCP project ID. Only entities belonging to this project can authenticate with this role.
-        :type project_id: str | unicode
-        :param ttl: The TTL period of tokens issued using this role. This can be specified as an integer number of
-            seconds or as a duration value like "5m".
-        :type ttl: str | unicode
-        :param max_ttl: The maximum allowed lifetime of tokens issued in seconds using this role. This can be specified
-            as an integer number of seconds or as a duration value like "5m".
-        :type max_ttl: str | unicode
-        :param period: If set, indicates that the token generated using this role should never expire. The token should
-            be renewed within the duration specified by this value. At each renewal, the token's TTL will be set to the
-            value of this parameter. This can be specified as an integer number of seconds or as a duration value like
-            "5m".
-        :type period: str | unicode
-        :param policies: The list of policies to be set on tokens issued using this role.
-        :type policies: list
-        :param bound_service_accounts: <required for iam> A list of service account emails or IDs that login is
-            restricted  to. If set to `*`, all service accounts are allowed (role will still be bound by project). Will be
-            inferred from service account used to issue metadata token for GCE instances.
-        :type bound_service_accounts: list
-        :param max_jwt_exp: <iam only> The number of seconds past the time of authentication that the login param JWT
-            must expire within. For example, if a user attempts to login with a token that expires within an hour and
-            this is set to 15 minutes, Vault will return an error prompting the user to create a new signed JWT with a
-            shorter exp. The GCE metadata tokens currently do not allow the exp claim to be customized.
-        :type max_jwt_exp: str | unicode
-        :param allow_gce_inference: <iam only> A flag to determine if this role should allow GCE instances to
-            authenticate by inferring service accounts from the GCE identity metadata token.
-        :type allow_gce_inference: bool
-        :param bound_zones: <gce only> The list of zones that a GCE instance must belong to in order to be
-            authenticated. If bound_instance_groups is provided, it is assumed to be a zonal group and the group must
-            belong to this zone.
-        :type bound_zones: list
-        :param bound_regions: <gce only> The list of regions that a GCE instance must belong to in order to be
-            authenticated. If bound_instance_groups is provided, it is assumed to be a regional group and the group
-            must belong to this region. If bound_zones are provided, this attribute is ignored.
-        :type bound_regions: list
-        :param bound_instance_groups: <gce only> The instance groups that an authorized instance must belong to in
-            order to be authenticated. If specified, either bound_zones or bound_regions must be set too.
-        :type bound_instance_groups: list
-        :param bound_labels: <gce only> A list of GCP labels formatted as "key:value" strings that must be set on
-            authorized GCE instances. Because GCP labels are not currently ACL'd, we recommend that this be used in
-            conjunction with other restrictions.
-        :type bound_labels: list
-        :param mount_point: The "path" the method/backend was mounted on.
-        :type mount_point: str | unicode
-        :return: The data key from the JSON response of the request.
-        :rtype: requests.Response
-        """
-        ...
-    def edit_service_accounts_on_iam_role(
-        self, name, add: Incomplete | None = None, remove: Incomplete | None = None, mount_point="gcp"
-    ):
-        """
-        Edit service accounts for an existing IAM role in the GCP auth method.
-
-        This allows you to add or remove service accounts from the list of service accounts on the role.
-
-        Supported methods:
-            POST: /auth/{mount_point}/role/{name}/service-accounts. Produces: 204 (empty body)
-
-
-        :param name: The name of an existing iam type role. This will return an error if role is not an iam type role.
-        :type name: str | unicode
-        :param add: The list of service accounts to add to the role's service accounts.
-        :type add: list
-        :param remove: The list of service accounts to remove from the role's service accounts.
-        :type remove: list
-        :param mount_point: The "path" the method/backend was mounted on.
-        :type mount_point: str | unicode
-        :return: The response of the request.
-        :rtype: requests.Response
-        """
-        ...
-    def edit_labels_on_gce_role(
-        self, name, add: Incomplete | None = None, remove: Incomplete | None = None, mount_point="gcp"
-    ):
-        """
-        Edit labels for an existing GCE role in the backend.
-
-        This allows you to add or remove labels (keys, values, or both) from the list of keys on the role.
-
-        Supported methods:
-            POST: /auth/{mount_point}/role/{name}/labels. Produces: 204 (empty body)
-
-
-        :param name: The name of an existing gce role. This will return an error if role is not a gce type role.
-        :type name: str | unicode
-        :param add: The list of key:value labels to add to the GCE role's bound labels.
-        :type add: list
-        :param remove: The list of label keys to remove from the role's bound labels. If any of the specified keys do
-            not exist, no error is returned (idempotent).
-        :type remove: list
-        :param mount_point: The "path" the method/backend was mounted on.
-        :type mount_point: str | unicode
-        :return: The response of the edit_labels_on_gce_role request.
-        :rtype: requests.Response
-        """
-        ...
-    def read_role(self, name, mount_point="gcp"):
-        """
-        Read the previously registered role configuration.
-
-        Supported methods:
-            GET: /auth/{mount_point}/role/{name}. Produces: 200 application/json
-
-
-        :param name: The name of the role to read.
-        :type name: str | unicode
-        :param mount_point: The "path" the method/backend was mounted on.
-        :type mount_point: str | unicode
-        :return: The data key from the JSON response of the read_role request.
-        :rtype: JSON
-        """
-        ...
-    def list_roles(self, mount_point="gcp"):
-        """
-        List all the roles that are registered with the plugin.
-
-        Supported methods:
-            LIST: /auth/{mount_point}/roles. Produces: 200 application/json
-
-
-        :param mount_point: The "path" the method/backend was mounted on.
-        :type mount_point: str | unicode
-        :return: The data key from the JSON response of the request.
-        :rtype: dict
-        """
-        ...
-    def delete_role(self, role, mount_point="gcp"):
-        """
-        Delete the previously registered role.
-
-        Supported methods:
-            DELETE: /auth/{mount_point}/role/{role}. Produces: 204 (empty body)
-
-
-        :param role: The name of the role to delete.
-        :type role: str | unicode
-        :param mount_point: The "path" the method/backend was mounted on.
-        :type mount_point: str | unicode
-        :return: The response of the request.
-        :rtype: requests.Response
-        """
-        ...
-    def login(self, role, jwt, use_token: bool = True, mount_point="gcp"):
-        """
-        Login to retrieve a Vault token via the GCP auth method.
-
-        This endpoint takes a signed JSON Web Token (JWT) and a role name for some entity. It verifies the JWT
-            signature with Google Cloud to authenticate that entity and then authorizes the entity for the given role.
-
-        Supported methods:
-            POST: /auth/{mount_point}/login. Produces: 200 application/json
-
-
-        :param role: The name of the role against which the login is being attempted.
-        :type role: str | unicode
-        :param jwt: A signed JSON web token
-        :type jwt: str | unicode
-        :param use_token: if True, uses the token in the response received from the auth request to set the "token"
-            attribute on the the :py:meth:`hvac.adapters.Adapter` instance under the _adapter Client attribute.
-        :type use_token: bool
-        :param mount_point: The "path" the method/backend was mounted on.
-        :type mount_point: str | unicode
-        :return: The JSON response of the request.
-        :rtype: dict
-        """
-        ...
-=======
     ): ...
     def edit_service_accounts_on_iam_role(self, name, add=None, remove=None, mount_point="gcp"): ...
     def edit_labels_on_gce_role(self, name, add=None, remove=None, mount_point="gcp"): ...
     def read_role(self, name, mount_point="gcp"): ...
     def list_roles(self, mount_point="gcp"): ...
     def delete_role(self, role, mount_point="gcp"): ...
-    def login(self, role, jwt, use_token: bool = True, mount_point="gcp"): ...
->>>>>>> 12676840
+    def login(self, role, jwt, use_token: bool = True, mount_point="gcp"): ...