--- conflicted
+++ resolved
@@ -1,10 +1,3 @@
-<<<<<<< HEAD
-"""Legacy multi-factor authentication methods module."""
-
-from _typeshed import Incomplete
-
-=======
->>>>>>> f8cdc0bd
 from hvac.api.vault_api_base import VaultApiBase
 
 SUPPORTED_MFA_TYPES: list[str]
