<<<<<<< HEAD
"""APPROLE methods module."""

from _typeshed import Incomplete

=======
>>>>>>> 12676840
from hvac.api.vault_api_base import VaultApiBase

class AppRole(VaultApiBase):
    """
    USERPASS Auth Method (API).
    Reference: https://www.vaultproject.io/api-docs/auth/approle/index.html
    """
    def create_or_update_approle(
        self,
        role_name,
        bind_secret_id=None,
        secret_id_bound_cidrs=None,
        secret_id_num_uses=None,
        secret_id_ttl=None,
        enable_local_secret_ids=None,
        token_ttl=None,
        token_max_ttl=None,
        token_policies=None,
        token_bound_cidrs=None,
        token_explicit_max_ttl=None,
        token_no_default_policy=None,
        token_num_uses=None,
        token_period=None,
        token_type=None,
        mount_point="approle",
    ):
        """
        Create/update approle.

        Supported methods:
            POST: /auth/{mount_point}/role/{role_name}. Produces: 204 (empty body)

        :param role_name: The name for the approle.
        :type role_name: str | unicode
        :param bind_secret_id: Require secret_id to be presented when logging in using this approle.
        :type bind_secret_id: bool
        :param secret_id_bound_cidrs: Blocks of IP addresses which can perform login operations.
        :type secret_id_bound_cidrs: list
        :param secret_id_num_uses: Number of times any secret_id can be used to fetch a token.
            A value of zero allows unlimited uses.
        :type secret_id_num_uses: int
        :param secret_id_ttl: Duration after which a secret_id expires. This can be specified
            as an integer number of seconds or as a duration value like "5m".
        :type secret_id_ttl: str | unicode
        :param enable_local_secret_ids: Secret IDs generated using role will be cluster local.
        :type enable_local_secret_ids: bool
        :param token_ttl: Incremental lifetime for generated tokens. This can be specified
            as an integer number of seconds or as a duration value like "5m".
        :type token_ttl: str | unicode
        :param token_max_ttl: Maximum lifetime for generated tokens: This can be specified
            as an integer number of seconds or as a duration value like "5m".
        :type token_max_ttl: str | unicode
        :param token_policies: List of policies to encode onto generated tokens.
        :type token_policies: list
        :param token_bound_cidrs: Blocks of IP addresses which can authenticate successfully.
        :type token_bound_cidrs: list
        :param token_explicit_max_ttl: If set, will encode an explicit max TTL onto the token. This can be specified
            as an integer number of seconds or as a duration value like "5m".
        :type token_explicit_max_ttl: str | unicode
        :param token_no_default_policy: Do not add the default policy to generated tokens, use only tokens
            specified in token_policies.
        :type token_no_default_policy: bool
        :param token_num_uses: Maximum number of times a generated token may be used. A value of zero
            allows unlimited uses.
        :type token_num_uses: int
        :param token_period: The period, if any, to set on the token. This can be specified
            as an integer number of seconds or as a duration value like "5m".
        :type token_period: str | unicode
        :param token_type: The type of token that should be generated, can be "service", "batch", or "default".
        :type token_type: str | unicode
        :param mount_point: The "path" the method/backend was mounted on.
        :type mount_point: str | unicode
        """
        ...
    def list_roles(self, mount_point="approle"):
        """
        List existing roles created in the auth method.

        Supported methods:
            LIST: /auth/{mount_point}/role. Produces: 200 application/json

        :param mount_point: The "path" the method/backend was mounted on.
        :type mount_point: str | unicode
        :return: The JSON response of the list_roles request.
        :rtype: dict
        """
        ...
    def read_role(self, role_name, mount_point="approle"):
        """
        Read role in the auth method.

        Supported methods:
            GET: /auth/{mount_point}/role/{role_name}. Produces: 200 application/json

        :param role_name: The name for the role.
        :type role_name: str | unicode
        :param mount_point: The "path" the method/backend was mounted on.
        :type mount_point: str | unicode
        :return: The JSON response of the read_role request.
        :rtype: dict
        """
        ...
    def delete_role(self, role_name, mount_point="approle"):
        """
        Delete role in the auth method.

        Supported methods:
            DELETE: /auth/{mount_point}/role/{role_name}. Produces: 204 (empty body)

        :param role_name: The name for the role.
        :type role_name: str | unicode
        :param mount_point: The "path" the method/backend was mounted on.
        :type mount_point: str | unicode
        """
        ...
    def read_role_id(self, role_name, mount_point="approle"):
        """
        Reads the Role ID of a role in the auth method.

        Supported methods:
            GET: /auth/{mount_point}/role/{role_name}/role-id. Produces: 200 application/json

        :param role_name: The name for the role.
        :type role_name: str | unicode
        :param mount_point: The "path" the method/backend was mounted on.
        :type mount_point: str | unicode
        :return: The JSON response of the read_role_id request.
        :rtype: dict
        """
        ...
    def update_role_id(self, role_name, role_id, mount_point="approle"):
        """
        Updates the Role ID of a role in the auth method.

        Supported methods:
            POST: /auth/{mount_point}/role/{role_name}/role-id. Produces: 200 application/json

        :param role_name: The name for the role.
        :type role_name: str | unicode
        :param role_id: New value for the Role ID.
        :type role_id: str | unicode
        :param mount_point: The "path" the method/backend was mounted on.
        :type mount_point: str | unicode
        :return: The JSON response of the read_role_id request.
        :rtype: dict
        """
        ...
    def generate_secret_id(
<<<<<<< HEAD
        self,
        role_name,
        metadata: Incomplete | None = None,
        cidr_list: Incomplete | None = None,
        token_bound_cidrs: Incomplete | None = None,
        mount_point="approle",
        wrap_ttl: Incomplete | None = None,
    ):
        """
        Generates and issues a new Secret ID on a role in the auth method.

        Supported methods:
            POST: /auth/{mount_point}/role/{role_name}/secret-id. Produces: 200 application/json

        :param role_name: The name for the role.
        :type role_name: str | unicode
        :param metadata: Metadata to be tied to the Secret ID.
        :type metadata: dict
        :param cidr_list: Blocks of IP addresses which can perform login operations.
        :type cidr_list: list
        :param token_bound_cidrs: Blocks of IP addresses which can authenticate successfully.
        :type token_bound_cidrs: list
        :param mount_point: The "path" the method/backend was mounted on.
        :type mount_point: str | unicode
        :param wrap_ttl: Returns the request as a response-wrapping token.
            Can be either an integer number of seconds or a string duration of seconds (`15s`), minutes (`20m`), or hours (`25h`).
        :type wrap_ttl: int | str
        :return: The JSON response of the read_role_id request.
        :rtype: dict
        """
        ...
    def create_custom_secret_id(
        self,
        role_name,
        secret_id,
        metadata: Incomplete | None = None,
        cidr_list: Incomplete | None = None,
        token_bound_cidrs: Incomplete | None = None,
        mount_point="approle",
        wrap_ttl: Incomplete | None = None,
    ):
        """
        Generates and issues a new Secret ID on a role in the auth method.

        Supported methods:
            POST: /auth/{mount_point}/role/{role_name}/custom-secret-id. Produces: 200 application/json

        :param role_name: The name for the role.
        :type role_name: str | unicode
        :param secret_id: The Secret ID to read.
        :type secret_id: str | unicode
        :param metadata: Metadata to be tied to the Secret ID.
        :type metadata: dict
        :param cidr_list: Blocks of IP addresses which can perform login operations.
        :type cidr_list: list
        :param token_bound_cidrs: Blocks of IP addresses which can authenticate successfully.
        :type token_bound_cidrs: list
        :param mount_point: The "path" the method/backend was mounted on.
        :type mount_point: str | unicode
        :param wrap_ttl: Returns the request as a response-wrapping token.
            Can be either an integer number of seconds or a string duration of seconds (`15s`), minutes (`20m`), or hours (`25h`).
        :type wrap_ttl: int | str
        :return: The JSON response of the read_role_id request.
        :rtype: dict
        """
        ...
    def read_secret_id(self, role_name, secret_id, mount_point="approle"):
        """
        Read the properties of a Secret ID for a role in the auth method.

        Supported methods:
            POST: /auth/{mount_point}/role/{role_name}/secret-id/lookup. Produces: 200 application/json

        :param role_name: The name for the role
        :type role_name: str | unicode
        :param secret_id: The Secret ID to read.
        :type secret_id: str | unicode
        :param mount_point: The "path" the method/backend was mounted on.
        :type mount_point: str | unicode
        :return: The JSON response of the read_role_id request.
        :rtype: dict
        """
        ...
    def destroy_secret_id(self, role_name, secret_id, mount_point="approle"):
        """
        Destroys a Secret ID for a role in the auth method.

        Supported methods:
            POST: /auth/{mount_point}/role/{role_name}/secret-id/destroy. Produces 204 (empty body)

        :param role_name: The name for the role
        :type role_name: str | unicode
        :param secret_id: The Secret ID to read.
        :type secret_id: str | unicode
        :param mount_point: The "path" the method/backend was mounted on.
        :type mount_point: str | unicode
        """
        ...
    def list_secret_id_accessors(self, role_name, mount_point="approle"):
        """
        Lists accessors of all issued Secret IDs for a role in the auth method.

        Supported methods:
            LIST: /auth/{mount_point}/role/{role_name}/secret-id. Produces: 200 application/json

        :param role_name: The name for the role
        :type role_name: str | unicode
        :param mount_point: The "path" the method/backend was mounted on.
        :type mount_point: str | unicode
        :return: The JSON response of the read_role_id request.
        :rtype: dict
        """
        ...
    def read_secret_id_accessor(self, role_name, secret_id_accessor, mount_point="approle"):
        """
        Read the properties of a Secret ID for a role in the auth method.

        Supported methods:
            POST: /auth/{mount_point}/role/{role_name}/secret-id-accessor/lookup. Produces: 200 application/json

        :param role_name: The name for the role
        :type role_name: str | unicode
        :param secret_id_accessor: The accessor for the Secret ID to read.
        :type secret_id_accessor: str | unicode
        :param mount_point: The "path" the method/backend was mounted on.
        :type mount_point: str | unicode
        :return: The JSON response of the read_role_id request.
        :rtype: dict
        """
        ...
    def destroy_secret_id_accessor(self, role_name, secret_id_accessor, mount_point="approle"):
        """
        Destroys a Secret ID for a role in the auth method.

        Supported methods:
            POST: /auth/{mount_point}/role/{role_name}/secret-id-accessor/destroy. Produces: 204 (empty body)

        :param role_name: The name for the role
        :type role_name: str | unicode
        :param secret_id_accessor: The accessor for the Secret ID to read.
        :type secret_id_accessor: str | unicode
        :param mount_point: The "path" the method/backend was mounted on.
        :type mount_point: str | unicode
        """
        ...
    def login(self, role_id, secret_id: Incomplete | None = None, use_token: bool = True, mount_point="approle"):
        """
        Login with APPROLE credentials.

        Supported methods:
            POST: /auth/{mount_point}/login. Produces: 200 application/json

        :param role_id: Role ID of the role.
        :type role_id: str | unicode
        :param secret_id: Secret ID of the role.
        :type secret_id: str | unicode
        :param use_token: if True, uses the token in the response received from the auth request to set the "token"
            attribute on the the :py:meth:`hvac.adapters.Adapter` instance under the _adapter Client attribute.
        :type use_token: bool
        :param mount_point: The "path" the method/backend was mounted on.
        :type mount_point: str | unicode
        :return: The JSON response of the read_role_id request.
        :rtype: dict
        """
        ...
=======
        self, role_name, metadata=None, cidr_list=None, token_bound_cidrs=None, mount_point="approle", wrap_ttl=None
    ): ...
    def create_custom_secret_id(
        self, role_name, secret_id, metadata=None, cidr_list=None, token_bound_cidrs=None, mount_point="approle", wrap_ttl=None
    ): ...
    def read_secret_id(self, role_name, secret_id, mount_point="approle"): ...
    def destroy_secret_id(self, role_name, secret_id, mount_point="approle"): ...
    def list_secret_id_accessors(self, role_name, mount_point="approle"): ...
    def read_secret_id_accessor(self, role_name, secret_id_accessor, mount_point="approle"): ...
    def destroy_secret_id_accessor(self, role_name, secret_id_accessor, mount_point="approle"): ...
    def login(self, role_id, secret_id=None, use_token: bool = True, mount_point="approle"): ...
>>>>>>> 12676840
<|MERGE_RESOLUTION|>--- conflicted
+++ resolved
@@ -1,10 +1,3 @@
-<<<<<<< HEAD
-"""APPROLE methods module."""
-
-from _typeshed import Incomplete
-
-=======
->>>>>>> 12676840
 from hvac.api.vault_api_base import VaultApiBase
 
 class AppRole(VaultApiBase):
@@ -153,173 +146,6 @@
         """
         ...
     def generate_secret_id(
-<<<<<<< HEAD
-        self,
-        role_name,
-        metadata: Incomplete | None = None,
-        cidr_list: Incomplete | None = None,
-        token_bound_cidrs: Incomplete | None = None,
-        mount_point="approle",
-        wrap_ttl: Incomplete | None = None,
-    ):
-        """
-        Generates and issues a new Secret ID on a role in the auth method.
-
-        Supported methods:
-            POST: /auth/{mount_point}/role/{role_name}/secret-id. Produces: 200 application/json
-
-        :param role_name: The name for the role.
-        :type role_name: str | unicode
-        :param metadata: Metadata to be tied to the Secret ID.
-        :type metadata: dict
-        :param cidr_list: Blocks of IP addresses which can perform login operations.
-        :type cidr_list: list
-        :param token_bound_cidrs: Blocks of IP addresses which can authenticate successfully.
-        :type token_bound_cidrs: list
-        :param mount_point: The "path" the method/backend was mounted on.
-        :type mount_point: str | unicode
-        :param wrap_ttl: Returns the request as a response-wrapping token.
-            Can be either an integer number of seconds or a string duration of seconds (`15s`), minutes (`20m`), or hours (`25h`).
-        :type wrap_ttl: int | str
-        :return: The JSON response of the read_role_id request.
-        :rtype: dict
-        """
-        ...
-    def create_custom_secret_id(
-        self,
-        role_name,
-        secret_id,
-        metadata: Incomplete | None = None,
-        cidr_list: Incomplete | None = None,
-        token_bound_cidrs: Incomplete | None = None,
-        mount_point="approle",
-        wrap_ttl: Incomplete | None = None,
-    ):
-        """
-        Generates and issues a new Secret ID on a role in the auth method.
-
-        Supported methods:
-            POST: /auth/{mount_point}/role/{role_name}/custom-secret-id. Produces: 200 application/json
-
-        :param role_name: The name for the role.
-        :type role_name: str | unicode
-        :param secret_id: The Secret ID to read.
-        :type secret_id: str | unicode
-        :param metadata: Metadata to be tied to the Secret ID.
-        :type metadata: dict
-        :param cidr_list: Blocks of IP addresses which can perform login operations.
-        :type cidr_list: list
-        :param token_bound_cidrs: Blocks of IP addresses which can authenticate successfully.
-        :type token_bound_cidrs: list
-        :param mount_point: The "path" the method/backend was mounted on.
-        :type mount_point: str | unicode
-        :param wrap_ttl: Returns the request as a response-wrapping token.
-            Can be either an integer number of seconds or a string duration of seconds (`15s`), minutes (`20m`), or hours (`25h`).
-        :type wrap_ttl: int | str
-        :return: The JSON response of the read_role_id request.
-        :rtype: dict
-        """
-        ...
-    def read_secret_id(self, role_name, secret_id, mount_point="approle"):
-        """
-        Read the properties of a Secret ID for a role in the auth method.
-
-        Supported methods:
-            POST: /auth/{mount_point}/role/{role_name}/secret-id/lookup. Produces: 200 application/json
-
-        :param role_name: The name for the role
-        :type role_name: str | unicode
-        :param secret_id: The Secret ID to read.
-        :type secret_id: str | unicode
-        :param mount_point: The "path" the method/backend was mounted on.
-        :type mount_point: str | unicode
-        :return: The JSON response of the read_role_id request.
-        :rtype: dict
-        """
-        ...
-    def destroy_secret_id(self, role_name, secret_id, mount_point="approle"):
-        """
-        Destroys a Secret ID for a role in the auth method.
-
-        Supported methods:
-            POST: /auth/{mount_point}/role/{role_name}/secret-id/destroy. Produces 204 (empty body)
-
-        :param role_name: The name for the role
-        :type role_name: str | unicode
-        :param secret_id: The Secret ID to read.
-        :type secret_id: str | unicode
-        :param mount_point: The "path" the method/backend was mounted on.
-        :type mount_point: str | unicode
-        """
-        ...
-    def list_secret_id_accessors(self, role_name, mount_point="approle"):
-        """
-        Lists accessors of all issued Secret IDs for a role in the auth method.
-
-        Supported methods:
-            LIST: /auth/{mount_point}/role/{role_name}/secret-id. Produces: 200 application/json
-
-        :param role_name: The name for the role
-        :type role_name: str | unicode
-        :param mount_point: The "path" the method/backend was mounted on.
-        :type mount_point: str | unicode
-        :return: The JSON response of the read_role_id request.
-        :rtype: dict
-        """
-        ...
-    def read_secret_id_accessor(self, role_name, secret_id_accessor, mount_point="approle"):
-        """
-        Read the properties of a Secret ID for a role in the auth method.
-
-        Supported methods:
-            POST: /auth/{mount_point}/role/{role_name}/secret-id-accessor/lookup. Produces: 200 application/json
-
-        :param role_name: The name for the role
-        :type role_name: str | unicode
-        :param secret_id_accessor: The accessor for the Secret ID to read.
-        :type secret_id_accessor: str | unicode
-        :param mount_point: The "path" the method/backend was mounted on.
-        :type mount_point: str | unicode
-        :return: The JSON response of the read_role_id request.
-        :rtype: dict
-        """
-        ...
-    def destroy_secret_id_accessor(self, role_name, secret_id_accessor, mount_point="approle"):
-        """
-        Destroys a Secret ID for a role in the auth method.
-
-        Supported methods:
-            POST: /auth/{mount_point}/role/{role_name}/secret-id-accessor/destroy. Produces: 204 (empty body)
-
-        :param role_name: The name for the role
-        :type role_name: str | unicode
-        :param secret_id_accessor: The accessor for the Secret ID to read.
-        :type secret_id_accessor: str | unicode
-        :param mount_point: The "path" the method/backend was mounted on.
-        :type mount_point: str | unicode
-        """
-        ...
-    def login(self, role_id, secret_id: Incomplete | None = None, use_token: bool = True, mount_point="approle"):
-        """
-        Login with APPROLE credentials.
-
-        Supported methods:
-            POST: /auth/{mount_point}/login. Produces: 200 application/json
-
-        :param role_id: Role ID of the role.
-        :type role_id: str | unicode
-        :param secret_id: Secret ID of the role.
-        :type secret_id: str | unicode
-        :param use_token: if True, uses the token in the response received from the auth request to set the "token"
-            attribute on the the :py:meth:`hvac.adapters.Adapter` instance under the _adapter Client attribute.
-        :type use_token: bool
-        :param mount_point: The "path" the method/backend was mounted on.
-        :type mount_point: str | unicode
-        :return: The JSON response of the read_role_id request.
-        :rtype: dict
-        """
-        ...
-=======
         self, role_name, metadata=None, cidr_list=None, token_bound_cidrs=None, mount_point="approle", wrap_ttl=None
     ): ...
     def create_custom_secret_id(
@@ -330,5 +156,4 @@
     def list_secret_id_accessors(self, role_name, mount_point="approle"): ...
     def read_secret_id_accessor(self, role_name, secret_id_accessor, mount_point="approle"): ...
     def destroy_secret_id_accessor(self, role_name, secret_id_accessor, mount_point="approle"): ...
-    def login(self, role_id, secret_id=None, use_token: bool = True, mount_point="approle"): ...
->>>>>>> 12676840
+    def login(self, role_id, secret_id=None, use_token: bool = True, mount_point="approle"): ...