--- conflicted
+++ resolved
@@ -1,10 +1,3 @@
-<<<<<<< HEAD
-"""RADIUS methods module."""
-
-from _typeshed import Incomplete
-
-=======
->>>>>>> 12676840
 from hvac.api.vault_api_base import VaultApiBase
 
 DEFAULT_MOUNT_POINT: str
@@ -16,139 +9,6 @@
     Reference: https://www.vaultproject.io/docs/auth/radius.html
     """
     def configure(
-<<<<<<< HEAD
-        self,
-        host,
-        secret,
-        port: Incomplete | None = None,
-        unregistered_user_policies: Incomplete | None = None,
-        dial_timeout: Incomplete | None = None,
-        nas_port: Incomplete | None = None,
-        mount_point="radius",
-    ):
-        """
-        Configure the RADIUS auth method.
-
-        Supported methods:
-            POST: /auth/{mount_point}/config. Produces: 204 (empty body)
-
-        :param host: The RADIUS server to connect to. Examples: radius.myorg.com, 127.0.0.1
-        :type host: str | unicode
-        :param secret: The RADIUS shared secret.
-        :type secret: str | unicode
-        :param port: The UDP port where the RADIUS server is listening on. Defaults is 1812.
-        :type port: int
-        :param unregistered_user_policies: A comma-separated list of policies to be granted to unregistered users.
-        :type unregistered_user_policies: list
-        :param dial_timeout: Number of second to wait for a backend connection before timing out. Default is 10.
-        :type dial_timeout: int
-        :param nas_port: The NAS-Port attribute of the RADIUS request. Defaults is 10.
-        :type nas_port: int
-        :param mount_point: The "path" the method/backend was mounted on.
-        :type mount_point: str | unicode
-        :return: The response of the configure request.
-        :rtype: requests.Response
-        """
-        ...
-    def read_configuration(self, mount_point="radius"):
-        """
-        Retrieve the RADIUS configuration for the auth method.
-
-        Supported methods:
-            GET: /auth/{mount_point}/config. Produces: 200 application/json
-
-        :param mount_point: The "path" the method/backend was mounted on.
-        :type mount_point: str | unicode
-        :return: The JSON response of the read_configuration request.
-        :rtype: dict
-        """
-        ...
-    def register_user(self, username, policies: Incomplete | None = None, mount_point="radius"):
-        """
-        Create or update RADIUS user with a set of policies.
-
-        Supported methods:
-            POST: /auth/{mount_point}/users/{username}. Produces: 204 (empty body)
-
-        :param username: Username for this RADIUS user.
-        :type username: str | unicode
-        :param policies: List of policies associated with the user. This parameter is transformed to a comma-delimited
-            string before being passed to Vault.
-        :type policies: list
-        :param mount_point: The "path" the method/backend was mounted on.
-        :type mount_point: str | unicode
-        :return: The response of the register_user request.
-        :rtype: requests.Response
-        """
-        ...
-    def list_users(self, mount_point="radius"):
-        """
-        List existing users in the method.
-
-        Supported methods:
-            LIST: /auth/{mount_point}/users. Produces: 200 application/json
-
-
-        :param mount_point: The "path" the method/backend was mounted on.
-        :type mount_point: str | unicode
-        :return: The JSON response of the list_users request.
-        :rtype: dict
-        """
-        ...
-    def read_user(self, username, mount_point="radius"):
-        """
-        Read policies associated with a RADIUS user.
-
-        Supported methods:
-            GET: /auth/{mount_point}/users/{username}. Produces: 200 application/json
-
-
-        :param username: The username of the RADIUS user
-        :type username: str | unicode
-        :param mount_point: The "path" the method/backend was mounted on.
-        :type mount_point: str | unicode
-        :return: The JSON response of the read_user request.
-        :rtype: dict
-        """
-        ...
-    def delete_user(self, username, mount_point="radius"):
-        """
-        Delete a RADIUS user and policy association.
-
-        Supported methods:
-            DELETE: /auth/{mount_point}/users/{username}. Produces: 204 (empty body)
-
-
-        :param username: The username of the RADIUS user
-        :type username: str | unicode
-        :param mount_point: The "path" the method/backend was mounted on.
-        :type mount_point: str | unicode
-        :return: The response of the delete_user request.
-        :rtype: requests.Response
-        """
-        ...
-    def login(self, username, password, use_token: bool = True, mount_point="radius"):
-        """
-        Log in with RADIUS credentials.
-
-        Supported methods:
-            POST: /auth/{mount_point}/login/{username}. Produces: 200 application/json
-
-
-        :param username: The username of the RADIUS user
-        :type username: str | unicode
-        :param password: The password for the RADIUS user
-        :type password: str | unicode
-        :param use_token: if True, uses the token in the response received from the auth request to set the "token"
-            attribute on the the :py:meth:`hvac.adapters.Adapter` instance under the _adapter Client attribute.
-        :type use_token: bool
-        :param mount_point: The "path" the method/backend was mounted on.
-        :type mount_point: str | unicode
-        :return: The response of the login_with_user request.
-        :rtype: requests.Response
-        """
-        ...
-=======
         self, host, secret, port=None, unregistered_user_policies=None, dial_timeout=None, nas_port=None, mount_point="radius"
     ): ...
     def read_configuration(self, mount_point="radius"): ...
@@ -156,5 +16,4 @@
     def list_users(self, mount_point="radius"): ...
     def read_user(self, username, mount_point="radius"): ...
     def delete_user(self, username, mount_point="radius"): ...
-    def login(self, username, password, use_token: bool = True, mount_point="radius"): ...
->>>>>>> 12676840
+    def login(self, username, password, use_token: bool = True, mount_point="radius"): ...