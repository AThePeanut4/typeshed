--- conflicted
+++ resolved
@@ -1,10 +1,3 @@
-<<<<<<< HEAD
-"""Token methods module."""
-
-from _typeshed import Incomplete
-
-=======
->>>>>>> 12676840
 from hvac.api.vault_api_base import VaultApiBase
 
 DEFAULT_MOUNT_POINT: str
@@ -115,294 +108,6 @@
         entity_alias=None,
         wrap_ttl=None,
         mount_point="token",
-<<<<<<< HEAD
-    ):
-        """
-        Create a new orphaned token.
-
-        Creates a token via the /auth/token/create-orphan endpoint. A root token
-        is not required to create an orphan token with this endpoint (otherwise
-        an orphaned token can be set with the `create` method's `no_parent` option).
-
-
-        :param id: The ID of the client token. Can only be specified by a root token.
-            The ID provided may not contain a `.` character. Otherwise, the
-            token ID is a randomly generated value.
-        :type id: str
-        :param role_name: The name of the token role.
-        :type role_name: str
-        :param policies: A list of policies for the token. This must be a
-            subset of the policies belonging to the token making the request, unless root.
-            If not specified, defaults to all the policies of the calling token.
-        :type policies: list
-        :param meta: A map of string to string valued metadata. This is
-            passed through to the audit devices.
-        :type meta: map
-        :param no_default_policy: If `True` the default policy will not be contained in this token's policy set.
-        :type no_default_policy: bool
-        :param renewable:  Set to false to disable the ability of the token to be renewed past its initial TTL.
-            Setting the value to true will allow the token to be renewable up to the system/mount maximum TTL.
-        :type renewable: bool
-        :param ttl: The TTL period of the token, provided as `1h`, where hour is the largest suffix. If not provided,
-            the token is valid for the default lease TTL, or indefinitely if the root policy is used.
-        :type ttl: str
-        :param type: The token type. Can be `batch` or `service`. Defaults to the type
-            specified by the role configuration named by role_name.
-        :type type: str
-        :param explicit_max_ttl: If set, the token will have an explicit max TTL set upon it.
-            This maximum token TTL cannot be changed later, and unlike with normal tokens, updates to the system/mount
-            max TTL value will have no effect at renewal time -- the token will never be able to be renewed or used past
-            the value set at issue time.
-        :type explicit_max_ttl: str
-        :param display_name: The display name of the token.
-        :type display_name: str
-        :param num_uses: The maximum uses for the given token. This can be
-            used to create a one-time-token or limited use token. The value of `0` has no
-            limit to the number of uses.
-        :type num_uses: int
-        :param period: If specified, the token will be periodic; it will have
-            no maximum TTL (unless an `explicit-max-ttl` is also set) but every renewal
-            will use the given period. Requires a root token or one with the sudo capability.
-        :type period: str
-        :param entity_alias: Name of the entity alias to associate with during token creation.
-            Only works in combination with role_name argument and used entity alias must be listed in
-            `allowed_entity_aliases`. If this has been specified, the entity will not be inherited from the parent.
-        :type entity_alias: str
-        :param wrap_ttl: Specifies response wrapping token creation with duration. IE: `15s`, `20m`, `25h`.
-        :type wrap_ttl: str
-        :param mount_point: The "path" the method/backend was mounted on.
-        :type mount_point: str
-        :return: The response of the create request.
-        :rtype: requests.Response
-        """
-        ...
-    def list_accessors(self, mount_point="token"):
-        """
-        List token accessors.
-
-        This requires sudo capability, and access to it should be tightly controlled
-        as the accessors can be used to revoke very large numbers of tokens and their associated leases at once.
-
-        Supported methods:
-            LIST: /auth/{mount_point}/accessors.
-
-        :param mount_point: The "path" the method/backend was mounted on.
-        :type mount_point: str
-        :return: The response of the list_accessors request.
-        :rtype: requests.Response
-        """
-        ...
-    def lookup(self, token, mount_point="token"):
-        """
-        Retrieve information about the client token.
-
-        Supported methods:
-            POST: /auth/{mount_point}/lookup.
-
-        :param token: Token to lookup.
-        :type token: str
-        :param mount_point: The "path" the method/backend was mounted on.
-        :type mount_point: str
-        :return: The response of the lookup_a request.
-        :rtype: requests.Response
-        """
-        ...
-    def lookup_self(self, mount_point="token"):
-        """
-        Retrieve information about the current client token.
-
-        Supported methods:
-            GET: /auth/{mount_point}/lookup-self.
-
-        :param mount_point: The "path" the method/backend was mounted on.
-        :type mount_point: str
-        :return: The response of the lookup_a_self request.
-        :rtype: requests.Response
-        """
-        ...
-    def lookup_accessor(self, accessor, mount_point="token"):
-        """
-        Retrieve information about the client token from its accessor.
-
-        Supported methods:
-            POST: /auth/{mount_point}/lookup-accessor.
-
-        :param accessor: Token accessor to lookup.
-        :type accessor: str
-        :param mount_point: The "path" the method/backend was mounted on.
-        :type mount_point: str
-        :return: The response of the lookup_accessor request.
-        :rtype: requests.Response
-        """
-        ...
-    def renew(self, token, increment: Incomplete | None = None, wrap_ttl: Incomplete | None = None, mount_point="token"):
-        """
-        Renew a lease associated with a token.
-
-        This is used to prevent the expiration of a token, and the automatic revocation of it.
-        Token renewal is possible only if there is a lease associated with it.
-
-        Supported methods:
-            POST: /auth/{mount_point}/renew.
-
-        :param token: Token to renew. This can be part of the URL  or the body.
-        :type token: str
-        :param increment: An optional requested lease increment can be provided.
-            This increment may be ignored.
-        :type increment: str
-        :param wrap_ttl: Specifies response wrapping token creation with duration. IE: '15s', '20m', '25h'.
-        :type wrap_ttl: str
-        :param mount_point: The "path" the method/backend was mounted on.
-        :type mount_point: str
-        :return: The response of the renew_a request.
-        :rtype: requests.Response
-        """
-        ...
-    def renew_self(self, increment: Incomplete | None = None, wrap_ttl: Incomplete | None = None, mount_point="token"):
-        """
-        Renew a lease associated with the calling token.
-
-        This is used to prevent the expiration of a token, and the automatic revocation of it.
-        Token renewal is possible only if there is a lease associated with it.
-
-        Supported methods:
-            POST: /auth/{mount_point}/renew-self.
-
-        :param increment: An optional requested lease increment can be
-            provided. This increment may be ignored.
-        :type increment: str
-        :param wrap_ttl: Specifies response wrapping token creation with duration. IE: '15s', '20m', '25h'.
-        :type wrap_ttl: str
-        :param mount_point: The "path" the method/backend was mounted on.
-        :type mount_point: str
-        :return: The response of the renew_a_self request.
-        :rtype: requests.Response
-        """
-        ...
-    def renew_accessor(
-        self, accessor, increment: Incomplete | None = None, wrap_ttl: Incomplete | None = None, mount_point="token"
-    ):
-        """
-        Renew a lease associated with a token using its accessor.
-
-        This is used to prevent the expiration of a token, and the automatic revocation of it.
-        Token renewal is possible only if there is a lease associated with it.
-
-        Supported methods:
-            POST: /auth/{mount_point}/renew-accessor.
-
-        :param accessor: Accessor associated with the token to
-            renew.
-        :type accessor: str
-        :param increment: An optional requested lease increment can be
-            provided. This increment may be ignored.
-        :type increment: str
-        :param wrap_ttl: Specifies response wrapping token creation with duration. IE: '15s', '20m', '25h'.
-        :type wrap_ttl: str
-        :param mount_point: The "path" the method/backend was mounted on.
-        :type mount_point: str
-        :return: The response of the renew_a_accessor request.
-        :rtype: requests.Response
-        """
-        ...
-    def revoke(self, token, mount_point="token"):
-        """
-        Revoke a token and all child tokens.
-
-        When the token is revoked, all dynamic secrets generated with it are also revoked.
-
-        Supported methods:
-            POST: /auth/{mount_point}/revoke.
-
-        :param token: Token to revoke.
-        :type token: str
-        :param mount_point: The "path" the method/backend was mounted on.
-        :type mount_point: str
-        :return: The response of the revoke_a request.
-        :rtype: requests.Response
-        """
-        ...
-    def revoke_self(self, mount_point="token"):
-        """
-        Revoke the token used to call it and all child tokens.
-
-        When the token is revoked, all dynamic secrets generated with it are also revoked.
-
-        Supported methods:
-            POST: /auth/{mount_point}/revoke-self.
-
-        :param mount_point: The "path" the method/backend was mounted on.
-        :type mount_point: str
-        :return: The response of the revoke_a_self request.
-        :rtype: requests.Response
-        """
-        ...
-    def revoke_accessor(self, accessor, mount_point="token"):
-        """
-        Revoke the token associated with the accessor and all the child tokens.
-
-        This is meant for purposes where there is no access to token ID but there is need to
-        revoke a token and its children.
-
-        Supported methods:
-            POST: /auth/{mount_point}/revoke-accessor.
-
-        :param accessor: Accessor of the token.
-        :type accessor: str
-        :param mount_point: The "path" the method/backend was mounted on.
-        :type mount_point: str
-        :return: The response of the revoke_a_accessor request.
-        :rtype: requests.Response
-        """
-        ...
-    def revoke_and_orphan_children(self, token, mount_point="token"):
-        """
-        Revoke a token but not its child tokens.
-
-        When the token is revoked, all secrets generated with it are also revoked.
-        All child tokens are orphaned, but can be revoked sub-sequently using /auth/token/revoke/.
-        This is a root-protected endpoint.
-
-        Supported methods:
-            POST: /auth/{mount_point}/revoke-orphan.
-
-        :param token: Token to revoke.
-        :type token: str
-        :param mount_point: The "path" the method/backend was mounted on.
-        :type mount_point: str
-        :return: The response of the revoke_and_orphan_children request.
-        :rtype: requests.Response
-        """
-        ...
-    def read_role(self, role_name, mount_point="token"):
-        """
-        Read the named role configuration.
-
-        Supported methods:
-            GET: /auth/{mount_point}/roles/{role_name}.
-
-        :param role_name: The name of the token role.
-        :type role_name: str
-        :param mount_point: The "path" the method/backend was mounted on.
-        :type mount_point: str
-        :return: The response of the read_role request.
-        :rtype: requests.Response
-        """
-        ...
-    def list_roles(self, mount_point="token"):
-        """
-        List available token roles.
-
-        Supported methods:
-            LIST: /auth/{mount_point}/roles.
-
-        :param mount_point: The "path" the method/backend was mounted on.
-        :type mount_point: str
-        :return: The response of the list_roles request.
-        :rtype: requests.Response
-        """
-        ...
-=======
     ): ...
     def list_accessors(self, mount_point="token"): ...
     def lookup(self, token, mount_point="token"): ...
@@ -417,7 +122,6 @@
     def revoke_and_orphan_children(self, token, mount_point="token"): ...
     def read_role(self, role_name, mount_point="token"): ...
     def list_roles(self, mount_point="token"): ...
->>>>>>> 12676840
     def create_or_update_role(
         self,
         role_name,
@@ -428,84 +132,8 @@
         path_suffix=None,
         allowed_entity_aliases=None,
         mount_point="token",
-<<<<<<< HEAD
-        token_period: Incomplete | None = None,
-        token_explicit_max_ttl: Incomplete | None = None,
-    ):
-        """
-        Create (or replace) the named role.
-
-        Roles enforce specific behavior when creating tokens that allow token functionality that is otherwise not
-        available or would require sudo/root privileges to access. Role parameters, when set, override any provided
-        options to the create endpoints. The role name is also included in the token path, allowing all tokens created
-        against a role to be revoked using the `/sys/leases/revoke-prefix` endpoint.
-
-        Supported methods:
-            POST: /auth/{mount_point}/roles/{role_name}.
-
-        :param role_name: The name of the token role.
-        :type role_name: str
-        :param allowed_policies: will be added to the created
-            token automatically.
-        :type allowed_policies: list
-        :param disallowed_policies: being added automatically to created
-            tokens.
-        :type disallowed_policies: list
-        :param orphan: tokens created against this policy will
-            be orphan tokens (they will have no parent). As such, they will not be
-            automatically revoked by the revocation of any other token.
-        :type orphan: bool
-        :param renewable: allow
-            the token to be renewable up to the system/mount maximum TTL.
-        :type renewable: bool
-        :param path_suffix:
-        :type path_suffix: str
-        :param allowed_entity_aliases: not case sensitive.
-        :type allowed_entity_aliases: str
-        :param token_period: the token will have no maximum TTL, every renewal will use the given period.
-        :type token_period: str
-        :param token_explicit_max_ttl: the token cannot be renewed past this TTL value.
-        :type token_explicit_max_ttl: str
-        :param mount_point: The "path" the method/backend was mounted on.
-        :type mount_point: str
-        :return: The response of the create_or_update_role request.
-        :rtype: requests.Response
-        """
-        ...
-    def delete_role(self, role_name, mount_point="token"):
-        """
-        Delete the named token role.
-
-        Supported methods:
-            DELETE: /auth/{mount_point}/roles/{role_name}.
-
-        :param role_name: The name of the token role.
-        :type role_name: str
-        :param mount_point: The "path" the method/backend was mounted on.
-        :type mount_point: str
-        :return: The response of the delete_role request.
-        :rtype: requests.Response
-        """
-        ...
-    def tidy(self, mount_point="token"):
-        """
-        Perform some maintenance tasks to clean up invalid entries that may remain in the token store.
-
-        On Enterprise, Tidy will only impact the tokens in the specified namespace, or the root namespace if unspecified.
-
-        Supported methods:
-            POST: /auth/{mount_point}/tidy.
-
-        :param mount_point: The "path" the method/backend was mounted on.
-        :type mount_point: str
-        :return: The response of the tidy_s request.
-        :rtype: requests.Response
-        """
-        ...
-=======
         token_period=None,
         token_explicit_max_ttl=None,
     ): ...
     def delete_role(self, role_name, mount_point="token"): ...
-    def tidy(self, mount_point="token"): ...
->>>>>>> 12676840
+    def tidy(self, mount_point="token"): ...