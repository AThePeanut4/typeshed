<<<<<<< HEAD
"""Raft methods module."""

from _typeshed import Incomplete
=======
>>>>>>> 12676840
from typing import Any

from hvac.api.system_backend.system_backend_mixin import SystemBackendMixin
from requests import Response

class Raft(SystemBackendMixin):
    """
    Raft cluster-related system backend methods.

    When using Shamir seal, as soon as the Vault server is brought up, this API should be invoked
    instead of sys/init. This API completes in 2 phases. Once this is invoked, the joining node
    will receive a challenge from the Raft's leader node. This challenge can be answered by the
    joining node only after a successful unseal. Hence, the joining node should be unsealed using
    the unseal keys of the Raft's leader node.

    Reference: https://www.vaultproject.io/api-docs/system/storage/raft
    """
    def join_raft_cluster(
<<<<<<< HEAD
        self,
        leader_api_addr,
        retry: bool = False,
        leader_ca_cert: Incomplete | None = None,
        leader_client_cert: Incomplete | None = None,
        leader_client_key: Incomplete | None = None,
    ):
        """
        Join a new server node to the Raft cluster.

        When using Shamir seal, as soon as the Vault server is brought up, this API should be invoked
        instead of sys/init. This API completes in 2 phases. Once this is invoked, the joining node will
        receive a challenge from the Raft's leader node. This challenge can be answered by the joining
        node only after a successful unseal. Hence, the joining node should be unsealed using the unseal
        keys of the Raft's leader node.

        Supported methods:
            POST: /sys/storage/raft/join.

        :param leader_api_addr: Address of the leader node in the Raft cluster to which this node is trying to join.
        :type leader_api_addr: str | unicode
        :param retry: Retry joining the Raft cluster in case of failures.
        :type retry: bool
        :param leader_ca_cert: CA certificate used to communicate with Raft's leader node.
        :type leader_ca_cert: str | unicode
        :param leader_client_cert: Client certificate used to communicate with Raft's leader node.
        :type leader_client_cert: str | unicode
        :param leader_client_key: Client key used to communicate with Raft's leader node.
        :type leader_client_key: str | unicode
        :return: The response of the join_raft_cluster request.
        :rtype: requests.Response
        """
        ...
    def read_raft_config(self):
        """
        Read the details of all the nodes in the raft cluster.

        Supported methods:
            GET: /sys/storage/raft/configuration.

        :return: The response of the read_raft_config request.
        :rtype: requests.Response
        """
        ...
    def remove_raft_node(self, server_id):
        """
        Remove a node from the raft cluster.

        Supported methods:
            POST: /sys/storage/raft/remove-peer.

        :param server_id: The ID of the node to remove.
        :type server_id: str
        :return: The response of the remove_raft_node request.
        :rtype: requests.Response
        """
        ...
    def take_raft_snapshot(self):
        """
        Returns a snapshot of the current state of the raft cluster.

        The snapshot is returned as binary data and should be redirected to a file.

        This endpoint will ignore your chosen adapter and always uses a RawAdapter.

        Supported methods:
            GET: /sys/storage/raft/snapshot.

        :return: The response of the snapshot request.
        :rtype: requests.Response
        """
        ...
    def restore_raft_snapshot(self, snapshot):
        """
        Install the provided snapshot, returning the cluster to the state defined in it.

        Supported methods:
            POST: /sys/storage/raft/snapshot.

        :param snapshot: Previously created raft snapshot / binary data.
        :type snapshot: bytes
        :return: The response of the restore_raft_snapshot request.
        :rtype: requests.Response
        """
        ...
    def force_restore_raft_snapshot(self, snapshot):
        """
        Installs the provided snapshot, returning the cluster to the state defined in it.

        This is same as writing to /sys/storage/raft/snapshot except that this bypasses checks
        ensuring the Autounseal or shamir keys are consistent with the snapshot data.

        Supported methods:
            POST: /sys/storage/raft/snapshot-force.

        :param snapshot: Previously created raft snapshot / binary data.
        :type snapshot: bytes
        :return: The response of the force_restore_raft_snapshot request.
        :rtype: requests.Response
        """
        ...
    def read_raft_auto_snapshot_status(self, name: str) -> Response:
        """
        Read the status of the raft auto snapshot.

        Supported methods:
            GET: /sys/storage/raft/snapshot-auto/status/:name. Produces: 200 application/json

        :param name: The name of the snapshot configuration.
        :type name: str
        :return: The response of the read_raft_auto_snapshot_status request.
        :rtype: requests.Response
        """
        ...
    def read_raft_auto_snapshot_config(self, name: str) -> Response:
        """
        Read the configuration of the raft auto snapshot.

        Supported methods:
            GET: /sys/storage/raft/snapshot-auto/config/:name. Produces: 200 application/json

        :param name: The name of the snapshot configuration.
        :type name: str
        :return: The response of the read_raft_auto_snapshot_config request.
        :rtype: requests.Response
        """
        ...
    def list_raft_auto_snapshot_configs(self) -> Response:
        """
        List the configurations of the raft auto snapshot.

        Supported methods:
            LIST: /sys/storage/raft/snapshot-auto/config. Produces: 200 application/json

        :return: The response of the list_raft_auto_snapshot_configs request.
        :rtype: requests.Response
        """
        ...
=======
        self, leader_api_addr, retry: bool = False, leader_ca_cert=None, leader_client_cert=None, leader_client_key=None
    ): ...
    def read_raft_config(self): ...
    def remove_raft_node(self, server_id): ...
    def take_raft_snapshot(self): ...
    def restore_raft_snapshot(self, snapshot): ...
    def force_restore_raft_snapshot(self, snapshot): ...
    def read_raft_auto_snapshot_status(self, name: str) -> Response: ...
    def read_raft_auto_snapshot_config(self, name: str) -> Response: ...
    def list_raft_auto_snapshot_configs(self) -> Response: ...
>>>>>>> 12676840
    def create_or_update_raft_auto_snapshot_config(
        self, name: str, interval: str, storage_type: str, retain: int = 1, **kwargs: Any
    ) -> Response:
        """
        Create or update the configuration of the raft auto snapshot.

        Supported methods:
            POST: /sys/storage/raft/snapshot-auto/config/:name. Produces: 204 application/json

        :param name: The name of the snapshot configuration.
        :type name: str
        :param interval: The interval at which snapshots should be taken.
        :type interval: str
        :param storage_type: The type of storage to use for the snapshot.
        :type storage_type: str
        :param retain: The number of snapshots to retain. Default is 1
        :type retain: int
        :param kwargs: Additional parameters to send in the request. Should be params specific to the storage type.
        :type kwargs: dict
        :return: The response of the create_or_update_raft_auto_snapshot_config request.
        :rtype: requests.Response
        """
        ...
    def delete_raft_auto_snapshot_config(self, name: str) -> Response:
        """
        Delete the configuration of the raft auto snapshot.

        Supported methods:
            DELETE: /sys/storage/raft/snapshot-auto/config/:name. Produces: 204 application/json

        :param name: The name of the snapshot configuration.
        :type name: str
        :return: The response of the delete_raft_auto_snapshot_config request.
        :rtype: requests.Response
        """
        ...<|MERGE_RESOLUTION|>--- conflicted
+++ resolved
@@ -1,9 +1,3 @@
-<<<<<<< HEAD
-"""Raft methods module."""
-
-from _typeshed import Incomplete
-=======
->>>>>>> 12676840
 from typing import Any
 
 from hvac.api.system_backend.system_backend_mixin import SystemBackendMixin
@@ -22,146 +16,6 @@
     Reference: https://www.vaultproject.io/api-docs/system/storage/raft
     """
     def join_raft_cluster(
-<<<<<<< HEAD
-        self,
-        leader_api_addr,
-        retry: bool = False,
-        leader_ca_cert: Incomplete | None = None,
-        leader_client_cert: Incomplete | None = None,
-        leader_client_key: Incomplete | None = None,
-    ):
-        """
-        Join a new server node to the Raft cluster.
-
-        When using Shamir seal, as soon as the Vault server is brought up, this API should be invoked
-        instead of sys/init. This API completes in 2 phases. Once this is invoked, the joining node will
-        receive a challenge from the Raft's leader node. This challenge can be answered by the joining
-        node only after a successful unseal. Hence, the joining node should be unsealed using the unseal
-        keys of the Raft's leader node.
-
-        Supported methods:
-            POST: /sys/storage/raft/join.
-
-        :param leader_api_addr: Address of the leader node in the Raft cluster to which this node is trying to join.
-        :type leader_api_addr: str | unicode
-        :param retry: Retry joining the Raft cluster in case of failures.
-        :type retry: bool
-        :param leader_ca_cert: CA certificate used to communicate with Raft's leader node.
-        :type leader_ca_cert: str | unicode
-        :param leader_client_cert: Client certificate used to communicate with Raft's leader node.
-        :type leader_client_cert: str | unicode
-        :param leader_client_key: Client key used to communicate with Raft's leader node.
-        :type leader_client_key: str | unicode
-        :return: The response of the join_raft_cluster request.
-        :rtype: requests.Response
-        """
-        ...
-    def read_raft_config(self):
-        """
-        Read the details of all the nodes in the raft cluster.
-
-        Supported methods:
-            GET: /sys/storage/raft/configuration.
-
-        :return: The response of the read_raft_config request.
-        :rtype: requests.Response
-        """
-        ...
-    def remove_raft_node(self, server_id):
-        """
-        Remove a node from the raft cluster.
-
-        Supported methods:
-            POST: /sys/storage/raft/remove-peer.
-
-        :param server_id: The ID of the node to remove.
-        :type server_id: str
-        :return: The response of the remove_raft_node request.
-        :rtype: requests.Response
-        """
-        ...
-    def take_raft_snapshot(self):
-        """
-        Returns a snapshot of the current state of the raft cluster.
-
-        The snapshot is returned as binary data and should be redirected to a file.
-
-        This endpoint will ignore your chosen adapter and always uses a RawAdapter.
-
-        Supported methods:
-            GET: /sys/storage/raft/snapshot.
-
-        :return: The response of the snapshot request.
-        :rtype: requests.Response
-        """
-        ...
-    def restore_raft_snapshot(self, snapshot):
-        """
-        Install the provided snapshot, returning the cluster to the state defined in it.
-
-        Supported methods:
-            POST: /sys/storage/raft/snapshot.
-
-        :param snapshot: Previously created raft snapshot / binary data.
-        :type snapshot: bytes
-        :return: The response of the restore_raft_snapshot request.
-        :rtype: requests.Response
-        """
-        ...
-    def force_restore_raft_snapshot(self, snapshot):
-        """
-        Installs the provided snapshot, returning the cluster to the state defined in it.
-
-        This is same as writing to /sys/storage/raft/snapshot except that this bypasses checks
-        ensuring the Autounseal or shamir keys are consistent with the snapshot data.
-
-        Supported methods:
-            POST: /sys/storage/raft/snapshot-force.
-
-        :param snapshot: Previously created raft snapshot / binary data.
-        :type snapshot: bytes
-        :return: The response of the force_restore_raft_snapshot request.
-        :rtype: requests.Response
-        """
-        ...
-    def read_raft_auto_snapshot_status(self, name: str) -> Response:
-        """
-        Read the status of the raft auto snapshot.
-
-        Supported methods:
-            GET: /sys/storage/raft/snapshot-auto/status/:name. Produces: 200 application/json
-
-        :param name: The name of the snapshot configuration.
-        :type name: str
-        :return: The response of the read_raft_auto_snapshot_status request.
-        :rtype: requests.Response
-        """
-        ...
-    def read_raft_auto_snapshot_config(self, name: str) -> Response:
-        """
-        Read the configuration of the raft auto snapshot.
-
-        Supported methods:
-            GET: /sys/storage/raft/snapshot-auto/config/:name. Produces: 200 application/json
-
-        :param name: The name of the snapshot configuration.
-        :type name: str
-        :return: The response of the read_raft_auto_snapshot_config request.
-        :rtype: requests.Response
-        """
-        ...
-    def list_raft_auto_snapshot_configs(self) -> Response:
-        """
-        List the configurations of the raft auto snapshot.
-
-        Supported methods:
-            LIST: /sys/storage/raft/snapshot-auto/config. Produces: 200 application/json
-
-        :return: The response of the list_raft_auto_snapshot_configs request.
-        :rtype: requests.Response
-        """
-        ...
-=======
         self, leader_api_addr, retry: bool = False, leader_ca_cert=None, leader_client_cert=None, leader_client_key=None
     ): ...
     def read_raft_config(self): ...
@@ -172,7 +26,6 @@
     def read_raft_auto_snapshot_status(self, name: str) -> Response: ...
     def read_raft_auto_snapshot_config(self, name: str) -> Response: ...
     def list_raft_auto_snapshot_configs(self) -> Response: ...
->>>>>>> 12676840
     def create_or_update_raft_auto_snapshot_config(
         self, name: str, interval: str, storage_type: str, retain: int = 1, **kwargs: Any
     ) -> Response:
