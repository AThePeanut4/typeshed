--- conflicted
+++ resolved
@@ -26,58 +26,6 @@
         """
         ...
     def create_or_update_quota(
-<<<<<<< HEAD
-        self,
-        name,
-        rate,
-        path: Incomplete | None = None,
-        interval: Incomplete | None = None,
-        block_interval: Incomplete | None = None,
-        role: Incomplete | None = None,
-        rate_limit_type: Incomplete | None = None,
-        inheritable: Incomplete | None = None,
-    ):
-        """
-        Create quota if it doesn't exist or update if already created. Only works when calling on the root namespace.
-
-        Supported methods:
-            POST: /sys/quotas/rate-limit. Produces: 204 (empty body)
-
-        :param name: The name of the quota to create or update.
-        :type name: str | unicode
-        :param path: Path of the mount or namespace to apply the quota.
-        :type path: str | unicode
-        :param rate: The maximum number of requests in a given interval to be allowed. Must be positive.
-        :type rate: float
-        :param interval: The duration to enforce rate limit. Default is "1s".
-        :type interval: str | unicode
-        :param block_interval: If rate limit is reached, how long before client can send requests again.
-        :type block_interval: str | unicode
-        :param role: If quota is set on an auth mount path, restrict login requests that are made with a specified role.
-        :type role: str | unicode
-        :param rate_limit_type: Type of rate limit quota. Can be lease-count or rate-limit.
-        :type rate_limit_type: str | unicode
-        :param inheritable: If set to true on a path that is a namespace, quota will be applied to all child namespaces
-        :type inheritable: bool
-        :return: API status code from request.
-        :rtype: requests.Response
-        """
-        ...
-    def delete_quota(self, name):
-        """
-        Delete a given quota. Only works when calling on the root namespace.
-
-        Supported methods:
-            DELETE: /sys/quotas/rate-limit. Produces: 204 (empty body)
-
-        :param name: Name of the quota to delete
-        :type name: str | unicode
-        :return: API status code from request.
-        :rtype: requests.Response
-        """
-        ...
-=======
         self, name, rate, path=None, interval=None, block_interval=None, role=None, rate_limit_type=None, inheritable=None
     ): ...
-    def delete_quota(self, name): ...
->>>>>>> 12676840
+    def delete_quota(self, name): ...