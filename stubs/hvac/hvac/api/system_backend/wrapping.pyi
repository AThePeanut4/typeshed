--- conflicted
+++ resolved
@@ -3,41 +3,5 @@
 from hvac.api.system_backend.system_backend_mixin import SystemBackendMixin
 
 class Wrapping(SystemBackendMixin):
-<<<<<<< HEAD
-    def unwrap(self, token: Incomplete | None = None):
-        """
-        Return the original response inside the given wrapping token.
-
-        Unlike simply reading cubbyhole/response (which is deprecated), this endpoint provides additional validation
-        checks on the token, returns the original value on the wire rather than a JSON string representation of it, and
-        ensures that the response is properly audit-logged.
-
-        Supported methods:
-            POST: /sys/wrapping/unwrap. Produces: 200 application/json
-
-        :param token: Specifies the wrapping token ID. This is required if the client token is not the wrapping token.
-            Do not use the wrapping token in both locations.
-        :type token: str | unicode
-        :return: The JSON response of the request.
-        :rtype: dict
-        """
-        ...
-    def wrap(self, payload: dict[Incomplete, Incomplete] | None = None, ttl: int = 60):
-        """
-        Wraps a serializable dictionary inside a wrapping token.
-
-        Supported methods:
-            POST: /sys/wrapping/wrap. Produces: 200 application/json
-
-        :param payload: Specifies the data that should be wrapped inside the token.
-        :type payload: dict
-        :param ttl: The TTL of the returned wrapping token.
-        :type ttl: int
-        :return: The JSON response of the request.
-        :rtype: dict
-        """
-        ...
-=======
     def unwrap(self, token=None): ...
-    def wrap(self, payload: dict[Incomplete, Incomplete] | None = None, ttl: int = 60): ...
->>>>>>> 12676840
+    def wrap(self, payload: dict[Incomplete, Incomplete] | None = None, ttl: int = 60): ...