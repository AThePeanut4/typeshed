<<<<<<< HEAD
"""Collection of Vault system backend API endpoint classes."""

from _typeshed import Incomplete

=======
>>>>>>> f8cdc0bd
from hvac.api.system_backend.audit import Audit as Audit
from hvac.api.system_backend.auth import Auth as Auth
from hvac.api.system_backend.capabilities import Capabilities as Capabilities
from hvac.api.system_backend.health import Health as Health
from hvac.api.system_backend.init import Init as Init
from hvac.api.system_backend.key import Key as Key
from hvac.api.system_backend.leader import Leader as Leader
from hvac.api.system_backend.lease import Lease as Lease
from hvac.api.system_backend.mount import Mount as Mount
from hvac.api.system_backend.namespace import Namespace as Namespace
from hvac.api.system_backend.policies import Policies as Policies
from hvac.api.system_backend.policy import Policy as Policy
from hvac.api.system_backend.quota import Quota as Quota
from hvac.api.system_backend.raft import Raft as Raft
from hvac.api.system_backend.seal import Seal as Seal
from hvac.api.system_backend.system_backend_mixin import SystemBackendMixin as SystemBackendMixin
from hvac.api.system_backend.wrapping import Wrapping as Wrapping
from hvac.api.vault_api_base import VaultApiBase
from hvac.api.vault_api_category import VaultApiCategory

__all__ = (
    "Audit",
    "Auth",
    "Capabilities",
    "Health",
    "Init",
    "Key",
    "Leader",
    "Lease",
    "Mount",
    "Namespace",
    "Policies",
    "Policy",
    "Quota",
    "Raft",
    "Seal",
    "SystemBackend",
    "SystemBackendMixin",
    "Wrapping",
)

class SystemBackend(
    VaultApiCategory,
    Audit,
    Auth,
    Capabilities,
    Health,
    Init,
    Key,
    Leader,
    Lease,
    Mount,
    Namespace,
    Policies,
    Policy,
    Quota,
    Raft,
    Seal,
    Wrapping,
):
    implemented_classes: list[type[VaultApiBase]]
    unimplemented_classes: list[str]<|MERGE_RESOLUTION|>--- conflicted
+++ resolved
@@ -1,10 +1,3 @@
-<<<<<<< HEAD
-"""Collection of Vault system backend API endpoint classes."""
-
-from _typeshed import Incomplete
-
-=======
->>>>>>> f8cdc0bd
 from hvac.api.system_backend.audit import Audit as Audit
 from hvac.api.system_backend.auth import Auth as Auth
 from hvac.api.system_backend.capabilities import Capabilities as Capabilities
