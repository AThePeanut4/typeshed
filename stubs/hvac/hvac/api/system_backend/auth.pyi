--- conflicted
+++ resolved
@@ -1,10 +1,3 @@
-<<<<<<< HEAD
-"""Support for "Auth"-related System Backend Methods."""
-
-from _typeshed import Incomplete
-
-=======
->>>>>>> 12676840
 from hvac.api.system_backend.system_backend_mixin import SystemBackendMixin
 
 class Auth(SystemBackendMixin):
@@ -20,94 +13,10 @@
         """
         ...
     def enable_auth_method(
-<<<<<<< HEAD
-        self,
-        method_type,
-        description: Incomplete | None = None,
-        config: Incomplete | None = None,
-        plugin_name: Incomplete | None = None,
-        local: bool = False,
-        path: Incomplete | None = None,
-        **kwargs,
-    ):
-        """
-        Enable a new auth method.
-
-        After enabling, the auth method can be accessed and configured via the auth path specified as part of the URL.
-        This auth path will be nested under the auth prefix.
-
-        Supported methods:
-            POST: /sys/auth/{path}. Produces: 204 (empty body)
-
-        :param method_type: The name of the authentication method type, such as "github" or "token".
-        :type method_type: str | unicode
-        :param description: A human-friendly description of the auth method.
-        :type description: str | unicode
-        :param config: Configuration options for this auth method. These are the possible values:
-
-            * **default_lease_ttl**: The default lease duration, specified as a string duration like "5s" or "30m".
-            * **max_lease_ttl**: The maximum lease duration, specified as a string duration like "5s" or "30m".
-            * **audit_non_hmac_request_keys**: Comma-separated list of keys that will not be HMAC'd by audit devices in
-              the request data object.
-            * **audit_non_hmac_response_keys**: Comma-separated list of keys that will not be HMAC'd by audit devices in
-              the response data object.
-            * **listing_visibility**: Specifies whether to show this mount in the UI-specific listing endpoint.
-            * **passthrough_request_headers**: Comma-separated list of headers to whitelist and pass from the request to
-              the backend.
-        :type config: dict
-        :param plugin_name: The name of the auth plugin to use based from the name in the plugin catalog. Applies only
-            to plugin methods.
-        :type plugin_name: str | unicode
-        :param local: <Vault enterprise only> Specifies if the auth method is a local only. Local auth methods are not
-            replicated nor (if a secondary) removed by replication.
-        :type local: bool
-        :param path: The path to mount the method on. If not provided, defaults to the value of the "method_type"
-            argument.
-        :type path: str | unicode
-        :param kwargs: All dicts are accepted and passed to vault. See your specific secret engine for details on which
-            extra key-word arguments you might want to pass.
-        :type kwargs: dict
-        :return: The response of the request.
-        :rtype: requests.Response
-        """
-        ...
-    def disable_auth_method(self, path):
-        """
-        Disable the auth method at the given auth path.
-
-        Supported methods:
-            DELETE: /sys/auth/{path}. Produces: 204 (empty body)
-
-        :param path: The path the method was mounted on. If not provided, defaults to the value of the "method_type"
-            argument.
-        :type path: str | unicode
-        :return: The response of the request.
-        :rtype: requests.Response
-        """
-        ...
-    def read_auth_method_tuning(self, path):
-        """
-        Read the given auth path's configuration.
-
-        This endpoint requires sudo capability on the final path, but the same functionality can be achieved without
-        sudo via sys/mounts/auth/[auth-path]/tune.
-
-        Supported methods:
-            GET: /sys/auth/{path}/tune. Produces: 200 application/json
-
-        :param path: The path the method was mounted on. If not provided, defaults to the value of the "method_type"
-            argument.
-        :type path: str | unicode
-        :return: The JSON response of the request.
-        :rtype: dict
-        """
-        ...
-=======
         self, method_type, description=None, config=None, plugin_name=None, local: bool = False, path=None, **kwargs
     ): ...
     def disable_auth_method(self, path): ...
     def read_auth_method_tuning(self, path): ...
->>>>>>> 12676840
     def tune_auth_method(
         self,
         path,
