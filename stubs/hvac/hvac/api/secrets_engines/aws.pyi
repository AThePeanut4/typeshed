<<<<<<< HEAD
"""Aws methods module."""

from _typeshed import Incomplete

=======
>>>>>>> 12676840
from hvac.api.vault_api_base import VaultApiBase

class Aws(VaultApiBase):
    """
    AWS Secrets Engine (API).

    Reference: https://www.vaultproject.io/api/secret/aws/index.html
    """
    def configure_root_iam_credentials(
<<<<<<< HEAD
        self,
        access_key,
        secret_key,
        region: Incomplete | None = None,
        iam_endpoint: Incomplete | None = None,
        sts_endpoint: Incomplete | None = None,
        max_retries: Incomplete | None = None,
        mount_point="aws",
    ):
        """
        Configure the root IAM credentials to communicate with AWS.

        There are multiple ways to pass root IAM credentials to the Vault server, specified below with the highest
        precedence first. If credentials already exist, this will overwrite them.

        The official AWS SDK is used for sourcing credentials from env vars, shared files, or IAM/ECS instances.

            * Static credentials provided to the API as a payload
            * Credentials in the AWS_ACCESS_KEY, AWS_SECRET_KEY, and AWS_REGION environment variables on the server
            * Shared credentials files
            * Assigned IAM role or ECS task role credentials

        At present, this endpoint does not confirm that the provided AWS credentials are valid AWS credentials with
        proper permissions.

        Supported methods:
            POST: /{mount_point}/config/root. Produces: 204 (empty body)

        :param access_key: Specifies the AWS access key ID.
        :type access_key: str | unicode
        :param secret_key: Specifies the AWS secret access key.
        :type secret_key: str | unicode
        :param region: Specifies the AWS region. If not set it will use the AWS_REGION env var, AWS_DEFAULT_REGION env
            var, or us-east-1 in that order.
        :type region: str | unicode
        :param iam_endpoint: Specifies a custom HTTP IAM endpoint to use.
        :type iam_endpoint: str | unicode
        :param sts_endpoint: Specifies a custom HTTP STS endpoint to use.
        :type sts_endpoint: str | unicode
        :param max_retries: Number of max retries the client should use for recoverable errors. The default (-1) falls
            back to the AWS SDK's default behavior.
        :type max_retries: int
        :param mount_point: The "path" the method/backend was mounted on.
        :type mount_point: str | unicode
        :return: The response of the request.
        :rtype: requests.Response
        """
        ...
    def rotate_root_iam_credentials(self, mount_point="aws"):
        """
        Rotate static root IAM credentials.

        When you have configured Vault with static credentials, you can use this endpoint to have Vault rotate the
        access key it used. Note that, due to AWS eventual consistency, after calling this endpoint, subsequent calls
        from Vault to AWS may fail for a few seconds until AWS becomes consistent again.

        In order to call this endpoint, Vault's AWS access key MUST be the only access key on the IAM user; otherwise,
        generation of a new access key will fail. Once this method is called, Vault will now be the only entity that
        knows the AWS secret key is used to access AWS.

        Supported methods:
            POST: /{mount_point}/config/rotate-root. Produces: 200 application/json

        :return: The JSON response of the request.
        :rtype: dict
        """
        ...
    def configure_lease(self, lease, lease_max, mount_point="aws"):
        """
        Configure lease settings for the AWS secrets engine.

        It is optional, as there are default values for lease and lease_max.

        Supported methods:
            POST: /{mount_point}/config/lease. Produces: 204 (empty body)

        :param lease: Specifies the lease value provided as a string duration with time suffix. "h" (hour) is the
            largest suffix.
        :type lease: str | unicode
        :param lease_max: Specifies the maximum lease value provided as a string duration with time suffix. "h" (hour)
            is the largest suffix.
        :type lease_max: str | unicode
        :param mount_point: The "path" the method/backend was mounted on.
        :type mount_point: str | unicode
        :return: The response of the request.
        :rtype: requests.Response
        """
        ...
    def read_lease_config(self, mount_point="aws"):
        """
        Read the current lease settings for the AWS secrets engine.

        Supported methods:
            GET: /{mount_point}/config/lease. Produces: 200 application/json

        :param mount_point: The "path" the method/backend was mounted on.
        :type mount_point: str | unicode
        :return: The JSON response of the request.
        :rtype: dict
        """
        ...
=======
        self, access_key, secret_key, region=None, iam_endpoint=None, sts_endpoint=None, max_retries=None, mount_point="aws"
    ): ...
    def rotate_root_iam_credentials(self, mount_point="aws"): ...
    def configure_lease(self, lease, lease_max, mount_point="aws"): ...
    def read_lease_config(self, mount_point="aws"): ...
>>>>>>> 12676840
    def create_or_update_role(
        self,
        name,
        credential_type,
        policy_document=None,
        default_sts_ttl=None,
        max_sts_ttl=None,
        role_arns=None,
        policy_arns=None,
        legacy_params: bool = False,
        iam_tags=None,
        mount_point="aws",
    ):
        """
        Create or update the role with the given name.

        If a role with the name does not exist, it will be created. If the role exists, it will be updated with the new
        attributes.

        Supported methods:
            POST: /{mount_point}/roles/{name}. Produces: 204 (empty body)

        :param name: Specifies the name of the role to create. This is part of the request URL.
        :type name: str | unicode
        :param credential_type: Specifies the type of credential to be used when retrieving credentials from the role.
            Must be one of iam_user, assumed_role, or federation_token.
        :type credential_type: str | unicode
        :param policy_document: The IAM policy document for the role. The behavior depends on the credential type. With
            iam_user, the policy document will be attached to the IAM user generated and augment the permissions the IAM
            user has. With assumed_role and federation_token, the policy document will act as a filter on what the
            credentials can do.
        :type policy_document: dict | str | unicode
        :param default_sts_ttl: The default TTL for STS credentials. When a TTL is not specified when STS credentials
            are requested, and a default TTL is specified on the role, then this default TTL will be used. Valid only
            when credential_type is one of assumed_role or federation_token.
        :type default_sts_ttl: str | unicode
        :param max_sts_ttl: The max allowed TTL for STS credentials (credentials TTL are capped to max_sts_ttl). Valid
            only when credential_type is one of assumed_role or federation_token.
        :type max_sts_ttl: str | unicode
        :param role_arns: Specifies the ARNs of the AWS roles this Vault role is allowed to assume. Required when
            credential_type is assumed_role and prohibited otherwise. This is a comma-separated string or JSON array.
            String types supported for Vault legacy parameters.
        :type role_arns: list | str | unicode
        :param policy_arns: Specifies the ARNs of the AWS managed policies to be attached to IAM users when they are
            requested. Valid only when credential_type is iam_user. When credential_type is iam_user, at least one of
            policy_arns or policy_document must be specified. This is a comma-separated string or JSON array.
        :type policy_arns: list
        :param legacy_params: Flag to send legacy (Vault versions < 0.11.0) parameters in the request. When this is set
            to True, policy_document and policy_arns are the only parameters used from this method.
        :type legacy_params: bool
        :param iam_tags: A list of strings representing a key/value pair to be used for any IAM user that is created by
            this role. Format is a key and value separated by an =.
        :type iam_tags: list
        :param mount_point: The "path" the method/backend was mounted on.
        :type mount_point: str | unicode
        :return: The response of the request.
        :rtype: requests.Response
        """
        ...
    def read_role(self, name, mount_point="aws"):
        """
        Query an existing role by the given name.

        If the role does not exist, a 404 is returned.

        Supported methods:
            GET: /{mount_point}/roles/{name}. Produces: 200 application/json

        :param name: Specifies the name of the role to read. This is part of the request URL.
        :type name: str | unicode
        :param mount_point: The "path" the method/backend was mounted on.
        :type mount_point: str | unicode
        :return: The JSON response of the request.
        :rtype: dict
        """
        ...
    def list_roles(self, mount_point="aws"):
        """
        List all existing roles in the secrets engine.

        Supported methods:
            LIST: /{mount_point}/roles. Produces: 200 application/json

        :param mount_point: The "path" the method/backend was mounted on.
        :type mount_point: str | unicode
        :return: The JSON response of the request.
        :rtype: dict
        """
        ...
    def delete_role(self, name, mount_point="aws"):
        """
        Delete an existing role by the given name.

        If the role does not exist, a 404 is returned.

        Supported methods:
            DELETE: /{mount_point}/roles/{name}. Produces: 204 (empty body)

        :param name: the name of the role to delete. This
            is part of the request URL.
        :type name: str | unicode
        :param mount_point: The "path" the method/backend was mounted on.
        :type mount_point: str | unicode
        :return: The response of the request.
        :rtype: requests.Response
        """
        ...
    def generate_credentials(
<<<<<<< HEAD
        self,
        name,
        role_arn: Incomplete | None = None,
        ttl: Incomplete | None = None,
        endpoint: str = "creds",
        mount_point="aws",
        role_session_name: Incomplete | None = None,
    ):
        """
        Generates credential based on the named role.

        This role must be created before queried.

        The ``/aws/creds`` and ``/aws/sts`` endpoints are almost identical. The exception is when retrieving credentials for a
        role that was specified with the legacy arn or policy parameter. In this case, credentials retrieved through
        ``/aws/sts`` must be of either the ``assumed_role`` or ``federation_token`` types, and credentials retrieved through
        ``/aws/creds`` must be of the ``iam_user`` type.

        :param name: Specifies the name of the role to generate credentials against. This is part of the request URL.
        :type name: str | unicode
        :param role_arn: The ARN of the role to assume if ``credential_type`` on the Vault role is assumed_role. Must match
            one of the allowed role ARNs in the Vault role. Optional if the Vault role only allows a single AWS role
            ARN; required otherwise.
        :type role_arn: str | unicode
        :param ttl: Specifies the TTL for the use of the STS token. This is specified as a string with a duration
            suffix. Valid only when ``credential_type`` is ``assumed_role`` or ``federation_token``. When not specified, the default
            sts_ttl set for the role will be used. If that is also not set, then the default value of ``3600s`` will be
            used. AWS places limits on the maximum TTL allowed. See the AWS documentation on the ``DurationSeconds``
            parameter for AssumeRole (for ``assumed_role`` credential types) and GetFederationToken (for ``federation_token``
            credential types) for more details.
        :type ttl: str | unicode
        :param endpoint: Supported endpoints are ``creds`` and ``sts``:
            GET: ``/{mount_point}/creds/{name}``. Produces: 200 application/json
            POST: ``/{mount_point}/sts/{name}``. Produces: 200 application/json
        :type endpoint: str | unicode
        :param mount_point: The "path" the method/backend was mounted on.
        :type mount_point: str | unicode
        :param role_session_name: The role session name to attach to the assumed role ARN.
            ``role_session_name`` is limited to 64 characters; if exceeded, the ``role_session_name`` in the assumed role
            ARN will be truncated to 64 characters. If ``role_session_name`` is not provided, then it will be generated
            dynamically by default.
        :type role_session_name: str | unicode

        :return: The JSON response of the request.
        :rtype: dict
        """
        ...
=======
        self, name, role_arn=None, ttl=None, endpoint: str = "creds", mount_point="aws", role_session_name=None
    ): ...
>>>>>>> 12676840
<|MERGE_RESOLUTION|>--- conflicted
+++ resolved
@@ -1,10 +1,3 @@
-<<<<<<< HEAD
-"""Aws methods module."""
-
-from _typeshed import Incomplete
-
-=======
->>>>>>> 12676840
 from hvac.api.vault_api_base import VaultApiBase
 
 class Aws(VaultApiBase):
@@ -14,115 +7,11 @@
     Reference: https://www.vaultproject.io/api/secret/aws/index.html
     """
     def configure_root_iam_credentials(
-<<<<<<< HEAD
-        self,
-        access_key,
-        secret_key,
-        region: Incomplete | None = None,
-        iam_endpoint: Incomplete | None = None,
-        sts_endpoint: Incomplete | None = None,
-        max_retries: Incomplete | None = None,
-        mount_point="aws",
-    ):
-        """
-        Configure the root IAM credentials to communicate with AWS.
-
-        There are multiple ways to pass root IAM credentials to the Vault server, specified below with the highest
-        precedence first. If credentials already exist, this will overwrite them.
-
-        The official AWS SDK is used for sourcing credentials from env vars, shared files, or IAM/ECS instances.
-
-            * Static credentials provided to the API as a payload
-            * Credentials in the AWS_ACCESS_KEY, AWS_SECRET_KEY, and AWS_REGION environment variables on the server
-            * Shared credentials files
-            * Assigned IAM role or ECS task role credentials
-
-        At present, this endpoint does not confirm that the provided AWS credentials are valid AWS credentials with
-        proper permissions.
-
-        Supported methods:
-            POST: /{mount_point}/config/root. Produces: 204 (empty body)
-
-        :param access_key: Specifies the AWS access key ID.
-        :type access_key: str | unicode
-        :param secret_key: Specifies the AWS secret access key.
-        :type secret_key: str | unicode
-        :param region: Specifies the AWS region. If not set it will use the AWS_REGION env var, AWS_DEFAULT_REGION env
-            var, or us-east-1 in that order.
-        :type region: str | unicode
-        :param iam_endpoint: Specifies a custom HTTP IAM endpoint to use.
-        :type iam_endpoint: str | unicode
-        :param sts_endpoint: Specifies a custom HTTP STS endpoint to use.
-        :type sts_endpoint: str | unicode
-        :param max_retries: Number of max retries the client should use for recoverable errors. The default (-1) falls
-            back to the AWS SDK's default behavior.
-        :type max_retries: int
-        :param mount_point: The "path" the method/backend was mounted on.
-        :type mount_point: str | unicode
-        :return: The response of the request.
-        :rtype: requests.Response
-        """
-        ...
-    def rotate_root_iam_credentials(self, mount_point="aws"):
-        """
-        Rotate static root IAM credentials.
-
-        When you have configured Vault with static credentials, you can use this endpoint to have Vault rotate the
-        access key it used. Note that, due to AWS eventual consistency, after calling this endpoint, subsequent calls
-        from Vault to AWS may fail for a few seconds until AWS becomes consistent again.
-
-        In order to call this endpoint, Vault's AWS access key MUST be the only access key on the IAM user; otherwise,
-        generation of a new access key will fail. Once this method is called, Vault will now be the only entity that
-        knows the AWS secret key is used to access AWS.
-
-        Supported methods:
-            POST: /{mount_point}/config/rotate-root. Produces: 200 application/json
-
-        :return: The JSON response of the request.
-        :rtype: dict
-        """
-        ...
-    def configure_lease(self, lease, lease_max, mount_point="aws"):
-        """
-        Configure lease settings for the AWS secrets engine.
-
-        It is optional, as there are default values for lease and lease_max.
-
-        Supported methods:
-            POST: /{mount_point}/config/lease. Produces: 204 (empty body)
-
-        :param lease: Specifies the lease value provided as a string duration with time suffix. "h" (hour) is the
-            largest suffix.
-        :type lease: str | unicode
-        :param lease_max: Specifies the maximum lease value provided as a string duration with time suffix. "h" (hour)
-            is the largest suffix.
-        :type lease_max: str | unicode
-        :param mount_point: The "path" the method/backend was mounted on.
-        :type mount_point: str | unicode
-        :return: The response of the request.
-        :rtype: requests.Response
-        """
-        ...
-    def read_lease_config(self, mount_point="aws"):
-        """
-        Read the current lease settings for the AWS secrets engine.
-
-        Supported methods:
-            GET: /{mount_point}/config/lease. Produces: 200 application/json
-
-        :param mount_point: The "path" the method/backend was mounted on.
-        :type mount_point: str | unicode
-        :return: The JSON response of the request.
-        :rtype: dict
-        """
-        ...
-=======
         self, access_key, secret_key, region=None, iam_endpoint=None, sts_endpoint=None, max_retries=None, mount_point="aws"
     ): ...
     def rotate_root_iam_credentials(self, mount_point="aws"): ...
     def configure_lease(self, lease, lease_max, mount_point="aws"): ...
     def read_lease_config(self, mount_point="aws"): ...
->>>>>>> 12676840
     def create_or_update_role(
         self,
         name,
@@ -231,55 +120,5 @@
         """
         ...
     def generate_credentials(
-<<<<<<< HEAD
-        self,
-        name,
-        role_arn: Incomplete | None = None,
-        ttl: Incomplete | None = None,
-        endpoint: str = "creds",
-        mount_point="aws",
-        role_session_name: Incomplete | None = None,
-    ):
-        """
-        Generates credential based on the named role.
-
-        This role must be created before queried.
-
-        The ``/aws/creds`` and ``/aws/sts`` endpoints are almost identical. The exception is when retrieving credentials for a
-        role that was specified with the legacy arn or policy parameter. In this case, credentials retrieved through
-        ``/aws/sts`` must be of either the ``assumed_role`` or ``federation_token`` types, and credentials retrieved through
-        ``/aws/creds`` must be of the ``iam_user`` type.
-
-        :param name: Specifies the name of the role to generate credentials against. This is part of the request URL.
-        :type name: str | unicode
-        :param role_arn: The ARN of the role to assume if ``credential_type`` on the Vault role is assumed_role. Must match
-            one of the allowed role ARNs in the Vault role. Optional if the Vault role only allows a single AWS role
-            ARN; required otherwise.
-        :type role_arn: str | unicode
-        :param ttl: Specifies the TTL for the use of the STS token. This is specified as a string with a duration
-            suffix. Valid only when ``credential_type`` is ``assumed_role`` or ``federation_token``. When not specified, the default
-            sts_ttl set for the role will be used. If that is also not set, then the default value of ``3600s`` will be
-            used. AWS places limits on the maximum TTL allowed. See the AWS documentation on the ``DurationSeconds``
-            parameter for AssumeRole (for ``assumed_role`` credential types) and GetFederationToken (for ``federation_token``
-            credential types) for more details.
-        :type ttl: str | unicode
-        :param endpoint: Supported endpoints are ``creds`` and ``sts``:
-            GET: ``/{mount_point}/creds/{name}``. Produces: 200 application/json
-            POST: ``/{mount_point}/sts/{name}``. Produces: 200 application/json
-        :type endpoint: str | unicode
-        :param mount_point: The "path" the method/backend was mounted on.
-        :type mount_point: str | unicode
-        :param role_session_name: The role session name to attach to the assumed role ARN.
-            ``role_session_name`` is limited to 64 characters; if exceeded, the ``role_session_name`` in the assumed role
-            ARN will be truncated to 64 characters. If ``role_session_name`` is not provided, then it will be generated
-            dynamically by default.
-        :type role_session_name: str | unicode
-
-        :return: The JSON response of the request.
-        :rtype: dict
-        """
-        ...
-=======
         self, name, role_arn=None, ttl=None, endpoint: str = "creds", mount_point="aws", role_session_name=None
-    ): ...
->>>>>>> 12676840
+    ): ...