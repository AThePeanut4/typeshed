--- conflicted
+++ resolved
@@ -1,10 +1,3 @@
-<<<<<<< HEAD
-"""Transit methods module."""
-
-from _typeshed import Incomplete
-
-=======
->>>>>>> 12676840
 from hvac.api.vault_api_base import VaultApiBase
 
 DEFAULT_MOUNT_POINT: str
@@ -24,113 +17,11 @@
         allow_plaintext_backup=None,
         key_type=None,
         mount_point="transit",
-<<<<<<< HEAD
-        auto_rotate_period: Incomplete | None = None,
-    ):
-        """
-        Create a new named encryption key of the specified type.
-
-        The values set here cannot be changed after key creation.
-
-        Supported methods:
-            POST: /{mount_point}/keys/{name}. Produces: 204 (empty body)
-
-        :param name: Specifies the name of the encryption key to create. This is specified as part of the URL.
-        :type name: str | unicode
-        :param convergent_encryption: If enabled, the key will support convergent encryption, where the same plaintext
-            creates the same ciphertext. This requires derived to be set to true. When enabled, each
-            encryption(/decryption/rewrap/datakey) operation will derive a nonce value rather than randomly generate it.
-        :type convergent_encryption: bool
-        :param derived: Specifies if key derivation is to be used. If enabled, all encrypt/decrypt requests to this
-            named key must provide a context which is used for key derivation.
-        :type derived: bool
-        :param exportable: Enables keys to be exportable. This allows for all the valid keys in the key ring to be
-            exported. Once set, this cannot be disabled.
-        :type exportable: bool
-        :param allow_plaintext_backup: If set, enables taking backup of named key in the plaintext format. Once set,
-            this cannot be disabled.
-        :type allow_plaintext_backup: bool
-        :param key_type: Specifies the type of key to create. The currently-supported types are:
-
-            * **aes256-gcm96**: AES-256 wrapped with GCM using a 96-bit nonce size AEAD
-            * **chacha20-poly1305**: ChaCha20-Poly1305 AEAD (symmetric, supports derivation and convergent encryption)
-            * **ed25519**: ED25519 (asymmetric, supports derivation).
-            * **ecdsa-p256**: ECDSA using the P-256 elliptic curve (asymmetric)
-            * **ecdsa-p384**: ECDSA using the P-384 elliptic curve (asymmetric)
-            * **ecdsa-p521**: ECDSA using the P-521 elliptic curve (asymmetric)
-            * **rsa-2048**: RSA with bit size of 2048 (asymmetric)
-            * **rsa-3072**: RSA with bit size of 3072 (asymmetric)
-            * **rsa-4096**: RSA with bit size of 4096 (asymmetric)
-        :type key_type: str | unicode
-        :param mount_point: The "path" the method/backend was mounted on.
-        :type mount_point: str | unicode
-        :param auto_rotate_period: The period at which this key should be rotated automatically. Requires Vault 1.10.x or higher.
-        :type auto_rotate_period: str | unicode
-        :return: The response of the request.
-        :rtype: requests.Response
-        """
-        ...
-    def read_key(self, name, mount_point="transit"):
-        """
-        Read information about a named encryption key.
-
-        The keys object shows the creation time of each key version; the values are not the keys themselves. Depending
-        on the type of key, different information may be returned, e.g. an asymmetric key will return its public key in
-        a standard format for the type.
-
-        Supported methods:
-            GET: /{mount_point}/keys/{name}. Produces: 200 application/json
-
-        :param name: Specifies the name of the encryption key to read. This is specified as part of the URL.
-        :type name: str | unicode
-        :param mount_point: The "path" the method/backend was mounted on.
-        :type mount_point: str | unicode
-        :return: The JSON response of the read_key request.
-        :rtype: dict
-        """
-        ...
-    def list_keys(self, mount_point="transit"):
-        """
-        List keys (if there are any).
-
-        Only the key names are returned (not the actual keys themselves).
-
-        An exception is thrown if there are no keys.
-
-        Supported methods:
-            LIST: /{mount_point}/keys. Produces: 200 application/json
-
-        :param mount_point: The "path" the method/backend was mounted on.
-        :type mount_point: str | unicode
-        :return: The JSON response of the request.
-        :rtype: dict
-        """
-        ...
-    def delete_key(self, name, mount_point="transit"):
-        """
-        Delete a named encryption key.
-
-        It will no longer be possible to decrypt any data encrypted with the named key. Because this is a potentially
-        catastrophic operation, the deletion_allowed tunable must be set in the key's /config endpoint.
-
-        Supported methods:
-            DELETE: /{mount_point}/keys/{name}. Produces: 204 (empty body)
-
-        :param name: Specifies the name of the encryption key to delete. This is specified as part of the URL.
-        :type name: str | unicode
-        :param mount_point: The "path" the method/backend was mounted on.
-        :type mount_point: str | unicode
-        :return: The response of the request.
-        :rtype: requests.Response
-        """
-        ...
-=======
         auto_rotate_period=None,
     ): ...
     def read_key(self, name, mount_point="transit"): ...
     def list_keys(self, mount_point="transit"): ...
     def delete_key(self, name, mount_point="transit"): ...
->>>>>>> 12676840
     def update_key_configuration(
         self,
         name,
@@ -140,98 +31,10 @@
         exportable=None,
         allow_plaintext_backup=None,
         mount_point="transit",
-<<<<<<< HEAD
-        auto_rotate_period: Incomplete | None = None,
-    ):
-        """
-        Tune configuration values for a given key.
-
-        These values are returned during a read operation on the named key.
-
-        Supported methods:
-            POST: /{mount_point}/keys/{name}/config. Produces: 204 (empty body)
-
-        :param name: Specifies the name of the encryption key to update configuration for.
-        :type name: str | unicode
-        :param min_decryption_version: Specifies the minimum version of ciphertext allowed to be decrypted. Adjusting
-            this as part of a key rotation policy can prevent old copies of ciphertext from being decrypted, should they
-            fall into the wrong hands. For signatures, this value controls the minimum version of signature that can be
-            verified against. For HMACs, this controls the minimum version of a key allowed to be used as the key for
-            verification.
-        :type min_decryption_version: int
-        :param min_encryption_version: Specifies the minimum version of the key that can be used to encrypt plaintext,
-            sign payloads, or generate HMACs. Must be 0 (which will use the latest version) or a value greater or equal
-            to min_decryption_version.
-        :type min_encryption_version: int
-        :param deletion_allowed: Specifies if the key is allowed to be deleted.
-        :type deletion_allowed: bool
-        :param exportable: Enables keys to be exportable. This allows for all the valid keys in the key ring to be
-            exported. Once set, this cannot be disabled.
-        :type exportable: bool
-        :param allow_plaintext_backup: If set, enables taking backup of named key in the plaintext format. Once set,
-            this cannot be disabled.
-        :type allow_plaintext_backup: bool
-        :param mount_point: The "path" the method/backend was mounted on.
-        :type mount_point: str | unicode
-        :param auto_rotate_period: The period at which this key should be rotated automatically. Requires Vault 1.10.x or higher.
-        :type auto_rotate_period: str | unicode
-        :return: The response of the request.
-        :rtype: requests.Response
-        """
-        ...
-    def rotate_key(self, name, mount_point="transit"):
-        """
-        Rotate the version of the named key.
-
-        After rotation, new plaintext requests will be encrypted with the new version of the key. To upgrade ciphertext
-        to be encrypted with the latest version of the key, use the rewrap endpoint. This is only supported with keys
-        that support encryption and decryption operations.
-
-        Supported methods:
-            POST: /{mount_point}/keys/{name}/rotate. Produces: 204 (empty body)
-
-        :param name: Specifies the name of the key to read information about. This is specified as part of the URL.
-        :type name: str | unicode
-        :param mount_point: The "path" the method/backend was mounted on.
-        :type mount_point: str | unicode
-        :return: The response of the request.
-        :rtype: requests.Response
-        """
-        ...
-    def export_key(self, name, key_type, version: Incomplete | None = None, mount_point="transit"):
-        """
-        Return the named key.
-
-        The keys object shows the value of the key for each version. If version is specified, the specific version will
-        be returned. If latest is provided as the version, the current key will be provided. Depending on the type of
-        key, different information may be returned. The key must be exportable to support this operation and the version
-        must still be valid.
-
-        Supported methods:
-            GET: /{mount_point}/export/{key_type}/{name}(/{version}). Produces: 200 application/json
-
-        :param name: Specifies the name of the key to read information about. This is specified as part of the URL.
-        :type name: str | unicode
-        :param key_type: Specifies the type of the key to export. This is specified as part of the URL. Valid values are:
-            encryption-key
-            signing-key
-            hmac-key
-        :type key_type: str | unicode
-        :param version: Specifies the version of the key to read. If omitted, all versions of the key will be returned.
-            If the version is set to latest, the current key will be returned.
-        :type version: str | unicode
-        :param mount_point: The "path" the method/backend was mounted on.
-        :type mount_point: str | unicode
-        :return: The JSON response of the request.
-        :rtype: dict
-        """
-        ...
-=======
         auto_rotate_period=None,
     ): ...
     def rotate_key(self, name, mount_point="transit"): ...
     def export_key(self, name, key_type, version=None, mount_point="transit"): ...
->>>>>>> 12676840
     def encrypt_data(
         self,
         name,
@@ -335,170 +138,12 @@
         """
         ...
     def rewrap_data(
-<<<<<<< HEAD
-        self,
-        name,
-        ciphertext,
-        context: Incomplete | None = None,
-        key_version: Incomplete | None = None,
-        nonce: Incomplete | None = None,
-        batch_input: Incomplete | None = None,
-        mount_point="transit",
-    ):
-        """
-        Rewrap the provided ciphertext using the latest version of the named key.
-
-        Because this never returns plaintext, it is possible to delegate this functionality to untrusted users or scripts.
-
-        Supported methods:
-            POST: /{mount_point}/rewrap/{name}. Produces: 200 application/json
-
-        :param name: Specifies the name of the encryption key to re-encrypt against. This is specified as part of the URL.
-        :type name: str | unicode
-        :param ciphertext: Specifies the ciphertext to re-encrypt.
-        :type ciphertext: str | unicode
-        :param context: Specifies the base64 encoded context for key derivation. This is required if key derivation is
-            enabled.
-        :type context: str | unicode
-        :param key_version: Specifies the version of the key to use for the operation. If not set, uses the latest
-            version. Must be greater than or equal to the key's min_encryption_version, if set.
-        :type key_version: int
-        :param nonce: Specifies a base64 encoded nonce value used during encryption. Must be provided if convergent
-            encryption is enabled for this key and the key was generated with Vault 0.6.1. Not required for keys created
-            in 0.6.2+.
-        :type nonce: str | unicode
-        :param batch_input: Specifies a list of items to be decrypted in a single batch. When this parameter is set, if
-            the parameters 'ciphertext', 'context' and 'nonce' are also set, they will be ignored. Format for the input
-            goes like this: [dict(context="b64_context", ciphertext="b64_plaintext"), ...]
-        :type batch_input: List[dict]
-        :param mount_point: The "path" the method/backend was mounted on.
-        :type mount_point: str | unicode
-        :return: The JSON response of the request.
-        :rtype: dict
-        """
-        ...
-    def generate_data_key(
-        self,
-        name,
-        key_type,
-        context: Incomplete | None = None,
-        nonce: Incomplete | None = None,
-        bits: Incomplete | None = None,
-        mount_point="transit",
-    ):
-        """
-        Generates a new high-entropy key and the value encrypted with the named key.
-
-        Optionally return the plaintext of the key as well. Whether plaintext is returned depends on the path; as a
-        result, you can use Vault ACL policies to control whether a user is allowed to retrieve the plaintext value of a
-        key. This is useful if you want an untrusted user or operation to generate keys that are then made available to
-        trusted users.
-
-        Supported methods:
-            POST: /{mount_point}/datakey/{key_type}/{name}. Produces: 200 application/json
-
-        :param name: Specifies the name of the encryption key to use to encrypt the datakey. This is specified as part
-            of the URL.
-        :type name: str | unicode
-        :param key_type: Specifies the type of key to generate. If plaintext, the plaintext key will be returned along
-            with the ciphertext. If wrapped, only the ciphertext value will be returned. This is specified as part of
-            the URL.
-        :type key_type: str | unicode
-        :param context: Specifies the key derivation context, provided as a base64-encoded string. This must be provided
-            if derivation is enabled.
-        :type context: str | unicode
-        :param nonce: Specifies a nonce value, provided as base64 encoded. Must be provided if convergent encryption is
-            enabled for this key and the key was generated with Vault 0.6.1. Not required for keys created in 0.6.2+.
-            The value must be exactly 96 bits (12 bytes) long and the user must ensure that for any given context (and
-            thus, any given encryption key) this nonce value is never reused.
-        :type nonce: str | unicode
-        :param bits: Specifies the number of bits in the desired key. Can be 128, 256, or 512.
-        :type bits: int
-        :param mount_point: The "path" the method/backend was mounted on.
-        :type mount_point: str | unicode
-        :return: The JSON response of the request.
-        :rtype: dict
-        """
-        ...
-    def generate_random_bytes(
-        self, n_bytes: Incomplete | None = None, output_format: Incomplete | None = None, mount_point="transit"
-    ):
-        """
-        Return high-quality random bytes of the specified length.
-
-        Supported methods:
-            POST: /{mount_point}/random(/{bytes}). Produces: 200 application/json
-
-        :param n_bytes: Specifies the number of bytes to return. This value can be specified either in the request body,
-            or as a part of the URL.
-        :type n_bytes: int
-        :param output_format: Specifies the output encoding. Valid options are hex or base64.
-        :type output_format: str | unicode
-        :param mount_point: The "path" the method/backend was mounted on.
-        :type mount_point: str | unicode
-        :return: The JSON response of the request.
-        :rtype: dict
-        """
-        ...
-    def hash_data(
-        self, hash_input, algorithm: Incomplete | None = None, output_format: Incomplete | None = None, mount_point="transit"
-    ):
-        """
-        Return the cryptographic hash of given data using the specified algorithm.
-
-        Supported methods:
-            POST: /{mount_point}/hash(/{algorithm}). Produces: 200 application/json
-
-        :param hash_input: Specifies the base64 encoded input data.
-        :type hash_input: str | unicode
-        :param algorithm: Specifies the hash algorithm to use. This can also be specified as part of the URL.
-            Currently-supported algorithms are: sha2-224, sha2-256, sha2-384, sha2-512
-        :type algorithm: str | unicode
-        :param output_format: Specifies the output encoding. This can be either hex or base64.
-        :type output_format: str | unicode
-        :param mount_point: The "path" the method/backend was mounted on.
-        :type mount_point: str | unicode
-        :return: The JSON response of the request.
-        :rtype: dict
-        """
-        ...
-    def generate_hmac(
-        self, name, hash_input, key_version: Incomplete | None = None, algorithm: Incomplete | None = None, mount_point="transit"
-    ):
-        """
-        Return the digest of given data using the specified hash algorithm and the named key.
-
-        The key can be of any type supported by transit; the raw key will be marshaled into bytes to be used for the
-        HMAC function. If the key is of a type that supports rotation, the latest (current) version will be used.
-
-        Supported methods:
-            POST: /{mount_point}/hmac/{name}(/{algorithm}). Produces: 200 application/json
-
-        :param name: Specifies the name of the encryption key to generate hmac against. This is specified as part of the
-            URL.
-        :type name: str | unicode
-        :param hash_input: Specifies the base64 encoded input data.
-        :type input: str | unicode
-        :param key_version: Specifies the version of the key to use for the operation. If not set, uses the latest
-            version. Must be greater than or equal to the key's min_encryption_version, if set.
-        :type key_version: int
-        :param algorithm: Specifies the hash algorithm to use. This can also be specified as part of the URL.
-            Currently-supported algorithms are: sha2-224, sha2-256, sha2-384, sha2-512
-        :type algorithm: str | unicode
-        :param mount_point: The "path" the method/backend was mounted on.
-        :type mount_point: str | unicode
-        :return: The JSON response of the request.
-        :rtype: dict
-        """
-        ...
-=======
         self, name, ciphertext, context=None, key_version=None, nonce=None, batch_input=None, mount_point="transit"
     ): ...
     def generate_data_key(self, name, key_type, context=None, nonce=None, bits=None, mount_point="transit"): ...
     def generate_random_bytes(self, n_bytes=None, output_format=None, mount_point="transit"): ...
     def hash_data(self, hash_input, algorithm=None, output_format=None, mount_point="transit"): ...
     def generate_hmac(self, name, hash_input, key_version=None, algorithm=None, mount_point="transit"): ...
->>>>>>> 12676840
     def sign_data(
         self,
         name,
@@ -511,69 +156,8 @@
         marshaling_algorithm=None,
         salt_length=None,
         mount_point="transit",
-<<<<<<< HEAD
-        batch_input: Incomplete | None = None,
-    ):
-        """
-        Return the cryptographic signature of the given data using the named key and the specified hash algorithm.
-
-        The key must be of a type that supports signing.
-
-        Supported methods:
-            POST: /{mount_point}/sign/{name}(/{hash_algorithm}). Produces: 200 application/json
-
-        :param name: Specifies the name of the encryption key to use for signing. This is specified as part of the URL.
-        :type name: str | unicode
-        :param hash_input: Specifies the base64 encoded input data.
-            This parameter is mutually exclusive with the ``batch_results`` parameter, but one of them must be supplied.
-            If both are set, or neither are set, an exception will be raised.
-        :type hash_input: str | unicode
-        :param key_version: Specifies the version of the key to use for signing. If not set, uses the latest version.
-            Must be greater than or equal to the key's min_encryption_version, if set.
-        :type key_version: int
-        :param hash_algorithm: Specifies the hash algorithm to use for supporting key types (notably, not including
-            ed25519 which specifies its own hash algorithm). This can also be specified as part of the URL.
-            Currently-supported algorithms are: sha2-224, sha2-256, sha2-384, sha2-512
-        :type hash_algorithm: str | unicode
-        :param context: Base64 encoded context for key derivation. Required if key derivation is enabled; currently only
-            available with ed25519 keys.
-        :type context: str | unicode
-        :param prehashed: Set to true when the input is already hashed. If the key type is rsa-2048 or rsa-4096, then
-            the algorithm used to hash the input should be indicated by the hash_algorithm parameter. Just as the value
-            to sign should be the base64-encoded representation of the exact binary data you want signed, when set, input
-            is expected to be base64-encoded binary hashed data, not hex-formatted. (As an example, on the command line,
-            you could generate a suitable input via openssl dgst -sha256 -binary | base64.)
-        :type prehashed: bool
-        :param signature_algorithm: When using a RSA key, specifies the RSA signature algorithm to use for signing.
-            Supported signature types are: pss, pkcs1v15
-        :type signature_algorithm: str | unicode
-        :param marshaling_algorithm: Specifies the way in which the signature should be marshaled. This currently only applies to ECDSA keys.
-            Supported types are: asn1, jws
-        :type marshaling_algorithm: str | unicode
-        :param salt_length: The salt length used to sign. Currently only applies to the RSA PSS signature scheme.
-            Options are 'auto' (the default used by Golang, causing the salt to be as large as possible when signing),
-            'hash' (causes the salt length to equal the length of the hash used in the signature),
-            or an integer between the minimum and the maximum permissible salt lengths for the given RSA key size.
-            Defaults to 'auto'.
-        :type salt_length: str | unicode
-        :param mount_point: The "path" the method/backend was mounted on.
-        :type mount_point: str | unicode
-        :param batch_input: Specifies a list of items for processing.
-            Any batch output will preserve the order of the batch input.
-            If the input data value of an item is invalid, the corresponding item in the ``batch_results``
-            will have the key ``error`` with a value describing the error.
-            This parameter is mutually exclusive with the ``hash_input`` parameter, but one of them must be supplied.
-            If both are set, or neither are set, an exception will be raised.
-            Responses are returned in the ``batch_results`` array component of the ``data`` element of the response.
-        :type batch_input: List[Dict[str, str]]
-        :return: The JSON response of the request.
-        :rtype: dict
-        """
-        ...
-=======
         batch_input=None,
     ): ...
->>>>>>> 12676840
     def verify_signed_data(
         self,
         name,
@@ -587,118 +171,7 @@
         salt_length=None,
         marshaling_algorithm=None,
         mount_point="transit",
-<<<<<<< HEAD
-    ):
-        """
-        Return whether the provided signature is valid for the given data.
-
-        Supported methods:
-            POST: /{mount_point}/verify/{name}(/{hash_algorithm}). Produces: 200 application/json
-
-        :param name: Specifies the name of the encryption key that was used to generate the signature or HMAC.
-        :type name: str | unicode
-        :param hash_input: Specifies the base64 encoded input data.
-        :type input: str | unicode
-        :param signature: Specifies the signature output from the /transit/sign function. Either this must be supplied
-            or hmac must be supplied.
-        :type signature: str | unicode
-        :param hmac: Specifies the signature output from the /transit/hmac function. Either this must be supplied or
-            signature must be supplied.
-        :type hmac: str | unicode
-        :param hash_algorithm: Specifies the hash algorithm to use. This can also be specified as part of the URL.
-            Currently-supported algorithms are: sha2-224, sha2-256, sha2-384, sha2-512
-        :type hash_algorithm: str | unicode
-        :param context: Base64 encoded context for key derivation. Required if key derivation is enabled; currently only
-            available with ed25519 keys.
-        :type context: str | unicode
-        :param prehashed: Set to true when the input is already hashed. If the key type is rsa-2048 or rsa-4096, then
-            the algorithm used to hash the input should be indicated by the hash_algorithm parameter.
-        :type prehashed: bool
-        :param signature_algorithm: When using a RSA key, specifies the RSA signature algorithm to use for signature
-            verification. Supported signature types are: pss, pkcs1v15
-        :type signature_algorithm: str | unicode
-        :param marshaling_algorithm: Specifies the way in which the signature should be marshaled. This currently only applies to ECDSA keys.
-            Supported types are: asn1, jws
-        :type marshaling_algorithm: str | unicode
-        :param salt_length: The salt length used to sign. Currently only applies to the RSA PSS signature scheme.
-            Options are 'auto' (the default used by Golang, causing the salt to be as large as possible when signing),
-            'hash' (causes the salt length to equal the length of the hash used in the signature),
-            or an integer between the minimum and the maximum permissible salt lengths for the given RSA key size.
-            Defaults to 'auto'.
-        :type salt_length: str | unicode
-        :param mount_point: The "path" the method/backend was mounted on.
-        :type mount_point: str | unicode
-        :return: The JSON response of the request.
-        :rtype: dict
-        """
-        ...
-    def backup_key(self, name, mount_point="transit"):
-        """
-        Return a plaintext backup of a named key.
-
-        The backup contains all the configuration data and keys of all the versions along with the HMAC key. The
-        response from this endpoint can be used with the /restore endpoint to restore the key.
-
-        Supported methods:
-            GET: /{mount_point}/backup/{name}. Produces: 200 application/json
-
-        :param name: Name of the key.
-        :type name: str | unicode
-        :param mount_point: The "path" the method/backend was mounted on.
-        :type mount_point: str | unicode
-        :return: The JSON response of the request.
-        :rtype: dict
-        """
-        ...
-    def restore_key(self, backup, name: Incomplete | None = None, force: Incomplete | None = None, mount_point="transit"):
-        """
-        Restore the backup as a named key.
-
-        This will restore the key configurations and all the versions of the named key along with HMAC keys. The input
-        to this endpoint should be the output of /backup endpoint. For safety, by default the backend will refuse to
-        restore to an existing key. If you want to reuse a key name, it is recommended you delete the key before
-        restoring. It is a good idea to attempt restoring to a different key name first to verify that the operation
-        successfully completes.
-
-        Supported methods:
-            POST: /{mount_point}/restore(/name). Produces: 204 (empty body)
-
-        :param backup: Backed up key data to be restored. This should be the output from the /backup endpoint.
-        :type backup: str | unicode
-        :param name: If set, this will be the name of the restored key.
-        :type name: str | unicode
-        :param force: If set, force the restore to proceed even if a key by this name already exists.
-        :type force: bool
-        :param mount_point: The "path" the method/backend was mounted on.
-        :type mount_point: str | unicode
-        :return: The response of the request.
-        :rtype: requests.Response
-        """
-        ...
-    def trim_key(self, name, min_version, mount_point="transit"):
-        """
-        Trims older key versions setting a minimum version for the keyring.
-
-        Once trimmed, previous versions of the key cannot be recovered.
-
-        Supported methods:
-            POST: /{mount_point}/keys/{name}/trim. Produces: 200 application/json
-
-        :param name: Specifies the name of the key to be trimmed.
-        :type name: str | unicode
-        :param min_version: The minimum version for the key ring. All versions before this version will be permanently
-            deleted. This value can at most be equal to the lesser of min_decryption_version and min_encryption_version.
-            This is not allowed to be set when either min_encryption_version or min_decryption_version is set to zero.
-        :type min_version: int
-        :param mount_point: The "path" the method/backend was mounted on.
-        :type mount_point: str | unicode
-        :return: The response of the request.
-        :rtype: dict
-        """
-        ...
-=======
     ): ...
     def backup_key(self, name, mount_point="transit"): ...
     def restore_key(self, backup, name=None, force=None, mount_point="transit"): ...
-    def trim_key(self, name, min_version, mount_point="transit"): ...
->>>>>>> 12676840
+    def trim_key(self, name, min_version, mount_point="transit"): ...