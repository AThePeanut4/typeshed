"""Identity secret engine module."""

from _typeshed import Incomplete

from hvac.api.vault_api_base import VaultApiBase

logger: Incomplete

class Identity(VaultApiBase):
    """
    Identity Secrets Engine (API).

    Reference: https://www.vaultproject.io/api/secret/identity/entity.html
    """
    def create_or_update_entity(
<<<<<<< HEAD
        self,
        name,
        entity_id: Incomplete | None = None,
        metadata: Incomplete | None = None,
        policies: Incomplete | None = None,
        disabled: Incomplete | None = None,
        mount_point: str = "identity",
    ):
        """
        Create or update an Entity.

        Supported methods:
            POST: /{mount_point}/entity. Produces: 200 application/json

        :param entity_id: ID of the entity. If set, updates the corresponding existing entity.
        :type entity_id: str | unicode
        :param name: Name of the entity.
        :type name: str | unicode
        :param metadata: Metadata to be associated with the entity.
        :type metadata: dict
        :param policies: Policies to be tied to the entity.
        :type policies: str | unicode
        :param disabled: Whether the entity is disabled. Disabled entities' associated tokens cannot be used, but are
            not revoked.
        :type disabled: bool
        :param mount_point: The "path" the method/backend was mounted on.
        :type mount_point: str | unicode
        :return: The JSON response for creates, the generic response object for updates, of the request.
        :rtype: dict | requests.Response
        """
        ...
    def create_or_update_entity_by_name(
        self,
        name,
        metadata: Incomplete | None = None,
        policies: Incomplete | None = None,
        disabled: Incomplete | None = None,
        mount_point: str = "identity",
    ):
        """
        Create or update an entity by a given name.

        Supported methods:
            POST: /{mount_point}/entity/name/{name}. Produces: 200 application/json

        :param name: Name of the entity.
        :type name: str | unicode
        :param metadata: Metadata to be associated with the entity.
        :type metadata: dict
        :param policies: Policies to be tied to the entity.
        :type policies: str | unicode
        :param disabled: Whether the entity is disabled. Disabled
            entities' associated tokens cannot be used, but are not revoked.
        :type disabled: bool
        :param mount_point: The "path" the method/backend was mounted on.
        :type mount_point: str | unicode
        :return: The JSON response for creates, the generic response of the request for updates.
        :rtype: requests.Response | dict
        """
        ...
    def read_entity(self, entity_id, mount_point: str = "identity"):
        """
        Query an entity by its identifier.

        Supported methods:
            GET: /auth/{mount_point}/entity/id/{id}. Produces: 200 application/json

        :param entity_id: Identifier of the entity.
        :type entity_id: str
        :param mount_point: The "path" the secret engine was mounted on.
        :type mount_point: str | unicode
        :return: The JSON response of the request.
        :rtype: dict
        """
        ...
    def read_entity_by_name(self, name, mount_point: str = "identity"):
        """
        Query an entity by its name.

        Supported methods:
            GET: /{mount_point}/entity/name/{name}. Produces: 200 application/json

        :param name: Name of the entity.
        :type name: str | unicode
        :param mount_point: The "path" the method/backend was mounted on.
        :type mount_point: str | unicode
        :return: The JSON response of the request.
        :rtype: requests.Response
        """
        ...
    def update_entity(
        self,
        entity_id,
        name: Incomplete | None = None,
        metadata: Incomplete | None = None,
        policies: Incomplete | None = None,
        disabled: Incomplete | None = None,
        mount_point: str = "identity",
    ):
        """
        Update an existing entity.

        Supported methods:
            POST: /{mount_point}/entity/id/{id}. Produces: 200 application/json

        :param entity_id: Identifier of the entity.
        :type entity_id: str | unicode
        :param name: Name of the entity.
        :type name: str | unicode
        :param metadata: Metadata to be associated with the entity.
        :type metadata: dict
        :param policies: Policies to be tied to the entity.
        :type policies: str | unicode
        :param disabled: Whether the entity is disabled. Disabled entities' associated tokens cannot be used, but
            are not revoked.
        :type disabled: bool
        :param mount_point: The "path" the method/backend was mounted on.
        :type mount_point: str | unicode
        :return: The JSON response where available, otherwise the generic response object, of the request.
        :rtype: dict | requests.Response
        """
        ...
    def delete_entity(self, entity_id, mount_point: str = "identity"):
        """
        Delete an entity and all its associated aliases.

        Supported methods:
            DELETE: /{mount_point}/entity/id/:id. Produces: 204 (empty body)

        :param entity_id: Identifier of the entity.
        :type entity_id: str
        :param mount_point: The "path" the secret engine was mounted on.
        :type mount_point: str | unicode
        :return: The response of the request.
        :rtype: requests.Response
        """
        ...
    def delete_entity_by_name(self, name, mount_point: str = "identity"):
        """
        Delete an entity and all its associated aliases, given the entity name.

        Supported methods:
            DELETE: /{mount_point}/entity/name/{name}. Produces: 204 (empty body)

        :param name: Name of the entity.
        :type name: str | unicode
        :param mount_point: The "path" the method/backend was mounted on.
        :type mount_point: str | unicode
        :return: The response of the request.
        :rtype: requests.Response
        """
        ...
    def list_entities(self, method: str = "LIST", mount_point: str = "identity"):
        """
        List available entities entities by their identifiers.

        :param method: Supported methods:
            LIST: /{mount_point}/entity/id. Produces: 200 application/json
            GET: /{mount_point}/entity/id?list=true. Produces: 200 application/json
        :type method: str | unicode
        :param mount_point: The "path" the method/backend was mounted on.
        :type mount_point: str | unicode
        :return: The JSON response of the request.
        :rtype: dict
        """
        ...
    def list_entities_by_name(self, method: str = "LIST", mount_point: str = "identity"):
        """
        List available entities by their names.

        :param method: Supported methods:
            LIST: /{mount_point}/entity/name. Produces: 200 application/json
            GET: /{mount_point}/entity/name?list=true. Produces: 200 application/json
        :type method: str | unicode
        :param mount_point: The "path" the method/backend was mounted on.
        :type mount_point: str | unicode
        :return: The JSON response of the request.
        :rtype: dict
        """
        ...
    def merge_entities(
        self,
        from_entity_ids,
        to_entity_id,
        force: Incomplete | None = None,
        mount_point: str = "identity",
        conflicting_alias_ids_to_keep: Incomplete | None = None,
    ):
        """
        Merge many entities into one entity.

        Supported methods:
            POST: /{mount_point}/entity/merge. Produces: 204 (empty body)

        :param from_entity_ids: Entity IDs which needs to get merged.
        :type from_entity_ids: array
        :param to_entity_id: Entity ID into which all the other entities need to get merged.
        :type to_entity_id: str | unicode
        :param force: Setting this will follow the 'mine' strategy for merging MFA secrets. If there are secrets of the
            same type both in entities that are merged from and in entity into which all others are getting merged,
            secrets in the destination will be unaltered. If not set, this API will throw an error containing all the
            conflicts.
        :type force: bool
        :param mount_point: The "path" the method/backend was mounted on.
        :type mount_point: str | unicode
        :param conflicting_alias_ids_to_keep: A list of entity aliases to keep in the case where the to-Entity and
            from-Entity have aliases with the same mount accessor. In the case where alias share mount accessors, the
            alias ID given in this list will be kept or merged, and the other alias will be deleted. Note that merges
            requiring this parameter must have only one from-Entity.
            Requires Vault 1.12 or higher
        :type conflicting_alias_ids_to_keep: list
        :return: The response of the request.
        :rtype: requests.Response
        """
        ...
    def create_or_update_entity_alias(
        self, name, canonical_id, mount_accessor, alias_id: Incomplete | None = None, mount_point: str = "identity"
    ):
        """
        Create a new alias for an entity.

        Supported methods:
            POST: /{mount_point}/entity-alias. Produces: 200 application/json

        :param name: Name of the alias. Name should be the identifier of the client in the authentication source. For
            example, if the alias belongs to userpass backend, the name should be a valid username within userpass
            backend. If alias belongs to GitHub, it should be the GitHub username.
        :type name: str | unicode
        :param alias_id: ID of the entity alias. If set, updates the  corresponding entity alias.
        :type alias_id: str | unicode
        :param canonical_id: Entity ID to which this alias belongs to.
        :type canonical_id: str | unicode
        :param mount_accessor: Accessor of the mount to which the alias should belong to.
        :type mount_accessor: str | unicode
        :param mount_point: The "path" the method/backend was mounted on.
        :type mount_point: str | unicode
        :return: The JSON response of the request.
        :rtype: requests.Response
        """
        ...
    def read_entity_alias(self, alias_id, mount_point: str = "identity"):
        """
        Query the entity alias by its identifier.

        Supported methods:
            GET: /{mount_point}/entity-alias/id/{id}. Produces: 200 application/json

        :param alias_id: Identifier of entity alias.
        :type alias_id: str | unicode
        :param mount_point: The "path" the method/backend was mounted on.
        :type mount_point: str | unicode
        :return: The JSON response of the request.
        :rtype: dict
        """
        ...
    def update_entity_alias(self, alias_id, name, canonical_id, mount_accessor, mount_point: str = "identity"):
        """
        Update an existing entity alias.

        Supported methods:
            POST: /{mount_point}/entity-alias/id/{id}. Produces: 200 application/json

        :param alias_id: Identifier of the entity alias.
        :type alias_id: str | unicode
        :param name: Name of the alias. Name should be the identifier of the client in the authentication source. For
            example, if the alias belongs to userpass backend, the name should be a valid username within userpass
            backend. If alias belongs to GitHub, it should be the GitHub username.
        :type name: str | unicode
        :param canonical_id: Entity ID to which this alias belongs to.
        :type canonical_id: str | unicode
        :param mount_accessor: Accessor of the mount to which the alias should belong to.
        :type mount_accessor: str | unicode
        :param mount_point: The "path" the method/backend was mounted on.
        :type mount_point: str | unicode
        :return: The JSON response where available, otherwise the generic response object, of the request.
        :rtype: dict | requests.Response
        """
        ...
    def list_entity_aliases(self, method: str = "LIST", mount_point: str = "identity"):
        """
        List available entity aliases by their identifiers.

        :param method: Supported methods:
            LIST: /{mount_point}/entity-alias/id. Produces: 200 application/json
            GET: /{mount_point}/entity-alias/id?list=true. Produces: 200 application/json
        :type method: str | unicode
        :param mount_point: The "path" the method/backend was mounted on.
        :type mount_point: str | unicode
        :return: The the JSON response of the request.
        :rtype: dict
        """
        ...
    def delete_entity_alias(self, alias_id, mount_point: str = "identity"):
        """
        Delete a entity alias.

        Supported methods:
            DELETE: /{mount_point}/entity-alias/id/{alias_id}. Produces: 204 (empty body)

        :param alias_id: Identifier of the entity.
        :type alias_id: str | unicode
        :param mount_point: The "path" the method/backend was mounted on.
        :type mount_point: str | unicode
        :return: The response of the request.
        :rtype: requests.Response
        """
        ...
=======
        self, name, entity_id=None, metadata=None, policies=None, disabled=None, mount_point: str = "identity"
    ): ...
    def create_or_update_entity_by_name(
        self, name, metadata=None, policies=None, disabled=None, mount_point: str = "identity"
    ): ...
    def read_entity(self, entity_id, mount_point: str = "identity"): ...
    def read_entity_by_name(self, name, mount_point: str = "identity"): ...
    def update_entity(self, entity_id, name=None, metadata=None, policies=None, disabled=None, mount_point: str = "identity"): ...
    def delete_entity(self, entity_id, mount_point: str = "identity"): ...
    def delete_entity_by_name(self, name, mount_point: str = "identity"): ...
    def list_entities(self, method: str = "LIST", mount_point: str = "identity"): ...
    def list_entities_by_name(self, method: str = "LIST", mount_point: str = "identity"): ...
    def merge_entities(
        self, from_entity_ids, to_entity_id, force=None, mount_point: str = "identity", conflicting_alias_ids_to_keep=None
    ): ...
    def create_or_update_entity_alias(self, name, canonical_id, mount_accessor, alias_id=None, mount_point: str = "identity"): ...
    def read_entity_alias(self, alias_id, mount_point: str = "identity"): ...
    def update_entity_alias(self, alias_id, name, canonical_id, mount_accessor, mount_point: str = "identity"): ...
    def list_entity_aliases(self, method: str = "LIST", mount_point: str = "identity"): ...
    def delete_entity_alias(self, alias_id, mount_point: str = "identity"): ...
>>>>>>> 12676840
    @staticmethod
    def validate_member_id_params_for_group_type(group_type, params, member_group_ids, member_entity_ids):
        """
        Determine whether member ID parameters can be sent with a group create / update request.

        These parameters are only allowed for the internal group type. If they're set for an external group type, Vault
        returns a "error" response.

        :param group_type: Type of the group, internal or external
        :type group_type: str | unicode
        :param params: Params dict to conditionally add the member entity/group ID's to.
        :type params: dict
        :param member_group_ids:  Group IDs to be assigned as group members.
        :type member_group_ids: str | unicode
        :param member_entity_ids: Entity IDs to be assigned as  group members.
        :type member_entity_ids: str | unicode
        :return: Params dict with conditionally added member entity/group ID's.
        :rtype: dict
        """
        ...
    def create_or_update_group(
        self,
        name,
        group_id=None,
        group_type: str = "internal",
        metadata=None,
        policies=None,
        member_group_ids=None,
        member_entity_ids=None,
        mount_point: str = "identity",
    ):
        """
        Create or update a Group.

        Supported methods:
            POST: /{mount_point}/group. Produces: 200 application/json

        :param name: Name of the group.
        :type name: str | unicode
        :param group_id: ID of the group. If set, updates the corresponding existing group.
        :type group_id: str | unicode
        :param group_type: Type of the group, internal or external. Defaults to internal.
        :type group_type: str | unicode
        :param metadata: Metadata to be associated with the group.
        :type metadata: dict
        :param policies: Policies to be tied to the group.
        :type policies: str | unicode
        :param member_group_ids:  Group IDs to be assigned as group members.
        :type member_group_ids: str | unicode
        :param member_entity_ids: Entity IDs to be assigned as  group members.
        :type member_entity_ids: str | unicode
        :param mount_point: The "path" the method/backend was mounted on.
        :type mount_point: str | unicode
        :return: The JSON response where available, otherwise the generic response object, of the request.
        :rtype: dict | requests.Response
        """
        ...
    def read_group(self, group_id, mount_point: str = "identity"):
        """
        Query the group by its identifier.

        Supported methods:
            GET: /{mount_point}/group/id/{id}. Produces: 200 application/json

        :param group_id: Identifier of the group.
        :type group_id: str | unicode
        :param mount_point: The "path" the method/backend was mounted on.
        :type mount_point: str | unicode
        :return: The JSON response of the request.
        :rtype: requests.Response
        """
        ...
    def update_group(
        self,
        group_id,
        name,
        group_type: str = "internal",
        metadata=None,
        policies=None,
        member_group_ids=None,
        member_entity_ids=None,
        mount_point: str = "identity",
    ):
        """
        Update an existing group.

        Supported methods:
            POST: /{mount_point}/group/id/{id}. Produces: 200 application/json

        :param group_id: Identifier of the entity.
        :type group_id: str | unicode
        :param name: Name of the group.
        :type name: str | unicode
        :param group_type: Type of the group, internal or external. Defaults to internal.
        :type group_type: str | unicode
        :param metadata: Metadata to be associated with the group.
        :type metadata: dict
        :param policies: Policies to be tied to the group.
        :type policies: str | unicode
        :param member_group_ids:  Group IDs to be assigned as group members.
        :type member_group_ids: str | unicode
        :param member_entity_ids: Entity IDs to be assigned as group members.
        :type member_entity_ids: str | unicode
        :param mount_point: The "path" the method/backend was mounted on.
        :type mount_point: str | unicode
        :return: The JSON response where available, otherwise the generic response object, of the request.
        :rtype: dict | requests.Response
        """
        ...
    def delete_group(self, group_id, mount_point: str = "identity"):
        """
        Delete a group.

        Supported methods:
            DELETE: /{mount_point}/group/id/{id}. Produces: 204 (empty body)

        :param group_id: Identifier of the entity.
        :type group_id: str | unicode
        :param mount_point: The "path" the method/backend was mounted on.
        :type mount_point: str | unicode
        :return: The response of the request.
        :rtype: requests.Response
        """
        ...
    def list_groups(self, method: str = "LIST", mount_point: str = "identity"):
        """
        List available groups by their identifiers.

        :param method: Supported methods:
            LIST: /{mount_point}/group/id. Produces: 200 application/json
            GET: /{mount_point}/group/id?list=true. Produces: 200 application/json
        :type method: str | unicode
        :param mount_point: The "path" the method/backend was mounted on.
        :type mount_point: str | unicode
        :return: The JSON response of the request.
        :rtype: dict
        """
        ...
    def list_groups_by_name(self, method: str = "LIST", mount_point: str = "identity"):
        """
        List available groups by their names.

        :param method: Supported methods:
            LIST: /{mount_point}/group/name. Produces: 200 application/json
            GET: /{mount_point}/group/name?list=true. Produces: 200 application/json
        :type method: str | unicode
        :param mount_point: The "path" the method/backend was mounted on.
        :type mount_point: str | unicode
        :return: The JSON response of the request.
        :rtype: dict
        """
        ...
    def create_or_update_group_by_name(
        self,
        name,
        group_type: str = "internal",
        metadata=None,
        policies=None,
        member_group_ids=None,
        member_entity_ids=None,
        mount_point: str = "identity",
    ):
        """
        Create or update a group by its name.

        Supported methods:
            POST: /{mount_point}/group/name/{name}. Produces: 200 application/json

        :param name: Name of the group.
        :type name: str | unicode
        :param group_type: Type of the group, internal or external. Defaults to internal.
        :type group_type: str | unicode
        :param metadata: Metadata to be associated with the group.
        :type metadata: dict
        :param policies: Policies to be tied to the group.
        :type policies: str | unicode
        :param member_group_ids: Group IDs to be assigned as group members.
        :type member_group_ids: str | unicode
        :param member_entity_ids: Entity IDs to be assigned as group members.
        :type member_entity_ids: str | unicode
        :param mount_point: The "path" the method/backend was mounted on.
        :type mount_point: str | unicode
        :return: The response of the request.
        :rtype: requests.Response
        """
        ...
    def read_group_by_name(self, name, mount_point: str = "identity"):
        """
        Query a group by its name.

        Supported methods:
            GET: /{mount_point}/group/name/{name}. Produces: 200 application/json

        :param name: Name of the group.
        :type name: str | unicode
        :param mount_point: The "path" the method/backend was mounted on.
        :type mount_point: str | unicode
        :return: The JSON response of the request.
        :rtype: dict
        """
        ...
    def delete_group_by_name(self, name, mount_point: str = "identity"):
        """
        Delete a group, given its name.

        Supported methods:
            DELETE: /{mount_point}/group/name/{name}. Produces: 204 (empty body)

        :param name: Name of the group.
        :type name: str | unicode
        :param mount_point: The "path" the method/backend was mounted on.
        :type mount_point: str | unicode
        :return: The response of the request.
        :rtype: requests.Response
        """
        ...
    def create_or_update_group_alias(
<<<<<<< HEAD
        self,
        name,
        alias_id: Incomplete | None = None,
        mount_accessor: Incomplete | None = None,
        canonical_id: Incomplete | None = None,
        mount_point: str = "identity",
    ):
        """
        Creates or update a group alias.

        Supported methods:
            POST: /{mount_point}/group-alias. Produces: 200 application/json

        :param alias_id: ID of the group alias. If set, updates the corresponding existing group alias.
        :type alias_id: str | unicode
        :param name: Name of the group alias.
        :type name: str | unicode
        :param mount_accessor: Mount accessor to which this alias belongs to
        :type mount_accessor: str | unicode
        :param canonical_id: ID of the group to which this is an alias.
        :type canonical_id: str | unicode
        :param mount_point: The "path" the method/backend was mounted on.
        :type mount_point: str | unicode
        :return: The JSON response of the request.
        :rtype: requests.Response
        """
        ...
    def update_group_alias(
        self,
        entity_id,
        name,
        mount_accessor: Incomplete | None = None,
        canonical_id: Incomplete | None = None,
        mount_point="identity",
    ):
        """
        Update an existing group alias.

        Supported methods:
            POST: /{mount_point}/group-alias/id/{id}. Produces: 200 application/json

        :param entity_id: ID of the group alias.
        :type entity_id: str | unicode
        :param name: Name of the group alias.
        :type name: str | unicode
        :param mount_accessor: Mount accessor to which this alias belongs
            toMount accessor to which this alias belongs to.
        :type mount_accessor: str | unicode
        :param canonical_id: ID of the group to which this is an alias.
        :type canonical_id: str | unicode
        :param mount_point: The "path" the method/backend was mounted on.
        :type mount_point: str | unicode
        :return: The response of the request.
        :rtype: requests.Response
        """
        ...
    def read_group_alias(self, alias_id, mount_point: str = "identity"):
        """
        Query the group alias by its identifier.

        Supported methods:
            GET: /{mount_point}/group-alias/id/:id. Produces: 200 application/json

        :param alias_id: ID of the group alias.
        :type alias_id: str | unicode
        :param mount_point: The "path" the method/backend was mounted on.
        :type mount_point: str | unicode
        :return: The JSON response of the request.
        :rtype: dict
        """
        ...
    def delete_group_alias(self, entity_id, mount_point: str = "identity"):
        """
        Delete a group alias.

        Supported methods:
            DELETE: /{mount_point}/group-alias/id/{id}. Produces: 204 (empty body)

        :param entity_id: ID of the group alias.
        :type entity_id: str | unicode
        :param mount_point: The "path" the method/backend was mounted on.
        :type mount_point: str | unicode
        :return: The response of the request.
        :rtype: requests.Response
        """
        ...
    def list_group_aliases(self, method: str = "LIST", mount_point: str = "identity"):
        """
        List available group aliases by their identifiers.

        :param method: Supported methods:
            LIST: /{mount_point}/group-alias/id. Produces: 200 application/json
            GET: /{mount_point}/group-alias/id?list=true. Produces: 200 application/json
        :type method: str | unicode
        :param mount_point: The "path" the method/backend was mounted on.
        :type mount_point: str | unicode
        :return: The "data" key from the JSON response of the request.
        :rtype: dict
        """
        ...
    def lookup_entity(
        self,
        name: Incomplete | None = None,
        entity_id: Incomplete | None = None,
        alias_id: Incomplete | None = None,
        alias_name: Incomplete | None = None,
        alias_mount_accessor: Incomplete | None = None,
        mount_point: str = "identity",
    ):
        """
        Query an entity based on the given criteria.

        The criteria can be name, id, alias_id, or a combination of alias_name and alias_mount_accessor.

        Supported methods:
            POST: /{mount_point}/lookup/entity. Produces: 200 application/json

        :param name: Name of the entity.
        :type name: str | unicode
        :param entity_id: ID of the entity.
        :type entity_id: str | unicode
        :param alias_id: ID of the alias.
        :type alias_id: str | unicode
        :param alias_name: Name of the alias. This should be supplied in conjunction with alias_mount_accessor.
        :type alias_name: str | unicode
        :param alias_mount_accessor: Accessor of the mount to which the alias belongs to. This should be supplied in conjunction with alias_name.
        :type alias_mount_accessor: str | unicode
        :param mount_point: The "path" the method/backend was mounted on.
        :type mount_point: str | unicode
        :return: The JSON response of the request if a entity / entity alias is found in the lookup, None otherwise.
        :rtype: dict | None
        """
        ...
    def lookup_group(
        self,
        name: Incomplete | None = None,
        group_id: Incomplete | None = None,
        alias_id: Incomplete | None = None,
        alias_name: Incomplete | None = None,
        alias_mount_accessor: Incomplete | None = None,
        mount_point: str = "identity",
    ):
        """
        Query a group based on the given criteria.

        The criteria can be name, id, alias_id, or a combination of alias_name and alias_mount_accessor.

        Supported methods:
            POST: /{mount_point}/lookup/group. Produces: 200 application/json

        :param name: Name of the group.
        :type name: str | unicode
        :param group_id: ID of the group.
        :type group_id: str | unicode
        :param alias_id: ID of the alias.
        :type alias_id: str | unicode
        :param alias_name: Name of the alias. This should be supplied in conjunction with alias_mount_accessor.
        :type alias_name: str | unicode
        :param alias_mount_accessor: Accessor of the mount to which the alias belongs to. This should be supplied in conjunction with alias_name.
        :type alias_mount_accessor: str | unicode
        :param mount_point: The "path" the method/backend was mounted on.
        :type mount_point: str | unicode
        :return: The JSON response of the request if a group / group alias is found in the lookup, None otherwise.
        :rtype: dict | None
        """
        ...
    def configure_tokens_backend(self, issuer: Incomplete | None = None, mount_point: str = "identity"):
        """
        Update configurations for OIDC-compliant identity tokens issued by Vault.

        Supported methods:
            POST: {mount_point}/oidc/config.

        :param issuer: Issuer URL to be used in the iss claim of the token. If not set, Vault's api_addr will be used.
            The issuer is a case sensitive URL using the https scheme that contains scheme, host, and optionally, port
            number and path components, but no query or fragment components.
        :type issuer: str | unicode
        :param mount_point: The "path" the method/backend was mounted on.
        :type mount_point: str | unicode
        :return: The a dict or the response of the configure_tokens_backend request. dict returned when messages
            are included in the response body.
        :rtype: requests.Response
        """
        ...
    def read_tokens_backend_configuration(self, mount_point: str = "identity"):
        """
        Query vault identity tokens configurations.

        Supported methods:
            GET: {mount_point}/oidc/config.

        :return: The response of the read_tokens_backend_configuration request.
        :rtype: dict
        """
        ...
=======
        self, name, alias_id=None, mount_accessor=None, canonical_id=None, mount_point: str = "identity"
    ): ...
    def update_group_alias(self, entity_id, name, mount_accessor=None, canonical_id=None, mount_point="identity"): ...
    def read_group_alias(self, alias_id, mount_point: str = "identity"): ...
    def delete_group_alias(self, entity_id, mount_point: str = "identity"): ...
    def list_group_aliases(self, method: str = "LIST", mount_point: str = "identity"): ...
    def lookup_entity(
        self, name=None, entity_id=None, alias_id=None, alias_name=None, alias_mount_accessor=None, mount_point: str = "identity"
    ): ...
    def lookup_group(
        self, name=None, group_id=None, alias_id=None, alias_name=None, alias_mount_accessor=None, mount_point: str = "identity"
    ): ...
    def configure_tokens_backend(self, issuer=None, mount_point: str = "identity"): ...
    def read_tokens_backend_configuration(self, mount_point: str = "identity"): ...
>>>>>>> 12676840
    def create_named_key(
        self,
        name,
        rotation_period: str = "24h",
        verification_ttl: str = "24h",
        allowed_client_ids=None,
        algorithm: str = "RS256",
        mount_point: str = "identity",
    ):
        """
        Create or update a named key which is used by a role to sign tokens.

        Supported methods:
            POST: {mount_point}/oidc/key/:name.

        :param name: Name of the named key.
        :type name: str | unicode
        :param rotation_period: How often to generate a new signing key. Can be specified as a number of seconds or as
            a time string like "30m" or "6h".
        :type rotation_period: str | unicode
        :param verification_ttl: Controls how long the public portion of a signing key will be available for
            verification after being rotated.
        :type verification_ttl: str | unicode
        :param allowed_client_ids: List of role client ids allowed to use this key for signing.
            If empty, no roles are allowed. If "*", all roles are allowed.
        :type allowed_client_ids: list
        :param algorithm: Signing algorithm to use. Allowed values are: RS256 (default), RS384, RS512, ES256, ES384,
            ES512, EdDSA.
        :type algorithm: str | unicode
        :param mount_point: The "path" the method/backend was mounted on.
        :type mount_point: str | unicode
        :return: The response of the create_a_named_key request.
        :rtype: dict
        """
        ...
    def read_named_key(self, name, mount_point: str = "identity"):
        """
        Query a named key and returns its configurations.

        Supported methods:
            GET: {mount_point}/oidc/key/:name.

        :param name: Name of the key.
        :type name: str | unicode
        :param mount_point: The "path" the method/backend was mounted on.
        :type mount_point: str | unicode
        :return: The response of the read_a_named_key request.
        :rtype: dict
        """
        ...
    def delete_named_key(self, name, mount_point: str = "identity"):
        """
        Delete a named key.

        Supported methods:
            DELETE: {mount_point}/oidc/key/:name.

        :param name: Name of the key.
        :type name: str | unicode
        :param mount_point: The "path" the method/backend was mounted on.
        :type mount_point: str | unicode
        :return: The response of the delete_a_named_key request.
        :rtype: dict
        """
        ...
    def list_named_keys(self, mount_point: str = "identity"):
        """
        List all named keys.

        Supported methods:
            LIST: {mount_point}/oidc/key.

        :param mount_point: The "path" the method/backend was mounted on.
        :type mount_point: str | unicode
        :return: The response of the list_named_keys request.
        :rtype: dict
        """
        ...
    def rotate_named_key(self, name, verification_ttl, mount_point: str = "identity"):
        """
        Rotate a named key.

        Supported methods:
            POST: {mount_point}/oidc/key/:name/rotate.

        :param name: Name of the key to be rotated.
        :type name: str | unicode
        :param verification_ttl: Controls how long the public portion of the key will be available for verification after being rotated.
            Setting verification_ttl here will override the verification_ttl set on the key.
        :type verification_ttl: str | unicode
        :param mount_point: The "path" the method/backend was mounted on.
        :type mount_point: str | unicode
        :return: The response of the rotate_a_named_key request.
        :rtype: dict
        """
        ...
    def create_or_update_role(
<<<<<<< HEAD
        self,
        name,
        key,
        template: Incomplete | None = None,
        client_id: Incomplete | None = None,
        ttl: str = "24h",
        mount_point: str = "identity",
    ):
        """
        Create or update a role.

        ID tokens are generated against a role and signed against a named key.

        Supported methods:
            POST: {mount_point}/oidc/role/:name.

        :param name: Name of the role.
        :type name: str | unicode
        :param key: A configured named key, the key must already exist.
        :type key: str | unicode
        :param template: The template string to use for generating tokens. This may be in stringified JSON or
            base64 format.
        :type template: str | unicode
        :param client_id: Optional client ID. A random ID will be generated if left unset.
        :type client_id: str | unicode
        :param ttl: TTL of the tokens generated against the role. Can be specified as a number of seconds or as a time
            string like "30m" or "6h".
        :type ttl: str | unicode
        :param mount_point: The "path" the method/backend was mounted on.
        :type mount_point: str | unicode
        :return: The response of the create_or_update_a_role request.
        :rtype: dict
        """
        ...
    def read_role(self, name, mount_point: str = "identity"):
        """
        Query a role and returns its configuration.

        Supported methods:
            GET: {mount_point}/oidc/role/:name.

        :param name: Name of the role.
        :type name: str | unicode
        :param mount_point: The "path" the method/backend was mounted on.
        :type mount_point: str | unicode
        :return: The response of the read_a_role request.
        :rtype: dict
        """
        ...
    def delete_role(self, name, mount_point: str = "identity"):
        """
        Deletes a role.

        Supported methods:
            DELETE: {mount_point}/oidc/role/:name.


        :param name: Name of the role.
        :type name: str | unicode
        :param mount_point: The "path" the method/backend was mounted on.
        :type mount_point: str | unicode
        :return: The response of the delete_a_role request.
        :rtype: dict
        """
        ...
    def list_roles(self, mount_point: str = "identity"):
        """
        This endpoint will list all signing keys.

        Supported methods:
            LIST: {mount_point}/oidc/role.


        :param mount_point: The "path" the method/backend was mounted on.
        :type mount_point: str | unicode
        :return: The response of the list_roles request.
        :rtype: dict
        """
        ...
    def generate_signed_id_token(self, name, mount_point: str = "identity"):
        """
        Generate a signed ID (OIDC) token.

        Supported methods:
            GET: {mount_point}/oidc/token/:name.

        :param name: The name of the role against which to generate a signed ID token
        :type name: str | unicode
        :param mount_point: The "path" the method/backend was mounted on.
        :type mount_point: str | unicode
        :return: The response of the generate_a_signed_id_token request.
        :rtype: dict
        """
        ...
    def introspect_signed_id_token(self, token, client_id: Incomplete | None = None, mount_point: str = "identity"):
        """
        Verify the authenticity and active state of a signed ID token.

        Supported methods:
            POST: {mount_point}/oidc/introspect.


        :param token: A signed OIDC compliant ID token
        :type token: str | unicode
        :param client_id: Specifying the client ID optimizes validation time
        :type client_id: str | unicode
        :param mount_point: The "path" the method/backend was mounted on.
        :type mount_point: str | unicode
        :return: The response of the introspect_a_signed_id_token request.
        :rtype: dict
        """
        ...
    def read_well_known_configurations(self, mount_point: str = "identity"):
        """
        Retrieve a set of claims about the identity tokens' configuration.

        The response is a compliant OpenID Provider Configuration Response.

        Supported methods:
            GET: {mount_point}/oidc/.well-known/openid-configuration.

        :param mount_point: The "path" the method/backend was mounted on.
        :type mount_point: str | unicode
        :return: The response of the read_well_known_configurations request.
        :rtype: dict
        """
        ...
    def read_active_public_keys(self, mount_point: str = "identity"):
        """
        Retrieve the public portion of named keys.

        Clients can use this to validate the authenticity of an identity token.

        Supported methods:
            GET: {mount_point}/oidc/.well-known/openid-configuration.

        :param mount_point: The "path" the method/backend was mounted on.
        :type mount_point: str | unicode
        :return: The response of the read_active_public_keys request.
        :rtype: dict
        """
        ...
=======
        self, name, key, template=None, client_id=None, ttl: str = "24h", mount_point: str = "identity"
    ): ...
    def read_role(self, name, mount_point: str = "identity"): ...
    def delete_role(self, name, mount_point: str = "identity"): ...
    def list_roles(self, mount_point: str = "identity"): ...
    def generate_signed_id_token(self, name, mount_point: str = "identity"): ...
    def introspect_signed_id_token(self, token, client_id=None, mount_point: str = "identity"): ...
    def read_well_known_configurations(self, mount_point: str = "identity"): ...
    def read_active_public_keys(self, mount_point: str = "identity"): ...
>>>>>>> 12676840
<|MERGE_RESOLUTION|>--- conflicted
+++ resolved
@@ -13,315 +13,6 @@
     Reference: https://www.vaultproject.io/api/secret/identity/entity.html
     """
     def create_or_update_entity(
-<<<<<<< HEAD
-        self,
-        name,
-        entity_id: Incomplete | None = None,
-        metadata: Incomplete | None = None,
-        policies: Incomplete | None = None,
-        disabled: Incomplete | None = None,
-        mount_point: str = "identity",
-    ):
-        """
-        Create or update an Entity.
-
-        Supported methods:
-            POST: /{mount_point}/entity. Produces: 200 application/json
-
-        :param entity_id: ID of the entity. If set, updates the corresponding existing entity.
-        :type entity_id: str | unicode
-        :param name: Name of the entity.
-        :type name: str | unicode
-        :param metadata: Metadata to be associated with the entity.
-        :type metadata: dict
-        :param policies: Policies to be tied to the entity.
-        :type policies: str | unicode
-        :param disabled: Whether the entity is disabled. Disabled entities' associated tokens cannot be used, but are
-            not revoked.
-        :type disabled: bool
-        :param mount_point: The "path" the method/backend was mounted on.
-        :type mount_point: str | unicode
-        :return: The JSON response for creates, the generic response object for updates, of the request.
-        :rtype: dict | requests.Response
-        """
-        ...
-    def create_or_update_entity_by_name(
-        self,
-        name,
-        metadata: Incomplete | None = None,
-        policies: Incomplete | None = None,
-        disabled: Incomplete | None = None,
-        mount_point: str = "identity",
-    ):
-        """
-        Create or update an entity by a given name.
-
-        Supported methods:
-            POST: /{mount_point}/entity/name/{name}. Produces: 200 application/json
-
-        :param name: Name of the entity.
-        :type name: str | unicode
-        :param metadata: Metadata to be associated with the entity.
-        :type metadata: dict
-        :param policies: Policies to be tied to the entity.
-        :type policies: str | unicode
-        :param disabled: Whether the entity is disabled. Disabled
-            entities' associated tokens cannot be used, but are not revoked.
-        :type disabled: bool
-        :param mount_point: The "path" the method/backend was mounted on.
-        :type mount_point: str | unicode
-        :return: The JSON response for creates, the generic response of the request for updates.
-        :rtype: requests.Response | dict
-        """
-        ...
-    def read_entity(self, entity_id, mount_point: str = "identity"):
-        """
-        Query an entity by its identifier.
-
-        Supported methods:
-            GET: /auth/{mount_point}/entity/id/{id}. Produces: 200 application/json
-
-        :param entity_id: Identifier of the entity.
-        :type entity_id: str
-        :param mount_point: The "path" the secret engine was mounted on.
-        :type mount_point: str | unicode
-        :return: The JSON response of the request.
-        :rtype: dict
-        """
-        ...
-    def read_entity_by_name(self, name, mount_point: str = "identity"):
-        """
-        Query an entity by its name.
-
-        Supported methods:
-            GET: /{mount_point}/entity/name/{name}. Produces: 200 application/json
-
-        :param name: Name of the entity.
-        :type name: str | unicode
-        :param mount_point: The "path" the method/backend was mounted on.
-        :type mount_point: str | unicode
-        :return: The JSON response of the request.
-        :rtype: requests.Response
-        """
-        ...
-    def update_entity(
-        self,
-        entity_id,
-        name: Incomplete | None = None,
-        metadata: Incomplete | None = None,
-        policies: Incomplete | None = None,
-        disabled: Incomplete | None = None,
-        mount_point: str = "identity",
-    ):
-        """
-        Update an existing entity.
-
-        Supported methods:
-            POST: /{mount_point}/entity/id/{id}. Produces: 200 application/json
-
-        :param entity_id: Identifier of the entity.
-        :type entity_id: str | unicode
-        :param name: Name of the entity.
-        :type name: str | unicode
-        :param metadata: Metadata to be associated with the entity.
-        :type metadata: dict
-        :param policies: Policies to be tied to the entity.
-        :type policies: str | unicode
-        :param disabled: Whether the entity is disabled. Disabled entities' associated tokens cannot be used, but
-            are not revoked.
-        :type disabled: bool
-        :param mount_point: The "path" the method/backend was mounted on.
-        :type mount_point: str | unicode
-        :return: The JSON response where available, otherwise the generic response object, of the request.
-        :rtype: dict | requests.Response
-        """
-        ...
-    def delete_entity(self, entity_id, mount_point: str = "identity"):
-        """
-        Delete an entity and all its associated aliases.
-
-        Supported methods:
-            DELETE: /{mount_point}/entity/id/:id. Produces: 204 (empty body)
-
-        :param entity_id: Identifier of the entity.
-        :type entity_id: str
-        :param mount_point: The "path" the secret engine was mounted on.
-        :type mount_point: str | unicode
-        :return: The response of the request.
-        :rtype: requests.Response
-        """
-        ...
-    def delete_entity_by_name(self, name, mount_point: str = "identity"):
-        """
-        Delete an entity and all its associated aliases, given the entity name.
-
-        Supported methods:
-            DELETE: /{mount_point}/entity/name/{name}. Produces: 204 (empty body)
-
-        :param name: Name of the entity.
-        :type name: str | unicode
-        :param mount_point: The "path" the method/backend was mounted on.
-        :type mount_point: str | unicode
-        :return: The response of the request.
-        :rtype: requests.Response
-        """
-        ...
-    def list_entities(self, method: str = "LIST", mount_point: str = "identity"):
-        """
-        List available entities entities by their identifiers.
-
-        :param method: Supported methods:
-            LIST: /{mount_point}/entity/id. Produces: 200 application/json
-            GET: /{mount_point}/entity/id?list=true. Produces: 200 application/json
-        :type method: str | unicode
-        :param mount_point: The "path" the method/backend was mounted on.
-        :type mount_point: str | unicode
-        :return: The JSON response of the request.
-        :rtype: dict
-        """
-        ...
-    def list_entities_by_name(self, method: str = "LIST", mount_point: str = "identity"):
-        """
-        List available entities by their names.
-
-        :param method: Supported methods:
-            LIST: /{mount_point}/entity/name. Produces: 200 application/json
-            GET: /{mount_point}/entity/name?list=true. Produces: 200 application/json
-        :type method: str | unicode
-        :param mount_point: The "path" the method/backend was mounted on.
-        :type mount_point: str | unicode
-        :return: The JSON response of the request.
-        :rtype: dict
-        """
-        ...
-    def merge_entities(
-        self,
-        from_entity_ids,
-        to_entity_id,
-        force: Incomplete | None = None,
-        mount_point: str = "identity",
-        conflicting_alias_ids_to_keep: Incomplete | None = None,
-    ):
-        """
-        Merge many entities into one entity.
-
-        Supported methods:
-            POST: /{mount_point}/entity/merge. Produces: 204 (empty body)
-
-        :param from_entity_ids: Entity IDs which needs to get merged.
-        :type from_entity_ids: array
-        :param to_entity_id: Entity ID into which all the other entities need to get merged.
-        :type to_entity_id: str | unicode
-        :param force: Setting this will follow the 'mine' strategy for merging MFA secrets. If there are secrets of the
-            same type both in entities that are merged from and in entity into which all others are getting merged,
-            secrets in the destination will be unaltered. If not set, this API will throw an error containing all the
-            conflicts.
-        :type force: bool
-        :param mount_point: The "path" the method/backend was mounted on.
-        :type mount_point: str | unicode
-        :param conflicting_alias_ids_to_keep: A list of entity aliases to keep in the case where the to-Entity and
-            from-Entity have aliases with the same mount accessor. In the case where alias share mount accessors, the
-            alias ID given in this list will be kept or merged, and the other alias will be deleted. Note that merges
-            requiring this parameter must have only one from-Entity.
-            Requires Vault 1.12 or higher
-        :type conflicting_alias_ids_to_keep: list
-        :return: The response of the request.
-        :rtype: requests.Response
-        """
-        ...
-    def create_or_update_entity_alias(
-        self, name, canonical_id, mount_accessor, alias_id: Incomplete | None = None, mount_point: str = "identity"
-    ):
-        """
-        Create a new alias for an entity.
-
-        Supported methods:
-            POST: /{mount_point}/entity-alias. Produces: 200 application/json
-
-        :param name: Name of the alias. Name should be the identifier of the client in the authentication source. For
-            example, if the alias belongs to userpass backend, the name should be a valid username within userpass
-            backend. If alias belongs to GitHub, it should be the GitHub username.
-        :type name: str | unicode
-        :param alias_id: ID of the entity alias. If set, updates the  corresponding entity alias.
-        :type alias_id: str | unicode
-        :param canonical_id: Entity ID to which this alias belongs to.
-        :type canonical_id: str | unicode
-        :param mount_accessor: Accessor of the mount to which the alias should belong to.
-        :type mount_accessor: str | unicode
-        :param mount_point: The "path" the method/backend was mounted on.
-        :type mount_point: str | unicode
-        :return: The JSON response of the request.
-        :rtype: requests.Response
-        """
-        ...
-    def read_entity_alias(self, alias_id, mount_point: str = "identity"):
-        """
-        Query the entity alias by its identifier.
-
-        Supported methods:
-            GET: /{mount_point}/entity-alias/id/{id}. Produces: 200 application/json
-
-        :param alias_id: Identifier of entity alias.
-        :type alias_id: str | unicode
-        :param mount_point: The "path" the method/backend was mounted on.
-        :type mount_point: str | unicode
-        :return: The JSON response of the request.
-        :rtype: dict
-        """
-        ...
-    def update_entity_alias(self, alias_id, name, canonical_id, mount_accessor, mount_point: str = "identity"):
-        """
-        Update an existing entity alias.
-
-        Supported methods:
-            POST: /{mount_point}/entity-alias/id/{id}. Produces: 200 application/json
-
-        :param alias_id: Identifier of the entity alias.
-        :type alias_id: str | unicode
-        :param name: Name of the alias. Name should be the identifier of the client in the authentication source. For
-            example, if the alias belongs to userpass backend, the name should be a valid username within userpass
-            backend. If alias belongs to GitHub, it should be the GitHub username.
-        :type name: str | unicode
-        :param canonical_id: Entity ID to which this alias belongs to.
-        :type canonical_id: str | unicode
-        :param mount_accessor: Accessor of the mount to which the alias should belong to.
-        :type mount_accessor: str | unicode
-        :param mount_point: The "path" the method/backend was mounted on.
-        :type mount_point: str | unicode
-        :return: The JSON response where available, otherwise the generic response object, of the request.
-        :rtype: dict | requests.Response
-        """
-        ...
-    def list_entity_aliases(self, method: str = "LIST", mount_point: str = "identity"):
-        """
-        List available entity aliases by their identifiers.
-
-        :param method: Supported methods:
-            LIST: /{mount_point}/entity-alias/id. Produces: 200 application/json
-            GET: /{mount_point}/entity-alias/id?list=true. Produces: 200 application/json
-        :type method: str | unicode
-        :param mount_point: The "path" the method/backend was mounted on.
-        :type mount_point: str | unicode
-        :return: The the JSON response of the request.
-        :rtype: dict
-        """
-        ...
-    def delete_entity_alias(self, alias_id, mount_point: str = "identity"):
-        """
-        Delete a entity alias.
-
-        Supported methods:
-            DELETE: /{mount_point}/entity-alias/id/{alias_id}. Produces: 204 (empty body)
-
-        :param alias_id: Identifier of the entity.
-        :type alias_id: str | unicode
-        :param mount_point: The "path" the method/backend was mounted on.
-        :type mount_point: str | unicode
-        :return: The response of the request.
-        :rtype: requests.Response
-        """
-        ...
-=======
         self, name, entity_id=None, metadata=None, policies=None, disabled=None, mount_point: str = "identity"
     ): ...
     def create_or_update_entity_by_name(
@@ -342,7 +33,6 @@
     def update_entity_alias(self, alias_id, name, canonical_id, mount_accessor, mount_point: str = "identity"): ...
     def list_entity_aliases(self, method: str = "LIST", mount_point: str = "identity"): ...
     def delete_entity_alias(self, alias_id, mount_point: str = "identity"): ...
->>>>>>> 12676840
     @staticmethod
     def validate_member_id_params_for_group_type(group_type, params, member_group_ids, member_entity_ids):
         """
@@ -560,203 +250,6 @@
         """
         ...
     def create_or_update_group_alias(
-<<<<<<< HEAD
-        self,
-        name,
-        alias_id: Incomplete | None = None,
-        mount_accessor: Incomplete | None = None,
-        canonical_id: Incomplete | None = None,
-        mount_point: str = "identity",
-    ):
-        """
-        Creates or update a group alias.
-
-        Supported methods:
-            POST: /{mount_point}/group-alias. Produces: 200 application/json
-
-        :param alias_id: ID of the group alias. If set, updates the corresponding existing group alias.
-        :type alias_id: str | unicode
-        :param name: Name of the group alias.
-        :type name: str | unicode
-        :param mount_accessor: Mount accessor to which this alias belongs to
-        :type mount_accessor: str | unicode
-        :param canonical_id: ID of the group to which this is an alias.
-        :type canonical_id: str | unicode
-        :param mount_point: The "path" the method/backend was mounted on.
-        :type mount_point: str | unicode
-        :return: The JSON response of the request.
-        :rtype: requests.Response
-        """
-        ...
-    def update_group_alias(
-        self,
-        entity_id,
-        name,
-        mount_accessor: Incomplete | None = None,
-        canonical_id: Incomplete | None = None,
-        mount_point="identity",
-    ):
-        """
-        Update an existing group alias.
-
-        Supported methods:
-            POST: /{mount_point}/group-alias/id/{id}. Produces: 200 application/json
-
-        :param entity_id: ID of the group alias.
-        :type entity_id: str | unicode
-        :param name: Name of the group alias.
-        :type name: str | unicode
-        :param mount_accessor: Mount accessor to which this alias belongs
-            toMount accessor to which this alias belongs to.
-        :type mount_accessor: str | unicode
-        :param canonical_id: ID of the group to which this is an alias.
-        :type canonical_id: str | unicode
-        :param mount_point: The "path" the method/backend was mounted on.
-        :type mount_point: str | unicode
-        :return: The response of the request.
-        :rtype: requests.Response
-        """
-        ...
-    def read_group_alias(self, alias_id, mount_point: str = "identity"):
-        """
-        Query the group alias by its identifier.
-
-        Supported methods:
-            GET: /{mount_point}/group-alias/id/:id. Produces: 200 application/json
-
-        :param alias_id: ID of the group alias.
-        :type alias_id: str | unicode
-        :param mount_point: The "path" the method/backend was mounted on.
-        :type mount_point: str | unicode
-        :return: The JSON response of the request.
-        :rtype: dict
-        """
-        ...
-    def delete_group_alias(self, entity_id, mount_point: str = "identity"):
-        """
-        Delete a group alias.
-
-        Supported methods:
-            DELETE: /{mount_point}/group-alias/id/{id}. Produces: 204 (empty body)
-
-        :param entity_id: ID of the group alias.
-        :type entity_id: str | unicode
-        :param mount_point: The "path" the method/backend was mounted on.
-        :type mount_point: str | unicode
-        :return: The response of the request.
-        :rtype: requests.Response
-        """
-        ...
-    def list_group_aliases(self, method: str = "LIST", mount_point: str = "identity"):
-        """
-        List available group aliases by their identifiers.
-
-        :param method: Supported methods:
-            LIST: /{mount_point}/group-alias/id. Produces: 200 application/json
-            GET: /{mount_point}/group-alias/id?list=true. Produces: 200 application/json
-        :type method: str | unicode
-        :param mount_point: The "path" the method/backend was mounted on.
-        :type mount_point: str | unicode
-        :return: The "data" key from the JSON response of the request.
-        :rtype: dict
-        """
-        ...
-    def lookup_entity(
-        self,
-        name: Incomplete | None = None,
-        entity_id: Incomplete | None = None,
-        alias_id: Incomplete | None = None,
-        alias_name: Incomplete | None = None,
-        alias_mount_accessor: Incomplete | None = None,
-        mount_point: str = "identity",
-    ):
-        """
-        Query an entity based on the given criteria.
-
-        The criteria can be name, id, alias_id, or a combination of alias_name and alias_mount_accessor.
-
-        Supported methods:
-            POST: /{mount_point}/lookup/entity. Produces: 200 application/json
-
-        :param name: Name of the entity.
-        :type name: str | unicode
-        :param entity_id: ID of the entity.
-        :type entity_id: str | unicode
-        :param alias_id: ID of the alias.
-        :type alias_id: str | unicode
-        :param alias_name: Name of the alias. This should be supplied in conjunction with alias_mount_accessor.
-        :type alias_name: str | unicode
-        :param alias_mount_accessor: Accessor of the mount to which the alias belongs to. This should be supplied in conjunction with alias_name.
-        :type alias_mount_accessor: str | unicode
-        :param mount_point: The "path" the method/backend was mounted on.
-        :type mount_point: str | unicode
-        :return: The JSON response of the request if a entity / entity alias is found in the lookup, None otherwise.
-        :rtype: dict | None
-        """
-        ...
-    def lookup_group(
-        self,
-        name: Incomplete | None = None,
-        group_id: Incomplete | None = None,
-        alias_id: Incomplete | None = None,
-        alias_name: Incomplete | None = None,
-        alias_mount_accessor: Incomplete | None = None,
-        mount_point: str = "identity",
-    ):
-        """
-        Query a group based on the given criteria.
-
-        The criteria can be name, id, alias_id, or a combination of alias_name and alias_mount_accessor.
-
-        Supported methods:
-            POST: /{mount_point}/lookup/group. Produces: 200 application/json
-
-        :param name: Name of the group.
-        :type name: str | unicode
-        :param group_id: ID of the group.
-        :type group_id: str | unicode
-        :param alias_id: ID of the alias.
-        :type alias_id: str | unicode
-        :param alias_name: Name of the alias. This should be supplied in conjunction with alias_mount_accessor.
-        :type alias_name: str | unicode
-        :param alias_mount_accessor: Accessor of the mount to which the alias belongs to. This should be supplied in conjunction with alias_name.
-        :type alias_mount_accessor: str | unicode
-        :param mount_point: The "path" the method/backend was mounted on.
-        :type mount_point: str | unicode
-        :return: The JSON response of the request if a group / group alias is found in the lookup, None otherwise.
-        :rtype: dict | None
-        """
-        ...
-    def configure_tokens_backend(self, issuer: Incomplete | None = None, mount_point: str = "identity"):
-        """
-        Update configurations for OIDC-compliant identity tokens issued by Vault.
-
-        Supported methods:
-            POST: {mount_point}/oidc/config.
-
-        :param issuer: Issuer URL to be used in the iss claim of the token. If not set, Vault's api_addr will be used.
-            The issuer is a case sensitive URL using the https scheme that contains scheme, host, and optionally, port
-            number and path components, but no query or fragment components.
-        :type issuer: str | unicode
-        :param mount_point: The "path" the method/backend was mounted on.
-        :type mount_point: str | unicode
-        :return: The a dict or the response of the configure_tokens_backend request. dict returned when messages
-            are included in the response body.
-        :rtype: requests.Response
-        """
-        ...
-    def read_tokens_backend_configuration(self, mount_point: str = "identity"):
-        """
-        Query vault identity tokens configurations.
-
-        Supported methods:
-            GET: {mount_point}/oidc/config.
-
-        :return: The response of the read_tokens_backend_configuration request.
-        :rtype: dict
-        """
-        ...
-=======
         self, name, alias_id=None, mount_accessor=None, canonical_id=None, mount_point: str = "identity"
     ): ...
     def update_group_alias(self, entity_id, name, mount_accessor=None, canonical_id=None, mount_point="identity"): ...
@@ -771,7 +264,6 @@
     ): ...
     def configure_tokens_backend(self, issuer=None, mount_point: str = "identity"): ...
     def read_tokens_backend_configuration(self, mount_point: str = "identity"): ...
->>>>>>> 12676840
     def create_named_key(
         self,
         name,
@@ -869,150 +361,6 @@
         """
         ...
     def create_or_update_role(
-<<<<<<< HEAD
-        self,
-        name,
-        key,
-        template: Incomplete | None = None,
-        client_id: Incomplete | None = None,
-        ttl: str = "24h",
-        mount_point: str = "identity",
-    ):
-        """
-        Create or update a role.
-
-        ID tokens are generated against a role and signed against a named key.
-
-        Supported methods:
-            POST: {mount_point}/oidc/role/:name.
-
-        :param name: Name of the role.
-        :type name: str | unicode
-        :param key: A configured named key, the key must already exist.
-        :type key: str | unicode
-        :param template: The template string to use for generating tokens. This may be in stringified JSON or
-            base64 format.
-        :type template: str | unicode
-        :param client_id: Optional client ID. A random ID will be generated if left unset.
-        :type client_id: str | unicode
-        :param ttl: TTL of the tokens generated against the role. Can be specified as a number of seconds or as a time
-            string like "30m" or "6h".
-        :type ttl: str | unicode
-        :param mount_point: The "path" the method/backend was mounted on.
-        :type mount_point: str | unicode
-        :return: The response of the create_or_update_a_role request.
-        :rtype: dict
-        """
-        ...
-    def read_role(self, name, mount_point: str = "identity"):
-        """
-        Query a role and returns its configuration.
-
-        Supported methods:
-            GET: {mount_point}/oidc/role/:name.
-
-        :param name: Name of the role.
-        :type name: str | unicode
-        :param mount_point: The "path" the method/backend was mounted on.
-        :type mount_point: str | unicode
-        :return: The response of the read_a_role request.
-        :rtype: dict
-        """
-        ...
-    def delete_role(self, name, mount_point: str = "identity"):
-        """
-        Deletes a role.
-
-        Supported methods:
-            DELETE: {mount_point}/oidc/role/:name.
-
-
-        :param name: Name of the role.
-        :type name: str | unicode
-        :param mount_point: The "path" the method/backend was mounted on.
-        :type mount_point: str | unicode
-        :return: The response of the delete_a_role request.
-        :rtype: dict
-        """
-        ...
-    def list_roles(self, mount_point: str = "identity"):
-        """
-        This endpoint will list all signing keys.
-
-        Supported methods:
-            LIST: {mount_point}/oidc/role.
-
-
-        :param mount_point: The "path" the method/backend was mounted on.
-        :type mount_point: str | unicode
-        :return: The response of the list_roles request.
-        :rtype: dict
-        """
-        ...
-    def generate_signed_id_token(self, name, mount_point: str = "identity"):
-        """
-        Generate a signed ID (OIDC) token.
-
-        Supported methods:
-            GET: {mount_point}/oidc/token/:name.
-
-        :param name: The name of the role against which to generate a signed ID token
-        :type name: str | unicode
-        :param mount_point: The "path" the method/backend was mounted on.
-        :type mount_point: str | unicode
-        :return: The response of the generate_a_signed_id_token request.
-        :rtype: dict
-        """
-        ...
-    def introspect_signed_id_token(self, token, client_id: Incomplete | None = None, mount_point: str = "identity"):
-        """
-        Verify the authenticity and active state of a signed ID token.
-
-        Supported methods:
-            POST: {mount_point}/oidc/introspect.
-
-
-        :param token: A signed OIDC compliant ID token
-        :type token: str | unicode
-        :param client_id: Specifying the client ID optimizes validation time
-        :type client_id: str | unicode
-        :param mount_point: The "path" the method/backend was mounted on.
-        :type mount_point: str | unicode
-        :return: The response of the introspect_a_signed_id_token request.
-        :rtype: dict
-        """
-        ...
-    def read_well_known_configurations(self, mount_point: str = "identity"):
-        """
-        Retrieve a set of claims about the identity tokens' configuration.
-
-        The response is a compliant OpenID Provider Configuration Response.
-
-        Supported methods:
-            GET: {mount_point}/oidc/.well-known/openid-configuration.
-
-        :param mount_point: The "path" the method/backend was mounted on.
-        :type mount_point: str | unicode
-        :return: The response of the read_well_known_configurations request.
-        :rtype: dict
-        """
-        ...
-    def read_active_public_keys(self, mount_point: str = "identity"):
-        """
-        Retrieve the public portion of named keys.
-
-        Clients can use this to validate the authenticity of an identity token.
-
-        Supported methods:
-            GET: {mount_point}/oidc/.well-known/openid-configuration.
-
-        :param mount_point: The "path" the method/backend was mounted on.
-        :type mount_point: str | unicode
-        :return: The response of the read_active_public_keys request.
-        :rtype: dict
-        """
-        ...
-=======
         self, name, key, template=None, client_id=None, ttl: str = "24h", mount_point: str = "identity"
     ): ...
     def read_role(self, name, mount_point: str = "identity"): ...
@@ -1021,5 +369,4 @@
     def generate_signed_id_token(self, name, mount_point: str = "identity"): ...
     def introspect_signed_id_token(self, token, client_id=None, mount_point: str = "identity"): ...
     def read_well_known_configurations(self, mount_point: str = "identity"): ...
-    def read_active_public_keys(self, mount_point: str = "identity"): ...
->>>>>>> 12676840
+    def read_active_public_keys(self, mount_point: str = "identity"): ...