--- conflicted
+++ resolved
@@ -1,10 +1,3 @@
-<<<<<<< HEAD
-"""Vault secrets engines endpoints"""
-
-from _typeshed import Incomplete
-
-=======
->>>>>>> f8cdc0bd
 from hvac.api.secrets_engines.active_directory import ActiveDirectory as ActiveDirectory
 from hvac.api.secrets_engines.aws import Aws as Aws
 from hvac.api.secrets_engines.azure import Azure as Azure
@@ -43,11 +36,5 @@
 )
 
 class SecretsEngines(VaultApiCategory):
-<<<<<<< HEAD
-    """Secrets Engines."""
-    implemented_classes: Incomplete
-    unimplemented_classes: Incomplete
-=======
     implemented_classes: list[type[VaultApiBase]]
-    unimplemented_classes: list[str]
->>>>>>> f8cdc0bd
+    unimplemented_classes: list[str]