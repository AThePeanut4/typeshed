--- conflicted
+++ resolved
@@ -203,47 +203,8 @@
     ...
 
 # the docstring states that this function returns a bool, but the code does not return anything
-<<<<<<< HEAD
-def validate_pem_format(param_name: str, param_argument: str) -> None:
-    """
-    Validate that an argument is a PEM-formatted public key or certificate
-
-    :param param_name: The name of the parameter being validate. Used in any resulting exception messages.
-    :type param_name: str | unicode
-    :param param_argument: The argument to validate
-    :type param_argument: str | unicode
-    :return: True if the argument is validate False otherwise
-    :rtype: bool
-    """
-    ...
-def remove_nones(params: Mapping[_K, _V | None]) -> Mapping[_K, _V]:
-    """
-    Removes None values from optional arguments in a parameter dictionary.
-
-    :param params: The dictionary of parameters to be filtered.
-    :type params: dict
-    :return: A filtered copy of the parameter dictionary.
-    :rtype: dict
-    """
-    ...
-def format_url(format_str: str, *args: Any, **kwargs: Any) -> str:
-    """
-    Creates a URL using the specified format after escaping the provided arguments.
-
-    :param format_str: The URL containing replacement fields.
-    :type format_str: str
-    :param kwargs: Positional replacement field values.
-    :type kwargs: list
-    :param kwargs: Named replacement field values.
-    :type kwargs: dict
-    :return: The formatted URL path with escaped replacement fields.
-    :rtype: str
-    """
-    ...
-=======
 def validate_pem_format(param_name: str, param_argument: str) -> None: ...
 def remove_nones(params: Mapping[_K, _V | None]) -> Mapping[_K, _V]: ...
 def format_url(
     format_str: str, *args: object, **kwargs: object
-) -> str: ...  # values are passed to builtins.str, which takes an object type
->>>>>>> 12ef43c8
+) -> str: ...  # values are passed to builtins.str, which takes an object type