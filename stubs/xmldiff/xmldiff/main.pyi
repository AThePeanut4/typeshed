--- conflicted
+++ resolved
@@ -53,17 +53,6 @@
     """Takes two lxml root elements or element trees"""
     ...
 @overload
-<<<<<<< HEAD
-def diff_texts(left: str, right: str, *, diff_options: dict[str, Any] | None = None, formatter: BaseFormatter = ...) -> str:
-    """Takes two Unicode strings containing XML"""
-    ...
-@overload
-def diff_texts(
-    left: str, right: str, diff_options: dict[str, Any] | None = None, formatter: None = None
-) -> Iterable[_ACTIONS]:
-    """Takes two Unicode strings containing XML"""
-    ...
-=======
 def diff_texts(
     left: str | bytes, right: str | bytes, *, diff_options: dict[str, Any] | None = None, formatter: BaseFormatter = ...
 ) -> str: ...
@@ -71,7 +60,6 @@
 def diff_texts(
     left: str | bytes, right: str | bytes, diff_options: dict[str, Any] | None = None, formatter: None = None
 ) -> Iterable[_ACTIONS]: ...
->>>>>>> 2ed2765d
 @overload
 def diff_files(left: str, right: str, *, diff_options: dict[str, Any] | None = None, formatter: BaseFormatter = ...) -> str:
     """Takes two filenames or streams, and diffs the XML in those files"""
