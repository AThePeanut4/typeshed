--- conflicted
+++ resolved
@@ -3,34 +3,8 @@
 from ..core import WesternCalendar
 
 class Barbados(WesternCalendar):
-<<<<<<< HEAD
-    """Barbados"""
-    include_labour_day: ClassVar[bool]
-    include_good_friday: ClassVar[bool]
-    include_easter_sunday: ClassVar[bool]
-    include_easter_monday: ClassVar[bool]
-    include_whit_monday: ClassVar[bool]
-    non_computable_holiday_dict: Incomplete
-    FIXED_HOLIDAYS: Incomplete
-    def get_kadooment_day(self, year):
-        """First Monday of August."""
-        ...
-    def get_emancipation_day(self, year): ...
-    def get_variable_days(self, year):
-        """Return variable holidays of the Barbados calendar."""
-        ...
-    def non_computable_holiday(self, year): ...
-    def get_fixed_holidays(self, year):
-        """
-        Return fixed holidays of the Barbados calendar.
-
-        A shift day is appended if a fixed holiday happens on SUN.
-        """
-        ...
-=======
     non_computable_holiday_dict: dict[int, list[tuple[datetime.date, str]]]
     def get_kadooment_day(self, year: int) -> tuple[datetime.date, str]: ...
     def get_emancipation_day(self, year: int) -> tuple[datetime.date, str]: ...
     def non_computable_holiday(self, year: int) -> list[tuple[datetime.date, str]] | None: ...
-    def get_fixed_holidays(self, year: int) -> list[tuple[datetime.date, str]]: ...
->>>>>>> 4fa56fbc
+    def get_fixed_holidays(self, year: int) -> list[tuple[datetime.date, str]]: ...