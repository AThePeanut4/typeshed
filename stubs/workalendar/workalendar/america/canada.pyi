import datetime

from ..core import WesternCalendar

<<<<<<< HEAD
class Canada(WesternCalendar):
    """Canada"""
    FIXED_HOLIDAYS: Incomplete
    shift_new_years_day: ClassVar[bool]
    def get_variable_days(self, year): ...

class LateFamilyDayMixin:
    """3rd Monday of February"""
    def get_family_day(self, year, label: str = "Family Day"): ...

class VictoriaDayMixin:
    """Monday preceding the 25th of May"""
    def get_victoria_day(self, year): ...

class AugustCivicHolidayMixin:
    """1st Monday of August; different names depending on location"""
    def get_civic_holiday(self, year, label: str = "Civic Holiday"): ...

class ThanksgivingMixin:
    """2nd Monday of October"""
    def get_thanksgiving(self, year): ...

class BoxingDayMixin:
    """26th of December; shift to next working day"""
    def get_boxing_day(self, year): ...

class StJeanBaptisteMixin:
    """24th of June; shift to next working day"""
    def get_st_jean(self, year): ...

class RemembranceDayShiftMixin:
    """11th of November; shift to next day"""
    def get_remembrance_day(self, year): ...

class Ontario(BoxingDayMixin, ThanksgivingMixin, VictoriaDayMixin, LateFamilyDayMixin, AugustCivicHolidayMixin, Canada):
    """Ontario"""
    include_good_friday: ClassVar[bool]
    def get_variable_days(self, year): ...

class Quebec(VictoriaDayMixin, StJeanBaptisteMixin, ThanksgivingMixin, Canada):
    """Quebec"""
    include_easter_monday: ClassVar[bool]
    def get_variable_days(self, year): ...

class BritishColumbia(VictoriaDayMixin, AugustCivicHolidayMixin, ThanksgivingMixin, Canada):
    """British Columbia"""
    include_good_friday: ClassVar[bool]
    FIXED_HOLIDAYS: Incomplete
    def get_family_day(self, year):
        """
        Return Family Day for British Columbia.

        From 2013 to 2018, Family Day was on 2nd MON of February
        As of 2019, Family Day happens on 3rd MON of February
        """
        ...
    def get_variable_days(self, year): ...

class Alberta(LateFamilyDayMixin, VictoriaDayMixin, ThanksgivingMixin, Canada):
    """Alberta"""
    include_good_friday: ClassVar[bool]
    FIXED_HOLIDAYS: Incomplete
    def get_variable_days(self, year): ...
=======
class Canada(WesternCalendar): ...

class LateFamilyDayMixin:
    def get_family_day(self, year: int, label: str = "Family Day") -> tuple[datetime.date, str]: ...

class VictoriaDayMixin:
    def get_victoria_day(self, year: int) -> tuple[datetime.date, str] | None: ...

class AugustCivicHolidayMixin:
    def get_civic_holiday(self, year: int, label: str = "Civic Holiday") -> tuple[datetime.date, str]: ...

class ThanksgivingMixin:
    def get_thanksgiving(self, year: int) -> tuple[datetime.date, str]: ...

class BoxingDayMixin:
    def get_boxing_day(self, year: int) -> list[tuple[datetime.date, str]]: ...

class StJeanBaptisteMixin:
    def get_st_jean(self, year: int) -> list[tuple[datetime.date, str]]: ...

class RemembranceDayShiftMixin:
    def get_remembrance_day(self, year: int) -> list[tuple[datetime.date, str]]: ...

class Ontario(BoxingDayMixin, ThanksgivingMixin, VictoriaDayMixin, LateFamilyDayMixin, AugustCivicHolidayMixin, Canada): ...
class Quebec(VictoriaDayMixin, StJeanBaptisteMixin, ThanksgivingMixin, Canada): ...

class BritishColumbia(VictoriaDayMixin, AugustCivicHolidayMixin, ThanksgivingMixin, Canada):
    def get_family_day(self, year: int) -> tuple[datetime.date, str]: ...
>>>>>>> 4fa56fbc

class Alberta(LateFamilyDayMixin, VictoriaDayMixin, ThanksgivingMixin, Canada): ...
class Saskatchewan(
    LateFamilyDayMixin, VictoriaDayMixin, RemembranceDayShiftMixin, AugustCivicHolidayMixin, ThanksgivingMixin, Canada
<<<<<<< HEAD
):
    """Saskatchewan"""
    include_good_friday: ClassVar[bool]
    def get_variable_days(self, year): ...

class Manitoba(LateFamilyDayMixin, VictoriaDayMixin, AugustCivicHolidayMixin, ThanksgivingMixin, Canada):
    """Manitoba"""
    include_good_friday: ClassVar[bool]
    def get_variable_days(self, year): ...

class NewBrunswick(AugustCivicHolidayMixin, Canada):
    """New Brunswick"""
    FIXED_HOLIDAYS: Incomplete
    include_good_friday: ClassVar[bool]
    def get_variable_days(self, year): ...

class NovaScotia(RemembranceDayShiftMixin, LateFamilyDayMixin, Canada):
    """Nova Scotia"""
    include_good_friday: ClassVar[bool]
    def get_variable_days(self, year): ...

class PrinceEdwardIsland(LateFamilyDayMixin, RemembranceDayShiftMixin, Canada):
    """Prince Edward Island"""
    include_good_friday: ClassVar[bool]
    def get_variable_days(self, year): ...

class Newfoundland(Canada):
    """Newfoundland and Labrador"""
    include_good_friday: ClassVar[bool]

class Yukon(VictoriaDayMixin, ThanksgivingMixin, Canada):
    """Yukon"""
    FIXED_HOLIDAYS: Incomplete
    include_good_friday: ClassVar[bool]
    def get_variable_days(self, year): ...

class NorthwestTerritories(RemembranceDayShiftMixin, VictoriaDayMixin, ThanksgivingMixin, Canada):
    """Northwest Territories"""
    FIXED_HOLIDAYS: Incomplete
    include_good_friday: ClassVar[bool]
    def get_variable_days(self, year): ...

class Nunavut(VictoriaDayMixin, ThanksgivingMixin, RemembranceDayShiftMixin, Canada):
    """Nunavut"""
    include_good_friday: ClassVar[bool]
    def get_variable_days(self, year): ...
=======
): ...
class Manitoba(LateFamilyDayMixin, VictoriaDayMixin, AugustCivicHolidayMixin, ThanksgivingMixin, Canada): ...
class NewBrunswick(AugustCivicHolidayMixin, Canada): ...
class NovaScotia(RemembranceDayShiftMixin, LateFamilyDayMixin, Canada): ...
class PrinceEdwardIsland(LateFamilyDayMixin, RemembranceDayShiftMixin, Canada): ...
class Newfoundland(Canada): ...
class Yukon(VictoriaDayMixin, ThanksgivingMixin, Canada): ...
class NorthwestTerritories(RemembranceDayShiftMixin, VictoriaDayMixin, ThanksgivingMixin, Canada): ...
class Nunavut(VictoriaDayMixin, ThanksgivingMixin, RemembranceDayShiftMixin, Canada): ...
>>>>>>> 4fa56fbc
<|MERGE_RESOLUTION|>--- conflicted
+++ resolved
@@ -2,71 +2,6 @@
 
 from ..core import WesternCalendar
 
-<<<<<<< HEAD
-class Canada(WesternCalendar):
-    """Canada"""
-    FIXED_HOLIDAYS: Incomplete
-    shift_new_years_day: ClassVar[bool]
-    def get_variable_days(self, year): ...
-
-class LateFamilyDayMixin:
-    """3rd Monday of February"""
-    def get_family_day(self, year, label: str = "Family Day"): ...
-
-class VictoriaDayMixin:
-    """Monday preceding the 25th of May"""
-    def get_victoria_day(self, year): ...
-
-class AugustCivicHolidayMixin:
-    """1st Monday of August; different names depending on location"""
-    def get_civic_holiday(self, year, label: str = "Civic Holiday"): ...
-
-class ThanksgivingMixin:
-    """2nd Monday of October"""
-    def get_thanksgiving(self, year): ...
-
-class BoxingDayMixin:
-    """26th of December; shift to next working day"""
-    def get_boxing_day(self, year): ...
-
-class StJeanBaptisteMixin:
-    """24th of June; shift to next working day"""
-    def get_st_jean(self, year): ...
-
-class RemembranceDayShiftMixin:
-    """11th of November; shift to next day"""
-    def get_remembrance_day(self, year): ...
-
-class Ontario(BoxingDayMixin, ThanksgivingMixin, VictoriaDayMixin, LateFamilyDayMixin, AugustCivicHolidayMixin, Canada):
-    """Ontario"""
-    include_good_friday: ClassVar[bool]
-    def get_variable_days(self, year): ...
-
-class Quebec(VictoriaDayMixin, StJeanBaptisteMixin, ThanksgivingMixin, Canada):
-    """Quebec"""
-    include_easter_monday: ClassVar[bool]
-    def get_variable_days(self, year): ...
-
-class BritishColumbia(VictoriaDayMixin, AugustCivicHolidayMixin, ThanksgivingMixin, Canada):
-    """British Columbia"""
-    include_good_friday: ClassVar[bool]
-    FIXED_HOLIDAYS: Incomplete
-    def get_family_day(self, year):
-        """
-        Return Family Day for British Columbia.
-
-        From 2013 to 2018, Family Day was on 2nd MON of February
-        As of 2019, Family Day happens on 3rd MON of February
-        """
-        ...
-    def get_variable_days(self, year): ...
-
-class Alberta(LateFamilyDayMixin, VictoriaDayMixin, ThanksgivingMixin, Canada):
-    """Alberta"""
-    include_good_friday: ClassVar[bool]
-    FIXED_HOLIDAYS: Incomplete
-    def get_variable_days(self, year): ...
-=======
 class Canada(WesternCalendar): ...
 
 class LateFamilyDayMixin:
@@ -95,59 +30,10 @@
 
 class BritishColumbia(VictoriaDayMixin, AugustCivicHolidayMixin, ThanksgivingMixin, Canada):
     def get_family_day(self, year: int) -> tuple[datetime.date, str]: ...
->>>>>>> 4fa56fbc
 
 class Alberta(LateFamilyDayMixin, VictoriaDayMixin, ThanksgivingMixin, Canada): ...
 class Saskatchewan(
     LateFamilyDayMixin, VictoriaDayMixin, RemembranceDayShiftMixin, AugustCivicHolidayMixin, ThanksgivingMixin, Canada
-<<<<<<< HEAD
-):
-    """Saskatchewan"""
-    include_good_friday: ClassVar[bool]
-    def get_variable_days(self, year): ...
-
-class Manitoba(LateFamilyDayMixin, VictoriaDayMixin, AugustCivicHolidayMixin, ThanksgivingMixin, Canada):
-    """Manitoba"""
-    include_good_friday: ClassVar[bool]
-    def get_variable_days(self, year): ...
-
-class NewBrunswick(AugustCivicHolidayMixin, Canada):
-    """New Brunswick"""
-    FIXED_HOLIDAYS: Incomplete
-    include_good_friday: ClassVar[bool]
-    def get_variable_days(self, year): ...
-
-class NovaScotia(RemembranceDayShiftMixin, LateFamilyDayMixin, Canada):
-    """Nova Scotia"""
-    include_good_friday: ClassVar[bool]
-    def get_variable_days(self, year): ...
-
-class PrinceEdwardIsland(LateFamilyDayMixin, RemembranceDayShiftMixin, Canada):
-    """Prince Edward Island"""
-    include_good_friday: ClassVar[bool]
-    def get_variable_days(self, year): ...
-
-class Newfoundland(Canada):
-    """Newfoundland and Labrador"""
-    include_good_friday: ClassVar[bool]
-
-class Yukon(VictoriaDayMixin, ThanksgivingMixin, Canada):
-    """Yukon"""
-    FIXED_HOLIDAYS: Incomplete
-    include_good_friday: ClassVar[bool]
-    def get_variable_days(self, year): ...
-
-class NorthwestTerritories(RemembranceDayShiftMixin, VictoriaDayMixin, ThanksgivingMixin, Canada):
-    """Northwest Territories"""
-    FIXED_HOLIDAYS: Incomplete
-    include_good_friday: ClassVar[bool]
-    def get_variable_days(self, year): ...
-
-class Nunavut(VictoriaDayMixin, ThanksgivingMixin, RemembranceDayShiftMixin, Canada):
-    """Nunavut"""
-    include_good_friday: ClassVar[bool]
-    def get_variable_days(self, year): ...
-=======
 ): ...
 class Manitoba(LateFamilyDayMixin, VictoriaDayMixin, AugustCivicHolidayMixin, ThanksgivingMixin, Canada): ...
 class NewBrunswick(AugustCivicHolidayMixin, Canada): ...
@@ -156,5 +42,4 @@
 class Newfoundland(Canada): ...
 class Yukon(VictoriaDayMixin, ThanksgivingMixin, Canada): ...
 class NorthwestTerritories(RemembranceDayShiftMixin, VictoriaDayMixin, ThanksgivingMixin, Canada): ...
-class Nunavut(VictoriaDayMixin, ThanksgivingMixin, RemembranceDayShiftMixin, Canada): ...
->>>>>>> 4fa56fbc
+class Nunavut(VictoriaDayMixin, ThanksgivingMixin, RemembranceDayShiftMixin, Canada): ...