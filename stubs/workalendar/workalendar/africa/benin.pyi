--- conflicted
+++ resolved
@@ -3,20 +3,4 @@
 from ..core import IslamoWesternCalendar
 
 class Benin(IslamoWesternCalendar):
-<<<<<<< HEAD
-    """Benin"""
-    include_labour_day: ClassVar[bool]
-    include_easter_monday: ClassVar[bool]
-    include_ascension: ClassVar[bool]
-    include_whit_monday: ClassVar[bool]
-    include_assumption: ClassVar[bool]
-    include_all_saints: ClassVar[bool]
-    include_prophet_birthday: ClassVar[bool]
-    include_eid_al_fitr: ClassVar[bool]
-    include_day_of_sacrifice: ClassVar[bool]
-    include_day_of_sacrifice_label: ClassVar[str]
-    FIXED_HOLIDAYS: Incomplete
-    WEEKEND_DAYS: Incomplete
-=======
-    include_day_of_sacrifice_label: ClassVar[str]
->>>>>>> 4fa56fbc
+    include_day_of_sacrifice_label: ClassVar[str]