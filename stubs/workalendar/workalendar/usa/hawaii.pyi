import datetime

from .core import UnitedStates

class Hawaii(UnitedStates):
<<<<<<< HEAD
    """Hawaii"""
    include_good_friday: ClassVar[bool]
    include_columbus_day: ClassVar[bool]
    include_election_day_even: ClassVar[bool]
    FIXED_HOLIDAYS: Incomplete
    def get_statehood_day(self, year):
        """Statehood Day: 3rd Friday in August."""
        ...
    def get_variable_days(self, year): ...
=======
    def get_statehood_day(self, year: int) -> tuple[datetime.date, str]: ...
>>>>>>> 4fa56fbc
<|MERGE_RESOLUTION|>--- conflicted
+++ resolved
@@ -3,16 +3,4 @@
 from .core import UnitedStates
 
 class Hawaii(UnitedStates):
-<<<<<<< HEAD
-    """Hawaii"""
-    include_good_friday: ClassVar[bool]
-    include_columbus_day: ClassVar[bool]
-    include_election_day_even: ClassVar[bool]
-    FIXED_HOLIDAYS: Incomplete
-    def get_statehood_day(self, year):
-        """Statehood Day: 3rd Friday in August."""
-        ...
-    def get_variable_days(self, year): ...
-=======
-    def get_statehood_day(self, year: int) -> tuple[datetime.date, str]: ...
->>>>>>> 4fa56fbc
+    def get_statehood_day(self, year: int) -> tuple[datetime.date, str]: ...