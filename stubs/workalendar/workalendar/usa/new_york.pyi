from .core import UnitedStates

<<<<<<< HEAD
class NewYork(UnitedStates):
    """New York"""
    include_lincoln_birthday: ClassVar[bool]
    include_election_day_every_year: ClassVar[bool]
=======
class NewYork(UnitedStates): ...
>>>>>>> 4fa56fbc
<|MERGE_RESOLUTION|>--- conflicted
+++ resolved
@@ -1,10 +1,3 @@
 from .core import UnitedStates
 
-<<<<<<< HEAD
-class NewYork(UnitedStates):
-    """New York"""
-    include_lincoln_birthday: ClassVar[bool]
-    include_election_day_every_year: ClassVar[bool]
-=======
-class NewYork(UnitedStates): ...
->>>>>>> 4fa56fbc
+class NewYork(UnitedStates): ...