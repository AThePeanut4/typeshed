--- conflicted
+++ resolved
@@ -1,12 +1,3 @@
 from .core import UnitedStates
 
-<<<<<<< HEAD
-class Louisiana(UnitedStates):
-    """Louisiana"""
-    include_good_friday: ClassVar[bool]
-    include_election_day_even: ClassVar[bool]
-    include_columbus_day: ClassVar[bool]
-    include_fat_tuesday: ClassVar[bool]
-=======
-class Louisiana(UnitedStates): ...
->>>>>>> 4fa56fbc
+class Louisiana(UnitedStates): ...