import datetime

from .core import UnitedStates

class AmericanSamoa(UnitedStates):
<<<<<<< HEAD
    """American Samoa"""
    include_boxing_day: ClassVar[bool]
    boxing_day_label: ClassVar[str]
    def get_flag_day(self, year):
        """Flag day is on April 17th"""
        ...
    def get_variable_days(self, year): ...
=======
    def get_flag_day(self, year: int) -> tuple[datetime.date, str]: ...
>>>>>>> 4fa56fbc
<|MERGE_RESOLUTION|>--- conflicted
+++ resolved
@@ -3,14 +3,4 @@
 from .core import UnitedStates
 
 class AmericanSamoa(UnitedStates):
-<<<<<<< HEAD
-    """American Samoa"""
-    include_boxing_day: ClassVar[bool]
-    boxing_day_label: ClassVar[str]
-    def get_flag_day(self, year):
-        """Flag day is on April 17th"""
-        ...
-    def get_variable_days(self, year): ...
-=======
-    def get_flag_day(self, year: int) -> tuple[datetime.date, str]: ...
->>>>>>> 4fa56fbc
+    def get_flag_day(self, year: int) -> tuple[datetime.date, str]: ...