--- conflicted
+++ resolved
@@ -4,34 +4,6 @@
 from .core import UnitedStates
 
 class Indiana(UnitedStates):
-<<<<<<< HEAD
-    """Indiana"""
-    include_good_friday: ClassVar[bool]
-    include_thanksgiving_friday: ClassVar[bool]
-    thanksgiving_friday_label: ClassVar[str]
-    include_federal_presidents_day: ClassVar[bool]
-    label_washington_birthday_december: ClassVar[str]
-    include_election_day_even: ClassVar[bool]
-    election_day_label: ClassVar[str]
-    def get_washington_birthday_december(self, year):
-        """
-        Washington birthday observance
-        Similar to Christmas Eve, but with special rules.
-        It's only observed in Georgia.
-        """
-        ...
-    def get_primary_election_day(self, year):
-        """
-        Return the Primary Election Day
-
-        FIXME: Wikipedia says it's a floating MON, but other sources say it's
-        "the first Tuesday after the first Monday of May and every two years
-        thereafter".
-        """
-        ...
-    def get_variable_days(self, year): ...
-=======
     label_washington_birthday_december: ClassVar[str]
     def get_washington_birthday_december(self, year: int) -> tuple[datetime.date, str]: ...
-    def get_primary_election_day(self, year: int) -> tuple[datetime.date, str]: ...
->>>>>>> 4fa56fbc
+    def get_primary_election_day(self, year: int) -> tuple[datetime.date, str]: ...