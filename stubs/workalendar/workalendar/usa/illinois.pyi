import datetime

from .core import UnitedStates

<<<<<<< HEAD
class Illinois(UnitedStates):
    """Illinois"""
    include_thanksgiving_friday: ClassVar[bool]
    include_lincoln_birthday: ClassVar[bool]
    include_election_day_even: ClassVar[bool]

class ChicagoIllinois(Illinois):
    """Chicago, Illinois"""
    include_thanksgiving_friday: ClassVar[bool]
    def get_pulaski_day(self, year):
        """
        Return Casimir Pulaski Day.

        Defined on the first MON of March.
        ref: https://en.wikipedia.org/wiki/Casimir_Pulaski_Day
        """
        ...
    def get_variable_days(self, year): ...
=======
class Illinois(UnitedStates): ...

class ChicagoIllinois(Illinois):
    def get_pulaski_day(self, year: int) -> tuple[datetime.date, str]: ...
>>>>>>> 4fa56fbc
<|MERGE_RESOLUTION|>--- conflicted
+++ resolved
@@ -2,28 +2,7 @@
 
 from .core import UnitedStates
 
-<<<<<<< HEAD
-class Illinois(UnitedStates):
-    """Illinois"""
-    include_thanksgiving_friday: ClassVar[bool]
-    include_lincoln_birthday: ClassVar[bool]
-    include_election_day_even: ClassVar[bool]
-
-class ChicagoIllinois(Illinois):
-    """Chicago, Illinois"""
-    include_thanksgiving_friday: ClassVar[bool]
-    def get_pulaski_day(self, year):
-        """
-        Return Casimir Pulaski Day.
-
-        Defined on the first MON of March.
-        ref: https://en.wikipedia.org/wiki/Casimir_Pulaski_Day
-        """
-        ...
-    def get_variable_days(self, year): ...
-=======
 class Illinois(UnitedStates): ...
 
 class ChicagoIllinois(Illinois):
-    def get_pulaski_day(self, year: int) -> tuple[datetime.date, str]: ...
->>>>>>> 4fa56fbc
+    def get_pulaski_day(self, year: int) -> tuple[datetime.date, str]: ...