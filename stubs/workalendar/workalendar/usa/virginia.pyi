--- conflicted
+++ resolved
@@ -17,14 +17,4 @@
 from .core import UnitedStates
 
 class Virginia(UnitedStates):
-<<<<<<< HEAD
-    """Virginia"""
-    include_christmas_eve: ClassVar[bool]
-    include_thanksgiving_friday: ClassVar[bool]
-    include_boxing_day: ClassVar[bool]
-    presidents_day_label: ClassVar[str]
-    include_thanksgiving_wednesday: ClassVar[bool]
-    def get_variable_days(self, year): ...
-=======
-    include_thanksgiving_wednesday: ClassVar[bool]
->>>>>>> 4fa56fbc
+    include_thanksgiving_wednesday: ClassVar[bool]