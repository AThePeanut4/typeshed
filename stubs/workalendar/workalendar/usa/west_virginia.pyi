<<<<<<< HEAD
"""
West Virginia

Christmas Eve and New Years Eve are considered as half-holidays. By default,
they're not included as "non-working days". If for your personal use you want
to include them, you may just have to create a class like this:

.. code::

    class WestVirginiaIncludeEves(WestVirginia):
        west_virginia_include_christmas_eve = True
        west_virginia_include_nye = True
"""

from _typeshed import Incomplete
=======
>>>>>>> 4fa56fbc
from typing import ClassVar

from .core import UnitedStates

class WestVirginia(UnitedStates):
<<<<<<< HEAD
    """West Virginia"""
    include_thanksgiving_friday: ClassVar[bool]
    include_election_day_even: ClassVar[bool]
    election_day_label: ClassVar[str]
=======
>>>>>>> 4fa56fbc
    west_virginia_include_christmas_eve: ClassVar[bool]
    west_virginia_include_nye: ClassVar[bool]<|MERGE_RESOLUTION|>--- conflicted
+++ resolved
@@ -1,32 +1,7 @@
-<<<<<<< HEAD
-"""
-West Virginia
-
-Christmas Eve and New Years Eve are considered as half-holidays. By default,
-they're not included as "non-working days". If for your personal use you want
-to include them, you may just have to create a class like this:
-
-.. code::
-
-    class WestVirginiaIncludeEves(WestVirginia):
-        west_virginia_include_christmas_eve = True
-        west_virginia_include_nye = True
-"""
-
-from _typeshed import Incomplete
-=======
->>>>>>> 4fa56fbc
 from typing import ClassVar
 
 from .core import UnitedStates
 
 class WestVirginia(UnitedStates):
-<<<<<<< HEAD
-    """West Virginia"""
-    include_thanksgiving_friday: ClassVar[bool]
-    include_election_day_even: ClassVar[bool]
-    election_day_label: ClassVar[str]
-=======
->>>>>>> 4fa56fbc
     west_virginia_include_christmas_eve: ClassVar[bool]
     west_virginia_include_nye: ClassVar[bool]