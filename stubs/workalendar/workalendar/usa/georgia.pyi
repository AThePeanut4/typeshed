import datetime
from typing import ClassVar

from .core import UnitedStates

class Georgia(UnitedStates):
<<<<<<< HEAD
    """Georgia"""
    include_confederation_day: ClassVar[bool]
    include_federal_presidents_day: ClassVar[bool]
    label_washington_birthday_december: ClassVar[str]
    thanksgiving_friday_label: ClassVar[str]
    def get_washington_birthday_december(self, year):
        """
        Washington birthday observance
        Similar to Christmas Eve, but with special rules.
        It's only observed in Georgia.
        """
        ...
    def get_confederate_day(self, year):
        """
        Confederate memorial day is on the 4th MON of April.

        Exception: Year 2020, when it happened on April 10th.
        """
        ...
    def get_robert_lee_birthday(self, year):
        """
        Robert E. Lee's birthday.

        Happens on the day after Thanksgiving.
        """
        ...
    def get_variable_days(self, year): ...
=======
    label_washington_birthday_december: ClassVar[str]
    def get_washington_birthday_december(self, year: int) -> tuple[datetime.date, str]: ...
    def get_robert_lee_birthday(self, year: int) -> tuple[datetime.date, str]: ...
>>>>>>> 4fa56fbc
<|MERGE_RESOLUTION|>--- conflicted
+++ resolved
@@ -4,36 +4,6 @@
 from .core import UnitedStates
 
 class Georgia(UnitedStates):
-<<<<<<< HEAD
-    """Georgia"""
-    include_confederation_day: ClassVar[bool]
-    include_federal_presidents_day: ClassVar[bool]
-    label_washington_birthday_december: ClassVar[str]
-    thanksgiving_friday_label: ClassVar[str]
-    def get_washington_birthday_december(self, year):
-        """
-        Washington birthday observance
-        Similar to Christmas Eve, but with special rules.
-        It's only observed in Georgia.
-        """
-        ...
-    def get_confederate_day(self, year):
-        """
-        Confederate memorial day is on the 4th MON of April.
-
-        Exception: Year 2020, when it happened on April 10th.
-        """
-        ...
-    def get_robert_lee_birthday(self, year):
-        """
-        Robert E. Lee's birthday.
-
-        Happens on the day after Thanksgiving.
-        """
-        ...
-    def get_variable_days(self, year): ...
-=======
     label_washington_birthday_december: ClassVar[str]
     def get_washington_birthday_december(self, year: int) -> tuple[datetime.date, str]: ...
-    def get_robert_lee_birthday(self, year: int) -> tuple[datetime.date, str]: ...
->>>>>>> 4fa56fbc
+    def get_robert_lee_birthday(self, year: int) -> tuple[datetime.date, str]: ...