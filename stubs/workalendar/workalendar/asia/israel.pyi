--- conflicted
+++ resolved
@@ -7,22 +7,4 @@
 _HebrewDate: TypeAlias = Any | datetime.date  # from `pyluach.dates` package
 
 class Israel(Calendar):
-<<<<<<< HEAD
-    """Israel"""
-    include_new_years_day: ClassVar[bool]
-    WEEKEND_DAYS: Incomplete
-    def get_variable_days(self, year): ...
-    def get_hebrew_independence_day(self, jewish_year):
-        """
-        Returns the independence day eve and independence day dates
-        according to the given hebrew year
-
-        :param jewish_year: the specific hebrew year for calculating
-                            the independence day dates
-        :return: independence day dates
-                 in the type of List[Tuple[HebrewDate, str]]
-        """
-        ...
-=======
-    def get_hebrew_independence_day(self, jewish_year: int) -> list[tuple[_HebrewDate, str]]: ...
->>>>>>> 4fa56fbc
+    def get_hebrew_independence_day(self, jewish_year: int) -> list[tuple[_HebrewDate, str]]: ...