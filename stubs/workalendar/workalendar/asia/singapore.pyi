--- conflicted
+++ resolved
@@ -4,24 +4,4 @@
 from ..core import ChineseNewYearCalendar, IslamicMixin, WesternMixin
 
 class Singapore(WesternMixin, IslamicMixin, ChineseNewYearCalendar):
-<<<<<<< HEAD
-    """Singapore"""
-    include_labour_day: ClassVar[bool]
-    include_good_friday: ClassVar[bool]
-    include_eid_al_fitr: ClassVar[bool]
-    eid_al_fitr_label: ClassVar[str]
-    include_day_of_sacrifice: ClassVar[bool]
-    day_of_sacrifice_label: ClassVar[str]
-    FIXED_HOLIDAYS: Incomplete
-    WEEKEND_DAYS: Incomplete
-    DEEPAVALI: Incomplete
-    chinese_new_year_label: ClassVar[str]
-    include_chinese_second_day: ClassVar[bool]
-    chinese_second_day_label: ClassVar[str]
-    shift_sunday_holidays: ClassVar[bool]
-    def get_variable_days(self, year):
-        """Singapore variable days"""
-        ...
-=======
-    DEEPAVALI: ClassVar[dict[int, datetime.date]]
->>>>>>> 4fa56fbc
+    DEEPAVALI: ClassVar[dict[int, datetime.date]]