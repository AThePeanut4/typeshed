import datetime
from collections.abc import Iterable

from ..core import ChineseNewYearCalendar

class Taiwan(ChineseNewYearCalendar):
<<<<<<< HEAD
    """Taiwan (Republic of China)"""
    FIXED_HOLIDAYS: Incomplete
    include_chinese_new_year_eve: ClassVar[bool]
    include_chinese_second_day: ClassVar[bool]
    def is_working_day(self, day, *args, **kwargs): ...
    def get_variable_days(self, year): ...
=======
    def is_working_day(
        self,
        day: datetime.date | datetime.datetime,
        extra_working_days: Iterable[datetime.date | datetime.datetime] | None = None,
        extra_holidays: Iterable[datetime.date | datetime.datetime] | None = None,
    ) -> bool: ...
>>>>>>> 4fa56fbc
<|MERGE_RESOLUTION|>--- conflicted
+++ resolved
@@ -4,18 +4,9 @@
 from ..core import ChineseNewYearCalendar
 
 class Taiwan(ChineseNewYearCalendar):
-<<<<<<< HEAD
-    """Taiwan (Republic of China)"""
-    FIXED_HOLIDAYS: Incomplete
-    include_chinese_new_year_eve: ClassVar[bool]
-    include_chinese_second_day: ClassVar[bool]
-    def is_working_day(self, day, *args, **kwargs): ...
-    def get_variable_days(self, year): ...
-=======
     def is_working_day(
         self,
         day: datetime.date | datetime.datetime,
         extra_working_days: Iterable[datetime.date | datetime.datetime] | None = None,
         extra_holidays: Iterable[datetime.date | datetime.datetime] | None = None,
-    ) -> bool: ...
->>>>>>> 4fa56fbc
+    ) -> bool: ...