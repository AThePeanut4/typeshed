import datetime
from typing import Final

from ..core import ChineseNewYearCalendar

holidays: Final[dict[int, dict[str, list[tuple[int, int]]]]]
workdays: Final[dict[int, dict[str, list[tuple[int, int]]]]]

class China(ChineseNewYearCalendar):
<<<<<<< HEAD
    """China"""
    shift_new_years_day: ClassVar[bool]
    include_chinese_new_year_eve: ClassVar[bool]
    extra_working_days: Incomplete
    def __init__(self, *args, **kwargs) -> None: ...
    def get_calendar_holidays(self, year): ...
    def get_variable_days(self, year): ...
    def is_working_day(self, day, extra_working_days=None, extra_holidays=None): ...
    def add_working_days(self, day, delta, extra_working_days=None, extra_holidays=None, keep_datetime: bool = False): ...
    def sub_working_days(self, day, delta, extra_working_days=None, extra_holidays=None, keep_datetime: bool = False): ...
=======
    extra_working_days: list[datetime.date]
    def __init__(self, *args, **kwargs) -> None: ...
>>>>>>> 4fa56fbc
<|MERGE_RESOLUTION|>--- conflicted
+++ resolved
@@ -7,18 +7,5 @@
 workdays: Final[dict[int, dict[str, list[tuple[int, int]]]]]
 
 class China(ChineseNewYearCalendar):
-<<<<<<< HEAD
-    """China"""
-    shift_new_years_day: ClassVar[bool]
-    include_chinese_new_year_eve: ClassVar[bool]
-    extra_working_days: Incomplete
-    def __init__(self, *args, **kwargs) -> None: ...
-    def get_calendar_holidays(self, year): ...
-    def get_variable_days(self, year): ...
-    def is_working_day(self, day, extra_working_days=None, extra_holidays=None): ...
-    def add_working_days(self, day, delta, extra_working_days=None, extra_holidays=None, keep_datetime: bool = False): ...
-    def sub_working_days(self, day, delta, extra_working_days=None, extra_holidays=None, keep_datetime: bool = False): ...
-=======
     extra_working_days: list[datetime.date]
-    def __init__(self, *args, **kwargs) -> None: ...
->>>>>>> 4fa56fbc
+    def __init__(self, *args, **kwargs) -> None: ...