import datetime
from typing import ClassVar

from ..core import ChineseNewYearCalendar, IslamicMixin

class Malaysia(IslamicMixin, ChineseNewYearCalendar):
<<<<<<< HEAD
    """Malaysia"""
    include_labour_day: ClassVar[bool]
    labour_day_label: ClassVar[str]
    include_nuzul_al_quran: ClassVar[bool]
    include_eid_al_fitr: ClassVar[bool]
    length_eid_al_fitr: int
    eid_al_fitr_label: ClassVar[str]
    include_day_of_sacrifice: ClassVar[bool]
    day_of_sacrifice_label: ClassVar[str]
    include_islamic_new_year: ClassVar[bool]
    include_prophet_birthday: ClassVar[bool]
    WEEKEND_DAYS: Incomplete
    FIXED_HOLIDAYS: Incomplete
    MSIA_DEEPAVALI: Incomplete
    MSIA_THAIPUSAM: Incomplete
    chinese_new_year_label: ClassVar[str]
    include_chinese_second_day: ClassVar[bool]
    chinese_second_day_label: ClassVar[str]
    shift_sunday_holidays: ClassVar[bool]
    def get_variable_days(self, year):
        """Malaysia variable days"""
        ...
=======
    MSIA_DEEPAVALI: ClassVar[dict[int, datetime.date]]
    MSIA_THAIPUSAM: ClassVar[dict[int, datetime.date]]
>>>>>>> 4fa56fbc
<|MERGE_RESOLUTION|>--- conflicted
+++ resolved
@@ -4,30 +4,5 @@
 from ..core import ChineseNewYearCalendar, IslamicMixin
 
 class Malaysia(IslamicMixin, ChineseNewYearCalendar):
-<<<<<<< HEAD
-    """Malaysia"""
-    include_labour_day: ClassVar[bool]
-    labour_day_label: ClassVar[str]
-    include_nuzul_al_quran: ClassVar[bool]
-    include_eid_al_fitr: ClassVar[bool]
-    length_eid_al_fitr: int
-    eid_al_fitr_label: ClassVar[str]
-    include_day_of_sacrifice: ClassVar[bool]
-    day_of_sacrifice_label: ClassVar[str]
-    include_islamic_new_year: ClassVar[bool]
-    include_prophet_birthday: ClassVar[bool]
-    WEEKEND_DAYS: Incomplete
-    FIXED_HOLIDAYS: Incomplete
-    MSIA_DEEPAVALI: Incomplete
-    MSIA_THAIPUSAM: Incomplete
-    chinese_new_year_label: ClassVar[str]
-    include_chinese_second_day: ClassVar[bool]
-    chinese_second_day_label: ClassVar[str]
-    shift_sunday_holidays: ClassVar[bool]
-    def get_variable_days(self, year):
-        """Malaysia variable days"""
-        ...
-=======
     MSIA_DEEPAVALI: ClassVar[dict[int, datetime.date]]
-    MSIA_THAIPUSAM: ClassVar[dict[int, datetime.date]]
->>>>>>> 4fa56fbc
+    MSIA_THAIPUSAM: ClassVar[dict[int, datetime.date]]