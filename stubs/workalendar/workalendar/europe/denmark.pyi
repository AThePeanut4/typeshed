import datetime

from ..core import WesternCalendar

class Denmark(WesternCalendar):
<<<<<<< HEAD
    """Denmark"""
    include_holy_thursday: ClassVar[bool]
    include_good_friday: ClassVar[bool]
    include_easter_sunday: ClassVar[bool]
    include_easter_monday: ClassVar[bool]
    include_ascension: ClassVar[bool]
    include_whit_sunday: ClassVar[bool]
    whit_sunday_label: ClassVar[str]
    include_whit_monday: ClassVar[bool]
    whit_monday_label: ClassVar[str]
    include_boxing_day: ClassVar[bool]
    boxing_day_label: ClassVar[str]
    include_christmas_eve: ClassVar[bool]
    def get_store_bededag(self, year): ...
    def get_variable_days(self, year): ...
=======
    def get_store_bededag(self, year: int) -> datetime.date: ...
>>>>>>> 4fa56fbc
<|MERGE_RESOLUTION|>--- conflicted
+++ resolved
@@ -3,22 +3,4 @@
 from ..core import WesternCalendar
 
 class Denmark(WesternCalendar):
-<<<<<<< HEAD
-    """Denmark"""
-    include_holy_thursday: ClassVar[bool]
-    include_good_friday: ClassVar[bool]
-    include_easter_sunday: ClassVar[bool]
-    include_easter_monday: ClassVar[bool]
-    include_ascension: ClassVar[bool]
-    include_whit_sunday: ClassVar[bool]
-    whit_sunday_label: ClassVar[str]
-    include_whit_monday: ClassVar[bool]
-    whit_monday_label: ClassVar[str]
-    include_boxing_day: ClassVar[bool]
-    boxing_day_label: ClassVar[str]
-    include_christmas_eve: ClassVar[bool]
-    def get_store_bededag(self, year): ...
-    def get_variable_days(self, year): ...
-=======
-    def get_store_bededag(self, year: int) -> datetime.date: ...
->>>>>>> 4fa56fbc
+    def get_store_bededag(self, year: int) -> datetime.date: ...