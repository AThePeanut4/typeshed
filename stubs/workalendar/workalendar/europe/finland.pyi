import datetime

from ..core import WesternCalendar

class Finland(WesternCalendar):
<<<<<<< HEAD
    """Finland"""
    include_epiphany: ClassVar[bool]
    include_good_friday: ClassVar[bool]
    include_easter_sunday: ClassVar[bool]
    include_easter_monday: ClassVar[bool]
    include_ascension: ClassVar[bool]
    include_whit_sunday: ClassVar[bool]
    whit_sunday_label: ClassVar[str]
    include_christmas_eve: ClassVar[bool]
    include_boxing_day: ClassVar[bool]
    boxing_day_label: ClassVar[str]
    include_labour_day: ClassVar[bool]
    FIXED_HOLIDAYS: Incomplete
    def get_midsummer_eve(self, year): ...
    def get_midsummer_day(self, year): ...
    def get_variable_all_saints(self, year): ...
    def get_variable_days(self, year): ...
=======
    def get_midsummer_eve(self, year: int) -> datetime.date: ...
    def get_midsummer_day(self, year: int) -> datetime.date: ...
    def get_variable_all_saints(self, year: int) -> datetime.date: ...
>>>>>>> 4fa56fbc
<|MERGE_RESOLUTION|>--- conflicted
+++ resolved
@@ -3,26 +3,6 @@
 from ..core import WesternCalendar
 
 class Finland(WesternCalendar):
-<<<<<<< HEAD
-    """Finland"""
-    include_epiphany: ClassVar[bool]
-    include_good_friday: ClassVar[bool]
-    include_easter_sunday: ClassVar[bool]
-    include_easter_monday: ClassVar[bool]
-    include_ascension: ClassVar[bool]
-    include_whit_sunday: ClassVar[bool]
-    whit_sunday_label: ClassVar[str]
-    include_christmas_eve: ClassVar[bool]
-    include_boxing_day: ClassVar[bool]
-    boxing_day_label: ClassVar[str]
-    include_labour_day: ClassVar[bool]
-    FIXED_HOLIDAYS: Incomplete
-    def get_midsummer_eve(self, year): ...
-    def get_midsummer_day(self, year): ...
-    def get_variable_all_saints(self, year): ...
-    def get_variable_days(self, year): ...
-=======
     def get_midsummer_eve(self, year: int) -> datetime.date: ...
     def get_midsummer_day(self, year: int) -> datetime.date: ...
-    def get_variable_all_saints(self, year: int) -> datetime.date: ...
->>>>>>> 4fa56fbc
+    def get_variable_all_saints(self, year: int) -> datetime.date: ...