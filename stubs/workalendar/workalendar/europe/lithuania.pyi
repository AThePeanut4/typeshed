import datetime

from ..core import WesternCalendar

class Lithuania(WesternCalendar):
<<<<<<< HEAD
    """Lithuania"""
    include_labour_day: ClassVar[bool]
    FIXED_HOLIDAYS: Incomplete
    include_easter_sunday: ClassVar[bool]
    include_easter_monday: ClassVar[bool]
    include_assumption: ClassVar[bool]
    include_all_saints: ClassVar[bool]
    include_christmas_eve: ClassVar[bool]
    include_christmas: ClassVar[bool]
    include_boxing_day: ClassVar[bool]
    boxing_day_label: ClassVar[str]
    def get_mothers_day(self, year): ...
    def get_fathers_day(self, year): ...
    include_all_souls: ClassVar[bool]
    def get_variable_days(self, year): ...
=======
    def get_mothers_day(self, year: int) -> tuple[datetime.date, str]: ...
    def get_fathers_day(self, year: int) -> tuple[datetime.date, str]: ...
>>>>>>> 4fa56fbc
<|MERGE_RESOLUTION|>--- conflicted
+++ resolved
@@ -3,23 +3,5 @@
 from ..core import WesternCalendar
 
 class Lithuania(WesternCalendar):
-<<<<<<< HEAD
-    """Lithuania"""
-    include_labour_day: ClassVar[bool]
-    FIXED_HOLIDAYS: Incomplete
-    include_easter_sunday: ClassVar[bool]
-    include_easter_monday: ClassVar[bool]
-    include_assumption: ClassVar[bool]
-    include_all_saints: ClassVar[bool]
-    include_christmas_eve: ClassVar[bool]
-    include_christmas: ClassVar[bool]
-    include_boxing_day: ClassVar[bool]
-    boxing_day_label: ClassVar[str]
-    def get_mothers_day(self, year): ...
-    def get_fathers_day(self, year): ...
-    include_all_souls: ClassVar[bool]
-    def get_variable_days(self, year): ...
-=======
     def get_mothers_day(self, year: int) -> tuple[datetime.date, str]: ...
-    def get_fathers_day(self, year: int) -> tuple[datetime.date, str]: ...
->>>>>>> 4fa56fbc
+    def get_fathers_day(self, year: int) -> tuple[datetime.date, str]: ...