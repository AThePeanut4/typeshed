<<<<<<< HEAD
"""
Scotland calendar mixins.

There are so many of them that it became necessary to move them to a different
module.
"""
=======
import datetime
>>>>>>> 4fa56fbc

from .autumn_holiday import (
    AutumnHolidayFirstMondayOctober as AutumnHolidayFirstMondayOctober,
    AutumnHolidayLastMondaySeptember as AutumnHolidayLastMondaySeptember,
    AutumnHolidaySecondMondayOctober as AutumnHolidaySecondMondayOctober,
    AutumnHolidayThirdMondayOctober as AutumnHolidayThirdMondayOctober,
)
from .fair_holiday import (
    FairHolidayFirstMondayAugust as FairHolidayFirstMondayAugust,
    FairHolidayFirstMondayJuly as FairHolidayFirstMondayJuly,
    FairHolidayFourthFridayJuly as FairHolidayFourthFridayJuly,
    FairHolidayLastMondayJuly as FairHolidayLastMondayJuly,
    FairHolidayLastMondayJune as FairHolidayLastMondayJune,
    FairHolidaySecondMondayJuly as FairHolidaySecondMondayJuly,
    FairHolidayThirdMondayJuly as FairHolidayThirdMondayJuly,
)
from .spring_holiday import (
    SpringHolidayFirstMondayApril as SpringHolidayFirstMondayApril,
    SpringHolidayFirstMondayJune as SpringHolidayFirstMondayJune,
    SpringHolidayLastMondayMay as SpringHolidayLastMondayMay,
    SpringHolidaySecondMondayApril as SpringHolidaySecondMondayApril,
    SpringHolidayTuesdayAfterFirstMondayMay as SpringHolidayTuesdayAfterFirstMondayMay,
)
from .victoria_day import (
    VictoriaDayFirstMondayJune as VictoriaDayFirstMondayJune,
    VictoriaDayFourthMondayMay as VictoriaDayFourthMondayMay,
    VictoriaDayLastMondayMay as VictoriaDayLastMondayMay,
)

class LateSummer:
<<<<<<< HEAD
    def get_variable_days(self, year):
        """Add Late Summer holiday (First Monday of September)"""
        ...

class BattleStirlingBridge:
    def get_variable_days(self, year):
        """Add Battle of Stirling Bridge holiday (Second Monday of September)"""
        ...
=======
    def get_variable_days(self, year: int) -> list[tuple[datetime.date, str]]: ...

class BattleStirlingBridge:
    def get_variable_days(self, year: int) -> list[tuple[datetime.date, str]]: ...
>>>>>>> 4fa56fbc

class AyrGoldCup:
    def get_variable_days(self, year: int) -> list[tuple[datetime.date, str]]: ...

# Names in __all__ with no definition:
#   VictoriaDayTuesdayAfterFirstMondayMay

__all__ = [
    "AyrGoldCup",
    "SpringHolidayFirstMondayApril",
    "SpringHolidaySecondMondayApril",
    "SpringHolidayTuesdayAfterFirstMondayMay",
    "SpringHolidayLastMondayMay",
    "SpringHolidayFirstMondayJune",
    "VictoriaDayFourthMondayMay",
    "VictoriaDayLastMondayMay",
    "VictoriaDayTuesdayAfterFirstMondayMay",  # noqa: F822 # pyright: ignore[reportUnsupportedDunderAll] see https://github.com/workalendar/workalendar/pull/778
    "VictoriaDayFirstMondayJune",
    "FairHolidayLastMondayJune",
    "FairHolidayFirstMondayJuly",
    "FairHolidaySecondMondayJuly",
    "FairHolidayThirdMondayJuly",
    "FairHolidayLastMondayJuly",
    "FairHolidayFourthFridayJuly",
    "FairHolidayFirstMondayAugust",
    "AutumnHolidayLastMondaySeptember",
    "AutumnHolidayFirstMondayOctober",
    "AutumnHolidaySecondMondayOctober",
    "AutumnHolidayThirdMondayOctober",
]<|MERGE_RESOLUTION|>--- conflicted
+++ resolved
@@ -1,13 +1,4 @@
-<<<<<<< HEAD
-"""
-Scotland calendar mixins.
-
-There are so many of them that it became necessary to move them to a different
-module.
-"""
-=======
 import datetime
->>>>>>> 4fa56fbc
 
 from .autumn_holiday import (
     AutumnHolidayFirstMondayOctober as AutumnHolidayFirstMondayOctober,
@@ -38,21 +29,10 @@
 )
 
 class LateSummer:
-<<<<<<< HEAD
-    def get_variable_days(self, year):
-        """Add Late Summer holiday (First Monday of September)"""
-        ...
-
-class BattleStirlingBridge:
-    def get_variable_days(self, year):
-        """Add Battle of Stirling Bridge holiday (Second Monday of September)"""
-        ...
-=======
     def get_variable_days(self, year: int) -> list[tuple[datetime.date, str]]: ...
 
 class BattleStirlingBridge:
     def get_variable_days(self, year: int) -> list[tuple[datetime.date, str]]: ...
->>>>>>> 4fa56fbc
 
 class AyrGoldCup:
     def get_variable_days(self, year: int) -> list[tuple[datetime.date, str]]: ...
