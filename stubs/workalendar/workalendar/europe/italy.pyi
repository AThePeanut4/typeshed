--- conflicted
+++ resolved
@@ -1,18 +1,3 @@
 from ..core import WesternCalendar
 
-<<<<<<< HEAD
-class Italy(WesternCalendar):
-    """Italy"""
-    include_labour_day: ClassVar[bool]
-    labour_day_label: ClassVar[str]
-    FIXED_HOLIDAYS: Incomplete
-    include_immaculate_conception: ClassVar[bool]
-    include_epiphany: ClassVar[bool]
-    include_easter_monday: ClassVar[bool]
-    include_assumption: ClassVar[bool]
-    include_all_saints: ClassVar[bool]
-    include_boxing_day: ClassVar[bool]
-    boxing_day_label: ClassVar[str]
-=======
-class Italy(WesternCalendar): ...
->>>>>>> 4fa56fbc
+class Italy(WesternCalendar): ...