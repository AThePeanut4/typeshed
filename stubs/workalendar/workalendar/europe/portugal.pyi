from ..core import WesternCalendar

<<<<<<< HEAD
class Portugal(WesternCalendar):
    """Portugal"""
    include_good_friday: ClassVar[bool]
    include_easter_sunday: ClassVar[bool]
    include_christmas: ClassVar[bool]
    include_immaculate_conception: ClassVar[bool]
    immaculate_conception_label: ClassVar[str]
    include_labour_day: ClassVar[bool]
    labour_day_label: ClassVar[str]
    FIXED_HOLIDAYS: Incomplete
    def get_fixed_holidays(self, year): ...
    def get_variable_days(self, year): ...
=======
class Portugal(WesternCalendar): ...
>>>>>>> 4fa56fbc
<|MERGE_RESOLUTION|>--- conflicted
+++ resolved
@@ -1,18 +1,3 @@
 from ..core import WesternCalendar
 
-<<<<<<< HEAD
-class Portugal(WesternCalendar):
-    """Portugal"""
-    include_good_friday: ClassVar[bool]
-    include_easter_sunday: ClassVar[bool]
-    include_christmas: ClassVar[bool]
-    include_immaculate_conception: ClassVar[bool]
-    immaculate_conception_label: ClassVar[str]
-    include_labour_day: ClassVar[bool]
-    labour_day_label: ClassVar[str]
-    FIXED_HOLIDAYS: Incomplete
-    def get_fixed_holidays(self, year): ...
-    def get_variable_days(self, year): ...
-=======
-class Portugal(WesternCalendar): ...
->>>>>>> 4fa56fbc
+class Portugal(WesternCalendar): ...