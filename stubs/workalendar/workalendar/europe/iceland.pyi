import datetime

from ..core import WesternCalendar

class Iceland(WesternCalendar):
<<<<<<< HEAD
    """Iceland"""
    include_holy_thursday: ClassVar[bool]
    include_good_friday: ClassVar[bool]
    include_easter_monday: ClassVar[bool]
    include_ascension: ClassVar[bool]
    include_whit_monday: ClassVar[bool]
    include_christmas_eve: ClassVar[bool]
    include_boxing_day: ClassVar[bool]
    boxing_day_label: ClassVar[str]
    include_labour_day: ClassVar[bool]
    FIXED_HOLIDAYS: Incomplete
    def get_first_day_of_summer(self, year):
        """
        It's the first thursday *after* April, 18th.
        If April the 18th is a thursday, then it jumps to the 24th.
        """
        ...
    def get_commerce_day(self, year): ...
    def get_variable_days(self, year): ...
=======
    def get_first_day_of_summer(self, year: int) -> datetime.date: ...
    def get_commerce_day(self, year: int) -> datetime.date: ...
>>>>>>> 4fa56fbc
<|MERGE_RESOLUTION|>--- conflicted
+++ resolved
@@ -3,27 +3,5 @@
 from ..core import WesternCalendar
 
 class Iceland(WesternCalendar):
-<<<<<<< HEAD
-    """Iceland"""
-    include_holy_thursday: ClassVar[bool]
-    include_good_friday: ClassVar[bool]
-    include_easter_monday: ClassVar[bool]
-    include_ascension: ClassVar[bool]
-    include_whit_monday: ClassVar[bool]
-    include_christmas_eve: ClassVar[bool]
-    include_boxing_day: ClassVar[bool]
-    boxing_day_label: ClassVar[str]
-    include_labour_day: ClassVar[bool]
-    FIXED_HOLIDAYS: Incomplete
-    def get_first_day_of_summer(self, year):
-        """
-        It's the first thursday *after* April, 18th.
-        If April the 18th is a thursday, then it jumps to the 24th.
-        """
-        ...
-    def get_commerce_day(self, year): ...
-    def get_variable_days(self, year): ...
-=======
     def get_first_day_of_summer(self, year: int) -> datetime.date: ...
-    def get_commerce_day(self, year: int) -> datetime.date: ...
->>>>>>> 4fa56fbc
+    def get_commerce_day(self, year: int) -> datetime.date: ...