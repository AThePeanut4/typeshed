from ..core import WesternCalendar

<<<<<<< HEAD
class Hungary(WesternCalendar):
    """Hungary"""
    include_easter_sunday: ClassVar[bool]
    include_easter_monday: ClassVar[bool]
    include_whit_sunday: ClassVar[bool]
    whit_sunday_label: ClassVar[str]
    include_whit_monday: ClassVar[bool]
    whit_monday_label: ClassVar[str]
    include_boxing_day: ClassVar[bool]
    boxing_day_label: ClassVar[str]
    include_all_saints: ClassVar[bool]
    include_labour_day: ClassVar[bool]
    FIXED_HOLIDAYS: Incomplete
    include_good_friday: ClassVar[bool]
    def get_variable_days(self, year): ...
=======
class Hungary(WesternCalendar): ...
>>>>>>> 4fa56fbc
<|MERGE_RESOLUTION|>--- conflicted
+++ resolved
@@ -1,21 +1,3 @@
 from ..core import WesternCalendar
 
-<<<<<<< HEAD
-class Hungary(WesternCalendar):
-    """Hungary"""
-    include_easter_sunday: ClassVar[bool]
-    include_easter_monday: ClassVar[bool]
-    include_whit_sunday: ClassVar[bool]
-    whit_sunday_label: ClassVar[str]
-    include_whit_monday: ClassVar[bool]
-    whit_monday_label: ClassVar[str]
-    include_boxing_day: ClassVar[bool]
-    boxing_day_label: ClassVar[str]
-    include_all_saints: ClassVar[bool]
-    include_labour_day: ClassVar[bool]
-    FIXED_HOLIDAYS: Incomplete
-    include_good_friday: ClassVar[bool]
-    def get_variable_days(self, year): ...
-=======
-class Hungary(WesternCalendar): ...
->>>>>>> 4fa56fbc
+class Hungary(WesternCalendar): ...