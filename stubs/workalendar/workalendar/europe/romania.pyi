--- conflicted
+++ resolved
@@ -3,28 +3,5 @@
 from ..core import OrthodoxCalendar
 
 class Romania(OrthodoxCalendar):
-<<<<<<< HEAD
-    """Romania"""
-    include_labour_day: ClassVar[bool]
-    FIXED_HOLIDAYS: Incomplete
-    include_good_friday: ClassVar[bool]
-    include_easter_sunday: ClassVar[bool]
-    include_easter_monday: ClassVar[bool]
-    include_whit_sunday: ClassVar[bool]
-    whit_sunday_label: ClassVar[str]
-    include_whit_monday: ClassVar[bool]
-    include_christmas: ClassVar[bool]
-    include_boxing_day: ClassVar[bool]
-    boxing_day_label: ClassVar[str]
-    include_orthodox_christmas: ClassVar[bool]
-    def get_childrens_day(self, year):
-        """returns a possibly empty list of (date, holiday_name) tuples"""
-        ...
-    def get_liberation_day(self, year):
-        """returns a possibly empty list of (date, holiday_name) tuples"""
-        ...
-    def get_variable_days(self, year): ...
-=======
     def get_childrens_day(self, year: int) -> list[tuple[datetime.date, str]]: ...
-    def get_liberation_day(self, year: int) -> list[tuple[datetime.date, str]]: ...
->>>>>>> 4fa56fbc
+    def get_liberation_day(self, year: int) -> list[tuple[datetime.date, str]]: ...