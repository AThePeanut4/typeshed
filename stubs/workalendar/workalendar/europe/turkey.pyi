--- conflicted
+++ resolved
@@ -3,20 +3,4 @@
 from ..core import IslamicCalendar
 
 class Turkey(IslamicCalendar):
-<<<<<<< HEAD
-    """Turkey"""
-    shift_new_years_day: ClassVar[bool]
-    WEEKEND_DAYS: Incomplete
-    include_eid_al_fitr: ClassVar[bool]
-    length_eid_al_fitr: int
-    include_eid_al_adha: ClassVar[bool]
-    length_eid_al_adha: int
-    include_labour_day: ClassVar[bool]
-    labour_day_label: ClassVar[str]
-    FIXED_HOLIDAYS: Incomplete
-    def get_delta_islamic_holidays(self, year):
-        """Turkey Islamic holidays are shifted by one day every year."""
-        ...
-=======
-    def get_delta_islamic_holidays(self, year: int) -> datetime.timedelta: ...
->>>>>>> 4fa56fbc
+    def get_delta_islamic_holidays(self, year: int) -> datetime.timedelta: ...