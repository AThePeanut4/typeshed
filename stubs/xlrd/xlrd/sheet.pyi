from _typeshed import SupportsWrite
from array import array
from collections.abc import Callable, Generator, Sequence
from typing import Any, Final, Literal, overload

from .biffh import *
from .book import Book
from .formatting import XF
from .timemachine import *

OBJ_MSO_DEBUG: Final[int]

class MSODrawing(BaseObject): ...
class MSObj(BaseObject): ...
class MSTxo(BaseObject): ...

class Note(BaseObject):
    """
    Represents a user "comment" or "note".
    Note objects are accessible through :attr:`Sheet.cell_note_map`.

    .. versionadded:: 0.7.2
    """
    author: str
    col_hidden: int
    colx: int
    rich_text_runlist: list[tuple[str, int]] | None
    row_hidden: int
    rowx: int
    show: int
    text: str

class Hyperlink(BaseObject):
    """
    Contains the attributes of a hyperlink.
    Hyperlink objects are accessible through :attr:`Sheet.hyperlink_list`
    and :attr:`Sheet.hyperlink_map`.

    .. versionadded:: 0.7.2
    """
    frowx: int | None
    lrowx: int | None
    fcolx: int | None
    lcolx: int | None
    type: str | None
    url_or_path: bytes | str | None
    desc: str | None
    target: str | None
    textmark: str | None
    quicktip: str | None

def unpack_RK(rk_str: bytes) -> float: ...

cellty_from_fmtty: Final[dict[int, int]]
ctype_text: Final[dict[int, str]]

class Cell(BaseObject):
    """
    Contains the data for one cell.

    .. warning::
      You don't call this class yourself. You access :class:`Cell` objects
      via methods of the :class:`Sheet` object(s) that you found in the
      :class:`~xlrd.book.Book` object that was returned when you called
      :func:`~xlrd.open_workbook`

    Cell objects have three attributes: ``ctype`` is an int, ``value``
    (which depends on ``ctype``) and ``xf_index``.
    If ``formatting_info`` is not enabled when the workbook is opened,
    ``xf_index`` will be ``None``.

    The following table describes the types of cells and how their values
    are represented in Python.

    .. raw:: html

        <table border="1" cellpadding="7">
        <tr>
        <th>Type symbol</th>
        <th>Type number</th>
        <th>Python value</th>
        </tr>
        <tr>
        <td>XL_CELL_EMPTY</td>
        <td align="center">0</td>
        <td>empty string ''</td>
        </tr>
        <tr>
        <td>XL_CELL_TEXT</td>
        <td align="center">1</td>
        <td>a Unicode string</td>
        </tr>
        <tr>
        <td>XL_CELL_NUMBER</td>
        <td align="center">2</td>
        <td>float</td>
        </tr>
        <tr>
        <td>XL_CELL_DATE</td>
        <td align="center">3</td>
        <td>float</td>
        </tr>
        <tr>
        <td>XL_CELL_BOOLEAN</td>
        <td align="center">4</td>
        <td>int; 1 means TRUE, 0 means FALSE</td>
        </tr>
        <tr>
        <td>XL_CELL_ERROR</td>
        <td align="center">5</td>
        <td>int representing internal Excel codes; for a text representation,
        refer to the supplied dictionary error_text_from_code</td>
        </tr>
        <tr>
        <td>XL_CELL_BLANK</td>
        <td align="center">6</td>
        <td>empty string ''. Note: this type will appear only when
        open_workbook(..., formatting_info=True) is used.</td>
        </tr>
        </table>
    """
    __slots__ = ["ctype", "value", "xf_index"]
    ctype: Literal[0, 1, 2, 3, 4, 5, 6]
    value: str | float
    xf_index: int | None
    def __init__(self, ctype: Literal[0, 1, 2, 3, 4, 5, 6], value: str, xf_index: int | None = None) -> None: ...

empty_cell: Final[Cell]

class Colinfo(BaseObject):
    """
    Width and default formatting information that applies to one or
    more columns in a sheet. Derived from ``COLINFO`` records.

    Here is the default hierarchy for width, according to the OOo docs:

      In BIFF3, if a ``COLINFO`` record is missing for a column,
      the width specified in the record ``DEFCOLWIDTH`` is used instead.

      In BIFF4-BIFF7, the width set in this ``COLINFO`` record is only used,
      if the corresponding bit for this column is cleared in the ``GCW``
      record, otherwise the column width set in the ``DEFCOLWIDTH`` record
      is used (the ``STANDARDWIDTH`` record is always ignored in this case [#f1]_).

      In BIFF8, if a ``COLINFO`` record is missing for a column,
      the width specified in the record ``STANDARDWIDTH`` is used.
      If this ``STANDARDWIDTH`` record is also missing,
      the column width of the record ``DEFCOLWIDTH`` is used instead.

    .. [#f1] The docs on the ``GCW`` record say this:

      If a bit is set, the corresponding column uses the width set in the
      ``STANDARDWIDTH`` record. If a bit is cleared, the corresponding column
      uses the width set in the ``COLINFO`` record for this column.

      If a bit is set, and the worksheet does not contain the ``STANDARDWIDTH``
      record, or if the bit is cleared, and the worksheet does not contain the
      ``COLINFO`` record, the ``DEFCOLWIDTH`` record of the worksheet will be
      used instead.

    xlrd goes with the GCW version of the story.
    Reference to the source may be useful: see
    :meth:`Sheet.computed_column_width`.

    .. versionadded:: 0.6.1
    """
    width: int
    xf_index: int
    hidden: int
    bit1_flag: int
    outline_level: int
    collapsed: int

class Rowinfo(BaseObject):
    """
    Height and default formatting information that applies to a row in a sheet.
    Derived from ``ROW`` records.

    .. versionadded:: 0.6.1
    """
    __slots__ = (
        "height",
        "has_default_height",
        "outline_level",
        "outline_group_starts_ends",
        "hidden",
        "height_mismatch",
        "has_default_xf_index",
        "xf_index",
        "additional_space_above",
        "additional_space_below",
    )
    height: int | None
    has_default_height: int | None
    outline_level: int | None
    outline_group_starts_ends: int | None
    hidden: int | None
    height_mismatch: int | None
    has_default_xf_index: int | None
    xf_index: int | None
    additional_space_above: int | None
    additional_space_below: int | None
    def __init__(self) -> None: ...
    def __getstate__(self) -> tuple[int | None, ...]: ...
    def __setstate__(self, state: tuple[int | None, ...]) -> None: ...

class Sheet(BaseObject):
    """
    Contains the data for one worksheet.

    In the cell access functions, ``rowx`` is a row index, counting from
    zero, and ``colx`` is a column index, counting from zero.
    Negative values for row/column indexes and slice positions are supported in
    the expected fashion.

    For information about cell types and cell values, refer to the documentation
    of the :class:`Cell` class.

    .. warning::

      You don't instantiate this class yourself. You access :class:`Sheet`
      objects via the :class:`~xlrd.book.Book` object that
      was returned when you called :func:`xlrd.open_workbook`.
    """
    name: str
    book: Book | None
    nrows: int
    ncols: int
    colinfo_map: dict[int, Colinfo]
    rowinfo_map: dict[int, Rowinfo]
    col_label_ranges: list[tuple[int, int, int, int]]
    row_label_ranges: list[tuple[int, int, int, int]]
    merged_cells: list[tuple[int, int, int, int]]
    rich_text_runlist_map: dict[tuple[int, int], list[tuple[int, int]]]
    defcolwidth: float | None
    standardwidth: float | None
    default_row_height: int | None
    default_row_height_mismatch: int | None
    default_row_hidden: int | None
    default_additional_space_above: int | None
    default_additional_space_below: int | None
    visibility: Literal[0, 1, 2]
    gcw: tuple[int, ...]
    hyperlink_list: list[Hyperlink]
    hyperlink_map: dict[tuple[int, int], Hyperlink]
    cell_note_map: dict[tuple[int, int], Note]
    vert_split_pos: int
    horz_split_pos: int
    horz_split_first_visible: int
    vert_split_first_visible: int
    split_active_pane: int
    has_pane_record: int
    horizontal_page_breaks: list[tuple[int, int, int]]
    vertical_page_breaks: list[tuple[int, int, int]]
    biff_version: int
    logfile: SupportsWrite[str]
    bt: array[int]
    bf: array[int]
    number: int
    verbosity: int
    formatting_info: bool
    ragged_rows: bool
    put_cell: Callable[[int, int, int | None, str, int | None], None]
    first_visible_rowx: int
    first_visible_colx: int
    gridline_colour_index: int
    gridline_colour_rgb: tuple[int, int, int] | None
    cooked_page_break_preview_mag_factor: int
    cooked_normal_view_mag_factor: int
    cached_page_break_preview_mag_factor: int
    cached_normal_view_mag_factor: int
    scl_mag_factor: int | None
    utter_max_rows: int
    utter_max_cols: int
    def __init__(self, book: Book, position: int, name: str, number: int) -> None: ...
    def cell(self, rowx: int, colx: int) -> Cell:
        """:class:`Cell` object in the given row and column."""
        ...
    def cell_value(self, rowx: int, colx: int) -> str:
        """Value of the cell in the given row and column."""
        ...
    def cell_type(self, rowx: int, colx: int) -> int:
        """
        Type of the cell in the given row and column.

        Refer to the documentation of the :class:`Cell` class.
        """
        ...
    def cell_xf_index(self, rowx: int, colx: int) -> int:
        """
        XF index of the cell in the given row and column.
        This is an index into :attr:`~xlrd.book.Book.xf_list`.

        .. versionadded:: 0.6.1
        """
        ...
    def row_len(self, rowx: int) -> int:
        """
        Returns the effective number of cells in the given row. For use with
        ``open_workbook(ragged_rows=True)`` which is likely to produce rows
        with fewer than :attr:`~Sheet.ncols` cells.

        .. versionadded:: 0.7.2
        """
        ...
    def row(self, rowx: int) -> list[Cell]:
        """Returns a sequence of the :class:`Cell` objects in the given row."""
        ...
    @overload
    def __getitem__(self, item: int) -> list[Cell]:
        """
        Takes either rowindex or (rowindex, colindex) as an index,
        and returns either row or cell respectively.
        """
        ...
    @overload
<<<<<<< HEAD
    def __getitem__(self, item: tuple[int, int]) -> Cell:
        """
        Takes either rowindex or (rowindex, colindex) as an index,
        and returns either row or cell respectively.
        """
        ...
    def get_rows(self) -> tuple[list[Cell], ...]:
        """Returns a generator for iterating through each row."""
        ...
=======
    def __getitem__(self, item: tuple[int, int]) -> Cell: ...
    def get_rows(self) -> Generator[list[Cell]]: ...
>>>>>>> 11e7d904
    __iter__ = get_rows
    def row_types(self, rowx: int, start_colx: int = 0, end_colx: int | None = None) -> Sequence[int]:
        """Returns a slice of the types of the cells in the given row."""
        ...
    def row_values(self, rowx: int, start_colx: int = 0, end_colx: int | None = None) -> Sequence[str]:
        """Returns a slice of the values of the cells in the given row."""
        ...
    def row_slice(self, rowx: int, start_colx: int = 0, end_colx: int | None = None) -> list[Cell]:
        """Returns a slice of the :class:`Cell` objects in the given row."""
        ...
    def col_slice(self, colx: int, start_rowx: int = 0, end_rowx: int | None = None) -> list[Cell]:
        """Returns a slice of the :class:`Cell` objects in the given column."""
        ...
    def col_values(self, colx: int, start_rowx: int = 0, end_rowx: int | None = None) -> list[str]:
        """Returns a slice of the values of the cells in the given column."""
        ...
    def col_types(self, colx: int, start_rowx: int = 0, end_rowx: int | None = None) -> list[int]:
        """Returns a slice of the types of the cells in the given column."""
        ...
    col = col_slice
    def tidy_dimensions(self) -> None: ...
    def put_cell_ragged(self, rowx: int, colx: int, ctype: int | None, value: str, xf_index: int | None) -> None: ...
    def put_cell_unragged(self, rowx: int, colx: int, ctype: int | None, value: str, xf_index: int | None) -> None: ...
    def read(self, bk: Book) -> Literal[1]: ...
    def string_record_contents(self, data: bytes) -> str | None: ...
    def update_cooked_mag_factors(self) -> None: ...
    def fixed_BIFF2_xfindex(self, cell_attr: bytes, rowx: int, colx: int, true_xfx: int | None = None) -> int: ...
    def insert_new_BIFF20_xf(self, cell_attr: bytes, style: int = 0) -> int: ...
    def fake_XF_from_BIFF20_cell_attr(self, cell_attr: bytes, style: int = 0) -> XF: ...
    def req_fmt_info(self) -> None: ...
    def computed_column_width(self, colx: int) -> float:
        """
        Determine column display width.

        :param colx:
          Index of the queried column, range 0 to 255.
          Note that it is possible to find out the width that will be used to
          display columns with no cell information e.g. column IV (colx=255).

        :return:
          The column width that will be used for displaying
          the given column by Excel, in units of 1/256th of the width of a
          standard character (the digit zero in the first font).

        .. versionadded:: 0.6.1
        """
        ...
    def handle_hlink(self, data: bytes) -> None: ...
    def handle_quicktip(self, data: bytes) -> None: ...
    def handle_msodrawingetc(self, recid: Any, data_len: int, data: bytes) -> None: ...
    def handle_obj(self, data: bytes) -> MSObj | None: ...
    def handle_note(self, data: bytes, txos: dict[int, MSTxo]) -> None: ...
    def handle_txo(self, data: bytes) -> MSTxo | None: ...
    def handle_feat11(self, data: bytes) -> None: ...<|MERGE_RESOLUTION|>--- conflicted
+++ resolved
@@ -314,20 +314,8 @@
         """
         ...
     @overload
-<<<<<<< HEAD
-    def __getitem__(self, item: tuple[int, int]) -> Cell:
-        """
-        Takes either rowindex or (rowindex, colindex) as an index,
-        and returns either row or cell respectively.
-        """
-        ...
-    def get_rows(self) -> tuple[list[Cell], ...]:
-        """Returns a generator for iterating through each row."""
-        ...
-=======
     def __getitem__(self, item: tuple[int, int]) -> Cell: ...
     def get_rows(self) -> Generator[list[Cell]]: ...
->>>>>>> 11e7d904
     __iter__ = get_rows
     def row_types(self, rowx: int, start_colx: int = 0, end_colx: int | None = None) -> Sequence[int]:
         """Returns a slice of the types of the cells in the given row."""
