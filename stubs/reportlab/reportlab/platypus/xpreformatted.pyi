--- conflicted
+++ resolved
@@ -65,12 +65,6 @@
         frags: list[ParaFrag] | None = None,
     ) -> None: ...
     def escapeHtml(self, text: str) -> str: ...
-<<<<<<< HEAD
-    def fontify(self, code: str) -> str:
-        """Return a fontified version of some Python code."""
-        ...
-=======
     def fontify(self, code: str) -> str: ...
 
-__all__ = ("XPreformatted", "PythonPreformatted")
->>>>>>> bfd03215
+__all__ = ("XPreformatted", "PythonPreformatted")