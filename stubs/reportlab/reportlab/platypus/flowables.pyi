<<<<<<< HEAD
"""
A flowable is a "floating element" in a document whose exact position is determined by the
other elements that precede it, such as a paragraph, a diagram interspersed between paragraphs,
a section header, etcetera.  Examples of non-flowables include page numbering annotations,
headers, footers, fixed diagrams or logos, among others.

Flowables are defined here as objects which know how to determine their size and which
can draw themselves onto a page with respect to a relative "origin" position determined
at a higher level. The object's draw() method should assume that (0,0) corresponds to the
bottom left corner of the enclosing rectangle that will contain the object. The attributes
vAlign and hAlign may be used by 'packers' as hints as to how the object should be placed.

Some Flowables also know how to "split themselves".  For example a
long paragraph might split itself between one page and the next.

Packers should set the canv attribute during wrap, split & draw operations to allow
the flowable to work out sizes etc in the proper context.

The "text" of a document usually consists mainly of a sequence of flowables which
flow into a document from top to bottom (with column and page breaks controlled by
higher level components).
"""

from _typeshed import Incomplete, SupportsRead
=======
from _typeshed import Incomplete, SupportsRead, Unused
>>>>>>> 12ef43c8
from collections.abc import Callable, Iterable, Sequence
from typing import Any, Literal, NoReturn, Protocol
from typing_extensions import Self, TypeAlias

from reportlab.lib.colors import Color
from reportlab.lib.styles import ListStyle, ParagraphStyle, PropertySet
from reportlab.pdfgen.canvas import Canvas
from reportlab.pdfgen.textobject import _Color
from reportlab.platypus.paragraph import Paragraph

__all__ = [
    "AnchorFlowable",
    "BalancedColumns",
    "BulletDrawer",
    "CallerMacro",
    "CondPageBreak",
    "DDIndenter",
    "DocAssert",
    "DocAssign",
    "DocExec",
    "DocIf",
    "DocPara",
    "DocWhile",
    "FailOnDraw",
    "FailOnWrap",
    "Flowable",
    "FrameBG",
    "FrameSplitter",
    "HRFlowable",
    "Image",
    "ImageAndFlowables",
    "KeepInFrame",
    "KeepTogether",
    "LIIndenter",
    "ListFlowable",
    "ListItem",
    "Macro",
    "NullDraw",
    "PTOContainer",
    "PageBreak",
    "PageBreakIfNotEmpty",
    "ParagraphAndImage",
    "Preformatted",
    "SetPageTopFlowables",
    "SetTopFlowables",
    "SlowPageBreak",
    "Spacer",
    "TopPadder",
    "TraceInfo",
    "UseUpSpace",
    "XBox",
    "splitLine",
    "splitLines",
    "PlacedStory",
]

_HAlignment: TypeAlias = Literal["LEFT", "CENTER", "CENTRE", "RIGHT", 0, 1, 2]
_VAlignment: TypeAlias = Literal["BOTTOM", "MIDDLE", "TOP"]
# FIXME: Consider using Sequence[Flowable] for covariance on list, even though
#        that will give false negatives for non list or tuple sequences, it also
#        would reduce type safety, since flowables don't copy the list
_FlowableSublist: TypeAlias = Flowable | list[Flowable] | tuple[Flowable, ...]
# NOTE: Technically can only be list or tuple, but would be annoying for variance
_NestedFlowable: TypeAlias = Flowable | Sequence[_NestedFlowable]

class _StyledFlowableFactory(Protocol):
    # NOTE: We leave style at Any so people can specify a specifc property set
    def __call__(self, value: str, /, *, style: Any) -> Flowable: ...

class TraceInfo:
    """Holder for info about where an object originated"""
    srcFile: str
    startLineNo: int
    startLinePos: int
    endLineNo: int
    endLinePos: int
    def __init__(self) -> None: ...

class Flowable:
    """
    Abstract base class for things to be drawn.  Key concepts:

    1. It knows its size
    2. It draws in its own coordinate system (this requires the
       base API to provide a translate() function.
    """
    width: float
    height: float
    wrapped: int
    hAlign: _HAlignment
    vAlign: _VAlignment
    encoding: str | None
    # NOTE: this only exists during drawing, splitting and wrapping
    canv: Canvas
    # NOTE: The following attributes will not exist on all flowables, but
    #       they need to be settable on individual instances
    keepWithNext: Incomplete
    spaceAfter: float
    spaceBefore: float
    def __init__(self) -> None: ...
    # NOTE: We pretend the optional internal _sW argument does not exist
    #       since not all flowables support it and we'd have to deal with
    #       a bunch of LSP errors. Conversely we will get type errors in
    #       subclasses that rely on the argument existing when called through
    #       super() inside their own implementation, so we can't really
    #       make everyone happy here, sigh...
<<<<<<< HEAD
    def drawOn(self, canvas: Canvas, x: float, y: float) -> None:
        """Tell it to draw itself on the canvas.  Do not override"""
        ...
    def wrapOn(self, canv: Canvas, aW: float, aH: float) -> tuple[float, float]:
        """
        intended for use by packers allows setting the canvas on
        during the actual wrap
        """
        ...
    def wrap(self, aW: float, aH: float, /) -> tuple[float, float]:
        """
        This will be called by the enclosing frame before objects
        are asked their size, drawn or whatever.  It returns the
        size actually used.
        """
        ...
    def minWidth(self) -> float:
        """This should return the minimum required width"""
        ...
    def splitOn(self, canv: Canvas, aW: float, aH: float) -> list[Flowable]:
        """
        intended for use by packers allows setting the canvas on
        during the actual split
        """
        ...
    def split(self, aW: float, aH: float, /) -> list[Flowable]:
        """
        This will be called by more sophisticated frames when
        wrap fails. Stupid flowables should return []. Clever flowables
        should split themselves and return a list of flowables.
        If they decide that nothing useful can be fitted in the
        available space (e.g. if you have a table and not enough
        space for the first row), also return []
        """
        ...
    def getKeepWithNext(self):
        """returns boolean determining whether the next flowable should stay with this one"""
        ...
    def getSpaceAfter(self) -> float:
        """returns how much space should follow this item if another item follows on the same page."""
        ...
    def getSpaceBefore(self) -> float:
        """returns how much space should precede this item if another item precedess on the same page."""
        ...
    def isIndexing(self) -> int:
        """Hook for IndexingFlowables - things which have cross references"""
        ...
    def identity(self, maxLen: int | None = None) -> str:
        """
        This method should attempt to return a string that can be used to identify
        a particular flowable uniquely. The result can then be used for debugging
        and or error printouts
        """
        ...
=======
    def drawOn(self, canvas: Canvas, x: float, y: float) -> None: ...
    def wrapOn(self, canv: Canvas, aW: float, aH: float) -> tuple[float, float]: ...
    def wrap(self, aW: float, aH: float) -> tuple[float, float]: ...
    def minWidth(self) -> float: ...
    def splitOn(self, canv: Canvas, aW: float, aH: float) -> list[Flowable]: ...
    def split(self, aW: float, aH: float, /) -> list[Flowable]: ...
    def getKeepWithNext(self): ...
    def getSpaceAfter(self) -> float: ...
    def getSpaceBefore(self) -> float: ...
    def isIndexing(self) -> int: ...
    def identity(self, maxLen: int | None = None) -> str: ...
>>>>>>> 12ef43c8

class XBox(Flowable):
    """
    Example flowable - a box with an x through it and a caption.
    This has a known size, so does not need to respond to wrap().
    """
    text: str
    def __init__(self, width: float, height: float, text: str = "A Box") -> None: ...
    def draw(self) -> None: ...

def splitLines(lines, maximum_length, split_characters, new_line_characters): ...
def splitLine(line_to_split, lines_splitted, maximum_length, split_characters, new_line_characters) -> None: ...

class Preformatted(Flowable):
    """
    This is like the HTML <PRE> tag.
    It attempts to display text exactly as you typed it in a fixed width "typewriter" font.
    By default the line breaks are exactly where you put them, and it will not be wrapped.
    You can optionally define a maximum line length and the code will be wrapped; and
    extra characters to be inserted at the beginning of each wrapped line (e.g. '> ').
    """
    style: ParagraphStyle
    bulletText: str | None
    lines: list[str]
    def __init__(
        self,
        text: str,
        # NOTE: Technically has to be a ParagraphStyle, but that would
        #       conflict with stylesheet["Style"] usage
        style: PropertySet,
        bulletText: str | None = None,
        dedent: int = 0,
        maxLineLength: int | None = None,
        splitChars: str | None = None,
        newLineChars: str = "",
    ) -> None:
        """
        text is the text to display. If dedent is set then common leading space
        will be chopped off the front (for example if the entire text is indented
        6 spaces or more then each line will have 6 spaces removed from the front).
        """
        ...
    def draw(self) -> None: ...

class Image(Flowable):
    """
    an image (digital picture).  Formats supported by PIL/Java 1.4 (the Python/Java Imaging Library
    are supported. Images as flowables may be aligned horizontally in the
    frame with the hAlign parameter - accepted values are 'CENTER',
    'LEFT' or 'RIGHT' with 'CENTER' being the default.
    We allow for two kinds of lazyness to allow for many images in a document
    which could lead to file handle starvation.
    lazy=1 don't open image until required.
    lazy=2 open image when required then shut it.
    """
    filename: str
    # these are lazy, but __getattr__ ensures the image gets loaded
    # as soon as these attributes are accessed
    imageWidth: int
    imageHeight: int
    drawWidth: float
    drawHeight: float
    def __init__(
        self,
        # TODO: I think this might also accept a PIL.Image and other
        #       kinds of path represenations, should be kept in sync
        #       with reportlab.lib.utils.ImageReader, except for the
        #       potential PIL.Image shortcut
        filename: str | SupportsRead[bytes] | Incomplete,
        width: float | None = None,
        height: float | None = None,
        kind: str = "direct",
        mask: str = "auto",
        lazy: int = 1,
        hAlign: _HAlignment = "CENTER",
        useDPI: bool = False,
    ) -> None:
        """If size to draw at not specified, get it from the image."""
        ...
    def draw(self) -> None: ...

class NullDraw(Flowable):
    def draw(self) -> None: ...

class Spacer(NullDraw):
    """
    A spacer just takes up space and doesn't draw anything - it guarantees
    a gap between objects.
    """
    # NOTE: This may actually be a bug, it seems likely that Spacer is meant
    #       to set spaceBefore in the isGlue case.
    spacebefore: float
    def __init__(self, width: float, height: float, isGlue: bool = False) -> None: ...

class UseUpSpace(NullDraw): ...

class PageBreak(UseUpSpace):
    locChanger: int
    nextTemplate: str | None
    def __init__(self, nextTemplate: str | None = None) -> None: ...

class SlowPageBreak(PageBreak): ...
class PageBreakIfNotEmpty(PageBreak): ...

class CondPageBreak(Spacer):
    locChanger: int
    def __init__(self, height: float) -> None: ...

class _ContainerSpace:
    def getSpaceBefore(self) -> float: ...
    def getSpaceAfter(self) -> float: ...

class KeepTogether(_ContainerSpace, Flowable):
    splitAtTop: bool
    # TODO: Consider using Sequence[Flowable] for covariance, even if reportlab
    #       only supports list/tuple
    def __init__(self, flowables: _FlowableSublist | None, maxHeight: Incomplete | None = None) -> None: ...

class KeepTogetherSplitAtTop(KeepTogether):
    """
    Same as KeepTogether, but it will split content immediately if it cannot
    fit at the top of a frame.
    """
    splitAtTop: bool

class Macro(Flowable):
    """
    This is not actually drawn (i.e. it has zero height)
    but is executed when it would fit in the frame.  Allows direct
    access to the canvas through the object 'canvas'
    """
    command: str
    def __init__(self, command: str) -> None: ...
    def draw(self) -> None: ...

class CallerMacro(Flowable):
    """
    like Macro, but with callable command(s)
    drawCallable(self)
    wrapCallable(self,aW,aH)
    """
    def __init__(
        self,
        drawCallable: Callable[[CallerMacro, float, float], object] | None = None,
        wrapCallable: Callable[[CallerMacro, float, float], object] | None = None,
    ) -> None: ...
    def draw(self) -> None: ...

class ParagraphAndImage(Flowable):
    """combine a Paragraph and an Image"""
    P: Paragraph
    I: Image
    xpad: float
    ypad: float
    def __init__(self, P: Paragraph, I: Image, xpad: float = 3, ypad: float = 3, side: str = "right") -> None: ...
    def draw(self) -> None: ...

class FailOnWrap(NullDraw):
    def wrap(self, aW: float, aH: float) -> NoReturn: ...

class FailOnDraw(Flowable):
    def draw(self) -> NoReturn: ...

class HRFlowable(Flowable):
    """Like the hr tag"""
    width: float | str  # type: ignore[assignment]
    lineWidth: float
    lineCap: str
    color: _Color
    dash: Incomplete | None
    def __init__(
        self,
        width: float | str = "80%",
        thickness: float = 1,
        lineCap: str = "round",
        color: _Color = ...,
        spaceBefore: float = 1,
        spaceAfter: float = 1,
        hAlign: _HAlignment = "CENTER",
        vAlign: _VAlignment = "BOTTOM",
        dash: Incomplete | None = None,
    ) -> None: ...
    def draw(self) -> None: ...

class _Container(_ContainerSpace):
    def drawOn(self, canv: Canvas, x: float, y: float) -> None:
        """we simulate being added to a frame"""
        ...
    def copyContent(self, content: _FlowableSublist | None = None) -> None: ...

class PTOContainer(_Container, Flowable):
    """
    PTOContainer(contentList,trailerList,headerList)

    A container for flowables decorated with trailer & header lists.
    If the split operation would be called then the trailer and header
    lists are injected before and after the split. This allows specialist
    "please turn over" and "continued from previous" like behaviours.
    """
    def __init__(
        self, content: _FlowableSublist | None, trailer: _FlowableSublist | None = None, header: _FlowableSublist | None = None
    ) -> None: ...

class KeepInFrame(_Container, Flowable):
    name: str
    maxWidth: float
    maxHeight: float
    mode: Literal["error", "continue", "shrink", "truncate"]
    mergespace: Incomplete | None
    fakeWidth: bool | None
    def __init__(
        self,
        maxWidth: float,
        maxHeight: float,
        content: list[Flowable] = [],
        mergeSpace: Incomplete | None = 1,
        mode: Literal["error", "continue", "shrink", "truncate"] = "shrink",
        name: str = "",
        hAlign: str = "LEFT",
        vAlign: str = "BOTTOM",
        fakeWidth: bool | None = None,
    ) -> None:
        """
        mode describes the action to take when overflowing
        error       raise an error in the normal way
        continue    ignore ie just draw it and report maxWidth, maxHeight
        shrink      shrinkToFit
        truncate    fit as much as possible
        set fakeWidth to False to make _listWrapOn do the 'right' thing
        """
        ...

class PlacedStory(Flowable):
    def __init__(
        self,
        x,
        y,
        maxWidth: float,
        maxHeight: float,
        content: list[Flowable] = [],
        mergeSpace: Incomplete | None = 1,
        mode: Literal["error", "continue", "shrink", "truncate"] = "shrink",
        name: str = "",
        anchor: str = "sw",
        fakeWidth: bool | None = None,
        hAlign: str = "LEFT",
        vAlign: str = "BOTTOM",
        showBoundary=None,
        origin="page",
    ) -> None: ...
    def wrap(self, _aW: Unused, _aH: Unused) -> tuple[Literal[0], Literal[0]]: ...
    def drawOn(self, canv: Canvas, lx: float, ly: float, _sW=0) -> None: ...

class _FindSplitterMixin: ...

class ImageAndFlowables(_Container, _FindSplitterMixin, Flowable):
    """combine a list of flowables and an Image"""
    imageHref: str | None
    def __init__(
        self,
        I: Image,
        F: _FlowableSublist | None,
        imageLeftPadding: float = 0,
        imageRightPadding: float = 3,
        imageTopPadding: float = 0,
        imageBottomPadding: float = 3,
        imageSide: str = "right",
        imageHref: str | None = None,
    ) -> None: ...
    def deepcopy(self) -> Self: ...

class BalancedColumns(_FindSplitterMixin, NullDraw):
    """combine a list of flowables and an Image"""
    name: str
    showBoundary: Incomplete | None
    endSlack: float
    def __init__(
        self,
        F: _FlowableSublist | None,
        nCols: int = 2,
        needed: float = 72,
        spaceBefore: float = 0,
        spaceAfter: float = 0,
        showBoundary: Incomplete | None = None,
        leftPadding: float | None = None,
        innerPadding: float | None = None,
        rightPadding: float | None = None,
        topPadding: float | None = None,
        bottomPadding: float | None = None,
        name: str = "",
        endSlack: float = 0.1,
        boxStrokeColor: Color | None = None,
        boxStrokeWidth: float = 0,
        boxFillColor: Color | None = None,
        boxMargin: tuple[int, int, int, int] | tuple[int, int, int] | tuple[int, int] | tuple[int] | None = None,
        vLinesStrokeColor: Color | None = None,
        vLinesStrokeWidth: float | None = None,
    ) -> None: ...

class AnchorFlowable(Spacer):
    """create a bookmark in the pdf"""
    def __init__(self, name: str) -> None: ...

class FrameBG(AnchorFlowable):
    """
    Start or stop coloring the frame background
    left & right are distances from the edge of the frame to start stop colouring.
    if start in ('frame','frame-permanent') then the background is filled from here to the bottom of the frame and immediately discarded
    for the frame case.
    """
    start: bool
    left: float
    right: float
    color: Color
    strokeWidth: float
    strokeColor: Color
    strokeDashArray: list[float] | tuple[float, ...] | None
    def __init__(
        self,
        color: Color | None = None,
        left: float | str = 0,
        right: float | str = 0,
        start: bool = True,
        strokeWidth: float | None = None,
        strokeColor: Color | None = None,
        strokeDashArray: list[float] | tuple[float, ...] | None = None,
    ) -> None: ...

class FrameSplitter(NullDraw):
    """
    When encountered this flowable should either switch directly to nextTemplate
    if remaining space in the current frame is less than gap+required or it should
    temporarily modify the current template to have the frames from nextTemplate
    that are listed in nextFrames and switch to the first of those frames.
    """
    nextTemplate: str
    nextFrames: list[str]
    gap: float
    required: float
    adjustHeight: bool
    def __init__(
        self,
        nextTemplate: str,
        nextFrames: list[str] | None = [],
        gap: float = 10,
        required: float = 72,
        adjustHeight: bool = True,
    ) -> None: ...

class BulletDrawer:
    value: str
    def __init__(
        self,
        value: str = "0",
        bulletAlign: str = "left",
        bulletType: str = "1",
        bulletColor: str = "black",
        bulletFontName: str = "Helvetica",
        bulletFontSize: int = 12,
        bulletOffsetY: int = 0,
        bulletDedent: int = 0,
        bulletDir: str = "ltr",
        bulletFormat: Incomplete | None = None,
    ) -> None: ...
    def drawOn(self, indenter: DDIndenter, canv: Canvas, x: float, y: float) -> None: ...

class DDIndenter(Flowable):
    def __init__(self, flowable: Flowable, leftIndent: float = 0, rightIndent: float = 0) -> None: ...

class LIIndenter(DDIndenter):
    def __init__(
        self,
        flowable: Flowable,
        leftIndent: float = 0,
        rightIndent: float = 0,
        bullet: Incomplete | None = None,
        spaceBefore: float | None = None,
        spaceAfter: float | None = None,
    ) -> None: ...

class ListItem:
    # NOTE: style has to be a ListStyle, but this will be annoying with sheet["ul"]
    # TODO: Use Unpack for kwds with the ListStyle properties + value/spaceBefore/spaceAfter
    def __init__(self, flowables: _FlowableSublist, style: PropertySet | None = None, **kwds) -> None: ...

class ListFlowable(_Container, Flowable):
    style: ListStyle
    # NOTE: style has to be a ListStyle, but this will be annoying with sheet["ul"]
    # TODO: Use Unpack for kwds with the ListStyle properties + spaceBefore/spaceAfter
    def __init__(
        self, flowables: Iterable[_NestedFlowable], start: Incomplete | None = None, style: PropertySet | None = None, **kwds
    ) -> None: ...

class TopPadder(Flowable):
    """
    wrap a single flowable so that its first bit will be
    padded to fill out the space so that it appears at the
    bottom of its frame
    """
    # NOTE: TopPadder is mostly a transparent wrapper, we may consider trying
    #       something using __new__ in the future
    def __init__(self, f: Flowable) -> None: ...
    def __setattr__(self, a: str, v: Any) -> None: ...
    def __getattr__(self, a: str) -> Any: ...
    def __delattr__(self, a: str) -> None: ...

class DocAssign(NullDraw):
    """At wrap time this flowable evaluates var=expr in the doctemplate namespace"""
    args: tuple[Any, ...]
    def __init__(self, var: str, expr: object, life: str = "forever") -> None: ...
    def funcWrap(self, aW: float, aH: float) -> None: ...
    def func(self) -> None: ...

class DocExec(DocAssign):
    """at wrap time exec stmt in doc._nameSpace"""
    def __init__(self, stmt: str, lifetime: str = "forever") -> None: ...

class DocPara(DocAssign):
    """
    at wrap time create a paragraph with the value of expr as text
    if format is specified it should use %(__expr__)s for string interpolation
    of the expression expr (if any). It may also use %(name)s interpolations
    for other variables in the namespace.
    suitable defaults will be used if style and klass are None
    """
    expr: object
    format: str | None
    style: PropertySet | None
    klass: Incomplete
    escape: bool
    def __init__(
        self,
        expr: object,
        format: str | None = None,
        style: PropertySet | None = None,
        klass: _StyledFlowableFactory | None = None,
        escape: bool = True,
    ) -> None: ...
    def funcWrap(self, aW: float, aH: float) -> Any: ...
    def func(self) -> Any: ...
    def add_content(self, *args: Flowable) -> None: ...
    def get_value(self, aW: float, aH: float) -> str: ...

class DocAssert(DocPara):
    def __init__(self, cond: object, format: str | None = None) -> None: ...

class DocIf(DocPara):
    blocks: tuple[_FlowableSublist, _FlowableSublist]
    def __init__(self, cond: object, thenBlock: _FlowableSublist, elseBlock: _FlowableSublist = []) -> None: ...
    def checkBlock(self, block: _FlowableSublist) -> list[Flowable] | tuple[Flowable, ...]: ...

class DocWhile(DocIf):
    block: _FlowableSublist
    def __init__(self, cond: object, whileBlock: _FlowableSublist) -> None: ...

class SetTopFlowables(NullDraw):
    def __init__(self, F: list[Flowable], show: bool = False) -> None: ...

class SetPageTopFlowables(NullDraw):
    def __init__(self, F: list[Flowable], show: bool = False) -> None: ...<|MERGE_RESOLUTION|>--- conflicted
+++ resolved
@@ -1,31 +1,4 @@
-<<<<<<< HEAD
-"""
-A flowable is a "floating element" in a document whose exact position is determined by the
-other elements that precede it, such as a paragraph, a diagram interspersed between paragraphs,
-a section header, etcetera.  Examples of non-flowables include page numbering annotations,
-headers, footers, fixed diagrams or logos, among others.
-
-Flowables are defined here as objects which know how to determine their size and which
-can draw themselves onto a page with respect to a relative "origin" position determined
-at a higher level. The object's draw() method should assume that (0,0) corresponds to the
-bottom left corner of the enclosing rectangle that will contain the object. The attributes
-vAlign and hAlign may be used by 'packers' as hints as to how the object should be placed.
-
-Some Flowables also know how to "split themselves".  For example a
-long paragraph might split itself between one page and the next.
-
-Packers should set the canv attribute during wrap, split & draw operations to allow
-the flowable to work out sizes etc in the proper context.
-
-The "text" of a document usually consists mainly of a sequence of flowables which
-flow into a document from top to bottom (with column and page breaks controlled by
-higher level components).
-"""
-
-from _typeshed import Incomplete, SupportsRead
-=======
 from _typeshed import Incomplete, SupportsRead, Unused
->>>>>>> 12ef43c8
 from collections.abc import Callable, Iterable, Sequence
 from typing import Any, Literal, NoReturn, Protocol
 from typing_extensions import Self, TypeAlias
@@ -132,62 +105,6 @@
     #       subclasses that rely on the argument existing when called through
     #       super() inside their own implementation, so we can't really
     #       make everyone happy here, sigh...
-<<<<<<< HEAD
-    def drawOn(self, canvas: Canvas, x: float, y: float) -> None:
-        """Tell it to draw itself on the canvas.  Do not override"""
-        ...
-    def wrapOn(self, canv: Canvas, aW: float, aH: float) -> tuple[float, float]:
-        """
-        intended for use by packers allows setting the canvas on
-        during the actual wrap
-        """
-        ...
-    def wrap(self, aW: float, aH: float, /) -> tuple[float, float]:
-        """
-        This will be called by the enclosing frame before objects
-        are asked their size, drawn or whatever.  It returns the
-        size actually used.
-        """
-        ...
-    def minWidth(self) -> float:
-        """This should return the minimum required width"""
-        ...
-    def splitOn(self, canv: Canvas, aW: float, aH: float) -> list[Flowable]:
-        """
-        intended for use by packers allows setting the canvas on
-        during the actual split
-        """
-        ...
-    def split(self, aW: float, aH: float, /) -> list[Flowable]:
-        """
-        This will be called by more sophisticated frames when
-        wrap fails. Stupid flowables should return []. Clever flowables
-        should split themselves and return a list of flowables.
-        If they decide that nothing useful can be fitted in the
-        available space (e.g. if you have a table and not enough
-        space for the first row), also return []
-        """
-        ...
-    def getKeepWithNext(self):
-        """returns boolean determining whether the next flowable should stay with this one"""
-        ...
-    def getSpaceAfter(self) -> float:
-        """returns how much space should follow this item if another item follows on the same page."""
-        ...
-    def getSpaceBefore(self) -> float:
-        """returns how much space should precede this item if another item precedess on the same page."""
-        ...
-    def isIndexing(self) -> int:
-        """Hook for IndexingFlowables - things which have cross references"""
-        ...
-    def identity(self, maxLen: int | None = None) -> str:
-        """
-        This method should attempt to return a string that can be used to identify
-        a particular flowable uniquely. The result can then be used for debugging
-        and or error printouts
-        """
-        ...
-=======
     def drawOn(self, canvas: Canvas, x: float, y: float) -> None: ...
     def wrapOn(self, canv: Canvas, aW: float, aH: float) -> tuple[float, float]: ...
     def wrap(self, aW: float, aH: float) -> tuple[float, float]: ...
@@ -199,7 +116,6 @@
     def getSpaceBefore(self) -> float: ...
     def isIndexing(self) -> int: ...
     def identity(self, maxLen: int | None = None) -> str: ...
->>>>>>> 12ef43c8
 
 class XBox(Flowable):
     """
