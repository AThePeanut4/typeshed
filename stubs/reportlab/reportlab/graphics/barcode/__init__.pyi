--- conflicted
+++ resolved
@@ -1,32 +1,9 @@
 """Popular barcodes available as reusable widgets"""
 
 def registerWidget(widget) -> None: ...
-<<<<<<< HEAD
-def getCodes():
-    """Returns a dict mapping code names to widgets"""
-    ...
-def getCodeNames():
-    """Returns sorted list of supported bar code names"""
-    ...
-def createBarcodeDrawing(codeName, **options):
-    """
-    This creates and returns a drawing with a barcode.
-    
-    """
-    ...
-def createBarcodeImageInMemory(codeName, **options):
-    """
-    This creates and returns barcode as an image in memory.
-    Takes same arguments as createBarcodeDrawing and also an
-    optional format keyword which can be anything acceptable
-    to Drawing.asString eg gif, pdf, tiff, py ......
-    """
-    ...
-=======
 def getCodes(): ...
 def getCodeNames(): ...
 def createBarcodeDrawing(codeName, **options): ...
 def createBarcodeImageInMemory(codeName, **options): ...
 
-__all__ = ("registerWidget", "getCodes", "getCodeNames", "createBarcodeDrawing", "createBarcodeImageInMemory")
->>>>>>> bfd03215
+__all__ = ("registerWidget", "getCodes", "getCodeNames", "createBarcodeDrawing", "createBarcodeImageInMemory")