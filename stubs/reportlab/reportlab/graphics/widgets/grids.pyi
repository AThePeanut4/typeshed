--- conflicted
+++ resolved
@@ -6,21 +6,8 @@
 
 __version__: Final[str]
 
-<<<<<<< HEAD
-def frange(start, end: Incomplete | None = None, inc: Incomplete | None = None):
-    """A range function, that does accept float increments..."""
-    ...
-def makeDistancesList(list):
-    """
-    Returns a list of distances between adjacent numbers in some input list.
-
-    E.g. [1, 1, 2, 3, 5, 7] -> [0, 1, 1, 2, 2]
-    """
-    ...
-=======
 def frange(start, end=None, inc=None): ...
 def makeDistancesList(list): ...
->>>>>>> 12676840
 
 class Grid(Widget):
     """
