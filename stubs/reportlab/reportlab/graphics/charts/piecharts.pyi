--- conflicted
+++ resolved
@@ -65,13 +65,7 @@
 
 class AbstractPieChart(PlotArea):
     def makeSwatchSample(self, rowNo, x, y, width, height): ...
-<<<<<<< HEAD
-    def getSeriesName(self, i, default: Incomplete | None = None):
-        """return series name i or default"""
-        ...
-=======
     def getSeriesName(self, i, default=None): ...
->>>>>>> 12676840
 
 def boundsOverlap(P, Q): ...
 def findOverlapRun(B, wrap: int = 1):
