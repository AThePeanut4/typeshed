--- conflicted
+++ resolved
@@ -45,13 +45,7 @@
 
 class SpiderChart(PlotArea):
     def makeSwatchSample(self, rowNo, x, y, width, height): ...
-<<<<<<< HEAD
-    def getSeriesName(self, i, default: Incomplete | None = None):
-        """return series name i or default"""
-        ...
-=======
     def getSeriesName(self, i, default=None): ...
->>>>>>> 12676840
     data: Incomplete
     labels: Incomplete
     startAngle: int
