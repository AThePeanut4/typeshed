"""
This module defines a variety of Bar Chart components.

The basic flavors are stacked and side-by-side, available in horizontal and
vertical versions. 
"""

from _typeshed import Incomplete
from typing import Final

from reportlab.graphics.charts.areas import PlotArea
from reportlab.graphics.shapes import Drawing
from reportlab.graphics.widgetbase import PropHolder

__version__: Final[str]

class BarChartProperties(PropHolder):
    strokeColor: Incomplete
    fillColor: Incomplete
    strokeWidth: float
    symbol: Incomplete
    strokeDashArray: Incomplete
    def __init__(self) -> None: ...

class BarChart(PlotArea):
    """Abstract base class, unusable by itself."""
    def makeSwatchSample(self, rowNo, x, y, width, height): ...
<<<<<<< HEAD
    def getSeriesName(self, i, default: Incomplete | None = None):
        """return series name i or default"""
        ...
=======
    def getSeriesName(self, i, default=None): ...
>>>>>>> 12676840
    categoryAxis: Incomplete
    valueAxis: Incomplete
    barSpacing: int
    reversePlotOrder: int
    data: Incomplete
    useAbsolute: int
    barWidth: int
    groupSpacing: int
    barLabels: Incomplete
    barLabelFormat: Incomplete
    barLabelArray: Incomplete
    bars: Incomplete
    naLabel: Incomplete
    zIndexOverrides: Incomplete
    def __init__(self) -> None: ...
    def demo(self):
        """Shows basic use of a bar chart"""
        ...
    def getSeriesOrder(self) -> None: ...
    def calcBarPositions(self) -> None:
        """
        Works out where they go. default vertical.

        Sets an attribute _barPositions which is a list of
        lists of (x, y, width, height) matching the data.
        """
        ...
    def makeBars(self): ...
    def draw(self): ...

class VerticalBarChart(BarChart):
    """Vertical bar chart with multiple side-by-side bars."""
    ...
class HorizontalBarChart(BarChart):
    """Horizontal bar chart with multiple side-by-side bars."""
    ...

class _FakeGroup:
    def __init__(self, cmp=None) -> None: ...
    def add(self, what) -> None: ...
    def value(self): ...
    def sort(self) -> None: ...

class BarChart3D(BarChart):
    theta_x: float
    theta_y: float
    zDepth: Incomplete
    zSpace: Incomplete
    def calcBarPositions(self) -> None: ...
    def makeBars(self): ...

class VerticalBarChart3D(BarChart3D, VerticalBarChart): ...
class HorizontalBarChart3D(BarChart3D, HorizontalBarChart): ...

def sampleV0a():
    """A slightly pathologic bar chart with only TWO data items."""
    ...
def sampleV0b():
    """A pathologic bar chart with only ONE data item."""
    ...
def sampleV0c():
    """A really pathologic bar chart with NO data items at all!"""
    ...
def sampleV1():
    """Sample of multi-series bar chart."""
    ...
def sampleV2a():
    """Sample of multi-series bar chart."""
    ...
def sampleV2b():
    """Sample of multi-series bar chart."""
    ...
def sampleV2c():
    """Sample of multi-series bar chart."""
    ...
def sampleV3():
    """Faked horizontal bar chart using a vertical real one (deprecated)."""
    ...
def sampleV4a():
    """A bar chart showing value axis region starting at *exactly* zero."""
    ...
def sampleV4b():
    """A bar chart showing value axis region starting *below* zero."""
    ...
def sampleV4c():
    """A bar chart showing value axis region staring *above* zero."""
    ...
def sampleV4d():
    """A bar chart showing value axis region entirely *below* zero."""
    ...

dataSample5: Incomplete

def sampleV5a():
    """A simple bar chart with no expressed spacing attributes."""
    ...
def sampleV5b():
    """A simple bar chart with proportional spacing."""
    ...
def sampleV5c1():
    """Make sampe simple bar chart but with absolute spacing."""
    ...
def sampleV5c2():
    """Make sampe simple bar chart but with absolute spacing."""
    ...
def sampleV5c3():
    """Make sampe simple bar chart but with absolute spacing."""
    ...
def sampleV5c4():
    """Make sampe simple bar chart but with absolute spacing."""
    ...
def sampleH0a():
    """Make a slightly pathologic bar chart with only TWO data items."""
    ...
def sampleH0b():
    """Make a pathologic bar chart with only ONE data item."""
    ...
def sampleH0c():
    """Make a really pathologic bar chart with NO data items at all!"""
    ...
def sampleH1():
    """Sample of multi-series bar chart."""
    ...
def sampleH2a():
    """Sample of multi-series bar chart."""
    ...
def sampleH2b():
    """Sample of multi-series bar chart."""
    ...
def sampleH2c():
    """Sample of multi-series bar chart."""
    ...
def sampleH3():
    """A really horizontal bar chart (compared to the equivalent faked one)."""
    ...
def sampleH4a():
    """A bar chart showing value axis region starting at *exactly* zero."""
    ...
def sampleH4b():
    """A bar chart showing value axis region starting *below* zero."""
    ...
def sampleH4c():
    """A bar chart showing value axis region starting *above* zero."""
    ...
def sampleH4d():
    """A bar chart showing value axis region entirely *below* zero."""
    ...
def sampleH5a():
    """A simple bar chart with no expressed spacing attributes."""
    ...
def sampleH5b():
    """A simple bar chart with proportional spacing."""
    ...
def sampleH5c1():
    """A simple bar chart with absolute spacing."""
    ...
def sampleH5c2():
    """Simple bar chart with absolute spacing."""
    ...
def sampleH5c3():
    """Simple bar chart with absolute spacing."""
    ...
def sampleH5c4():
    """Simple bar chart with absolute spacing."""
    ...
def sampleSymbol1():
    """Simple bar chart using symbol attribute."""
    ...
def sampleStacked1():
    """Simple bar chart using symbol attribute."""
    ...

class SampleH5c4(Drawing):
    """Simple bar chart with absolute spacing."""
    def __init__(self, width: int = 400, height: int = 200, *args, **kw) -> None: ...<|MERGE_RESOLUTION|>--- conflicted
+++ resolved
@@ -25,13 +25,7 @@
 class BarChart(PlotArea):
     """Abstract base class, unusable by itself."""
     def makeSwatchSample(self, rowNo, x, y, width, height): ...
-<<<<<<< HEAD
-    def getSeriesName(self, i, default: Incomplete | None = None):
-        """return series name i or default"""
-        ...
-=======
     def getSeriesName(self, i, default=None): ...
->>>>>>> 12676840
     categoryAxis: Incomplete
     valueAxis: Incomplete
     barSpacing: int
