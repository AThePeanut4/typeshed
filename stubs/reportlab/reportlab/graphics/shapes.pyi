"""Core of the graphics library - defines Drawing and Shapes"""

from _typeshed import Incomplete, SupportsItems
from abc import abstractmethod
from collections.abc import Iterable, Sequence
from typing import Any, Final, Literal, NoReturn, TypedDict
from typing_extensions import Self, TypeAlias, Unpack

from reportlab.lib.colors import Color
from reportlab.lib.validators import NoneOr, Validator
from reportlab.pdfgen.canvas import Canvas
from reportlab.platypus import Flowable
from reportlab.platypus.flowables import _HAlignment, _VAlignment

_IntBool: TypeAlias = Literal[0, 1]
_BoolLike: TypeAlias = _IntBool | bool
_PathOp: TypeAlias = (
    tuple[Literal["moveTo"], float, float]
    | tuple[Literal["lineTo"], float, float]
    | tuple[Literal["curveTo"], float, float, float, float, float, float]
    # close path may either be a tuple or just the string
    | Literal["closePath"]
    | tuple[Literal["closePath"]]
    # fallback for list that is not type safe
    | list[Any]
)

# NOTE: These are derived from _attrMap and can optionally be
#       verified at runtime
class _GroupKwArgs(TypedDict, total=False):
    transform: tuple[float, float, float, float, float, float] | list[float] | list[int]
    # NOTE: This should be used with care, since it will replace elements
    #       it's mostly useful for circumventing validation logic and
    #       reusing the list, rather than populating a new list
    contents: list[Shape]
    strokeOverprint: _BoolLike
    fillOverprint: _BoolLike
    overprintMask: _BoolLike

class _DrawingKwArgs(_GroupKwArgs, total=False):
    # TODO: Restrict to supported formats?
    formats: list[str] | tuple[str, ...]
    # NOTE: This looks like an implementation detail, so we may not
    #       want to include this in KwArgs
    canv: Canvas
    background: Shape | UserNode | None
    # NOTE: The runtime validation for alignments is incorrect, so
    #       we assume it is turned off and allow all valid values
    hAlign: _HAlignment
    vAlign: _VAlignment
    renderScale: float
    initialFontName: str | None
    initialFontSize: float | None

class _LineShapeKwArgs(TypedDict, total=False):
    strokeColor: Color | None
    strokeWidth: float
    strokeLineCap: Literal[0, 1, 2]
    strokeLineJoin: Literal[0, 1, 2]
    strokeMiterLimit: float
    strokeDashArray: Sequence[float] | tuple[float, Sequence[float]]
    strokeOpacity: float | None
    strokeOverprint: _BoolLike
    overprintMask: _BoolLike

class _PathKwArgs(_LineShapeKwArgs, total=False):
    fillColor: Color | None
    fillOpacity: float
    fillOverprint: _BoolLike

class _AllPathKwArgs(_PathKwArgs, total=False):
    points: list[float] | None
    operators: list[float] | None
    isClipPath: _BoolLike
    autoclose: Literal["svg", "pdf"] | None
    fillMode: Literal[0, 1]

class _SolidShapeKwArgs(_PathKwArgs, total=False):
    fillMode: Literal[0, 1]

class _DefinePathKwArgs(_SolidShapeKwArgs, total=False):
    autoclose: Literal["svg", "pdf"] | None
    bbox: tuple[float, float, float, float] | None

class _WedgeKwArgs(_SolidShapeKwArgs, total=False):
    radius1: float | None
    yradius1: float | None

class _StringKwArgs(TypedDict, total=False):
    fontName: str
    fontSize: float
    fillColor: Color | None
    textAnchor: Literal["start", "middle", "end", "numeric"]
    encoding: str
    textRenderMode: Literal[0, 1, 2, 3, 4, 5, 6, 7]

__version__: Final[str]
isOpacity: NoneOr
NON_ZERO_WINDING: Final[str]
EVEN_ODD: Final[str]
STATE_DEFAULTS: Final[Incomplete]

class _DrawTimeResizeable:
    """Addin class to provide the horribleness of _drawTimeResize"""
    ...

class _SetKeyWordArgs:
    def __init__(self, keywords: SupportsItems[str, Any] = {}) -> None:
        """In general properties may be supplied to the constructor."""
        ...

def getRectsBounds(rectList): ...
def getPathBounds(points): ...
def getPointsBounds(pointList):
    """Helper function for list of points"""
    ...

class Shape(_SetKeyWordArgs, _DrawTimeResizeable):
    """
    Base class for all nodes in the tree. Nodes are simply
    packets of data to be created, stored, and ultimately
    rendered - they don't do anything active.  They provide
    convenience methods for verification but do not
    check attribiute assignments or use any clever setattr
    tricks this time.
    """
    @abstractmethod
    def copy(self) -> Self:
        """Return a clone of this shape."""
        ...
    def getProperties(self, recur: int = 1) -> dict[str, Any]:
        """
        Interface to make it easy to extract automatic
        documentation
        """
        ...
    def setProperties(self, props) -> None:
        """
        Supports the bulk setting if properties from,
        for example, a GUI application or a config file.
        """
        ...
    def dumpProperties(self, prefix: str = "") -> None:
        """
        Convenience. Lists them on standard output.  You
        may provide a prefix - mostly helps to generate code
        samples for documentation.
        """
        ...
    def verify(self) -> None:
        """
        If the programmer has provided the optional
        _attrMap attribute, this checks all expected
        attributes are present; no unwanted attributes
        are present; and (if a checking function is found)
        checks each attribute.  Either succeeds or raises
        an informative exception.
        """
        ...
    @abstractmethod
    def getBounds(self) -> tuple[float, float, float, float]:
        """Returns bounding rectangle of object as (x1,y1,x2,y2)"""
        ...

class Group(Shape):
    """
    Groups elements together.  May apply a transform
    to its contents.  Has a publicly accessible property
    'contents' which may be used to iterate over contents.
    In addition, child nodes may be given a name in which
    case they are subsequently accessible as properties.
    """
    contents: list[Shape]
    transform: tuple[float, float, float, float, float, float] | list[float] | list[int]
<<<<<<< HEAD
    def __init__(self, *elements: Shape | UserNode, **keywords: Unpack[_GroupKwArgs]) -> None:
        """
        Initial lists of elements may be provided to allow
        compact definitions in literal Python code.  May or
        may not be useful.
        """
        ...
    def add(self, node: Shape | UserNode, name: str | None = None) -> None:
        """
        Appends non-None child node to the 'contents' attribute. In addition,
        if a name is provided, it is subsequently accessible by name
        """
        ...
    def insert(self, i: int, n: Shape | UserNode, name: str | None = None) -> None:
        """Inserts sub-node n in contents at specified location"""
        ...
    def expandUserNodes(self) -> Group:
        """Return a new object which only contains primitive shapes."""
        ...
    def copy(self) -> Self:
        """returns a copy"""
        ...
    def rotate(self, theta: float) -> None:
        """Convenience to help you set transforms"""
        ...
    def translate(self, dx: float, dy: float) -> None:
        """Convenience to help you set transforms"""
        ...
    def scale(self, sx: float, sy: float) -> None:
        """Convenience to help you set transforms"""
        ...
    def skew(self, kx: float, ky: float) -> None:
        """Convenience to help you set transforms"""
        ...
    def shift(self, x: float, y: float) -> None:
        """Convenience function to set the origin arbitrarily"""
        ...
=======
    def __init__(self, *elements: Shape | UserNode, **keywords: Unpack[_GroupKwArgs]) -> None: ...
    def add(self, node: Shape | UserNode, name: str | None = None) -> None: ...
    def insert(self, i: int, n: Shape | UserNode, name: str | None = None) -> None: ...
    def expandUserNodes(self) -> Group: ...
    def copy(self) -> Self: ...
    def rotate(self, theta: float, cx: float = 0, cy: float = 0) -> None: ...
    def translate(self, dx: float, dy: float = 0) -> None: ...
    def scale(self, sx: float, sy: float = 1) -> None: ...
    def skew(self, kx: float, ky: float = 0) -> None: ...
    def shift(self, x: float, y: float = 0) -> None: ...
>>>>>>> 132456af
    # NOTE: This changes the object to a Drawing, rather than returning
    #       a new one, which is not ideal...
    def asDrawing(self, width: float, height: float) -> None:
        """
        Convenience function to make a drawing from a group
        After calling this the instance will be a drawing!
        """
        ...
    def getContents(self) -> list[Shape | UserNode]:
        """
        Return the list of things to be rendered
        override to get more complicated behaviour
        """
        ...
    def getBounds(self) -> tuple[float, float, float, float]: ...

class Drawing(Group, Flowable):
    """
    Outermost container; the thing a renderer works on.
    This has no properties except a height, width and list
    of contents.
    """
    background: Shape | UserNode | None
    renderScale: float
    def __init__(
        self, width: float = 400, height: float = 200, *nodes: Shape | UserNode, **keywords: Unpack[_DrawingKwArgs]
    ) -> None: ...
    def draw(self, showBoundary=...) -> None:
        """
        This is used by the Platypus framework to let the document
        draw itself in a story.  It is specific to PDF and should not
        be used directly.
        """
        ...
    def expandUserNodes(self) -> Drawing:
        """Return a new drawing which only contains primitive shapes."""
        ...
    def asGroup(self, *args: Shape | UserNode, **kw: Unpack[_GroupKwArgs]) -> Group: ...
    def save(
        self,
        formats: Iterable[str] | None = None,
        verbose: bool | None = None,
        fnRoot: str | None = None,
        outDir: str | None = None,
        title: str = "",
        **kw,
    ):
        """
        Saves copies of self in desired location and formats.
        Multiple formats can be supported in one call

        the extra keywords can be of the form
        _renderPM_dpi=96 (which passes dpi=96 to renderPM)
        """
        ...
    def asString(self, format: str, verbose: bool | None = None, preview: int = 0, **kw) -> str:
        """Converts to an 8 bit string in given format."""
        ...
    def resized(
        self, kind: Literal["fit", "fitx", "fity"] = "fit", lpad: float = 0, rpad: float = 0, bpad: float = 0, tpad: float = 0
    ) -> Drawing:
        """return a base class drawing which ensures all the contents fits"""
        ...

class _DrawingEditorMixin:
    """This is a mixin to provide functionality for edited drawings"""
    ...

class _isStrokeDashArray(Validator):
    def test(self, x): ...

isStrokeDashArray: _isStrokeDashArray

class LineShape(Shape):
    strokeColor: Color | None
    strokeWidth: float
    strokeLineCap: Literal[0, 1, 2]
    strokeLineJoin: Literal[0, 1, 2]
    strokeMiterLimit: float
    strokeDashArray: Sequence[float] | tuple[float, Sequence[float]]
    strokeOpacity: float | None
    def __init__(self, kw: _LineShapeKwArgs) -> None: ...
    @abstractmethod
    def copy(self) -> Self:
        """Return a clone of this shape."""
        ...
    @abstractmethod
    def getBounds(self) -> tuple[float, float, float, float]:
        """Returns bounding rectangle of object as (x1,y1,x2,y2)"""
        ...

class Line(LineShape):
    x1: float
    y1: float
    x2: float
    y2: float
    def __init__(self, x1: float, y1: float, x2: float, y2: float, **kw: Unpack[_LineShapeKwArgs]) -> None: ...
    # NOTE: For some reason Line doesn't implement copy
    def copy(self) -> NoReturn:
        """Return a clone of this shape."""
        ...
    def getBounds(self) -> tuple[float, float, float, float]:
        """Returns bounding rectangle of object as (x1,y1,x2,y2)"""
        ...

class SolidShape(LineShape):
    fillColor: Color | None
    fillOpacity: float | None
    def __init__(self, kw: _SolidShapeKwArgs) -> None: ...
    @abstractmethod
    def copy(self) -> Self:
        """Return a clone of this shape."""
        ...
    @abstractmethod
    def getBounds(self) -> tuple[float, float, float, float]:
        """Returns bounding rectangle of object as (x1,y1,x2,y2)"""
        ...

class Path(SolidShape):
    """Path, made up of straight lines and bezier curves."""
    points: list[float]
    operators: list[float]
    isClipPath: _BoolLike
    autoclose: Literal["svg", "pdf"] | None
    fillMode: Literal[0, 1]
    def __init__(
        self,
        points: list[float] | None = None,
        operators: list[float] | None = None,
        isClipPath: _BoolLike = 0,
        autoclose: Literal["svg", "pdf"] | None = None,
        fillMode: Literal[0, 1] = 0,
        **kw: Unpack[_PathKwArgs],
    ) -> None: ...
    def copy(self) -> Self: ...
    def moveTo(self, x: float, y: float) -> None: ...
    def lineTo(self, x: float, y: float) -> None: ...
    def curveTo(self, x1: float, y1: float, x2: float, y2: float, x3: float, y3: float) -> None: ...
    def closePath(self) -> None: ...
    def getBounds(self) -> tuple[float, float, float, float]: ...

EmptyClipPath: Final[Path]

def getArcPoints(
    centerx: float,
    centery: float,
    radius: float,
    startangledegrees: float,
    endangledegrees: float,
    yradius: float | None = None,
    degreedelta: float | None = None,
    reverse: _BoolLike | None = None,
) -> list[float]: ...

class ArcPath(Path):
    """Path with an addArc method"""
    def addArc(
        self,
        centerx: float,
        centery: float,
        radius: float,
        startangledegrees: float,
        endangledegrees: float,
        yradius: float | None = None,
        degreedelta: float | None = None,
        moveTo: _BoolLike | None = None,
        reverse: _BoolLike | None = None,
    ) -> None: ...

def definePath(
    pathSegs: Iterable[_PathOp] = [], isClipPath: _BoolLike = 0, dx: float = 0, dy: float = 0, **kw: Unpack[_DefinePathKwArgs]
) -> Path: ...

class Rect(SolidShape):
    """Rectangle, possibly with rounded corners."""
    x: float
    y: float
    width: float
    height: float
    rx: float
    ry: float
    def __init__(
        self, x: float, y: float, width: float, height: float, rx: float = 0, ry: float = 0, **kw: _SolidShapeKwArgs
    ) -> None: ...
    def copy(self) -> Self: ...
    def getBounds(self) -> tuple[float, float, float, float]: ...

class Image(SolidShape):
    """Bitmap image."""
    x: float
    y: float
    width: float
    height: float
    path: Incomplete
    def __init__(self, x: float, y: float, width: float, height: float, path, **kw: Unpack[_SolidShapeKwArgs]) -> None: ...
    def copy(self) -> Self: ...
    def getBounds(self) -> tuple[float, float, float, float]: ...

class Circle(SolidShape):
    cx: float
    cy: float
    r: float
    def __init__(self, cx: float, cy: float, r: float, **kw: Unpack[_SolidShapeKwArgs]) -> None: ...
    def copy(self) -> Self: ...
    def getBounds(self) -> tuple[float, float, float, float]: ...

class Ellipse(SolidShape):
    cx: float
    cy: float
    rx: float
    ry: float
    def __init__(self, cx: float, cy: float, rx: float, ry: float, **kw: Unpack[_SolidShapeKwArgs]) -> None: ...
    def copy(self) -> Self: ...
    def getBounds(self) -> tuple[float, float, float, float]: ...

class Wedge(SolidShape):
    """
    A "slice of a pie" by default translates to a polygon moves anticlockwise
    from start angle to end angle
    """
    centerx: float
    centery: float
    radius: float
    startangledegrees: float
    endangledegrees: float
    yradius: float | None
    annular: bool
    # NOTE: This one is not actually settable on the instance if runtime validation
    #       is turned on, but it seems bad to disallow it anyways
    degreedelta: float
    def __init__(
        self,
        centerx: float,
        centery: float,
        radius: float,
        startangledegrees: float,
        endangledegrees: float,
        yradius: float | None = None,
        annular: bool = False,
        **kw: Unpack[_WedgeKwArgs],
    ) -> None: ...
    def asPolygon(self) -> Path | Polygon: ...
    def copy(self) -> Self: ...
    def getBounds(self) -> tuple[float, float, float, float]: ...

class Polygon(SolidShape):
    """
    Defines a closed shape; Is implicitly
    joined back to the start for you.
    """
    points: list[float]
    def __init__(self, points: list[float] = [], **kw: Unpack[_SolidShapeKwArgs]) -> None: ...
    def copy(self) -> Self: ...
    def getBounds(self) -> tuple[float, float, float, float]: ...

class PolyLine(LineShape):
    """
    Series of line segments.  Does not define a
    closed shape; never filled even if apparently joined.
    Put the numbers in the list, not two-tuples.
    """
    points: list[float]
    def __init__(self, points: list[float] = [], **kw: Unpack[_SolidShapeKwArgs]) -> None: ...
    def copy(self) -> Self: ...
    def getBounds(self) -> tuple[float, float, float, float]: ...

class Hatching(Path):
    """define a hatching of a set of polygons defined by lists of the form [x0,y0,x1,y1,....,xn,yn]"""
    xyLists: Sequence[tuple[float, float]]
    angles: Sequence[float]
    spacings: Sequence[float]
    def __init__(
        self,
        spacings: float | Sequence[float] = 2,
        angles: float | Sequence[float] = 45,
        xyLists: Sequence[tuple[float, float] | list[float]] = [],
        **kwds: Unpack[_AllPathKwArgs],
    ) -> None: ...

def numericXShift(
    tA, text: str, w: float, fontName: str, fontSize: float, encoding: str | None = None, pivotCharacter: str = "."
) -> float: ...

class String(Shape):
    """
    Not checked against the spec, just a way to make something work.
    Can be anchored left, middle or end.
    """
    encoding: str
    x: float
    y: float
    text: str
    textAnchor: Literal["start", "middle", "end", "numeric"]
    fontName: str
    fontSize: float
    fillColor: Color | None
    def __init__(self, x: float, y: float, text: str, **kw: Unpack[_StringKwArgs]) -> None: ...
    def getEast(self): ...
    def copy(self) -> Self: ...
    def getBounds(self) -> tuple[float, float, float, float]: ...

class UserNode(_DrawTimeResizeable):
    """
    A simple template for creating a new node.  The user (Python
    programmer) may subclasses this.  provideNode() must be defined to
    provide a Shape primitive when called by a renderer.  It does
    NOT inherit from Shape, as the renderer always replaces it, and
    your own classes can safely inherit from it without getting
    lots of unintended behaviour.
    """
    @abstractmethod
    def provideNode(self) -> Shape:
        """
        Override this to create your own node. This lets widgets be
        added to drawings; they must create a shape (typically a group)
        so that the renderer can draw the custom node.
        """
        ...

class DirectDraw(Shape):
    """try to draw directly on the canvas"""
    @abstractmethod
    def drawDirectly(self, canvas: Canvas) -> None: ...

def test() -> None: ...<|MERGE_RESOLUTION|>--- conflicted
+++ resolved
@@ -172,45 +172,6 @@
     """
     contents: list[Shape]
     transform: tuple[float, float, float, float, float, float] | list[float] | list[int]
-<<<<<<< HEAD
-    def __init__(self, *elements: Shape | UserNode, **keywords: Unpack[_GroupKwArgs]) -> None:
-        """
-        Initial lists of elements may be provided to allow
-        compact definitions in literal Python code.  May or
-        may not be useful.
-        """
-        ...
-    def add(self, node: Shape | UserNode, name: str | None = None) -> None:
-        """
-        Appends non-None child node to the 'contents' attribute. In addition,
-        if a name is provided, it is subsequently accessible by name
-        """
-        ...
-    def insert(self, i: int, n: Shape | UserNode, name: str | None = None) -> None:
-        """Inserts sub-node n in contents at specified location"""
-        ...
-    def expandUserNodes(self) -> Group:
-        """Return a new object which only contains primitive shapes."""
-        ...
-    def copy(self) -> Self:
-        """returns a copy"""
-        ...
-    def rotate(self, theta: float) -> None:
-        """Convenience to help you set transforms"""
-        ...
-    def translate(self, dx: float, dy: float) -> None:
-        """Convenience to help you set transforms"""
-        ...
-    def scale(self, sx: float, sy: float) -> None:
-        """Convenience to help you set transforms"""
-        ...
-    def skew(self, kx: float, ky: float) -> None:
-        """Convenience to help you set transforms"""
-        ...
-    def shift(self, x: float, y: float) -> None:
-        """Convenience function to set the origin arbitrarily"""
-        ...
-=======
     def __init__(self, *elements: Shape | UserNode, **keywords: Unpack[_GroupKwArgs]) -> None: ...
     def add(self, node: Shape | UserNode, name: str | None = None) -> None: ...
     def insert(self, i: int, n: Shape | UserNode, name: str | None = None) -> None: ...
@@ -221,7 +182,6 @@
     def scale(self, sx: float, sy: float = 1) -> None: ...
     def skew(self, kx: float, ky: float = 0) -> None: ...
     def shift(self, x: float, y: float = 0) -> None: ...
->>>>>>> 132456af
     # NOTE: This changes the object to a Drawing, rather than returning
     #       a new one, which is not ideal...
     def asDrawing(self, width: float, height: float) -> None:
