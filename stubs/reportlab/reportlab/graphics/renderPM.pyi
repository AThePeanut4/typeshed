--- conflicted
+++ resolved
@@ -61,22 +61,8 @@
 class PMCanvas:
     ctm: Incomplete
     def __init__(
-<<<<<<< HEAD
-        self,
-        w,
-        h,
-        dpi: int = 72,
-        bg: int = 16777215,
-        configPIL: Incomplete | None = None,
-        backend: Incomplete | None = None,
-        backendFmt: str = "RGB",
-    ) -> None:
-        """configPIL dict is passed to image save method"""
-        ...
-=======
         self, w, h, dpi: int = 72, bg: int = 16777215, configPIL=None, backend=None, backendFmt: str = "RGB"
     ) -> None: ...
->>>>>>> 12676840
     def toPIL(self): ...
     def saveToFile(self, fn, fmt=None): ...
     def saveToString(self, fmt: str = "GIF"): ...
