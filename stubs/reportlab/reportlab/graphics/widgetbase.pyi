--- conflicted
+++ resolved
@@ -58,19 +58,8 @@
         ...
 
 class Widget(PropHolder, shapes.UserNode):
-<<<<<<< HEAD
-    """
-    Base for all user-defined widgets.  Keep as simple as possible. Does
-    not inherit from Shape so that we can rewrite shapes without breaking
-    widgets and vice versa.
-    """
-    # TODO: draw should probably be marked abstract
-    def draw(self) -> None: ...
-    def demo(self) -> None: ...
-=======
     def draw(self): ...  # abstract, but not marked as @abstractmethod
     def demo(self): ...  # abstract, but not marked as @abstractmethod
->>>>>>> 7c8dce0a
     def provideNode(self) -> shapes.Shape: ...
     def getBounds(self) -> tuple[float, float, float, float]:
         """Return outer boundary as x1,y1,x2,y2.  Can be overridden for efficiency"""
