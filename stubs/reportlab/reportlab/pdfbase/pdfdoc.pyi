--- conflicted
+++ resolved
@@ -125,37 +125,11 @@
     def getAvailableFonts(self): ...
     __accum__: Incomplete
     def format(self): ...
-<<<<<<< HEAD
-    def hasForm(self, name):
-        """test for existence of named form"""
-        ...
-    def getFormBBox(self, name, boxType: str = "MediaBox"):
-        """
-        get the declared bounding box of the form as a list.
-        If you specify a different PDF box definition (e.g. the
-        ArtBox) and it has one, that's what you'll get.
-        """
-        ...
-    def getXObjectName(self, name):
-        """
-        Lets canvas find out what form is called internally.
-        Never mind whether it is defined yet or not.
-        """
-        ...
-    def xobjDict(self, formnames):
-        """
-        construct an xobject dict (for inclusion in a resource dict, usually)
-        from a list of form names (images not yet supported)
-        """
-        ...
-    def Reference(self, obj, name: Incomplete | None = None): ...
-=======
     def hasForm(self, name): ...
     def getFormBBox(self, name, boxType: str = "MediaBox"): ...
     def getXObjectName(self, name): ...
     def xobjDict(self, formnames): ...
     def Reference(self, obj, name=None): ...
->>>>>>> 12676840
 
 PDFtrue: str
 PDFfalse: str
@@ -191,13 +165,7 @@
 class PDFDictionary(PDFObject):
     multiline: bool
     dict: Incomplete
-<<<<<<< HEAD
-    def __init__(self, dict: Incomplete | None = None) -> None:
-        """dict should be namestring to value eg "a": 122 NOT pdfname to value NOT "/a":122"""
-        ...
-=======
     def __init__(self, dict=None) -> None: ...
->>>>>>> 12676840
     def __setitem__(self, name, value) -> None: ...
     def __getitem__(self, a): ...
     def __contains__(self, a) -> bool: ...
@@ -402,62 +370,7 @@
     S: Incomplete
     St: Incomplete
     P: Incomplete
-<<<<<<< HEAD
-    def __init__(
-        self, style: Incomplete | None = None, start: Incomplete | None = None, prefix: Incomplete | None = None
-    ) -> None:
-        """
-        A PDFPageLabel changes the style of page numbering as displayed in a PDF
-        viewer. PDF page labels have nothing to do with 'physical' page numbers
-        printed on a canvas, but instead influence the 'logical' page numbers
-        displayed by PDF viewers. However, when using roman numerals (i, ii,
-        iii...) or page prefixes for appendecies (A.1, A.2...) on the physical
-        pages PDF page labels are necessary to change the logical page numbers
-        displayed by the PDF viewer to match up with the physical numbers. A
-        PDFPageLabel changes the properties of numbering at the page on which it
-        appears (see the class 'PDFPageLabels' for specifying where a PDFPageLabel
-        is associated) and all subsequent pages, until a new PDFPageLabel is
-        encountered.
-
-        The arguments to this initialiser determine the properties of all
-        subsequent page labels. 'style' determines the numberings style, arabic,
-        roman, letters; 'start' specifies the starting number; and 'prefix' any
-        prefix to be applied to the page numbers. All these arguments can be left
-        out or set to None.
-
-        * style:
-
-            - None:                       No numbering, can be used to display the prefix only.
-            - PDFPageLabel.ARABIC:        Use arabic numbers: 1, 2, 3, 4...
-            - PDFPageLabel.ROMAN_UPPER:   Use upper case roman numerals: I, II, III...
-            - PDFPageLabel.ROMAN_LOWER:   Use lower case roman numerals: i, ii, iii...
-            - PDFPageLabel.LETTERS_UPPER: Use upper case letters: A, B, C, D...
-            - PDFPageLabel.LETTERS_LOWER: Use lower case letters: a, b, c, d...
-
-        * start:
-
-            -   An integer specifying the starting number for this PDFPageLabel. This
-                can be used when numbering style changes to reset the page number back
-                to one, ie from roman to arabic, or from arabic to appendecies. Can be
-                any positive integer or None. I'm not sure what the effect of
-                specifying None is, probably that page numbering continues with the
-                current sequence, I'd have to check the spec to clarify though.
-
-        * prefix:
-
-            -   A string which is prefixed to the page numbers. Can be used to display
-                appendecies in the format: A.1, A.2, ..., B.1, B.2, ... where a
-                PDFPageLabel is used to set the properties for the first page of each
-                appendix to restart the page numbering at one and set the prefix to the
-                appropriate letter for current appendix. The prefix can also be used to
-                display text only, if the 'style' is set to None. This can be used to
-                display strings such as 'Front', 'Back', or 'Cover' for the covers on
-                books.
-        """
-        ...
-=======
     def __init__(self, style=None, start=None, prefix=None) -> None: ...
->>>>>>> 12676840
     def __lt__(self, oth): ...
 
 def testpage(document) -> None: ...
@@ -510,15 +423,7 @@
     buildtree: Incomplete
     closedict: Incomplete
     def __init__(self) -> None: ...
-<<<<<<< HEAD
-    def addOutlineEntry(
-        self, destinationname, level: int = 0, title: Incomplete | None = None, closed: Incomplete | None = None
-    ) -> None:
-        """destinationname of None means "close the tree" """
-        ...
-=======
     def addOutlineEntry(self, destinationname, level: int = 0, title=None, closed=None) -> None: ...
->>>>>>> 12676840
     def setDestinations(self, destinationtree) -> None: ...
     def format(self, document): ...
     def setNames(self, canvas, *nametree) -> None: ...
@@ -530,21 +435,10 @@
         ...
     first: Incomplete
     count: int
-<<<<<<< HEAD
-    def prepare(self, document, canvas) -> None:
-        """prepare all data structures required for save operation (create related objects)"""
-        ...
-    def maketree(self, document, destinationtree, Parent: Incomplete | None = None, toplevel: int = 0): ...
-
-def count(tree, closedict: Incomplete | None = None):
-    """utility for outline: recursively count leaves in a tuple/list tree"""
-    ...
-=======
     def prepare(self, document, canvas) -> None: ...
     def maketree(self, document, destinationtree, Parent=None, toplevel: int = 0): ...
 
 def count(tree, closedict=None): ...
->>>>>>> 12676840
 
 class PDFInfo(PDFObject):
     """
