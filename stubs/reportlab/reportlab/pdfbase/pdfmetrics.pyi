--- conflicted
+++ resolved
@@ -55,19 +55,8 @@
         ...
     def findT1File(self, ext: str = ".pfb"): ...
 
-<<<<<<< HEAD
-def bruteForceSearchForFile(fn, searchPath: Incomplete | None = None): ...
-def bruteForceSearchForAFM(faceName):
-    """
-    Looks in all AFM files on path for face with given name.
-
-    Returns AFM file name or None.  Ouch!
-    """
-    ...
-=======
 def bruteForceSearchForFile(fn, searchPath=None): ...
 def bruteForceSearchForAFM(faceName): ...
->>>>>>> 12676840
 
 class Encoding:
     """Object to help you create and refer to encodings."""
@@ -75,15 +64,8 @@
     frozen: int
     baseEncodingName: Incomplete
     vector: Incomplete
-<<<<<<< HEAD
-    def __init__(self, name, base: Incomplete | None = None) -> None: ...
-    def __getitem__(self, index):
-        """Return glyph name for that code point, or None"""
-        ...
-=======
     def __init__(self, name, base=None) -> None: ...
     def __getitem__(self, index): ...
->>>>>>> 12676840
     def __setitem__(self, index, value) -> None: ...
     def freeze(self) -> None: ...
     def isEqual(self, other): ...
@@ -155,44 +137,12 @@
 
 def registerTypeFace(face) -> None: ...
 def registerEncoding(enc) -> None: ...
-<<<<<<< HEAD
-def registerFontFamily(
-    family,
-    normal: Incomplete | None = None,
-    bold: Incomplete | None = None,
-    italic: Incomplete | None = None,
-    boldItalic: Incomplete | None = None,
-) -> None: ...
-def registerFont(font) -> None:
-    """Registers a font, including setting up info for accelerated stringWidth"""
-    ...
-def getTypeFace(faceName):
-    """Lazily construct known typefaces if not found"""
-    ...
-def getEncoding(encName):
-    """Lazily construct known encodings if not found"""
-    ...
-def findFontAndRegister(fontName: str) -> Font:
-    """search for and register a font given its name"""
-    ...
-def getFont(fontName: str) -> Font:
-    """
-    Lazily constructs known fonts if not found.
-
-    Names of form 'face-encoding' will be built if
-    face and encoding are known.  Also if the name is
-    just one of the standard 14, it will make up a font
-    in the default encoding.
-    """
-    ...
-=======
 def registerFontFamily(family, normal=None, bold=None, italic=None, boldItalic=None) -> None: ...
 def registerFont(font) -> None: ...
 def getTypeFace(faceName): ...
 def getEncoding(encName): ...
 def findFontAndRegister(fontName: str) -> Font: ...
 def getFont(fontName: str) -> Font: ...
->>>>>>> 12676840
 def getAscentDescent(fontName: str, fontSize: float | None = None): ...
 def getAscent(fontName: str, fontSize: float | None = None): ...
 def getDescent(fontName: str, fontSize: float | None = None): ...
