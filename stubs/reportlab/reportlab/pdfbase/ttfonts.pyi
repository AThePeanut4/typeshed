--- conflicted
+++ resolved
@@ -332,44 +332,6 @@
     encoding: Incomplete
     state: Incomplete
     def __init__(
-<<<<<<< HEAD
-        self, name, filename, validate: int = 0, subfontIndex: int = 0, asciiReadable: Incomplete | None = None
-    ) -> None:
-        """
-        Loads a TrueType font from filename.
-
-        If validate is set to a false values, skips checksum validation.  This
-        can save time, especially if the font is large.
-        """
-        ...
-    def stringWidth(self, text, size, encoding: str = "utf8"): ...
-    def splitString(self, text, doc, encoding: str = "utf-8"):
-        """
-        Splits text into a number of chunks, each of which belongs to a
-        single subset.  Returns a list of tuples (subset, string).  Use subset
-        numbers with getSubsetInternalName.  Doc is needed for distinguishing
-        subsets when building different documents at the same time.
-        """
-        ...
-    def getSubsetInternalName(self, subset, doc):
-        """
-        Returns the name of a PDF Font object corresponding to a given
-        subset of this dynamic font.  Use this function instead of
-        PDFDocument.getInternalFontName.
-        """
-        ...
-    def addObjects(self, doc) -> None:
-        """
-        Makes  one or more PDF objects to be added to the document.  The
-        caller supplies the internal name to be used (typically F1, F2, ... in
-        sequence).
-
-        This method creates a number of Font and FontDescriptor objects.  Every
-        FontDescriptor is a (no more than) 256 character subset of the original
-        TrueType font.
-        """
-        ...
-=======
         self,
         name,
         filename,
@@ -408,5 +370,4 @@
 
 def freshTTFont(ttfn, ttfpath, **kwds) -> TTFont: ...
 def makeShapedFragWord(w, K: list[Incomplete] = [], V: list[Incomplete] = []) -> type[ShapedFragWord]: ...
-def shapeFragWord(w, features: Incomplete | None = None): ...
->>>>>>> 132456af
+def shapeFragWord(w, features: Incomplete | None = None): ...