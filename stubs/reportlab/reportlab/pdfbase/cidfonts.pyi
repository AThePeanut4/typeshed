--- conflicted
+++ resolved
@@ -76,21 +76,8 @@
     substitutionFonts: Incomplete
     def __init__(self, face, encoding) -> None: ...
     def formatForPdf(self, text): ...
-<<<<<<< HEAD
-    def stringWidth(self, text, size, encoding: Incomplete | None = None):
-        """This presumes non-Unicode input.  UnicodeCIDFont wraps it for that context"""
-        ...
-    def addObjects(self, doc) -> None:
-        """
-        The explicit code in addMinchoObjects and addGothicObjects
-        will be replaced by something that pulls the data from
-        _cidfontdata.py in the next few days.
-        """
-        ...
-=======
     def stringWidth(self, text, size, encoding=None): ...
     def addObjects(self, doc) -> None: ...
->>>>>>> 12676840
 
 class UnicodeCIDFont(CIDFont):
     r"""
@@ -133,13 +120,7 @@
     unicodeWidths: Incomplete
     def __init__(self, face, isVertical: bool = False, isHalfWidth: bool = False) -> None: ...
     def formatForPdf(self, text): ...
-<<<<<<< HEAD
-    def stringWidth(self, text, size, encoding: Incomplete | None = None):
-        """Just ensure we do width test on characters, not bytes..."""
-        ...
-=======
     def stringWidth(self, text, size, encoding=None): ...
->>>>>>> 12676840
 
 def precalculate(cmapdir) -> None: ...
 def test() -> None: ...