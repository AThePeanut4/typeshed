<<<<<<< HEAD
"""
Provides support for the test suite.

The test suite as a whole, and individual tests, need to share
certain support functions.  We have to put these in here so they
can always be imported, and so that individual tests need to import
nothing more than "reportlab.whatever..."
"""

=======
import re
>>>>>>> 3e1b90bb
import unittest
from _typeshed import Incomplete, StrPath, Unused
from configparser import ConfigParser, _SectionName
from types import ModuleType
from typing import Final, Literal

__version__: Final[str]

def invariantSeed(n: float | str | bytes | bytearray | None) -> None: ...
def haveRenderPM() -> ModuleType | Literal[False]: ...

DEJAVUSANS: Final = ("DejaVuSans", "DejaVuSans-Bold", "DejaVuSans-Oblique", "DejaVuSans-BoldOblique")

def haveDejaVu() -> bool: ...
<<<<<<< HEAD
def setOutDir(name):
    """
    Is it a writable file system distro being invoked within
    test directory?  If so, can write test output here.  If not,
    it had better go in a temp directory.  Only do this once per
    process
    """
    ...
def mockUrlRead(name): ...
def outputfile(fn):
    """
    This works out where to write test output.  If running
    code in a locked down file system, this will be a
    temp directory; otherwise, the output of 'test_foo.py' will
    normally be a file called 'test_foo.pdf', next door.
    """
    ...
def printLocation(depth: int = 1) -> None: ...
def makeSuiteForClasses(*classes, testMethodPrefix=None):
    """Return a test suite with tests loaded from provided classes."""
    ...
def getCVSEntries(folder, files: int = 1, folders: int = 0):
    """
    Returns a list of filenames as listed in the CVS/Entries file.

    'folder' is the folder that should contain the CVS subfolder.
    If there is no such subfolder an empty list is returned.
    'files' is a boolean; 1 and 0 means to return files or not.
    'folders' is a boolean; 1 and 0 means to return folders or not.
    """
    ...

class ExtConfigParser(ConfigParser):
    """A slightly extended version to return lists of strings."""
    pat: Incomplete
    def getstringlist(self, section, option):
        """Coerce option to a list of strings or return unchanged if that fails."""
        ...
=======
def isWritable(D: Unused) -> Literal[0, 1]: ...

RL_HOME: str | None
testsFolder: str | None

def setOutDir(name: str) -> str: ...
def mockUrlRead(name: str): ...
def outputfile(fn: StrPath | None) -> str: ...
def printLocation(depth: int = 1) -> None: ...
def makeSuiteForClasses(*classes: type[unittest.TestCase], testMethodPrefix: str | None = None) -> unittest.TestSuite: ...
def getCVSEntries(folder: StrPath, files: bool | Literal[1, 0] = 1, folders: bool | Literal[1, 0] = 0) -> list[str]: ...

class ExtConfigParser(ConfigParser):
    pat: re.Pattern[str]
    def getstringlist(self, section: _SectionName, option: str): ...
>>>>>>> 3e1b90bb

class GlobDirectoryWalker:
    """A forward iterator that traverses files in a directory tree."""
    index: int
<<<<<<< HEAD
    pattern: Incomplete
    stack: Incomplete
    files: Incomplete
    directory: Incomplete
    def __init__(self, directory, pattern: str = "*") -> None: ...
    def __getitem__(self, index): ...
    def filterFiles(self, folder, files):
        """Filter hook, overwrite in subclasses as needed."""
        ...
=======
    pattern: str
    stack: list[str]
    files: list[str]
    directory: str
    def __init__(self, directory: str, pattern: str = "*") -> None: ...
    def __getitem__(self, index) -> str | None: ...
    def filterFiles(self, folder, files): ...
>>>>>>> 3e1b90bb

class RestrictedGlobDirectoryWalker(GlobDirectoryWalker):
    """An restricted directory tree iterator."""
    ignorePatterns: Incomplete
    def __init__(self, directory, pattern: str = "*", ignore=None) -> None: ...
    def filterFiles(self, folder, files):
        """Filters all items from files matching patterns to ignore."""
        ...

class CVSGlobDirectoryWalker(GlobDirectoryWalker):
    """An directory tree iterator that checks for CVS data."""
    def filterFiles(self, folder, files):
        """
        Filters files not listed in CVS subfolder.

        This will look in the CVS subfolder of 'folder' for
        a file named 'Entries' and filter all elements from
        the 'files' list that are not listed in 'Entries'.
        """
        ...

class SecureTestCase(unittest.TestCase):
    """
    Secure testing base class with additional pre- and postconditions.

    We try to ensure that each test leaves the environment it has
    found unchanged after the test is performed, successful or not.

    Currently we restore sys.path and the working directory, but more
    of this could be added easily, like removing temporary files or
    similar things.

    Use this as a base class replacing unittest.TestCase and call
    these methods in subclassed versions before doing your own
    business!
    """
    def setUp(self) -> None:
        """Remember sys.path and current working directory."""
        ...
    def tearDown(self) -> None:
        """Restore previous sys.path and working directory."""
        ...

class NearTestCase(unittest.TestCase):
    @staticmethod
    def assertNear(a, b, accuracy: float = 1e-05) -> None: ...

class ScriptThatMakesFileTest(unittest.TestCase):
    """
    Runs a Python script at OS level, expecting it to produce a file.

    It CDs to the working directory to run the script.
    """
    scriptDir: Incomplete
    scriptName: Incomplete
    outFileName: Incomplete
    verbose: Incomplete
    def __init__(self, scriptDir, scriptName, outFileName, verbose: int = 0) -> None: ...
    cwd: Incomplete
    def setUp(self) -> None: ...
    def tearDown(self) -> None: ...
    def runTest(self) -> None: ...

def equalStrings(a: str | bytes, b: str | bytes, enc: str = "utf8") -> bool: ...
def eqCheck(r, x) -> None: ...
def rlextraNeeded() -> bool: ...
def rlSkipIf(cond, reason, __module__=None): ...
def rlSkipUnless(cond, reason, __module__=None): ...
def rlSkip(reason, __module__=None): ...<|MERGE_RESOLUTION|>--- conflicted
+++ resolved
@@ -1,16 +1,4 @@
-<<<<<<< HEAD
-"""
-Provides support for the test suite.
-
-The test suite as a whole, and individual tests, need to share
-certain support functions.  We have to put these in here so they
-can always be imported, and so that individual tests need to import
-nothing more than "reportlab.whatever..."
-"""
-
-=======
 import re
->>>>>>> 3e1b90bb
 import unittest
 from _typeshed import Incomplete, StrPath, Unused
 from configparser import ConfigParser, _SectionName
@@ -25,46 +13,6 @@
 DEJAVUSANS: Final = ("DejaVuSans", "DejaVuSans-Bold", "DejaVuSans-Oblique", "DejaVuSans-BoldOblique")
 
 def haveDejaVu() -> bool: ...
-<<<<<<< HEAD
-def setOutDir(name):
-    """
-    Is it a writable file system distro being invoked within
-    test directory?  If so, can write test output here.  If not,
-    it had better go in a temp directory.  Only do this once per
-    process
-    """
-    ...
-def mockUrlRead(name): ...
-def outputfile(fn):
-    """
-    This works out where to write test output.  If running
-    code in a locked down file system, this will be a
-    temp directory; otherwise, the output of 'test_foo.py' will
-    normally be a file called 'test_foo.pdf', next door.
-    """
-    ...
-def printLocation(depth: int = 1) -> None: ...
-def makeSuiteForClasses(*classes, testMethodPrefix=None):
-    """Return a test suite with tests loaded from provided classes."""
-    ...
-def getCVSEntries(folder, files: int = 1, folders: int = 0):
-    """
-    Returns a list of filenames as listed in the CVS/Entries file.
-
-    'folder' is the folder that should contain the CVS subfolder.
-    If there is no such subfolder an empty list is returned.
-    'files' is a boolean; 1 and 0 means to return files or not.
-    'folders' is a boolean; 1 and 0 means to return folders or not.
-    """
-    ...
-
-class ExtConfigParser(ConfigParser):
-    """A slightly extended version to return lists of strings."""
-    pat: Incomplete
-    def getstringlist(self, section, option):
-        """Coerce option to a list of strings or return unchanged if that fails."""
-        ...
-=======
 def isWritable(D: Unused) -> Literal[0, 1]: ...
 
 RL_HOME: str | None
@@ -80,22 +28,10 @@
 class ExtConfigParser(ConfigParser):
     pat: re.Pattern[str]
     def getstringlist(self, section: _SectionName, option: str): ...
->>>>>>> 3e1b90bb
 
 class GlobDirectoryWalker:
     """A forward iterator that traverses files in a directory tree."""
     index: int
-<<<<<<< HEAD
-    pattern: Incomplete
-    stack: Incomplete
-    files: Incomplete
-    directory: Incomplete
-    def __init__(self, directory, pattern: str = "*") -> None: ...
-    def __getitem__(self, index): ...
-    def filterFiles(self, folder, files):
-        """Filter hook, overwrite in subclasses as needed."""
-        ...
-=======
     pattern: str
     stack: list[str]
     files: list[str]
@@ -103,7 +39,6 @@
     def __init__(self, directory: str, pattern: str = "*") -> None: ...
     def __getitem__(self, index) -> str | None: ...
     def filterFiles(self, folder, files): ...
->>>>>>> 3e1b90bb
 
 class RestrictedGlobDirectoryWalker(GlobDirectoryWalker):
     """An restricted directory tree iterator."""
