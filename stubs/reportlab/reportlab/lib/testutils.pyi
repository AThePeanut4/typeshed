--- conflicted
+++ resolved
@@ -20,23 +20,12 @@
 RL_HOME: Incomplete
 testsFolder: Incomplete
 
-<<<<<<< HEAD
-def setOutDir(name):
-    """
-    Is it a writable file system distro being invoked within
-    test directory?  If so, can write test output here.  If not,
-    it had better go in a temp directory.  Only do this once per
-    process
-    """
-    ...
-=======
 DEJAVUSANS: tuple[
     Literal["DejaVuSans"], Literal["DejaVuSans-Bold"], Literal["DejaVuSans-Oblique"], Literal["DejaVuSans-BoldOblique"]
 ] = ...
 
 def haveDejaVu() -> bool: ...
 def setOutDir(name): ...
->>>>>>> 132456af
 def mockUrlRead(name): ...
 def outputfile(fn):
     """
