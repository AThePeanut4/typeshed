"""
Provides support for the test suite.

The test suite as a whole, and individual tests, need to share
certain support functions.  We have to put these in here so they
can always be imported, and so that individual tests need to import
nothing more than "reportlab.whatever..."
"""

import unittest
from _typeshed import Incomplete
from configparser import ConfigParser
from typing import Final, Literal

__version__: Final[str]

def haveRenderPM(): ...
def isWritable(D): ...

RL_HOME: Incomplete
testsFolder: Incomplete

DEJAVUSANS: tuple[
    Literal["DejaVuSans"], Literal["DejaVuSans-Bold"], Literal["DejaVuSans-Oblique"], Literal["DejaVuSans-BoldOblique"]
] = ...

def haveDejaVu() -> bool: ...
def setOutDir(name):
    """
    Is it a writable file system distro being invoked within
    test directory?  If so, can write test output here.  If not,
    it had better go in a temp directory.  Only do this once per
    process
    """
    ...
def mockUrlRead(name): ...
def outputfile(fn):
    """
    This works out where to write test output.  If running
    code in a locked down file system, this will be a
    temp directory; otherwise, the output of 'test_foo.py' will
    normally be a file called 'test_foo.pdf', next door.
    """
    ...
def printLocation(depth: int = 1) -> None: ...
<<<<<<< HEAD
def makeSuiteForClasses(*classes, testMethodPrefix: Incomplete | None = None):
    """Return a test suite with tests loaded from provided classes."""
    ...
def getCVSEntries(folder, files: int = 1, folders: int = 0):
    """
    Returns a list of filenames as listed in the CVS/Entries file.

    'folder' is the folder that should contain the CVS subfolder.
    If there is no such subfolder an empty list is returned.
    'files' is a boolean; 1 and 0 means to return files or not.
    'folders' is a boolean; 1 and 0 means to return folders or not.
    """
    ...
=======
def makeSuiteForClasses(*classes, testMethodPrefix=None): ...
def getCVSEntries(folder, files: int = 1, folders: int = 0): ...
>>>>>>> 12676840

class ExtConfigParser(ConfigParser):
    """A slightly extended version to return lists of strings."""
    pat: Incomplete
    def getstringlist(self, section, option):
        """Coerce option to a list of strings or return unchanged if that fails."""
        ...

class GlobDirectoryWalker:
    """A forward iterator that traverses files in a directory tree."""
    index: int
    pattern: Incomplete
    stack: Incomplete
    files: Incomplete
    directory: Incomplete
    def __init__(self, directory, pattern: str = "*") -> None: ...
    def __getitem__(self, index): ...
    def filterFiles(self, folder, files):
        """Filter hook, overwrite in subclasses as needed."""
        ...

class RestrictedGlobDirectoryWalker(GlobDirectoryWalker):
    """An restricted directory tree iterator."""
    ignorePatterns: Incomplete
<<<<<<< HEAD
    def __init__(self, directory, pattern: str = "*", ignore: Incomplete | None = None) -> None: ...
    def filterFiles(self, folder, files):
        """Filters all items from files matching patterns to ignore."""
        ...
=======
    def __init__(self, directory, pattern: str = "*", ignore=None) -> None: ...
    def filterFiles(self, folder, files): ...
>>>>>>> 12676840

class CVSGlobDirectoryWalker(GlobDirectoryWalker):
    """An directory tree iterator that checks for CVS data."""
    def filterFiles(self, folder, files):
        """
        Filters files not listed in CVS subfolder.

        This will look in the CVS subfolder of 'folder' for
        a file named 'Entries' and filter all elements from
        the 'files' list that are not listed in 'Entries'.
        """
        ...

class SecureTestCase(unittest.TestCase):
    """
    Secure testing base class with additional pre- and postconditions.

    We try to ensure that each test leaves the environment it has
    found unchanged after the test is performed, successful or not.

    Currently we restore sys.path and the working directory, but more
    of this could be added easily, like removing temporary files or
    similar things.

    Use this as a base class replacing unittest.TestCase and call
    these methods in subclassed versions before doing your own
    business!
    """
    def setUp(self) -> None:
        """Remember sys.path and current working directory."""
        ...
    def tearDown(self) -> None:
        """Restore previous sys.path and working directory."""
        ...

class NearTestCase(unittest.TestCase):
    @staticmethod
    def assertNear(a, b, accuracy: float = 1e-05) -> None: ...

class ScriptThatMakesFileTest(unittest.TestCase):
    """
    Runs a Python script at OS level, expecting it to produce a file.

    It CDs to the working directory to run the script.
    """
    scriptDir: Incomplete
    scriptName: Incomplete
    outFileName: Incomplete
    verbose: Incomplete
    def __init__(self, scriptDir, scriptName, outFileName, verbose: int = 0) -> None: ...
    cwd: Incomplete
    def setUp(self) -> None: ...
    def tearDown(self) -> None: ...
    def runTest(self) -> None: ...

def equalStrings(a, b, enc: str = "utf8"): ...
def eqCheck(r, x) -> None: ...
def rlextraNeeded(): ...
def rlSkipIf(cond, reason, __module__=None): ...
def rlSkipUnless(cond, reason, __module__=None): ...
def rlSkip(reason, __module__=None): ...<|MERGE_RESOLUTION|>--- conflicted
+++ resolved
@@ -43,24 +43,8 @@
     """
     ...
 def printLocation(depth: int = 1) -> None: ...
-<<<<<<< HEAD
-def makeSuiteForClasses(*classes, testMethodPrefix: Incomplete | None = None):
-    """Return a test suite with tests loaded from provided classes."""
-    ...
-def getCVSEntries(folder, files: int = 1, folders: int = 0):
-    """
-    Returns a list of filenames as listed in the CVS/Entries file.
-
-    'folder' is the folder that should contain the CVS subfolder.
-    If there is no such subfolder an empty list is returned.
-    'files' is a boolean; 1 and 0 means to return files or not.
-    'folders' is a boolean; 1 and 0 means to return folders or not.
-    """
-    ...
-=======
 def makeSuiteForClasses(*classes, testMethodPrefix=None): ...
 def getCVSEntries(folder, files: int = 1, folders: int = 0): ...
->>>>>>> 12676840
 
 class ExtConfigParser(ConfigParser):
     """A slightly extended version to return lists of strings."""
@@ -85,15 +69,8 @@
 class RestrictedGlobDirectoryWalker(GlobDirectoryWalker):
     """An restricted directory tree iterator."""
     ignorePatterns: Incomplete
-<<<<<<< HEAD
-    def __init__(self, directory, pattern: str = "*", ignore: Incomplete | None = None) -> None: ...
-    def filterFiles(self, folder, files):
-        """Filters all items from files matching patterns to ignore."""
-        ...
-=======
     def __init__(self, directory, pattern: str = "*", ignore=None) -> None: ...
     def filterFiles(self, folder, files): ...
->>>>>>> 12676840
 
 class CVSGlobDirectoryWalker(GlobDirectoryWalker):
     """An directory tree iterator that checks for CVS data."""
