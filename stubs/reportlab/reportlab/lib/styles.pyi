"""
Classes for ParagraphStyle and similar things.

A style is a collection of attributes, but with some extra features
to allow 'inheritance' from a parent, and to ensure nobody makes
changes after construction.

ParagraphStyle shows all the attributes available for formatting
paragraphs.

getSampleStyleSheet()  returns a stylesheet you can use for initial
development, with a few basic heading and text styles.
"""

from _typeshed import Incomplete
from typing import Any, ClassVar, Literal, TypeVar, overload
from typing_extensions import Self, TypeAlias

from reportlab.lib.colors import Color

_AlignmentEnum: TypeAlias = Literal[0, 1, 2, 4]
# FIXME: There are some places in the code that expect upper-case versions
#        so I'm unsure whether those would work in stylesheets as well
_AlignmentStr: TypeAlias = Literal["left", "center", "centre", "right", "justify"]
_Alignment: TypeAlias = _AlignmentEnum | _AlignmentStr
_T = TypeVar("_T")

class PropertySet:
    defaults: ClassVar[dict[str, Any]]
    name: str
    parent: PropertySet | None
    def __init__(self, name: str, parent: PropertySet | None = None, **kw: Any) -> None:
        """
        When initialized, it copies the class defaults;
        then takes a copy of the attributes of the parent
        if any.  All the work is done in init - styles
        should cost little to use at runtime.
        """
        ...
    def refresh(self) -> None:
        """
        re-fetches attributes from the parent on demand;
        use if you have been hacking the styles.  This is
        used by __init__
        """
        ...
    def listAttrs(self, indent: str = "") -> None: ...
    def clone(self, name: str, parent: PropertySet | None = None, **kwds: Any) -> Self: ...
    # PropertySet can have arbitrary attributes
    def __getattr__(self, name: str) -> Any: ...
    def __setattr__(self, name: str, value: Any) -> None:
        """Implement setattr(self, name, value)."""
        ...

class ParagraphStyle(PropertySet):
    # NOTE: We list the attributes this has for sure due to defaults
    fontName: str
    fontSize: float
    leading: float
    leftIndent: float
    rightIndent: float
    firstLineIndent: float
    alignment: _Alignment
    spaceBefore: float
    spaceAfter: float
    bulletFontName: str
    bulletFontSize: float
    bulletIndent: float
    textColor: Color
    backColor: Color | None
    wordWrap: Incomplete | None
    borderWidth: float
    borderPadding: float
    borderColor: Color | None
    borderRadius: float | None
    allowWidows: Incomplete
    allowOrphans: Incomplete
    textTransform: Incomplete | None
    endDots: Incomplete | None
    splitLongWords: Incomplete
    underlineWidth: float
    bulletAnchor: Literal["start", "middle", "end"] | float
    justifyLastLine: Incomplete
    justifyBreaks: Incomplete
    spaceShrinkage: float
    strikeWidth: float
    underlineOffset: float
    underlineGap: float
    strikeOffset: float
    strikeGap: float
    linkUnderline: Incomplete
    underlineColor: Color | None
    strikeColor: Color | None
    hyphenationLang: str
    embeddedHyphenation: Incomplete
    uriWasteReduce: float
    # NOTE: We redefine __init__ for the same reason
    def __init__(
        self,
        name: str,
        parent: PropertySet | None = None,
        *,
        fontName: str = ...,
        fontSize: float = ...,
        leading: float = ...,
        leftIndent: float = ...,
        rightIndent: float = ...,
        firstLineIndent: float = ...,
        alignment: _Alignment = ...,
        spaceBefore: float = ...,
        spaceAfter: float = ...,
        bulletFontName: str = ...,
        bulletFontSize: float = ...,
        bulletIndent: float = ...,
        textColor: Color = ...,
        backColor: Color | None = ...,
        wordWrap: Incomplete | None = ...,
        borderWidth: float = ...,
        borderPadding: float = ...,
        borderColor: Color | None = ...,
        borderRadius: float | None = ...,
        allowWidows=...,
        allowOrphans=...,
        textTransform: Incomplete | None = ...,
        endDots: Incomplete | None = ...,
        splitLongWords=...,
        underlineWidth: float = ...,
        bulletAnchor: Literal["start", "middle", "end"] | float = ...,
        justifyLastLine=...,
        justifyBreaks=...,
        spaceShrinkage: float = ...,
        strikeWidth: float = ...,
        underlineOffset: float = ...,
        underlineGap: float = ...,
        strikeOffset: float = ...,
        strikeGap: float = ...,
        linkUnderline=...,
        underlineColor: Color | None = ...,
        strikeColor: Color | None = ...,
        hyphenationLang: str = ...,
        embeddedHyphenation=...,
        uriWasteReduce: float = ...,
        **kw: Any,
    ) -> None:
        """
        When initialized, it copies the class defaults;
        then takes a copy of the attributes of the parent
        if any.  All the work is done in init - styles
        should cost little to use at runtime.
        """
        ...

def str2alignment(
    v: _AlignmentStr,
    __map__: dict[_AlignmentStr, _AlignmentEnum] = {"centre": 1, "center": 1, "left": 0, "right": 2, "justify": 4},
) -> _AlignmentEnum: ...

class LineStyle(PropertySet):
    # NOTE: We list the attributes this has for sure due to defaults
    width: float
    color: Color
    def prepareCanvas(self, canvas) -> None:
        """
        You can ask a LineStyle to set up the canvas for drawing
        the lines.
        """
        ...
    # NOTE: We redefine __init__ for the same reason
    def __init__(
        self, name: str, parent: PropertySet | None = None, *, width: float = ..., color: Color = ..., **kw: Any
    ) -> None:
        """
        When initialized, it copies the class defaults;
        then takes a copy of the attributes of the parent
        if any.  All the work is done in init - styles
        should cost little to use at runtime.
        """
        ...

class ListStyle(PropertySet):
    # NOTE: We list the attributes this has for sure due to defaults
    leftIndent: float
    rightIndent: float
    bulletAlign: _Alignment
    bulletType: str
    bulletColor: Color
    bulletFontName: str
    bulletFontSize: float
    bulletOffsetY: float
    bulletDedent: Incomplete
    bulletDir: Incomplete
    bulletFormat: Incomplete | None
    start: Incomplete | None
    # NOTE: We redefine __init__ for the same reason
    def __init__(
        self,
        name: str,
        parent: PropertySet | None = None,
        *,
        leftIndent: float = ...,
        rightIndent: float = ...,
        bulletAlign: _Alignment = ...,
        bulletType: str = ...,
        bulletColor: Color = ...,
        bulletFontName: str = ...,
        bulletFontSize: float = ...,
        bulletOffsetY: float = ...,
        bulletDedent=...,
        bulletDir=...,
        bulletFormat: Incomplete | None = ...,
        start: Incomplete | None = ...,
        **kw: Any,
    ) -> None:
        """
        When initialized, it copies the class defaults;
        then takes a copy of the attributes of the parent
        if any.  All the work is done in init - styles
        should cost little to use at runtime.
        """
        ...

class StyleSheet1:
    """
    This may or may not be used.  The idea is to:

    1. slightly simplify construction of stylesheets;

    2. enforce rules to validate styles when added
       (e.g. we may choose to disallow having both
       'heading1' and 'Heading1' - actual rules are
       open to discussion);
   
    3. allow aliases and alternate style lookup
       mechanisms
   
    4. Have a place to hang style-manipulation
       methods (save, load, maybe support a GUI
       editor)

    Access is via getitem, so they can be
    compatible with plain old dictionaries.
    """
    byName: dict[str, PropertySet]
    byAlias: dict[str, PropertySet]
    def __init__(self) -> None: ...
    def __getitem__(self, key: str) -> PropertySet: ...
    @overload
    def get(self, key: str) -> PropertySet: ...
    @overload
    def get(self, key: str, default: _T) -> PropertySet | _T: ...
    def __contains__(self, key: str) -> bool: ...
    def has_key(self, key: str) -> bool: ...
    def add(self, style: PropertySet, alias: str | None = None) -> None: ...
    def list(self) -> None: ...

<<<<<<< HEAD
def getSampleStyleSheet() -> StyleSheet1:
    """Returns a stylesheet object"""
    ...
=======
def getSampleStyleSheet() -> StyleSheet1: ...

__all__ = ("PropertySet", "ParagraphStyle", "str2alignment", "LineStyle", "ListStyle", "StyleSheet1", "getSampleStyleSheet")
>>>>>>> bfd03215
<|MERGE_RESOLUTION|>--- conflicted
+++ resolved
@@ -253,12 +253,6 @@
     def add(self, style: PropertySet, alias: str | None = None) -> None: ...
     def list(self) -> None: ...
 
-<<<<<<< HEAD
-def getSampleStyleSheet() -> StyleSheet1:
-    """Returns a stylesheet object"""
-    ...
-=======
 def getSampleStyleSheet() -> StyleSheet1: ...
 
-__all__ = ("PropertySet", "ParagraphStyle", "str2alignment", "LineStyle", "ListStyle", "StyleSheet1", "getSampleStyleSheet")
->>>>>>> bfd03215
+__all__ = ("PropertySet", "ParagraphStyle", "str2alignment", "LineStyle", "ListStyle", "StyleSheet1", "getSampleStyleSheet")