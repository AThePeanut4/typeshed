--- conflicted
+++ resolved
@@ -18,7 +18,6 @@
     """Calculates TTF-style checksums"""
     ...
 def escapePDF(s): ...
-<<<<<<< HEAD
 def asciiBase85Encode(input):
     """
     Encodes input using ASCII-Base85 coding.
@@ -37,10 +36,6 @@
     """
     ...
 def sameFrag(f, g): ...
-=======
-def asciiBase85Encode(input): ...
-def asciiBase85Decode(input): ...
-def sameFrag(f, g): ...
 
 __all__ = [
     "fp_str",
@@ -54,5 +49,4 @@
     "calcChecksum",
     "add32",
     "hex32",
-]
->>>>>>> bfd03215
+]