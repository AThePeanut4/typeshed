--- conflicted
+++ resolved
@@ -264,15 +264,8 @@
     ...
 @overload
 def obj_R_G_B(
-<<<<<<< HEAD
-    c: Color | list[float] | tuple[float, float, float, float] | tuple[float, float, float]
-) -> tuple[float, float, float]:
-    """attempt to convert an object to (red,green,blue)"""
-    ...
-=======
     c: Color | list[float] | tuple[float, float, float, float] | tuple[float, float, float],
 ) -> tuple[float, float, float]: ...
->>>>>>> c193cd2a
 @overload
 def obj_R_G_B(c: None) -> None:
     """attempt to convert an object to (red,green,blue)"""
