<<<<<<< HEAD
"""
PDFTextObject is an efficient way to add text to a Canvas. Do not
instantiate directly, obtain one from the Canvas instead.

Progress Reports:
8.83, 2000-01-13, gmcm: created from pdfgen.py
"""

=======
from _typeshed import Incomplete, Unused
from collections.abc import Callable
>>>>>>> 12ef43c8
from typing import Final, Literal
from typing_extensions import TypeAlias

from reportlab.lib.colors import Color
from reportlab.pdfbase.ttfonts import ShapedStr
from reportlab.pdfgen.canvas import Canvas

# NOTE: This is slightly different from what toColor accepts and interprets
_Color: TypeAlias = Color | tuple[float, float, float, float] | tuple[float, float, float] | list[float] | str

__version__: Final[str]
log2vis: Callable[..., str | None]
BidiStr: type[str]
BidiList: type[list[Incomplete]]
BidiIndex: Incomplete

def bidiText(text: str, direction: str | None) -> str: ...
def bidiShapedText(
    text: str, direction: str = "RTL", clean: bool = True, fontName: str = "Helvetica", fontSize: int = 10, shaping: bool = False
) -> tuple[ShapedStr | str, float]: ...
def isBidiStr(_: Unused) -> bool: ...
def isBidiList(_: Unused) -> bool: ...
def innerBidiStrWrap(s: str, bidiV: int = -1, bidiL: int = -1) -> str: ...
def bidiStrWrap(s: str, orig: str) -> str: ...
def bidiListWrap(L, orig) -> list[Incomplete]: ...
def bidiFragWord(w: str, direction: str | None = None, bidiV: int = -1, bidiL: int = -1, clean: bool = True): ...
def bidiWordList(
    words: list[str] | tuple[str], direction: str = "RTL", clean: bool = True, wx: bool = False
) -> list[Incomplete]: ...

rtlSupport: bool

class _PDFColorSetter:
    """
    Abstracts the color setting operations; used in Canvas and Textobject
    asseumes we have a _code object
    """
    def setFillColorCMYK(self, c: float, m: float, y: float, k: float, alpha: float | None = None) -> None:
        """
        set the fill color useing negative color values
        (cyan, magenta, yellow and darkness value).
        Takes 4 arguments between 0.0 and 1.0
        """
        ...
    def setStrokeColorCMYK(self, c: float, m: float, y: float, k: float, alpha: float | None = None) -> None:
        """
        set the stroke color useing negative color values
        (cyan, magenta, yellow and darkness value).
        Takes 4 arguments between 0.0 and 1.0
        """
        ...
    def setFillColorRGB(self, r: float, g: float, b: float, alpha: float | None = None) -> None:
        """
        Set the fill color using positive color description
        (Red,Green,Blue).  Takes 3 arguments between 0.0 and 1.0
        """
        ...
    def setStrokeColorRGB(self, r: float, g: float, b: float, alpha: float | None = None) -> None:
        """
        Set the stroke color using positive color description
        (Red,Green,Blue).  Takes 3 arguments between 0.0 and 1.0
        """
        ...
    def setFillColor(self, aColor: _Color, alpha: float | None = None) -> None:
        """Takes a color object, allowing colors to be referred to by name"""
        ...
    def setStrokeColor(self, aColor: _Color, alpha: float | None = None) -> None:
        """Takes a color object, allowing colors to be referred to by name"""
        ...
    def setFillGray(self, gray: float, alpha: float | None = None) -> None:
        """Sets the gray level; 0.0=black, 1.0=white"""
        ...
    def setStrokeGray(self, gray: float, alpha: float | None = None) -> None:
        """Sets the gray level; 0.0=black, 1.0=white"""
        ...
    def setStrokeAlpha(self, a: float) -> None: ...
    def setFillAlpha(self, a: float) -> None: ...
    def setStrokeOverprint(self, a) -> None: ...
    def setFillOverprint(self, a) -> None: ...
    def setOverprintMask(self, a) -> None: ...

class PDFTextObject(_PDFColorSetter):
    """
    PDF logically separates text and graphics drawing; text
    operations need to be bracketed between BT (Begin text) and
    ET operators. This class ensures text operations are
    properly encapusalted. Ask the canvas for a text object
    with beginText(x, y).  Do not construct one directly.
    Do not use multiple text objects in parallel; PDF is
    not multi-threaded!

    It keeps track of x and y coordinates relative to its origin.
    """
    direction: Literal["LTR", "RTL"]
    def __init__(self, canvas: Canvas, x: float = 0, y: float = 0, direction: Literal["LTR", "RTL"] | None = None) -> None: ...
    def getCode(self) -> str:
        """pack onto one line; used internally"""
        ...
    def setTextOrigin(self, x: float, y: float) -> None: ...
    def setTextTransform(self, a: float, b: float, c: float, d: float, e: float, f: float) -> None:
        """Like setTextOrigin, but does rotation, scaling etc."""
        ...
    def moveCursor(self, dx: float, dy: float) -> None:
        """
        Starts a new line at an offset dx,dy from the start of the
        current line. This does not move the cursor relative to the
        current position, and it changes the current offset of every
        future line drawn (i.e. if you next do a textLine() call, it
        will move the cursor to a position one line lower than the
        position specificied in this call.  
        """
        ...
    def setXPos(self, dx: float) -> None:
        """
        Starts a new line dx away from the start of the
        current line - NOT from the current point! So if
        you call it in mid-sentence, watch out.
        """
        ...
    def getCursor(self) -> tuple[float, float]:
        """Returns current text position relative to the last origin."""
        ...
    def getStartOfLine(self) -> tuple[float, float]:
        """
        Returns a tuple giving the text position of the start of the
        current line.
        """
        ...
    def getX(self) -> float:
        """Returns current x position relative to the last origin."""
        ...
    def getY(self) -> float:
        """Returns current y position relative to the last origin."""
        ...
    def setFont(self, psfontname: str, size: float, leading: float | None = None) -> None:
        """
        Sets the font.  If leading not specified, defaults to 1.2 x
        font size. Raises a readable exception if an illegal font
        is supplied.  Font names are case-sensitive! Keeps track
        of font anme and size for metrics.
        """
        ...
    def setCharSpace(self, charSpace: float) -> None:
        """Adjusts inter-character spacing"""
        ...
    def setWordSpace(self, wordSpace: float) -> None:
        """
        Adjust inter-word spacing.  This can be used
        to flush-justify text - you get the width of the
        words, and add some space between them.
        """
        ...
    def setHorizScale(self, horizScale: float) -> None:
        """Stretches text out horizontally"""
        ...
    def setLeading(self, leading: float) -> None:
        """How far to move down at the end of a line."""
        ...
    def setTextRenderMode(self, mode: Literal[0, 1, 2, 3, 4, 5, 6, 7]) -> None:
        """
        Set the text rendering mode.

        0 = Fill text
        1 = Stroke text
        2 = Fill then stroke
        3 = Invisible
        4 = Fill text and add to clipping path
        5 = Stroke text and add to clipping path
        6 = Fill then stroke and add to clipping path
        7 = Add to clipping path

        after we start clipping we mustn't change the mode back until after the ET
        """
        ...
    def setRise(self, rise: float) -> None:
        """Move text baseline up or down to allow superscript/subscripts"""
        ...
    def textOut(self, text: str) -> None:
        """prints string at current point, text cursor moves across."""
        ...
    def textLine(self, text: str = "") -> None:
        """
        prints string at current point, text cursor moves down.
        Can work with no argument to simply move the cursor down.
        """
        ...
    def textLines(self, stuff: list[str] | tuple[str, ...] | str, trim: int = 1) -> None:
        """
        prints multi-line or newlined strings, moving down.  One
        comon use is to quote a multi-line block in your Python code;
        since this may be indented, by default it trims whitespace
        off each line and from the beginning; set trim=0 to preserve
        whitespace.
        """
        ...
    def __nonzero__(self) -> bool:
        """PDFTextObject is true if it has something done after the init"""
        ...<|MERGE_RESOLUTION|>--- conflicted
+++ resolved
@@ -1,16 +1,5 @@
-<<<<<<< HEAD
-"""
-PDFTextObject is an efficient way to add text to a Canvas. Do not
-instantiate directly, obtain one from the Canvas instead.
-
-Progress Reports:
-8.83, 2000-01-13, gmcm: created from pdfgen.py
-"""
-
-=======
 from _typeshed import Incomplete, Unused
 from collections.abc import Callable
->>>>>>> 12ef43c8
 from typing import Final, Literal
 from typing_extensions import TypeAlias
 
