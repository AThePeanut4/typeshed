--- conflicted
+++ resolved
@@ -4,17 +4,6 @@
 from click_web.web_click_types import EmailParamType, PasswordParamType, TextAreaParamType
 
 class FieldId:
-<<<<<<< HEAD
-    """
-    Extract/serialize information from the encoded form input field name
-    the parts:
-        [command_index].[opt_or_arg_index].[click_type].[html_input_type].[opt_or_arg_name]
-    e.g.
-        "0.0.option.text.text.--an-option"
-        "0.1.argument.file[rb].text.an-argument"
-    """
-    SEPARATOR: str
-=======
     SEPARATOR: ClassVar[str]
     command_index: int
     param_index: int
@@ -24,7 +13,6 @@
     form_type: str
     name: str
     key: str
->>>>>>> e3002c6f
 
     def __init__(
         self,
