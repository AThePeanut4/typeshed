import sys
from typing import Any, ClassVar, Final

import click
from click_web.web_click_types import EmailParamType, PasswordParamType, TextAreaParamType

class FieldId:
    """
    Extract/serialize information from the encoded form input field name
    the parts:
        [command_index].[opt_or_arg_index].[click_type].[html_input_type].[opt_or_arg_name]
    e.g.
        "0.0.option.text.text.--an-option"
        "0.1.argument.file[rb].text.an-argument"
    """
    SEPARATOR: ClassVar[str]
    command_index: int
    param_index: int
    param_type: str
    click_type: str
    nargs: int
    form_type: str
    name: str
    key: str

    def __init__(
        self,
        command_index: int,
        param_index: int,
        param_type: str,
        click_type: str,
        nargs: int,
        form_type: str,
        name: str,
        key: str | None = None,
<<<<<<< HEAD
    ):
        """the int index of the command it belongs to"""
        ...
=======
    ) -> None: ...
>>>>>>> f4bf1d90
    @classmethod
    def from_string(cls, field_info_as_string: str) -> FieldId: ...

class NotSupported(ValueError): ...

class BaseInput:
    param_type_cls: type[click.types.ParamType] | None
    ctx: click.Context
    param: click.Parameter
    command_index: int
    param_index: int
    def __init__(self, ctx: click.Context, param: click.Parameter, command_index: int, param_index: int) -> None: ...
    def is_supported(self) -> bool: ...
    @property
    def fields(self) -> dict[str, Any]: ...
    @property
    def type_attrs(self) -> dict[str, Any]:
        """Return the input type and type specific information as dict"""
        ...
    def _to_cmd_line_name(self, name: str) -> str: ...
<<<<<<< HEAD
    def _build_name(self, name: str):
        """
        Construct a name to use for field in form that have information about
        what sub-command it belongs to, order index (for later sorting) and type of parameter.
        """
        ...
=======
    def _build_name(self, name: str) -> str: ...
>>>>>>> f4bf1d90

class ChoiceInput(BaseInput):
    if sys.version_info >= (3, 10):
        param_type_cls: type[click.Choice[Any]]
    else:
        param_type_cls: type[click.Choice]

class FlagInput(BaseInput):
    param_type_cls: None

class IntInput(BaseInput):
    param_type_cls: type[click.types.IntParamType]

class FloatInput(BaseInput):
    param_type_cls: type[click.types.FloatParamType]

class FolderInput(BaseInput):
    param_type_cls: None

class FileInput(BaseInput):
    param_type_cls: None

class EmailInput(BaseInput):
    param_type_cls: type[EmailParamType]

class PasswordInput(BaseInput):
    param_type_cls: type[PasswordParamType]

class TextAreaInput(BaseInput):
    param_type_cls: type[TextAreaParamType]

class DefaultInput(BaseInput):
    param_type_cls: type[click.ParamType]

INPUT_TYPES: Final[list[type[BaseInput]]]
_DEFAULT_INPUT: Final[list[type[DefaultInput]]]

<<<<<<< HEAD
def get_input_field(ctx: click.Context, param: click.Parameter, command_index, param_index) -> dict[str, Any]:
    """Convert a click.Parameter into a dict structure describing a html form option"""
    ...
=======
def get_input_field(ctx: click.Context, param: click.Parameter, command_index: int, param_index: int) -> dict[str, Any]: ...
>>>>>>> f4bf1d90
<|MERGE_RESOLUTION|>--- conflicted
+++ resolved
@@ -33,13 +33,7 @@
         form_type: str,
         name: str,
         key: str | None = None,
-<<<<<<< HEAD
-    ):
-        """the int index of the command it belongs to"""
-        ...
-=======
     ) -> None: ...
->>>>>>> f4bf1d90
     @classmethod
     def from_string(cls, field_info_as_string: str) -> FieldId: ...
 
@@ -60,16 +54,7 @@
         """Return the input type and type specific information as dict"""
         ...
     def _to_cmd_line_name(self, name: str) -> str: ...
-<<<<<<< HEAD
-    def _build_name(self, name: str):
-        """
-        Construct a name to use for field in form that have information about
-        what sub-command it belongs to, order index (for later sorting) and type of parameter.
-        """
-        ...
-=======
     def _build_name(self, name: str) -> str: ...
->>>>>>> f4bf1d90
 
 class ChoiceInput(BaseInput):
     if sys.version_info >= (3, 10):
@@ -107,10 +92,4 @@
 INPUT_TYPES: Final[list[type[BaseInput]]]
 _DEFAULT_INPUT: Final[list[type[DefaultInput]]]
 
-<<<<<<< HEAD
-def get_input_field(ctx: click.Context, param: click.Parameter, command_index, param_index) -> dict[str, Any]:
-    """Convert a click.Parameter into a dict structure describing a html form option"""
-    ...
-=======
-def get_input_field(ctx: click.Context, param: click.Parameter, command_index: int, param_index: int) -> dict[str, Any]: ...
->>>>>>> f4bf1d90
+def get_input_field(ctx: click.Context, param: click.Parameter, command_index: int, param_index: int) -> dict[str, Any]: ...