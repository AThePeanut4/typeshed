--- conflicted
+++ resolved
@@ -171,18 +171,9 @@
         ...
     def __len__(self) -> int: ...
     @overload
-<<<<<<< HEAD
-    def get(self, name: str) -> str | None:
-        """
-        Return a value for a key or return a default if the key does
-        not exist.
-        """
-        ...
-=======
     def get(self, name: str, default: None = None) -> str | None: ...
     @overload
     def get(self, name: str, default: str) -> str: ...
->>>>>>> dbd3ad35
     @overload
     def get(self, name: str, default: _T) -> str | _T:
         """
