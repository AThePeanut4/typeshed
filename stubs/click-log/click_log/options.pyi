--- conflicted
+++ resolved
@@ -8,18 +8,4 @@
 _AnyCallable: TypeAlias = Callable[..., Any]
 _FC = TypeVar("_FC", bound=_AnyCallable | click.Command)
 
-<<<<<<< HEAD
-def simple_verbosity_option(
-    logger: logging.Logger | str | None = None, *names: str, **kwargs: t.Any
-) -> t.Callable[[_FC], _FC]:
-    """
-    A decorator that adds a `--verbosity, -v` option to the decorated
-    command.
-
-    Name can be configured through ``*names``. Keyword arguments are passed to
-    the underlying ``click.option`` decorator.
-    """
-    ...
-=======
-def simple_verbosity_option(logger: logging.Logger | str | None = None, *names: str, **kwargs: Any) -> Callable[[_FC], _FC]: ...
->>>>>>> 6d0402cb
+def simple_verbosity_option(logger: logging.Logger | str | None = None, *names: str, **kwargs: Any) -> Callable[[_FC], _FC]: ...