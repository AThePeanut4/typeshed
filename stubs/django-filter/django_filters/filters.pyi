--- conflicted
+++ resolved
@@ -401,38 +401,10 @@
     def filter(self, qs: QuerySet[Any], lookup: Lookup) -> QuerySet[Any]: ...
 
 class OrderingFilter(BaseCSVFilter, ChoiceFilter):
-<<<<<<< HEAD
-    """
-    Enable queryset ordering. As an extension of ``ChoiceFilter`` it accepts
-    two additional arguments that are used to build the ordering choices.
-
-    * ``fields`` is a mapping of {model field name: parameter name}. The
-      parameter names are exposed in the choices and mask/alias the field
-      names used in the ``order_by()`` call. Similar to field ``choices``,
-      ``fields`` accepts the 'list of two-tuples' syntax that retains order.
-      ``fields`` may also just be an iterable of strings. In this case, the
-      field names simply double as the exposed parameter names.
-
-    * ``field_labels`` is an optional argument that allows you to customize
-      the display label for the corresponding parameter. It accepts a mapping
-      of {field name: human readable label}. Keep in mind that the key is the
-      field name, and not the exposed parameter name.
-
-    Additionally, you can just provide your own ``choices`` if you require
-    explicit control over the exposed options. For example, when you might
-    want to disable descending sort options.
-
-    This filter is also CSV-based, and accepts multiple ordering params. The
-    default select widget does not enable the use of this, but it is useful
-    for APIs.
-    """
-    field_class: type[BaseCSVField]  # Inherits CSV field behavior for comma-separated ordering
-=======
     # Inherits CSV field behavior for comma-separated ordering.
     # BaseCSVFilter constructs a custom ConcreteCSVField class that derives
     # from BaseCSVField.
     field_class: type[BaseCSVField]
->>>>>>> 7c8dce0a
     descending_fmt: str
     param_map: dict[str, str] | None
     def __init__(
