from collections.abc import Callable, Iterable
from typing import Any

from django import forms
from django.db.models import Q, QuerySet
from django.forms import Field
from django_stubs_ext import StrOrPromise

from .fields import (
    BaseCSVField,
    BaseRangeField,
    DateRangeField,
    DateTimeRangeField,
    IsoDateTimeField,
    IsoDateTimeRangeField,
    Lookup,
    LookupChoiceField,
    ModelChoiceField,
    ModelMultipleChoiceField,
    RangeField,
    TimeRangeField,
)

__all__ = [
    "AllValuesFilter",
    "AllValuesMultipleFilter",
    "BaseCSVFilter",
    "BaseInFilter",
    "BaseRangeFilter",
    "BooleanFilter",
    "CharFilter",
    "ChoiceFilter",
    "DateFilter",
    "DateFromToRangeFilter",
    "DateRangeFilter",
    "DateTimeFilter",
    "DateTimeFromToRangeFilter",
    "DurationFilter",
    "Filter",
    "IsoDateTimeFilter",
    "IsoDateTimeFromToRangeFilter",
    "LookupChoiceFilter",
    "ModelChoiceFilter",
    "ModelMultipleChoiceFilter",
    "MultipleChoiceFilter",
    "NumberFilter",
    "NumericRangeFilter",
    "OrderingFilter",
    "RangeFilter",
    "TimeFilter",
    "TimeRangeFilter",
    "TypedChoiceFilter",
    "TypedMultipleChoiceFilter",
    "UUIDFilter",
]

class Filter:
    creation_counter: int
    field_class: type[Any]  # Subclasses specify more specific field types
    field_name: str | None
    lookup_expr: str
    distinct: bool
    exclude: bool
    extra: dict[str, Any]  # Field kwargs can include various types of parameters
    def __init__(
        self,
        field_name: str | None = None,
        lookup_expr: str | None = None,
        *,
        label: StrOrPromise | None = None,
        method: Callable[..., Any] | str | None = None,  # Filter methods can return various types
        distinct: bool = False,
        exclude: bool = False,
        **kwargs: Any,  # Field kwargs stored as extra (required, help_text, etc.)
    ) -> None: ...
    def get_method(self, qs: QuerySet[Any]) -> Callable[..., QuerySet[Any]]:
        """
        Return filter method based on whether we're excluding
        or simply filtering.
        """
        ...
    method: Callable[..., Any] | str | None  # Custom filter methods return various types
    label: StrOrPromise | None  # Filter label for display
    @property
    def field(self) -> Field: ...
    def filter(self, qs: QuerySet[Any], value: Any) -> QuerySet[Any]: ...  # Filter value can be any user input type

class CharFilter(Filter):
    field_class: type[forms.CharField]

class BooleanFilter(Filter):
    field_class: type[forms.NullBooleanField]

class ChoiceFilter(Filter):
    field_class: type[Any]  # Base class for choice-based filters
    null_value: Any  # Null value can be any type (None, empty string, etc.)
    def __init__(
        self,
        field_name: str | None = None,
        lookup_expr: str | None = None,
        *,
        null_value: Any = ...,  # Null value can be any type (None, empty string, etc.)
        # Inherited from Filter
        label: StrOrPromise | None = None,
        method: Callable[..., Any] | str | None = None,  # Filter methods can return various types
        distinct: bool = False,
        exclude: bool = False,
        **kwargs: Any,  # Field kwargs stored as extra (required, help_text, etc.)
    ) -> None: ...
    def filter(self, qs: QuerySet[Any], value: Any) -> QuerySet[Any]: ...

class TypedChoiceFilter(Filter):
    field_class: type[forms.TypedChoiceField]

class UUIDFilter(Filter):
    field_class: type[forms.UUIDField]

class MultipleChoiceFilter(Filter):
    """
    This filter performs OR(by default) or AND(using conjoined=True) query
    on the selected options.

    Advanced usage
    --------------
    Depending on your application logic, when all or no choices are selected,
    filtering may be a no-operation. In this case you may wish to avoid the
    filtering overhead, particularly if using a `distinct` call.

    You can override `get_filter_predicate` to use a custom filter.
    By default it will use the filter's name for the key, and the value will
    be the model object - or in case of passing in `to_field_name` the
    value of that attribute on the model.

    Set `always_filter` to `False` after instantiation to enable the default
    `is_noop` test. You can override `is_noop` if you need a different test
    for your application.

    `distinct` defaults to `True` as to-many relationships will generally
    require this.
    """
    field_class: type[Any]  # Base class for multiple choice filters
    always_filter: bool
    conjoined: bool
    null_value: Any  # Multiple choice null values vary by implementation
<<<<<<< HEAD
    def __init__(self, *args: Any, **kwargs: Any) -> None: ...  # Uses kwargs for distinct, conjoined, null_value config
    def is_noop(self, qs: QuerySet[Any], value: Any) -> bool:
        """
        Return `True` to short-circuit unnecessary and potentially slow
        filtering.
        """
        ...
=======
    def __init__(
        self,
        field_name: str | None = None,
        lookup_expr: str | None = None,
        *,
        distinct: bool = True,  # Overrides distinct default
        conjoined: bool = False,
        null_value: Any = ...,  # Multiple choice null values vary by implementation
        # Inherited from Filter
        label: StrOrPromise | None = None,
        method: Callable[..., Any] | str | None = None,  # Filter methods can return various types
        exclude: bool = False,
        **kwargs: Any,  # Field kwargs stored as extra (required, help_text, etc.)
    ) -> None: ...
    def is_noop(self, qs: QuerySet[Any], value: Any) -> bool: ...  # Value can be any filter input
>>>>>>> 893b9a76
    def filter(self, qs: QuerySet[Any], value: Any) -> QuerySet[Any]: ...
    def get_filter_predicate(self, v: Any) -> Q: ...  # Predicate value can be any filter input type

class TypedMultipleChoiceFilter(MultipleChoiceFilter):
    field_class: type[forms.TypedMultipleChoiceField]  # More specific than parent MultipleChoiceField

class DateFilter(Filter):
    field_class: type[forms.DateField]

class DateTimeFilter(Filter):
    field_class: type[forms.DateTimeField]

class IsoDateTimeFilter(DateTimeFilter):
    """
    Uses IsoDateTimeField to support filtering on ISO 8601 formatted datetimes.

    For context see:

    * https://code.djangoproject.com/ticket/23448
    * https://github.com/encode/django-rest-framework/issues/1338
    * https://github.com/carltongibson/django-filter/pull/264
    """
    field_class: type[IsoDateTimeField]

class TimeFilter(Filter):
    field_class: type[forms.TimeField]

class DurationFilter(Filter):
    field_class: type[forms.DurationField]

class QuerySetRequestMixin:
    """
    Add callable functionality to filters that support the ``queryset``
    argument. If the ``queryset`` is callable, then it **must** accept the
    ``request`` object as a single argument.

    This is useful for filtering querysets by properties on the ``request``
    object, such as the user.

    Example::

        def departments(request):
            company = request.user.company
            return company.department_set.all()

        class EmployeeFilter(filters.FilterSet):
            department = filters.ModelChoiceFilter(queryset=departments)
            ...

    The above example restricts the set of departments to those in the logged-in
    user's associated company.
    """
    queryset: QuerySet[Any] | None
    def __init__(self, *, queryset: QuerySet[Any] | None) -> None: ...
    def get_request(self) -> Any: ...  # Request can be HttpRequest or other request types
    def get_queryset(self, request: Any) -> QuerySet[Any]: ...  # Request parameter accepts various request types
    @property
    def field(self) -> Field: ...

class ModelChoiceFilter(QuerySetRequestMixin, ChoiceFilter):
    field_class: type[ModelChoiceField]  # More specific than parent ChoiceField
    def __init__(
        self,
        field_name: str | None = None,
        lookup_expr: str | None = None,
        *,
        # Inherited from QuerySetRequestMixin
        queryset: QuerySet[Any] | None = None,
        # Inherited from ChoiceFilter
        null_value: Any = ...,  # Null value can be any type (None, empty string, etc.)
        # Inherited from Filter
        label: StrOrPromise | None = None,
        method: Callable[..., Any] | str | None = None,  # Filter methods can return various types
        distinct: bool = False,
        exclude: bool = False,
        **kwargs: Any,  # Field kwargs stored as extra (required, help_text, etc.)
    ) -> None: ...

class ModelMultipleChoiceFilter(QuerySetRequestMixin, MultipleChoiceFilter):
    field_class: type[ModelMultipleChoiceField]  # More specific than parent MultipleChoiceField
    def __init__(
        self,
        field_name: str | None = None,
        lookup_expr: str | None = None,
        *,
        # Inherited from QuerySetRequestMixin
        queryset: QuerySet[Any] | None = None,
        # Inherited from MultipleChoiceFilter
        distinct: bool = True,  # Overrides distinct default
        conjoined: bool = False,
        null_value: Any = ...,  # Multiple choice null values vary by implementation
        # Inherited from Filter
        label: StrOrPromise | None = None,
        method: Callable[..., Any] | str | None = None,  # Filter methods can return various types
        exclude: bool = False,
        **kwargs: Any,  # Field kwargs stored as extra (required, help_text, etc.)
    ) -> None: ...

class NumberFilter(Filter):
    field_class: type[forms.DecimalField]
    def get_max_validator(self) -> Any:
        """Return a MaxValueValidator for the field, or None to disable."""
        ...
    @property
    def field(self) -> Field: ...

class NumericRangeFilter(Filter):
    field_class: type[RangeField]
    lookup_expr: str
    def filter(self, qs: QuerySet[Any], value: Any) -> QuerySet[Any]: ...

class RangeFilter(Filter):
    field_class: type[RangeField]
    lookup_expr: str
    def filter(self, qs: QuerySet[Any], value: Any) -> QuerySet[Any]: ...

class DateRangeFilter(ChoiceFilter):
    choices: list[tuple[str, str]] | None
    filters: dict[str, Filter] | None
    def __init__(
        self,
        choices: list[tuple[str, str]] | None = None,
        filters: dict[str, Filter] | None = None,
        field_name: str | None = None,
        lookup_expr: str | None = None,
        *,
        # Inherited from ChoiceFilter
        null_value: Any = ...,  # Null value can be any type (None, empty string, etc.)
        # Inherited from Filter
        label: StrOrPromise | None = None,
        method: Callable[..., Any] | str | None = None,  # Filter methods can return various types
        distinct: bool = False,
        exclude: bool = False,
        **kwargs: Any,  # Field kwargs stored as extra (required, help_text, etc.)
    ) -> None: ...  # Uses args/kwargs for choice and filter configuration
    def filter(self, qs: QuerySet[Any], value: Any) -> QuerySet[Any]: ...

class DateFromToRangeFilter(RangeFilter):
    field_class: type[DateRangeField]

class DateTimeFromToRangeFilter(RangeFilter):
    field_class: type[DateTimeRangeField]

class IsoDateTimeFromToRangeFilter(RangeFilter):
    field_class: type[IsoDateTimeRangeField]

class TimeRangeFilter(RangeFilter):
    field_class: type[TimeRangeField]

class AllValuesFilter(ChoiceFilter):
    @property
    def field(self) -> Field: ...

class AllValuesMultipleFilter(MultipleChoiceFilter):
    @property
    def field(self) -> Field: ...

class BaseCSVFilter(Filter):
    """Base class for CSV type filters, such as IN and RANGE."""
    base_field_class: type[BaseCSVField] = ...
    field_class: type[Any]  # Base class for CSV-based filters

class BaseInFilter(BaseCSVFilter): ...

class BaseRangeFilter(BaseCSVFilter):
    base_field_class: type[BaseRangeField] = ...

class LookupChoiceFilter(Filter):
    """
    A combined filter that allows users to select the lookup expression from a dropdown.

    * ``lookup_choices`` is an optional argument that accepts multiple input
      formats, and is ultimately normalized as the choices used in the lookup
      dropdown. See ``.get_lookup_choices()`` for more information.

    * ``field_class`` is an optional argument that allows you to set the inner
      form field class used to validate the value. Default: ``forms.CharField``

    ex::

        price = django_filters.LookupChoiceFilter(
            field_class=forms.DecimalField,
            lookup_choices=[
                ('exact', 'Equals'),
                ('gt', 'Greater than'),
                ('lt', 'Less than'),
            ]
        )
    """
    field_class: type[forms.CharField]
    outer_class: type[LookupChoiceField] = ...
    empty_label: StrOrPromise | None
    lookup_choices: list[tuple[str, StrOrPromise]] | None
    def __init__(
        self,
        field_name: str | None = None,
        lookup_choices: list[tuple[str, StrOrPromise]] | None = None,
        field_class: type[Field] | None = None,
        *,
        empty_label: StrOrPromise = ...,
        # Inherited from Filter
        label: StrOrPromise | None = None,
        method: Callable[..., Any] | str | None = None,  # Filter methods can return various types
        distinct: bool = False,
        exclude: bool = False,
        **kwargs: Any,  # Field kwargs stored as extra (required, help_text, etc.)
    ) -> None: ...
    @classmethod
<<<<<<< HEAD
    def normalize_lookup(cls, lookup: Any) -> tuple[Any, str]:
        """
        Normalize the lookup into a tuple of ``(lookup expression, display value)``

        If the ``lookup`` is already a tuple, the tuple is not altered.
        If the ``lookup`` is a string, a tuple is returned with the lookup
        expression used as the basis for the display value.

        ex::

            >>> LookupChoiceFilter.normalize_lookup(('exact', 'Equals'))
            ('exact', 'Equals')

            >>> LookupChoiceFilter.normalize_lookup('has_key')
            ('has_key', 'Has key')
        """
        ...
    def get_lookup_choices(self) -> list[tuple[str, str]]:
        """
        Get the lookup choices in a format suitable for ``django.forms.ChoiceField``.
        If the filter is initialized with ``lookup_choices``, this value is normalized
        and passed to the underlying ``LookupChoiceField``. If no choices are provided,
        they are generated from the corresponding model field's registered lookups.
        """
        ...
=======
    def normalize_lookup(cls, lookup: str | tuple[str, StrOrPromise]) -> tuple[str, StrOrPromise]: ...
    def get_lookup_choices(self) -> list[tuple[str, StrOrPromise]]: ...
>>>>>>> 893b9a76
    @property
    def field(self) -> Field: ...
    lookup_expr: str
    def filter(self, qs: QuerySet[Any], lookup: Lookup) -> QuerySet[Any]: ...

class OrderingFilter(BaseCSVFilter, ChoiceFilter):
    """
    Enable queryset ordering. As an extension of ``ChoiceFilter`` it accepts
    two additional arguments that are used to build the ordering choices.

    * ``fields`` is a mapping of {model field name: parameter name}. The
      parameter names are exposed in the choices and mask/alias the field
      names used in the ``order_by()`` call. Similar to field ``choices``,
      ``fields`` accepts the 'list of two-tuples' syntax that retains order.
      ``fields`` may also just be an iterable of strings. In this case, the
      field names simply double as the exposed parameter names.

    * ``field_labels`` is an optional argument that allows you to customize
      the display label for the corresponding parameter. It accepts a mapping
      of {field name: human readable label}. Keep in mind that the key is the
      field name, and not the exposed parameter name.

    Additionally, you can just provide your own ``choices`` if you require
    explicit control over the exposed options. For example, when you might
    want to disable descending sort options.

    This filter is also CSV-based, and accepts multiple ordering params. The
    default select widget does not enable the use of this, but it is useful
    for APIs.
    """
    field_class: type[BaseCSVField]  # Inherits CSV field behavior for comma-separated ordering
    descending_fmt: str
    param_map: dict[str, str] | None
<<<<<<< HEAD
    def __init__(self, *args: Any, **kwargs: Any) -> None:
        """
        ``fields`` may be either a mapping or an iterable.
        ``field_labels`` must be a map of field names to display labels
        """
        ...
    def get_ordering_value(self, param: str) -> str: ...
    def filter(self, qs: QuerySet[Any], value: Any) -> QuerySet[Any]: ...
    @classmethod
    def normalize_fields(cls, fields: Any) -> list[str]:
        """Normalize the fields into an ordered map of {field name: param name}"""
        ...
    def build_choices(self, fields: Any, labels: dict[str, str] | None) -> list[tuple[str, str]]: ...
=======
    def __init__(
        self,
        field_name: str | None = None,
        lookup_expr: str | None = None,
        *,
        fields: dict[str, str] | Iterable[tuple[str, str]] = ...,
        field_labels: dict[str, StrOrPromise] = ...,
        # Inherited from ChoiceFilter
        null_value: Any = ...,  # Null value can be any type (None, empty string, etc.)
        # Inherited from Filter
        label: StrOrPromise | None = None,
        method: Callable[..., Any] | str | None = None,  # Filter methods can return various types
        distinct: bool = False,
        exclude: bool = False,
        **kwargs: Any,  # Field kwargs stored as extra (required, help_text, etc.)
    ) -> None: ...
    def get_ordering_value(self, param: str) -> str: ...
    def filter(self, qs: QuerySet[Any], value: Any) -> QuerySet[Any]: ...
    @classmethod
    def normalize_fields(cls, fields: Any) -> list[str]: ...
    def build_choices(self, fields: Any, labels: dict[str, StrOrPromise] | None) -> list[tuple[str, str]]: ...
>>>>>>> 893b9a76

class FilterMethod:
    """
    This helper is used to override Filter.filter() when a 'method' argument
    is passed. It proxies the call to the actual method on the filter's parent.
    """
    f: Filter
    def __init__(self, filter_instance: Filter) -> None: ...
    def __call__(self, qs: QuerySet[Any], value: Any) -> QuerySet[Any]: ...
    @property
    def method(self) -> Callable[..., Any]:
        """Resolve the method on the parent filterset."""
        ...<|MERGE_RESOLUTION|>--- conflicted
+++ resolved
@@ -142,15 +142,6 @@
     always_filter: bool
     conjoined: bool
     null_value: Any  # Multiple choice null values vary by implementation
-<<<<<<< HEAD
-    def __init__(self, *args: Any, **kwargs: Any) -> None: ...  # Uses kwargs for distinct, conjoined, null_value config
-    def is_noop(self, qs: QuerySet[Any], value: Any) -> bool:
-        """
-        Return `True` to short-circuit unnecessary and potentially slow
-        filtering.
-        """
-        ...
-=======
     def __init__(
         self,
         field_name: str | None = None,
@@ -166,7 +157,6 @@
         **kwargs: Any,  # Field kwargs stored as extra (required, help_text, etc.)
     ) -> None: ...
     def is_noop(self, qs: QuerySet[Any], value: Any) -> bool: ...  # Value can be any filter input
->>>>>>> 893b9a76
     def filter(self, qs: QuerySet[Any], value: Any) -> QuerySet[Any]: ...
     def get_filter_predicate(self, v: Any) -> Q: ...  # Predicate value can be any filter input type
 
@@ -375,36 +365,8 @@
         **kwargs: Any,  # Field kwargs stored as extra (required, help_text, etc.)
     ) -> None: ...
     @classmethod
-<<<<<<< HEAD
-    def normalize_lookup(cls, lookup: Any) -> tuple[Any, str]:
-        """
-        Normalize the lookup into a tuple of ``(lookup expression, display value)``
-
-        If the ``lookup`` is already a tuple, the tuple is not altered.
-        If the ``lookup`` is a string, a tuple is returned with the lookup
-        expression used as the basis for the display value.
-
-        ex::
-
-            >>> LookupChoiceFilter.normalize_lookup(('exact', 'Equals'))
-            ('exact', 'Equals')
-
-            >>> LookupChoiceFilter.normalize_lookup('has_key')
-            ('has_key', 'Has key')
-        """
-        ...
-    def get_lookup_choices(self) -> list[tuple[str, str]]:
-        """
-        Get the lookup choices in a format suitable for ``django.forms.ChoiceField``.
-        If the filter is initialized with ``lookup_choices``, this value is normalized
-        and passed to the underlying ``LookupChoiceField``. If no choices are provided,
-        they are generated from the corresponding model field's registered lookups.
-        """
-        ...
-=======
     def normalize_lookup(cls, lookup: str | tuple[str, StrOrPromise]) -> tuple[str, StrOrPromise]: ...
     def get_lookup_choices(self) -> list[tuple[str, StrOrPromise]]: ...
->>>>>>> 893b9a76
     @property
     def field(self) -> Field: ...
     lookup_expr: str
@@ -438,21 +400,6 @@
     field_class: type[BaseCSVField]  # Inherits CSV field behavior for comma-separated ordering
     descending_fmt: str
     param_map: dict[str, str] | None
-<<<<<<< HEAD
-    def __init__(self, *args: Any, **kwargs: Any) -> None:
-        """
-        ``fields`` may be either a mapping or an iterable.
-        ``field_labels`` must be a map of field names to display labels
-        """
-        ...
-    def get_ordering_value(self, param: str) -> str: ...
-    def filter(self, qs: QuerySet[Any], value: Any) -> QuerySet[Any]: ...
-    @classmethod
-    def normalize_fields(cls, fields: Any) -> list[str]:
-        """Normalize the fields into an ordered map of {field name: param name}"""
-        ...
-    def build_choices(self, fields: Any, labels: dict[str, str] | None) -> list[tuple[str, str]]: ...
-=======
     def __init__(
         self,
         field_name: str | None = None,
@@ -474,7 +421,6 @@
     @classmethod
     def normalize_fields(cls, fields: Any) -> list[str]: ...
     def build_choices(self, fields: Any, labels: dict[str, StrOrPromise] | None) -> list[tuple[str, str]]: ...
->>>>>>> 893b9a76
 
 class FilterMethod:
     """
