r"""
Support for regular expressions (RE).

This module provides regular expression matching operations similar to those
found in Perl. It supports both 8-bit and Unicode strings; both the pattern and
the strings being processed can contain null bytes and characters outside the
US ASCII range.

Regular expressions can contain both special and ordinary characters. Most
ordinary characters, like "A", "a", or "0", are the simplest regular
expressions; they simply match themselves. You can concatenate ordinary
characters, so last matches the string 'last'.

There are a few differences between the old (legacy) behaviour and the new
(enhanced) behaviour, which are indicated by VERSION0 or VERSION1.

The special characters are:
    "."                 Matches any character except a newline.
    "^"                 Matches the start of the string.
    "$"                 Matches the end of the string or just before the
                        newline at the end of the string.
    "*"                 Matches 0 or more (greedy) repetitions of the preceding
                        RE. Greedy means that it will match as many repetitions
                        as possible.
    "+"                 Matches 1 or more (greedy) repetitions of the preceding
                        RE.
    "?"                 Matches 0 or 1 (greedy) of the preceding RE.
    *?,+?,??            Non-greedy versions of the previous three special
                        characters.
    *+,++,?+            Possessive versions of the previous three special
                        characters.
    {m,n}               Matches from m to n repetitions of the preceding RE.
    {m,n}?              Non-greedy version of the above.
    {m,n}+              Possessive version of the above.
    {...}               Fuzzy matching constraints.
    "\\"                Either escapes special characters or signals a special
                        sequence.
    [...]               Indicates a set of characters. A "^" as the first
                        character indicates a complementing set.
    "|"                 A|B, creates an RE that will match either A or B.
    (...)               Matches the RE inside the parentheses. The contents are
                        captured and can be retrieved or matched later in the
                        string.
    (?flags-flags)      VERSION1: Sets/clears the flags for the remainder of
                        the group or pattern; VERSION0: Sets the flags for the
                        entire pattern.
    (?:...)             Non-capturing version of regular parentheses.
    (?>...)             Atomic non-capturing version of regular parentheses.
    (?flags-flags:...)  Non-capturing version of regular parentheses with local
                        flags.
    (?P<name>...)       The substring matched by the group is accessible by
                        name.
    (?<name>...)        The substring matched by the group is accessible by
                        name.
    (?P=name)           Matches the text matched earlier by the group named
                        name.
    (?#...)             A comment; ignored.
    (?=...)             Matches if ... matches next, but doesn't consume the
                        string.
    (?!...)             Matches if ... doesn't match next.
    (?<=...)            Matches if preceded by ....
    (?<!...)            Matches if not preceded by ....
    (?(id)yes|no)       Matches yes pattern if group id matched, the (optional)
                        no pattern otherwise.
    (?(DEFINE)...)      If there's no group called "DEFINE", then ... will be
                        ignored, but any group definitions will be available.
    (?|...|...)         (?|A|B), creates an RE that will match either A or B,
                        but reuses capture group numbers across the
                        alternatives.
    (*FAIL)             Forces matching to fail, which means immediate
                        backtracking.
    (*F)                Abbreviation for (*FAIL).
    (*PRUNE)            Discards the current backtracking information. Its
                        effect doesn't extend outside an atomic group or a
                        lookaround.
    (*SKIP)             Similar to (*PRUNE), except that it also sets where in
                        the text the next attempt at matching the entire
                        pattern will start. Its effect doesn't extend outside
                        an atomic group or a lookaround.

The fuzzy matching constraints are: "i" to permit insertions, "d" to permit
deletions, "s" to permit substitutions, "e" to permit any of these. Limits are
optional with "<=" and "<". If any type of error is provided then any type not
provided is not permitted.

A cost equation may be provided.

Examples:
    (?:fuzzy){i<=2}
    (?:fuzzy){i<=1,s<=2,d<=1,1i+1s+1d<3}

VERSION1: Set operators are supported, and a set can include nested sets. The
set operators, in order of increasing precedence, are:
    ||  Set union ("x||y" means "x or y").
    ~~  (double tilde) Symmetric set difference ("x~~y" means "x or y, but not
        both").
    &&  Set intersection ("x&&y" means "x and y").
    --  (double dash) Set difference ("x--y" means "x but not y").

Implicit union, ie, simple juxtaposition like in [ab], has the highest
precedence.

VERSION0 and VERSION1:
The special sequences consist of "\\" and a character from the list below. If
the ordinary character is not on the list, then the resulting RE will match the
second character.
    \number         Matches the contents of the group of the same number if
                    number is no more than 2 digits, otherwise the character
                    with the 3-digit octal code.
    \a              Matches the bell character.
    \A              Matches only at the start of the string.
    \b              Matches the empty string, but only at the start or end of a
                    word.
    \B              Matches the empty string, but not at the start or end of a
                    word.
    \d              Matches any decimal digit; equivalent to the set [0-9] when
                    matching a bytestring or a Unicode string with the ASCII
                    flag, or the whole range of Unicode digits when matching a
                    Unicode string.
    \D              Matches any non-digit character; equivalent to [^\d].
    \f              Matches the formfeed character.
    \g<name>        Matches the text matched by the group named name.
    \G              Matches the empty string, but only at the position where
                    the search started.
    \h              Matches horizontal whitespace.
    \K              Keeps only what follows for the entire match.
    \L<name>        Named list. The list is provided as a keyword argument.
    \m              Matches the empty string, but only at the start of a word.
    \M              Matches the empty string, but only at the end of a word.
    \n              Matches the newline character.
    \N{name}        Matches the named character.
    \p{name=value}  Matches the character if its property has the specified
                    value.
    \P{name=value}  Matches the character if its property hasn't the specified
                    value.
    \r              Matches the carriage-return character.
    \s              Matches any whitespace character; equivalent to
                    [ \t\n\r\f\v].
    \S              Matches any non-whitespace character; equivalent to [^\s].
    \t              Matches the tab character.
    \uXXXX          Matches the Unicode codepoint with 4-digit hex code XXXX.
    \UXXXXXXXX      Matches the Unicode codepoint with 8-digit hex code
                    XXXXXXXX.
    \v              Matches the vertical tab character.
    \w              Matches any alphanumeric character; equivalent to
                    [a-zA-Z0-9_] when matching a bytestring or a Unicode string
                    with the ASCII flag, or the whole range of Unicode
                    alphanumeric characters (letters plus digits plus
                    underscore) when matching a Unicode string. With LOCALE, it
                    will match the set [0-9_] plus characters defined as
                    letters for the current locale.
    \W              Matches the complement of \w; equivalent to [^\w].
    \xXX            Matches the character with 2-digit hex code XX.
    \X              Matches a grapheme.
    \Z              Matches only at the end of the string.
    \\              Matches a literal backslash.

This module exports the following functions:
    match      Match a regular expression pattern at the beginning of a string.
    fullmatch  Match a regular expression pattern against all of a string.
    search     Search a string for the presence of a pattern.
    sub        Substitute occurrences of a pattern found in a string using a
               template string.
    subf       Substitute occurrences of a pattern found in a string using a
               format string.
    subn       Same as sub, but also return the number of substitutions made.
    subfn      Same as subf, but also return the number of substitutions made.
    split      Split a string by the occurrences of a pattern. VERSION1: will
               split at zero-width match; VERSION0: won't split at zero-width
               match.
    splititer  Return an iterator yielding the parts of a split string.
    findall    Find all occurrences of a pattern in a string.
    finditer   Return an iterator yielding a match object for each match.
    compile    Compile a pattern into a Pattern object.
    purge      Clear the regular expression cache.
    escape     Backslash all non-alphanumerics or special characters in a
               string.

Most of the functions support a concurrent parameter: if True, the GIL will be
released during matching, allowing other Python threads to run concurrently. If
the string changes during matching, the behaviour is undefined. This parameter
is not needed when working on the builtin (immutable) string classes.

Some of the functions in this module take flags as optional parameters. Most of
these flags can also be set within an RE:
    A   a   ASCII         Make \w, \W, \b, \B, \d, and \D match the
                          corresponding ASCII character categories. Default
                          when matching a bytestring.
    B   b   BESTMATCH     Find the best fuzzy match (default is first).
    D       DEBUG         Print the parsed pattern.
    E   e   ENHANCEMATCH  Attempt to improve the fit after finding the first
                          fuzzy match.
    F   f   FULLCASE      Use full case-folding when performing
                          case-insensitive matching in Unicode.
    I   i   IGNORECASE    Perform case-insensitive matching.
    L   L   LOCALE        Make \w, \W, \b, \B, \d, and \D dependent on the
                          current locale. (One byte per character only.)
    M   m   MULTILINE     "^" matches the beginning of lines (after a newline)
                          as well as the string. "$" matches the end of lines
                          (before a newline) as well as the end of the string.
    P   p   POSIX         Perform POSIX-standard matching (leftmost longest).
    R   r   REVERSE       Searches backwards.
    S   s   DOTALL        "." matches any character at all, including the
                          newline.
    U   u   UNICODE       Make \w, \W, \b, \B, \d, and \D dependent on the
                          Unicode locale. Default when matching a Unicode
                          string.
    V0  V0  VERSION0      Turn on the old legacy behaviour.
    V1  V1  VERSION1      Turn on the new enhanced behaviour. This flag
                          includes the FULLCASE flag.
    W   w   WORD          Make \b and \B work with default Unicode word breaks
                          and make ".", "^" and "$" work with Unicode line
                          breaks.
    X   x   VERBOSE       Ignore whitespace and comments for nicer looking REs.

This module also defines an exception 'error'.
"""

import sys
from _typeshed import ReadableBuffer, Unused
from collections.abc import Callable, Mapping
from typing import Any, AnyStr, Generic, Literal, TypeVar, final, overload
from typing_extensions import Self

from . import _regex
from ._regex_core import *

if sys.version_info >= (3, 9):
    from types import GenericAlias

_T = TypeVar("_T")

__version__: str

def compile(
    pattern: AnyStr | Pattern[AnyStr],
    flags: int = 0,
    ignore_unused: bool = False,
    cache_pattern: bool | None = None,
    **kwargs: Any,
) -> Pattern[AnyStr]:
    """Compile a regular expression pattern, returning a pattern object."""
    ...
@overload
def search(
    pattern: str | Pattern[str],
    string: str,
    flags: int = 0,
    pos: int | None = None,
    endpos: int | None = None,
    partial: bool = False,
    concurrent: bool | None = None,
    timeout: float | None = None,
    ignore_unused: bool = False,
    **kwargs: Any,
) -> Match[str] | None:
    """
    Search through string looking for a match to the pattern, returning a
    match object, or None if no match was found.
    """
    ...
@overload
def search(
    pattern: bytes | Pattern[bytes],
    string: ReadableBuffer,
    flags: int = 0,
    pos: int | None = None,
    endpos: int | None = None,
    partial: bool = False,
    concurrent: bool | None = None,
    timeout: float | None = None,
    ignore_unused: bool = False,
    **kwargs: Any,
) -> Match[bytes] | None:
    """
    Search through string looking for a match to the pattern, returning a
    match object, or None if no match was found.
    """
    ...
@overload
def match(
    pattern: str | Pattern[str],
    string: str,
    flags: int = 0,
    pos: int | None = None,
    endpos: int | None = None,
    partial: bool = False,
    concurrent: bool | None = None,
    timeout: float | None = None,
    ignore_unused: bool = False,
    **kwargs: Any,
) -> Match[str] | None:
    """
    Try to apply the pattern at the start of the string, returning a match
    object, or None if no match was found.
    """
    ...
@overload
def match(
    pattern: bytes | Pattern[bytes],
    string: ReadableBuffer,
    flags: int = 0,
    pos: int | None = None,
    endpos: int | None = None,
    partial: bool = False,
    concurrent: bool | None = None,
    timeout: float | None = None,
    ignore_unused: bool = False,
    **kwargs: Any,
) -> Match[bytes] | None:
    """
    Try to apply the pattern at the start of the string, returning a match
    object, or None if no match was found.
    """
    ...
@overload
def fullmatch(
    pattern: str | Pattern[str],
    string: str,
    flags: int = 0,
    pos: int | None = None,
    endpos: int | None = None,
    partial: bool = False,
    concurrent: bool | None = None,
    timeout: float | None = None,
    ignore_unused: bool = False,
    **kwargs: Any,
) -> Match[str] | None:
    """
    Try to apply the pattern against all of the string, returning a match
    object, or None if no match was found.
    """
    ...
@overload
def fullmatch(
    pattern: bytes | Pattern[bytes],
    string: ReadableBuffer,
    flags: int = 0,
    pos: int | None = None,
    endpos: int | None = None,
    partial: bool = False,
    concurrent: bool | None = None,
    timeout: float | None = None,
    ignore_unused: bool = False,
    **kwargs: Any,
) -> Match[bytes] | None:
    """
    Try to apply the pattern against all of the string, returning a match
    object, or None if no match was found.
    """
    ...
@overload
def split(
    pattern: str | Pattern[str],
    string: str,
    maxsplit: int = 0,
    flags: int = 0,
    concurrent: bool | None = None,
    timeout: float | None = None,
    ignore_unused: bool = False,
    **kwargs: Any,
) -> list[str | Any]:
    """
    Split the source string by the occurrences of the pattern, returning a
    list containing the resulting substrings.  If capturing parentheses are used
    in pattern, then the text of all groups in the pattern are also returned as
    part of the resulting list.  If maxsplit is nonzero, at most maxsplit splits
    occur, and the remainder of the string is returned as the final element of
    the list.
    """
    ...
@overload
def split(
    pattern: bytes | Pattern[bytes],
    string: ReadableBuffer,
    maxsplit: int = 0,
    flags: int = 0,
    concurrent: bool | None = None,
    timeout: float | None = None,
    ignore_unused: bool = False,
    **kwargs: Any,
) -> list[bytes | Any]:
    """
    Split the source string by the occurrences of the pattern, returning a
    list containing the resulting substrings.  If capturing parentheses are used
    in pattern, then the text of all groups in the pattern are also returned as
    part of the resulting list.  If maxsplit is nonzero, at most maxsplit splits
    occur, and the remainder of the string is returned as the final element of
    the list.
    """
    ...
@overload
def splititer(
    pattern: str | Pattern[str],
    string: str,
    maxsplit: int = 0,
    flags: int = 0,
    concurrent: bool | None = None,
    timeout: float | None = None,
    ignore_unused: bool = False,
    **kwargs: Any,
) -> _regex.Splitter[str]:
    """Return an iterator yielding the parts of a split string."""
    ...
@overload
def splititer(
    pattern: bytes | Pattern[bytes],
    string: ReadableBuffer,
    maxsplit: int = 0,
    flags: int = 0,
    concurrent: bool | None = None,
    timeout: float | None = None,
    ignore_unused: bool = False,
    **kwargs: Any,
) -> _regex.Splitter[bytes]:
    """Return an iterator yielding the parts of a split string."""
    ...
@overload
def findall(
    pattern: str | Pattern[str],
    string: str,
    flags: int = 0,
    pos: int | None = None,
    endpos: int | None = None,
    overlapped: bool = False,
    concurrent: bool | None = None,
    timeout: float | None = None,
    ignore_unused: bool = False,
    **kwargs: Any,
) -> list[Any]:
    """
    Return a list of all matches in the string. The matches may be overlapped
    if overlapped is True. If one or more groups are present in the pattern,
    return a list of groups; this will be a list of tuples if the pattern has
    more than one group. Empty matches are included in the result.
    """
    ...
@overload
def findall(
    pattern: bytes | Pattern[bytes],
    string: ReadableBuffer,
    flags: int = 0,
    pos: int | None = None,
    endpos: int | None = None,
    overlapped: bool = False,
    concurrent: bool | None = None,
    timeout: float | None = None,
    ignore_unused: bool = False,
    **kwargs: Any,
) -> list[Any]:
    """
    Return a list of all matches in the string. The matches may be overlapped
    if overlapped is True. If one or more groups are present in the pattern,
    return a list of groups; this will be a list of tuples if the pattern has
    more than one group. Empty matches are included in the result.
    """
    ...
@overload
def finditer(
    pattern: str | Pattern[str],
    string: str,
    flags: int = 0,
    pos: int | None = None,
    endpos: int | None = None,
    overlapped: bool = False,
    partial: bool = False,
    concurrent: bool | None = None,
    timeout: float | None = None,
    ignore_unused: bool = False,
    **kwargs: Any,
) -> _regex.Scanner[str]:
    """
    Return an iterator over all matches in the string. The matches may be
    overlapped if overlapped is True. For each match, the iterator returns a
    match object. Empty matches are included in the result.
    """
    ...
@overload
def finditer(
    pattern: bytes | Pattern[bytes],
    string: ReadableBuffer,
    flags: int = 0,
    pos: int | None = None,
    endpos: int | None = None,
    overlapped: bool = False,
    partial: bool = False,
    concurrent: bool | None = None,
    timeout: float | None = None,
    ignore_unused: bool = False,
    **kwargs: Any,
) -> _regex.Scanner[bytes]:
    """
    Return an iterator over all matches in the string. The matches may be
    overlapped if overlapped is True. For each match, the iterator returns a
    match object. Empty matches are included in the result.
    """
    ...
@overload
def sub(
    pattern: str | Pattern[str],
    repl: str | Callable[[Match[str]], str],
    string: str,
    count: int = 0,
    flags: int = 0,
    pos: int | None = None,
    endpos: int | None = None,
    concurrent: bool | None = None,
    timeout: float | None = None,
    ignore_unused: bool = False,
    **kwargs: Any,
) -> str:
    """
    Return the string obtained by replacing the leftmost (or rightmost with a
    reverse pattern) non-overlapping occurrences of the pattern in string by the
    replacement repl. repl can be either a string or a callable; if a string,
    backslash escapes in it are processed; if a callable, it's passed the match
    object and must return a replacement string to be used.
    """
    ...
@overload
def sub(
    pattern: bytes | Pattern[bytes],
    repl: ReadableBuffer | Callable[[Match[bytes]], ReadableBuffer],
    string: ReadableBuffer,
    count: int = 0,
    flags: int = 0,
    pos: int | None = None,
    endpos: int | None = None,
    concurrent: bool | None = None,
    timeout: float | None = None,
    ignore_unused: bool = False,
    **kwargs: Any,
) -> bytes:
    """
    Return the string obtained by replacing the leftmost (or rightmost with a
    reverse pattern) non-overlapping occurrences of the pattern in string by the
    replacement repl. repl can be either a string or a callable; if a string,
    backslash escapes in it are processed; if a callable, it's passed the match
    object and must return a replacement string to be used.
    """
    ...
@overload
def subf(
    pattern: str | Pattern[str],
    format: str | Callable[[Match[str]], str],
    string: str,
    count: int = 0,
    flags: int = 0,
    pos: int | None = None,
    endpos: int | None = None,
    concurrent: bool | None = None,
    timeout: float | None = None,
    ignore_unused: bool = False,
    **kwargs: Any,
) -> str:
    """
    Return the string obtained by replacing the leftmost (or rightmost with a
    reverse pattern) non-overlapping occurrences of the pattern in string by the
    replacement format. format can be either a string or a callable; if a string,
    it's treated as a format string; if a callable, it's passed the match object
    and must return a replacement string to be used.
    """
    ...
@overload
def subf(
    pattern: bytes | Pattern[bytes],
    format: ReadableBuffer | Callable[[Match[bytes]], ReadableBuffer],
    string: ReadableBuffer,
    count: int = 0,
    flags: int = 0,
    pos: int | None = None,
    endpos: int | None = None,
    concurrent: bool | None = None,
    timeout: float | None = None,
    ignore_unused: bool = False,
    **kwargs: Any,
) -> bytes:
    """
    Return the string obtained by replacing the leftmost (or rightmost with a
    reverse pattern) non-overlapping occurrences of the pattern in string by the
    replacement format. format can be either a string or a callable; if a string,
    it's treated as a format string; if a callable, it's passed the match object
    and must return a replacement string to be used.
    """
    ...
@overload
def subn(
    pattern: str | Pattern[str],
    repl: str | Callable[[Match[str]], str],
    string: str,
    count: int = 0,
    flags: int = 0,
    pos: int | None = None,
    endpos: int | None = None,
    concurrent: bool | None = None,
    timeout: float | None = None,
    ignore_unused: bool = False,
    **kwargs: Any,
) -> tuple[str, int]:
    """
    Return a 2-tuple containing (new_string, number). new_string is the string
    obtained by replacing the leftmost (or rightmost with a reverse pattern)
    non-overlapping occurrences of the pattern in the source string by the
    replacement repl. number is the number of substitutions that were made. repl
    can be either a string or a callable; if a string, backslash escapes in it
    are processed; if a callable, it's passed the match object and must return a
    replacement string to be used.
    """
    ...
@overload
def subn(
    pattern: bytes | Pattern[bytes],
    repl: ReadableBuffer | Callable[[Match[bytes]], ReadableBuffer],
    string: ReadableBuffer,
    count: int = 0,
    flags: int = 0,
    pos: int | None = None,
    endpos: int | None = None,
    concurrent: bool | None = None,
    timeout: float | None = None,
    ignore_unused: bool = False,
    **kwargs: Any,
) -> tuple[bytes, int]:
    """
    Return a 2-tuple containing (new_string, number). new_string is the string
    obtained by replacing the leftmost (or rightmost with a reverse pattern)
    non-overlapping occurrences of the pattern in the source string by the
    replacement repl. number is the number of substitutions that were made. repl
    can be either a string or a callable; if a string, backslash escapes in it
    are processed; if a callable, it's passed the match object and must return a
    replacement string to be used.
    """
    ...
@overload
def subfn(
    pattern: str | Pattern[str],
    format: str | Callable[[Match[str]], str],
    string: str,
    count: int = 0,
    flags: int = 0,
    pos: int | None = None,
    endpos: int | None = None,
    concurrent: bool | None = None,
    timeout: float | None = None,
    ignore_unused: bool = False,
    **kwargs: Any,
) -> tuple[str, int]:
    """
    Return a 2-tuple containing (new_string, number). new_string is the string
    obtained by replacing the leftmost (or rightmost with a reverse pattern)
    non-overlapping occurrences of the pattern in the source string by the
    replacement format. number is the number of substitutions that were made. format
    can be either a string or a callable; if a string, it's treated as a format
    string; if a callable, it's passed the match object and must return a
    replacement string to be used.
    """
    ...
@overload
def subfn(
    pattern: bytes | Pattern[bytes],
    format: ReadableBuffer | Callable[[Match[bytes]], ReadableBuffer],
    string: ReadableBuffer,
    count: int = 0,
    flags: int = 0,
    pos: int | None = None,
    endpos: int | None = None,
    concurrent: bool | None = None,
    timeout: float | None = None,
    ignore_unused: bool = False,
    **kwargs: Any,
) -> tuple[bytes, int]:
    """
    Return a 2-tuple containing (new_string, number). new_string is the string
    obtained by replacing the leftmost (or rightmost with a reverse pattern)
    non-overlapping occurrences of the pattern in the source string by the
    replacement format. number is the number of substitutions that were made. format
    can be either a string or a callable; if a string, it's treated as a format
    string; if a callable, it's passed the match object and must return a
    replacement string to be used.
    """
    ...
def purge() -> None:
    """Clear the regular expression cache"""
    ...
@overload
def cache_all(value: bool = True) -> None:
    """
    Sets whether to cache all patterns, even those are compiled explicitly.
    Passing None has no effect, but returns the current setting.
    """
    ...
@overload
def cache_all(value: None) -> bool:
    """
    Sets whether to cache all patterns, even those are compiled explicitly.
    Passing None has no effect, but returns the current setting.
    """
    ...
def escape(pattern: AnyStr, special_only: bool = True, literal_spaces: bool = False) -> AnyStr:
    """
    Escape a string for use as a literal in a pattern. If special_only is
    True, escape only special characters, else escape all non-alphanumeric
    characters. If literal_spaces is True, don't escape spaces.
    """
    ...
def template(pattern: AnyStr | Pattern[AnyStr], flags: int = 0) -> Pattern[AnyStr]:
    """Compile a template pattern, returning a pattern object."""
    ...

Regex = compile

@final
class Pattern(Generic[AnyStr]):
    """Compiled regex object"""
    @property
    def flags(self) -> int:
        """The regex matching flags."""
        ...
    @property
    def groupindex(self) -> Mapping[str, int]:
        """A dictionary mapping group names to group numbers."""
        ...
    @property
    def groups(self) -> int:
        """The number of capturing groups in the pattern."""
        ...
    @property
    def pattern(self) -> AnyStr:
        """The pattern string from which the regex object was compiled."""
        ...
    @property
    def named_lists(self) -> Mapping[str, frozenset[AnyStr]]:
        """The named lists used by the regex."""
        ...
    @overload
    def search(
        self: Pattern[str],
        string: str,
        pos: int | None = None,
        endpos: int | None = None,
        concurrent: bool | None = None,
        partial: bool = False,
        timeout: float | None = None,
    ) -> Match[str] | None:
        """
        search(string, pos=None, endpos=None, concurrent=None, timeout=None) --> MatchObject or None.
        Search through string looking for a match, and return a corresponding
        match object instance.  Return None if no match is found.
        """
        ...
    @overload
    def search(
        self: Pattern[bytes],
        string: ReadableBuffer,
        pos: int | None = None,
        endpos: int | None = None,
        concurrent: bool | None = None,
        partial: bool = False,
        timeout: float | None = None,
    ) -> Match[bytes] | None:
        """
        search(string, pos=None, endpos=None, concurrent=None, timeout=None) --> MatchObject or None.
        Search through string looking for a match, and return a corresponding
        match object instance.  Return None if no match is found.
        """
        ...
    @overload
    def match(
        self: Pattern[str],
        string: str,
        pos: int | None = None,
        endpos: int | None = None,
        concurrent: bool | None = None,
        partial: bool = False,
        timeout: float | None = None,
    ) -> Match[str] | None:
        """
        match(string, pos=None, endpos=None, concurrent=None, timeout=None) --> MatchObject or None.
        Match zero or more characters at the beginning of the string.
        """
        ...
    @overload
    def match(
        self: Pattern[bytes],
        string: ReadableBuffer,
        pos: int | None = None,
        endpos: int | None = None,
        concurrent: bool | None = None,
        partial: bool = False,
        timeout: float | None = None,
    ) -> Match[bytes] | None:
        """
        match(string, pos=None, endpos=None, concurrent=None, timeout=None) --> MatchObject or None.
        Match zero or more characters at the beginning of the string.
        """
        ...
    @overload
    def fullmatch(
        self: Pattern[str],
        string: str,
        pos: int | None = None,
        endpos: int | None = None,
        concurrent: bool | None = None,
        partial: bool = False,
        timeout: float | None = None,
    ) -> Match[str] | None:
        """
        fullmatch(string, pos=None, endpos=None, concurrent=None, timeout=None) --> MatchObject or None.
        Match zero or more characters against all of the string.
        """
        ...
    @overload
    def fullmatch(
        self: Pattern[bytes],
        string: ReadableBuffer,
        pos: int | None = None,
        endpos: int | None = None,
        concurrent: bool | None = None,
        partial: bool = False,
        timeout: float | None = None,
    ) -> Match[bytes] | None:
        """
        fullmatch(string, pos=None, endpos=None, concurrent=None, timeout=None) --> MatchObject or None.
        Match zero or more characters against all of the string.
        """
        ...
    @overload
    def split(
        self: Pattern[str], string: str, maxsplit: int = 0, concurrent: bool | None = None, timeout: float | None = None
    ) -> list[str | Any]:
        """
        split(string, maxsplit=0, concurrent=None, timeout=None) --> list.
        Split string by the occurrences of pattern.
        """
        ...
    @overload
    def split(
        self: Pattern[bytes],
        string: ReadableBuffer,
        maxsplit: int = 0,
        concurrent: bool | None = None,
        timeout: float | None = None,
    ) -> list[bytes | Any]:
        """
        split(string, maxsplit=0, concurrent=None, timeout=None) --> list.
        Split string by the occurrences of pattern.
        """
        ...
    @overload
    def splititer(
        self: Pattern[str], string: str, maxsplit: int = 0, concurrent: bool | None = None, timeout: float | None = None
    ) -> _regex.Splitter[str]:
        """
        splititer(string, maxsplit=0, concurrent=None, timeout=None) --> iterator.
        Return an iterator yielding the parts of a split string.
        """
        ...
    @overload
    def splititer(
        self: Pattern[bytes],
        string: ReadableBuffer,
        maxsplit: int = 0,
        concurrent: bool | None = None,
        timeout: float | None = None,
    ) -> _regex.Splitter[bytes]:
        """
        splititer(string, maxsplit=0, concurrent=None, timeout=None) --> iterator.
        Return an iterator yielding the parts of a split string.
        """
        ...
    @overload
    def findall(
        self: Pattern[str],
        string: str,
        pos: int | None = None,
        endpos: int | None = None,
        overlapped: bool = False,
        concurrent: bool | None = None,
        timeout: float | None = None,
    ) -> list[Any]:
        """
        findall(string, pos=None, endpos=None, overlapped=False, concurrent=None, timeout=None) --> list.
        Return a list of all matches of pattern in string.  The matches may be
        overlapped if overlapped is True.
        """
        ...
    @overload
    def findall(
        self: Pattern[bytes],
        string: ReadableBuffer,
        pos: int | None = None,
        endpos: int | None = None,
        overlapped: bool = False,
        concurrent: bool | None = None,
        timeout: float | None = None,
    ) -> list[Any]:
        """
        findall(string, pos=None, endpos=None, overlapped=False, concurrent=None, timeout=None) --> list.
        Return a list of all matches of pattern in string.  The matches may be
        overlapped if overlapped is True.
        """
        ...
    @overload
    def finditer(
        self: Pattern[str],
        string: str,
        pos: int | None = None,
        endpos: int | None = None,
        overlapped: bool = False,
        concurrent: bool | None = None,
        partial: bool = False,
        timeout: float | None = None,
    ) -> _regex.Scanner[str]:
        """
        finditer(string, pos=None, endpos=None, overlapped=False, concurrent=None, timeout=None) --> iterator.
        Return an iterator over all matches for the RE pattern in string.  The
        matches may be overlapped if overlapped is True.  For each match, the
        iterator returns a MatchObject.
        """
        ...
    @overload
    def finditer(
        self: Pattern[bytes],
        string: ReadableBuffer,
        pos: int | None = None,
        endpos: int | None = None,
        overlapped: bool = False,
        concurrent: bool | None = None,
        partial: bool = False,
        timeout: float | None = None,
    ) -> _regex.Scanner[bytes]:
        """
        finditer(string, pos=None, endpos=None, overlapped=False, concurrent=None, timeout=None) --> iterator.
        Return an iterator over all matches for the RE pattern in string.  The
        matches may be overlapped if overlapped is True.  For each match, the
        iterator returns a MatchObject.
        """
        ...
    @overload
    def sub(
        self: Pattern[str],
        repl: str | Callable[[Match[str]], str],
        string: str,
        count: int = 0,
        pos: int | None = None,
        endpos: int | None = None,
        concurrent: bool | None = None,
        timeout: float | None = None,
    ) -> str:
        """
        sub(repl, string, count=0, flags=0, pos=None, endpos=None, concurrent=None, timeout=None) --> newstring
        Return the string obtained by replacing the leftmost (or rightmost with a
        reverse pattern) non-overlapping occurrences of pattern in string by the
        replacement repl.
        """
        ...
    @overload
    def sub(
        self: Pattern[bytes],
        repl: ReadableBuffer | Callable[[Match[bytes]], ReadableBuffer],
        string: ReadableBuffer,
        count: int = 0,
        pos: int | None = None,
        endpos: int | None = None,
        concurrent: bool | None = None,
        timeout: float | None = None,
    ) -> bytes:
        """
        sub(repl, string, count=0, flags=0, pos=None, endpos=None, concurrent=None, timeout=None) --> newstring
        Return the string obtained by replacing the leftmost (or rightmost with a
        reverse pattern) non-overlapping occurrences of pattern in string by the
        replacement repl.
        """
        ...
    @overload
    def subf(
        self: Pattern[str],
        format: str | Callable[[Match[str]], str],
        string: str,
        count: int = 0,
        pos: int | None = None,
        endpos: int | None = None,
        concurrent: bool | None = None,
        timeout: float | None = None,
    ) -> str:
        """
        subf(format, string, count=0, flags=0, pos=None, endpos=None, concurrent=None, timeout=None) --> newstring
        Return the string obtained by replacing the leftmost (or rightmost with a
        reverse pattern) non-overlapping occurrences of pattern in string by the
        replacement format.
        """
        ...
    @overload
    def subf(
        self: Pattern[bytes],
        format: ReadableBuffer | Callable[[Match[bytes]], ReadableBuffer],
        string: ReadableBuffer,
        count: int = 0,
        pos: int | None = None,
        endpos: int | None = None,
        concurrent: bool | None = None,
        timeout: float | None = None,
    ) -> bytes:
        """
        subf(format, string, count=0, flags=0, pos=None, endpos=None, concurrent=None, timeout=None) --> newstring
        Return the string obtained by replacing the leftmost (or rightmost with a
        reverse pattern) non-overlapping occurrences of pattern in string by the
        replacement format.
        """
        ...
    @overload
    def subn(
        self: Pattern[str],
        repl: str | Callable[[Match[str]], str],
        string: str,
        count: int = 0,
        pos: int | None = None,
        endpos: int | None = None,
        concurrent: bool | None = None,
        timeout: float | None = None,
    ) -> tuple[str, int]:
        """
        subn(repl, string, count=0, flags=0, pos=None, endpos=None, concurrent=None, timeout=None) --> (newstring, number of subs)
        Return the tuple (new_string, number_of_subs_made) found by replacing the
        leftmost (or rightmost with a reverse pattern) non-overlapping occurrences
        of pattern with the replacement repl.
        """
        ...
    @overload
    def subn(
        self: Pattern[bytes],
        repl: ReadableBuffer | Callable[[Match[bytes]], ReadableBuffer],
        string: ReadableBuffer,
        count: int = 0,
        pos: int | None = None,
        endpos: int | None = None,
        concurrent: bool | None = None,
        timeout: float | None = None,
    ) -> tuple[bytes, int]:
        """
        subn(repl, string, count=0, flags=0, pos=None, endpos=None, concurrent=None, timeout=None) --> (newstring, number of subs)
        Return the tuple (new_string, number_of_subs_made) found by replacing the
        leftmost (or rightmost with a reverse pattern) non-overlapping occurrences
        of pattern with the replacement repl.
        """
        ...
    @overload
    def subfn(
        self: Pattern[str],
        format: str | Callable[[Match[str]], str],
        string: str,
        count: int = 0,
        pos: int | None = None,
        endpos: int | None = None,
        concurrent: bool | None = None,
        timeout: float | None = None,
    ) -> tuple[str, int]:
        """
        subfn(format, string, count=0, flags=0, pos=None, endpos=None, concurrent=None, timeout=None) --> (newstring, number of subs)
        Return the tuple (new_string, number_of_subs_made) found by replacing the
        leftmost (or rightmost with a reverse pattern) non-overlapping occurrences
        of pattern with the replacement format.
        """
        ...
    @overload
    def subfn(
        self: Pattern[bytes],
        format: ReadableBuffer | Callable[[Match[bytes]], ReadableBuffer],
        string: ReadableBuffer,
        count: int = 0,
        pos: int | None = None,
        endpos: int | None = None,
        concurrent: bool | None = None,
        timeout: float | None = None,
    ) -> tuple[bytes, int]:
        """
        subfn(format, string, count=0, flags=0, pos=None, endpos=None, concurrent=None, timeout=None) --> (newstring, number of subs)
        Return the tuple (new_string, number_of_subs_made) found by replacing the
        leftmost (or rightmost with a reverse pattern) non-overlapping occurrences
        of pattern with the replacement format.
        """
        ...
    @overload
    def scanner(
        self: Pattern[str],
        string: str,
        pos: int | None = None,
        endpos: int | None = None,
        overlapped: bool = False,
        concurrent: bool | None = None,
        partial: bool = False,
        timeout: float | None = None,
    ) -> _regex.Scanner[str]:
        """
        scanner(string, pos=None, endpos=None, overlapped=False, concurrent=None, timeout=None) --> scanner.
        Return an scanner for the RE pattern in string.  The matches may be overlapped
        if overlapped is True.
        """
        ...
    @overload
    def scanner(
        self: Pattern[bytes],
        string: bytes,
        pos: int | None = None,
        endpos: int | None = None,
        overlapped: bool = False,
        concurrent: bool | None = None,
        partial: bool = False,
        timeout: float | None = None,
    ) -> _regex.Scanner[bytes]:
        """
        scanner(string, pos=None, endpos=None, overlapped=False, concurrent=None, timeout=None) --> scanner.
        Return an scanner for the RE pattern in string.  The matches may be overlapped
        if overlapped is True.
        """
        ...
    def __copy__(self) -> Self: ...
    def __deepcopy__(self, memo: Unused, /) -> Self: ...
    if sys.version_info >= (3, 9):
        def __class_getitem__(cls, item: Any, /) -> GenericAlias:
            """See PEP 585"""
            ...

@final
class Match(Generic[AnyStr]):
    """Match object"""
    @property
    def pos(self) -> int:
        """The position at which the regex engine starting searching."""
        ...
    @property
    def endpos(self) -> int:
        """The final position beyond which the regex engine won't search."""
        ...
    @property
    def lastindex(self) -> int | None:
        """The group number of the last matched capturing group, or None."""
        ...
    @property
    def lastgroup(self) -> str | None:
        """The name of the last matched capturing group, or None."""
        ...
    @property
    def string(self) -> AnyStr:
        """The string that was searched, or None if it has been detached."""
        ...
    @property
    def re(self) -> Pattern[AnyStr]:
        """The regex object that produced this match object."""
        ...
    @property
    def partial(self) -> bool:
        """Whether it's a partial match."""
        ...
    @property
    def regs(self) -> tuple[tuple[int, int], ...]:
        """A tuple of the spans of the capturing groups."""
        ...
    @property
    def fuzzy_counts(self) -> tuple[int, int, int]:
        """A tuple of the number of substitutions, insertions and deletions."""
        ...
    @property
    def fuzzy_changes(self) -> tuple[list[int], list[int], list[int]]:
        """A tuple of the positions of the substitutions, insertions and deletions."""
        ...
    @overload
    def group(self, group: Literal[0] = 0, /) -> AnyStr:
        """
        group([group1, ...]) --> string or tuple of strings.
        Return one or more subgroups of the match.  If there is a single argument,
        the result is a single string, or None if the group did not contribute to
        the match; if there are multiple arguments, the result is a tuple with one
        item per argument; if there are no arguments, the whole match is returned.
        Group 0 is the whole match.
        """
        ...
    @overload
    def group(self, group: int | str = ..., /) -> AnyStr | Any:
        """
        group([group1, ...]) --> string or tuple of strings.
        Return one or more subgroups of the match.  If there is a single argument,
        the result is a single string, or None if the group did not contribute to
        the match; if there are multiple arguments, the result is a tuple with one
        item per argument; if there are no arguments, the whole match is returned.
        Group 0 is the whole match.
        """
        ...
    @overload
    def group(self, group1: int | str, group2: int | str, /, *groups: int | str) -> tuple[AnyStr | Any, ...]:
        """
        group([group1, ...]) --> string or tuple of strings.
        Return one or more subgroups of the match.  If there is a single argument,
        the result is a single string, or None if the group did not contribute to
        the match; if there are multiple arguments, the result is a tuple with one
        item per argument; if there are no arguments, the whole match is returned.
        Group 0 is the whole match.
        """
        ...
    @overload
    def groups(self, default: None = None) -> tuple[AnyStr | Any, ...]:
        """
        groups(default=None) --> tuple of strings.
        Return a tuple containing all the subgroups of the match.  The argument is
        the default for groups that did not participate in the match.
        """
        ...
    @overload
    def groups(self, default: _T) -> tuple[AnyStr | _T, ...]:
        """
        groups(default=None) --> tuple of strings.
        Return a tuple containing all the subgroups of the match.  The argument is
        the default for groups that did not participate in the match.
        """
        ...
    @overload
    def groupdict(self, default: None = None) -> dict[str, AnyStr | Any]:
        """
        groupdict(default=None) --> dict.
        Return a dictionary containing all the named subgroups of the match, keyed
        by the subgroup name.  The argument is the value to be given for groups that
        did not participate in the match.
        """
        ...
    @overload
    def groupdict(self, default: _T) -> dict[str, AnyStr | _T]:
        """
        groupdict(default=None) --> dict.
        Return a dictionary containing all the named subgroups of the match, keyed
        by the subgroup name.  The argument is the value to be given for groups that
        did not participate in the match.
        """
        ...
    @overload
    def span(self, group: int | str = ..., /) -> tuple[int, int]:
        """
        span([group1, ...]) --> 2-tuple of int or tuple of 2-tuple of ints.
        Return the span (a 2-tuple of the indices of the start and end) of one or
        more subgroups of the match.  If there is a single argument, the result is a
        span, or (-1, -1) if the group did not contribute to the match; if there are
        multiple arguments, the result is a tuple with one item per argument; if
        there are no arguments, the span of the whole match is returned.  Group 0 is
        the whole match.
        """
        ...
    @overload
    def span(self, group1: int | str, group2: int | str, /, *groups: int | str) -> tuple[tuple[int, int], ...]:
        """
        span([group1, ...]) --> 2-tuple of int or tuple of 2-tuple of ints.
        Return the span (a 2-tuple of the indices of the start and end) of one or
        more subgroups of the match.  If there is a single argument, the result is a
        span, or (-1, -1) if the group did not contribute to the match; if there are
        multiple arguments, the result is a tuple with one item per argument; if
        there are no arguments, the span of the whole match is returned.  Group 0 is
        the whole match.
        """
        ...
    @overload
    def spans(self, group: int | str = ..., /) -> list[tuple[int, int]]:
        """
        spans([group1, ...]) --> list of 2-tuple of ints or tuple of list of 2-tuple of ints.
        Return the spans (a 2-tuple of the indices of the start and end) of the
        captures of one or more subgroups of the match.  If there is a single
        argument, the result is a list of spans; if there are multiple arguments,
        the result is a tuple of lists with one item per argument; if there are no
        arguments, the spans of the captures of the whole match is returned.  Group
        0 is the whole match.
        """
        ...
    @overload
    def spans(self, group1: int | str, group2: int | str, /, *groups: int | str) -> tuple[list[tuple[int, int]], ...]:
        """
        spans([group1, ...]) --> list of 2-tuple of ints or tuple of list of 2-tuple of ints.
        Return the spans (a 2-tuple of the indices of the start and end) of the
        captures of one or more subgroups of the match.  If there is a single
        argument, the result is a list of spans; if there are multiple arguments,
        the result is a tuple of lists with one item per argument; if there are no
        arguments, the spans of the captures of the whole match is returned.  Group
        0 is the whole match.
        """
        ...
    @overload
    def start(self, group: int | str = ..., /) -> int:
        """
        start([group1, ...]) --> int or tuple of ints.
        Return the index of the start of one or more subgroups of the match.  If
        there is a single argument, the result is an index, or -1 if the group did
        not contribute to the match; if there are multiple arguments, the result is
        a tuple with one item per argument; if there are no arguments, the index of
        the start of the whole match is returned.  Group 0 is the whole match.
        """
        ...
    @overload
    def start(self, group1: int | str, group2: int | str, /, *groups: int | str) -> tuple[int, ...]:
        """
        start([group1, ...]) --> int or tuple of ints.
        Return the index of the start of one or more subgroups of the match.  If
        there is a single argument, the result is an index, or -1 if the group did
        not contribute to the match; if there are multiple arguments, the result is
        a tuple with one item per argument; if there are no arguments, the index of
        the start of the whole match is returned.  Group 0 is the whole match.
        """
        ...
    @overload
    def starts(self, group: int | str = ..., /) -> list[int]:
        """
        starts([group1, ...]) --> list of ints or tuple of list of ints.
        Return the indices of the starts of the captures of one or more subgroups of
        the match.  If there is a single argument, the result is a list of indices;
        if there are multiple arguments, the result is a tuple of lists with one
        item per argument; if there are no arguments, the indices of the starts of
        the captures of the whole match is returned.  Group 0 is the whole match.
        """
        ...
    @overload
    def starts(self, group1: int | str, group2: int | str, /, *groups: int | str) -> tuple[list[int], ...]:
        """
        starts([group1, ...]) --> list of ints or tuple of list of ints.
        Return the indices of the starts of the captures of one or more subgroups of
        the match.  If there is a single argument, the result is a list of indices;
        if there are multiple arguments, the result is a tuple of lists with one
        item per argument; if there are no arguments, the indices of the starts of
        the captures of the whole match is returned.  Group 0 is the whole match.
        """
        ...
    @overload
    def end(self, group: int | str = ..., /) -> int:
        """
        end([group1, ...]) --> int or tuple of ints.
        Return the index of the end of one or more subgroups of the match.  If there
        is a single argument, the result is an index, or -1 if the group did not
        contribute to the match; if there are multiple arguments, the result is a
        tuple with one item per argument; if there are no arguments, the index of
        the end of the whole match is returned.  Group 0 is the whole match.
        """
        ...
    @overload
    def end(self, group1: int | str, group2: int | str, /, *groups: int | str) -> tuple[int, ...]:
        """
        end([group1, ...]) --> int or tuple of ints.
        Return the index of the end of one or more subgroups of the match.  If there
        is a single argument, the result is an index, or -1 if the group did not
        contribute to the match; if there are multiple arguments, the result is a
        tuple with one item per argument; if there are no arguments, the index of
        the end of the whole match is returned.  Group 0 is the whole match.
        """
        ...
    @overload
    def ends(self, group: int | str = ..., /) -> list[int]:
        """
        ends([group1, ...]) --> list of ints or tuple of list of ints.
        Return the indices of the ends of the captures of one or more subgroups of
        the match.  If there is a single argument, the result is a list of indices;
        if there are multiple arguments, the result is a tuple of lists with one
        item per argument; if there are no arguments, the indices of the ends of the
        captures of the whole match is returned.  Group 0 is the whole match.
        """
        ...
    @overload
<<<<<<< HEAD
    def ends(self, group1: int | str, group2: int | str, /, *groups: int | str) -> tuple[list[int], ...]:
        """
        ends([group1, ...]) --> list of ints or tuple of list of ints.
        Return the indices of the ends of the captures of one or more subgroups of
        the match.  If there is a single argument, the result is a list of indices;
        if there are multiple arguments, the result is a tuple of lists with one
        item per argument; if there are no arguments, the indices of the ends of the
        captures of the whole match is returned.  Group 0 is the whole match.
        """
        ...
    def expand(self, template: AnyStr) -> AnyStr:
        """
        expand(template) --> string.
        Return the string obtained by doing backslash substitution on the template,
        as done by the sub() method.
        """
        ...
    def expandf(self, format: AnyStr) -> AnyStr:
        """
        expandf(format) --> string.
        Return the string obtained by using the format, as done by the subf()
        method.
        """
        ...
=======
    def ends(self, group1: int | str, group2: int | str, /, *groups: int | str) -> tuple[list[int], ...]: ...
    def expand(self, template: AnyStr, /) -> AnyStr: ...
    def expandf(self, format: AnyStr, /) -> AnyStr: ...
>>>>>>> b93eae52
    @overload
    def captures(self, group: int | str = ..., /) -> list[AnyStr]:
        """
        captures([group1, ...]) --> list of strings or tuple of list of strings.
        Return the captures of one or more subgroups of the match.  If there is a
        single argument, the result is a list of strings; if there are multiple
        arguments, the result is a tuple of lists with one item per argument; if
        there are no arguments, the captures of the whole match is returned.  Group
        0 is the whole match.
        """
        ...
    @overload
    def captures(self, group1: int | str, group2: int | str, /, *groups: int | str) -> tuple[list[AnyStr], ...]:
        """
        captures([group1, ...]) --> list of strings or tuple of list of strings.
        Return the captures of one or more subgroups of the match.  If there is a
        single argument, the result is a list of strings; if there are multiple
        arguments, the result is a tuple of lists with one item per argument; if
        there are no arguments, the captures of the whole match is returned.  Group
        0 is the whole match.
        """
        ...
    def capturesdict(self) -> dict[str, list[AnyStr]]:
        """
        capturesdict() --> dict.
        Return a dictionary containing the captures of all the named subgroups of the
        match, keyed by the subgroup name.
        """
        ...
    def detach_string(self) -> None:
        """
        detach_string()
        Detaches the target string from the match object. The 'string' attribute
        will become None.
        """
        ...
    def allcaptures(self) -> tuple[list[AnyStr]]:
        """
        allcaptures() --> list of strings or tuple of list of strings.
        Return the captures of all the groups of the match and the whole match.
        """
        ...
    def allspans(self) -> tuple[list[tuple[int, int]]]:
        """
        allspans() --> list of 2-tuple of ints or tuple of list of 2-tuple of ints.
        Return the spans (a 2-tuple of the indices of the start and end) of all the
        captures of all the groups of the match and the whole match.
        """
        ...
    @overload
    def __getitem__(self, key: Literal[0], /) -> AnyStr: ...
    @overload
    def __getitem__(self, key: int | str, /) -> AnyStr | Any: ...
    def __copy__(self) -> Self: ...
    def __deepcopy__(self, memo: Unused, /) -> Self: ...
    if sys.version_info >= (3, 9):
        def __class_getitem__(cls, item: Any, /) -> GenericAlias:
            """See PEP 585"""
            ...<|MERGE_RESOLUTION|>--- conflicted
+++ resolved
@@ -1357,36 +1357,9 @@
         """
         ...
     @overload
-<<<<<<< HEAD
-    def ends(self, group1: int | str, group2: int | str, /, *groups: int | str) -> tuple[list[int], ...]:
-        """
-        ends([group1, ...]) --> list of ints or tuple of list of ints.
-        Return the indices of the ends of the captures of one or more subgroups of
-        the match.  If there is a single argument, the result is a list of indices;
-        if there are multiple arguments, the result is a tuple of lists with one
-        item per argument; if there are no arguments, the indices of the ends of the
-        captures of the whole match is returned.  Group 0 is the whole match.
-        """
-        ...
-    def expand(self, template: AnyStr) -> AnyStr:
-        """
-        expand(template) --> string.
-        Return the string obtained by doing backslash substitution on the template,
-        as done by the sub() method.
-        """
-        ...
-    def expandf(self, format: AnyStr) -> AnyStr:
-        """
-        expandf(format) --> string.
-        Return the string obtained by using the format, as done by the subf()
-        method.
-        """
-        ...
-=======
     def ends(self, group1: int | str, group2: int | str, /, *groups: int | str) -> tuple[list[int], ...]: ...
     def expand(self, template: AnyStr, /) -> AnyStr: ...
     def expandf(self, format: AnyStr, /) -> AnyStr: ...
->>>>>>> b93eae52
     @overload
     def captures(self, group: int | str = ..., /) -> list[AnyStr]:
         """
