<<<<<<< HEAD
"""Defused xml.etree.cElementTree"""
=======
from typing import Final
>>>>>>> f4bf1d90

from .ElementTree import (
    XML as XML,
    ParseError as ParseError,
    XMLParse as XMLParse,
    XMLParser as XMLParser,
    XMLTreeBuilder as XMLTreeBuilder,
    fromstring as fromstring,
    iterparse as iterparse,
    parse as parse,
    tostring as tostring,
)

__origin__: Final = "xml.etree.cElementTree"
__all__ = ["ParseError", "XML", "XMLParse", "XMLParser", "XMLTreeBuilder", "fromstring", "iterparse", "parse", "tostring"]<|MERGE_RESOLUTION|>--- conflicted
+++ resolved
@@ -1,8 +1,4 @@
-<<<<<<< HEAD
-"""Defused xml.etree.cElementTree"""
-=======
 from typing import Final
->>>>>>> f4bf1d90
 
 from .ElementTree import (
     XML as XML,
