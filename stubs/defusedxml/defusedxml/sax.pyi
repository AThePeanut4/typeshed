--- conflicted
+++ resolved
@@ -1,14 +1,7 @@
-<<<<<<< HEAD
-"""Defused xml.sax"""
-
-from _typeshed import Incomplete
-from xml.sax import ErrorHandler as _ErrorHandler
-=======
 from _typeshed import ReadableBuffer, Unused
 from typing import Final
 from xml.sax import ErrorHandler as _ErrorHandler, _Source, xmlreader
 from xml.sax.handler import _ContentHandlerProtocol
->>>>>>> f4bf1d90
 
 from .expatreader import DefusedExpatParser
 
