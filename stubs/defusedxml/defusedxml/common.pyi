--- conflicted
+++ resolved
@@ -1,10 +1,4 @@
-<<<<<<< HEAD
-"""Common constants, exceptions and helpe functions"""
-
-from _typeshed import Incomplete
-=======
 from typing import Final
->>>>>>> f4bf1d90
 
 PY3: Final[bool]
 
@@ -13,31 +7,6 @@
     ...
 
 class DTDForbidden(DefusedXmlException):
-<<<<<<< HEAD
-    """Document type definition is forbidden"""
-    name: Incomplete
-    sysid: Incomplete
-    pubid: Incomplete
-    def __init__(self, name, sysid, pubid) -> None: ...
-
-class EntitiesForbidden(DefusedXmlException):
-    """Entity definition is forbidden"""
-    name: Incomplete
-    value: Incomplete
-    base: Incomplete
-    sysid: Incomplete
-    pubid: Incomplete
-    notation_name: Incomplete
-    def __init__(self, name, value, base, sysid, pubid, notation_name) -> None: ...
-
-class ExternalReferenceForbidden(DefusedXmlException):
-    """Resolving an external reference is forbidden"""
-    context: Incomplete
-    base: Incomplete
-    sysid: Incomplete
-    pubid: Incomplete
-    def __init__(self, context, base, sysid, pubid) -> None: ...
-=======
     name: str
     sysid: str | None
     pubid: str | None
@@ -60,7 +29,6 @@
     sysid: str | None
     pubid: str | None
     def __init__(self, context: str, base: str | None, sysid: str | None, pubid: str | None) -> None: ...
->>>>>>> f4bf1d90
 
 class NotSupportedError(DefusedXmlException):
     """The operation is not supported"""
