"""
DEPRECATED Example code for lxml.etree protection

The code has NO protection against decompression bombs.
"""

import threading
from _typeshed import Incomplete
from typing import Final, Literal, type_check_only

# Not bothering with types here as lxml support is supposed to be dropped in a future version of defusedxml

LXML3: bool
__origin__: Final = "lxml.etree"

def tostring(
    element_or_tree,
    *,
    encoding: str | None = None,
    method: Literal["xml", "html", "text", "c14n", "c14n2"] = "xml",
    xml_declaration: bool | None = None,
    pretty_print: bool = False,
    with_tail: bool = True,
    standalone: bool | None = None,
    doctype=None,
    exclusive: bool = False,
    inclusive_ns_prefixes=None,
    with_comments: bool = True,
    strip_text: bool = False,
):
    """
    tostring(element_or_tree, encoding=None, method="xml",
                 xml_declaration=None, pretty_print=False, with_tail=True,
                 standalone=None, doctype=None,
                 exclusive=False, inclusive_ns_prefixes=None,
                 with_comments=True, strip_text=False,
                 )

    Serialize an element to an encoded string representation of its XML
    tree.

    Defaults to ASCII encoding without XML declaration.  This
    behaviour can be configured with the keyword arguments 'encoding'
    (string) and 'xml_declaration' (bool).  Note that changing the
    encoding to a non UTF-8 compatible encoding will enable a
    declaration by default.

    You can also serialise to a Unicode string without declaration by
    passing the name ``'unicode'`` as encoding (or the ``str`` function
    in Py3 or ``unicode`` in Py2).  This changes the return value from
    a byte string to an unencoded unicode string.

    The keyword argument 'pretty_print' (bool) enables formatted XML.

    The keyword argument 'method' selects the output method: 'xml',
    'html', plain 'text' (text content without tags), 'c14n' or 'c14n2'.
    Default is 'xml'.

    With ``method="c14n"`` (C14N version 1), the options ``exclusive``,
    ``with_comments`` and ``inclusive_ns_prefixes`` request exclusive
    C14N, include comments, and list the inclusive prefixes respectively.

    With ``method="c14n2"`` (C14N version 2), the ``with_comments`` and
    ``strip_text`` options control the output of comments and text space
    according to C14N 2.0.

    Passing a boolean value to the ``standalone`` option will output
    an XML declaration with the corresponding ``standalone`` flag.

    The ``doctype`` option allows passing in a plain string that will
    be serialised before the XML tree.  Note that passing in non
    well-formed content here will make the XML output non well-formed.
    Also, an existing doctype in the document tree will not be removed
    when serialising an ElementTree instance.

    You can prevent the tail text of the element from being serialised
    by passing the boolean ``with_tail`` option.  This has no impact
    on the tail text of children, which will always be serialised.
    """
    ...

# Should be imported from lxml.etree.ElementBase, but lxml lacks types
@type_check_only
class _ElementBase: ...

class RestrictedElement(_ElementBase):
<<<<<<< HEAD
    """A restricted Element class that filters out instances of some classes"""
=======
    __slots__ = ()
>>>>>>> ca44e4c4
    blacklist: Incomplete
    def __iter__(self): ...
    def iterchildren(self, tag=None, reversed: bool = False): ...
    def iter(self, tag=None, *tags): ...
    def iterdescendants(self, tag=None, *tags): ...
    def itersiblings(self, tag=None, preceding: bool = False): ...
    def getchildren(self): ...
    def getiterator(self, tag=None): ...

class GlobalParserTLS(threading.local):
    """Thread local context for custom parser instances"""
    parser_config: Incomplete
    element_class: Incomplete
    def createDefaultParser(self): ...
    def setDefaultParser(self, parser) -> None: ...
    def getDefaultParser(self): ...

def getDefaultParser(): ...
<<<<<<< HEAD
def check_docinfo(elementtree, forbid_dtd: bool = False, forbid_entities: bool = True) -> None:
    """
    Check docinfo of an element tree for DTD and entity declarations

    The check for entity declarations needs lxml 3 or newer. lxml 2.x does
    not support dtd.iterentities().
    """
    ...
def parse(
    source,
    parser: Incomplete | None = ...,
    base_url: Incomplete | None = ...,
    forbid_dtd: bool = ...,
    forbid_entities: bool = ...,
): ...
def fromstring(
    text, parser: Incomplete | None = ..., base_url: Incomplete | None = ..., forbid_dtd: bool = ..., forbid_entities: bool = ...
): ...
=======
def check_docinfo(elementtree, forbid_dtd: bool = False, forbid_entities: bool = True) -> None: ...
def parse(source, parser=None, base_url=None, forbid_dtd: bool = False, forbid_entities: bool = True): ...
def fromstring(text, parser=None, base_url=None, forbid_dtd: bool = False, forbid_entities: bool = True): ...
>>>>>>> ca44e4c4

XML = fromstring

def iterparse(*args, **kwargs) -> None: ...<|MERGE_RESOLUTION|>--- conflicted
+++ resolved
@@ -84,11 +84,7 @@
 class _ElementBase: ...
 
 class RestrictedElement(_ElementBase):
-<<<<<<< HEAD
-    """A restricted Element class that filters out instances of some classes"""
-=======
     __slots__ = ()
->>>>>>> ca44e4c4
     blacklist: Incomplete
     def __iter__(self): ...
     def iterchildren(self, tag=None, reversed: bool = False): ...
@@ -107,30 +103,9 @@
     def getDefaultParser(self): ...
 
 def getDefaultParser(): ...
-<<<<<<< HEAD
-def check_docinfo(elementtree, forbid_dtd: bool = False, forbid_entities: bool = True) -> None:
-    """
-    Check docinfo of an element tree for DTD and entity declarations
-
-    The check for entity declarations needs lxml 3 or newer. lxml 2.x does
-    not support dtd.iterentities().
-    """
-    ...
-def parse(
-    source,
-    parser: Incomplete | None = ...,
-    base_url: Incomplete | None = ...,
-    forbid_dtd: bool = ...,
-    forbid_entities: bool = ...,
-): ...
-def fromstring(
-    text, parser: Incomplete | None = ..., base_url: Incomplete | None = ..., forbid_dtd: bool = ..., forbid_entities: bool = ...
-): ...
-=======
 def check_docinfo(elementtree, forbid_dtd: bool = False, forbid_entities: bool = True) -> None: ...
 def parse(source, parser=None, base_url=None, forbid_dtd: bool = False, forbid_entities: bool = True): ...
 def fromstring(text, parser=None, base_url=None, forbid_dtd: bool = False, forbid_entities: bool = True): ...
->>>>>>> ca44e4c4
 
 XML = fromstring
 
