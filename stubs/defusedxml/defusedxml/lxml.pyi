"""
DEPRECATED Example code for lxml.etree protection

The code has NO protection against decompression bombs.
"""

import threading
from _typeshed import Incomplete
from typing import Final, Literal

# Not bothering with types here as lxml support is supposed to be dropped in a future version of defusedxml

LXML3: bool
__origin__: Final = "lxml.etree"

def tostring(
    element_or_tree,
    *,
    encoding: str | None = None,
    method: Literal["xml", "html", "text", "c14n", "c14n2"] = "xml",
    xml_declaration: bool | None = None,
    pretty_print: bool = False,
    with_tail: bool = True,
    standalone: bool | None = None,
    doctype=None,
    exclusive: bool = False,
    inclusive_ns_prefixes=None,
    with_comments: bool = True,
    strip_text: bool = False,
): ...

# Should be imported from lxml.etree.ElementBase, but lxml lacks types
class _ElementBase: ...

class RestrictedElement(_ElementBase):
    """A restricted Element class that filters out instances of some classes"""
    blacklist: Incomplete
    def __iter__(self): ...
    def iterchildren(self, tag: Incomplete | None = ..., reversed: bool = ...): ...
    def iter(self, tag: Incomplete | None = ..., *tags): ...
    def iterdescendants(self, tag: Incomplete | None = ..., *tags): ...
    def itersiblings(self, tag: Incomplete | None = ..., preceding: bool = ...): ...
    def getchildren(self): ...
    def getiterator(self, tag: Incomplete | None = ...): ...

class GlobalParserTLS(threading.local):
    """Thread local context for custom parser instances"""
    parser_config: Incomplete
    element_class: Incomplete
    def createDefaultParser(self): ...
    def setDefaultParser(self, parser) -> None: ...
    def getDefaultParser(self): ...

<<<<<<< HEAD
getDefaultParser: Incomplete

def check_docinfo(elementtree, forbid_dtd: bool = ..., forbid_entities: bool = ...) -> None:
    """
    Check docinfo of an element tree for DTD and entity declarations

    The check for entity declarations needs lxml 3 or newer. lxml 2.x does
    not support dtd.iterentities().
    """
    ...
=======
def getDefaultParser(): ...
def check_docinfo(elementtree, forbid_dtd: bool = False, forbid_entities: bool = True) -> None: ...
>>>>>>> f4bf1d90
def parse(
    source,
    parser: Incomplete | None = ...,
    base_url: Incomplete | None = ...,
    forbid_dtd: bool = ...,
    forbid_entities: bool = ...,
): ...
def fromstring(
    text, parser: Incomplete | None = ..., base_url: Incomplete | None = ..., forbid_dtd: bool = ..., forbid_entities: bool = ...
): ...

XML = fromstring

def iterparse(*args, **kwargs) -> None: ...<|MERGE_RESOLUTION|>--- conflicted
+++ resolved
@@ -51,21 +51,8 @@
     def setDefaultParser(self, parser) -> None: ...
     def getDefaultParser(self): ...
 
-<<<<<<< HEAD
-getDefaultParser: Incomplete
-
-def check_docinfo(elementtree, forbid_dtd: bool = ..., forbid_entities: bool = ...) -> None:
-    """
-    Check docinfo of an element tree for DTD and entity declarations
-
-    The check for entity declarations needs lxml 3 or newer. lxml 2.x does
-    not support dtd.iterentities().
-    """
-    ...
-=======
 def getDefaultParser(): ...
 def check_docinfo(elementtree, forbid_dtd: bool = False, forbid_entities: bool = True) -> None: ...
->>>>>>> f4bf1d90
 def parse(
     source,
     parser: Incomplete | None = ...,
