<<<<<<< HEAD
"""Defused xml.etree.ElementTree facade"""

from _typeshed import Incomplete
=======
>>>>>>> 12676840
from collections.abc import Iterator, Sequence
from typing import Any
from xml.etree.ElementTree import Element, ElementTree, ParseError as ParseError, XMLParser as _XMLParser, tostring as tostring

class DefusedXMLParser(_XMLParser):
    forbid_dtd: bool
    forbid_entities: bool
    forbid_external: bool
    def __init__(
        self,
        html=...,
        target=None,
        encoding: str | None = None,
        forbid_dtd: bool = False,
        forbid_entities: bool = True,
        forbid_external: bool = True,
    ) -> None: ...
    def defused_start_doctype_decl(self, name, sysid, pubid, has_internal_subset) -> None: ...
    def defused_entity_decl(self, name, is_parameter_entity, value, base, sysid, pubid, notation_name) -> None: ...
    def defused_unparsed_entity_decl(self, name, base, sysid, pubid, notation_name) -> None: ...
    def defused_external_entity_ref_handler(self, context, base, sysid, pubid) -> None: ...

XMLTreeBuilder = DefusedXMLParser
XMLParse = DefusedXMLParser
XMLParser = DefusedXMLParser

# wrapper to xml.etree.ElementTree.parse
def parse(
    source, parser: XMLParser | None = None, forbid_dtd: bool = False, forbid_entities: bool = True, forbid_external: bool = True
) -> ElementTree: ...

# wrapper to xml.etree.ElementTree.iterparse
def iterparse(
    source,
    events: Sequence[str] | None = None,
    parser: XMLParser | None = None,
    forbid_dtd: bool = False,
    forbid_entities: bool = True,
    forbid_external: bool = True,
) -> Iterator[tuple[str, Any]]: ...
def fromstring(text, forbid_dtd: bool = False, forbid_entities: bool = True, forbid_external: bool = True) -> Element: ...

XML = fromstring

__all__ = ["ParseError", "XML", "XMLParse", "XMLParser", "XMLTreeBuilder", "fromstring", "iterparse", "parse", "tostring"]<|MERGE_RESOLUTION|>--- conflicted
+++ resolved
@@ -1,9 +1,3 @@
-<<<<<<< HEAD
-"""Defused xml.etree.ElementTree facade"""
-
-from _typeshed import Incomplete
-=======
->>>>>>> 12676840
 from collections.abc import Iterator, Sequence
 from typing import Any
 from xml.etree.ElementTree import Element, ElementTree, ParseError as ParseError, XMLParser as _XMLParser, tostring as tostring
