<<<<<<< HEAD
"""Defused xml.etree.ElementTree facade"""

from collections.abc import Iterator, Sequence
from typing import Any
from xml.etree.ElementTree import Element, ElementTree, ParseError as ParseError, XMLParser as _XMLParser, tostring as tostring
=======
from _typeshed import ReadableBuffer
from collections.abc import Sequence
from typing import Final
from xml.etree.ElementTree import (
    Element,
    ElementTree,
    ParseError as ParseError,
    XMLParser as _XMLParser,
    _FileRead,
    _IterParseIterator,
    _Target,
    tostring as tostring,
)

__origin__: Final = "xml.etree.ElementTree"
>>>>>>> f4bf1d90

class DefusedXMLParser(_XMLParser):
    forbid_dtd: bool
    forbid_entities: bool
    forbid_external: bool
    def __init__(
        self,
        html: object = ...,  # argument is deprecated, if bool(html) is True you will get TypeError
        target: _Target | None = None,
        encoding: str | None = None,
        forbid_dtd: bool = False,
        forbid_entities: bool = True,
        forbid_external: bool = True,
    ) -> None: ...
    def defused_start_doctype_decl(self, name: str, sysid: str | None, pubid: str | None, has_internal_subset: bool) -> None: ...
    def defused_entity_decl(
        self,
        name: str,
        is_parameter_entity: bool,
        value: str | None,
        base: str | None,
        sysid: str,
        pubid: str | None,
        notation_name: str | None,
    ) -> None: ...
    def defused_unparsed_entity_decl(
        self, name: str, base: str | None, sysid: str, pubid: str | None, notation_name: str
    ) -> None: ...
    def defused_external_entity_ref_handler(
        self, context: str, base: str | None, sysid: str | None, pubid: str | None
    ) -> None: ...

XMLTreeBuilder = DefusedXMLParser
XMLParse = DefusedXMLParser
XMLParser = DefusedXMLParser

# wrapper to xml.etree.ElementTree.parse
def parse(
    source: _FileRead,
    parser: XMLParser | None = None,
    forbid_dtd: bool = False,
    forbid_entities: bool = True,
    forbid_external: bool = True,
) -> ElementTree: ...

# wrapper to xml.etree.ElementTree.iterparse
def iterparse(
    source: _FileRead,
    events: Sequence[str] | None = None,
    parser: XMLParser | None = None,
    forbid_dtd: bool = False,
    forbid_entities: bool = True,
    forbid_external: bool = True,
) -> _IterParseIterator: ...
def fromstring(
    text: str | ReadableBuffer, forbid_dtd: bool = False, forbid_entities: bool = True, forbid_external: bool = True
) -> Element: ...

XML = fromstring

__all__ = ["ParseError", "XML", "XMLParse", "XMLParser", "XMLTreeBuilder", "fromstring", "iterparse", "parse", "tostring"]<|MERGE_RESOLUTION|>--- conflicted
+++ resolved
@@ -1,10 +1,3 @@
-<<<<<<< HEAD
-"""Defused xml.etree.ElementTree facade"""
-
-from collections.abc import Iterator, Sequence
-from typing import Any
-from xml.etree.ElementTree import Element, ElementTree, ParseError as ParseError, XMLParser as _XMLParser, tostring as tostring
-=======
 from _typeshed import ReadableBuffer
 from collections.abc import Sequence
 from typing import Final
@@ -20,7 +13,6 @@
 )
 
 __origin__: Final = "xml.etree.ElementTree"
->>>>>>> f4bf1d90
 
 class DefusedXMLParser(_XMLParser):
     forbid_dtd: bool
