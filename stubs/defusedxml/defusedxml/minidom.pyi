<<<<<<< HEAD
"""Defused xml.dom.minidom"""

=======
from _typeshed import SupportsRead
from typing import Final
>>>>>>> f4bf1d90
from xml.dom.minidom import Document
from xml.sax.xmlreader import XMLReader

__origin__: Final = "xml.dom.minidom"

def parse(
    file: str | SupportsRead[bytes | str],
    parser: XMLReader | None = None,
    bufsize: int | None = None,
    forbid_dtd: bool = False,
    forbid_entities: bool = True,
    forbid_external: bool = True,
) -> Document:
    """Parse a file into a DOM by filename or file object."""
    ...
def parseString(
<<<<<<< HEAD
    string: str, parser=None, forbid_dtd: bool = False, forbid_entities: bool = True, forbid_external: bool = True
) -> Document:
    """Parse a file into a DOM from a string."""
    ...
=======
    string: str,
    parser: XMLReader | None = None,
    forbid_dtd: bool = False,
    forbid_entities: bool = True,
    forbid_external: bool = True,
) -> Document: ...
>>>>>>> f4bf1d90
<|MERGE_RESOLUTION|>--- conflicted
+++ resolved
@@ -1,10 +1,5 @@
-<<<<<<< HEAD
-"""Defused xml.dom.minidom"""
-
-=======
 from _typeshed import SupportsRead
 from typing import Final
->>>>>>> f4bf1d90
 from xml.dom.minidom import Document
 from xml.sax.xmlreader import XMLReader
 
@@ -21,16 +16,9 @@
     """Parse a file into a DOM by filename or file object."""
     ...
 def parseString(
-<<<<<<< HEAD
-    string: str, parser=None, forbid_dtd: bool = False, forbid_entities: bool = True, forbid_external: bool = True
-) -> Document:
-    """Parse a file into a DOM from a string."""
-    ...
-=======
     string: str,
     parser: XMLReader | None = None,
     forbid_dtd: bool = False,
     forbid_entities: bool = True,
     forbid_external: bool = True,
-) -> Document: ...
->>>>>>> f4bf1d90
+) -> Document: ...