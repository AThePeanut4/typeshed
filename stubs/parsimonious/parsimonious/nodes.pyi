--- conflicted
+++ resolved
@@ -16,25 +16,7 @@
 from parsimonious.grammar import Grammar
 
 class Node:
-<<<<<<< HEAD
-    """
-    A parse tree node
-
-    Consider these immutable once constructed. As a side effect of a
-    memory-saving strategy in the cache, multiple references to a single
-    ``Node`` might be returned in a single parse tree. So, if you start
-    messing with one, you'll see surprising parallel changes pop up elsewhere.
-
-    My philosophy is that parse trees (and their nodes) should be
-    representation-agnostic. That is, they shouldn't get all mixed up with what
-    the final rendered form of a wiki page (or the intermediate representation
-    of a programming language, or whatever) is going to be: you should be able
-    to parse once and render several representations from the tree, one after
-    another.
-    """
-=======
     __slots__ = ["expr", "full_text", "start", "end", "children"]
->>>>>>> ca44e4c4
     expr: Expression
     full_text: str
     start: int
@@ -72,16 +54,7 @@
         ...
 
 class RegexNode(Node):
-<<<<<<< HEAD
-    """
-    Node returned from a ``Regex`` expression
-
-    Grants access to the ``re.Match`` object, in case you want to access
-    capturing groups, etc.
-    """
-=======
     __slots__ = ["match"]
->>>>>>> ca44e4c4
     match: Match[str]
 
 class RuleDecoratorMeta(type): ...
