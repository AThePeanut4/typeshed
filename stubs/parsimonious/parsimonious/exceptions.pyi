from parsimonious.expressions import Expression
from parsimonious.grammar import LazyReference
from parsimonious.nodes import Node
from parsimonious.utils import StrAndRepr

<<<<<<< HEAD
class ParseError(StrAndRepr, Exception):
    """A call to ``Expression.parse()`` or ``match()`` didn't match."""
=======
class ParsimoniousError(Exception): ...

class ParseError(StrAndRepr, ParsimoniousError):
>>>>>>> 191fa401
    text: str
    pos: int
    expr: Expression | None
    def __init__(self, text: str, pos: int = -1, expr: Expression | None = None) -> None: ...
    def line(self) -> int:
        """
        Return the 1-based line number where the expression ceased to
        match.
        """
        ...
    def column(self) -> int:
        """Return the 1-based column where the expression ceased to match."""
        ...

class LeftRecursionError(ParseError): ...
class IncompleteParseError(ParseError):
    """
    A call to ``parse()`` matched a whole Expression but did not consume the
    entire text.
    """
    ...

<<<<<<< HEAD
class VisitationError(Exception):
    """
    Something went wrong while traversing a parse tree.

    This exception exists to augment an underlying exception with information
    about where in the parse tree the error occurred. Otherwise, it could be
    tiresome to figure out what went wrong; you'd have to play back the whole
    tree traversal in your head.
    """
=======
class VisitationError(ParsimoniousError):
>>>>>>> 191fa401
    original_class: type[BaseException]
    def __init__(self, exc: BaseException, exc_class: type[BaseException], node: Node) -> None:
        """
        Construct.

        :arg exc: What went wrong. We wrap this and add more info.
        :arg node: The node at which the error occurred
        """
        ...

<<<<<<< HEAD
class BadGrammar(StrAndRepr, Exception):
    """
    Something was wrong with the definition of a grammar.

    Note that a ParseError might be raised instead if the error is in the
    grammar definition syntax.
    """
    ...
=======
class BadGrammar(StrAndRepr, ParsimoniousError): ...
>>>>>>> 191fa401

class UndefinedLabel(BadGrammar):
    """
    A rule referenced in a grammar was never defined.

    Circular references and forward references are okay, but you have to define
    stuff at some point.
    """
    label: LazyReference
    def __init__(self, label: LazyReference) -> None: ...<|MERGE_RESOLUTION|>--- conflicted
+++ resolved
@@ -3,14 +3,9 @@
 from parsimonious.nodes import Node
 from parsimonious.utils import StrAndRepr
 
-<<<<<<< HEAD
-class ParseError(StrAndRepr, Exception):
-    """A call to ``Expression.parse()`` or ``match()`` didn't match."""
-=======
 class ParsimoniousError(Exception): ...
 
 class ParseError(StrAndRepr, ParsimoniousError):
->>>>>>> 191fa401
     text: str
     pos: int
     expr: Expression | None
@@ -33,41 +28,11 @@
     """
     ...
 
-<<<<<<< HEAD
-class VisitationError(Exception):
-    """
-    Something went wrong while traversing a parse tree.
+class VisitationError(ParsimoniousError):
+    original_class: type[BaseException]
+    def __init__(self, exc: BaseException, exc_class: type[BaseException], node: Node) -> None: ...
 
-    This exception exists to augment an underlying exception with information
-    about where in the parse tree the error occurred. Otherwise, it could be
-    tiresome to figure out what went wrong; you'd have to play back the whole
-    tree traversal in your head.
-    """
-=======
-class VisitationError(ParsimoniousError):
->>>>>>> 191fa401
-    original_class: type[BaseException]
-    def __init__(self, exc: BaseException, exc_class: type[BaseException], node: Node) -> None:
-        """
-        Construct.
-
-        :arg exc: What went wrong. We wrap this and add more info.
-        :arg node: The node at which the error occurred
-        """
-        ...
-
-<<<<<<< HEAD
-class BadGrammar(StrAndRepr, Exception):
-    """
-    Something was wrong with the definition of a grammar.
-
-    Note that a ParseError might be raised instead if the error is in the
-    grammar definition syntax.
-    """
-    ...
-=======
 class BadGrammar(StrAndRepr, ParsimoniousError): ...
->>>>>>> 191fa401
 
 class UndefinedLabel(BadGrammar):
     """
