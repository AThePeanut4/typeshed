from collections.abc import Callable, Mapping
from typing import Any, Generic, TypeVar, overload

_T = TypeVar("_T")
_S = TypeVar("_S")

class _SingleDispatchCallable(Generic[_T]):
    registry: Mapping[Any, Callable[..., _T]]
    def dispatch(self, cls: Any) -> Callable[..., _T]: ...
    @overload
    def register(self, cls: Any) -> Callable[[Callable[..., _T]], Callable[..., _T]]: ...
    @overload
    def register(self, cls: Any, func: Callable[..., _T]) -> Callable[..., _T]: ...
    def _clear_cache(self) -> None: ...
    def __call__(self, *args: Any, **kwargs: Any) -> _T: ...

def singledispatch(func: Callable[..., _T]) -> _SingleDispatchCallable[_T]:
    """
    Single-dispatch generic function decorator.

    Transforms a function into a generic function, which can have different
    behaviours depending upon the type of its first argument. The decorated
    function acts as the default implementation, and additional
    implementations can be registered using the register() attribute of the
    generic function.
    """
    ...

class singledispatchmethod(Generic[_T]):
    """
    Single-dispatch generic method descriptor.

    Supports wrapping existing descriptors and handles non-descriptor
    callables as instance methods.
    """
    dispatcher: _SingleDispatchCallable[_T]
    func: Callable[..., _T]
    def __init__(self, func: Callable[..., _T]) -> None: ...
    @property
    def __isabstractmethod__(self) -> bool: ...
    @overload
    def register(self, cls: type[Any], method: None = ...) -> Callable[[Callable[..., _T]], Callable[..., _T]]:
        """
        generic_method.register(cls, func) -> func

        Registers a new implementation for the given *cls* on a *generic_method*.
        """
        ...
    @overload
    def register(self, cls: Callable[..., _T], method: None = ...) -> Callable[..., _T]:
        """
        generic_method.register(cls, func) -> func

        Registers a new implementation for the given *cls* on a *generic_method*.
        """
        ...
    @overload
<<<<<<< HEAD
    def register(self, cls: type[Any], method: Callable[..., _T]) -> Callable[..., _T]:
        """
        generic_method.register(cls, func) -> func

        Registers a new implementation for the given *cls* on a *generic_method*.
        """
        ...
    def __get__(self, obj: _S, cls: type[_S] | None = ...) -> Callable[..., _T]: ...
=======
    def register(self, cls: type[Any], method: Callable[..., _T]) -> Callable[..., _T]: ...
    def __get__(self, obj: _S, cls: type[_S] | None = ...) -> Callable[..., _T]: ...

__all__ = ["singledispatch", "singledispatchmethod"]
>>>>>>> 4fff7b7d
<|MERGE_RESOLUTION|>--- conflicted
+++ resolved
@@ -55,7 +55,6 @@
         """
         ...
     @overload
-<<<<<<< HEAD
     def register(self, cls: type[Any], method: Callable[..., _T]) -> Callable[..., _T]:
         """
         generic_method.register(cls, func) -> func
@@ -64,9 +63,5 @@
         """
         ...
     def __get__(self, obj: _S, cls: type[_S] | None = ...) -> Callable[..., _T]: ...
-=======
-    def register(self, cls: type[Any], method: Callable[..., _T]) -> Callable[..., _T]: ...
-    def __get__(self, obj: _S, cls: type[_S] | None = ...) -> Callable[..., _T]: ...
 
-__all__ = ["singledispatch", "singledispatchmethod"]
->>>>>>> 4fff7b7d
+__all__ = ["singledispatch", "singledispatchmethod"]