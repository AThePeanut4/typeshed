--- conflicted
+++ resolved
@@ -40,12 +40,7 @@
 CONTENT_TYPE_FORM_URLENCODED: Final[str]
 
 class Client:
-<<<<<<< HEAD
-    """A client used to sign OAuth 1.0 RFC 5849 requests."""
-    SIGNATURE_METHODS: Any
-=======
     SIGNATURE_METHODS: dict[str, Callable[[str, Incomplete], str]]
->>>>>>> 87f599dc
     @classmethod
     def register_signature_method(cls, method_name, method_callback) -> None: ...
     client_key: Any
