<<<<<<< HEAD
"""
oauthlib.oauth1.rfc5849.endpoints.resource
~~~~~~~~~~~~~~~~~~~~~~~~~~~~~~~~~~~~~~~~~~

This module is an implementation of the resource protection provider logic of
OAuth 1.0 RFC 5849.
"""

from _typeshed import Incomplete
=======
>>>>>>> 12676840
from logging import Logger

from .base import BaseEndpoint as BaseEndpoint

log: Logger

class ResourceEndpoint(BaseEndpoint):
<<<<<<< HEAD
    """
    An endpoint responsible for protecting resources.

    Typical use is to instantiate with a request validator and invoke the
    ``validate_protected_resource_request`` in a decorator around a view
    function. If the request is valid, invoke and return the response of the
    view. If invalid create and return an error response directly from the
    decorator.

    See :doc:`/oauth1/validator` for details on which validator methods to implement
    for this endpoint.

    An example decorator::

        from functools import wraps
        from your_validator import your_validator
        from oauthlib.oauth1 import ResourceEndpoint
        endpoint = ResourceEndpoint(your_validator)

        def require_oauth(realms=None):
            def decorator(f):
                @wraps(f)
                def wrapper(request, *args, **kwargs):
                    v, r = provider.validate_protected_resource_request(
                            request.url,
                            http_method=request.method,
                            body=request.data,
                            headers=request.headers,
                            realms=realms or [])
                    if v:
                        return f(*args, **kwargs)
                    else:
                        return abort(403)
    """
    def validate_protected_resource_request(
        self,
        uri,
        http_method: str = "GET",
        body: Incomplete | None = None,
        headers: Incomplete | None = None,
        realms: Incomplete | None = None,
    ):
        """
        Create a request token response, with a new request token if valid.

        :param uri: The full URI of the token request.
        :param http_method: A valid HTTP verb, i.e. GET, POST, PUT, HEAD, etc.
        :param body: The request body as a string.
        :param headers: The request headers as a dict.
        :param realms: A list of realms the resource is protected under.
                       This will be supplied to the ``validate_realms``
                       method of the request validator.
        :returns: A tuple of 2 elements.
                  1. True if valid, False otherwise.
                  2. An oauthlib.common.Request object.
        """
        ...
=======
    def validate_protected_resource_request(self, uri, http_method: str = "GET", body=None, headers=None, realms=None): ...
>>>>>>> 12676840
<|MERGE_RESOLUTION|>--- conflicted
+++ resolved
@@ -1,15 +1,3 @@
-<<<<<<< HEAD
-"""
-oauthlib.oauth1.rfc5849.endpoints.resource
-~~~~~~~~~~~~~~~~~~~~~~~~~~~~~~~~~~~~~~~~~~
-
-This module is an implementation of the resource protection provider logic of
-OAuth 1.0 RFC 5849.
-"""
-
-from _typeshed import Incomplete
-=======
->>>>>>> 12676840
 from logging import Logger
 
 from .base import BaseEndpoint as BaseEndpoint
@@ -17,64 +5,4 @@
 log: Logger
 
 class ResourceEndpoint(BaseEndpoint):
-<<<<<<< HEAD
-    """
-    An endpoint responsible for protecting resources.
-
-    Typical use is to instantiate with a request validator and invoke the
-    ``validate_protected_resource_request`` in a decorator around a view
-    function. If the request is valid, invoke and return the response of the
-    view. If invalid create and return an error response directly from the
-    decorator.
-
-    See :doc:`/oauth1/validator` for details on which validator methods to implement
-    for this endpoint.
-
-    An example decorator::
-
-        from functools import wraps
-        from your_validator import your_validator
-        from oauthlib.oauth1 import ResourceEndpoint
-        endpoint = ResourceEndpoint(your_validator)
-
-        def require_oauth(realms=None):
-            def decorator(f):
-                @wraps(f)
-                def wrapper(request, *args, **kwargs):
-                    v, r = provider.validate_protected_resource_request(
-                            request.url,
-                            http_method=request.method,
-                            body=request.data,
-                            headers=request.headers,
-                            realms=realms or [])
-                    if v:
-                        return f(*args, **kwargs)
-                    else:
-                        return abort(403)
-    """
-    def validate_protected_resource_request(
-        self,
-        uri,
-        http_method: str = "GET",
-        body: Incomplete | None = None,
-        headers: Incomplete | None = None,
-        realms: Incomplete | None = None,
-    ):
-        """
-        Create a request token response, with a new request token if valid.
-
-        :param uri: The full URI of the token request.
-        :param http_method: A valid HTTP verb, i.e. GET, POST, PUT, HEAD, etc.
-        :param body: The request body as a string.
-        :param headers: The request headers as a dict.
-        :param realms: A list of realms the resource is protected under.
-                       This will be supplied to the ``validate_realms``
-                       method of the request validator.
-        :returns: A tuple of 2 elements.
-                  1. True if valid, False otherwise.
-                  2. An oauthlib.common.Request object.
-        """
-        ...
-=======
-    def validate_protected_resource_request(self, uri, http_method: str = "GET", body=None, headers=None, realms=None): ...
->>>>>>> 12676840
+    def validate_protected_resource_request(self, uri, http_method: str = "GET", body=None, headers=None, realms=None): ...