--- conflicted
+++ resolved
@@ -1,17 +1,3 @@
-<<<<<<< HEAD
-"""
-oauthlib.oauth1.rfc5849.endpoints.request_token
-~~~~~~~~~~~~~~~~~~~~~~~~~~~~~~~~~~~~~~~~~~~~~~~
-
-This module is an implementation of the request token provider logic of
-OAuth 1.0 RFC 5849. It validates the correctness of request token requests,
-creates and persists tokens as well as create the proper response to be
-returned to the client.
-"""
-
-from _typeshed import Incomplete
-=======
->>>>>>> 12676840
 from logging import Logger
 
 from .base import BaseEndpoint as BaseEndpoint
@@ -19,96 +5,6 @@
 log: Logger
 
 class RequestTokenEndpoint(BaseEndpoint):
-<<<<<<< HEAD
-    """
-    An endpoint responsible for providing OAuth 1 request tokens.
-
-    Typical use is to instantiate with a request validator and invoke the
-    ``create_request_token_response`` from a view function. The tuple returned
-    has all information necessary (body, status, headers) to quickly form
-    and return a proper response. See :doc:`/oauth1/validator` for details on which
-    validator methods to implement for this endpoint.
-    """
-    def create_request_token(self, request, credentials):
-        """
-        Create and save a new request token.
-
-        :param request: OAuthlib request.
-        :type request: oauthlib.common.Request
-        :param credentials: A dict of extra token credentials.
-        :returns: The token as an urlencoded string.
-        """
-        ...
-    def create_request_token_response(
-        self,
-        uri,
-        http_method: str = "GET",
-        body: Incomplete | None = None,
-        headers: Incomplete | None = None,
-        credentials: Incomplete | None = None,
-    ):
-        """
-        Create a request token response, with a new request token if valid.
-
-        :param uri: The full URI of the token request.
-        :param http_method: A valid HTTP verb, i.e. GET, POST, PUT, HEAD, etc.
-        :param body: The request body as a string.
-        :param headers: The request headers as a dict.
-        :param credentials: A list of extra credentials to include in the token.
-        :returns: A tuple of 3 elements.
-                  1. A dict of headers to set on the response.
-                  2. The response body as a string.
-                  3. The response status code as an integer.
-
-        An example of a valid request::
-
-            >>> from your_validator import your_validator
-            >>> from oauthlib.oauth1 import RequestTokenEndpoint
-            >>> endpoint = RequestTokenEndpoint(your_validator)
-            >>> h, b, s = endpoint.create_request_token_response(
-            ...     'https://your.provider/request_token?foo=bar',
-            ...     headers={
-            ...         'Authorization': 'OAuth realm=movies user, oauth_....'
-            ...     },
-            ...     credentials={
-            ...         'my_specific': 'argument',
-            ...     })
-            >>> h
-            {'Content-Type': 'application/x-www-form-urlencoded'}
-            >>> b
-            'oauth_token=lsdkfol23w54jlksdef&oauth_token_secret=qwe089234lkjsdf&oauth_callback_confirmed=true&my_specific=argument'
-            >>> s
-            200
-
-        An response to invalid request would have a different body and status::
-
-            >>> b
-            'error=invalid_request&description=missing+callback+uri'
-            >>> s
-            400
-
-        The same goes for an an unauthorized request:
-
-            >>> b
-            ''
-            >>> s
-            401
-        """
-        ...
-    def validate_request_token_request(self, request):
-        """
-        Validate a request token request.
-
-        :param request: OAuthlib request.
-        :type request: oauthlib.common.Request
-        :raises: OAuth1Error if the request is invalid.
-        :returns: A tuple of 2 elements.
-                  1. The validation result (True or False).
-                  2. The request object.
-        """
-        ...
-=======
     def create_request_token(self, request, credentials): ...
     def create_request_token_response(self, uri, http_method: str = "GET", body=None, headers=None, credentials=None): ...
-    def validate_request_token_request(self, request): ...
->>>>>>> 12676840
+    def validate_request_token_request(self, request): ...