<<<<<<< HEAD
"""
oauthlib.oauth1.rfc5849.endpoints.signature_only
~~~~~~~~~~~~~~~~~~~~~~~~~~~~~~~~~~~~~~~~~~~~~~~~

This module is an implementation of the signing logic of OAuth 1.0 RFC 5849.
"""

from _typeshed import Incomplete
=======
>>>>>>> 12676840
from logging import Logger

from .base import BaseEndpoint as BaseEndpoint

log: Logger

class SignatureOnlyEndpoint(BaseEndpoint):
<<<<<<< HEAD
    """An endpoint only responsible for verifying an oauth signature."""
    def validate_request(
        self, uri, http_method: str = "GET", body: Incomplete | None = None, headers: Incomplete | None = None
    ):
        """
        Validate a signed OAuth request.

        :param uri: The full URI of the token request.
        :param http_method: A valid HTTP verb, i.e. GET, POST, PUT, HEAD, etc.
        :param body: The request body as a string.
        :param headers: The request headers as a dict.
        :returns: A tuple of 2 elements.
                  1. True if valid, False otherwise.
                  2. An oauthlib.common.Request object.
        """
        ...
=======
    def validate_request(self, uri, http_method: str = "GET", body=None, headers=None): ...
>>>>>>> 12676840
<|MERGE_RESOLUTION|>--- conflicted
+++ resolved
@@ -1,14 +1,3 @@
-<<<<<<< HEAD
-"""
-oauthlib.oauth1.rfc5849.endpoints.signature_only
-~~~~~~~~~~~~~~~~~~~~~~~~~~~~~~~~~~~~~~~~~~~~~~~~
-
-This module is an implementation of the signing logic of OAuth 1.0 RFC 5849.
-"""
-
-from _typeshed import Incomplete
-=======
->>>>>>> 12676840
 from logging import Logger
 
 from .base import BaseEndpoint as BaseEndpoint
@@ -16,23 +5,4 @@
 log: Logger
 
 class SignatureOnlyEndpoint(BaseEndpoint):
-<<<<<<< HEAD
-    """An endpoint only responsible for verifying an oauth signature."""
-    def validate_request(
-        self, uri, http_method: str = "GET", body: Incomplete | None = None, headers: Incomplete | None = None
-    ):
-        """
-        Validate a signed OAuth request.
-
-        :param uri: The full URI of the token request.
-        :param http_method: A valid HTTP verb, i.e. GET, POST, PUT, HEAD, etc.
-        :param body: The request body as a string.
-        :param headers: The request headers as a dict.
-        :returns: A tuple of 2 elements.
-                  1. True if valid, False otherwise.
-                  2. An oauthlib.common.Request object.
-        """
-        ...
-=======
-    def validate_request(self, uri, http_method: str = "GET", body=None, headers=None): ...
->>>>>>> 12676840
+    def validate_request(self, uri, http_method: str = "GET", body=None, headers=None): ...