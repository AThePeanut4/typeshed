--- conflicted
+++ resolved
@@ -1,16 +1,3 @@
-<<<<<<< HEAD
-"""
-oauthlib.oauth1.rfc5849.endpoints.authorization
-~~~~~~~~~~~~~~~~~~~~~~~~~~~~~~~~~~~~~~~~~~~~~~~
-
-This module is an implementation of various logic needed
-for signing and checking OAuth 1.0 RFC 5849 requests.
-"""
-
-from _typeshed import Incomplete
-
-=======
->>>>>>> 12676840
 from .base import BaseEndpoint as BaseEndpoint
 
 class AuthorizationEndpoint(BaseEndpoint):
@@ -43,85 +30,6 @@
         """
         ...
     def create_authorization_response(
-<<<<<<< HEAD
-        self,
-        uri,
-        http_method: str = "GET",
-        body: Incomplete | None = None,
-        headers: Incomplete | None = None,
-        realms: Incomplete | None = None,
-        credentials: Incomplete | None = None,
-    ):
-        """
-        Create an authorization response, with a new request token if valid.
-
-        :param uri: The full URI of the token request.
-        :param http_method: A valid HTTP verb, i.e. GET, POST, PUT, HEAD, etc.
-        :param body: The request body as a string.
-        :param headers: The request headers as a dict.
-        :param credentials: A list of credentials to include in the verifier.
-        :returns: A tuple of 3 elements.
-                  1. A dict of headers to set on the response.
-                  2. The response body as a string.
-                  3. The response status code as an integer.
-
-        If the callback URI tied to the current token is "oob", a response with
-        a 200 status code will be returned. In this case, it may be desirable to
-        modify the response to better display the verifier to the client.
-
-        An example of an authorization request::
-
-            >>> from your_validator import your_validator
-            >>> from oauthlib.oauth1 import AuthorizationEndpoint
-            >>> endpoint = AuthorizationEndpoint(your_validator)
-            >>> h, b, s = endpoint.create_authorization_response(
-            ...     'https://your.provider/authorize?oauth_token=...',
-            ...     credentials={
-            ...         'extra': 'argument',
-            ...     })
-            >>> h
-            {'Location': 'https://the.client/callback?oauth_verifier=...&extra=argument'}
-            >>> b
-            None
-            >>> s
-            302
-
-        An example of a request with an "oob" callback::
-
-            >>> from your_validator import your_validator
-            >>> from oauthlib.oauth1 import AuthorizationEndpoint
-            >>> endpoint = AuthorizationEndpoint(your_validator)
-            >>> h, b, s = endpoint.create_authorization_response(
-            ...     'https://your.provider/authorize?foo=bar',
-            ...     credentials={
-            ...         'extra': 'argument',
-            ...     })
-            >>> h
-            {'Content-Type': 'application/x-www-form-urlencoded'}
-            >>> b
-            'oauth_verifier=...&extra=argument'
-            >>> s
-            200
-        """
-        ...
-    def get_realms_and_credentials(
-        self, uri, http_method: str = "GET", body: Incomplete | None = None, headers: Incomplete | None = None
-    ):
-        """
-        Fetch realms and credentials for the presented request token.
-
-        :param uri: The full URI of the token request.
-        :param http_method: A valid HTTP verb, i.e. GET, POST, PUT, HEAD, etc.
-        :param body: The request body as a string.
-        :param headers: The request headers as a dict.
-        :returns: A tuple of 2 elements.
-                  1. A list of request realms.
-                  2. A dict of credentials which may be useful in creating the
-                  authorization form.
-        """
-        ...
-=======
         self, uri, http_method: str = "GET", body=None, headers=None, realms=None, credentials=None
     ): ...
-    def get_realms_and_credentials(self, uri, http_method: str = "GET", body=None, headers=None): ...
->>>>>>> 12676840
+    def get_realms_and_credentials(self, uri, http_method: str = "GET", body=None, headers=None): ...