--- conflicted
+++ resolved
@@ -1,44 +1,4 @@
-<<<<<<< HEAD
-"""
-This module is an implementation of `section 3.4`_ of RFC 5849.
-
-**Usage**
-
-Steps for signing a request:
-
-1. Collect parameters from the request using ``collect_parameters``.
-2. Normalize those parameters using ``normalize_parameters``.
-3. Create the *base string URI* using ``base_string_uri``.
-4. Create the *signature base string* from the above three components
-   using ``signature_base_string``.
-5. Pass the *signature base string* and the client credentials to one of the
-   sign-with-client functions. The HMAC-based signing functions needs
-   client credentials with secrets. The RSA-based signing functions needs
-   client credentials with an RSA private key.
-
-To verify a request, pass the request and credentials to one of the verify
-functions. The HMAC-based signing functions needs the shared secrets. The
-RSA-based verify functions needs the RSA public key.
-
-**Scope**
-
-All of the functions in this module should be considered internal to OAuthLib,
-since they are not imported into the "oauthlib.oauth1" module. Programs using
-OAuthLib should not use directly invoke any of the functions in this module.
-
-**Deprecated functions**
-
-The "sign_" methods that are not "_with_client" have been deprecated. They may
-be removed in a future release. Since they are all internal functions, this
-should have no impact on properly behaving programs.
-
-.. _`section 3.4`: https://tools.ietf.org/html/rfc5849#section-3.4
-"""
-
-from _typeshed import Incomplete, Unused
-=======
 from _typeshed import Unused
->>>>>>> 12676840
 from collections.abc import Iterable
 from logging import Logger
 
@@ -127,45 +87,11 @@
     """
     ...
 def sign_hmac_sha1_with_client(sig_base_str: str, client): ...
-<<<<<<< HEAD
-def verify_hmac_sha1(
-    request: Request, client_secret: Incomplete | None = None, resource_owner_secret: Incomplete | None = None
-) -> bool: ...
-def sign_hmac_sha1(base_string: str | bytes, client_secret, resource_owner_secret):
-    """
-    Deprecated function for calculating a HMAC-SHA1 signature.
-
-    This function has been replaced by invoking ``sign_hmac`` with "SHA-1"
-    as the hash algorithm name.
-
-    This function was invoked by sign_hmac_sha1_with_client and
-    test_signatures.py, but does any application invoke it directly? If not,
-    it can be removed.
-    """
-    ...
-def sign_hmac_sha256_with_client(sig_base_str, client): ...
-def verify_hmac_sha256(
-    request, client_secret: Incomplete | None = None, resource_owner_secret: Incomplete | None = None
-) -> bool: ...
-def sign_hmac_sha256(base_string: str | bytes, client_secret, resource_owner_secret):
-    """
-    Deprecated function for calculating a HMAC-SHA256 signature.
-
-    This function has been replaced by invoking ``sign_hmac`` with "SHA-256"
-    as the hash algorithm name.
-
-    This function was invoked by sign_hmac_sha256_with_client and
-    test_signatures.py, but does any application invoke it directly? If not,
-    it can be removed.
-    """
-    ...
-=======
 def verify_hmac_sha1(request: Request, client_secret=None, resource_owner_secret=None) -> bool: ...
 def sign_hmac_sha1(base_string: str | bytes, client_secret, resource_owner_secret): ...
 def sign_hmac_sha256_with_client(sig_base_str, client): ...
 def verify_hmac_sha256(request, client_secret=None, resource_owner_secret=None) -> bool: ...
 def sign_hmac_sha256(base_string: str | bytes, client_secret, resource_owner_secret): ...
->>>>>>> 12676840
 def sign_hmac_sha512_with_client(sig_base_str: str, client): ...
 def verify_hmac_sha512(request, client_secret: str | None = None, resource_owner_secret: str | None = None) -> bool: ...
 def sign_rsa_sha1_with_client(sig_base_str: str | bytes, client): ...
