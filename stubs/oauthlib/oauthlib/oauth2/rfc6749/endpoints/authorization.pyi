"""
oauthlib.oauth2.rfc6749
~~~~~~~~~~~~~~~~~~~~~~~

This module is an implementation of various logic needed
for consuming and providing OAuth 2.0 RFC6749.
"""

from _typeshed import Incomplete
from logging import Logger

from oauthlib.common import _HTTPMethod

from .base import BaseEndpoint

log: Logger

class AuthorizationEndpoint(BaseEndpoint):
<<<<<<< HEAD
    """
    Authorization endpoint - used by the client to obtain authorization
    from the resource owner via user-agent redirection.

    The authorization endpoint is used to interact with the resource
    owner and obtain an authorization grant.  The authorization server
    MUST first verify the identity of the resource owner.  The way in
    which the authorization server authenticates the resource owner (e.g.
    username and password login, session cookies) is beyond the scope of
    this specification.

    The endpoint URI MAY include an "application/x-www-form-urlencoded"
    formatted (per `Appendix B`_) query component,
    which MUST be retained when adding additional query parameters.  The
    endpoint URI MUST NOT include a fragment component::

        https://example.com/path?query=component             # OK
        https://example.com/path?query=component#fragment    # Not OK

    Since requests to the authorization endpoint result in user
    authentication and the transmission of clear-text credentials (in the
    HTTP response), the authorization server MUST require the use of TLS
    as described in Section 1.6 when sending requests to the
    authorization endpoint::

        # We will deny any request which URI schema is not with https

    The authorization server MUST support the use of the HTTP "GET"
    method [RFC2616] for the authorization endpoint, and MAY support the
    use of the "POST" method as well::

        # HTTP method is currently not enforced

    Parameters sent without a value MUST be treated as if they were
    omitted from the request.  The authorization server MUST ignore
    unrecognized request parameters.  Request and response parameters
    MUST NOT be included more than once::

        # Enforced through the design of oauthlib.common.Request

    .. _`Appendix B`: https://tools.ietf.org/html/rfc6749#appendix-B
    """
    def __init__(self, default_response_type, default_token_type, response_types: dict[str, Incomplete]) -> None: ...
=======
    def __init__(self, default_response_type: str, default_token_type: str, response_types: dict[str, Incomplete]) -> None: ...
>>>>>>> 9589e369
    @property
    def response_types(self) -> dict[str, Incomplete]: ...
    @property
    def default_response_type(self) -> str: ...
    @property
    def default_response_type_handler(self): ...
    @property
    def default_token_type(self): ...
    def create_authorization_response(
        self,
        uri: str,
        http_method: _HTTPMethod = "GET",
        body: str | None = None,
        headers: dict[str, str] | None = None,
        scopes: Incomplete | None = None,
        credentials: dict[str, Incomplete] | None = None,
    ):
        """Extract response_type and route to the designated handler."""
        ...
    def validate_authorization_request(
        self, uri: str, http_method: _HTTPMethod = "GET", body: str | None = None, headers: dict[str, str] | None = None
    ):
        """Extract response_type and route to the designated handler."""
        ...<|MERGE_RESOLUTION|>--- conflicted
+++ resolved
@@ -16,53 +16,7 @@
 log: Logger
 
 class AuthorizationEndpoint(BaseEndpoint):
-<<<<<<< HEAD
-    """
-    Authorization endpoint - used by the client to obtain authorization
-    from the resource owner via user-agent redirection.
-
-    The authorization endpoint is used to interact with the resource
-    owner and obtain an authorization grant.  The authorization server
-    MUST first verify the identity of the resource owner.  The way in
-    which the authorization server authenticates the resource owner (e.g.
-    username and password login, session cookies) is beyond the scope of
-    this specification.
-
-    The endpoint URI MAY include an "application/x-www-form-urlencoded"
-    formatted (per `Appendix B`_) query component,
-    which MUST be retained when adding additional query parameters.  The
-    endpoint URI MUST NOT include a fragment component::
-
-        https://example.com/path?query=component             # OK
-        https://example.com/path?query=component#fragment    # Not OK
-
-    Since requests to the authorization endpoint result in user
-    authentication and the transmission of clear-text credentials (in the
-    HTTP response), the authorization server MUST require the use of TLS
-    as described in Section 1.6 when sending requests to the
-    authorization endpoint::
-
-        # We will deny any request which URI schema is not with https
-
-    The authorization server MUST support the use of the HTTP "GET"
-    method [RFC2616] for the authorization endpoint, and MAY support the
-    use of the "POST" method as well::
-
-        # HTTP method is currently not enforced
-
-    Parameters sent without a value MUST be treated as if they were
-    omitted from the request.  The authorization server MUST ignore
-    unrecognized request parameters.  Request and response parameters
-    MUST NOT be included more than once::
-
-        # Enforced through the design of oauthlib.common.Request
-
-    .. _`Appendix B`: https://tools.ietf.org/html/rfc6749#appendix-B
-    """
-    def __init__(self, default_response_type, default_token_type, response_types: dict[str, Incomplete]) -> None: ...
-=======
     def __init__(self, default_response_type: str, default_token_type: str, response_types: dict[str, Incomplete]) -> None: ...
->>>>>>> 9589e369
     @property
     def response_types(self) -> dict[str, Incomplete]: ...
     @property
