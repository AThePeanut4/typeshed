<<<<<<< HEAD
"""
oauthlib.oauth2.rfc6749.endpoint.metadata
~~~~~~~~~~~~~~~~~~~~~~~~~~~~~~~~~~~~~~~~~~~

An implementation of the `OAuth 2.0 Authorization Server Metadata`.

.. _`OAuth 2.0 Authorization Server Metadata`: https://tools.ietf.org/html/rfc8414
"""

=======
from _typeshed import Incomplete
from collections.abc import Iterable
>>>>>>> 9589e369
from logging import Logger

from .base import BaseEndpoint

log: Logger

class MetadataEndpoint(BaseEndpoint):
<<<<<<< HEAD
    """
    OAuth2.0 Authorization Server Metadata endpoint.

    This specification generalizes the metadata format defined by
    `OpenID Connect Discovery 1.0` in a way that is compatible
    with OpenID Connect Discovery while being applicable to a wider set
    of OAuth 2.0 use cases.  This is intentionally parallel to the way
    that OAuth 2.0 Dynamic Client Registration Protocol [`RFC7591`_]
    generalized the dynamic client registration mechanisms defined by
    OpenID Connect Dynamic Client Registration 1.0
    in a way that is compatible with it.

    .. _`OpenID Connect Discovery 1.0`: https://openid.net/specs/openid-connect-discovery-1_0.html
    .. _`RFC7591`: https://tools.ietf.org/html/rfc7591
    """
    raise_errors: Any
    endpoints: Any
    initial_claims: Any
    claims: Any
    def __init__(self, endpoints, claims={}, raise_errors: bool = True) -> None: ...
    def create_metadata_response(
        self, uri: str, http_method: str = "GET", body: str | None = None, headers: dict[str, str] | None = None
    ):
        """
        Create metadata response
        
        """
        ...
    def validate_metadata(
        self, array, key, is_required: bool = False, is_list: bool = False, is_url: bool = False, is_issuer: bool = False
    ) -> None: ...
    def validate_metadata_token(self, claims, endpoint) -> None:
        """
        If the token endpoint is used in the grant type, the value of this
        parameter MUST be the same as the value of the "grant_type"
        parameter passed to the token endpoint defined in the grant type
        definition.
        """
        ...
    def validate_metadata_authorization(self, claims, endpoint): ...
    def validate_metadata_revocation(self, claims, endpoint) -> None: ...
    def validate_metadata_introspection(self, claims, endpoint) -> None: ...
    def validate_metadata_server(self):
        """
         Authorization servers can have metadata describing their
         configuration.  The following authorization server metadata values
         are used by this specification. More details can be found in
         `RFC8414 section 2`_ :

        issuer
           REQUIRED

        authorization_endpoint
           URL of the authorization server's authorization endpoint
           [`RFC6749#Authorization`_].  This is REQUIRED unless no grant types are supported
           that use the authorization endpoint.

        token_endpoint
           URL of the authorization server's token endpoint [`RFC6749#Token`_].  This
           is REQUIRED unless only the implicit grant type is supported.

        scopes_supported
           RECOMMENDED.

        response_types_supported
           REQUIRED.

        Other OPTIONAL fields:
           jwks_uri,
           registration_endpoint,
           response_modes_supported

        grant_types_supported
           OPTIONAL.  JSON array containing a list of the OAuth 2.0 grant
           type values that this authorization server supports.  The array
           values used are the same as those used with the "grant_types"
           parameter defined by "OAuth 2.0 Dynamic Client Registration
           Protocol" [`RFC7591`_].  If omitted, the default value is
           "["authorization_code", "implicit"]".

        token_endpoint_auth_methods_supported

        token_endpoint_auth_signing_alg_values_supported

        service_documentation

        ui_locales_supported

        op_policy_uri

        op_tos_uri

        revocation_endpoint

        revocation_endpoint_auth_methods_supported

        revocation_endpoint_auth_signing_alg_values_supported

        introspection_endpoint

        introspection_endpoint_auth_methods_supported

        introspection_endpoint_auth_signing_alg_values_supported

        code_challenge_methods_supported

        Additional authorization server metadata parameters MAY also be used.
        Some are defined by other specifications, such as OpenID Connect
        Discovery 1.0 [`OpenID.Discovery`_].

         .. _`RFC8414 section 2`: https://tools.ietf.org/html/rfc8414#section-2
         .. _`RFC6749#Authorization`: https://tools.ietf.org/html/rfc6749#section-3.1
         .. _`RFC6749#Token`: https://tools.ietf.org/html/rfc6749#section-3.2
         .. _`RFC7591`: https://tools.ietf.org/html/rfc7591
         .. _`OpenID.Discovery`: https://openid.net/specs/openid-connect-discovery-1_0.html
 
        """
        ...
=======
    raise_errors: bool
    endpoints: Iterable[BaseEndpoint]
    initial_claims: dict[str, Incomplete]
    claims: dict[str, Incomplete]
    def __init__(
        self, endpoints: Iterable[BaseEndpoint], claims: dict[str, Incomplete] = {}, raise_errors: bool = True
    ) -> None: ...
    def create_metadata_response(
        self, uri: str, http_method: str = "GET", body: str | None = None, headers: dict[str, str] | None = None
    ) -> tuple[dict[str, str], str, int]: ...
    def validate_metadata(
        self, array, key, is_required: bool = False, is_list: bool = False, is_url: bool = False, is_issuer: bool = False
    ) -> None: ...
    def validate_metadata_token(self, claims, endpoint: BaseEndpoint) -> None: ...
    def validate_metadata_authorization(self, claims, endpoint: BaseEndpoint): ...
    def validate_metadata_revocation(self, claims, endpoint: BaseEndpoint) -> None: ...
    def validate_metadata_introspection(self, claims, endpoint: BaseEndpoint) -> None: ...
    def validate_metadata_server(self) -> dict[str, Incomplete]: ...
>>>>>>> 9589e369
<|MERGE_RESOLUTION|>--- conflicted
+++ resolved
@@ -1,17 +1,5 @@
-<<<<<<< HEAD
-"""
-oauthlib.oauth2.rfc6749.endpoint.metadata
-~~~~~~~~~~~~~~~~~~~~~~~~~~~~~~~~~~~~~~~~~~~
-
-An implementation of the `OAuth 2.0 Authorization Server Metadata`.
-
-.. _`OAuth 2.0 Authorization Server Metadata`: https://tools.ietf.org/html/rfc8414
-"""
-
-=======
 from _typeshed import Incomplete
 from collections.abc import Iterable
->>>>>>> 9589e369
 from logging import Logger
 
 from .base import BaseEndpoint
@@ -19,126 +7,6 @@
 log: Logger
 
 class MetadataEndpoint(BaseEndpoint):
-<<<<<<< HEAD
-    """
-    OAuth2.0 Authorization Server Metadata endpoint.
-
-    This specification generalizes the metadata format defined by
-    `OpenID Connect Discovery 1.0` in a way that is compatible
-    with OpenID Connect Discovery while being applicable to a wider set
-    of OAuth 2.0 use cases.  This is intentionally parallel to the way
-    that OAuth 2.0 Dynamic Client Registration Protocol [`RFC7591`_]
-    generalized the dynamic client registration mechanisms defined by
-    OpenID Connect Dynamic Client Registration 1.0
-    in a way that is compatible with it.
-
-    .. _`OpenID Connect Discovery 1.0`: https://openid.net/specs/openid-connect-discovery-1_0.html
-    .. _`RFC7591`: https://tools.ietf.org/html/rfc7591
-    """
-    raise_errors: Any
-    endpoints: Any
-    initial_claims: Any
-    claims: Any
-    def __init__(self, endpoints, claims={}, raise_errors: bool = True) -> None: ...
-    def create_metadata_response(
-        self, uri: str, http_method: str = "GET", body: str | None = None, headers: dict[str, str] | None = None
-    ):
-        """
-        Create metadata response
-        
-        """
-        ...
-    def validate_metadata(
-        self, array, key, is_required: bool = False, is_list: bool = False, is_url: bool = False, is_issuer: bool = False
-    ) -> None: ...
-    def validate_metadata_token(self, claims, endpoint) -> None:
-        """
-        If the token endpoint is used in the grant type, the value of this
-        parameter MUST be the same as the value of the "grant_type"
-        parameter passed to the token endpoint defined in the grant type
-        definition.
-        """
-        ...
-    def validate_metadata_authorization(self, claims, endpoint): ...
-    def validate_metadata_revocation(self, claims, endpoint) -> None: ...
-    def validate_metadata_introspection(self, claims, endpoint) -> None: ...
-    def validate_metadata_server(self):
-        """
-         Authorization servers can have metadata describing their
-         configuration.  The following authorization server metadata values
-         are used by this specification. More details can be found in
-         `RFC8414 section 2`_ :
-
-        issuer
-           REQUIRED
-
-        authorization_endpoint
-           URL of the authorization server's authorization endpoint
-           [`RFC6749#Authorization`_].  This is REQUIRED unless no grant types are supported
-           that use the authorization endpoint.
-
-        token_endpoint
-           URL of the authorization server's token endpoint [`RFC6749#Token`_].  This
-           is REQUIRED unless only the implicit grant type is supported.
-
-        scopes_supported
-           RECOMMENDED.
-
-        response_types_supported
-           REQUIRED.
-
-        Other OPTIONAL fields:
-           jwks_uri,
-           registration_endpoint,
-           response_modes_supported
-
-        grant_types_supported
-           OPTIONAL.  JSON array containing a list of the OAuth 2.0 grant
-           type values that this authorization server supports.  The array
-           values used are the same as those used with the "grant_types"
-           parameter defined by "OAuth 2.0 Dynamic Client Registration
-           Protocol" [`RFC7591`_].  If omitted, the default value is
-           "["authorization_code", "implicit"]".
-
-        token_endpoint_auth_methods_supported
-
-        token_endpoint_auth_signing_alg_values_supported
-
-        service_documentation
-
-        ui_locales_supported
-
-        op_policy_uri
-
-        op_tos_uri
-
-        revocation_endpoint
-
-        revocation_endpoint_auth_methods_supported
-
-        revocation_endpoint_auth_signing_alg_values_supported
-
-        introspection_endpoint
-
-        introspection_endpoint_auth_methods_supported
-
-        introspection_endpoint_auth_signing_alg_values_supported
-
-        code_challenge_methods_supported
-
-        Additional authorization server metadata parameters MAY also be used.
-        Some are defined by other specifications, such as OpenID Connect
-        Discovery 1.0 [`OpenID.Discovery`_].
-
-         .. _`RFC8414 section 2`: https://tools.ietf.org/html/rfc8414#section-2
-         .. _`RFC6749#Authorization`: https://tools.ietf.org/html/rfc6749#section-3.1
-         .. _`RFC6749#Token`: https://tools.ietf.org/html/rfc6749#section-3.2
-         .. _`RFC7591`: https://tools.ietf.org/html/rfc7591
-         .. _`OpenID.Discovery`: https://openid.net/specs/openid-connect-discovery-1_0.html
- 
-        """
-        ...
-=======
     raise_errors: bool
     endpoints: Iterable[BaseEndpoint]
     initial_claims: dict[str, Incomplete]
@@ -156,5 +24,4 @@
     def validate_metadata_authorization(self, claims, endpoint: BaseEndpoint): ...
     def validate_metadata_revocation(self, claims, endpoint: BaseEndpoint) -> None: ...
     def validate_metadata_introspection(self, claims, endpoint: BaseEndpoint) -> None: ...
-    def validate_metadata_server(self) -> dict[str, Incomplete]: ...
->>>>>>> 9589e369
+    def validate_metadata_server(self) -> dict[str, Incomplete]: ...