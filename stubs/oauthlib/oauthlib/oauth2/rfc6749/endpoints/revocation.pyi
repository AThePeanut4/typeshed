"""
oauthlib.oauth2.rfc6749.endpoint.revocation
~~~~~~~~~~~~~~~~~~~~~~~~~~~~~~~~~~~~~~~~~~~

An implementation of the OAuth 2 `Token Revocation`_ spec (draft 11).

.. _`Token Revocation`: https://tools.ietf.org/html/draft-ietf-oauth-revocation-11
"""

from _typeshed import Incomplete
from logging import Logger
from typing import Any

from oauthlib.common import Request, _HTTPMethod

from .base import BaseEndpoint

log: Logger

class RevocationEndpoint(BaseEndpoint):
    """
    Token revocation endpoint.

    Endpoint used by authenticated clients to revoke access and refresh tokens.
    Commonly this will be part of the Authorization Endpoint.
    """
    valid_token_types: Any
    valid_request_methods: Any
    request_validator: Any
    supported_token_types: Any
    enable_jsonp: Any
    def __init__(
        self, request_validator, supported_token_types: Incomplete | None = None, enable_jsonp: bool = False
    ) -> None: ...
    def create_revocation_response(
<<<<<<< HEAD
        self, uri, http_method: str = "POST", body: Incomplete | None = None, headers: Incomplete | None = None
    ):
        """
        Revoke supplied access or refresh token.


        The authorization server responds with HTTP status code 200 if the
        token has been revoked successfully or if the client submitted an
        invalid token.

        Note: invalid tokens do not cause an error response since the client
        cannot handle such an error in a reasonable way.  Moreover, the purpose
        of the revocation request, invalidating the particular token, is
        already achieved.

        The content of the response body is ignored by the client as all
        necessary information is conveyed in the response code.

        An invalid token type hint value is ignored by the authorization server
        and does not influence the revocation response.
        """
        ...
    def validate_revocation_request(self, request) -> None:
        """
        Ensure the request is valid.

        The client constructs the request by including the following parameters
        using the "application/x-www-form-urlencoded" format in the HTTP
        request entity-body:

        token (REQUIRED).  The token that the client wants to get revoked.

        token_type_hint (OPTIONAL).  A hint about the type of the token
        submitted for revocation.  Clients MAY pass this parameter in order to
        help the authorization server to optimize the token lookup.  If the
        server is unable to locate the token using the given hint, it MUST
        extend its search across all of its supported token types.  An
        authorization server MAY ignore this parameter, particularly if it is
        able to detect the token type automatically.  This specification
        defines two such values:

                *  access_token: An Access Token as defined in [RFC6749],
                    `section 1.4`_

                *  refresh_token: A Refresh Token as defined in [RFC6749],
                    `section 1.5`_

                Specific implementations, profiles, and extensions of this
                specification MAY define other values for this parameter using
                the registry defined in `Section 4.1.2`_.

        The client also includes its authentication credentials as described in
        `Section 2.3`_. of [`RFC6749`_].

        .. _`section 1.4`: https://tools.ietf.org/html/rfc6749#section-1.4
        .. _`section 1.5`: https://tools.ietf.org/html/rfc6749#section-1.5
        .. _`section 2.3`: https://tools.ietf.org/html/rfc6749#section-2.3
        .. _`Section 4.1.2`: https://tools.ietf.org/html/draft-ietf-oauth-revocation-11#section-4.1.2
        .. _`RFC6749`: https://tools.ietf.org/html/rfc6749
        """
        ...
=======
        self, uri: str, http_method: _HTTPMethod = "POST", body: str | None = None, headers: dict[str, str] | None = None
    ): ...
    def validate_revocation_request(self, request: Request) -> None: ...
>>>>>>> 87f599dc
<|MERGE_RESOLUTION|>--- conflicted
+++ resolved
@@ -33,70 +33,6 @@
         self, request_validator, supported_token_types: Incomplete | None = None, enable_jsonp: bool = False
     ) -> None: ...
     def create_revocation_response(
-<<<<<<< HEAD
-        self, uri, http_method: str = "POST", body: Incomplete | None = None, headers: Incomplete | None = None
-    ):
-        """
-        Revoke supplied access or refresh token.
-
-
-        The authorization server responds with HTTP status code 200 if the
-        token has been revoked successfully or if the client submitted an
-        invalid token.
-
-        Note: invalid tokens do not cause an error response since the client
-        cannot handle such an error in a reasonable way.  Moreover, the purpose
-        of the revocation request, invalidating the particular token, is
-        already achieved.
-
-        The content of the response body is ignored by the client as all
-        necessary information is conveyed in the response code.
-
-        An invalid token type hint value is ignored by the authorization server
-        and does not influence the revocation response.
-        """
-        ...
-    def validate_revocation_request(self, request) -> None:
-        """
-        Ensure the request is valid.
-
-        The client constructs the request by including the following parameters
-        using the "application/x-www-form-urlencoded" format in the HTTP
-        request entity-body:
-
-        token (REQUIRED).  The token that the client wants to get revoked.
-
-        token_type_hint (OPTIONAL).  A hint about the type of the token
-        submitted for revocation.  Clients MAY pass this parameter in order to
-        help the authorization server to optimize the token lookup.  If the
-        server is unable to locate the token using the given hint, it MUST
-        extend its search across all of its supported token types.  An
-        authorization server MAY ignore this parameter, particularly if it is
-        able to detect the token type automatically.  This specification
-        defines two such values:
-
-                *  access_token: An Access Token as defined in [RFC6749],
-                    `section 1.4`_
-
-                *  refresh_token: A Refresh Token as defined in [RFC6749],
-                    `section 1.5`_
-
-                Specific implementations, profiles, and extensions of this
-                specification MAY define other values for this parameter using
-                the registry defined in `Section 4.1.2`_.
-
-        The client also includes its authentication credentials as described in
-        `Section 2.3`_. of [`RFC6749`_].
-
-        .. _`section 1.4`: https://tools.ietf.org/html/rfc6749#section-1.4
-        .. _`section 1.5`: https://tools.ietf.org/html/rfc6749#section-1.5
-        .. _`section 2.3`: https://tools.ietf.org/html/rfc6749#section-2.3
-        .. _`Section 4.1.2`: https://tools.ietf.org/html/draft-ietf-oauth-revocation-11#section-4.1.2
-        .. _`RFC6749`: https://tools.ietf.org/html/rfc6749
-        """
-        ...
-=======
         self, uri: str, http_method: _HTTPMethod = "POST", body: str | None = None, headers: dict[str, str] | None = None
     ): ...
-    def validate_revocation_request(self, request: Request) -> None: ...
->>>>>>> 87f599dc
+    def validate_revocation_request(self, request: Request) -> None: ...