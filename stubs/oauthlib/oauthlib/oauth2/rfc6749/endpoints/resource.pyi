"""
oauthlib.oauth2.rfc6749
~~~~~~~~~~~~~~~~~~~~~~~

This module is an implementation of various logic needed
for consuming and providing OAuth 2.0 RFC6749.
"""

from _typeshed import Incomplete
from logging import Logger

from oauthlib.common import Request, _HTTPMethod

from .base import BaseEndpoint

log: Logger

class ResourceEndpoint(BaseEndpoint):
    """
    Authorizes access to protected resources.

    The client accesses protected resources by presenting the access
    token to the resource server.  The resource server MUST validate the
    access token and ensure that it has not expired and that its scope
    covers the requested resource.  The methods used by the resource
    server to validate the access token (as well as any error responses)
    are beyond the scope of this specification but generally involve an
    interaction or coordination between the resource server and the
    authorization server::

        # For most cases, returning a 403 should suffice.

    The method in which the client utilizes the access token to
    authenticate with the resource server depends on the type of access
    token issued by the authorization server.  Typically, it involves
    using the HTTP "Authorization" request header field [RFC2617] with an
    authentication scheme defined by the specification of the access
    token type used, such as [RFC6750]::

        # Access tokens may also be provided in query and body
        https://example.com/protected?access_token=kjfch2345sdf   # Query
        access_token=sdf23409df   # Body
    """
    def __init__(self, default_token, token_types) -> None: ...
    @property
    def default_token(self): ...
    @property
    def default_token_type_handler(self): ...
    @property
    def tokens(self): ...
    def verify_request(
        self,
        uri,
        http_method: _HTTPMethod = "GET",
        body: str | None = None,
        headers: dict[str, str] | None = None,
        scopes: Incomplete | None = None,
<<<<<<< HEAD
    ):
        """Validate client, code etc, return body + headers"""
        ...
    def find_token_type(self, request):
        """
        Token type identification.

        RFC 6749 does not provide a method for easily differentiating between
        different token types during protected resource access. We estimate
        the most likely token type (if any) by asking each known token type
        to give an estimation based on the request.
        """
        ...
=======
    ): ...
    def find_token_type(self, request: Request): ...
>>>>>>> 87f599dc
<|MERGE_RESOLUTION|>--- conflicted
+++ resolved
@@ -55,21 +55,5 @@
         body: str | None = None,
         headers: dict[str, str] | None = None,
         scopes: Incomplete | None = None,
-<<<<<<< HEAD
-    ):
-        """Validate client, code etc, return body + headers"""
-        ...
-    def find_token_type(self, request):
-        """
-        Token type identification.
-
-        RFC 6749 does not provide a method for easily differentiating between
-        different token types during protected resource access. We estimate
-        the most likely token type (if any) by asking each known token type
-        to give an estimation based on the request.
-        """
-        ...
-=======
     ): ...
-    def find_token_type(self, request: Request): ...
->>>>>>> 87f599dc
+    def find_token_type(self, request: Request): ...