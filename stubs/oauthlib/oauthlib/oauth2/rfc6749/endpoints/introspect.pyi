<<<<<<< HEAD
"""
oauthlib.oauth2.rfc6749.endpoint.introspect
~~~~~~~~~~~~~~~~~~~~~~~~~~~~~~~~~~~~~~~~~~~

An implementation of the OAuth 2.0 `Token Introspection`.

.. _`Token Introspection`: https://tools.ietf.org/html/rfc7662
"""

from _typeshed import Incomplete
=======
>>>>>>> 9589e369
from logging import Logger
from typing import Literal

from oauthlib.common import Request, _HTTPMethod

from ..request_validator import RequestValidator
from .base import BaseEndpoint

log: Logger

class IntrospectEndpoint(BaseEndpoint):
<<<<<<< HEAD
    """
    Introspect token endpoint.

    This endpoint defines a method to query an OAuth 2.0 authorization
    server to determine the active state of an OAuth 2.0 token and to
    determine meta-information about this token. OAuth 2.0 deployments
    can use this method to convey information about the authorization
    context of the token from the authorization server to the protected
    resource.

    To prevent the values of access tokens from leaking into
    server-side logs via query parameters, an authorization server
    offering token introspection MAY disallow the use of HTTP GET on
    the introspection endpoint and instead require the HTTP POST method
    to be used at the introspection endpoint.
    """
    valid_token_types: Any
    valid_request_methods: Any
    request_validator: Any
    supported_token_types: Any
    def __init__(self, request_validator, supported_token_types: Incomplete | None = None) -> None: ...
    def create_introspect_response(
        self, uri: str, http_method: _HTTPMethod = "POST", body: str | None = None, headers: dict[str, str] | None = None
    ):
        """
        Create introspect valid or invalid response

        If the authorization server is unable to determine the state
        of the token without additional information, it SHOULD return
        an introspection response indicating the token is not active
        as described in Section 2.2.
        """
        ...
    def validate_introspect_request(self, request: Request) -> None:
        """
        Ensure the request is valid.

        The protected resource calls the introspection endpoint using
        an HTTP POST request with parameters sent as
        "application/x-www-form-urlencoded".

        * token REQUIRED.  The string value of the token.
        * token_type_hint OPTIONAL.

        A hint about the type of the token submitted for
        introspection.  The protected resource MAY pass this parameter to
        help the authorization server optimize the token lookup.  If the
        server is unable to locate the token using the given hint, it MUST
        extend its search across all of its supported token types.  An
        authorization server MAY ignore this parameter, particularly if it
        is able to detect the token type automatically.

        *  access_token: An Access Token as defined in [`RFC6749`], `section 1.4`_
        *  refresh_token: A Refresh Token as defined in [`RFC6749`], `section 1.5`_

        The introspection endpoint MAY accept other OPTIONAL
        parameters to provide further context to the query.  For
        instance, an authorization server may desire to know the IP
        address of the client accessing the protected resource to
        determine if the correct client is likely to be presenting the
        token.  The definition of this or any other parameters are
        outside the scope of this specification, to be defined by
        service documentation or extensions to this specification.

        .. _`section 1.4`: http://tools.ietf.org/html/rfc6749#section-1.4
        .. _`section 1.5`: http://tools.ietf.org/html/rfc6749#section-1.5
        .. _`RFC6749`: http://tools.ietf.org/html/rfc6749
        """
        ...
=======
    valid_token_types: tuple[Literal["access_token"], Literal["refresh_token"]]
    valid_request_methods: tuple[Literal["POST"]]
    request_validator: RequestValidator
    supported_token_types: tuple[str, ...]
    def __init__(self, request_validator: RequestValidator, supported_token_types: tuple[str, ...] | None = None) -> None: ...
    def create_introspect_response(
        self, uri: str, http_method: _HTTPMethod = "POST", body: str | None = None, headers: dict[str, str] | None = None
    ) -> tuple[dict[str, str], str, int]: ...
    def validate_introspect_request(self, request: Request) -> None: ...
>>>>>>> 9589e369
<|MERGE_RESOLUTION|>--- conflicted
+++ resolved
@@ -1,16 +1,3 @@
-<<<<<<< HEAD
-"""
-oauthlib.oauth2.rfc6749.endpoint.introspect
-~~~~~~~~~~~~~~~~~~~~~~~~~~~~~~~~~~~~~~~~~~~
-
-An implementation of the OAuth 2.0 `Token Introspection`.
-
-.. _`Token Introspection`: https://tools.ietf.org/html/rfc7662
-"""
-
-from _typeshed import Incomplete
-=======
->>>>>>> 9589e369
 from logging import Logger
 from typing import Literal
 
@@ -22,77 +9,6 @@
 log: Logger
 
 class IntrospectEndpoint(BaseEndpoint):
-<<<<<<< HEAD
-    """
-    Introspect token endpoint.
-
-    This endpoint defines a method to query an OAuth 2.0 authorization
-    server to determine the active state of an OAuth 2.0 token and to
-    determine meta-information about this token. OAuth 2.0 deployments
-    can use this method to convey information about the authorization
-    context of the token from the authorization server to the protected
-    resource.
-
-    To prevent the values of access tokens from leaking into
-    server-side logs via query parameters, an authorization server
-    offering token introspection MAY disallow the use of HTTP GET on
-    the introspection endpoint and instead require the HTTP POST method
-    to be used at the introspection endpoint.
-    """
-    valid_token_types: Any
-    valid_request_methods: Any
-    request_validator: Any
-    supported_token_types: Any
-    def __init__(self, request_validator, supported_token_types: Incomplete | None = None) -> None: ...
-    def create_introspect_response(
-        self, uri: str, http_method: _HTTPMethod = "POST", body: str | None = None, headers: dict[str, str] | None = None
-    ):
-        """
-        Create introspect valid or invalid response
-
-        If the authorization server is unable to determine the state
-        of the token without additional information, it SHOULD return
-        an introspection response indicating the token is not active
-        as described in Section 2.2.
-        """
-        ...
-    def validate_introspect_request(self, request: Request) -> None:
-        """
-        Ensure the request is valid.
-
-        The protected resource calls the introspection endpoint using
-        an HTTP POST request with parameters sent as
-        "application/x-www-form-urlencoded".
-
-        * token REQUIRED.  The string value of the token.
-        * token_type_hint OPTIONAL.
-
-        A hint about the type of the token submitted for
-        introspection.  The protected resource MAY pass this parameter to
-        help the authorization server optimize the token lookup.  If the
-        server is unable to locate the token using the given hint, it MUST
-        extend its search across all of its supported token types.  An
-        authorization server MAY ignore this parameter, particularly if it
-        is able to detect the token type automatically.
-
-        *  access_token: An Access Token as defined in [`RFC6749`], `section 1.4`_
-        *  refresh_token: A Refresh Token as defined in [`RFC6749`], `section 1.5`_
-
-        The introspection endpoint MAY accept other OPTIONAL
-        parameters to provide further context to the query.  For
-        instance, an authorization server may desire to know the IP
-        address of the client accessing the protected resource to
-        determine if the correct client is likely to be presenting the
-        token.  The definition of this or any other parameters are
-        outside the scope of this specification, to be defined by
-        service documentation or extensions to this specification.
-
-        .. _`section 1.4`: http://tools.ietf.org/html/rfc6749#section-1.4
-        .. _`section 1.5`: http://tools.ietf.org/html/rfc6749#section-1.5
-        .. _`RFC6749`: http://tools.ietf.org/html/rfc6749
-        """
-        ...
-=======
     valid_token_types: tuple[Literal["access_token"], Literal["refresh_token"]]
     valid_request_methods: tuple[Literal["POST"]]
     request_validator: RequestValidator
@@ -101,5 +17,4 @@
     def create_introspect_response(
         self, uri: str, http_method: _HTTPMethod = "POST", body: str | None = None, headers: dict[str, str] | None = None
     ) -> tuple[dict[str, str], str, int]: ...
-    def validate_introspect_request(self, request: Request) -> None: ...
->>>>>>> 9589e369
+    def validate_introspect_request(self, request: Request) -> None: ...