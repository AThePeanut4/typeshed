"""
oauthlib.oauth2.rfc6749
~~~~~~~~~~~~~~~~~~~~~~~

This module is an implementation of various logic needed
for consuming and providing OAuth 2.0 RFC6749.
"""

from _typeshed import Incomplete
from logging import Logger

from oauthlib.common import Request, _HTTPMethod

from .base import BaseEndpoint

log: Logger

class TokenEndpoint(BaseEndpoint):
<<<<<<< HEAD
    """
    Token issuing endpoint.

    The token endpoint is used by the client to obtain an access token by
    presenting its authorization grant or refresh token.  The token
    endpoint is used with every authorization grant except for the
    implicit grant type (since an access token is issued directly).

    The means through which the client obtains the location of the token
    endpoint are beyond the scope of this specification, but the location
    is typically provided in the service documentation.

    The endpoint URI MAY include an "application/x-www-form-urlencoded"
    formatted (per `Appendix B`_) query component,
    which MUST be retained when adding additional query parameters.  The
    endpoint URI MUST NOT include a fragment component::

        https://example.com/path?query=component             # OK
        https://example.com/path?query=component#fragment    # Not OK

    Since requests to the token endpoint result in the transmission of
    clear-text credentials (in the HTTP request and response), the
    authorization server MUST require the use of TLS as described in
    Section 1.6 when sending requests to the token endpoint::

        # We will deny any request which URI schema is not with https

    The client MUST use the HTTP "POST" method when making access token
    requests::

        # HTTP method is currently not enforced

    Parameters sent without a value MUST be treated as if they were
    omitted from the request.  The authorization server MUST ignore
    unrecognized request parameters.  Request and response parameters
    MUST NOT be included more than once::

        # Delegated to each grant type.

    .. _`Appendix B`: https://tools.ietf.org/html/rfc6749#appendix-B
    """
    valid_request_methods: Any
=======
    valid_request_methods: tuple[str]
>>>>>>> 87f599dc
    def __init__(self, default_grant_type, default_token_type, grant_types) -> None: ...
    @property
    def grant_types(self): ...
    @property
    def default_grant_type(self): ...
    @property
    def default_grant_type_handler(self): ...
    @property
    def default_token_type(self): ...
    def create_token_response(
        self,
        uri: str,
        http_method: _HTTPMethod = "POST",
        body: str | None = None,
        headers: dict[str, str] | None = None,
        credentials: Incomplete | None = None,
        grant_type_for_scope: Incomplete | None = None,
        claims: Incomplete | None = None,
<<<<<<< HEAD
    ):
        """Extract grant_type and route to the designated handler."""
        ...
    def validate_token_request(self, request) -> None: ...
=======
    ): ...
    def validate_token_request(self, request: Request) -> None: ...
>>>>>>> 87f599dc
<|MERGE_RESOLUTION|>--- conflicted
+++ resolved
@@ -16,52 +16,7 @@
 log: Logger
 
 class TokenEndpoint(BaseEndpoint):
-<<<<<<< HEAD
-    """
-    Token issuing endpoint.
-
-    The token endpoint is used by the client to obtain an access token by
-    presenting its authorization grant or refresh token.  The token
-    endpoint is used with every authorization grant except for the
-    implicit grant type (since an access token is issued directly).
-
-    The means through which the client obtains the location of the token
-    endpoint are beyond the scope of this specification, but the location
-    is typically provided in the service documentation.
-
-    The endpoint URI MAY include an "application/x-www-form-urlencoded"
-    formatted (per `Appendix B`_) query component,
-    which MUST be retained when adding additional query parameters.  The
-    endpoint URI MUST NOT include a fragment component::
-
-        https://example.com/path?query=component             # OK
-        https://example.com/path?query=component#fragment    # Not OK
-
-    Since requests to the token endpoint result in the transmission of
-    clear-text credentials (in the HTTP request and response), the
-    authorization server MUST require the use of TLS as described in
-    Section 1.6 when sending requests to the token endpoint::
-
-        # We will deny any request which URI schema is not with https
-
-    The client MUST use the HTTP "POST" method when making access token
-    requests::
-
-        # HTTP method is currently not enforced
-
-    Parameters sent without a value MUST be treated as if they were
-    omitted from the request.  The authorization server MUST ignore
-    unrecognized request parameters.  Request and response parameters
-    MUST NOT be included more than once::
-
-        # Delegated to each grant type.
-
-    .. _`Appendix B`: https://tools.ietf.org/html/rfc6749#appendix-B
-    """
-    valid_request_methods: Any
-=======
     valid_request_methods: tuple[str]
->>>>>>> 87f599dc
     def __init__(self, default_grant_type, default_token_type, grant_types) -> None: ...
     @property
     def grant_types(self): ...
@@ -80,12 +35,5 @@
         credentials: Incomplete | None = None,
         grant_type_for_scope: Incomplete | None = None,
         claims: Incomplete | None = None,
-<<<<<<< HEAD
-    ):
-        """Extract grant_type and route to the designated handler."""
-        ...
-    def validate_token_request(self, request) -> None: ...
-=======
     ): ...
-    def validate_token_request(self, request: Request) -> None: ...
->>>>>>> 87f599dc
+    def validate_token_request(self, request: Request) -> None: ...