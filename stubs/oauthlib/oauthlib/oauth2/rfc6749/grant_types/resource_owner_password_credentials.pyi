--- conflicted
+++ resolved
@@ -1,13 +1,4 @@
-<<<<<<< HEAD
-"""
-oauthlib.oauth2.rfc6749.grant_types
-~~~~~~~~~~~~~~~~~~~~~~~~~~~~~~~~~~~~
-"""
-
-from typing import Any
-=======
 from logging import Logger
->>>>>>> 87f599dc
 
 from oauthlib.common import Request
 
@@ -17,128 +8,5 @@
 log: Logger
 
 class ResourceOwnerPasswordCredentialsGrant(GrantTypeBase):
-<<<<<<< HEAD
-    """
-    `Resource Owner Password Credentials Grant`_
-
-    The resource owner password credentials grant type is suitable in
-    cases where the resource owner has a trust relationship with the
-    client, such as the device operating system or a highly privileged
-    application.  The authorization server should take special care when
-    enabling this grant type and only allow it when other flows are not
-    viable.
-
-    This grant type is suitable for clients capable of obtaining the
-    resource owner's credentials (username and password, typically using
-    an interactive form).  It is also used to migrate existing clients
-    using direct authentication schemes such as HTTP Basic or Digest
-    authentication to OAuth by converting the stored credentials to an
-    access token::
-
-            +----------+
-            | Resource |
-            |  Owner   |
-            |          |
-            +----------+
-                 v
-                 |    Resource Owner
-                (A) Password Credentials
-                 |
-                 v
-            +---------+                                  +---------------+
-            |         |>--(B)---- Resource Owner ------->|               |
-            |         |         Password Credentials     | Authorization |
-            | Client  |                                  |     Server    |
-            |         |<--(C)---- Access Token ---------<|               |
-            |         |    (w/ Optional Refresh Token)   |               |
-            +---------+                                  +---------------+
-
-    Figure 5: Resource Owner Password Credentials Flow
-
-    The flow illustrated in Figure 5 includes the following steps:
-
-    (A)  The resource owner provides the client with its username and
-            password.
-
-    (B)  The client requests an access token from the authorization
-            server's token endpoint by including the credentials received
-            from the resource owner.  When making the request, the client
-            authenticates with the authorization server.
-
-    (C)  The authorization server authenticates the client and validates
-            the resource owner credentials, and if valid, issues an access
-            token.
-
-    .. _`Resource Owner Password Credentials Grant`: https://tools.ietf.org/html/rfc6749#section-4.3
-    """
-    def create_token_response(self, request, token_handler):
-        """
-        Return token or error in json format.
-
-        :param request: OAuthlib request.
-        :type request: oauthlib.common.Request
-        :param token_handler: A token handler instance, for example of type
-                              oauthlib.oauth2.BearerToken.
-
-        If the access token request is valid and authorized, the
-        authorization server issues an access token and optional refresh
-        token as described in `Section 5.1`_.  If the request failed client
-        authentication or is invalid, the authorization server returns an
-        error response as described in `Section 5.2`_.
-
-        .. _`Section 5.1`: https://tools.ietf.org/html/rfc6749#section-5.1
-        .. _`Section 5.2`: https://tools.ietf.org/html/rfc6749#section-5.2
-        """
-        ...
-    def validate_token_request(self, request) -> None:
-        """
-        :param request: OAuthlib request.
-        :type request: oauthlib.common.Request
-
-        The client makes a request to the token endpoint by adding the
-        following parameters using the "application/x-www-form-urlencoded"
-        format per Appendix B with a character encoding of UTF-8 in the HTTP
-        request entity-body:
-
-        grant_type
-                REQUIRED.  Value MUST be set to "password".
-
-        username
-                REQUIRED.  The resource owner username.
-
-        password
-                REQUIRED.  The resource owner password.
-
-        scope
-                OPTIONAL.  The scope of the access request as described by
-                `Section 3.3`_.
-
-        If the client type is confidential or the client was issued client
-        credentials (or assigned other authentication requirements), the
-        client MUST authenticate with the authorization server as described
-        in `Section 3.2.1`_.
-
-        The authorization server MUST:
-
-        o  require client authentication for confidential clients or for any
-            client that was issued client credentials (or with other
-            authentication requirements),
-
-        o  authenticate the client if client authentication is included, and
-
-        o  validate the resource owner password credentials using its
-            existing password validation algorithm.
-
-        Since this access token request utilizes the resource owner's
-        password, the authorization server MUST protect the endpoint against
-        brute force attacks (e.g., using rate-limitation or generating
-        alerts).
-
-        .. _`Section 3.3`: https://tools.ietf.org/html/rfc6749#section-3.3
-        .. _`Section 3.2.1`: https://tools.ietf.org/html/rfc6749#section-3.2.1
-        """
-        ...
-=======
     def create_token_response(self, request: Request, token_handler: TokenBase) -> tuple[dict[str, str], str, int | None]: ...
-    def validate_token_request(self, request: Request) -> None: ...
->>>>>>> 87f599dc
+    def validate_token_request(self, request: Request) -> None: ...