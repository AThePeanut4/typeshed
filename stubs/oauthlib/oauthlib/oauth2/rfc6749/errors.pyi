"""
oauthlib.oauth2.rfc6749.errors
~~~~~~~~~~~~~~~~~~~~~~~~~~~~~~~

Error used both by OAuth 2 clients and providers to represent the spec
defined error responses for all four core grant types.
"""

from _typeshed import Incomplete
from typing import Any, NoReturn

from oauthlib.common import Request

class OAuth2Error(Exception):
    error: str | None
    status_code: int
    description: str
    uri: str | None
    state: Any
    redirect_uri: Any
    client_id: Any
    scopes: Any
    response_type: Any
    response_mode: Any
    grant_type: Any
    def __init__(
        self,
        description: str | None = None,
        uri: str | None = None,
        state: Incomplete | None = None,
<<<<<<< HEAD
        status_code: Incomplete | None = None,
        request: Incomplete | None = None,
    ) -> None:
        """
        :param description: A human-readable ASCII [USASCII] text providing
                            additional information, used to assist the client
                            developer in understanding the error that occurred.
                            Values for the "error_description" parameter
                            MUST NOT include characters outside the set
                            x20-21 / x23-5B / x5D-7E.

        :param uri: A URI identifying a human-readable web page with information
                    about the error, used to provide the client developer with
                    additional information about the error.  Values for the
                    "error_uri" parameter MUST conform to the URI- Reference
                    syntax, and thus MUST NOT include characters outside the set
                    x21 / x23-5B / x5D-7E.

        :param state: A CSRF protection value received from the client.

        :param status_code:

        :param request: OAuthlib request.
        :type request: oauthlib.common.Request
        """
        ...
    def in_uri(self, uri): ...
=======
        status_code: int | None = None,
        request: Request | None = None,
    ) -> None: ...
    def in_uri(self, uri: str) -> str: ...
>>>>>>> 23488363
    @property
    def twotuples(self) -> list[tuple[str, Incomplete | str | None]]: ...
    @property
    def urlencoded(self) -> str: ...
    @property
    def json(self) -> str: ...
    @property
    def headers(self) -> dict[str, str]: ...

class TokenExpiredError(OAuth2Error):
    error: str

class InsecureTransportError(OAuth2Error):
    error: str
    description: str

class MismatchingStateError(OAuth2Error):
    error: str
    description: str

class MissingCodeError(OAuth2Error):
    error: str

class MissingTokenError(OAuth2Error):
    error: str

class MissingTokenTypeError(OAuth2Error):
    error: str

class FatalClientError(OAuth2Error):
    """
    Errors during authorization where user should not be redirected back.

    If the request fails due to a missing, invalid, or mismatching
    redirection URI, or if the client identifier is missing or invalid,
    the authorization server SHOULD inform the resource owner of the
    error and MUST NOT automatically redirect the user-agent to the
    invalid redirection URI.

    Instead the user should be informed of the error by the provider itself.
    """
    ...

class InvalidRequestFatalError(FatalClientError):
    """
    For fatal errors, the request is missing a required parameter, includes
    an invalid parameter value, includes a parameter more than once, or is
    otherwise malformed.
    """
    error: str

class InvalidRedirectURIError(InvalidRequestFatalError):
    description: str

class MissingRedirectURIError(InvalidRequestFatalError):
    description: str

class MismatchingRedirectURIError(InvalidRequestFatalError):
    description: str

class InvalidClientIdError(InvalidRequestFatalError):
    description: str

class MissingClientIdError(InvalidRequestFatalError):
    description: str

class InvalidRequestError(OAuth2Error):
    """
    The request is missing a required parameter, includes an invalid
    parameter value, includes a parameter more than once, or is
    otherwise malformed.
    """
    error: str

class MissingResponseTypeError(InvalidRequestError):
    description: str

class MissingCodeChallengeError(InvalidRequestError):
    """
    If the server requires Proof Key for Code Exchange (PKCE) by OAuth
    public clients and the client does not send the "code_challenge" in
    the request, the authorization endpoint MUST return the authorization
    error response with the "error" value set to "invalid_request".  The
    "error_description" or the response of "error_uri" SHOULD explain the
    nature of error, e.g., code challenge required.
    """
    description: str

class MissingCodeVerifierError(InvalidRequestError):
    """
    The request to the token endpoint, when PKCE is enabled, has
    the parameter `code_verifier` REQUIRED.
    """
    description: str

class AccessDeniedError(OAuth2Error):
    """The resource owner or authorization server denied the request."""
    error: str

class UnsupportedResponseTypeError(OAuth2Error):
    """
    The authorization server does not support obtaining an authorization
    code using this method.
    """
    error: str

class UnsupportedCodeChallengeMethodError(InvalidRequestError):
    """
    If the server supporting PKCE does not support the requested
    transformation, the authorization endpoint MUST return the
    authorization error response with "error" value set to
    "invalid_request".  The "error_description" or the response of
    "error_uri" SHOULD explain the nature of error, e.g., transform
    algorithm not supported.
    """
    description: str

class InvalidScopeError(OAuth2Error):
    """
    The requested scope is invalid, unknown, or malformed, or
    exceeds the scope granted by the resource owner.

    https://tools.ietf.org/html/rfc6749#section-5.2
    """
    error: str

class ServerError(OAuth2Error):
    """
    The authorization server encountered an unexpected condition that
    prevented it from fulfilling the request.  (This error code is needed
    because a 500 Internal Server Error HTTP status code cannot be returned
    to the client via a HTTP redirect.)
    """
    error: str

class TemporarilyUnavailableError(OAuth2Error):
    """
    The authorization server is currently unable to handle the request
    due to a temporary overloading or maintenance of the server.
    (This error code is needed because a 503 Service Unavailable HTTP
    status code cannot be returned to the client via a HTTP redirect.)
    """
    error: str

class InvalidClientError(FatalClientError):
    """
    Client authentication failed (e.g. unknown client, no client
    authentication included, or unsupported authentication method).
    The authorization server MAY return an HTTP 401 (Unauthorized) status
    code to indicate which HTTP authentication schemes are supported.
    If the client attempted to authenticate via the "Authorization" request
    header field, the authorization server MUST respond with an
    HTTP 401 (Unauthorized) status code, and include the "WWW-Authenticate"
    response header field matching the authentication scheme used by the
    client.
    """
    error: str
    status_code: int

class InvalidGrantError(OAuth2Error):
    """
    The provided authorization grant (e.g. authorization code, resource
    owner credentials) or refresh token is invalid, expired, revoked, does
    not match the redirection URI used in the authorization request, or was
    issued to another client.

    https://tools.ietf.org/html/rfc6749#section-5.2
    """
    error: str
    status_code: int

class UnauthorizedClientError(OAuth2Error):
    """
    The authenticated client is not authorized to use this authorization
    grant type.
    """
    error: str

class UnsupportedGrantTypeError(OAuth2Error):
    """
    The authorization grant type is not supported by the authorization
    server.
    """
    error: str

class UnsupportedTokenTypeError(OAuth2Error):
    """
    The authorization server does not support the hint of the
    presented token type.  I.e. the client tried to revoke an access token
    on a server not supporting this feature.
    """
    error: str

class InvalidTokenError(OAuth2Error):
    """
    The access token provided is expired, revoked, malformed, or
    invalid for other reasons.  The resource SHOULD respond with
    the HTTP 401 (Unauthorized) status code.  The client MAY
    request a new access token and retry the protected resource
    request.
    """
    error: str
    status_code: int
    description: str

class InsufficientScopeError(OAuth2Error):
    """
    The request requires higher privileges than provided by the
    access token.  The resource server SHOULD respond with the HTTP
    403 (Forbidden) status code and MAY include the "scope"
    attribute with the scope necessary to access the protected
    resource.
    """
    error: str
    status_code: int
    description: str

class ConsentRequired(OAuth2Error):
    """
    The Authorization Server requires End-User consent.

    This error MAY be returned when the prompt parameter value in the
    Authentication Request is none, but the Authentication Request cannot be
    completed without displaying a user interface for End-User consent.
    """
    error: str

class LoginRequired(OAuth2Error):
    """
    The Authorization Server requires End-User authentication.

    This error MAY be returned when the prompt parameter value in the
    Authentication Request is none, but the Authentication Request cannot be
    completed without displaying a user interface for End-User authentication.
    """
    error: str

class CustomOAuth2Error(OAuth2Error):
<<<<<<< HEAD
    """
    This error is a placeholder for all custom errors not described by the RFC.
    Some of the popular OAuth2 providers are using custom errors.
    """
    error: Any
    def __init__(self, error, *args, **kwargs) -> None: ...
=======
    def __init__(
        self,
        error: str,
        description: str | None = None,
        uri: str | None = None,
        state: Incomplete | None = None,
        status_code: int | None = None,
        request: Request | None = None,
    ) -> None: ...
>>>>>>> 23488363

def raise_from_error(error: str, params: dict[str, Incomplete] | None = None) -> NoReturn: ...<|MERGE_RESOLUTION|>--- conflicted
+++ resolved
@@ -28,40 +28,10 @@
         description: str | None = None,
         uri: str | None = None,
         state: Incomplete | None = None,
-<<<<<<< HEAD
-        status_code: Incomplete | None = None,
-        request: Incomplete | None = None,
-    ) -> None:
-        """
-        :param description: A human-readable ASCII [USASCII] text providing
-                            additional information, used to assist the client
-                            developer in understanding the error that occurred.
-                            Values for the "error_description" parameter
-                            MUST NOT include characters outside the set
-                            x20-21 / x23-5B / x5D-7E.
-
-        :param uri: A URI identifying a human-readable web page with information
-                    about the error, used to provide the client developer with
-                    additional information about the error.  Values for the
-                    "error_uri" parameter MUST conform to the URI- Reference
-                    syntax, and thus MUST NOT include characters outside the set
-                    x21 / x23-5B / x5D-7E.
-
-        :param state: A CSRF protection value received from the client.
-
-        :param status_code:
-
-        :param request: OAuthlib request.
-        :type request: oauthlib.common.Request
-        """
-        ...
-    def in_uri(self, uri): ...
-=======
         status_code: int | None = None,
         request: Request | None = None,
     ) -> None: ...
     def in_uri(self, uri: str) -> str: ...
->>>>>>> 23488363
     @property
     def twotuples(self) -> list[tuple[str, Incomplete | str | None]]: ...
     @property
@@ -300,14 +270,6 @@
     error: str
 
 class CustomOAuth2Error(OAuth2Error):
-<<<<<<< HEAD
-    """
-    This error is a placeholder for all custom errors not described by the RFC.
-    Some of the popular OAuth2 providers are using custom errors.
-    """
-    error: Any
-    def __init__(self, error, *args, **kwargs) -> None: ...
-=======
     def __init__(
         self,
         error: str,
@@ -317,6 +279,5 @@
         status_code: int | None = None,
         request: Request | None = None,
     ) -> None: ...
->>>>>>> 23488363
 
 def raise_from_error(error: str, params: dict[str, Incomplete] | None = None) -> NoReturn: ...