"""
oauthlib.oauth2.rfc6749.parameters
~~~~~~~~~~~~~~~~~~~~~~~~~~~~~~~~~~

This module contains methods related to `Section 4`_ of the OAuth 2 RFC.

.. _`Section 4`: https://tools.ietf.org/html/rfc6749#section-4
"""

from _typeshed import Incomplete
from collections.abc import Callable
from typing import Literal

from .tokens import OAuth2Token

def prepare_grant_uri(
    uri: str,
    client_id: str,
    response_type: Literal["code", "token"],
    redirect_uri: str | None = None,
    scope: str | set[object] | tuple[object] | list[object] | None = None,
    state: str | None = None,
    code_challenge: str | None = None,
    code_challenge_method: str | None = "plain",
    **kwargs,
<<<<<<< HEAD
):
    """
    Prepare the authorization grant request URI.

    The client constructs the request URI by adding the following
    parameters to the query component of the authorization endpoint URI
    using the ``application/x-www-form-urlencoded`` format as defined by
    [`W3C.REC-html401-19991224`_]:

    :param uri:
    :param client_id: The client identifier as described in `Section 2.2`_.
    :param response_type: To indicate which OAuth 2 grant/flow is required,
                          "code" and "token".
    :param redirect_uri: The client provided URI to redirect back to after
                         authorization as described in `Section 3.1.2`_.
    :param scope: The scope of the access request as described by
                  `Section 3.3`_.
    :param state: An opaque value used by the client to maintain
                  state between the request and callback.  The authorization
                  server includes this value when redirecting the user-agent
                  back to the client.  The parameter SHOULD be used for
                  preventing cross-site request forgery as described in
                  `Section 10.12`_.
    :param code_challenge: PKCE parameter. A challenge derived from the 
                           code_verifier that is sent in the authorization 
                           request, to be verified against later.
    :param code_challenge_method: PKCE parameter. A method that was used to derive the 
                                  code_challenge. Defaults to "plain" if not present in the request.
    :param kwargs: Extra arguments to embed in the grant/authorization URL.

    An example of an authorization code grant authorization URL:

    .. code-block:: http

        GET /authorize?response_type=code&client_id=s6BhdRkqt3&state=xyz
            &code_challenge=kjasBS523KdkAILD2k78NdcJSk2k3KHG6&code_challenge_method=S256
            &redirect_uri=https%3A%2F%2Fclient%2Eexample%2Ecom%2Fcb HTTP/1.1
        Host: server.example.com

    .. _`W3C.REC-html401-19991224`: https://tools.ietf.org/html/rfc6749#ref-W3C.REC-html401-19991224
    .. _`Section 2.2`: https://tools.ietf.org/html/rfc6749#section-2.2
    .. _`Section 3.1.2`: https://tools.ietf.org/html/rfc6749#section-3.1.2
    .. _`Section 3.3`: https://tools.ietf.org/html/rfc6749#section-3.3
    .. _`section 10.12`: https://tools.ietf.org/html/rfc6749#section-10.12
    """
    ...
def prepare_token_request(
    grant_type, body: str = "", include_client_id: bool = True, code_verifier: str | None = None, **kwargs
):
    """
    Prepare the access token request.

    The client makes a request to the token endpoint by adding the
    following parameters using the ``application/x-www-form-urlencoded``
    format in the HTTP request entity-body:

    :param grant_type: To indicate grant type being used, i.e. "password",
                       "authorization_code" or "client_credentials".

    :param body: Existing request body (URL encoded string) to embed parameters
                 into. This may contain extra parameters. Default ''.

    :param include_client_id: `True` (default) to send the `client_id` in the
                              body of the upstream request. This is required
                              if the client is not authenticating with the
                              authorization server as described in
                              `Section 3.2.1`_.
    :type include_client_id: Boolean

    :param client_id: Unicode client identifier. Will only appear if
                      `include_client_id` is True. *

    :param client_secret: Unicode client secret. Will only appear if set to a
                          value that is not `None`. Invoking this function with
                          an empty string will send an empty `client_secret`
                          value to the server. *

    :param code: If using authorization_code grant, pass the previously
                 obtained authorization code as the ``code`` argument. *

    :param redirect_uri: If the "redirect_uri" parameter was included in the
                         authorization request as described in
                         `Section 4.1.1`_, and their values MUST be identical. *

    :param code_verifier: PKCE parameter. A cryptographically random string that is used to correlate the
                          authorization request to the token request.

    :param kwargs: Extra arguments to embed in the request body.

    Parameters marked with a `*` above are not explicit arguments in the
    function signature, but are specially documented arguments for items
    appearing in the generic `**kwargs` keyworded input.

    An example of an authorization code token request body:

    .. code-block:: http

        grant_type=authorization_code&code=SplxlOBeZQQYbYS6WxSbIA
        &redirect_uri=https%3A%2F%2Fclient%2Eexample%2Ecom%2Fcb

    .. _`Section 4.1.1`: https://tools.ietf.org/html/rfc6749#section-4.1.1
    """
    ...
def prepare_token_revocation_request(
    url, token, token_type_hint: str = "access_token", callback: Incomplete | None = None, body: str = "", **kwargs
):
    """
    Prepare a token revocation request.

    The client constructs the request by including the following parameters
    using the ``application/x-www-form-urlencoded`` format in the HTTP request
    entity-body:

    :param token: REQUIRED.  The token that the client wants to get revoked.

    :param token_type_hint: OPTIONAL.  A hint about the type of the token
                            submitted for revocation. Clients MAY pass this
                            parameter in order to help the authorization server
                            to optimize the token lookup.  If the server is
                            unable to locate the token using the given hint, it
                            MUST extend its search across all of its supported
                            token types.  An authorization server MAY ignore
                            this parameter, particularly if it is able to detect
                            the token type automatically.

    This specification defines two values for `token_type_hint`:

        * access_token: An access token as defined in [RFC6749],
             `Section 1.4`_

        * refresh_token: A refresh token as defined in [RFC6749],
             `Section 1.5`_

        Specific implementations, profiles, and extensions of this
        specification MAY define other values for this parameter using the
        registry defined in `Section 4.1.2`_.

    .. _`Section 1.4`: https://tools.ietf.org/html/rfc6749#section-1.4
    .. _`Section 1.5`: https://tools.ietf.org/html/rfc6749#section-1.5
    .. _`Section 4.1.2`: https://tools.ietf.org/html/rfc7009#section-4.1.2
    """
    ...
def parse_authorization_code_response(uri, state: Incomplete | None = None):
    """
    Parse authorization grant response URI into a dict.

    If the resource owner grants the access request, the authorization
    server issues an authorization code and delivers it to the client by
    adding the following parameters to the query component of the
    redirection URI using the ``application/x-www-form-urlencoded`` format:

    **code**
            REQUIRED.  The authorization code generated by the
            authorization server.  The authorization code MUST expire
            shortly after it is issued to mitigate the risk of leaks.  A
            maximum authorization code lifetime of 10 minutes is
            RECOMMENDED.  The client MUST NOT use the authorization code
            more than once.  If an authorization code is used more than
            once, the authorization server MUST deny the request and SHOULD
            revoke (when possible) all tokens previously issued based on
            that authorization code.  The authorization code is bound to
            the client identifier and redirection URI.

    **state**
            REQUIRED if the "state" parameter was present in the client
            authorization request.  The exact value received from the
            client.

    :param uri: The full redirect URL back to the client.
    :param state: The state parameter from the authorization request.

    For example, the authorization server redirects the user-agent by
    sending the following HTTP response:

    .. code-block:: http

        HTTP/1.1 302 Found
        Location: https://client.example.com/cb?code=SplxlOBeZQQYbYS6WxSbIA
                &state=xyz
    """
    ...
def parse_implicit_response(uri, state: Incomplete | None = None, scope: Incomplete | None = None):
    """
    Parse the implicit token response URI into a dict.

    If the resource owner grants the access request, the authorization
    server issues an access token and delivers it to the client by adding
    the following parameters to the fragment component of the redirection
    URI using the ``application/x-www-form-urlencoded`` format:

    **access_token**
            REQUIRED.  The access token issued by the authorization server.

    **token_type**
            REQUIRED.  The type of the token issued as described in
            Section 7.1.  Value is case insensitive.

    **expires_in**
            RECOMMENDED.  The lifetime in seconds of the access token.  For
            example, the value "3600" denotes that the access token will
            expire in one hour from the time the response was generated.
            If omitted, the authorization server SHOULD provide the
            expiration time via other means or document the default value.

    **scope**
            OPTIONAL, if identical to the scope requested by the client,
            otherwise REQUIRED.  The scope of the access token as described
            by Section 3.3.

    **state**
            REQUIRED if the "state" parameter was present in the client
            authorization request.  The exact value received from the
            client.

    :param uri:
    :param state:
    :param scope:

    Similar to the authorization code response, but with a full token provided
    in the URL fragment:

    .. code-block:: http

        HTTP/1.1 302 Found
        Location: http://example.com/cb#access_token=2YotnFZFEjr1zCsicMWpAA
                &state=xyz&token_type=example&expires_in=3600
    """
    ...
def parse_token_response(body, scope: Incomplete | None = None):
    """
    Parse the JSON token response body into a dict.

    The authorization server issues an access token and optional refresh
    token, and constructs the response by adding the following parameters
    to the entity body of the HTTP response with a 200 (OK) status code:

    access_token
            REQUIRED.  The access token issued by the authorization server.
    token_type
            REQUIRED.  The type of the token issued as described in
            `Section 7.1`_.  Value is case insensitive.
    expires_in
            RECOMMENDED.  The lifetime in seconds of the access token.  For
            example, the value "3600" denotes that the access token will
            expire in one hour from the time the response was generated.
            If omitted, the authorization server SHOULD provide the
            expiration time via other means or document the default value.
    refresh_token
            OPTIONAL.  The refresh token which can be used to obtain new
            access tokens using the same authorization grant as described
            in `Section 6`_.
    scope
            OPTIONAL, if identical to the scope requested by the client,
            otherwise REQUIRED.  The scope of the access token as described
            by `Section 3.3`_.

    The parameters are included in the entity body of the HTTP response
    using the "application/json" media type as defined by [`RFC4627`_].  The
    parameters are serialized into a JSON structure by adding each
    parameter at the highest structure level.  Parameter names and string
    values are included as JSON strings.  Numerical values are included
    as JSON numbers.  The order of parameters does not matter and can
    vary.

    :param body: The full json encoded response body.
    :param scope: The scope requested during authorization.

    For example:

    .. code-block:: http

        HTTP/1.1 200 OK
        Content-Type: application/json
        Cache-Control: no-store
        Pragma: no-cache

        {
            "access_token":"2YotnFZFEjr1zCsicMWpAA",
            "token_type":"example",
            "expires_in":3600,
            "refresh_token":"tGzv3JOkF0XG5Qx2TlKWIA",
            "example_parameter":"example_value"
        }

    .. _`Section 7.1`: https://tools.ietf.org/html/rfc6749#section-7.1
    .. _`Section 6`: https://tools.ietf.org/html/rfc6749#section-6
    .. _`Section 3.3`: https://tools.ietf.org/html/rfc6749#section-3.3
    .. _`RFC4627`: https://tools.ietf.org/html/rfc4627
    """
    ...
def validate_token_parameters(params) -> None:
    """Ensures token presence, token type, expiration and scope in params."""
    ...
=======
) -> str: ...
def prepare_token_request(
    grant_type: str,
    body: str = "",
    include_client_id: bool = True,
    code_verifier: str | None = None,
    *,
    scope: str | set[object] | tuple[object] | list[object] | None = None,
    client_id: str | None = None,
    client_secret: str | None = None,
    **kwargs,
) -> str: ...
def prepare_token_revocation_request(
    url: str,
    token: str,
    token_type_hint: Literal["access_token", "refresh_token"] | None = "access_token",
    callback: Callable[[Incomplete], Incomplete] | None = None,
    body: str = "",
    **kwargs,
) -> tuple[str, dict[str, str], str]: ...
def parse_authorization_code_response(uri: str, state: str | None = None) -> dict[str, str]: ...
def parse_implicit_response(
    uri: str, state: str | None = None, scope: str | set[object] | tuple[object] | list[object] | None = None
) -> OAuth2Token: ...
def parse_token_response(
    body: str | bytes | bytearray, scope: str | set[object] | tuple[object] | list[object] | None = None
) -> OAuth2Token: ...
def validate_token_parameters(params: dict[str, Incomplete]) -> None: ...
>>>>>>> 23488363
<|MERGE_RESOLUTION|>--- conflicted
+++ resolved
@@ -23,301 +23,6 @@
     code_challenge: str | None = None,
     code_challenge_method: str | None = "plain",
     **kwargs,
-<<<<<<< HEAD
-):
-    """
-    Prepare the authorization grant request URI.
-
-    The client constructs the request URI by adding the following
-    parameters to the query component of the authorization endpoint URI
-    using the ``application/x-www-form-urlencoded`` format as defined by
-    [`W3C.REC-html401-19991224`_]:
-
-    :param uri:
-    :param client_id: The client identifier as described in `Section 2.2`_.
-    :param response_type: To indicate which OAuth 2 grant/flow is required,
-                          "code" and "token".
-    :param redirect_uri: The client provided URI to redirect back to after
-                         authorization as described in `Section 3.1.2`_.
-    :param scope: The scope of the access request as described by
-                  `Section 3.3`_.
-    :param state: An opaque value used by the client to maintain
-                  state between the request and callback.  The authorization
-                  server includes this value when redirecting the user-agent
-                  back to the client.  The parameter SHOULD be used for
-                  preventing cross-site request forgery as described in
-                  `Section 10.12`_.
-    :param code_challenge: PKCE parameter. A challenge derived from the 
-                           code_verifier that is sent in the authorization 
-                           request, to be verified against later.
-    :param code_challenge_method: PKCE parameter. A method that was used to derive the 
-                                  code_challenge. Defaults to "plain" if not present in the request.
-    :param kwargs: Extra arguments to embed in the grant/authorization URL.
-
-    An example of an authorization code grant authorization URL:
-
-    .. code-block:: http
-
-        GET /authorize?response_type=code&client_id=s6BhdRkqt3&state=xyz
-            &code_challenge=kjasBS523KdkAILD2k78NdcJSk2k3KHG6&code_challenge_method=S256
-            &redirect_uri=https%3A%2F%2Fclient%2Eexample%2Ecom%2Fcb HTTP/1.1
-        Host: server.example.com
-
-    .. _`W3C.REC-html401-19991224`: https://tools.ietf.org/html/rfc6749#ref-W3C.REC-html401-19991224
-    .. _`Section 2.2`: https://tools.ietf.org/html/rfc6749#section-2.2
-    .. _`Section 3.1.2`: https://tools.ietf.org/html/rfc6749#section-3.1.2
-    .. _`Section 3.3`: https://tools.ietf.org/html/rfc6749#section-3.3
-    .. _`section 10.12`: https://tools.ietf.org/html/rfc6749#section-10.12
-    """
-    ...
-def prepare_token_request(
-    grant_type, body: str = "", include_client_id: bool = True, code_verifier: str | None = None, **kwargs
-):
-    """
-    Prepare the access token request.
-
-    The client makes a request to the token endpoint by adding the
-    following parameters using the ``application/x-www-form-urlencoded``
-    format in the HTTP request entity-body:
-
-    :param grant_type: To indicate grant type being used, i.e. "password",
-                       "authorization_code" or "client_credentials".
-
-    :param body: Existing request body (URL encoded string) to embed parameters
-                 into. This may contain extra parameters. Default ''.
-
-    :param include_client_id: `True` (default) to send the `client_id` in the
-                              body of the upstream request. This is required
-                              if the client is not authenticating with the
-                              authorization server as described in
-                              `Section 3.2.1`_.
-    :type include_client_id: Boolean
-
-    :param client_id: Unicode client identifier. Will only appear if
-                      `include_client_id` is True. *
-
-    :param client_secret: Unicode client secret. Will only appear if set to a
-                          value that is not `None`. Invoking this function with
-                          an empty string will send an empty `client_secret`
-                          value to the server. *
-
-    :param code: If using authorization_code grant, pass the previously
-                 obtained authorization code as the ``code`` argument. *
-
-    :param redirect_uri: If the "redirect_uri" parameter was included in the
-                         authorization request as described in
-                         `Section 4.1.1`_, and their values MUST be identical. *
-
-    :param code_verifier: PKCE parameter. A cryptographically random string that is used to correlate the
-                          authorization request to the token request.
-
-    :param kwargs: Extra arguments to embed in the request body.
-
-    Parameters marked with a `*` above are not explicit arguments in the
-    function signature, but are specially documented arguments for items
-    appearing in the generic `**kwargs` keyworded input.
-
-    An example of an authorization code token request body:
-
-    .. code-block:: http
-
-        grant_type=authorization_code&code=SplxlOBeZQQYbYS6WxSbIA
-        &redirect_uri=https%3A%2F%2Fclient%2Eexample%2Ecom%2Fcb
-
-    .. _`Section 4.1.1`: https://tools.ietf.org/html/rfc6749#section-4.1.1
-    """
-    ...
-def prepare_token_revocation_request(
-    url, token, token_type_hint: str = "access_token", callback: Incomplete | None = None, body: str = "", **kwargs
-):
-    """
-    Prepare a token revocation request.
-
-    The client constructs the request by including the following parameters
-    using the ``application/x-www-form-urlencoded`` format in the HTTP request
-    entity-body:
-
-    :param token: REQUIRED.  The token that the client wants to get revoked.
-
-    :param token_type_hint: OPTIONAL.  A hint about the type of the token
-                            submitted for revocation. Clients MAY pass this
-                            parameter in order to help the authorization server
-                            to optimize the token lookup.  If the server is
-                            unable to locate the token using the given hint, it
-                            MUST extend its search across all of its supported
-                            token types.  An authorization server MAY ignore
-                            this parameter, particularly if it is able to detect
-                            the token type automatically.
-
-    This specification defines two values for `token_type_hint`:
-
-        * access_token: An access token as defined in [RFC6749],
-             `Section 1.4`_
-
-        * refresh_token: A refresh token as defined in [RFC6749],
-             `Section 1.5`_
-
-        Specific implementations, profiles, and extensions of this
-        specification MAY define other values for this parameter using the
-        registry defined in `Section 4.1.2`_.
-
-    .. _`Section 1.4`: https://tools.ietf.org/html/rfc6749#section-1.4
-    .. _`Section 1.5`: https://tools.ietf.org/html/rfc6749#section-1.5
-    .. _`Section 4.1.2`: https://tools.ietf.org/html/rfc7009#section-4.1.2
-    """
-    ...
-def parse_authorization_code_response(uri, state: Incomplete | None = None):
-    """
-    Parse authorization grant response URI into a dict.
-
-    If the resource owner grants the access request, the authorization
-    server issues an authorization code and delivers it to the client by
-    adding the following parameters to the query component of the
-    redirection URI using the ``application/x-www-form-urlencoded`` format:
-
-    **code**
-            REQUIRED.  The authorization code generated by the
-            authorization server.  The authorization code MUST expire
-            shortly after it is issued to mitigate the risk of leaks.  A
-            maximum authorization code lifetime of 10 minutes is
-            RECOMMENDED.  The client MUST NOT use the authorization code
-            more than once.  If an authorization code is used more than
-            once, the authorization server MUST deny the request and SHOULD
-            revoke (when possible) all tokens previously issued based on
-            that authorization code.  The authorization code is bound to
-            the client identifier and redirection URI.
-
-    **state**
-            REQUIRED if the "state" parameter was present in the client
-            authorization request.  The exact value received from the
-            client.
-
-    :param uri: The full redirect URL back to the client.
-    :param state: The state parameter from the authorization request.
-
-    For example, the authorization server redirects the user-agent by
-    sending the following HTTP response:
-
-    .. code-block:: http
-
-        HTTP/1.1 302 Found
-        Location: https://client.example.com/cb?code=SplxlOBeZQQYbYS6WxSbIA
-                &state=xyz
-    """
-    ...
-def parse_implicit_response(uri, state: Incomplete | None = None, scope: Incomplete | None = None):
-    """
-    Parse the implicit token response URI into a dict.
-
-    If the resource owner grants the access request, the authorization
-    server issues an access token and delivers it to the client by adding
-    the following parameters to the fragment component of the redirection
-    URI using the ``application/x-www-form-urlencoded`` format:
-
-    **access_token**
-            REQUIRED.  The access token issued by the authorization server.
-
-    **token_type**
-            REQUIRED.  The type of the token issued as described in
-            Section 7.1.  Value is case insensitive.
-
-    **expires_in**
-            RECOMMENDED.  The lifetime in seconds of the access token.  For
-            example, the value "3600" denotes that the access token will
-            expire in one hour from the time the response was generated.
-            If omitted, the authorization server SHOULD provide the
-            expiration time via other means or document the default value.
-
-    **scope**
-            OPTIONAL, if identical to the scope requested by the client,
-            otherwise REQUIRED.  The scope of the access token as described
-            by Section 3.3.
-
-    **state**
-            REQUIRED if the "state" parameter was present in the client
-            authorization request.  The exact value received from the
-            client.
-
-    :param uri:
-    :param state:
-    :param scope:
-
-    Similar to the authorization code response, but with a full token provided
-    in the URL fragment:
-
-    .. code-block:: http
-
-        HTTP/1.1 302 Found
-        Location: http://example.com/cb#access_token=2YotnFZFEjr1zCsicMWpAA
-                &state=xyz&token_type=example&expires_in=3600
-    """
-    ...
-def parse_token_response(body, scope: Incomplete | None = None):
-    """
-    Parse the JSON token response body into a dict.
-
-    The authorization server issues an access token and optional refresh
-    token, and constructs the response by adding the following parameters
-    to the entity body of the HTTP response with a 200 (OK) status code:
-
-    access_token
-            REQUIRED.  The access token issued by the authorization server.
-    token_type
-            REQUIRED.  The type of the token issued as described in
-            `Section 7.1`_.  Value is case insensitive.
-    expires_in
-            RECOMMENDED.  The lifetime in seconds of the access token.  For
-            example, the value "3600" denotes that the access token will
-            expire in one hour from the time the response was generated.
-            If omitted, the authorization server SHOULD provide the
-            expiration time via other means or document the default value.
-    refresh_token
-            OPTIONAL.  The refresh token which can be used to obtain new
-            access tokens using the same authorization grant as described
-            in `Section 6`_.
-    scope
-            OPTIONAL, if identical to the scope requested by the client,
-            otherwise REQUIRED.  The scope of the access token as described
-            by `Section 3.3`_.
-
-    The parameters are included in the entity body of the HTTP response
-    using the "application/json" media type as defined by [`RFC4627`_].  The
-    parameters are serialized into a JSON structure by adding each
-    parameter at the highest structure level.  Parameter names and string
-    values are included as JSON strings.  Numerical values are included
-    as JSON numbers.  The order of parameters does not matter and can
-    vary.
-
-    :param body: The full json encoded response body.
-    :param scope: The scope requested during authorization.
-
-    For example:
-
-    .. code-block:: http
-
-        HTTP/1.1 200 OK
-        Content-Type: application/json
-        Cache-Control: no-store
-        Pragma: no-cache
-
-        {
-            "access_token":"2YotnFZFEjr1zCsicMWpAA",
-            "token_type":"example",
-            "expires_in":3600,
-            "refresh_token":"tGzv3JOkF0XG5Qx2TlKWIA",
-            "example_parameter":"example_value"
-        }
-
-    .. _`Section 7.1`: https://tools.ietf.org/html/rfc6749#section-7.1
-    .. _`Section 6`: https://tools.ietf.org/html/rfc6749#section-6
-    .. _`Section 3.3`: https://tools.ietf.org/html/rfc6749#section-3.3
-    .. _`RFC4627`: https://tools.ietf.org/html/rfc4627
-    """
-    ...
-def validate_token_parameters(params) -> None:
-    """Ensures token presence, token type, expiration and scope in params."""
-    ...
-=======
 ) -> str: ...
 def prepare_token_request(
     grant_type: str,
@@ -345,5 +50,4 @@
 def parse_token_response(
     body: str | bytes | bytearray, scope: str | set[object] | tuple[object] | list[object] | None = None
 ) -> OAuth2Token: ...
-def validate_token_parameters(params: dict[str, Incomplete]) -> None: ...
->>>>>>> 23488363
+def validate_token_parameters(params: dict[str, Incomplete]) -> None: ...