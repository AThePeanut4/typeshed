"""
oauthlib.oauth2.rfc6749.parameters
~~~~~~~~~~~~~~~~~~~~~~~~~~~~~~~~~~

This module contains methods related to `Section 4`_ of the OAuth 2 RFC.

.. _`Section 4`: https://tools.ietf.org/html/rfc6749#section-4
"""

from _typeshed import Incomplete
from collections.abc import Callable
from typing import Literal

from .tokens import OAuth2Token

def prepare_grant_uri(
    uri: str,
    client_id: str,
    response_type: Literal["code", "token"],
    redirect_uri: str | None = None,
    scope: str | set[object] | tuple[object] | list[object] | None = None,
    state: str | None = None,
    code_challenge: str | None = None,
    code_challenge_method: str | None = "plain",
    **kwargs,
) -> str:
    """
    Prepare the authorization grant request URI.

    The client constructs the request URI by adding the following
    parameters to the query component of the authorization endpoint URI
    using the ``application/x-www-form-urlencoded`` format as defined by
    [`W3C.REC-html401-19991224`_]:

    :param uri:
    :param client_id: The client identifier as described in `Section 2.2`_.
    :param response_type: To indicate which OAuth 2 grant/flow is required,
                          "code" and "token".
    :param redirect_uri: The client provided URI to redirect back to after
                         authorization as described in `Section 3.1.2`_.
    :param scope: The scope of the access request as described by
                  `Section 3.3`_.
    :param state: An opaque value used by the client to maintain
                  state between the request and callback.  The authorization
                  server includes this value when redirecting the user-agent
                  back to the client.  The parameter SHOULD be used for
                  preventing cross-site request forgery as described in
                  `Section 10.12`_.
    :param code_challenge: PKCE parameter. A challenge derived from the 
                           code_verifier that is sent in the authorization 
                           request, to be verified against later.
    :param code_challenge_method: PKCE parameter. A method that was used to derive the 
                                  code_challenge. Defaults to "plain" if not present in the request.
    :param kwargs: Extra arguments to embed in the grant/authorization URL.

    An example of an authorization code grant authorization URL:

    .. code-block:: http

        GET /authorize?response_type=code&client_id=s6BhdRkqt3&state=xyz
            &code_challenge=kjasBS523KdkAILD2k78NdcJSk2k3KHG6&code_challenge_method=S256
            &redirect_uri=https%3A%2F%2Fclient%2Eexample%2Ecom%2Fcb HTTP/1.1
        Host: server.example.com

    .. _`W3C.REC-html401-19991224`: https://tools.ietf.org/html/rfc6749#ref-W3C.REC-html401-19991224
    .. _`Section 2.2`: https://tools.ietf.org/html/rfc6749#section-2.2
    .. _`Section 3.1.2`: https://tools.ietf.org/html/rfc6749#section-3.1.2
    .. _`Section 3.3`: https://tools.ietf.org/html/rfc6749#section-3.3
    .. _`section 10.12`: https://tools.ietf.org/html/rfc6749#section-10.12
    """
    ...
def prepare_token_request(
    grant_type: str,
    body: str = "",
    include_client_id: bool = True,
    code_verifier: str | None = None,
    *,
    scope: str | set[object] | tuple[object] | list[object] | None = None,
    client_id: str | None = None,
    client_secret: str | None = None,
    code: str | None = None,
    redirect_uri: str | None = None,
    **kwargs,
) -> str:
    """
    Prepare the access token request.

    The client makes a request to the token endpoint by adding the
    following parameters using the ``application/x-www-form-urlencoded``
    format in the HTTP request entity-body:

    :param grant_type: To indicate grant type being used, i.e. "password",
                       "authorization_code" or "client_credentials".

    :param body: Existing request body (URL encoded string) to embed parameters
                 into. This may contain extra parameters. Default ''.

    :param include_client_id: `True` (default) to send the `client_id` in the
                              body of the upstream request. This is required
                              if the client is not authenticating with the
                              authorization server as described in
                              `Section 3.2.1`_.
    :type include_client_id: Boolean

    :param client_id: Unicode client identifier. Will only appear if
                      `include_client_id` is True. *

    :param client_secret: Unicode client secret. Will only appear if set to a
                          value that is not `None`. Invoking this function with
                          an empty string will send an empty `client_secret`
                          value to the server. *

    :param code: If using authorization_code grant, pass the previously
                 obtained authorization code as the ``code`` argument. *

    :param redirect_uri: If the "redirect_uri" parameter was included in the
                         authorization request as described in
                         `Section 4.1.1`_, and their values MUST be identical. *

    :param code_verifier: PKCE parameter. A cryptographically random string that is used to correlate the
                          authorization request to the token request.

    :param kwargs: Extra arguments to embed in the request body.

    Parameters marked with a `*` above are not explicit arguments in the
    function signature, but are specially documented arguments for items
    appearing in the generic `**kwargs` keyworded input.

    An example of an authorization code token request body:

    .. code-block:: http

        grant_type=authorization_code&code=SplxlOBeZQQYbYS6WxSbIA
        &redirect_uri=https%3A%2F%2Fclient%2Eexample%2Ecom%2Fcb

    .. _`Section 4.1.1`: https://tools.ietf.org/html/rfc6749#section-4.1.1
    """
    ...
def prepare_token_revocation_request(
    url: str,
    token: str,
    token_type_hint: Literal["access_token", "refresh_token"] | None = "access_token",
    callback: Callable[[Incomplete], Incomplete] | None = None,
    body: str = "",
    **kwargs,
) -> tuple[str, dict[str, str], str]:
    """
    Prepare a token revocation request.

    The client constructs the request by including the following parameters
    using the ``application/x-www-form-urlencoded`` format in the HTTP request
    entity-body:

    :param token: REQUIRED.  The token that the client wants to get revoked.

    :param token_type_hint: OPTIONAL.  A hint about the type of the token
                            submitted for revocation. Clients MAY pass this
                            parameter in order to help the authorization server
                            to optimize the token lookup.  If the server is
                            unable to locate the token using the given hint, it
                            MUST extend its search across all of its supported
                            token types.  An authorization server MAY ignore
                            this parameter, particularly if it is able to detect
                            the token type automatically.

    This specification defines two values for `token_type_hint`:

        * access_token: An access token as defined in [RFC6749],
             `Section 1.4`_

        * refresh_token: A refresh token as defined in [RFC6749],
             `Section 1.5`_

        Specific implementations, profiles, and extensions of this
        specification MAY define other values for this parameter using the
        registry defined in `Section 4.1.2`_.

    .. _`Section 1.4`: https://tools.ietf.org/html/rfc6749#section-1.4
    .. _`Section 1.5`: https://tools.ietf.org/html/rfc6749#section-1.5
    .. _`Section 4.1.2`: https://tools.ietf.org/html/rfc7009#section-4.1.2
    """
    ...
def parse_authorization_code_response(uri: str, state: str | None = None) -> dict[str, str]:
    """
    Parse authorization grant response URI into a dict.

    If the resource owner grants the access request, the authorization
    server issues an authorization code and delivers it to the client by
    adding the following parameters to the query component of the
    redirection URI using the ``application/x-www-form-urlencoded`` format:

    **code**
            REQUIRED.  The authorization code generated by the
            authorization server.  The authorization code MUST expire
            shortly after it is issued to mitigate the risk of leaks.  A
            maximum authorization code lifetime of 10 minutes is
            RECOMMENDED.  The client MUST NOT use the authorization code
            more than once.  If an authorization code is used more than
            once, the authorization server MUST deny the request and SHOULD
            revoke (when possible) all tokens previously issued based on
            that authorization code.  The authorization code is bound to
            the client identifier and redirection URI.

    **state**
            REQUIRED if the "state" parameter was present in the client
            authorization request.  The exact value received from the
            client.

    :param uri: The full redirect URL back to the client.
    :param state: The state parameter from the authorization request.

    For example, the authorization server redirects the user-agent by
    sending the following HTTP response:

    .. code-block:: http

        HTTP/1.1 302 Found
        Location: https://client.example.com/cb?code=SplxlOBeZQQYbYS6WxSbIA
                &state=xyz
    """
    ...
def parse_implicit_response(
    uri: str, state: str | None = None, scope: str | set[object] | tuple[object] | list[object] | None = None
) -> OAuth2Token:
    """
    Parse the implicit token response URI into a dict.

    If the resource owner grants the access request, the authorization
    server issues an access token and delivers it to the client by adding
    the following parameters to the fragment component of the redirection
    URI using the ``application/x-www-form-urlencoded`` format:

    **access_token**
            REQUIRED.  The access token issued by the authorization server.

    **token_type**
            REQUIRED.  The type of the token issued as described in
            Section 7.1.  Value is case insensitive.

    **expires_in**
            RECOMMENDED.  The lifetime in seconds of the access token.  For
            example, the value "3600" denotes that the access token will
            expire in one hour from the time the response was generated.
            If omitted, the authorization server SHOULD provide the
            expiration time via other means or document the default value.

    **scope**
            OPTIONAL, if identical to the scope requested by the client,
            otherwise REQUIRED.  The scope of the access token as described
            by Section 3.3.

    **state**
            REQUIRED if the "state" parameter was present in the client
            authorization request.  The exact value received from the
            client.

    :param uri:
    :param state:
    :param scope:

    Similar to the authorization code response, but with a full token provided
    in the URL fragment:

    .. code-block:: http

        HTTP/1.1 302 Found
        Location: http://example.com/cb#access_token=2YotnFZFEjr1zCsicMWpAA
                &state=xyz&token_type=example&expires_in=3600
    """
    ...
def parse_token_response(
    body: str | bytes | bytearray, scope: str | set[object] | tuple[object] | list[object] | None = None
<<<<<<< HEAD
) -> OAuth2Token:
    """
    Parse the JSON token response body into a dict.

    The authorization server issues an access token and optional refresh
    token, and constructs the response by adding the following parameters
    to the entity body of the HTTP response with a 200 (OK) status code:

    access_token
            REQUIRED.  The access token issued by the authorization server.
    token_type
            REQUIRED.  The type of the token issued as described in
            `Section 7.1`_.  Value is case insensitive.
    expires_in
            RECOMMENDED.  The lifetime in seconds of the access token.  For
            example, the value "3600" denotes that the access token will
            expire in one hour from the time the response was generated.
            If omitted, the authorization server SHOULD provide the
            expiration time via other means or document the default value.
    refresh_token
            OPTIONAL.  The refresh token which can be used to obtain new
            access tokens using the same authorization grant as described
            in `Section 6`_.
    scope
            OPTIONAL, if identical to the scope requested by the client,
            otherwise REQUIRED.  The scope of the access token as described
            by `Section 3.3`_.

    The parameters are included in the entity body of the HTTP response
    using the "application/json" media type as defined by [`RFC4627`_].  The
    parameters are serialized into a JSON structure by adding each
    parameter at the highest structure level.  Parameter names and string
    values are included as JSON strings.  Numerical values are included
    as JSON numbers.  The order of parameters does not matter and can
    vary.

    :param body: The full json encoded response body.
    :param scope: The scope requested during authorization.

    For example:

    .. code-block:: http

        HTTP/1.1 200 OK
        Content-Type: application/json
        Cache-Control: no-store
        Pragma: no-cache

        {
            "access_token":"2YotnFZFEjr1zCsicMWpAA",
            "token_type":"example",
            "expires_in":3600,
            "refresh_token":"tGzv3JOkF0XG5Qx2TlKWIA",
            "example_parameter":"example_value"
        }

    .. _`Section 7.1`: https://tools.ietf.org/html/rfc6749#section-7.1
    .. _`Section 6`: https://tools.ietf.org/html/rfc6749#section-6
    .. _`Section 3.3`: https://tools.ietf.org/html/rfc6749#section-3.3
    .. _`RFC4627`: https://tools.ietf.org/html/rfc4627
    """
    ...
def validate_token_parameters(params: dict[str, Incomplete]) -> None:
    """Ensures token presence, token type, expiration and scope in params."""
    ...
=======
) -> OAuth2Token: ...
def validate_token_parameters(params: dict[str, Incomplete]) -> None: ...
def parse_expires(params: dict[str, Incomplete]) -> tuple[int | None, float | None, float | None]: ...
>>>>>>> 707cd57e
<|MERGE_RESOLUTION|>--- conflicted
+++ resolved
@@ -270,74 +270,6 @@
     ...
 def parse_token_response(
     body: str | bytes | bytearray, scope: str | set[object] | tuple[object] | list[object] | None = None
-<<<<<<< HEAD
-) -> OAuth2Token:
-    """
-    Parse the JSON token response body into a dict.
-
-    The authorization server issues an access token and optional refresh
-    token, and constructs the response by adding the following parameters
-    to the entity body of the HTTP response with a 200 (OK) status code:
-
-    access_token
-            REQUIRED.  The access token issued by the authorization server.
-    token_type
-            REQUIRED.  The type of the token issued as described in
-            `Section 7.1`_.  Value is case insensitive.
-    expires_in
-            RECOMMENDED.  The lifetime in seconds of the access token.  For
-            example, the value "3600" denotes that the access token will
-            expire in one hour from the time the response was generated.
-            If omitted, the authorization server SHOULD provide the
-            expiration time via other means or document the default value.
-    refresh_token
-            OPTIONAL.  The refresh token which can be used to obtain new
-            access tokens using the same authorization grant as described
-            in `Section 6`_.
-    scope
-            OPTIONAL, if identical to the scope requested by the client,
-            otherwise REQUIRED.  The scope of the access token as described
-            by `Section 3.3`_.
-
-    The parameters are included in the entity body of the HTTP response
-    using the "application/json" media type as defined by [`RFC4627`_].  The
-    parameters are serialized into a JSON structure by adding each
-    parameter at the highest structure level.  Parameter names and string
-    values are included as JSON strings.  Numerical values are included
-    as JSON numbers.  The order of parameters does not matter and can
-    vary.
-
-    :param body: The full json encoded response body.
-    :param scope: The scope requested during authorization.
-
-    For example:
-
-    .. code-block:: http
-
-        HTTP/1.1 200 OK
-        Content-Type: application/json
-        Cache-Control: no-store
-        Pragma: no-cache
-
-        {
-            "access_token":"2YotnFZFEjr1zCsicMWpAA",
-            "token_type":"example",
-            "expires_in":3600,
-            "refresh_token":"tGzv3JOkF0XG5Qx2TlKWIA",
-            "example_parameter":"example_value"
-        }
-
-    .. _`Section 7.1`: https://tools.ietf.org/html/rfc6749#section-7.1
-    .. _`Section 6`: https://tools.ietf.org/html/rfc6749#section-6
-    .. _`Section 3.3`: https://tools.ietf.org/html/rfc6749#section-3.3
-    .. _`RFC4627`: https://tools.ietf.org/html/rfc4627
-    """
-    ...
-def validate_token_parameters(params: dict[str, Incomplete]) -> None:
-    """Ensures token presence, token type, expiration and scope in params."""
-    ...
-=======
 ) -> OAuth2Token: ...
 def validate_token_parameters(params: dict[str, Incomplete]) -> None: ...
-def parse_expires(params: dict[str, Incomplete]) -> tuple[int | None, float | None, float | None]: ...
->>>>>>> 707cd57e
+def parse_expires(params: dict[str, Incomplete]) -> tuple[int | None, float | None, float | None]: ...