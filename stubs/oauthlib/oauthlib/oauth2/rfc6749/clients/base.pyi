<<<<<<< HEAD
"""
oauthlib.oauth2.rfc6749
~~~~~~~~~~~~~~~~~~~~~~~

This module is an implementation of various logic needed
for consuming OAuth 2.0 RFC6749.
"""

from _typeshed import Incomplete
from typing import Any
=======
from _typeshed import ConvertibleToInt, Incomplete
from collections.abc import Callable
from typing import Final, Literal
from typing_extensions import TypeAlias
>>>>>>> 23488363

from oauthlib.common import _HTTPMethod
from oauthlib.oauth2.rfc6749.tokens import OAuth2Token

_TokenPlacement: TypeAlias = Literal["auth_header", "query", "body"]

AUTH_HEADER: Final[_TokenPlacement]
URI_QUERY: Final[_TokenPlacement]
BODY: Final[_TokenPlacement]
FORM_ENC_HEADERS: Final[dict[str, str]]

class Client:
    """
    Base OAuth2 client responsible for access token management.

    This class also acts as a generic interface providing methods common to all
    client types such as ``prepare_authorization_request`` and
    ``prepare_token_revocation_request``. The ``prepare_x_request`` methods are
    the recommended way of interacting with clients (as opposed to the abstract
    prepare uri/body/etc methods). They are recommended over the older set
    because they are easier to use (more consistent) and add a few additional
    security checks, such as HTTPS and state checking.

    Some of these methods require further implementation only provided by the
    specific purpose clients such as
    :py:class:`oauthlib.oauth2.MobileApplicationClient` and thus you should always
    seek to use the client class matching the OAuth workflow you need. For
    Python, this is usually :py:class:`oauthlib.oauth2.WebApplicationClient`.
    """
    refresh_token_key: str
    client_id: str
    default_token_placement: _TokenPlacement
    token_type: str
    access_token: str | None
    refresh_token: str | None
    mac_key: str | bytes | bytearray | None
    mac_algorithm: str | None
    token: dict[str, Incomplete]
    scope: str | set[object] | tuple[object] | list[object]
    state_generator: Callable[[], str]
    state: str | None
    redirect_url: str | None
    code: Incomplete
    expires_in: ConvertibleToInt | None
    code_verifier: str | None
    code_challenge: str | None
    code_challenge_method: str | None
    def __init__(
        self,
        client_id: str,
        default_token_placement: _TokenPlacement = "auth_header",
        token_type: str = "Bearer",
        access_token: str | None = None,
        refresh_token: str | None = None,
        mac_key: str | bytes | bytearray | None = None,
        mac_algorithm: str | None = None,
        token: dict[str, Incomplete] | None = None,
        scope: str | set[object] | tuple[object] | list[object] | None = None,
        state: str | None = None,
        redirect_url: str | None = None,
        state_generator: Callable[[], str] = ...,
        code_verifier: str | None = None,
        code_challenge: str | None = None,
        code_challenge_method: str | None = None,
        **kwargs,
    ) -> None:
        """
        Initialize a client with commonly used attributes.

        :param client_id: Client identifier given by the OAuth provider upon
        registration.

        :param default_token_placement: Tokens can be supplied in the Authorization
        header (default), the URL query component (``query``) or the request
        body (``body``).

        :param token_type: OAuth 2 token type. Defaults to Bearer. Change this
        if you specify the ``access_token`` parameter and know it is of a
        different token type, such as a MAC, JWT or SAML token. Can
        also be supplied as ``token_type`` inside the ``token`` dict parameter.

        :param access_token: An access token (string) used to authenticate
        requests to protected resources. Can also be supplied inside the
        ``token`` dict parameter.

        :param refresh_token: A refresh token (string) used to refresh expired
        tokens. Can also be supplied inside the ``token`` dict parameter.

        :param mac_key: Encryption key used with MAC tokens.

        :param mac_algorithm:  Hashing algorithm for MAC tokens.

        :param token: A dict of token attributes such as ``access_token``,
        ``token_type`` and ``expires_at``.

        :param scope: A list of default scopes to request authorization for.

        :param state: A CSRF protection string used during authorization.

        :param redirect_url: The redirection endpoint on the client side to which
        the user returns after authorization.

        :param state_generator: A no argument state generation callable. Defaults
        to :py:meth:`oauthlib.common.generate_token`.

        :param code_verifier: PKCE parameter. A cryptographically random string that is used to correlate the
        authorization request to the token request.

        :param code_challenge: PKCE parameter. A challenge derived from the code verifier that is sent in the
        authorization request, to be verified against later.

        :param code_challenge_method: PKCE parameter. A method that was used to derive code challenge.
        Defaults to "plain" if not present in the request.
        """
        ...
    @property
<<<<<<< HEAD
    def token_types(self):
        """
        Supported token types and their respective methods

        Additional tokens can be supported by extending this dictionary.

        The Bearer token spec is stable and safe to use.

        The MAC token spec is not yet stable and support for MAC tokens
        is experimental and currently matching version 00 of the spec.
        """
        ...
    def prepare_request_uri(self, *args, **kwargs) -> str:
        """Abstract method used to create request URIs."""
        ...
    def prepare_request_body(self, *args, **kwargs) -> str:
        """Abstract method used to create request bodies."""
        ...
    def parse_request_uri_response(self, *args, **kwargs) -> dict[str, str]:
        """Abstract method used to parse redirection responses."""
        ...
=======
    def token_types(
        self,
    ) -> dict[
        Literal["Bearer", "MAC"],
        Callable[
            [str, str, str | None, dict[str, str] | None, str | None, Incomplete], tuple[str, dict[str, str] | None, str | None]
        ],
    ]: ...
    def prepare_request_uri(self, *args, **kwargs) -> str: ...
    def prepare_request_body(self, *args, **kwargs) -> str: ...
    def parse_request_uri_response(self, *args, **kwargs) -> dict[str, str]: ...
>>>>>>> 23488363
    def add_token(
        self,
        uri: str,
        http_method: _HTTPMethod = "GET",
        body: str | None = None,
        headers: dict[str, str] | None = None,
        token_placement: _TokenPlacement | None = None,
        **kwargs,
<<<<<<< HEAD
    ):
        """
        Add token to the request uri, body or authorization header.

        The access token type provides the client with the information
        required to successfully utilize the access token to make a protected
        resource request (along with type-specific attributes).  The client
        MUST NOT use an access token if it does not understand the token
        type.

        For example, the "bearer" token type defined in
        [`I-D.ietf-oauth-v2-bearer`_] is utilized by simply including the access
        token string in the request:

        .. code-block:: http

            GET /resource/1 HTTP/1.1
            Host: example.com
            Authorization: Bearer mF_9.B5f-4.1JqM

        while the "mac" token type defined in [`I-D.ietf-oauth-v2-http-mac`_] is
        utilized by issuing a MAC key together with the access token which is
        used to sign certain components of the HTTP requests:

        .. code-block:: http

            GET /resource/1 HTTP/1.1
            Host: example.com
            Authorization: MAC id="h480djs93hd8",
                                nonce="274312:dj83hs9s",
                                mac="kDZvddkndxvhGRXZhvuDjEWhGeE="

        .. _`I-D.ietf-oauth-v2-bearer`: https://tools.ietf.org/html/rfc6749#section-12.2
        .. _`I-D.ietf-oauth-v2-http-mac`: https://tools.ietf.org/html/rfc6749#section-12.2
        """
        ...
=======
    ) -> tuple[str, dict[str, str] | None, str | None]: ...
>>>>>>> 23488363
    def prepare_authorization_request(
        self,
        authorization_url: str,
        state: str | None = None,
        redirect_url: str | None = None,
        scope: str | set[object] | tuple[object] | list[object] | None = None,
        **kwargs,
<<<<<<< HEAD
    ):
        """
        Prepare the authorization request.

        This is the first step in many OAuth flows in which the user is
        redirected to a certain authorization URL. This method adds
        required parameters to the authorization URL.

        :param authorization_url: Provider authorization endpoint URL.
        :param state: CSRF protection string. Will be automatically created if
            not provided. The generated state is available via the ``state``
            attribute. Clients should verify that the state is unchanged and
            present in the authorization response. This verification is done
            automatically if using the ``authorization_response`` parameter
            with ``prepare_token_request``.
        :param redirect_url: Redirect URL to which the user will be returned
            after authorization. Must be provided unless previously setup with
            the provider. If provided then it must also be provided in the
            token request.
        :param scope: List of scopes to request. Must be equal to
            or a subset of the scopes granted when obtaining the refresh
            token. If none is provided, the ones provided in the constructor are
            used.
        :param kwargs: Additional parameters to included in the request.
        :returns: The prepared request tuple with (url, headers, body).
        """
        ...
=======
    ) -> tuple[str, dict[str, str], str]: ...
>>>>>>> 23488363
    def prepare_token_request(
        self,
        token_url: str,
        authorization_response: str | None = None,
        redirect_url: str | None = None,
        state: str | None = None,
        body: str = "",
        **kwargs,
<<<<<<< HEAD
    ):
        """
        Prepare a token creation request.

        Note that these requests usually require client authentication, either
        by including client_id or a set of provider specific authentication
        credentials.

        :param token_url: Provider token creation endpoint URL.
        :param authorization_response: The full redirection URL string, i.e.
            the location to which the user was redirected after successful
            authorization. Used to mine credentials needed to obtain a token
            in this step, such as authorization code.
        :param redirect_url: The redirect_url supplied with the authorization
            request (if there was one).
        :param state:
        :param body: Existing request body (URL encoded string) to embed parameters
                     into. This may contain extra parameters. Default ''.
        :param kwargs: Additional parameters to included in the request.
        :returns: The prepared request tuple with (url, headers, body).
        """
        ...
    def prepare_refresh_token_request(
        self, token_url, refresh_token: Incomplete | None = None, body: str = "", scope: Incomplete | None = None, **kwargs
    ):
        """
        Prepare an access token refresh request.

        Expired access tokens can be replaced by new access tokens without
        going through the OAuth dance if the client obtained a refresh token.
        This refresh token and authentication credentials can be used to
        obtain a new access token, and possibly a new refresh token.

        :param token_url: Provider token refresh endpoint URL.
        :param refresh_token: Refresh token string.
        :param body: Existing request body (URL encoded string) to embed parameters
            into. This may contain extra parameters. Default ''.
        :param scope: List of scopes to request. Must be equal to
            or a subset of the scopes granted when obtaining the refresh
            token. If none is provided, the ones provided in the constructor are
            used.
        :param kwargs: Additional parameters to included in the request.
        :returns: The prepared request tuple with (url, headers, body).
        """
        ...
=======
    ) -> tuple[str, dict[str, str], str]: ...
    def prepare_refresh_token_request(
        self,
        token_url: str,
        refresh_token: str | None = None,
        body: str = "",
        scope: str | set[object] | tuple[object] | list[object] | None = None,
        **kwargs,
    ) -> tuple[str, dict[str, str], str]: ...
>>>>>>> 23488363
    def prepare_token_revocation_request(
        self,
        revocation_url,
        token,
        token_type_hint: Literal["access_token", "refresh_token"] | None = "access_token",
        body: str = "",
        callback: Callable[[Incomplete], Incomplete] | None = None,
        **kwargs,
<<<<<<< HEAD
    ):
        """
        Prepare a token revocation request.

        :param revocation_url: Provider token revocation endpoint URL.
        :param token: The access or refresh token to be revoked (string).
        :param token_type_hint: ``"access_token"`` (default) or
            ``"refresh_token"``. This is optional and if you wish to not pass it you
            must provide ``token_type_hint=None``.
        :param body:
        :param callback: A jsonp callback such as ``package.callback`` to be invoked
            upon receiving the response. Not that it should not include a () suffix.
        :param kwargs: Additional parameters to included in the request.
        :returns: The prepared request tuple with (url, headers, body).

        Note that JSONP request may use GET requests as the parameters will
        be added to the request URL query as opposed to the request body.

        An example of a revocation request

        .. code-block:: http

            POST /revoke HTTP/1.1
            Host: server.example.com
            Content-Type: application/x-www-form-urlencoded
            Authorization: Basic czZCaGRSa3F0MzpnWDFmQmF0M2JW

            token=45ghiukldjahdnhzdauz&token_type_hint=refresh_token

        An example of a jsonp revocation request

        .. code-block:: http

            GET /revoke?token=agabcdefddddafdd&callback=package.myCallback HTTP/1.1
            Host: server.example.com
            Content-Type: application/x-www-form-urlencoded
            Authorization: Basic czZCaGRSa3F0MzpnWDFmQmF0M2JW

        and an error response

        .. code-block:: javascript

            package.myCallback({"error":"unsupported_token_type"});

        Note that these requests usually require client credentials, client_id in
        the case for public clients and provider specific authentication
        credentials for confidential clients.
        """
        ...
    def parse_request_body_response(self, body, scope: Incomplete | None = None, **kwargs):
        """
        Parse the JSON response body.

        If the access token request is valid and authorized, the
        authorization server issues an access token as described in
        `Section 5.1`_.  A refresh token SHOULD NOT be included.  If the request
        failed client authentication or is invalid, the authorization server
        returns an error response as described in `Section 5.2`_.

        :param body: The response body from the token request.
        :param scope: Scopes originally requested. If none is provided, the ones
            provided in the constructor are used.
        :return: Dictionary of token parameters.
        :raises: Warning if scope has changed. :py:class:`oauthlib.oauth2.errors.OAuth2Error`
            if response is invalid.

        These response are json encoded and could easily be parsed without
        the assistance of OAuthLib. However, there are a few subtle issues
        to be aware of regarding the response which are helpfully addressed
        through the raising of various errors.

        A successful response should always contain

        **access_token**
                The access token issued by the authorization server. Often
                a random string.

        **token_type**
            The type of the token issued as described in `Section 7.1`_.
            Commonly ``Bearer``.

        While it is not mandated it is recommended that the provider include

        **expires_in**
            The lifetime in seconds of the access token.  For
            example, the value "3600" denotes that the access token will
            expire in one hour from the time the response was generated.
            If omitted, the authorization server SHOULD provide the
            expiration time via other means or document the default value.

         **scope**
            Providers may supply this in all responses but are required to only
            if it has changed since the authorization request.

        .. _`Section 5.1`: https://tools.ietf.org/html/rfc6749#section-5.1
        .. _`Section 5.2`: https://tools.ietf.org/html/rfc6749#section-5.2
        .. _`Section 7.1`: https://tools.ietf.org/html/rfc6749#section-7.1
        """
        ...
    def prepare_refresh_body(
        self, body: str = "", refresh_token: Incomplete | None = None, scope: Incomplete | None = None, **kwargs
    ):
        """
        Prepare an access token request, using a refresh token.

        If the authorization server issued a refresh token to the client, the
        client makes a refresh request to the token endpoint by adding the
        following parameters using the `application/x-www-form-urlencoded`
        format in the HTTP request entity-body:

        :param refresh_token: REQUIRED.  The refresh token issued to the client.
        :param scope:  OPTIONAL.  The scope of the access request as described by
            Section 3.3.  The requested scope MUST NOT include any scope
            not originally granted by the resource owner, and if omitted is
            treated as equal to the scope originally granted by the
            resource owner. Note that if none is provided, the ones provided
            in the constructor are used if any.
        """
        ...
    def create_code_verifier(self, length: int) -> str:
        """
        Create PKCE **code_verifier** used in computing **code_challenge**. 
        See `RFC7636 Section 4.1`_

        :param length: REQUIRED. The length of the code_verifier.

        The client first creates a code verifier, "code_verifier", for each
        OAuth 2.0 [RFC6749] Authorization Request, in the following manner:

        .. code-block:: text

               code_verifier = high-entropy cryptographic random STRING using the
               unreserved characters [A-Z] / [a-z] / [0-9] / "-" / "." / "_" / "~"
               from Section 2.3 of [RFC3986], with a minimum length of 43 characters
               and a maximum length of 128 characters.

        .. _`RFC7636 Section 4.1`: https://tools.ietf.org/html/rfc7636#section-4.1
        """
        ...
    def create_code_challenge(self, code_verifier: str, code_challenge_method: str | None = None) -> str:
        """
        Create PKCE **code_challenge** derived from the  **code_verifier**.
        See `RFC7636 Section 4.2`_

        :param code_verifier: REQUIRED. The **code_verifier** generated from `create_code_verifier()`.
        :param code_challenge_method: OPTIONAL. The method used to derive the **code_challenge**. Acceptable values include `S256`. DEFAULT is `plain`.

               The client then creates a code challenge derived from the code
               verifier by using one of the following transformations on the code
               verifier::

                   plain
                      code_challenge = code_verifier
                   S256
                      code_challenge = BASE64URL-ENCODE(SHA256(ASCII(code_verifier)))

               If the client is capable of using `S256`, it MUST use `S256`, as
               `S256` is Mandatory To Implement (MTI) on the server.  Clients are
               permitted to use `plain` only if they cannot support `S256` for some
               technical reason and know via out-of-band configuration that the
               server supports `plain`.

               The plain transformation is for compatibility with existing
               deployments and for constrained environments that can't use the S256 transformation.

        .. _`RFC7636 Section 4.2`: https://tools.ietf.org/html/rfc7636#section-4.2
        """
        ...
    def populate_code_attributes(self, response) -> None:
        """Add attributes from an auth code response to self."""
        ...
    def populate_token_attributes(self, response) -> None:
        """Add attributes from a token exchange response to self."""
        ...
=======
    ): ...
    def parse_request_body_response(
        self, body: str, scope: str | set[object] | tuple[object] | list[object] | None = None, **kwargs
    ) -> OAuth2Token: ...
    def prepare_refresh_body(
        self,
        body: str = "",
        refresh_token: str | None = None,
        scope: str | set[object] | tuple[object] | list[object] | None = None,
        **kwargs,
    ) -> str: ...
    def create_code_verifier(self, length: int) -> str: ...
    def create_code_challenge(self, code_verifier: str, code_challenge_method: str | None = None) -> str: ...
    def populate_code_attributes(self, response: dict[str, Incomplete]) -> None: ...
    def populate_token_attributes(self, response: dict[str, Incomplete]) -> None: ...
>>>>>>> 23488363
<|MERGE_RESOLUTION|>--- conflicted
+++ resolved
@@ -1,20 +1,7 @@
-<<<<<<< HEAD
-"""
-oauthlib.oauth2.rfc6749
-~~~~~~~~~~~~~~~~~~~~~~~
-
-This module is an implementation of various logic needed
-for consuming OAuth 2.0 RFC6749.
-"""
-
-from _typeshed import Incomplete
-from typing import Any
-=======
 from _typeshed import ConvertibleToInt, Incomplete
 from collections.abc import Callable
 from typing import Final, Literal
 from typing_extensions import TypeAlias
->>>>>>> 23488363
 
 from oauthlib.common import _HTTPMethod
 from oauthlib.oauth2.rfc6749.tokens import OAuth2Token
@@ -131,29 +118,6 @@
         """
         ...
     @property
-<<<<<<< HEAD
-    def token_types(self):
-        """
-        Supported token types and their respective methods
-
-        Additional tokens can be supported by extending this dictionary.
-
-        The Bearer token spec is stable and safe to use.
-
-        The MAC token spec is not yet stable and support for MAC tokens
-        is experimental and currently matching version 00 of the spec.
-        """
-        ...
-    def prepare_request_uri(self, *args, **kwargs) -> str:
-        """Abstract method used to create request URIs."""
-        ...
-    def prepare_request_body(self, *args, **kwargs) -> str:
-        """Abstract method used to create request bodies."""
-        ...
-    def parse_request_uri_response(self, *args, **kwargs) -> dict[str, str]:
-        """Abstract method used to parse redirection responses."""
-        ...
-=======
     def token_types(
         self,
     ) -> dict[
@@ -165,7 +129,6 @@
     def prepare_request_uri(self, *args, **kwargs) -> str: ...
     def prepare_request_body(self, *args, **kwargs) -> str: ...
     def parse_request_uri_response(self, *args, **kwargs) -> dict[str, str]: ...
->>>>>>> 23488363
     def add_token(
         self,
         uri: str,
@@ -174,46 +137,7 @@
         headers: dict[str, str] | None = None,
         token_placement: _TokenPlacement | None = None,
         **kwargs,
-<<<<<<< HEAD
-    ):
-        """
-        Add token to the request uri, body or authorization header.
-
-        The access token type provides the client with the information
-        required to successfully utilize the access token to make a protected
-        resource request (along with type-specific attributes).  The client
-        MUST NOT use an access token if it does not understand the token
-        type.
-
-        For example, the "bearer" token type defined in
-        [`I-D.ietf-oauth-v2-bearer`_] is utilized by simply including the access
-        token string in the request:
-
-        .. code-block:: http
-
-            GET /resource/1 HTTP/1.1
-            Host: example.com
-            Authorization: Bearer mF_9.B5f-4.1JqM
-
-        while the "mac" token type defined in [`I-D.ietf-oauth-v2-http-mac`_] is
-        utilized by issuing a MAC key together with the access token which is
-        used to sign certain components of the HTTP requests:
-
-        .. code-block:: http
-
-            GET /resource/1 HTTP/1.1
-            Host: example.com
-            Authorization: MAC id="h480djs93hd8",
-                                nonce="274312:dj83hs9s",
-                                mac="kDZvddkndxvhGRXZhvuDjEWhGeE="
-
-        .. _`I-D.ietf-oauth-v2-bearer`: https://tools.ietf.org/html/rfc6749#section-12.2
-        .. _`I-D.ietf-oauth-v2-http-mac`: https://tools.ietf.org/html/rfc6749#section-12.2
-        """
-        ...
-=======
     ) -> tuple[str, dict[str, str] | None, str | None]: ...
->>>>>>> 23488363
     def prepare_authorization_request(
         self,
         authorization_url: str,
@@ -221,37 +145,7 @@
         redirect_url: str | None = None,
         scope: str | set[object] | tuple[object] | list[object] | None = None,
         **kwargs,
-<<<<<<< HEAD
-    ):
-        """
-        Prepare the authorization request.
-
-        This is the first step in many OAuth flows in which the user is
-        redirected to a certain authorization URL. This method adds
-        required parameters to the authorization URL.
-
-        :param authorization_url: Provider authorization endpoint URL.
-        :param state: CSRF protection string. Will be automatically created if
-            not provided. The generated state is available via the ``state``
-            attribute. Clients should verify that the state is unchanged and
-            present in the authorization response. This verification is done
-            automatically if using the ``authorization_response`` parameter
-            with ``prepare_token_request``.
-        :param redirect_url: Redirect URL to which the user will be returned
-            after authorization. Must be provided unless previously setup with
-            the provider. If provided then it must also be provided in the
-            token request.
-        :param scope: List of scopes to request. Must be equal to
-            or a subset of the scopes granted when obtaining the refresh
-            token. If none is provided, the ones provided in the constructor are
-            used.
-        :param kwargs: Additional parameters to included in the request.
-        :returns: The prepared request tuple with (url, headers, body).
-        """
-        ...
-=======
     ) -> tuple[str, dict[str, str], str]: ...
->>>>>>> 23488363
     def prepare_token_request(
         self,
         token_url: str,
@@ -260,53 +154,6 @@
         state: str | None = None,
         body: str = "",
         **kwargs,
-<<<<<<< HEAD
-    ):
-        """
-        Prepare a token creation request.
-
-        Note that these requests usually require client authentication, either
-        by including client_id or a set of provider specific authentication
-        credentials.
-
-        :param token_url: Provider token creation endpoint URL.
-        :param authorization_response: The full redirection URL string, i.e.
-            the location to which the user was redirected after successful
-            authorization. Used to mine credentials needed to obtain a token
-            in this step, such as authorization code.
-        :param redirect_url: The redirect_url supplied with the authorization
-            request (if there was one).
-        :param state:
-        :param body: Existing request body (URL encoded string) to embed parameters
-                     into. This may contain extra parameters. Default ''.
-        :param kwargs: Additional parameters to included in the request.
-        :returns: The prepared request tuple with (url, headers, body).
-        """
-        ...
-    def prepare_refresh_token_request(
-        self, token_url, refresh_token: Incomplete | None = None, body: str = "", scope: Incomplete | None = None, **kwargs
-    ):
-        """
-        Prepare an access token refresh request.
-
-        Expired access tokens can be replaced by new access tokens without
-        going through the OAuth dance if the client obtained a refresh token.
-        This refresh token and authentication credentials can be used to
-        obtain a new access token, and possibly a new refresh token.
-
-        :param token_url: Provider token refresh endpoint URL.
-        :param refresh_token: Refresh token string.
-        :param body: Existing request body (URL encoded string) to embed parameters
-            into. This may contain extra parameters. Default ''.
-        :param scope: List of scopes to request. Must be equal to
-            or a subset of the scopes granted when obtaining the refresh
-            token. If none is provided, the ones provided in the constructor are
-            used.
-        :param kwargs: Additional parameters to included in the request.
-        :returns: The prepared request tuple with (url, headers, body).
-        """
-        ...
-=======
     ) -> tuple[str, dict[str, str], str]: ...
     def prepare_refresh_token_request(
         self,
@@ -316,7 +163,6 @@
         scope: str | set[object] | tuple[object] | list[object] | None = None,
         **kwargs,
     ) -> tuple[str, dict[str, str], str]: ...
->>>>>>> 23488363
     def prepare_token_revocation_request(
         self,
         revocation_url,
@@ -325,182 +171,6 @@
         body: str = "",
         callback: Callable[[Incomplete], Incomplete] | None = None,
         **kwargs,
-<<<<<<< HEAD
-    ):
-        """
-        Prepare a token revocation request.
-
-        :param revocation_url: Provider token revocation endpoint URL.
-        :param token: The access or refresh token to be revoked (string).
-        :param token_type_hint: ``"access_token"`` (default) or
-            ``"refresh_token"``. This is optional and if you wish to not pass it you
-            must provide ``token_type_hint=None``.
-        :param body:
-        :param callback: A jsonp callback such as ``package.callback`` to be invoked
-            upon receiving the response. Not that it should not include a () suffix.
-        :param kwargs: Additional parameters to included in the request.
-        :returns: The prepared request tuple with (url, headers, body).
-
-        Note that JSONP request may use GET requests as the parameters will
-        be added to the request URL query as opposed to the request body.
-
-        An example of a revocation request
-
-        .. code-block:: http
-
-            POST /revoke HTTP/1.1
-            Host: server.example.com
-            Content-Type: application/x-www-form-urlencoded
-            Authorization: Basic czZCaGRSa3F0MzpnWDFmQmF0M2JW
-
-            token=45ghiukldjahdnhzdauz&token_type_hint=refresh_token
-
-        An example of a jsonp revocation request
-
-        .. code-block:: http
-
-            GET /revoke?token=agabcdefddddafdd&callback=package.myCallback HTTP/1.1
-            Host: server.example.com
-            Content-Type: application/x-www-form-urlencoded
-            Authorization: Basic czZCaGRSa3F0MzpnWDFmQmF0M2JW
-
-        and an error response
-
-        .. code-block:: javascript
-
-            package.myCallback({"error":"unsupported_token_type"});
-
-        Note that these requests usually require client credentials, client_id in
-        the case for public clients and provider specific authentication
-        credentials for confidential clients.
-        """
-        ...
-    def parse_request_body_response(self, body, scope: Incomplete | None = None, **kwargs):
-        """
-        Parse the JSON response body.
-
-        If the access token request is valid and authorized, the
-        authorization server issues an access token as described in
-        `Section 5.1`_.  A refresh token SHOULD NOT be included.  If the request
-        failed client authentication or is invalid, the authorization server
-        returns an error response as described in `Section 5.2`_.
-
-        :param body: The response body from the token request.
-        :param scope: Scopes originally requested. If none is provided, the ones
-            provided in the constructor are used.
-        :return: Dictionary of token parameters.
-        :raises: Warning if scope has changed. :py:class:`oauthlib.oauth2.errors.OAuth2Error`
-            if response is invalid.
-
-        These response are json encoded and could easily be parsed without
-        the assistance of OAuthLib. However, there are a few subtle issues
-        to be aware of regarding the response which are helpfully addressed
-        through the raising of various errors.
-
-        A successful response should always contain
-
-        **access_token**
-                The access token issued by the authorization server. Often
-                a random string.
-
-        **token_type**
-            The type of the token issued as described in `Section 7.1`_.
-            Commonly ``Bearer``.
-
-        While it is not mandated it is recommended that the provider include
-
-        **expires_in**
-            The lifetime in seconds of the access token.  For
-            example, the value "3600" denotes that the access token will
-            expire in one hour from the time the response was generated.
-            If omitted, the authorization server SHOULD provide the
-            expiration time via other means or document the default value.
-
-         **scope**
-            Providers may supply this in all responses but are required to only
-            if it has changed since the authorization request.
-
-        .. _`Section 5.1`: https://tools.ietf.org/html/rfc6749#section-5.1
-        .. _`Section 5.2`: https://tools.ietf.org/html/rfc6749#section-5.2
-        .. _`Section 7.1`: https://tools.ietf.org/html/rfc6749#section-7.1
-        """
-        ...
-    def prepare_refresh_body(
-        self, body: str = "", refresh_token: Incomplete | None = None, scope: Incomplete | None = None, **kwargs
-    ):
-        """
-        Prepare an access token request, using a refresh token.
-
-        If the authorization server issued a refresh token to the client, the
-        client makes a refresh request to the token endpoint by adding the
-        following parameters using the `application/x-www-form-urlencoded`
-        format in the HTTP request entity-body:
-
-        :param refresh_token: REQUIRED.  The refresh token issued to the client.
-        :param scope:  OPTIONAL.  The scope of the access request as described by
-            Section 3.3.  The requested scope MUST NOT include any scope
-            not originally granted by the resource owner, and if omitted is
-            treated as equal to the scope originally granted by the
-            resource owner. Note that if none is provided, the ones provided
-            in the constructor are used if any.
-        """
-        ...
-    def create_code_verifier(self, length: int) -> str:
-        """
-        Create PKCE **code_verifier** used in computing **code_challenge**. 
-        See `RFC7636 Section 4.1`_
-
-        :param length: REQUIRED. The length of the code_verifier.
-
-        The client first creates a code verifier, "code_verifier", for each
-        OAuth 2.0 [RFC6749] Authorization Request, in the following manner:
-
-        .. code-block:: text
-
-               code_verifier = high-entropy cryptographic random STRING using the
-               unreserved characters [A-Z] / [a-z] / [0-9] / "-" / "." / "_" / "~"
-               from Section 2.3 of [RFC3986], with a minimum length of 43 characters
-               and a maximum length of 128 characters.
-
-        .. _`RFC7636 Section 4.1`: https://tools.ietf.org/html/rfc7636#section-4.1
-        """
-        ...
-    def create_code_challenge(self, code_verifier: str, code_challenge_method: str | None = None) -> str:
-        """
-        Create PKCE **code_challenge** derived from the  **code_verifier**.
-        See `RFC7636 Section 4.2`_
-
-        :param code_verifier: REQUIRED. The **code_verifier** generated from `create_code_verifier()`.
-        :param code_challenge_method: OPTIONAL. The method used to derive the **code_challenge**. Acceptable values include `S256`. DEFAULT is `plain`.
-
-               The client then creates a code challenge derived from the code
-               verifier by using one of the following transformations on the code
-               verifier::
-
-                   plain
-                      code_challenge = code_verifier
-                   S256
-                      code_challenge = BASE64URL-ENCODE(SHA256(ASCII(code_verifier)))
-
-               If the client is capable of using `S256`, it MUST use `S256`, as
-               `S256` is Mandatory To Implement (MTI) on the server.  Clients are
-               permitted to use `plain` only if they cannot support `S256` for some
-               technical reason and know via out-of-band configuration that the
-               server supports `plain`.
-
-               The plain transformation is for compatibility with existing
-               deployments and for constrained environments that can't use the S256 transformation.
-
-        .. _`RFC7636 Section 4.2`: https://tools.ietf.org/html/rfc7636#section-4.2
-        """
-        ...
-    def populate_code_attributes(self, response) -> None:
-        """Add attributes from an auth code response to self."""
-        ...
-    def populate_token_attributes(self, response) -> None:
-        """Add attributes from a token exchange response to self."""
-        ...
-=======
     ): ...
     def parse_request_body_response(
         self, body: str, scope: str | set[object] | tuple[object] | list[object] | None = None, **kwargs
@@ -515,5 +185,4 @@
     def create_code_verifier(self, length: int) -> str: ...
     def create_code_challenge(self, code_verifier: str, code_challenge_method: str | None = None) -> str: ...
     def populate_code_attributes(self, response: dict[str, Incomplete]) -> None: ...
-    def populate_token_attributes(self, response: dict[str, Incomplete]) -> None: ...
->>>>>>> 23488363
+    def populate_token_attributes(self, response: dict[str, Incomplete]) -> None: ...