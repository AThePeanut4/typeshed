--- conflicted
+++ resolved
@@ -55,49 +55,6 @@
         **kwargs,
     ) -> None: ...
     def prepare_request_body(
-<<<<<<< HEAD
-        self, username, password, body: str = "", scope: Incomplete | None = None, include_client_id: bool = False, **kwargs
-    ):
-        """
-        Add the resource owner password and username to the request body.
-
-        The client makes a request to the token endpoint by adding the
-        following parameters using the "application/x-www-form-urlencoded"
-        format per `Appendix B`_ in the HTTP request entity-body:
-
-        :param username:    The resource owner username.
-        :param password:    The resource owner password.
-        :param body: Existing request body (URL encoded string) to embed parameters
-                     into. This may contain extra parameters. Default ''.
-        :param scope:   The scope of the access request as described by
-                        `Section 3.3`_.
-        :param include_client_id: `True` to send the `client_id` in the
-                                  body of the upstream request. This is required
-                                  if the client is not authenticating with the
-                                  authorization server as described in
-                                  `Section 3.2.1`_. False otherwise (default).
-        :type include_client_id: Boolean
-        :param kwargs:  Extra credentials to include in the token request.
-
-        If the client type is confidential or the client was issued client
-        credentials (or assigned other authentication requirements), the
-        client MUST authenticate with the authorization server as described
-        in `Section 3.2.1`_.
-
-        The prepared body will include all provided credentials as well as
-        the ``grant_type`` parameter set to ``password``::
-
-            >>> from oauthlib.oauth2 import LegacyApplicationClient
-            >>> client = LegacyApplicationClient('your_id')
-            >>> client.prepare_request_body(username='foo', password='bar', scope=['hello', 'world'])
-            'grant_type=password&username=foo&scope=hello+world&password=bar'
-
-        .. _`Appendix B`: https://tools.ietf.org/html/rfc6749#appendix-B
-        .. _`Section 3.3`: https://tools.ietf.org/html/rfc6749#section-3.3
-        .. _`Section 3.2.1`: https://tools.ietf.org/html/rfc6749#section-3.2.1
-        """
-        ...
-=======
         self,
         username: str,
         password: str,
@@ -111,5 +68,4 @@
         code: str | None = None,
         redirect_uri: str | None = None,
         **kwargs,
-    ) -> str: ...
->>>>>>> 87f599dc
+    ) -> str: ...