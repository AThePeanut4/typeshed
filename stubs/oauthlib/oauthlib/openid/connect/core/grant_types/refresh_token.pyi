--- conflicted
+++ resolved
@@ -1,13 +1,4 @@
-<<<<<<< HEAD
-"""
-oauthlib.openid.connect.core.grant_types
-~~~~~~~~~~~~~~~~~~~~~~~~~~~~~~~~~~~~~~~~
-"""
-
-from _typeshed import Incomplete
-=======
 from collections.abc import Iterable
->>>>>>> 9589e369
 from logging import Logger
 
 from oauthlib.common import Request
@@ -20,19 +11,6 @@
 log: Logger
 
 class RefreshTokenGrant(GrantTypeBase):
-<<<<<<< HEAD
-    proxy_target: Incomplete
-    def __init__(self, request_validator: Incomplete | None = None, **kwargs) -> None: ...
-    def add_id_token(self, token, token_handler, request):
-        """
-        Construct an initial version of id_token, and let the
-        request_validator sign or encrypt it.
-
-        The authorization_code version of this method is used to
-        retrieve the nonce accordingly to the code storage.
-        """
-        ...
-=======
     proxy_target: OAuth2RefreshTokenGrant
     def __init__(
         self,
@@ -44,5 +22,4 @@
         pre_token: Iterable[_TokenValidator] | None = None,
         **kwargs,
     ) -> None: ...
-    def add_id_token(self, token, token_handler, request: Request): ...  # type: ignore[override]
->>>>>>> 9589e369
+    def add_id_token(self, token, token_handler, request: Request): ...  # type: ignore[override]