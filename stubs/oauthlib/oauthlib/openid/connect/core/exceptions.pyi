<<<<<<< HEAD
"""
oauthlib.oauth2.rfc6749.errors
~~~~~~~~~~~~~~~~~~~~~~~~~~~~~~~

Error used both by OAuth 2 clients and providers to represent the spec
defined error responses for all four core grant types.
"""

from _typeshed import Incomplete

from oauthlib.oauth2.rfc6749.errors import FatalClientError as FatalClientError, OAuth2Error as OAuth2Error
=======
from oauthlib.oauth2.rfc6749.errors import FatalClientError, OAuth2Error
>>>>>>> 9589e369

class FatalOpenIDClientError(FatalClientError): ...
class OpenIDClientError(OAuth2Error): ...

class InteractionRequired(OpenIDClientError):
    """
    The Authorization Server requires End-User interaction to proceed.

    This error MAY be returned when the prompt parameter value in the
    Authentication Request is none, but the Authentication Request cannot be
    completed without displaying a user interface for End-User interaction.
    """
    error: str
    status_code: int

class LoginRequired(OpenIDClientError):
    """
    The Authorization Server requires End-User authentication.

    This error MAY be returned when the prompt parameter value in the
    Authentication Request is none, but the Authentication Request cannot be
    completed without displaying a user interface for End-User authentication.
    """
    error: str
    status_code: int

class AccountSelectionRequired(OpenIDClientError):
    """
    The End-User is REQUIRED to select a session at the Authorization Server.

    The End-User MAY be authenticated at the Authorization Server with
    different associated accounts, but the End-User did not select a session.
    This error MAY be returned when the prompt parameter value in the
    Authentication Request is none, but the Authentication Request cannot be
    completed without displaying a user interface to prompt for a session to
    use.
    """
    error: str

class ConsentRequired(OpenIDClientError):
    """
    The Authorization Server requires End-User consent.

    This error MAY be returned when the prompt parameter value in the
    Authentication Request is none, but the Authentication Request cannot be
    completed without displaying a user interface for End-User consent.
    """
    error: str
    status_code: int

class InvalidRequestURI(OpenIDClientError):
    """
    The request_uri in the Authorization Request returns an error or
    contains invalid data.
    """
    error: str
    description: str

class InvalidRequestObject(OpenIDClientError):
    """The request parameter contains an invalid Request Object."""
    error: str
    description: str

class RequestNotSupported(OpenIDClientError):
    """The OP does not support use of the request parameter."""
    error: str
    description: str

class RequestURINotSupported(OpenIDClientError):
    """The OP does not support use of the request_uri parameter."""
    error: str
    description: str

class RegistrationNotSupported(OpenIDClientError):
    """The OP does not support use of the registration parameter."""
    error: str
    description: str

class InvalidTokenError(OAuth2Error):
    """
    The access token provided is expired, revoked, malformed, or
    invalid for other reasons.  The resource SHOULD respond with
    the HTTP 401 (Unauthorized) status code.  The client MAY
    request a new access token and retry the protected resource
    request.
    """
    error: str
    status_code: int
    description: str

class InsufficientScopeError(OAuth2Error):
    """
    The request requires higher privileges than provided by the
    access token.  The resource server SHOULD respond with the HTTP
    403 (Forbidden) status code and MAY include the "scope"
    attribute with the scope necessary to access the protected
    resource.
    """
    error: str
    status_code: int
    description: str

def raise_from_error(error: object, params: dict[str, str] | None = None) -> None: ...<|MERGE_RESOLUTION|>--- conflicted
+++ resolved
@@ -1,18 +1,4 @@
-<<<<<<< HEAD
-"""
-oauthlib.oauth2.rfc6749.errors
-~~~~~~~~~~~~~~~~~~~~~~~~~~~~~~~
-
-Error used both by OAuth 2 clients and providers to represent the spec
-defined error responses for all four core grant types.
-"""
-
-from _typeshed import Incomplete
-
-from oauthlib.oauth2.rfc6749.errors import FatalClientError as FatalClientError, OAuth2Error as OAuth2Error
-=======
 from oauthlib.oauth2.rfc6749.errors import FatalClientError, OAuth2Error
->>>>>>> 9589e369
 
 class FatalOpenIDClientError(FatalClientError): ...
 class OpenIDClientError(OAuth2Error): ...
