--- conflicted
+++ resolved
@@ -1,16 +1,4 @@
-<<<<<<< HEAD
-"""
-authlib.openid.connect.core.tokens
-~~~~~~~~~~~~~~~~~~~~~~~~~~~~~~~~~~
-
-This module contains methods for adding JWT tokens to requests.
-"""
-
-from _typeshed import Incomplete
-from typing import Any
-=======
 from collections.abc import Callable
->>>>>>> 9589e369
 
 from oauthlib.common import Request
 from oauthlib.oauth2.rfc6749.tokens import TokenBase as TokenBase
@@ -29,14 +17,6 @@
         expires_in: int | Callable[[Request], int] | None = None,
         refresh_token_generator: Callable[[Request], str] | None = None,
     ) -> None: ...
-<<<<<<< HEAD
-    def create_token(self, request, refresh_token: bool = False):
-        """Create a JWT Token, using requestvalidator method."""
-        ...
-    def validate_request(self, request): ...
-    def estimate_type(self, request): ...
-=======
     def create_token(self, request: Request, refresh_token: bool = False): ...
     def validate_request(self, request: Request): ...
-    def estimate_type(self, request: Request): ...
->>>>>>> 9589e369
+    def estimate_type(self, request: Request): ...