"""
Quoting the PDF spec:
> PDF’s logical _structure facilities_ provide a mechanism for incorporating
> structural information about a document’s content into a PDF file.

> The logical structure of a document is described by a hierarchy of objects called
> the _structure hierarchy_ or _structure tree_.
> At the root of the hierarchy is a dictionary object called the _structure tree root_,
> located by means of the **StructTreeRoot** entry in the document catalog.

The contents of this module are internal to fpdf2, and not part of the public API.
They may change at any time without prior warning or any deprecation period,
in non-backward-compatible ways.

Usage documentation at: <https://py-pdf.github.io/fpdf2/DocumentOutlineAndTableOfContents.html>
"""

from _typeshed import Incomplete, Unused
from collections import defaultdict
from collections.abc import Iterable, Iterator

from .encryption import StandardSecurityHandler
from .syntax import PDFArray, PDFObject, PDFString

class NumberTree(PDFObject):
<<<<<<< HEAD
    """
    A number tree is similar to a name tree, except that its keys are integers
    instead of strings and are sorted in ascending numerical order.

    A name tree serves a similar purpose to a dictionary—associating keys and
    values—but by different means.

    The values associated with the keys may be objects of any type. Stream objects
    are required to be specified by indirect object references. It is recommended,
    though not required, that dictionary, array, and string objects be specified by
    indirect object references, and other PDF objects (nulls, numbers, booleans,
    and names) be specified as direct objects
    """
=======
    __slots__ = ("_id", "nums")
>>>>>>> ca44e4c4
    nums: defaultdict[Incomplete, list[Incomplete]]
    def __init__(self) -> None: ...
    def serialize(self, obj_dict: Unused = None, _security_handler: StandardSecurityHandler | None = None) -> str: ...

class StructTreeRoot(PDFObject):
    __slots__ = ("_id", "type", "parent_tree", "k")
    type: str
    parent_tree: NumberTree
    k: PDFArray[Incomplete]
    def __init__(self) -> None: ...

class StructElem(PDFObject):
    __slots__ = ("_id", "type", "s", "p", "k", "t", "alt", "pg", "_page_number")
    type: str
    s: str
    p: PDFObject
    k: PDFArray[Incomplete]
    t: PDFString | None
    alt: PDFString | None
    pg: Incomplete | None
    def __init__(
        self,
        struct_type: str,
        parent: PDFObject,
        kids: Iterable[int] | Iterable[StructElem],
        page_number: int | None = None,
        title: str | None = None,
        alt: str | None = None,
    ) -> None: ...
    def page_number(self) -> int | None: ...

class StructureTreeBuilder:
    struct_tree_root: Incomplete
    doc_struct_elem: Incomplete
    struct_elem_per_mc: Incomplete
    def __init__(self) -> None: ...
    def add_marked_content(
        self, page_number: int, struct_type: str, mcid: int | None = None, title: str | None = None, alt_text: str | None = None
    ) -> tuple[Incomplete, Incomplete]: ...
    def next_mcid_for_page(self, page_number: int) -> int: ...
    def empty(self) -> bool: ...
    def __iter__(self) -> Iterator[Incomplete]:
        """Iterate all PDF objects in the tree, starting with the tree root"""
        ...<|MERGE_RESOLUTION|>--- conflicted
+++ resolved
@@ -23,23 +23,7 @@
 from .syntax import PDFArray, PDFObject, PDFString
 
 class NumberTree(PDFObject):
-<<<<<<< HEAD
-    """
-    A number tree is similar to a name tree, except that its keys are integers
-    instead of strings and are sorted in ascending numerical order.
-
-    A name tree serves a similar purpose to a dictionary—associating keys and
-    values—but by different means.
-
-    The values associated with the keys may be objects of any type. Stream objects
-    are required to be specified by indirect object references. It is recommended,
-    though not required, that dictionary, array, and string objects be specified by
-    indirect object references, and other PDF objects (nulls, numbers, booleans,
-    and names) be specified as direct objects
-    """
-=======
     __slots__ = ("_id", "nums")
->>>>>>> ca44e4c4
     nums: defaultdict[Incomplete, list[Incomplete]]
     def __init__(self) -> None: ...
     def serialize(self, obj_dict: Unused = None, _security_handler: StandardSecurityHandler | None = None) -> str: ...
