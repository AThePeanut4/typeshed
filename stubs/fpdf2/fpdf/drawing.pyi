"""
Vector drawing: managing colors, graphics states, paths, transforms...

The contents of this module are internal to fpdf2, and not part of the public API.
They may change at any time without prior warning or any deprecation period,
in non-backward-compatible ways.
"""

import decimal
from _typeshed import Incomplete
from collections import OrderedDict
from collections.abc import Callable, Generator, Sequence
from contextlib import contextmanager
from re import Pattern
from typing import Any, ClassVar, Literal, NamedTuple, TypeVar, overload
from typing_extensions import Self, TypeAlias

from .syntax import Name, Raw

__pdoc__: dict[str, bool]

_CallableT = TypeVar("_CallableT", bound=Callable[..., Any])

def force_nodocument(item: _CallableT) -> _CallableT:
    """A decorator that forces pdoc not to document the decorated item (class or method)"""
    ...
def force_document(item: _CallableT) -> _CallableT:
    """A decorator that forces pdoc to document the decorated item (class or method)"""
    ...

Number: TypeAlias = int | float | decimal.Decimal
NumberClass: tuple[type, ...]
WHITESPACE: frozenset[str]
EOL_CHARS: frozenset[str]
DELIMITERS: frozenset[str]
STR_ESC: Pattern[str]
STR_ESC_MAP: dict[str, str]

class GraphicsStateDictRegistry(OrderedDict[Raw, Name]):
    """A container providing deduplication of graphics state dictionaries across a PDF."""
    def register_style(self, style: GraphicsStyle) -> Name | None: ...

def number_to_str(number) -> str:
    """
    Convert a decimal number to a minimal string representation (no trailing 0 or .).

    Args:
        number (Number): the number to be converted to a string.

    Returns:
        The number's string representation.
    """
    ...
def render_pdf_primitive(primitive) -> Raw:
    """
    Render a Python value as a PDF primitive type.

    Container types (tuples/lists and dicts) are rendered recursively. This supports
    values of the type Name, str, bytes, numbers, booleans, list/tuple, and dict.

    Any custom type can be passed in as long as it provides a `serialize` method that
    takes no arguments and returns a string. The primitive object is returned directly
    if it is an instance of the `Raw` class. Otherwise, The existence of the `serialize`
    method is checked before any other type checking is performed, so, for example, a
    `dict` subclass with a `serialize` method would be converted using its `pdf_repr`
    method rather than the built-in `dict` conversion process.

    Args:
        primitive: the primitive value to convert to its PDF representation.

    Returns:
        Raw-wrapped str of the PDF representation.

    Raises:
        ValueError: if a dictionary key is not a Name.
        TypeError: if `primitive` does not have a known conversion to a PDF
            representation.
    """
    ...

class _DeviceRGBBase(NamedTuple):
    r: Number
    g: Number
    b: Number
    a: Number | None

class DeviceRGB(_DeviceRGBBase):
    """A class representing a PDF DeviceRGB color."""
    OPERATOR: ClassVar[str]
    def __new__(cls, r: Number, g: Number, b: Number, a: Number | None = None) -> Self: ...
    @property
    def colors(self) -> tuple[Number, Number, Number]:
        """The color components as a tuple in order `(r, g, b)` with alpha omitted, in range 0-1."""
        ...
    @property
    def colors255(self) -> tuple[Number, Number, Number]:
        """The color components as a tuple in order `(r, g, b)` with alpha omitted, in range 0-255."""
        ...
    def serialize(self) -> str: ...

class _DeviceGrayBase(NamedTuple):
    g: Number
    a: Number | None

class DeviceGray(_DeviceGrayBase):
    """A class representing a PDF DeviceGray color."""
    OPERATOR: ClassVar[str]
    def __new__(cls, g: Number, a: Number | None = None) -> Self: ...
    @property
    def colors(self) -> tuple[Number, Number, Number]:
        """The color components as a tuple in order (r, g, b) with alpha omitted, in range 0-1."""
        ...
    @property
    def colors255(self) -> tuple[Number, Number, Number]:
        """The color components as a tuple in order `(r, g, b)` with alpha omitted, in range 0-255."""
        ...
    def serialize(self) -> str: ...

class _DeviceCMYKBase(NamedTuple):
    c: Number
    m: Number
    y: Number
    k: Number
    a: Number | None

class DeviceCMYK(_DeviceCMYKBase):
    """A class representing a PDF DeviceCMYK color."""
    OPERATOR: ClassVar[str]
    def __new__(cls, c: Number, m: Number, y: Number, k: Number, a: Number | None = None) -> Self: ...
    @property
    def colors(self) -> tuple[Number, Number, Number, Number]:
        """The color components as a tuple in order (c, m, y, k) with alpha omitted, in range 0-1."""
        ...
    def serialize(self) -> str: ...

<<<<<<< HEAD
def rgb8(r, g, b, a: Incomplete | None = None) -> DeviceRGB:
    """
    Produce a DeviceRGB color from the given 8-bit RGB values.

    Args:
        r (Number): red color component. Must be in the interval [0, 255].
        g (Number): green color component. Must be in the interval [0, 255].
        b (Number): blue color component. Must be in the interval [0, 255].
        a (Optional[Number]): alpha component. Must be `None` or in the interval
            [0, 255]. 0 is fully transparent, 255 is fully opaque

    Returns:
        DeviceRGB color representation.

    Raises:
        ValueError: if any components are not in their valid interval.
    """
    ...
def gray8(g, a: Incomplete | None = None) -> DeviceGray:
    """
    Produce a DeviceGray color from the given 8-bit gray value.

    Args:
        g (Number): gray color component. Must be in the interval [0, 255]. 0 is black,
            255 is white.
        a (Optional[Number]): alpha component. Must be `None` or in the interval
            [0, 255]. 0 is fully transparent, 255 is fully opaque

    Returns:
        DeviceGray color representation.

    Raises:
        ValueError: if any components are not in their valid interval.
    """
    ...
=======
def rgb8(r, g, b, a=None) -> DeviceRGB: ...
def gray8(g, a=None) -> DeviceGray: ...
>>>>>>> 12676840
@overload
def convert_to_device_color(r: DeviceCMYK) -> DeviceCMYK: ...
@overload
def convert_to_device_color(r: DeviceGray) -> DeviceGray: ...
@overload
def convert_to_device_color(r: DeviceRGB) -> DeviceRGB: ...
@overload
def convert_to_device_color(r: str) -> DeviceRGB: ...
@overload
def convert_to_device_color(r: int, g: Literal[-1] = -1, b: Literal[-1] = -1) -> DeviceGray: ...
@overload
def convert_to_device_color(r: Sequence[int] | int, g: int, b: int) -> DeviceGray | DeviceRGB: ...
<<<<<<< HEAD
def cmyk8(c, m, y, k, a: Incomplete | None = None) -> DeviceCMYK:
    """
    Produce a DeviceCMYK color from the given 8-bit CMYK values.

    Args:
        c (Number): red color component. Must be in the interval [0, 255].
        m (Number): green color component. Must be in the interval [0, 255].
        y (Number): blue color component. Must be in the interval [0, 255].
        k (Number): blue color component. Must be in the interval [0, 255].
        a (Optional[Number]): alpha component. Must be `None` or in the interval
            [0, 255]. 0 is fully transparent, 255 is fully opaque

    Returns:
        DeviceCMYK color representation.

    Raises:
        ValueError: if any components are not in their valid interval.
    """
    ...
def color_from_hex_string(hexstr) -> DeviceRGB:
    """
    Parse an RGB color from a css-style 8-bit hexadecimal color string.

    Args:
        hexstr (str): of the form `#RGB`, `#RGBA`, `#RRGGBB`, or `#RRGGBBAA` (case
            insensitive). Must include the leading octothorp. Forms omitting the alpha
            field are interpreted as not specifying the opacity, so it will not be
            explicitly set.

            An alpha value of `00` is fully transparent and `FF` is fully opaque.

    Returns:
        DeviceRGB representation of the color.
    """
    ...
def color_from_rgb_string(rgbstr) -> DeviceRGB:
    """
    Parse an RGB color from a css-style rgb(R, G, B, A) color string.

    Args:
        rgbstr (str): of the form `rgb(R, G, B)` or `rgb(R, G, B, A)`.

    Returns:
        DeviceRGB representation of the color.
    """
    ...
=======
def cmyk8(c, m, y, k, a=None) -> DeviceCMYK: ...
def color_from_hex_string(hexstr) -> DeviceRGB: ...
def color_from_rgb_string(rgbstr) -> DeviceRGB: ...
>>>>>>> 12676840

class Point(NamedTuple):
    """An x-y coordinate pair within the two-dimensional coordinate frame."""
    x: Number
    y: Number
    def render(self):
        """Render the point to the string `"x y"` for emitting to a PDF."""
        ...
    def dot(self, other):
        """
        Compute the dot product of two points.

        Args:
            other (Point): the point with which to compute the dot product.

        Returns:
            The scalar result of the dot product computation.

        Raises:
            TypeError: if `other` is not a `Point`.
        """
        ...
    def angle(self, other):
        """
        Compute the angle between two points (interpreted as vectors from the origin).

        The return value is in the interval (-pi, pi]. Sign is dependent on ordering,
        with clockwise angle travel considered to be positive due to the orientation of
        the coordinate frame basis vectors (i.e. the angle between `(1, 0)` and `(0, 1)`
        is `+pi/2`, the angle between `(1, 0)` and `(0, -1)` is `-pi/2`, and the angle
        between `(0, -1)` and `(1, 0)` is `+pi/2`).

        Args:
            other (Point): the point to compute the angle sweep toward.

        Returns:
            The scalar angle between the two points **in radians**.

        Raises:
            TypeError: if `other` is not a `Point`.
        """
        ...
    def mag(self):
        """
        Compute the Cartesian distance from this point to the origin

        This is the same as computing the magnitude of the vector represented by this
        point.

        Returns:
            The scalar result of the distance computation.
        """
        ...
    def __add__(self, other):
        """
        Produce the sum of two points.

        Adding two points is the same as translating the source point by interpreting
        the other point's x and y coordinates as distances.

        Args:
            other (Point): right-hand side of the infix addition operation

        Returns:
            A Point which is the sum of the two source points.
        """
        ...
    def __sub__(self, other):
        """
        Produce the difference between two points.

        Unlike addition, this is not a commutative operation!

        Args:
            other (Point): right-hand side of the infix subtraction operation

        Returns:
            A Point which is the difference of the two source points.
        """
        ...
    def __neg__(self):
        """
        Produce a point by negating this point's coordinates.

        Returns:
            A Point whose coordinates are this points coordinates negated.
        """
        ...
    def __mul__(self, other):
        """
        Multiply a point by a scalar value.

        Args:
            other (Number): the scalar value by which to multiply the point's
                coordinates.

        Returns:
            A Point whose coordinates are the result of the multiplication.
        """
        ...
    def __rmul__(self, other):
        """
        Multiply a point by a scalar value.

        Args:
            other (Number): the scalar value by which to multiply the point's
                coordinates.

        Returns:
            A Point whose coordinates are the result of the multiplication.
        """
        ...
    def __truediv__(self, other):
        """
        Divide a point by a scalar value.

        .. note::

            Because division is not commutative, `Point / scalar` is implemented, but
            `scalar / Point` is nonsensical and not implemented.

        Args:
            other (Number): the scalar value by which to divide the point's coordinates.

        Returns:
            A Point whose coordinates are the result of the division.
        """
        ...
    def __floordiv__(self, other):
        """
        Divide a point by a scalar value using integer division.

        .. note::

            Because division is not commutative, `Point // scalar` is implemented, but
            `scalar // Point` is nonsensical and not implemented.

        Args:
            other (Number): the scalar value by which to divide the point's coordinates.

        Returns:
            A Point whose coordinates are the result of the division.
        """
        ...
    def __matmul__(self, other):
        """
        Transform a point with the given transform matrix.

        .. note::
            This operator is only implemented for Transforms. This transform is not
            commutative, so `Point @ Transform` is implemented, but `Transform @ Point`
            is not implemented (technically speaking, the current implementation is
            commutative because of the way points and transforms are represented, but
            if that representation were to change this operation could stop being
            commutative)

        Args:
            other (Transform): the transform to apply to the point

        Returns:
            A Point whose coordinates are the result of applying the transform.
        """
        ...

class Transform(NamedTuple):
    """
    A representation of an affine transformation matrix for 2D shapes.

    The actual matrix is:

    ```
                        [ a b 0 ]
    [x' y' 1] = [x y 1] [ c d 0 ]
                        [ e f 1 ]
    ```

    Complex transformation operations can be composed via a sequence of simple
    transformations by performing successive matrix multiplication of the simple
    transformations.

    For example, scaling a set of points around a specific center point can be
    represented by a translation-scale-translation sequence, where the first
    translation translates the center to the origin, the scale transform scales the
    points relative to the origin, and the second translation translates the points
    back to the specified center point. Transform multiplication is performed using
    python's dedicated matrix multiplication operator, `@`

    The semantics of this representation mean composed transformations are specified
    left-to-right in order of application (some other systems provide transposed
    representations, in which case the application order is right-to-left).

    For example, to rotate the square `(1,1) (1,3) (3,3) (3,1)` 45 degrees clockwise
    about its center point (which is `(2,2)`) , the translate-rotate-translate
    process described above may be applied:

    ```python
    rotate_centered = (
        Transform.translation(-2, -2)
        @ Transform.rotation_d(45)
        @ Transform.translation(2, 2)
    )
    ```

    Instances of this class provide a chaining API, so the above transform could also be
    constructed as follows:

    ```python
    rotate_centered = Transform.translation(-2, -2).rotate_d(45).translate(2, 2)
    ```

    Or, because the particular operation of performing some transformations about a
    specific point is pretty common,

    ```python
    rotate_centered = Transform.rotation_d(45).about(2, 2)
    ```

    By convention, this class provides class method constructors following noun-ish
    naming (`translation`, `scaling`, `rotation`, `shearing`) and instance method
    manipulations following verb-ish naming (`translate`, `scale`, `rotate`, `shear`).
    """
    a: Number
    b: Number
    c: Number
    d: Number
    e: Number
    f: Number
    @classmethod
    def identity(cls):
        """
        Create a transform representing the identity transform.

        The identity transform is a no-op.
        """
        ...
    @classmethod
    def translation(cls, x, y):
        """
        Create a transform that performs translation.

        Args:
            x (Number): distance to translate points along the x (horizontal) axis.
            y (Number): distance to translate points along the y (vertical) axis.

        Returns:
            A Transform representing the specified translation.
        """
        ...
    @classmethod
<<<<<<< HEAD
    def scaling(cls, x, y: Incomplete | None = None):
        """
        Create a transform that performs scaling.

        Args:
            x (Number): scaling ratio in the x (horizontal) axis. A value of 1
                results in no scale change in the x axis.
            y (Number): optional scaling ratio in the y (vertical) axis. A value of 1
                results in no scale change in the y axis. If this value is omitted, it
                defaults to the value provided to the `x` argument.

        Returns:
            A Transform representing the specified scaling.
        """
        ...
=======
    def scaling(cls, x, y=None): ...
>>>>>>> 12676840
    @classmethod
    def rotation(cls, theta):
        """
        Create a transform that performs rotation.

        Args:
            theta (Number): the angle **in radians** by which to rotate. Positive
                values represent clockwise rotations.

        Returns:
            A Transform representing the specified rotation.
        """
        ...
    @classmethod
    def rotation_d(cls, theta_d):
        """
        Create a transform that performs rotation **in degrees**.

        Args:
            theta_d (Number): the angle **in degrees** by which to rotate. Positive
                values represent clockwise rotations.

        Returns:
            A Transform representing the specified rotation.
        """
        ...
    @classmethod
<<<<<<< HEAD
    def shearing(cls, x, y: Incomplete | None = None):
        """
        Create a transform that performs shearing (not of sheep).

        Args:
            x (Number): The amount to shear along the x (horizontal) axis.
            y (Number): Optional amount to shear along the y (vertical) axis. If omitted,
                this defaults to the value provided to the `x` argument.

        Returns:
            A Transform representing the specified shearing.
        """
        ...
    def translate(self, x, y):
        """
        Produce a transform by composing the current transform with a translation.

        .. note::
            Transforms are immutable, so this returns a new transform rather than
            mutating self.

        Args:
            x (Number): distance to translate points along the x (horizontal) axis.
            y (Number): distance to translate points along the y (vertical) axis.

        Returns:
            A Transform representing the composed transform.
        """
        ...
    def scale(self, x, y: Incomplete | None = None):
        """
        Produce a transform by composing the current transform with a scaling.

        .. note::
            Transforms are immutable, so this returns a new transform rather than
            mutating self.

        Args:
            x (Number): scaling ratio in the x (horizontal) axis. A value of 1
                results in no scale change in the x axis.
            y (Number): optional scaling ratio in the y (vertical) axis. A value of 1
                results in no scale change in the y axis. If this value is omitted, it
                defaults to the value provided to the `x` argument.

        Returns:
            A Transform representing the composed transform.
        """
        ...
    def rotate(self, theta):
        """
        Produce a transform by composing the current transform with a rotation.

        .. note::
            Transforms are immutable, so this returns a new transform rather than
            mutating self.

        Args:
            theta (Number): the angle **in radians** by which to rotate. Positive
                values represent clockwise rotations.

        Returns:
            A Transform representing the composed transform.
        """
        ...
    def rotate_d(self, theta_d):
        """
        Produce a transform by composing the current transform with a rotation
        **in degrees**.

        .. note::
            Transforms are immutable, so this returns a new transform rather than
            mutating self.

        Args:
            theta_d (Number): the angle **in degrees** by which to rotate. Positive
                values represent clockwise rotations.

        Returns:
            A Transform representing the composed transform.
        """
        ...
    def shear(self, x, y: Incomplete | None = None):
        """
        Produce a transform by composing the current transform with a shearing.

        .. note::
            Transforms are immutable, so this returns a new transform rather than
            mutating self.

        Args:
            x (Number): The amount to shear along the x (horizontal) axis.
            y (Number): Optional amount to shear along the y (vertical) axis. If omitted,
                this defaults to the value provided to the `x` argument.

        Returns:
            A Transform representing the composed transform.
        """
        ...
    def about(self, x, y):
        """
        Bracket the given transform in a pair of translations to make it appear about a
        point that isn't the origin.

        This is a useful shorthand for performing a transform like a rotation around the
        center point of an object that isn't centered at the origin.

        .. note::
            Transforms are immutable, so this returns a new transform rather than
            mutating self.

        Args:
            x (Number): the point along the x (horizontal) axis about which to transform.
            y (Number): the point along the y (vertical) axis about which to transform.

        Returns:
            A Transform representing the composed transform.
        """
        ...
    def __mul__(self, other):
        """
        Multiply the individual transform parameters by a scalar value.

        Args:
            other (Number): the scalar value by which to multiply the parameters

        Returns:
            A Transform with the modified parameters.
        """
        ...
    def __rmul__(self, other):
        """
        Multiply the individual transform parameters by a scalar value.

        Args:
            other (Number): the scalar value by which to multiply the parameters

        Returns:
            A Transform with the modified parameters.
        """
        ...
    def __matmul__(self, other):
        """
        Compose two transforms into a single transform.

        Args:
            other (Transform): the right-hand side transform of the infix operator.

        Returns:
            A Transform representing the composed transform.
        """
        ...
    def render(self, last_item):
        """
        Render the transform to its PDF output representation.

        Args:
            last_item: the last path element this transform applies to

        Returns:
            A tuple of `(str, last_item)`. `last_item` is returned unchanged.
        """
        ...
=======
    def shearing(cls, x, y=None): ...
    def translate(self, x, y): ...
    def scale(self, x, y=None): ...
    def rotate(self, theta): ...
    def rotate_d(self, theta_d): ...
    def shear(self, x, y=None): ...
    def about(self, x, y): ...
    def __mul__(self, other): ...
    def __rmul__(self, other): ...
    def __matmul__(self, other): ...
    def render(self, last_item): ...
>>>>>>> 12676840

class GraphicsStyle:
    """
    A class representing various style attributes that determine drawing appearance.

    This class uses the convention that the global Python singleton ellipsis (`...`) is
    exclusively used to represent values that are inherited from the parent style. This
    is to disambiguate the value None which is used for several values to signal an
    explicitly disabled style. An example of this is the fill/stroke color styles,
    which use None as hints to the auto paint style detection code.
    """
    INHERIT: ClassVar[Incomplete]
    MERGE_PROPERTIES: ClassVar[tuple[str, ...]]
    TRANSPARENCY_KEYS: ClassVar[tuple[Name, ...]]
    PDF_STYLE_KEYS: ClassVar[tuple[Name, ...]]
    @classmethod
    def merge(cls, parent, child):
        """
        Merge parent and child into a single GraphicsStyle.

        The result contains the properties of the parent as overridden by any properties
        explicitly set on the child. If both the parent and the child specify to
        inherit a given property, that property will preserve the inherit value.
        """
        ...
    def __init__(self) -> None: ...
    def __deepcopy__(self, memo) -> Self: ...
    @property
    def allow_transparency(self): ...
    @allow_transparency.setter
    def allow_transparency(self, new): ...
    @property
    def paint_rule(self):
        """The paint rule to use for this path/group."""
        ...
    @paint_rule.setter
    def paint_rule(self, new) -> None:
        """The paint rule to use for this path/group."""
        ...
    @property
    def auto_close(self):
        """If True, unclosed paths will be automatically closed before stroking."""
        ...
    @auto_close.setter
    def auto_close(self, new) -> None:
        """If True, unclosed paths will be automatically closed before stroking."""
        ...
    @property
    def intersection_rule(self):
        """The desired intersection rule for this path/group."""
        ...
    @intersection_rule.setter
    def intersection_rule(self, new) -> None:
        """The desired intersection rule for this path/group."""
        ...
    @property
    def fill_color(self):
        """
        The desired fill color for this path/group.

        When setting this property, if the color specifies an opacity value, that will
        be used to set the fill_opacity property as well.
        """
        ...
    @fill_color.setter
    def fill_color(self, color) -> None:
        """
        The desired fill color for this path/group.

        When setting this property, if the color specifies an opacity value, that will
        be used to set the fill_opacity property as well.
        """
        ...
    @property
    def fill_opacity(self):
        """The desired fill opacity for this path/group."""
        ...
    @fill_opacity.setter
    def fill_opacity(self, new) -> None:
        """The desired fill opacity for this path/group."""
        ...
    @property
    def stroke_color(self):
        """
        The desired stroke color for this path/group.

        When setting this property, if the color specifies an opacity value, that will
        be used to set the fill_opacity property as well.
        """
        ...
    @stroke_color.setter
    def stroke_color(self, color) -> None:
        """
        The desired stroke color for this path/group.

        When setting this property, if the color specifies an opacity value, that will
        be used to set the fill_opacity property as well.
        """
        ...
    @property
    def stroke_opacity(self):
        """The desired stroke opacity for this path/group."""
        ...
    @stroke_opacity.setter
    def stroke_opacity(self, new) -> None:
        """The desired stroke opacity for this path/group."""
        ...
    @property
    def blend_mode(self):
        """The desired blend mode for this path/group."""
        ...
    @blend_mode.setter
    def blend_mode(self, value) -> None:
        """The desired blend mode for this path/group."""
        ...
    @property
    def stroke_width(self):
        """The desired stroke width for this path/group."""
        ...
    @stroke_width.setter
    def stroke_width(self, width) -> None:
        """The desired stroke width for this path/group."""
        ...
    @property
    def stroke_cap_style(self):
        """The desired stroke cap style for this path/group."""
        ...
    @stroke_cap_style.setter
    def stroke_cap_style(self, value) -> None:
        """The desired stroke cap style for this path/group."""
        ...
    @property
    def stroke_join_style(self):
        """The desired stroke join style for this path/group."""
        ...
    @stroke_join_style.setter
    def stroke_join_style(self, value) -> None:
        """The desired stroke join style for this path/group."""
        ...
    @property
    def stroke_miter_limit(self):
        """The desired stroke miter limit for this path/group."""
        ...
    @stroke_miter_limit.setter
    def stroke_miter_limit(self, value) -> None:
        """The desired stroke miter limit for this path/group."""
        ...
    @property
    def stroke_dash_pattern(self):
        """The desired stroke dash pattern for this path/group."""
        ...
    @stroke_dash_pattern.setter
    def stroke_dash_pattern(self, value) -> None:
        """The desired stroke dash pattern for this path/group."""
        ...
    @property
    def stroke_dash_phase(self):
        """The desired stroke dash pattern phase offset for this path/group."""
        ...
    @stroke_dash_phase.setter
    def stroke_dash_phase(self, value):
        """The desired stroke dash pattern phase offset for this path/group."""
        ...
    def serialize(self) -> Raw | None:
        """
        Convert this style object to a PDF dictionary with appropriate style keys.

        Only explicitly specified values are emitted.
        """
        ...
    def resolve_paint_rule(self):
        """
        Resolve `PathPaintRule.AUTO` to a real paint rule based on this style.

        Returns:
            the resolved `PathPaintRule`.
        """
        ...

class Move(NamedTuple):
    """
    A path move element.

    If a path has been created but not yet painted, this will create a new subpath.

    See: `PaintedPath.move_to`
    """
    pt: Point
    @property
    def end_point(self):
        """The end point of this path element."""
        ...
    def render(self, gsd_registry, style, last_item, initial_point):
        """
        Render this path element to its PDF representation.

        Args:
            gsd_registry (GraphicsStateDictRegistry): the owner's graphics state
                dictionary registry.
            style (GraphicsStyle): the current resolved graphics style
            last_item: the previous path element.
            initial_point: last position set by a "M" or "m" command

        Returns:
            a tuple of `(str, new_last_item)`, where `new_last_item` is `self`
        """
        ...
    def render_debug(self, gsd_registry, style, last_item, initial_point, debug_stream, pfx):
        """
        Render this path element to its PDF representation and produce debug
        information.

        Args:
            gsd_registry (GraphicsStateDictRegistry): the owner's graphics state
                dictionary registry.
            style (GraphicsStyle): the current resolved graphics style
            last_item: the previous path element.
            initial_point: last position set by a "M" or "m" command
            debug_stream (io.TextIO): the stream to which the debug output should be
                written. This is not guaranteed to be seekable (e.g. it may be stdout or
                stderr).
            pfx (str): the current debug output prefix string (only needed if emitting
                more than one line).

        Returns:
            The same tuple as `Move.render`.
        """
        ...

class RelativeMove(NamedTuple):
    """
    A path move element with an end point relative to the end of the previous path
    element.

    If a path has been created but not yet painted, this will create a new subpath.

    See: `PaintedPath.move_relative`
    """
    pt: Point
    def render(self, gsd_registry, style, last_item, initial_point):
        """
        Render this path element to its PDF representation.

        Args:
            gsd_registry (GraphicsStateDictRegistry): the owner's graphics state
                dictionary registry.
            style (GraphicsStyle): the current resolved graphics style
            last_item: the previous path element.
            initial_point: last position set by a "M" or "m" command

        Returns:
            a tuple of `(str, new_last_item)`, where `new_last_item` is the resolved
            `Move`
        """
        ...
    def render_debug(self, gsd_registry, style, last_item, initial_point, debug_stream, pfx):
        """
        Render this path element to its PDF representation and produce debug
        information.

        Args:
            gsd_registry (GraphicsStateDictRegistry): the owner's graphics state
                dictionary registry.
            style (GraphicsStyle): the current resolved graphics style
            last_item: the previous path element.
            initial_point: last position set by a "M" or "m" command
            debug_stream (io.TextIO): the stream to which the debug output should be
                written. This is not guaranteed to be seekable (e.g. it may be stdout or
                stderr).
            pfx (str): the current debug output prefix string (only needed if emitting
                more than one line).

        Returns:
            The same tuple as `RelativeMove.render`.
        """
        ...

class Line(NamedTuple):
    """
    A path line element.

    This draws a straight line from the end point of the previous path element to the
    point specified by `pt`.

    See: `PaintedPath.line_to`
    """
    pt: Point
    @property
    def end_point(self):
        """The end point of this path element."""
        ...
    def render(self, gsd_registry, style, last_item, initial_point):
        """
        Render this path element to its PDF representation.

        Args:
            gsd_registry (GraphicsStateDictRegistry): the owner's graphics state
                dictionary registry.
            style (GraphicsStyle): the current resolved graphics style
            last_item: the previous path element.
            initial_point: last position set by a "M" or "m" command

        Returns:
            a tuple of `(str, new_last_item)`, where `new_last_item` is `self`
        """
        ...
    def render_debug(self, gsd_registry, style, last_item, initial_point, debug_stream, pfx):
        """
        Render this path element to its PDF representation and produce debug
        information.

        Args:
            gsd_registry (GraphicsStateDictRegistry): the owner's graphics state
                dictionary registry.
            style (GraphicsStyle): the current resolved graphics style
            last_item: the previous path element.
            initial_point: last position set by a "M" or "m" command
            debug_stream (io.TextIO): the stream to which the debug output should be
                written. This is not guaranteed to be seekable (e.g. it may be stdout or
                stderr).
            pfx (str): the current debug output prefix string (only needed if emitting
                more than one line).

        Returns:
            The same tuple as `Line.render`.
        """
        ...

class RelativeLine(NamedTuple):
    """
    A path line element with an endpoint relative to the end of the previous element.

    This draws a straight line from the end point of the previous path element to the
    point specified by `last_item.end_point + pt`. The absolute coordinates of the end
    point are resolved during the rendering process.

    See: `PaintedPath.line_relative`
    """
    pt: Point
    def render(self, gsd_registry, style, last_item, initial_point):
        """
        Render this path element to its PDF representation.

        Args:
            gsd_registry (GraphicsStateDictRegistry): the owner's graphics state
                dictionary registry.
            style (GraphicsStyle): the current resolved graphics style
            last_item: the previous path element.
            initial_point: last position set by a "M" or "m" command

        Returns:
            a tuple of `(str, new_last_item)`, where `new_last_item` is the resolved
            `Line`.
        """
        ...
    def render_debug(self, gsd_registry, style, last_item, initial_point, debug_stream, pfx):
        """
        Render this path element to its PDF representation and produce debug
        information.

        Args:
            gsd_registry (GraphicsStateDictRegistry): the owner's graphics state
                dictionary registry.
            style (GraphicsStyle): the current resolved graphics style
            last_item: the previous path element.
            initial_point: last position set by a "M" or "m" command
            debug_stream (io.TextIO): the stream to which the debug output should be
                written. This is not guaranteed to be seekable (e.g. it may be stdout or
                stderr).
            pfx (str): the current debug output prefix string (only needed if emitting
                more than one line).

        Returns:
            The same tuple as `RelativeLine.render`.
        """
        ...

class HorizontalLine(NamedTuple):
    """
    A path line element that takes its ordinate from the end of the previous element.

    See: `PaintedPath.horizontal_line_to`
    """
    x: Number
    def render(self, gsd_registry, style, last_item, initial_point):
        """
        Render this path element to its PDF representation.

        Args:
            gsd_registry (GraphicsStateDictRegistry): the owner's graphics state
                dictionary registry.
            style (GraphicsStyle): the current resolved graphics style
            last_item: the previous path element.
            initial_point: last position set by a "M" or "m" command

        Returns:
            a tuple of `(str, new_last_item)`, where `new_last_item` is the resolved
            `Line`.
        """
        ...
    def render_debug(self, gsd_registry, style, last_item, initial_point, debug_stream, pfx):
        """
        Render this path element to its PDF representation and produce debug
        information.

        Args:
            gsd_registry (GraphicsStateDictRegistry): the owner's graphics state
                dictionary registry.
            style (GraphicsStyle): the current resolved graphics style
            last_item: the previous path element.
            initial_point: last position set by a "M" or "m" command
            debug_stream (io.TextIO): the stream to which the debug output should be
                written. This is not guaranteed to be seekable (e.g. it may be stdout or
                stderr).
            pfx (str): the current debug output prefix string (only needed if emitting
                more than one line).

        Returns:
            The same tuple as `HorizontalLine.render`.
        """
        ...

class RelativeHorizontalLine(NamedTuple):
    """
    A path line element that takes its ordinate from the end of the previous element and
    computes its abscissa offset from the end of that element.

    See: `PaintedPath.horizontal_line_relative`
    """
    x: Number
    def render(self, gsd_registry, style, last_item, initial_point):
        """
        Render this path element to its PDF representation.

        Args:
            gsd_registry (GraphicsStateDictRegistry): the owner's graphics state
                dictionary registry.
            style (GraphicsStyle): the current resolved graphics style
            last_item: the previous path element.
            initial_point: last position set by a "M" or "m" command

        Returns:
            a tuple of `(str, new_last_item)`, where `new_last_item` is the resolved
            `Line`.
        """
        ...
    def render_debug(self, gsd_registry, style, last_item, initial_point, debug_stream, pfx):
        """
        Render this path element to its PDF representation and produce debug
        information.

        Args:
            gsd_registry (GraphicsStateDictRegistry): the owner's graphics state
                dictionary registry.
            style (GraphicsStyle): the current resolved graphics style
            last_item: the previous path element.
            initial_point: last position set by a "M" or "m" command
            debug_stream (io.TextIO): the stream to which the debug output should be
                written. This is not guaranteed to be seekable (e.g. it may be stdout or
                stderr).
            pfx (str): the current debug output prefix string (only needed if emitting
                more than one line).

        Returns:
            The same tuple as `RelativeHorizontalLine.render`.
        """
        ...

class VerticalLine(NamedTuple):
    """
    A path line element that takes its abscissa from the end of the previous element.

    See: `PaintedPath.vertical_line_to`
    """
    y: Number
    def render(self, gsd_registry, style, last_item, initial_point):
        """
        Render this path element to its PDF representation.

        Args:
            gsd_registry (GraphicsStateDictRegistry): the owner's graphics state
                dictionary registry.
            style (GraphicsStyle): the current resolved graphics style
            last_item: the previous path element.
            initial_point: last position set by a "M" or "m" command

        Returns:
            a tuple of `(str, new_last_item)`, where `new_last_item` is the resolved
            `Line`.
        """
        ...
    def render_debug(self, gsd_registry, style, last_item, initial_point, debug_stream, pfx):
        """
        Render this path element to its PDF representation and produce debug
        information.

        Args:
            gsd_registry (GraphicsStateDictRegistry): the owner's graphics state
                dictionary registry.
            style (GraphicsStyle): the current resolved graphics style
            last_item: the previous path element.
            initial_point: last position set by a "M" or "m" command
            debug_stream (io.TextIO): the stream to which the debug output should be
                written. This is not guaranteed to be seekable (e.g. it may be stdout or
                stderr).
            pfx (str): the current debug output prefix string (only needed if emitting
                more than one line).

        Returns:
            The same tuple as `VerticalLine.render`.
        """
        ...

class RelativeVerticalLine(NamedTuple):
    """
    A path line element that takes its abscissa from the end of the previous element and
    computes its ordinate offset from the end of that element.

    See: `PaintedPath.vertical_line_relative`
    """
    y: Number
    def render(self, gsd_registry, style, last_item, initial_point):
        """
        Render this path element to its PDF representation.

        Args:
            gsd_registry (GraphicsStateDictRegistry): the owner's graphics state
                dictionary registry.
            style (GraphicsStyle): the current resolved graphics style
            last_item: the previous path element.
            initial_point: last position set by a "M" or "m" command

        Returns:
            a tuple of `(str, new_last_item)`, where `new_last_item` is the resolved
            `Line`.
        """
        ...
    def render_debug(self, gsd_registry, style, last_item, initial_point, debug_stream, pfx):
        """
        Render this path element to its PDF representation and produce debug
        information.

        Args:
            gsd_registry (GraphicsStateDictRegistry): the owner's graphics state
                dictionary registry.
            style (GraphicsStyle): the current resolved graphics style
            last_item: the previous path element.
            initial_point: last position set by a "M" or "m" command
            debug_stream (io.TextIO): the stream to which the debug output should be
                written. This is not guaranteed to be seekable (e.g. it may be stdout or
                stderr).
            pfx (str): the current debug output prefix string (only needed if emitting
                more than one line).

        Returns:
            The same tuple as `RelativeVerticalLine.render`.
        """
        ...

class BezierCurve(NamedTuple):
    """
    A cubic Bézier curve path element.

    This draws a Bézier curve parameterized by the end point of the previous path
    element, two off-curve control points, and an end point.

    See: `PaintedPath.curve_to`
    """
    c1: Point
    c2: Point
    end: Point
    @property
    def end_point(self):
        """The end point of this path element."""
        ...
    def render(self, gsd_registry, style, last_item, initial_point):
        """
        Render this path element to its PDF representation.

        Args:
            gsd_registry (GraphicsStateDictRegistry): the owner's graphics state
                dictionary registry.
            style (GraphicsStyle): the current resolved graphics style
            last_item: the previous path element.
            initial_point: last position set by a "M" or "m" command

        Returns:
            a tuple of `(str, new_last_item)`, where `new_last_item` is `self`
        """
        ...
    def render_debug(self, gsd_registry, style, last_item, initial_point, debug_stream, pfx):
        """
        Render this path element to its PDF representation and produce debug
        information.

        Args:
            gsd_registry (GraphicsStateDictRegistry): the owner's graphics state
                dictionary registry.
            style (GraphicsStyle): the current resolved graphics style
            last_item: the previous path element.
            initial_point: last position set by a "M" or "m" command
            debug_stream (io.TextIO): the stream to which the debug output should be
                written. This is not guaranteed to be seekable (e.g. it may be stdout or
                stderr).
            pfx (str): the current debug output prefix string (only needed if emitting
                more than one line).

        Returns:
            The same tuple as `BezierCurve.render`.
        """
        ...

class RelativeBezierCurve(NamedTuple):
    """
    A cubic Bézier curve path element whose points are specified relative to the end
    point of the previous path element.

    See: `PaintedPath.curve_relative`
    """
    c1: Point
    c2: Point
    end: Point
    def render(self, gsd_registry, style, last_item, initial_point):
        """
        Render this path element to its PDF representation.

        Args:
            gsd_registry (GraphicsStateDictRegistry): the owner's graphics state
                dictionary registry.
            style (GraphicsStyle): the current resolved graphics style
            last_item: the previous path element.
            initial_point: last position set by a "M" or "m" command

        Returns:
            a tuple of `(str, new_last_item)`, where `new_last_item` is the resolved
            `BezierCurve`.
        """
        ...
    def render_debug(self, gsd_registry, style, last_item, initial_point, debug_stream, pfx):
        """
        Render this path element to its PDF representation and produce debug
        information.

        Args:
            gsd_registry (GraphicsStateDictRegistry): the owner's graphics state
                dictionary registry.
            style (GraphicsStyle): the current resolved graphics style
            last_item: the previous path element.
            initial_point: last position set by a "M" or "m" command
            debug_stream (io.TextIO): the stream to which the debug output should be
                written. This is not guaranteed to be seekable (e.g. it may be stdout or
                stderr).
            pfx (str): the current debug output prefix string (only needed if emitting
                more than one line).

        Returns:
            The same tuple as `RelativeBezierCurve.render`.
        """
        ...

class QuadraticBezierCurve(NamedTuple):
    """
    A quadratic Bézier curve path element.

    This draws a Bézier curve parameterized by the end point of the previous path
    element, one off-curve control point, and an end point.

    See: `PaintedPath.quadratic_curve_to`
    """
    ctrl: Point
    end: Point
    @property
    def end_point(self):
        """The end point of this path element."""
        ...
    def to_cubic_curve(self, start_point): ...
    def render(self, gsd_registry, style, last_item, initial_point):
        """
        Render this path element to its PDF representation.

        Args:
            gsd_registry (GraphicsStateDictRegistry): the owner's graphics state
                dictionary registry.
            style (GraphicsStyle): the current resolved graphics style
            last_item: the previous path element.
            initial_point: last position set by a "M" or "m" command

        Returns:
            a tuple of `(str, new_last_item)`, where `new_last_item` is `self`.
        """
        ...
    def render_debug(self, gsd_registry, style, last_item, initial_point, debug_stream, pfx):
        """
        Render this path element to its PDF representation and produce debug
        information.

        Args:
            gsd_registry (GraphicsStateDictRegistry): the owner's graphics state
                dictionary registry.
            style (GraphicsStyle): the current resolved graphics style
            last_item: the previous path element.
            initial_point: last position set by a "M" or "m" command
            debug_stream (io.TextIO): the stream to which the debug output should be
                written. This is not guaranteed to be seekable (e.g. it may be stdout or
                stderr).
            pfx (str): the current debug output prefix string (only needed if emitting
                more than one line).

        Returns:
            The same tuple as `QuadraticBezierCurve.render`.
        """
        ...

class RelativeQuadraticBezierCurve(NamedTuple):
    """
    A quadratic Bézier curve path element whose points are specified relative to the end
    point of the previous path element.

    See: `PaintedPath.quadratic_curve_relative`
    """
    ctrl: Point
    end: Point
    def render(self, gsd_registry, style, last_item, initial_point):
        """
        Render this path element to its PDF representation.

        Args:
            gsd_registry (GraphicsStateDictRegistry): the owner's graphics state
                dictionary registry.
            style (GraphicsStyle): the current resolved graphics style
            last_item: the previous path element.
            initial_point: last position set by a "M" or "m" command

        Returns:
            a tuple of `(str, new_last_item)`, where `new_last_item` is the resolved
            `QuadraticBezierCurve`.
        """
        ...
    def render_debug(self, gsd_registry, style, last_item, initial_point, debug_stream, pfx):
        """
        Render this path element to its PDF representation and produce debug
        information.

        Args:
            gsd_registry (GraphicsStateDictRegistry): the owner's graphics state
                dictionary registry.
            style (GraphicsStyle): the current resolved graphics style
            last_item: the previous path element.
            initial_point: last position set by a "M" or "m" command
            debug_stream (io.TextIO): the stream to which the debug output should be
                written. This is not guaranteed to be seekable (e.g. it may be stdout or
                stderr).
            pfx (str): the current debug output prefix string (only needed if emitting
                more than one line).

        Returns:
            The same tuple as `RelativeQuadraticBezierCurve.render`.
        """
        ...

class Arc(NamedTuple):
    """
    An elliptical arc path element.

    The arc is drawn from the end of the current path element to its specified end point
    using a number of parameters to determine how it is constructed.

    See: `PaintedPath.arc_to`
    """
    radii: Point
    rotation: Number
    large: bool
    sweep: bool
    end: Point
    @staticmethod
    def subdivde_sweep(sweep_angle) -> Generator[Incomplete, None, None]:
        """
        A generator that subdivides a swept angle into segments no larger than a quarter
        turn.

        Any sweep that is larger than a quarter turn is subdivided into as many equally
        sized segments as necessary to prevent any individual segment from being larger
        than a quarter turn.

        This is used for approximating a circular curve segment using cubic Bézier
        curves. This computes the parameters used for the Bézier approximation up
        front, as well as the transform necessary to place the segment in the correct
        position.

        Args:
            sweep_angle (Number): the angle to subdivide.

        Yields:
            A tuple of (ctrl1, ctrl2, end) representing the control and end points of
            the cubic Bézier curve approximating the segment as a unit circle centered
            at the origin.
        """
        ...
    def render(self, gsd_registry, style, last_item, initial_point):
        """
        Render this path element to its PDF representation.

        Args:
            gsd_registry (GraphicsStateDictRegistry): the owner's graphics state
                dictionary registry.
            style (GraphicsStyle): the current resolved graphics style
            last_item: the previous path element.
            initial_point: last position set by a "M" or "m" command

        Returns:
            a tuple of `(str, new_last_item)`, where `new_last_item` is a resolved
            `BezierCurve`.
        """
        ...
    def render_debug(self, gsd_registry, style, last_item, initial_point, debug_stream, pfx):
        """
        Render this path element to its PDF representation and produce debug
        information.

        Args:
            gsd_registry (GraphicsStateDictRegistry): the owner's graphics state
                dictionary registry.
            style (GraphicsStyle): the current resolved graphics style
            last_item: the previous path element.
            initial_point: last position set by a "M" or "m" command
            debug_stream (io.TextIO): the stream to which the debug output should be
                written. This is not guaranteed to be seekable (e.g. it may be stdout or
                stderr).
            pfx (str): the current debug output prefix string (only needed if emitting
                more than one line).

        Returns:
            The same tuple as `Arc.render`.
        """
        ...

class RelativeArc(NamedTuple):
    """
    An elliptical arc path element.

    The arc is drawn from the end of the current path element to its specified end point
    using a number of parameters to determine how it is constructed.

    See: `PaintedPath.arc_relative`
    """
    radii: Point
    rotation: Number
    large: bool
    sweep: bool
    end: Point
    def render(self, gsd_registry, style, last_item, initial_point):
        """
        Render this path element to its PDF representation.

        Args:
            gsd_registry (GraphicsStateDictRegistry): the owner's graphics state
                dictionary registry.
            style (GraphicsStyle): the current resolved graphics style
            last_item: the previous path element.
            initial_point: last position set by a "M" or "m" command

        Returns:
            a tuple of `(str, new_last_item)`, where `new_last_item` is a resolved
            `BezierCurve`.
        """
        ...
    def render_debug(self, gsd_registry, style, last_item, initial_point, debug_stream, pfx):
        """
        Render this path element to its PDF representation and produce debug
        information.

        Args:
            gsd_registry (GraphicsStateDictRegistry): the owner's graphics state
                dictionary registry.
            style (GraphicsStyle): the current resolved graphics style
            last_item: the previous path element.
            initial_point: last position set by a "M" or "m" command
            debug_stream (io.TextIO): the stream to which the debug output should be
                written. This is not guaranteed to be seekable (e.g. it may be stdout or
                stderr).
            pfx (str): the current debug output prefix string (only needed if emitting
                more than one line).

        Returns:
            The same tuple as `RelativeArc.render`.
        """
        ...

class Rectangle(NamedTuple):
    """A pdf primitive rectangle."""
    org: Point
    size: Point
    def render(self, gsd_registry, style, last_item, initial_point):
        """
        Render this path element to its PDF representation.

        Args:
            gsd_registry (GraphicsStateDictRegistry): the owner's graphics state
                dictionary registry.
            style (GraphicsStyle): the current resolved graphics style
            last_item: the previous path element.
            initial_point: last position set by a "M" or "m" command

        Returns:
            a tuple of `(str, new_last_item)`, where `new_last_item` is a `Line` back to
            the rectangle's origin.
        """
        ...
    def render_debug(self, gsd_registry, style, last_item, initial_point, debug_stream, pfx):
        """
        Render this path element to its PDF representation and produce debug
        information.

        Args:
            gsd_registry (GraphicsStateDictRegistry): the owner's graphics state
                dictionary registry.
            style (GraphicsStyle): the current resolved graphics style
            last_item: the previous path element.
            initial_point: last position set by a "M" or "m" command
            debug_stream (io.TextIO): the stream to which the debug output should be
                written. This is not guaranteed to be seekable (e.g. it may be stdout or
                stderr).
            pfx (str): the current debug output prefix string (only needed if emitting
                more than one line).

        Returns:
            The same tuple as `Rectangle.render`.
        """
        ...

class RoundedRectangle(NamedTuple):
    """
    A rectangle with rounded corners.

    See: `PaintedPath.rectangle`
    """
    org: Point
    size: Point
    corner_radii: Point
    def render(self, gsd_registry, style, last_item, initial_point):
        """
        Render this path element to its PDF representation.

        Args:
            gsd_registry (GraphicsStateDictRegistry): the owner's graphics state
                dictionary registry.
            style (GraphicsStyle): the current resolved graphics style
            last_item: the previous path element.
            initial_point: last position set by a "M" or "m" command

        Returns:
            a tuple of `(str, new_last_item)`, where `new_last_item` is a resolved
            `Line`.
        """
        ...
    def render_debug(self, gsd_registry, style, last_item, initial_point, debug_stream, pfx):
        """
        Render this path element to its PDF representation and produce debug
        information.

        Args:
            gsd_registry (GraphicsStateDictRegistry): the owner's graphics state
                dictionary registry.
            style (GraphicsStyle): the current resolved graphics style
            last_item: the previous path element.
            initial_point: last position set by a "M" or "m" command
            debug_stream (io.TextIO): the stream to which the debug output should be
                written. This is not guaranteed to be seekable (e.g. it may be stdout or
                stderr).
            pfx (str): the current debug output prefix string (only needed if emitting
                more than one line).

        Returns:
            The same tuple as `RoundedRectangle.render`.
        """
        ...

class Ellipse(NamedTuple):
    """
    An ellipse.

    See: `PaintedPath.ellipse`
    """
    radii: Point
    center: Point
    def render(self, gsd_registry, style, last_item, initial_point):
        """
        Render this path element to its PDF representation.

        Args:
            gsd_registry (GraphicsStateDictRegistry): the owner's graphics state
                dictionary registry.
            style (GraphicsStyle): the current resolved graphics style
            last_item: the previous path element.
            initial_point: last position set by a "M" or "m" command

        Returns:
            a tuple of `(str, new_last_item)`, where `new_last_item` is a resolved
            `Move` to the center of the ellipse.
        """
        ...
    def render_debug(self, gsd_registry, style, last_item, initial_point, debug_stream, pfx):
        """
        Render this path element to its PDF representation and produce debug
        information.

        Args:
            gsd_registry (GraphicsStateDictRegistry): the owner's graphics state
                dictionary registry.
            style (GraphicsStyle): the current resolved graphics style
            last_item: the previous path element.
            initial_point: last position set by a "M" or "m" command
            debug_stream (io.TextIO): the stream to which the debug output should be
                written. This is not guaranteed to be seekable (e.g. it may be stdout or
                stderr).
            pfx (str): the current debug output prefix string (only needed if emitting
                more than one line).

        Returns:
            The same tuple as `Ellipse.render`.
        """
        ...

class ImplicitClose(NamedTuple):
    """
    A path close element that is conditionally rendered depending on the value of
    `GraphicsStyle.auto_close`.
    """
    def render(self, gsd_registry, style, last_item, initial_point):
        """
        Render this path element to its PDF representation.

        Args:
            gsd_registry (GraphicsStateDictRegistry): the owner's graphics state
                dictionary registry.
            style (GraphicsStyle): the current resolved graphics style
            last_item: the previous path element.
            initial_point: last position set by a "M" or "m" command

        Returns:
            a tuple of `(str, new_last_item)`, where `new_last_item` is whatever the old
            last_item was.
        """
        ...
    def render_debug(self, gsd_registry, style, last_item, initial_point, debug_stream, pfx):
        """
        Render this path element to its PDF representation and produce debug
        information.

        Args:
            gsd_registry (GraphicsStateDictRegistry): the owner's graphics state
                dictionary registry.
            style (GraphicsStyle): the current resolved graphics style
            last_item: the previous path element.
            initial_point: last position set by a "M" or "m" command
            debug_stream (io.TextIO): the stream to which the debug output should be
                written. This is not guaranteed to be seekable (e.g. it may be stdout or
                stderr).
            pfx (str): the current debug output prefix string (only needed if emitting
                more than one line).

        Returns:
            The same tuple as `ImplicitClose.render`.
        """
        ...

class Close(NamedTuple):
    """
    A path close element.

    Instructs the renderer to draw a straight line from the end of the last path element
    to the start of the current path.

    See: `PaintedPath.close`
    """
    def render(self, gsd_registry, style, last_item, initial_point):
        """
        Render this path element to its PDF representation.

        Args:
            gsd_registry (GraphicsStateDictRegistry): the owner's graphics state
                dictionary registry.
            style (GraphicsStyle): the current resolved graphics style
            last_item: the previous path element.
            initial_point: last position set by a "M" or "m" command

        Returns:
            a tuple of `(str, new_last_item)`, where `new_last_item` is whatever the old
            last_item was.
        """
        ...
    def render_debug(self, gsd_registry, style, last_item, initial_point, debug_stream, pfx):
        """
        Render this path element to its PDF representation and produce debug
        information.

        Args:
            gsd_registry (GraphicsStateDictRegistry): the owner's graphics state
                dictionary registry.
            style (GraphicsStyle): the current resolved graphics style
            last_item: the previous path element.
            initial_point: last position set by a "M" or "m" command
            debug_stream (io.TextIO): the stream to which the debug output should be
                written. This is not guaranteed to be seekable (e.g. it may be stdout or
                stderr).
            pfx (str): the current debug output prefix string (only needed if emitting
                more than one line).

        Returns:
            The same tuple as `Close.render`.
        """
        ...

class DrawingContext:
    """
    Base context for a drawing in a PDF

    This context is not stylable and is mainly responsible for transforming path
    drawing coordinates into user coordinates (i.e. it ensures that the output drawing
    is correctly scaled).
    """
    def __init__(self) -> None: ...
    def add_item(self, item, _copy: bool = True) -> None:
        """
        Append an item to this drawing context

        Args:
            item (GraphicsContext, PaintedPath): the item to be appended.
            _copy (bool): if true (the default), the item will be copied before being
                appended. This prevents modifications to a referenced object from
                "retroactively" altering its style/shape and should be disabled with
                caution.
        """
        ...
    def render(self, gsd_registry, first_point, scale, height, starting_style):
        """
        Render the drawing context to PDF format.

        Args:
            gsd_registry (GraphicsStateDictRegistry): the parent document's graphics
                state registry.
            first_point (Point): the starting point to use if the first path element is
                a relative element.
            scale (Number): the scale factor to convert from PDF pt units into the
                document's semantic units (e.g. mm or in).
            height (Number): the page height. This is used to remap the coordinates to
                be from the top-left corner of the page (matching fpdf's behavior)
                instead of the PDF native behavior of bottom-left.
            starting_style (GraphicsStyle): the base style for this drawing context,
                derived from the document's current style defaults.

        Returns:
            A string composed of the PDF representation of all the paths and groups in
            this context (an empty string is returned if there are no paths or groups)
        """
        ...
    def render_debug(self, gsd_registry, first_point, scale, height, starting_style, debug_stream):
        """
        Render the drawing context to PDF format.

        Args:
            gsd_registry (GraphicsStateDictRegistry): the parent document's graphics
                state registry.
            first_point (Point): the starting point to use if the first path element is
                a relative element.
            scale (Number): the scale factor to convert from PDF pt units into the
                document's semantic units (e.g. mm or in).
            height (Number): the page height. This is used to remap the coordinates to
                be from the top-left corner of the page (matching fpdf's behavior)
                instead of the PDF native behavior of bottom-left.
            starting_style (GraphicsStyle): the base style for this drawing context,
                derived from the document's current style defaults.
            debug_stream (TextIO): a text stream to which a debug representation of the
                drawing structure will be written.

        Returns:
            A string composed of the PDF representation of all the paths and groups in
            this context (an empty string is returned if there are no paths or groups)
        """
        ...

class PaintedPath:
    """
    A path to be drawn by the PDF renderer.

    A painted path is defined by a style and an arbitrary sequence of path elements,
    which include the primitive path elements (`Move`, `Line`, `BezierCurve`, ...) as
    well as arbitrarily nested `GraphicsContext` containing their own sequence of
    primitive path elements and `GraphicsContext`.
    """
    def __init__(self, x: int = 0, y: int = 0) -> None: ...
    def __deepcopy__(self, memo) -> Self: ...
    @property
    def style(self):
        """The `GraphicsStyle` applied to all elements of this path."""
        ...
    @property
    def transform(self):
        """The `Transform` that applies to all of the elements of this path."""
        ...
    @transform.setter
    def transform(self, tf) -> None:
        """The `Transform` that applies to all of the elements of this path."""
        ...
    @property
    def auto_close(self):
        """If true, the path should automatically close itself before painting."""
        ...
    @auto_close.setter
    def auto_close(self, should) -> None:
        """If true, the path should automatically close itself before painting."""
        ...
    @property
    def paint_rule(self):
        """Manually specify the `PathPaintRule` to use for rendering the path."""
        ...
    @paint_rule.setter
    def paint_rule(self, style) -> None:
        """Manually specify the `PathPaintRule` to use for rendering the path."""
        ...
    @property
    def clipping_path(self):
        """Set the clipping path for this path."""
        ...
    @clipping_path.setter
    def clipping_path(self, new_clipath) -> None:
        """Set the clipping path for this path."""
        ...
    @contextmanager
    def transform_group(self, transform) -> Generator[Self]:
        """Apply the provided `Transform` to all points added within this context."""
        ...
    def add_path_element(self, item, _copy: bool = True) -> None:
        """
        Add the given element as a path item of this path.

        Args:
            item: the item to add to this path.
            _copy (bool): if true (the default), the item will be copied before being
                appended. This prevents modifications to a referenced object from
                "retroactively" altering its style/shape and should be disabled with
                caution.
        """
        ...
    def remove_last_path_element(self) -> None: ...
<<<<<<< HEAD
    def rectangle(self, x, y, w, h, rx: int = 0, ry: int = 0) -> Self:
        """
        Append a rectangle as a closed subpath to the current path.

        If the width or the height are 0, the rectangle will be collapsed to a line
        (unless they're both 0, in which case it's collapsed to nothing).

        Args:
            x (Number): the abscissa of the starting corner of the rectangle.
            y (Number): the ordinate of the starting corner of the rectangle.
            w (Number): the width of the rectangle (if 0, the rectangle will be
                rendered as a vertical line).
            h (Number): the height of the rectangle (if 0, the rectangle will be
                rendered as a horizontal line).
            rx (Number): the x-radius of the rectangle rounded corner (if 0 the corners
                will not be rounded).
            ry (Number): the y-radius of the rectangle rounded corner (if 0 the corners
                will not be rounded).

        Returns:
            The path, to allow chaining method calls.
        """
        ...
    def circle(self, cx, cy, r) -> Self:
        """
        Append a circle as a closed subpath to the current path.

        Args:
            cx (Number): the abscissa of the circle's center point.
            cy (Number): the ordinate of the circle's center point.
            r (Number): the radius of the circle.

        Returns:
            The path, to allow chaining method calls.
        """
        ...
    def ellipse(self, cx, cy, rx, ry) -> Self:
        """
        Append an ellipse as a closed subpath to the current path.

        Args:
            cx (Number): the abscissa of the ellipse's center point.
            cy (Number): the ordinate of the ellipse's center point.
            rx (Number): the x-radius of the ellipse.
            ry (Number): the y-radius of the ellipse.

        Returns:
            The path, to allow chaining method calls.
        """
        ...
    def move_to(self, x, y) -> Self:
        """
        Start a new subpath or move the path starting point.

        If no path elements have been added yet, this will change the path starting
        point. If path elements have been added, this will insert an implicit close in
        order to start a new subpath.

        Args:
            x (Number): abscissa of the (sub)path starting point.
            y (Number): ordinate of the (sub)path starting point.

        Returns:
            The path, to allow chaining method calls.
        """
        ...
    def move_relative(self, x, y) -> Self:
        """
        Start a new subpath or move the path start point relative to the previous point.

        If no path elements have been added yet, this will change the path starting
        point. If path elements have been added, this will insert an implicit close in
        order to start a new subpath.

        This will overwrite an absolute move_to as long as no non-move path items have
        been appended. The relative position is resolved from the previous item when
        the path is being rendered, or from 0, 0 if it is the first item.

        Args:
            x (Number): abscissa of the (sub)path starting point relative to the.
            y (Number): ordinate of the (sub)path starting point relative to the.
        """
        ...
    def line_to(self, x, y) -> Self:
        """
        Append a straight line to this path.

        Args:
            x (Number): abscissa the line's end point.
            y (Number): ordinate of the line's end point.

        Returns:
            The path, to allow chaining method calls.
        """
        ...
    def line_relative(self, dx, dy) -> Self:
        """
        Append a straight line whose end is computed as an offset from the end of the
        previous path element.

        Args:
            x (Number): abscissa the line's end point relative to the end point of the
                previous path element.
            y (Number): ordinate of the line's end point relative to the end point of
                the previous path element.

        Returns:
            The path, to allow chaining method calls.
        """
        ...
    def horizontal_line_to(self, x) -> Self:
        """
        Append a straight horizontal line to the given abscissa. The ordinate is
        retrieved from the end point of the previous path element.

        Args:
            x (Number): abscissa of the line's end point.

        Returns:
            The path, to allow chaining method calls.
        """
        ...
    def horizontal_line_relative(self, dx) -> Self:
        """
        Append a straight horizontal line to the given offset from the previous path
        element. The ordinate is retrieved from the end point of the previous path
        element.

        Args:
            x (Number): abscissa of the line's end point relative to the end point of
                the previous path element.

        Returns:
            The path, to allow chaining method calls.
        """
        ...
    def vertical_line_to(self, y) -> Self:
        """
        Append a straight vertical line to the given ordinate. The abscissa is
        retrieved from the end point of the previous path element.

        Args:
            y (Number): ordinate of the line's end point.

        Returns:
            The path, to allow chaining method calls.
        """
        ...
    def vertical_line_relative(self, dy) -> Self:
        """
        Append a straight vertical line to the given offset from the previous path
        element. The abscissa is retrieved from the end point of the previous path
        element.

        Args:
            y (Number): ordinate of the line's end point relative to the end point of
                the previous path element.

        Returns:
            The path, to allow chaining method calls.
        """
        ...
    def curve_to(self, x1, y1, x2, y2, x3, y3) -> Self:
        """
        Append a cubic Bézier curve to this path.

        Args:
            x1 (Number): abscissa of the first control point
            y1 (Number): ordinate of the first control point
            x2 (Number): abscissa of the second control point
            y2 (Number): ordinate of the second control point
            x3 (Number): abscissa of the end point
            y3 (Number): ordinate of the end point

        Returns:
            The path, to allow chaining method calls.
        """
        ...
    def curve_relative(self, dx1, dy1, dx2, dy2, dx3, dy3) -> Self:
        """
        Append a cubic Bézier curve whose points are expressed relative to the
        end point of the previous path element.

        E.g. with a start point of (0, 0), given (1, 1), (2, 2), (3, 3), the output
        curve would have the points:

        (0, 0) c1 (1, 1) c2 (3, 3) e (6, 6)

        Args:
            dx1 (Number): abscissa of the first control point relative to the end point
                of the previous path element
            dy1 (Number): ordinate of the first control point relative to the end point
                of the previous path element
            dx2 (Number): abscissa offset of the second control point relative to the
                end point of the previous path element
            dy2 (Number): ordinate offset of the second control point relative to the
                end point of the previous path element
            dx3 (Number): abscissa offset of the end point relative to the end point of
                the previous path element
            dy3 (Number): ordinate offset of the end point relative to the end point of
                the previous path element

        Returns:
            The path, to allow chaining method calls.
        """
        ...
    def quadratic_curve_to(self, x1, y1, x2, y2) -> Self:
        """
        Append a cubic Bézier curve mimicking the specified quadratic Bézier curve.

        Args:
            x1 (Number): abscissa of the control point
            y1 (Number): ordinate of the control point
            x2 (Number): abscissa of the end point
            y2 (Number): ordinate of the end point

        Returns:
            The path, to allow chaining method calls.
        """
        ...
    def quadratic_curve_relative(self, dx1, dy1, dx2, dy2) -> Self:
        """
        Append a cubic Bézier curve mimicking the specified quadratic Bézier curve.

        Args:
            dx1 (Number): abscissa of the control point relative to the end point of
                the previous path element
            dy1 (Number): ordinate of the control point relative to the end point of
                the previous path element
            dx2 (Number): abscissa offset of the end point relative to the end point of
                the previous path element
            dy2 (Number): ordinate offset of the end point relative to the end point of
                the previous path element

        Returns:
            The path, to allow chaining method calls.
        """
        ...
    def arc_to(self, rx, ry, rotation, large_arc, positive_sweep, x, y) -> Self:
        """
        Append an elliptical arc from the end of the previous path point to the
        specified end point.

        The arc is approximated using Bézier curves, so it is not perfectly accurate.
        However, the error is small enough to not be noticeable at any reasonable
        (and even most unreasonable) scales, with a worst-case deviation of around 3‱.

        Notes:
            - The signs of the radii arguments (`rx` and `ry`) are ignored (i.e. their
              absolute values are used instead).
            - If either radius is 0, then a straight line will be emitted instead of an
              arc.
            - If the radii are too small for the arc to reach from the current point to
              the specified end point (`x` and `y`), then they will be proportionally
              scaled up until they are big enough, which will always result in a
              half-ellipse arc (i.e. an 180 degree sweep)

        Args:
            rx (Number): radius in the x-direction.
            ry (Number): radius in the y-direction.
            rotation (Number): angle (in degrees) that the arc should be rotated
                clockwise from the principle axes. This parameter does not have
                a visual effect in the case that `rx == ry`.
            large_arc (bool): if True, the arc will cover a sweep angle of at least 180
                degrees. Otherwise, the sweep angle will be at most 180 degrees.
            positive_sweep (bool): if True, the arc will be swept over a positive angle,
                i.e. clockwise. Otherwise, the arc will be swept over a negative
                angle.
            x (Number): abscissa of the arc's end point.
            y (Number): ordinate of the arc's end point.
        """
        ...
    def arc_relative(self, rx, ry, rotation, large_arc, positive_sweep, dx, dy) -> Self:
        """
        Append an elliptical arc from the end of the previous path point to an offset
        point.

        The arc is approximated using Bézier curves, so it is not perfectly accurate.
        However, the error is small enough to not be noticeable at any reasonable
        (and even most unreasonable) scales, with a worst-case deviation of around 3‱.

        Notes:
            - The signs of the radii arguments (`rx` and `ry`) are ignored (i.e. their
              absolute values are used instead).
            - If either radius is 0, then a straight line will be emitted instead of an
              arc.
            - If the radii are too small for the arc to reach from the current point to
              the specified end point (`x` and `y`), then they will be proportionally
              scaled up until they are big enough, which will always result in a
              half-ellipse arc (i.e. an 180 degree sweep)

        Args:
            rx (Number): radius in the x-direction.
            ry (Number): radius in the y-direction.
            rotation (Number): angle (in degrees) that the arc should be rotated
                clockwise from the principle axes. This parameter does not have
                a visual effect in the case that `rx == ry`.
            large_arc (bool): if True, the arc will cover a sweep angle of at least 180
                degrees. Otherwise, the sweep angle will be at most 180 degrees.
            positive_sweep (bool): if True, the arc will be swept over a positive angle,
                i.e. clockwise. Otherwise, the arc will be swept over a negative
                angle.
            dx (Number): abscissa of the arc's end point relative to the end point of
                the previous path element.
            dy (Number): ordinate of the arc's end point relative to the end point of
                the previous path element.
        """
        ...
    def close(self) -> None:
        """Explicitly close the current (sub)path."""
        ...
    def render(
        self, gsd_registry, style, last_item, initial_point, debug_stream: Incomplete | None = None, pfx: Incomplete | None = None
    ): ...
    def render_debug(self, gsd_registry, style, last_item, initial_point, debug_stream, pfx):
        """
        Render this path element to its PDF representation and produce debug
        information.

        Args:
            gsd_registry (GraphicsStateDictRegistry): the owner's graphics state
                dictionary registry.
            style (GraphicsStyle): the current resolved graphics style
            last_item: the previous path element.
            initial_point: last position set by a "M" or "m" command
            debug_stream (io.TextIO): the stream to which the debug output should be
                written. This is not guaranteed to be seekable (e.g. it may be stdout or
                stderr).
            pfx (str): the current debug output prefix string (only needed if emitting
                more than one line).

        Returns:
            The same tuple as `PaintedPath.render`.
        """
        ...
=======
    def rectangle(self, x, y, w, h, rx: int = 0, ry: int = 0) -> Self: ...
    def circle(self, cx, cy, r) -> Self: ...
    def ellipse(self, cx, cy, rx, ry) -> Self: ...
    def move_to(self, x, y) -> Self: ...
    def move_relative(self, x, y) -> Self: ...
    def line_to(self, x, y) -> Self: ...
    def line_relative(self, dx, dy) -> Self: ...
    def horizontal_line_to(self, x) -> Self: ...
    def horizontal_line_relative(self, dx) -> Self: ...
    def vertical_line_to(self, y) -> Self: ...
    def vertical_line_relative(self, dy) -> Self: ...
    def curve_to(self, x1, y1, x2, y2, x3, y3) -> Self: ...
    def curve_relative(self, dx1, dy1, dx2, dy2, dx3, dy3) -> Self: ...
    def quadratic_curve_to(self, x1, y1, x2, y2) -> Self: ...
    def quadratic_curve_relative(self, dx1, dy1, dx2, dy2) -> Self: ...
    def arc_to(self, rx, ry, rotation, large_arc, positive_sweep, x, y) -> Self: ...
    def arc_relative(self, rx, ry, rotation, large_arc, positive_sweep, dx, dy) -> Self: ...
    def close(self) -> None: ...
    def render(self, gsd_registry, style, last_item, initial_point, debug_stream=None, pfx=None): ...
    def render_debug(self, gsd_registry, style, last_item, initial_point, debug_stream, pfx): ...
>>>>>>> 12676840

class ClippingPath(PaintedPath):
    """
    The PaintedPath API but to be used to create clipping paths.

    .. warning::
        Unless you really know what you're doing, changing attributes of the clipping
        path style is likely to produce unexpected results. This is because the
        clipping path styles override implicit style inheritance of the `PaintedPath`
        it applies to.

        For example, `clippath.style.stroke_width = 2` can unexpectedly override
        `paintpath.style.stroke_width = GraphicsStyle.INHERIT` and cause the painted
        path to be rendered with a stroke of 2 instead of what it would have normally
        inherited. Because a `ClippingPath` can be painted like a normal `PaintedPath`,
        it would be overly restrictive to remove the ability to style it, so instead
        this warning is here.
    """
    paint_rule: Incomplete
    def __init__(self, x: int = 0, y: int = 0) -> None: ...
<<<<<<< HEAD
    def render(
        self, gsd_registry, style, last_item, initial_point, debug_stream: Incomplete | None = None, pfx: Incomplete | None = None
    ): ...
    def render_debug(self, gsd_registry, style, last_item, initial_point, debug_stream, pfx):
        """
        Render this path element to its PDF representation and produce debug
        information.

        Args:
            gsd_registry (GraphicsStateDictRegistry): the owner's graphics state
                dictionary registry.
            style (GraphicsStyle): the current resolved graphics style
            last_item: the previous path element.
            debug_stream (io.TextIO): the stream to which the debug output should be
                written. This is not guaranteed to be seekable (e.g. it may be stdout or
                stderr).
            pfx (str): the current debug output prefix string (only needed if emitting
                more than one line).

        Returns:
            The same tuple as `ClippingPath.render`.
        """
        ...
=======
    def render(self, gsd_registry, style, last_item, initial_point, debug_stream=None, pfx=None): ...
    def render_debug(self, gsd_registry, style, last_item, initial_point, debug_stream, pfx): ...
>>>>>>> 12676840

class GraphicsContext:
    style: GraphicsStyle
    path_items: list[Incomplete]
    def __init__(self) -> None: ...
    def __deepcopy__(self, memo) -> Self: ...
    @property
    def transform(self) -> Transform | None: ...
    @transform.setter
    def transform(self, tf) -> None: ...
    @property
    def clipping_path(self) -> ClippingPath | None:
        """The `ClippingPath` for this graphics context."""
        ...
    @clipping_path.setter
    def clipping_path(self, new_clipath) -> None:
        """The `ClippingPath` for this graphics context."""
        ...
    def add_item(self, item, _copy: bool = True) -> None:
        """
        Add a path element to this graphics context.

        Args:
            item: the path element to add. May be a primitive element or another
                `GraphicsContext` or a `PaintedPath`.
            _copy (bool): if true (the default), the item will be copied before being
                appended. This prevents modifications to a referenced object from
                "retroactively" altering its style/shape and should be disabled with
                caution.
        """
        ...
    def remove_last_item(self) -> None: ...
    def merge(self, other_context) -> None:
        """Copy another `GraphicsContext`'s path items into this one."""
        ...
    def build_render_list(
<<<<<<< HEAD
        self,
        gsd_registry,
        style,
        last_item,
        initial_point,
        debug_stream: Incomplete | None = None,
        pfx: Incomplete | None = None,
        _push_stack: bool = True,
    ):
        """
        Build a list composed of all all the individual elements rendered.

        This is used by `PaintedPath` and `ClippingPath` to reuse the `GraphicsContext`
        rendering process while still being able to inject some path specific items
        (e.g. the painting directive) before the render is collapsed into a single
        string.

        Args:
            gsd_registry (GraphicsStateDictRegistry): the owner's graphics state
                dictionary registry.
            style (GraphicsStyle): the current resolved graphics style
            last_item: the previous path element.
            initial_point: last position set by a "M" or "m" command
            debug_stream (io.TextIO): the stream to which the debug output should be
                written. This is not guaranteed to be seekable (e.g. it may be stdout or
                stderr).
            pfx (str): the current debug output prefix string (only needed if emitting
                more than one line).
            _push_stack (bool): if True, wrap the resulting render list in a push/pop
                graphics stack directive pair.

        Returns:
            `tuple[list[str], last_item]` where `last_item` is the past path element in
            this `GraphicsContext`
        """
        ...
=======
        self, gsd_registry, style, last_item, initial_point, debug_stream=None, pfx=None, _push_stack: bool = True
    ): ...
>>>>>>> 12676840
    def render(
        self, gsd_registry, style: DrawingContext, last_item, initial_point, debug_stream=None, pfx=None, _push_stack: bool = True
    ): ...
    def render_debug(
        self, gsd_registry, style: DrawingContext, last_item, initial_point, debug_stream, pfx, _push_stack: bool = True
    ): ...<|MERGE_RESOLUTION|>--- conflicted
+++ resolved
@@ -133,46 +133,8 @@
         ...
     def serialize(self) -> str: ...
 
-<<<<<<< HEAD
-def rgb8(r, g, b, a: Incomplete | None = None) -> DeviceRGB:
-    """
-    Produce a DeviceRGB color from the given 8-bit RGB values.
-
-    Args:
-        r (Number): red color component. Must be in the interval [0, 255].
-        g (Number): green color component. Must be in the interval [0, 255].
-        b (Number): blue color component. Must be in the interval [0, 255].
-        a (Optional[Number]): alpha component. Must be `None` or in the interval
-            [0, 255]. 0 is fully transparent, 255 is fully opaque
-
-    Returns:
-        DeviceRGB color representation.
-
-    Raises:
-        ValueError: if any components are not in their valid interval.
-    """
-    ...
-def gray8(g, a: Incomplete | None = None) -> DeviceGray:
-    """
-    Produce a DeviceGray color from the given 8-bit gray value.
-
-    Args:
-        g (Number): gray color component. Must be in the interval [0, 255]. 0 is black,
-            255 is white.
-        a (Optional[Number]): alpha component. Must be `None` or in the interval
-            [0, 255]. 0 is fully transparent, 255 is fully opaque
-
-    Returns:
-        DeviceGray color representation.
-
-    Raises:
-        ValueError: if any components are not in their valid interval.
-    """
-    ...
-=======
 def rgb8(r, g, b, a=None) -> DeviceRGB: ...
 def gray8(g, a=None) -> DeviceGray: ...
->>>>>>> 12676840
 @overload
 def convert_to_device_color(r: DeviceCMYK) -> DeviceCMYK: ...
 @overload
@@ -185,58 +147,9 @@
 def convert_to_device_color(r: int, g: Literal[-1] = -1, b: Literal[-1] = -1) -> DeviceGray: ...
 @overload
 def convert_to_device_color(r: Sequence[int] | int, g: int, b: int) -> DeviceGray | DeviceRGB: ...
-<<<<<<< HEAD
-def cmyk8(c, m, y, k, a: Incomplete | None = None) -> DeviceCMYK:
-    """
-    Produce a DeviceCMYK color from the given 8-bit CMYK values.
-
-    Args:
-        c (Number): red color component. Must be in the interval [0, 255].
-        m (Number): green color component. Must be in the interval [0, 255].
-        y (Number): blue color component. Must be in the interval [0, 255].
-        k (Number): blue color component. Must be in the interval [0, 255].
-        a (Optional[Number]): alpha component. Must be `None` or in the interval
-            [0, 255]. 0 is fully transparent, 255 is fully opaque
-
-    Returns:
-        DeviceCMYK color representation.
-
-    Raises:
-        ValueError: if any components are not in their valid interval.
-    """
-    ...
-def color_from_hex_string(hexstr) -> DeviceRGB:
-    """
-    Parse an RGB color from a css-style 8-bit hexadecimal color string.
-
-    Args:
-        hexstr (str): of the form `#RGB`, `#RGBA`, `#RRGGBB`, or `#RRGGBBAA` (case
-            insensitive). Must include the leading octothorp. Forms omitting the alpha
-            field are interpreted as not specifying the opacity, so it will not be
-            explicitly set.
-
-            An alpha value of `00` is fully transparent and `FF` is fully opaque.
-
-    Returns:
-        DeviceRGB representation of the color.
-    """
-    ...
-def color_from_rgb_string(rgbstr) -> DeviceRGB:
-    """
-    Parse an RGB color from a css-style rgb(R, G, B, A) color string.
-
-    Args:
-        rgbstr (str): of the form `rgb(R, G, B)` or `rgb(R, G, B, A)`.
-
-    Returns:
-        DeviceRGB representation of the color.
-    """
-    ...
-=======
 def cmyk8(c, m, y, k, a=None) -> DeviceCMYK: ...
 def color_from_hex_string(hexstr) -> DeviceRGB: ...
 def color_from_rgb_string(rgbstr) -> DeviceRGB: ...
->>>>>>> 12676840
 
 class Point(NamedTuple):
     """An x-y coordinate pair within the two-dimensional coordinate frame."""
@@ -486,25 +399,7 @@
         """
         ...
     @classmethod
-<<<<<<< HEAD
-    def scaling(cls, x, y: Incomplete | None = None):
-        """
-        Create a transform that performs scaling.
-
-        Args:
-            x (Number): scaling ratio in the x (horizontal) axis. A value of 1
-                results in no scale change in the x axis.
-            y (Number): optional scaling ratio in the y (vertical) axis. A value of 1
-                results in no scale change in the y axis. If this value is omitted, it
-                defaults to the value provided to the `x` argument.
-
-        Returns:
-            A Transform representing the specified scaling.
-        """
-        ...
-=======
     def scaling(cls, x, y=None): ...
->>>>>>> 12676840
     @classmethod
     def rotation(cls, theta):
         """
@@ -532,170 +427,6 @@
         """
         ...
     @classmethod
-<<<<<<< HEAD
-    def shearing(cls, x, y: Incomplete | None = None):
-        """
-        Create a transform that performs shearing (not of sheep).
-
-        Args:
-            x (Number): The amount to shear along the x (horizontal) axis.
-            y (Number): Optional amount to shear along the y (vertical) axis. If omitted,
-                this defaults to the value provided to the `x` argument.
-
-        Returns:
-            A Transform representing the specified shearing.
-        """
-        ...
-    def translate(self, x, y):
-        """
-        Produce a transform by composing the current transform with a translation.
-
-        .. note::
-            Transforms are immutable, so this returns a new transform rather than
-            mutating self.
-
-        Args:
-            x (Number): distance to translate points along the x (horizontal) axis.
-            y (Number): distance to translate points along the y (vertical) axis.
-
-        Returns:
-            A Transform representing the composed transform.
-        """
-        ...
-    def scale(self, x, y: Incomplete | None = None):
-        """
-        Produce a transform by composing the current transform with a scaling.
-
-        .. note::
-            Transforms are immutable, so this returns a new transform rather than
-            mutating self.
-
-        Args:
-            x (Number): scaling ratio in the x (horizontal) axis. A value of 1
-                results in no scale change in the x axis.
-            y (Number): optional scaling ratio in the y (vertical) axis. A value of 1
-                results in no scale change in the y axis. If this value is omitted, it
-                defaults to the value provided to the `x` argument.
-
-        Returns:
-            A Transform representing the composed transform.
-        """
-        ...
-    def rotate(self, theta):
-        """
-        Produce a transform by composing the current transform with a rotation.
-
-        .. note::
-            Transforms are immutable, so this returns a new transform rather than
-            mutating self.
-
-        Args:
-            theta (Number): the angle **in radians** by which to rotate. Positive
-                values represent clockwise rotations.
-
-        Returns:
-            A Transform representing the composed transform.
-        """
-        ...
-    def rotate_d(self, theta_d):
-        """
-        Produce a transform by composing the current transform with a rotation
-        **in degrees**.
-
-        .. note::
-            Transforms are immutable, so this returns a new transform rather than
-            mutating self.
-
-        Args:
-            theta_d (Number): the angle **in degrees** by which to rotate. Positive
-                values represent clockwise rotations.
-
-        Returns:
-            A Transform representing the composed transform.
-        """
-        ...
-    def shear(self, x, y: Incomplete | None = None):
-        """
-        Produce a transform by composing the current transform with a shearing.
-
-        .. note::
-            Transforms are immutable, so this returns a new transform rather than
-            mutating self.
-
-        Args:
-            x (Number): The amount to shear along the x (horizontal) axis.
-            y (Number): Optional amount to shear along the y (vertical) axis. If omitted,
-                this defaults to the value provided to the `x` argument.
-
-        Returns:
-            A Transform representing the composed transform.
-        """
-        ...
-    def about(self, x, y):
-        """
-        Bracket the given transform in a pair of translations to make it appear about a
-        point that isn't the origin.
-
-        This is a useful shorthand for performing a transform like a rotation around the
-        center point of an object that isn't centered at the origin.
-
-        .. note::
-            Transforms are immutable, so this returns a new transform rather than
-            mutating self.
-
-        Args:
-            x (Number): the point along the x (horizontal) axis about which to transform.
-            y (Number): the point along the y (vertical) axis about which to transform.
-
-        Returns:
-            A Transform representing the composed transform.
-        """
-        ...
-    def __mul__(self, other):
-        """
-        Multiply the individual transform parameters by a scalar value.
-
-        Args:
-            other (Number): the scalar value by which to multiply the parameters
-
-        Returns:
-            A Transform with the modified parameters.
-        """
-        ...
-    def __rmul__(self, other):
-        """
-        Multiply the individual transform parameters by a scalar value.
-
-        Args:
-            other (Number): the scalar value by which to multiply the parameters
-
-        Returns:
-            A Transform with the modified parameters.
-        """
-        ...
-    def __matmul__(self, other):
-        """
-        Compose two transforms into a single transform.
-
-        Args:
-            other (Transform): the right-hand side transform of the infix operator.
-
-        Returns:
-            A Transform representing the composed transform.
-        """
-        ...
-    def render(self, last_item):
-        """
-        Render the transform to its PDF output representation.
-
-        Args:
-            last_item: the last path element this transform applies to
-
-        Returns:
-            A tuple of `(str, last_item)`. `last_item` is returned unchanged.
-        """
-        ...
-=======
     def shearing(cls, x, y=None): ...
     def translate(self, x, y): ...
     def scale(self, x, y=None): ...
@@ -707,7 +438,6 @@
     def __rmul__(self, other): ...
     def __matmul__(self, other): ...
     def render(self, last_item): ...
->>>>>>> 12676840
 
 class GraphicsStyle:
     """
@@ -1953,343 +1683,6 @@
         """
         ...
     def remove_last_path_element(self) -> None: ...
-<<<<<<< HEAD
-    def rectangle(self, x, y, w, h, rx: int = 0, ry: int = 0) -> Self:
-        """
-        Append a rectangle as a closed subpath to the current path.
-
-        If the width or the height are 0, the rectangle will be collapsed to a line
-        (unless they're both 0, in which case it's collapsed to nothing).
-
-        Args:
-            x (Number): the abscissa of the starting corner of the rectangle.
-            y (Number): the ordinate of the starting corner of the rectangle.
-            w (Number): the width of the rectangle (if 0, the rectangle will be
-                rendered as a vertical line).
-            h (Number): the height of the rectangle (if 0, the rectangle will be
-                rendered as a horizontal line).
-            rx (Number): the x-radius of the rectangle rounded corner (if 0 the corners
-                will not be rounded).
-            ry (Number): the y-radius of the rectangle rounded corner (if 0 the corners
-                will not be rounded).
-
-        Returns:
-            The path, to allow chaining method calls.
-        """
-        ...
-    def circle(self, cx, cy, r) -> Self:
-        """
-        Append a circle as a closed subpath to the current path.
-
-        Args:
-            cx (Number): the abscissa of the circle's center point.
-            cy (Number): the ordinate of the circle's center point.
-            r (Number): the radius of the circle.
-
-        Returns:
-            The path, to allow chaining method calls.
-        """
-        ...
-    def ellipse(self, cx, cy, rx, ry) -> Self:
-        """
-        Append an ellipse as a closed subpath to the current path.
-
-        Args:
-            cx (Number): the abscissa of the ellipse's center point.
-            cy (Number): the ordinate of the ellipse's center point.
-            rx (Number): the x-radius of the ellipse.
-            ry (Number): the y-radius of the ellipse.
-
-        Returns:
-            The path, to allow chaining method calls.
-        """
-        ...
-    def move_to(self, x, y) -> Self:
-        """
-        Start a new subpath or move the path starting point.
-
-        If no path elements have been added yet, this will change the path starting
-        point. If path elements have been added, this will insert an implicit close in
-        order to start a new subpath.
-
-        Args:
-            x (Number): abscissa of the (sub)path starting point.
-            y (Number): ordinate of the (sub)path starting point.
-
-        Returns:
-            The path, to allow chaining method calls.
-        """
-        ...
-    def move_relative(self, x, y) -> Self:
-        """
-        Start a new subpath or move the path start point relative to the previous point.
-
-        If no path elements have been added yet, this will change the path starting
-        point. If path elements have been added, this will insert an implicit close in
-        order to start a new subpath.
-
-        This will overwrite an absolute move_to as long as no non-move path items have
-        been appended. The relative position is resolved from the previous item when
-        the path is being rendered, or from 0, 0 if it is the first item.
-
-        Args:
-            x (Number): abscissa of the (sub)path starting point relative to the.
-            y (Number): ordinate of the (sub)path starting point relative to the.
-        """
-        ...
-    def line_to(self, x, y) -> Self:
-        """
-        Append a straight line to this path.
-
-        Args:
-            x (Number): abscissa the line's end point.
-            y (Number): ordinate of the line's end point.
-
-        Returns:
-            The path, to allow chaining method calls.
-        """
-        ...
-    def line_relative(self, dx, dy) -> Self:
-        """
-        Append a straight line whose end is computed as an offset from the end of the
-        previous path element.
-
-        Args:
-            x (Number): abscissa the line's end point relative to the end point of the
-                previous path element.
-            y (Number): ordinate of the line's end point relative to the end point of
-                the previous path element.
-
-        Returns:
-            The path, to allow chaining method calls.
-        """
-        ...
-    def horizontal_line_to(self, x) -> Self:
-        """
-        Append a straight horizontal line to the given abscissa. The ordinate is
-        retrieved from the end point of the previous path element.
-
-        Args:
-            x (Number): abscissa of the line's end point.
-
-        Returns:
-            The path, to allow chaining method calls.
-        """
-        ...
-    def horizontal_line_relative(self, dx) -> Self:
-        """
-        Append a straight horizontal line to the given offset from the previous path
-        element. The ordinate is retrieved from the end point of the previous path
-        element.
-
-        Args:
-            x (Number): abscissa of the line's end point relative to the end point of
-                the previous path element.
-
-        Returns:
-            The path, to allow chaining method calls.
-        """
-        ...
-    def vertical_line_to(self, y) -> Self:
-        """
-        Append a straight vertical line to the given ordinate. The abscissa is
-        retrieved from the end point of the previous path element.
-
-        Args:
-            y (Number): ordinate of the line's end point.
-
-        Returns:
-            The path, to allow chaining method calls.
-        """
-        ...
-    def vertical_line_relative(self, dy) -> Self:
-        """
-        Append a straight vertical line to the given offset from the previous path
-        element. The abscissa is retrieved from the end point of the previous path
-        element.
-
-        Args:
-            y (Number): ordinate of the line's end point relative to the end point of
-                the previous path element.
-
-        Returns:
-            The path, to allow chaining method calls.
-        """
-        ...
-    def curve_to(self, x1, y1, x2, y2, x3, y3) -> Self:
-        """
-        Append a cubic Bézier curve to this path.
-
-        Args:
-            x1 (Number): abscissa of the first control point
-            y1 (Number): ordinate of the first control point
-            x2 (Number): abscissa of the second control point
-            y2 (Number): ordinate of the second control point
-            x3 (Number): abscissa of the end point
-            y3 (Number): ordinate of the end point
-
-        Returns:
-            The path, to allow chaining method calls.
-        """
-        ...
-    def curve_relative(self, dx1, dy1, dx2, dy2, dx3, dy3) -> Self:
-        """
-        Append a cubic Bézier curve whose points are expressed relative to the
-        end point of the previous path element.
-
-        E.g. with a start point of (0, 0), given (1, 1), (2, 2), (3, 3), the output
-        curve would have the points:
-
-        (0, 0) c1 (1, 1) c2 (3, 3) e (6, 6)
-
-        Args:
-            dx1 (Number): abscissa of the first control point relative to the end point
-                of the previous path element
-            dy1 (Number): ordinate of the first control point relative to the end point
-                of the previous path element
-            dx2 (Number): abscissa offset of the second control point relative to the
-                end point of the previous path element
-            dy2 (Number): ordinate offset of the second control point relative to the
-                end point of the previous path element
-            dx3 (Number): abscissa offset of the end point relative to the end point of
-                the previous path element
-            dy3 (Number): ordinate offset of the end point relative to the end point of
-                the previous path element
-
-        Returns:
-            The path, to allow chaining method calls.
-        """
-        ...
-    def quadratic_curve_to(self, x1, y1, x2, y2) -> Self:
-        """
-        Append a cubic Bézier curve mimicking the specified quadratic Bézier curve.
-
-        Args:
-            x1 (Number): abscissa of the control point
-            y1 (Number): ordinate of the control point
-            x2 (Number): abscissa of the end point
-            y2 (Number): ordinate of the end point
-
-        Returns:
-            The path, to allow chaining method calls.
-        """
-        ...
-    def quadratic_curve_relative(self, dx1, dy1, dx2, dy2) -> Self:
-        """
-        Append a cubic Bézier curve mimicking the specified quadratic Bézier curve.
-
-        Args:
-            dx1 (Number): abscissa of the control point relative to the end point of
-                the previous path element
-            dy1 (Number): ordinate of the control point relative to the end point of
-                the previous path element
-            dx2 (Number): abscissa offset of the end point relative to the end point of
-                the previous path element
-            dy2 (Number): ordinate offset of the end point relative to the end point of
-                the previous path element
-
-        Returns:
-            The path, to allow chaining method calls.
-        """
-        ...
-    def arc_to(self, rx, ry, rotation, large_arc, positive_sweep, x, y) -> Self:
-        """
-        Append an elliptical arc from the end of the previous path point to the
-        specified end point.
-
-        The arc is approximated using Bézier curves, so it is not perfectly accurate.
-        However, the error is small enough to not be noticeable at any reasonable
-        (and even most unreasonable) scales, with a worst-case deviation of around 3‱.
-
-        Notes:
-            - The signs of the radii arguments (`rx` and `ry`) are ignored (i.e. their
-              absolute values are used instead).
-            - If either radius is 0, then a straight line will be emitted instead of an
-              arc.
-            - If the radii are too small for the arc to reach from the current point to
-              the specified end point (`x` and `y`), then they will be proportionally
-              scaled up until they are big enough, which will always result in a
-              half-ellipse arc (i.e. an 180 degree sweep)
-
-        Args:
-            rx (Number): radius in the x-direction.
-            ry (Number): radius in the y-direction.
-            rotation (Number): angle (in degrees) that the arc should be rotated
-                clockwise from the principle axes. This parameter does not have
-                a visual effect in the case that `rx == ry`.
-            large_arc (bool): if True, the arc will cover a sweep angle of at least 180
-                degrees. Otherwise, the sweep angle will be at most 180 degrees.
-            positive_sweep (bool): if True, the arc will be swept over a positive angle,
-                i.e. clockwise. Otherwise, the arc will be swept over a negative
-                angle.
-            x (Number): abscissa of the arc's end point.
-            y (Number): ordinate of the arc's end point.
-        """
-        ...
-    def arc_relative(self, rx, ry, rotation, large_arc, positive_sweep, dx, dy) -> Self:
-        """
-        Append an elliptical arc from the end of the previous path point to an offset
-        point.
-
-        The arc is approximated using Bézier curves, so it is not perfectly accurate.
-        However, the error is small enough to not be noticeable at any reasonable
-        (and even most unreasonable) scales, with a worst-case deviation of around 3‱.
-
-        Notes:
-            - The signs of the radii arguments (`rx` and `ry`) are ignored (i.e. their
-              absolute values are used instead).
-            - If either radius is 0, then a straight line will be emitted instead of an
-              arc.
-            - If the radii are too small for the arc to reach from the current point to
-              the specified end point (`x` and `y`), then they will be proportionally
-              scaled up until they are big enough, which will always result in a
-              half-ellipse arc (i.e. an 180 degree sweep)
-
-        Args:
-            rx (Number): radius in the x-direction.
-            ry (Number): radius in the y-direction.
-            rotation (Number): angle (in degrees) that the arc should be rotated
-                clockwise from the principle axes. This parameter does not have
-                a visual effect in the case that `rx == ry`.
-            large_arc (bool): if True, the arc will cover a sweep angle of at least 180
-                degrees. Otherwise, the sweep angle will be at most 180 degrees.
-            positive_sweep (bool): if True, the arc will be swept over a positive angle,
-                i.e. clockwise. Otherwise, the arc will be swept over a negative
-                angle.
-            dx (Number): abscissa of the arc's end point relative to the end point of
-                the previous path element.
-            dy (Number): ordinate of the arc's end point relative to the end point of
-                the previous path element.
-        """
-        ...
-    def close(self) -> None:
-        """Explicitly close the current (sub)path."""
-        ...
-    def render(
-        self, gsd_registry, style, last_item, initial_point, debug_stream: Incomplete | None = None, pfx: Incomplete | None = None
-    ): ...
-    def render_debug(self, gsd_registry, style, last_item, initial_point, debug_stream, pfx):
-        """
-        Render this path element to its PDF representation and produce debug
-        information.
-
-        Args:
-            gsd_registry (GraphicsStateDictRegistry): the owner's graphics state
-                dictionary registry.
-            style (GraphicsStyle): the current resolved graphics style
-            last_item: the previous path element.
-            initial_point: last position set by a "M" or "m" command
-            debug_stream (io.TextIO): the stream to which the debug output should be
-                written. This is not guaranteed to be seekable (e.g. it may be stdout or
-                stderr).
-            pfx (str): the current debug output prefix string (only needed if emitting
-                more than one line).
-
-        Returns:
-            The same tuple as `PaintedPath.render`.
-        """
-        ...
-=======
     def rectangle(self, x, y, w, h, rx: int = 0, ry: int = 0) -> Self: ...
     def circle(self, cx, cy, r) -> Self: ...
     def ellipse(self, cx, cy, rx, ry) -> Self: ...
@@ -2310,7 +1703,6 @@
     def close(self) -> None: ...
     def render(self, gsd_registry, style, last_item, initial_point, debug_stream=None, pfx=None): ...
     def render_debug(self, gsd_registry, style, last_item, initial_point, debug_stream, pfx): ...
->>>>>>> 12676840
 
 class ClippingPath(PaintedPath):
     """
@@ -2331,34 +1723,8 @@
     """
     paint_rule: Incomplete
     def __init__(self, x: int = 0, y: int = 0) -> None: ...
-<<<<<<< HEAD
-    def render(
-        self, gsd_registry, style, last_item, initial_point, debug_stream: Incomplete | None = None, pfx: Incomplete | None = None
-    ): ...
-    def render_debug(self, gsd_registry, style, last_item, initial_point, debug_stream, pfx):
-        """
-        Render this path element to its PDF representation and produce debug
-        information.
-
-        Args:
-            gsd_registry (GraphicsStateDictRegistry): the owner's graphics state
-                dictionary registry.
-            style (GraphicsStyle): the current resolved graphics style
-            last_item: the previous path element.
-            debug_stream (io.TextIO): the stream to which the debug output should be
-                written. This is not guaranteed to be seekable (e.g. it may be stdout or
-                stderr).
-            pfx (str): the current debug output prefix string (only needed if emitting
-                more than one line).
-
-        Returns:
-            The same tuple as `ClippingPath.render`.
-        """
-        ...
-=======
     def render(self, gsd_registry, style, last_item, initial_point, debug_stream=None, pfx=None): ...
     def render_debug(self, gsd_registry, style, last_item, initial_point, debug_stream, pfx): ...
->>>>>>> 12676840
 
 class GraphicsContext:
     style: GraphicsStyle
@@ -2395,47 +1761,8 @@
         """Copy another `GraphicsContext`'s path items into this one."""
         ...
     def build_render_list(
-<<<<<<< HEAD
-        self,
-        gsd_registry,
-        style,
-        last_item,
-        initial_point,
-        debug_stream: Incomplete | None = None,
-        pfx: Incomplete | None = None,
-        _push_stack: bool = True,
-    ):
-        """
-        Build a list composed of all all the individual elements rendered.
-
-        This is used by `PaintedPath` and `ClippingPath` to reuse the `GraphicsContext`
-        rendering process while still being able to inject some path specific items
-        (e.g. the painting directive) before the render is collapsed into a single
-        string.
-
-        Args:
-            gsd_registry (GraphicsStateDictRegistry): the owner's graphics state
-                dictionary registry.
-            style (GraphicsStyle): the current resolved graphics style
-            last_item: the previous path element.
-            initial_point: last position set by a "M" or "m" command
-            debug_stream (io.TextIO): the stream to which the debug output should be
-                written. This is not guaranteed to be seekable (e.g. it may be stdout or
-                stderr).
-            pfx (str): the current debug output prefix string (only needed if emitting
-                more than one line).
-            _push_stack (bool): if True, wrap the resulting render list in a push/pop
-                graphics stack directive pair.
-
-        Returns:
-            `tuple[list[str], last_item]` where `last_item` is the past path element in
-            this `GraphicsContext`
-        """
-        ...
-=======
         self, gsd_registry, style, last_item, initial_point, debug_stream=None, pfx=None, _push_stack: bool = True
     ): ...
->>>>>>> 12676840
     def render(
         self, gsd_registry, style: DrawingContext, last_item, initial_point, debug_stream=None, pfx=None, _push_stack: bool = True
     ): ...
