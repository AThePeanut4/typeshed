--- conflicted
+++ resolved
@@ -32,14 +32,6 @@
 _T = TypeVar("_T")
 _CallableT = TypeVar("_CallableT", bound=Callable[..., Any])
 
-<<<<<<< HEAD
-def force_nodocument(item: _CallableT) -> _CallableT:
-    """A decorator that forces pdoc not to document the decorated item (class or method)"""
-    ...
-def force_document(item: _CallableT) -> _CallableT:
-    """A decorator that forces pdoc to document the decorated item (class or method)"""
-    ...
-=======
 @type_check_only
 class _SupportsSerialize(Protocol):
     def serialize(self) -> str: ...
@@ -51,7 +43,6 @@
 
 def force_nodocument(item: _CallableT) -> _CallableT: ...
 def force_document(item: _CallableT) -> _CallableT: ...
->>>>>>> 0d1f09dc
 
 Number: TypeAlias = int | float | decimal.Decimal
 NumberClass: tuple[type, ...]
@@ -77,48 +68,8 @@
     """A container providing deduplication of graphics state dictionaries across a PDF."""
     def register_style(self, style: GraphicsStyle) -> Name | None: ...
 
-<<<<<<< HEAD
-def number_to_str(number) -> str:
-    """
-    Convert a decimal number to a minimal string representation (no trailing 0 or .).
-
-    Args:
-        number (Number): the number to be converted to a string.
-
-    Returns:
-        The number's string representation.
-    """
-    ...
-def render_pdf_primitive(primitive) -> Raw:
-    """
-    Render a Python value as a PDF primitive type.
-
-    Container types (tuples/lists and dicts) are rendered recursively. This supports
-    values of the type Name, str, bytes, numbers, booleans, list/tuple, and dict.
-
-    Any custom type can be passed in as long as it provides a `serialize` method that
-    takes no arguments and returns a string. The primitive object is returned directly
-    if it is an instance of the `Raw` class. Otherwise, The existence of the `serialize`
-    method is checked before any other type checking is performed, so, for example, a
-    `dict` subclass with a `serialize` method would be converted using its `pdf_repr`
-    method rather than the built-in `dict` conversion process.
-
-    Args:
-        primitive: the primitive value to convert to its PDF representation.
-
-    Returns:
-        Raw-wrapped str of the PDF representation.
-
-    Raises:
-        ValueError: if a dictionary key is not a Name.
-        TypeError: if `primitive` does not have a known conversion to a PDF
-            representation.
-    """
-    ...
-=======
 def number_to_str(number: Number) -> str: ...
 def render_pdf_primitive(primitive: _Primitive) -> Raw: ...
->>>>>>> 0d1f09dc
 
 class _DeviceRGBBase(NamedTuple):
     r: Number
@@ -175,46 +126,8 @@
         ...
     def serialize(self) -> str: ...
 
-<<<<<<< HEAD
-def rgb8(r, g, b, a=None) -> DeviceRGB:
-    """
-    Produce a DeviceRGB color from the given 8-bit RGB values.
-
-    Args:
-        r (Number): red color component. Must be in the interval [0, 255].
-        g (Number): green color component. Must be in the interval [0, 255].
-        b (Number): blue color component. Must be in the interval [0, 255].
-        a (Optional[Number]): alpha component. Must be `None` or in the interval
-            [0, 255]. 0 is fully transparent, 255 is fully opaque
-
-    Returns:
-        DeviceRGB color representation.
-
-    Raises:
-        ValueError: if any components are not in their valid interval.
-    """
-    ...
-def gray8(g, a=None) -> DeviceGray:
-    """
-    Produce a DeviceGray color from the given 8-bit gray value.
-
-    Args:
-        g (Number): gray color component. Must be in the interval [0, 255]. 0 is black,
-            255 is white.
-        a (Optional[Number]): alpha component. Must be `None` or in the interval
-            [0, 255]. 0 is fully transparent, 255 is fully opaque
-
-    Returns:
-        DeviceGray color representation.
-
-    Raises:
-        ValueError: if any components are not in their valid interval.
-    """
-    ...
-=======
 def rgb8(r: Number, g: Number, b: Number, a: Number | None = None) -> DeviceRGB: ...
 def gray8(g: Number, a: Number | None = None) -> DeviceGray: ...
->>>>>>> 0d1f09dc
 @overload
 def convert_to_device_color(r: DeviceCMYK) -> DeviceCMYK: ...
 @overload
@@ -227,223 +140,14 @@
 def convert_to_device_color(r: int, g: Literal[-1] = -1, b: Literal[-1] = -1) -> DeviceGray: ...
 @overload
 def convert_to_device_color(r: Sequence[int] | int, g: int, b: int) -> DeviceGray | DeviceRGB: ...
-<<<<<<< HEAD
-def cmyk8(c, m, y, k, a=None) -> DeviceCMYK:
-    """
-    Produce a DeviceCMYK color from the given 8-bit CMYK values.
-
-    Args:
-        c (Number): red color component. Must be in the interval [0, 255].
-        m (Number): green color component. Must be in the interval [0, 255].
-        y (Number): blue color component. Must be in the interval [0, 255].
-        k (Number): blue color component. Must be in the interval [0, 255].
-        a (Optional[Number]): alpha component. Must be `None` or in the interval
-            [0, 255]. 0 is fully transparent, 255 is fully opaque
-
-    Returns:
-        DeviceCMYK color representation.
-
-    Raises:
-        ValueError: if any components are not in their valid interval.
-    """
-    ...
-def color_from_hex_string(hexstr) -> DeviceRGB:
-    """
-    Parse an RGB color from a css-style 8-bit hexadecimal color string.
-
-    Args:
-        hexstr (str): of the form `#RGB`, `#RGBA`, `#RRGGBB`, or `#RRGGBBAA` (case
-            insensitive). Must include the leading octothorp. Forms omitting the alpha
-            field are interpreted as not specifying the opacity, so it will not be
-            explicitly set.
-
-            An alpha value of `00` is fully transparent and `FF` is fully opaque.
-
-    Returns:
-        DeviceRGB representation of the color.
-    """
-    ...
-def color_from_rgb_string(rgbstr) -> DeviceRGB:
-    """
-    Parse an RGB color from a css-style rgb(R, G, B, A) color string.
-
-    Args:
-        rgbstr (str): of the form `rgb(R, G, B)` or `rgb(R, G, B, A)`.
-
-    Returns:
-        DeviceRGB representation of the color.
-    """
-    ...
-=======
 def cmyk8(c, m, y, k, a=None) -> DeviceCMYK: ...
 def color_from_hex_string(hexstr: str) -> DeviceRGB: ...
 def color_from_rgb_string(rgbstr: str) -> DeviceRGB: ...
->>>>>>> 0d1f09dc
 
 class Point(NamedTuple):
     """An x-y coordinate pair within the two-dimensional coordinate frame."""
     x: Number
     y: Number
-<<<<<<< HEAD
-    def render(self):
-        """Render the point to the string `"x y"` for emitting to a PDF."""
-        ...
-    def dot(self, other):
-        """
-        Compute the dot product of two points.
-
-        Args:
-            other (Point): the point with which to compute the dot product.
-
-        Returns:
-            The scalar result of the dot product computation.
-
-        Raises:
-            TypeError: if `other` is not a `Point`.
-        """
-        ...
-    def angle(self, other):
-        """
-        Compute the angle between two points (interpreted as vectors from the origin).
-
-        The return value is in the interval (-pi, pi]. Sign is dependent on ordering,
-        with clockwise angle travel considered to be positive due to the orientation of
-        the coordinate frame basis vectors (i.e. the angle between `(1, 0)` and `(0, 1)`
-        is `+pi/2`, the angle between `(1, 0)` and `(0, -1)` is `-pi/2`, and the angle
-        between `(0, -1)` and `(1, 0)` is `+pi/2`).
-
-        Args:
-            other (Point): the point to compute the angle sweep toward.
-
-        Returns:
-            The scalar angle between the two points **in radians**.
-
-        Raises:
-            TypeError: if `other` is not a `Point`.
-        """
-        ...
-    def mag(self):
-        """
-        Compute the Cartesian distance from this point to the origin
-
-        This is the same as computing the magnitude of the vector represented by this
-        point.
-
-        Returns:
-            The scalar result of the distance computation.
-        """
-        ...
-    def __add__(self, other):
-        """
-        Produce the sum of two points.
-
-        Adding two points is the same as translating the source point by interpreting
-        the other point's x and y coordinates as distances.
-
-        Args:
-            other (Point): right-hand side of the infix addition operation
-
-        Returns:
-            A Point which is the sum of the two source points.
-        """
-        ...
-    def __sub__(self, other):
-        """
-        Produce the difference between two points.
-
-        Unlike addition, this is not a commutative operation!
-
-        Args:
-            other (Point): right-hand side of the infix subtraction operation
-
-        Returns:
-            A Point which is the difference of the two source points.
-        """
-        ...
-    def __neg__(self):
-        """
-        Produce a point by negating this point's coordinates.
-
-        Returns:
-            A Point whose coordinates are this points coordinates negated.
-        """
-        ...
-    def __mul__(self, other):
-        """
-        Multiply a point by a scalar value.
-
-        Args:
-            other (Number): the scalar value by which to multiply the point's
-                coordinates.
-
-        Returns:
-            A Point whose coordinates are the result of the multiplication.
-        """
-        ...
-    def __rmul__(self, other):
-        """
-        Multiply a point by a scalar value.
-
-        Args:
-            other (Number): the scalar value by which to multiply the point's
-                coordinates.
-
-        Returns:
-            A Point whose coordinates are the result of the multiplication.
-        """
-        ...
-    def __truediv__(self, other):
-        """
-        Divide a point by a scalar value.
-
-        .. note::
-
-            Because division is not commutative, `Point / scalar` is implemented, but
-            `scalar / Point` is nonsensical and not implemented.
-
-        Args:
-            other (Number): the scalar value by which to divide the point's coordinates.
-
-        Returns:
-            A Point whose coordinates are the result of the division.
-        """
-        ...
-    def __floordiv__(self, other):
-        """
-        Divide a point by a scalar value using integer division.
-
-        .. note::
-
-            Because division is not commutative, `Point // scalar` is implemented, but
-            `scalar // Point` is nonsensical and not implemented.
-
-        Args:
-            other (Number): the scalar value by which to divide the point's coordinates.
-
-        Returns:
-            A Point whose coordinates are the result of the division.
-        """
-        ...
-    def __matmul__(self, other):
-        """
-        Transform a point with the given transform matrix.
-
-        .. note::
-            This operator is only implemented for Transforms. This transform is not
-            commutative, so `Point @ Transform` is implemented, but `Transform @ Point`
-            is not implemented (technically speaking, the current implementation is
-            commutative because of the way points and transforms are represented, but
-            if that representation were to change this operation could stop being
-            commutative)
-
-        Args:
-            other (Transform): the transform to apply to the point
-
-        Returns:
-            A Point whose coordinates are the result of applying the transform.
-        """
-        ...
-=======
     def render(self) -> str: ...
     def dot(self, other: Point) -> Number: ...
     def angle(self, other: Point) -> float: ...
@@ -456,7 +160,6 @@
     def __truediv__(self, other: Number) -> Point: ...
     def __floordiv__(self, other: Number) -> Point: ...
     def __matmul__(self, other: Transform) -> Point: ...
->>>>>>> 0d1f09dc
 
 class Transform(NamedTuple):
     """
@@ -522,245 +225,6 @@
     e: Number
     f: Number
     @classmethod
-<<<<<<< HEAD
-    def identity(cls):
-        """
-        Create a transform representing the identity transform.
-
-        The identity transform is a no-op.
-        """
-        ...
-    @classmethod
-    def translation(cls, x, y):
-        """
-        Create a transform that performs translation.
-
-        Args:
-            x (Number): distance to translate points along the x (horizontal) axis.
-            y (Number): distance to translate points along the y (vertical) axis.
-
-        Returns:
-            A Transform representing the specified translation.
-        """
-        ...
-    @classmethod
-    def scaling(cls, x, y=None):
-        """
-        Create a transform that performs scaling.
-
-        Args:
-            x (Number): scaling ratio in the x (horizontal) axis. A value of 1
-                results in no scale change in the x axis.
-            y (Number): optional scaling ratio in the y (vertical) axis. A value of 1
-                results in no scale change in the y axis. If this value is omitted, it
-                defaults to the value provided to the `x` argument.
-
-        Returns:
-            A Transform representing the specified scaling.
-        """
-        ...
-    @classmethod
-    def rotation(cls, theta):
-        """
-        Create a transform that performs rotation.
-
-        Args:
-            theta (Number): the angle **in radians** by which to rotate. Positive
-                values represent clockwise rotations.
-
-        Returns:
-            A Transform representing the specified rotation.
-        """
-        ...
-    @classmethod
-    def rotation_d(cls, theta_d):
-        """
-        Create a transform that performs rotation **in degrees**.
-
-        Args:
-            theta_d (Number): the angle **in degrees** by which to rotate. Positive
-                values represent clockwise rotations.
-
-        Returns:
-            A Transform representing the specified rotation.
-        """
-        ...
-    @classmethod
-    def shearing(cls, x, y=None):
-        """
-        Create a transform that performs shearing (not of sheep).
-
-        Args:
-            x (Number): The amount to shear along the x (horizontal) axis.
-            y (Number): Optional amount to shear along the y (vertical) axis. If omitted,
-                this defaults to the value provided to the `x` argument.
-
-        Returns:
-            A Transform representing the specified shearing.
-        """
-        ...
-    def translate(self, x, y):
-        """
-        Produce a transform by composing the current transform with a translation.
-
-        .. note::
-            Transforms are immutable, so this returns a new transform rather than
-            mutating self.
-
-        Args:
-            x (Number): distance to translate points along the x (horizontal) axis.
-            y (Number): distance to translate points along the y (vertical) axis.
-
-        Returns:
-            A Transform representing the composed transform.
-        """
-        ...
-    def scale(self, x, y=None):
-        """
-        Produce a transform by composing the current transform with a scaling.
-
-        .. note::
-            Transforms are immutable, so this returns a new transform rather than
-            mutating self.
-
-        Args:
-            x (Number): scaling ratio in the x (horizontal) axis. A value of 1
-                results in no scale change in the x axis.
-            y (Number): optional scaling ratio in the y (vertical) axis. A value of 1
-                results in no scale change in the y axis. If this value is omitted, it
-                defaults to the value provided to the `x` argument.
-
-        Returns:
-            A Transform representing the composed transform.
-        """
-        ...
-    def rotate(self, theta):
-        """
-        Produce a transform by composing the current transform with a rotation.
-
-        .. note::
-            Transforms are immutable, so this returns a new transform rather than
-            mutating self.
-
-        Args:
-            theta (Number): the angle **in radians** by which to rotate. Positive
-                values represent clockwise rotations.
-
-        Returns:
-            A Transform representing the composed transform.
-        """
-        ...
-    def rotate_d(self, theta_d):
-        """
-        Produce a transform by composing the current transform with a rotation
-        **in degrees**.
-
-        .. note::
-            Transforms are immutable, so this returns a new transform rather than
-            mutating self.
-
-        Args:
-            theta_d (Number): the angle **in degrees** by which to rotate. Positive
-                values represent clockwise rotations.
-
-        Returns:
-            A Transform representing the composed transform.
-        """
-        ...
-    def shear(self, x, y=None):
-        """
-        Produce a transform by composing the current transform with a shearing.
-
-        .. note::
-            Transforms are immutable, so this returns a new transform rather than
-            mutating self.
-
-        Args:
-            x (Number): The amount to shear along the x (horizontal) axis.
-            y (Number): Optional amount to shear along the y (vertical) axis. If omitted,
-                this defaults to the value provided to the `x` argument.
-
-        Returns:
-            A Transform representing the composed transform.
-        """
-        ...
-    def about(self, x, y):
-        """
-        Bracket the given transform in a pair of translations to make it appear about a
-        point that isn't the origin.
-
-        This is a useful shorthand for performing a transform like a rotation around the
-        center point of an object that isn't centered at the origin.
-
-        .. note::
-            Transforms are immutable, so this returns a new transform rather than
-            mutating self.
-
-        Args:
-            x (Number): the point along the x (horizontal) axis about which to transform.
-            y (Number): the point along the y (vertical) axis about which to transform.
-
-        Returns:
-            A Transform representing the composed transform.
-        """
-        ...
-    def __mul__(self, other):
-        """
-        Multiply the individual transform parameters by a scalar value.
-
-        Args:
-            other (Number): the scalar value by which to multiply the parameters
-
-        Returns:
-            A Transform with the modified parameters.
-        """
-        ...
-    def __rmul__(self, other):
-        """
-        Multiply the individual transform parameters by a scalar value.
-
-        Args:
-            other (Number): the scalar value by which to multiply the parameters
-
-        Returns:
-            A Transform with the modified parameters.
-        """
-        ...
-    def __matmul__(self, other):
-        """
-        Compose two transforms into a single transform.
-
-        Args:
-            other (Transform): the right-hand side transform of the infix operator.
-
-        Returns:
-            A Transform representing the composed transform.
-        """
-        ...
-    def render(self, last_item):
-        """
-        Render the transform to its PDF output representation.
-
-        Args:
-            last_item: the last path element this transform applies to
-
-        Returns:
-            A tuple of `(str, last_item)`. `last_item` is returned unchanged.
-        """
-        ...
-
-class GraphicsStyle:
-    """
-    A class representing various style attributes that determine drawing appearance.
-
-    This class uses the convention that the global Python singleton ellipsis (`...`) is
-    exclusively used to represent values that are inherited from the parent style. This
-    is to disambiguate the value None which is used for several values to signal an
-    explicitly disabled style. An example of this is the fill/stroke color styles,
-    which use None as hints to the auto paint style detection code.
-    """
-    INHERIT: ClassVar[Incomplete]
-=======
     def identity(cls) -> Self: ...
     @classmethod
     def translation(cls, x: Number, y: Number) -> Self: ...
@@ -785,24 +249,11 @@
 
 class GraphicsStyle:
     INHERIT: ClassVar[EllipsisType]
->>>>>>> 0d1f09dc
     MERGE_PROPERTIES: ClassVar[tuple[str, ...]]
     TRANSPARENCY_KEYS: ClassVar[tuple[Name, ...]]
     PDF_STYLE_KEYS: ClassVar[tuple[Name, ...]]
     @classmethod
-<<<<<<< HEAD
-    def merge(cls, parent, child):
-        """
-        Merge parent and child into a single GraphicsStyle.
-
-        The result contains the properties of the parent as overridden by any properties
-        explicitly set on the child. If both the parent and the child specify to
-        inherit a given property, that property will preserve the inherit value.
-        """
-        ...
-=======
     def merge(cls, parent, child) -> Self: ...
->>>>>>> 0d1f09dc
     def __init__(self) -> None: ...
     def __deepcopy__(self, memo) -> Self: ...
     @property
@@ -810,23 +261,6 @@
     @allow_transparency.setter
     def allow_transparency(self, new): ...
     @property
-<<<<<<< HEAD
-    def paint_rule(self):
-        """The paint rule to use for this path/group."""
-        ...
-    @paint_rule.setter
-    def paint_rule(self, new) -> None:
-        """The paint rule to use for this path/group."""
-        ...
-    @property
-    def auto_close(self):
-        """If True, unclosed paths will be automatically closed before stroking."""
-        ...
-    @auto_close.setter
-    def auto_close(self, new) -> None:
-        """If True, unclosed paths will be automatically closed before stroking."""
-        ...
-=======
     def paint_rule(self) -> PathPaintRule | EllipsisType: ...
     @paint_rule.setter
     def paint_rule(self, new: PathPaintRule | str | EllipsisType | None) -> None: ...
@@ -834,7 +268,6 @@
     def auto_close(self) -> bool | EllipsisType: ...
     @auto_close.setter
     def auto_close(self, new: bool | EllipsisType) -> None: ...
->>>>>>> 0d1f09dc
     @property
     def intersection_rule(self):
         """The desired intersection rule for this path/group."""
@@ -879,18 +312,7 @@
         """
         ...
     @stroke_color.setter
-<<<<<<< HEAD
-    def stroke_color(self, color) -> None:
-        """
-        The desired stroke color for this path/group.
-
-        When setting this property, if the color specifies an opacity value, that will
-        be used to set the fill_opacity property as well.
-        """
-        ...
-=======
     def stroke_color(self, color: str | DeviceRGB | DeviceGray | DeviceCMYK | EllipsisType | None) -> None: ...
->>>>>>> 0d1f09dc
     @property
     def stroke_opacity(self):
         """The desired stroke opacity for this path/group."""
@@ -912,13 +334,7 @@
         """The desired stroke width for this path/group."""
         ...
     @stroke_width.setter
-<<<<<<< HEAD
-    def stroke_width(self, width) -> None:
-        """The desired stroke width for this path/group."""
-        ...
-=======
     def stroke_width(self, width: Number | EllipsisType | None) -> None: ...
->>>>>>> 0d1f09dc
     @property
     def stroke_cap_style(self):
         """The desired stroke cap style for this path/group."""
@@ -940,54 +356,21 @@
         """The desired stroke miter limit for this path/group."""
         ...
     @stroke_miter_limit.setter
-<<<<<<< HEAD
-    def stroke_miter_limit(self, value) -> None:
-        """The desired stroke miter limit for this path/group."""
-        ...
-=======
     def stroke_miter_limit(self, value: Number | EllipsisType) -> None: ...
->>>>>>> 0d1f09dc
     @property
     def stroke_dash_pattern(self):
         """The desired stroke dash pattern for this path/group."""
         ...
     @stroke_dash_pattern.setter
-<<<<<<< HEAD
-    def stroke_dash_pattern(self, value) -> None:
-        """The desired stroke dash pattern for this path/group."""
-        ...
-=======
     def stroke_dash_pattern(self, value: Number | Iterable[Number] | EllipsisType | None) -> None: ...
->>>>>>> 0d1f09dc
     @property
     def stroke_dash_phase(self):
         """The desired stroke dash pattern phase offset for this path/group."""
         ...
     @stroke_dash_phase.setter
-<<<<<<< HEAD
-    def stroke_dash_phase(self, value):
-        """The desired stroke dash pattern phase offset for this path/group."""
-        ...
-    def serialize(self) -> Raw | None:
-        """
-        Convert this style object to a PDF dictionary with appropriate style keys.
-
-        Only explicitly specified values are emitted.
-        """
-        ...
-    def resolve_paint_rule(self):
-        """
-        Resolve `PathPaintRule.AUTO` to a real paint rule based on this style.
-
-        Returns:
-            the resolved `PathPaintRule`.
-        """
-        ...
-=======
     def stroke_dash_phase(self, value: Number | EllipsisType): ...
     def serialize(self) -> Raw | None: ...
     def resolve_paint_rule(self) -> PathPaintRule: ...
->>>>>>> 0d1f09dc
 
 class Move(NamedTuple):
     """
@@ -999,47 +382,6 @@
     """
     pt: Point
     @property
-<<<<<<< HEAD
-    def end_point(self):
-        """The end point of this path element."""
-        ...
-    def render(self, gsd_registry, style, last_item, initial_point):
-        """
-        Render this path element to its PDF representation.
-
-        Args:
-            gsd_registry (GraphicsStateDictRegistry): the owner's graphics state
-                dictionary registry.
-            style (GraphicsStyle): the current resolved graphics style
-            last_item: the previous path element.
-            initial_point: last position set by a "M" or "m" command
-
-        Returns:
-            a tuple of `(str, new_last_item)`, where `new_last_item` is `self`
-        """
-        ...
-    def render_debug(self, gsd_registry, style, last_item, initial_point, debug_stream, pfx):
-        """
-        Render this path element to its PDF representation and produce debug
-        information.
-
-        Args:
-            gsd_registry (GraphicsStateDictRegistry): the owner's graphics state
-                dictionary registry.
-            style (GraphicsStyle): the current resolved graphics style
-            last_item: the previous path element.
-            initial_point: last position set by a "M" or "m" command
-            debug_stream (io.TextIO): the stream to which the debug output should be
-                written. This is not guaranteed to be seekable (e.g. it may be stdout or
-                stderr).
-            pfx (str): the current debug output prefix string (only needed if emitting
-                more than one line).
-
-        Returns:
-            The same tuple as `Move.render`.
-        """
-        ...
-=======
     def end_point(self) -> Point: ...
     def render(
         self, gsd_registry: GraphicsStateDictRegistry, style: GraphicsStyle, last_item: _SupportsEndPoint, initial_point: Point
@@ -1053,7 +395,6 @@
         debug_stream: SupportsWrite[str],
         pfx: str,
     ) -> tuple[str, Self, Point]: ...
->>>>>>> 0d1f09dc
 
 class RelativeMove(NamedTuple):
     """
@@ -1065,45 +406,6 @@
     See: `PaintedPath.move_relative`
     """
     pt: Point
-<<<<<<< HEAD
-    def render(self, gsd_registry, style, last_item, initial_point):
-        """
-        Render this path element to its PDF representation.
-
-        Args:
-            gsd_registry (GraphicsStateDictRegistry): the owner's graphics state
-                dictionary registry.
-            style (GraphicsStyle): the current resolved graphics style
-            last_item: the previous path element.
-            initial_point: last position set by a "M" or "m" command
-
-        Returns:
-            a tuple of `(str, new_last_item)`, where `new_last_item` is the resolved
-            `Move`
-        """
-        ...
-    def render_debug(self, gsd_registry, style, last_item, initial_point, debug_stream, pfx):
-        """
-        Render this path element to its PDF representation and produce debug
-        information.
-
-        Args:
-            gsd_registry (GraphicsStateDictRegistry): the owner's graphics state
-                dictionary registry.
-            style (GraphicsStyle): the current resolved graphics style
-            last_item: the previous path element.
-            initial_point: last position set by a "M" or "m" command
-            debug_stream (io.TextIO): the stream to which the debug output should be
-                written. This is not guaranteed to be seekable (e.g. it may be stdout or
-                stderr).
-            pfx (str): the current debug output prefix string (only needed if emitting
-                more than one line).
-
-        Returns:
-            The same tuple as `RelativeMove.render`.
-        """
-        ...
-=======
     def render(
         self, gsd_registry: GraphicsStateDictRegistry, style: GraphicsStyle, last_item: _SupportsEndPoint, initial_point: Point
     ) -> tuple[str, Move, Point]: ...
@@ -1116,7 +418,6 @@
         debug_stream: SupportsWrite[str],
         pfx: str,
     ) -> tuple[str, Move, Point]: ...
->>>>>>> 0d1f09dc
 
 class Line(NamedTuple):
     """
@@ -1129,47 +430,6 @@
     """
     pt: Point
     @property
-<<<<<<< HEAD
-    def end_point(self):
-        """The end point of this path element."""
-        ...
-    def render(self, gsd_registry, style, last_item, initial_point):
-        """
-        Render this path element to its PDF representation.
-
-        Args:
-            gsd_registry (GraphicsStateDictRegistry): the owner's graphics state
-                dictionary registry.
-            style (GraphicsStyle): the current resolved graphics style
-            last_item: the previous path element.
-            initial_point: last position set by a "M" or "m" command
-
-        Returns:
-            a tuple of `(str, new_last_item)`, where `new_last_item` is `self`
-        """
-        ...
-    def render_debug(self, gsd_registry, style, last_item, initial_point, debug_stream, pfx):
-        """
-        Render this path element to its PDF representation and produce debug
-        information.
-
-        Args:
-            gsd_registry (GraphicsStateDictRegistry): the owner's graphics state
-                dictionary registry.
-            style (GraphicsStyle): the current resolved graphics style
-            last_item: the previous path element.
-            initial_point: last position set by a "M" or "m" command
-            debug_stream (io.TextIO): the stream to which the debug output should be
-                written. This is not guaranteed to be seekable (e.g. it may be stdout or
-                stderr).
-            pfx (str): the current debug output prefix string (only needed if emitting
-                more than one line).
-
-        Returns:
-            The same tuple as `Line.render`.
-        """
-        ...
-=======
     def end_point(self) -> Point: ...
     def render(
         self, gsd_registry: GraphicsStateDictRegistry, style: GraphicsStyle, last_item: _SupportsEndPoint, initial_point: Point
@@ -1183,7 +443,6 @@
         debug_stream: SupportsWrite[str],
         pfx: str,
     ) -> tuple[str, Self, Point]: ...
->>>>>>> 0d1f09dc
 
 class RelativeLine(NamedTuple):
     """
@@ -1429,51 +688,9 @@
     c2: Point
     end: Point
     @property
-<<<<<<< HEAD
-    def end_point(self):
-        """The end point of this path element."""
-        ...
-    def render(self, gsd_registry, style, last_item, initial_point):
-        """
-        Render this path element to its PDF representation.
-
-        Args:
-            gsd_registry (GraphicsStateDictRegistry): the owner's graphics state
-                dictionary registry.
-            style (GraphicsStyle): the current resolved graphics style
-            last_item: the previous path element.
-            initial_point: last position set by a "M" or "m" command
-
-        Returns:
-            a tuple of `(str, new_last_item)`, where `new_last_item` is `self`
-        """
-        ...
-    def render_debug(self, gsd_registry, style, last_item, initial_point, debug_stream, pfx):
-        """
-        Render this path element to its PDF representation and produce debug
-        information.
-
-        Args:
-            gsd_registry (GraphicsStateDictRegistry): the owner's graphics state
-                dictionary registry.
-            style (GraphicsStyle): the current resolved graphics style
-            last_item: the previous path element.
-            initial_point: last position set by a "M" or "m" command
-            debug_stream (io.TextIO): the stream to which the debug output should be
-                written. This is not guaranteed to be seekable (e.g. it may be stdout or
-                stderr).
-            pfx (str): the current debug output prefix string (only needed if emitting
-                more than one line).
-
-        Returns:
-            The same tuple as `BezierCurve.render`.
-        """
-        ...
-=======
     def end_point(self) -> Point: ...
     def render(self, gsd_registry, style, last_item, initial_point): ...
     def render_debug(self, gsd_registry, style, last_item, initial_point, debug_stream, pfx): ...
->>>>>>> 0d1f09dc
 
 class RelativeBezierCurve(NamedTuple):
     """
@@ -1535,13 +752,7 @@
     ctrl: Point
     end: Point
     @property
-<<<<<<< HEAD
-    def end_point(self):
-        """The end point of this path element."""
-        ...
-=======
     def end_point(self) -> Point: ...
->>>>>>> 0d1f09dc
     def to_cubic_curve(self, start_point): ...
     def render(self, gsd_registry, style, last_item, initial_point):
         """
@@ -1642,72 +853,9 @@
     sweep: bool
     end: Point
     @staticmethod
-<<<<<<< HEAD
-    def subdivde_sweep(sweep_angle) -> Generator[Incomplete, None, None]:
-        """
-        A generator that subdivides a swept angle into segments no larger than a quarter
-        turn.
-
-        Any sweep that is larger than a quarter turn is subdivided into as many equally
-        sized segments as necessary to prevent any individual segment from being larger
-        than a quarter turn.
-
-        This is used for approximating a circular curve segment using cubic Bézier
-        curves. This computes the parameters used for the Bézier approximation up
-        front, as well as the transform necessary to place the segment in the correct
-        position.
-
-        Args:
-            sweep_angle (Number): the angle to subdivide.
-
-        Yields:
-            A tuple of (ctrl1, ctrl2, end) representing the control and end points of
-            the cubic Bézier curve approximating the segment as a unit circle centered
-            at the origin.
-        """
-        ...
-    def render(self, gsd_registry, style, last_item, initial_point):
-        """
-        Render this path element to its PDF representation.
-
-        Args:
-            gsd_registry (GraphicsStateDictRegistry): the owner's graphics state
-                dictionary registry.
-            style (GraphicsStyle): the current resolved graphics style
-            last_item: the previous path element.
-            initial_point: last position set by a "M" or "m" command
-
-        Returns:
-            a tuple of `(str, new_last_item)`, where `new_last_item` is a resolved
-            `BezierCurve`.
-        """
-        ...
-    def render_debug(self, gsd_registry, style, last_item, initial_point, debug_stream, pfx):
-        """
-        Render this path element to its PDF representation and produce debug
-        information.
-
-        Args:
-            gsd_registry (GraphicsStateDictRegistry): the owner's graphics state
-                dictionary registry.
-            style (GraphicsStyle): the current resolved graphics style
-            last_item: the previous path element.
-            initial_point: last position set by a "M" or "m" command
-            debug_stream (io.TextIO): the stream to which the debug output should be
-                written. This is not guaranteed to be seekable (e.g. it may be stdout or
-                stderr).
-            pfx (str): the current debug output prefix string (only needed if emitting
-                more than one line).
-
-        Returns:
-            The same tuple as `Arc.render`.
-        """
-        ...
-=======
     def subdivde_sweep(sweep_angle: Number) -> Generator[tuple[Point, Point, Point]]: ...
     def render(self, gsd_registry, style, last_item, initial_point): ...
     def render_debug(self, gsd_registry, style, last_item, initial_point, debug_stream, pfx): ...
->>>>>>> 0d1f09dc
 
 class RelativeArc(NamedTuple):
     """
@@ -2055,27 +1203,10 @@
         ...
 
 class PaintedPath:
-<<<<<<< HEAD
-    """
-    A path to be drawn by the PDF renderer.
-
-    A painted path is defined by a style and an arbitrary sequence of path elements,
-    which include the primitive path elements (`Move`, `Line`, `BezierCurve`, ...) as
-    well as arbitrarily nested `GraphicsContext` containing their own sequence of
-    primitive path elements and `GraphicsContext`.
-    """
-    def __init__(self, x: int = 0, y: int = 0) -> None: ...
-    def __deepcopy__(self, memo) -> Self: ...
-    @property
-    def style(self):
-        """The `GraphicsStyle` applied to all elements of this path."""
-        ...
-=======
     def __init__(self, x: Number = 0, y: Number = 0) -> None: ...
     def __deepcopy__(self, memo) -> Self: ...
     @property
     def style(self) -> GraphicsStyle: ...
->>>>>>> 0d1f09dc
     @property
     def transform(self):
         """The `Transform` that applies to all of the elements of this path."""
@@ -2125,319 +1256,6 @@
         """
         ...
     def remove_last_path_element(self) -> None: ...
-<<<<<<< HEAD
-    def rectangle(self, x, y, w, h, rx: int = 0, ry: int = 0) -> Self:
-        """
-        Append a rectangle as a closed subpath to the current path.
-
-        If the width or the height are 0, the rectangle will be collapsed to a line
-        (unless they're both 0, in which case it's collapsed to nothing).
-
-        Args:
-            x (Number): the abscissa of the starting corner of the rectangle.
-            y (Number): the ordinate of the starting corner of the rectangle.
-            w (Number): the width of the rectangle (if 0, the rectangle will be
-                rendered as a vertical line).
-            h (Number): the height of the rectangle (if 0, the rectangle will be
-                rendered as a horizontal line).
-            rx (Number): the x-radius of the rectangle rounded corner (if 0 the corners
-                will not be rounded).
-            ry (Number): the y-radius of the rectangle rounded corner (if 0 the corners
-                will not be rounded).
-
-        Returns:
-            The path, to allow chaining method calls.
-        """
-        ...
-    def circle(self, cx, cy, r) -> Self:
-        """
-        Append a circle as a closed subpath to the current path.
-
-        Args:
-            cx (Number): the abscissa of the circle's center point.
-            cy (Number): the ordinate of the circle's center point.
-            r (Number): the radius of the circle.
-
-        Returns:
-            The path, to allow chaining method calls.
-        """
-        ...
-    def ellipse(self, cx, cy, rx, ry) -> Self:
-        """
-        Append an ellipse as a closed subpath to the current path.
-
-        Args:
-            cx (Number): the abscissa of the ellipse's center point.
-            cy (Number): the ordinate of the ellipse's center point.
-            rx (Number): the x-radius of the ellipse.
-            ry (Number): the y-radius of the ellipse.
-
-        Returns:
-            The path, to allow chaining method calls.
-        """
-        ...
-    def move_to(self, x, y) -> Self:
-        """
-        Start a new subpath or move the path starting point.
-
-        If no path elements have been added yet, this will change the path starting
-        point. If path elements have been added, this will insert an implicit close in
-        order to start a new subpath.
-
-        Args:
-            x (Number): abscissa of the (sub)path starting point.
-            y (Number): ordinate of the (sub)path starting point.
-
-        Returns:
-            The path, to allow chaining method calls.
-        """
-        ...
-    def move_relative(self, x, y) -> Self:
-        """
-        Start a new subpath or move the path start point relative to the previous point.
-
-        If no path elements have been added yet, this will change the path starting
-        point. If path elements have been added, this will insert an implicit close in
-        order to start a new subpath.
-
-        This will overwrite an absolute move_to as long as no non-move path items have
-        been appended. The relative position is resolved from the previous item when
-        the path is being rendered, or from 0, 0 if it is the first item.
-
-        Args:
-            x (Number): abscissa of the (sub)path starting point relative to the.
-            y (Number): ordinate of the (sub)path starting point relative to the.
-        """
-        ...
-    def line_to(self, x, y) -> Self:
-        """
-        Append a straight line to this path.
-
-        Args:
-            x (Number): abscissa the line's end point.
-            y (Number): ordinate of the line's end point.
-
-        Returns:
-            The path, to allow chaining method calls.
-        """
-        ...
-    def line_relative(self, dx, dy) -> Self:
-        """
-        Append a straight line whose end is computed as an offset from the end of the
-        previous path element.
-
-        Args:
-            x (Number): abscissa the line's end point relative to the end point of the
-                previous path element.
-            y (Number): ordinate of the line's end point relative to the end point of
-                the previous path element.
-
-        Returns:
-            The path, to allow chaining method calls.
-        """
-        ...
-    def horizontal_line_to(self, x) -> Self:
-        """
-        Append a straight horizontal line to the given abscissa. The ordinate is
-        retrieved from the end point of the previous path element.
-
-        Args:
-            x (Number): abscissa of the line's end point.
-
-        Returns:
-            The path, to allow chaining method calls.
-        """
-        ...
-    def horizontal_line_relative(self, dx) -> Self:
-        """
-        Append a straight horizontal line to the given offset from the previous path
-        element. The ordinate is retrieved from the end point of the previous path
-        element.
-
-        Args:
-            x (Number): abscissa of the line's end point relative to the end point of
-                the previous path element.
-
-        Returns:
-            The path, to allow chaining method calls.
-        """
-        ...
-    def vertical_line_to(self, y) -> Self:
-        """
-        Append a straight vertical line to the given ordinate. The abscissa is
-        retrieved from the end point of the previous path element.
-
-        Args:
-            y (Number): ordinate of the line's end point.
-
-        Returns:
-            The path, to allow chaining method calls.
-        """
-        ...
-    def vertical_line_relative(self, dy) -> Self:
-        """
-        Append a straight vertical line to the given offset from the previous path
-        element. The abscissa is retrieved from the end point of the previous path
-        element.
-
-        Args:
-            y (Number): ordinate of the line's end point relative to the end point of
-                the previous path element.
-
-        Returns:
-            The path, to allow chaining method calls.
-        """
-        ...
-    def curve_to(self, x1, y1, x2, y2, x3, y3) -> Self:
-        """
-        Append a cubic Bézier curve to this path.
-
-        Args:
-            x1 (Number): abscissa of the first control point
-            y1 (Number): ordinate of the first control point
-            x2 (Number): abscissa of the second control point
-            y2 (Number): ordinate of the second control point
-            x3 (Number): abscissa of the end point
-            y3 (Number): ordinate of the end point
-
-        Returns:
-            The path, to allow chaining method calls.
-        """
-        ...
-    def curve_relative(self, dx1, dy1, dx2, dy2, dx3, dy3) -> Self:
-        """
-        Append a cubic Bézier curve whose points are expressed relative to the
-        end point of the previous path element.
-
-        E.g. with a start point of (0, 0), given (1, 1), (2, 2), (3, 3), the output
-        curve would have the points:
-
-        (0, 0) c1 (1, 1) c2 (3, 3) e (6, 6)
-
-        Args:
-            dx1 (Number): abscissa of the first control point relative to the end point
-                of the previous path element
-            dy1 (Number): ordinate of the first control point relative to the end point
-                of the previous path element
-            dx2 (Number): abscissa offset of the second control point relative to the
-                end point of the previous path element
-            dy2 (Number): ordinate offset of the second control point relative to the
-                end point of the previous path element
-            dx3 (Number): abscissa offset of the end point relative to the end point of
-                the previous path element
-            dy3 (Number): ordinate offset of the end point relative to the end point of
-                the previous path element
-
-        Returns:
-            The path, to allow chaining method calls.
-        """
-        ...
-    def quadratic_curve_to(self, x1, y1, x2, y2) -> Self:
-        """
-        Append a cubic Bézier curve mimicking the specified quadratic Bézier curve.
-
-        Args:
-            x1 (Number): abscissa of the control point
-            y1 (Number): ordinate of the control point
-            x2 (Number): abscissa of the end point
-            y2 (Number): ordinate of the end point
-
-        Returns:
-            The path, to allow chaining method calls.
-        """
-        ...
-    def quadratic_curve_relative(self, dx1, dy1, dx2, dy2) -> Self:
-        """
-        Append a cubic Bézier curve mimicking the specified quadratic Bézier curve.
-
-        Args:
-            dx1 (Number): abscissa of the control point relative to the end point of
-                the previous path element
-            dy1 (Number): ordinate of the control point relative to the end point of
-                the previous path element
-            dx2 (Number): abscissa offset of the end point relative to the end point of
-                the previous path element
-            dy2 (Number): ordinate offset of the end point relative to the end point of
-                the previous path element
-
-        Returns:
-            The path, to allow chaining method calls.
-        """
-        ...
-    def arc_to(self, rx, ry, rotation, large_arc, positive_sweep, x, y) -> Self:
-        """
-        Append an elliptical arc from the end of the previous path point to the
-        specified end point.
-
-        The arc is approximated using Bézier curves, so it is not perfectly accurate.
-        However, the error is small enough to not be noticeable at any reasonable
-        (and even most unreasonable) scales, with a worst-case deviation of around 3‱.
-
-        Notes:
-            - The signs of the radii arguments (`rx` and `ry`) are ignored (i.e. their
-              absolute values are used instead).
-            - If either radius is 0, then a straight line will be emitted instead of an
-              arc.
-            - If the radii are too small for the arc to reach from the current point to
-              the specified end point (`x` and `y`), then they will be proportionally
-              scaled up until they are big enough, which will always result in a
-              half-ellipse arc (i.e. an 180 degree sweep)
-
-        Args:
-            rx (Number): radius in the x-direction.
-            ry (Number): radius in the y-direction.
-            rotation (Number): angle (in degrees) that the arc should be rotated
-                clockwise from the principle axes. This parameter does not have
-                a visual effect in the case that `rx == ry`.
-            large_arc (bool): if True, the arc will cover a sweep angle of at least 180
-                degrees. Otherwise, the sweep angle will be at most 180 degrees.
-            positive_sweep (bool): if True, the arc will be swept over a positive angle,
-                i.e. clockwise. Otherwise, the arc will be swept over a negative
-                angle.
-            x (Number): abscissa of the arc's end point.
-            y (Number): ordinate of the arc's end point.
-        """
-        ...
-    def arc_relative(self, rx, ry, rotation, large_arc, positive_sweep, dx, dy) -> Self:
-        """
-        Append an elliptical arc from the end of the previous path point to an offset
-        point.
-
-        The arc is approximated using Bézier curves, so it is not perfectly accurate.
-        However, the error is small enough to not be noticeable at any reasonable
-        (and even most unreasonable) scales, with a worst-case deviation of around 3‱.
-
-        Notes:
-            - The signs of the radii arguments (`rx` and `ry`) are ignored (i.e. their
-              absolute values are used instead).
-            - If either radius is 0, then a straight line will be emitted instead of an
-              arc.
-            - If the radii are too small for the arc to reach from the current point to
-              the specified end point (`x` and `y`), then they will be proportionally
-              scaled up until they are big enough, which will always result in a
-              half-ellipse arc (i.e. an 180 degree sweep)
-
-        Args:
-            rx (Number): radius in the x-direction.
-            ry (Number): radius in the y-direction.
-            rotation (Number): angle (in degrees) that the arc should be rotated
-                clockwise from the principle axes. This parameter does not have
-                a visual effect in the case that `rx == ry`.
-            large_arc (bool): if True, the arc will cover a sweep angle of at least 180
-                degrees. Otherwise, the sweep angle will be at most 180 degrees.
-            positive_sweep (bool): if True, the arc will be swept over a positive angle,
-                i.e. clockwise. Otherwise, the arc will be swept over a negative
-                angle.
-            dx (Number): abscissa of the arc's end point relative to the end point of
-                the previous path element.
-            dy (Number): ordinate of the arc's end point relative to the end point of
-                the previous path element.
-        """
-        ...
-    def close(self) -> None:
-        """Explicitly close the current (sub)path."""
-        ...
-=======
     def rectangle(self, x: Number, y: Number, w: Number, h: Number, rx: Number = 0, ry: Number = 0) -> Self: ...
     def circle(self, cx: Number, cy: Number, r: Number) -> Self: ...
     def ellipse(self, cx: Number, cy: Number, rx: Number, ry: Number) -> Self: ...
@@ -2460,7 +1278,6 @@
         self, rx: Number, ry: Number, rotation: Number, large_arc: bool, positive_sweep: bool, dx: Number, dy: Number
     ) -> Self: ...
     def close(self) -> None: ...
->>>>>>> 0d1f09dc
     def render(self, gsd_registry, style, last_item, initial_point, debug_stream=None, pfx=None): ...
     def render_debug(self, gsd_registry, style, last_item, initial_point, debug_stream, pfx):
         """
@@ -2485,29 +1302,8 @@
         ...
 
 class ClippingPath(PaintedPath):
-<<<<<<< HEAD
-    """
-    The PaintedPath API but to be used to create clipping paths.
-
-    .. warning::
-        Unless you really know what you're doing, changing attributes of the clipping
-        path style is likely to produce unexpected results. This is because the
-        clipping path styles override implicit style inheritance of the `PaintedPath`
-        it applies to.
-
-        For example, `clippath.style.stroke_width = 2` can unexpectedly override
-        `paintpath.style.stroke_width = GraphicsStyle.INHERIT` and cause the painted
-        path to be rendered with a stroke of 2 instead of what it would have normally
-        inherited. Because a `ClippingPath` can be painted like a normal `PaintedPath`,
-        it would be overly restrictive to remove the ability to style it, so instead
-        this warning is here.
-    """
-    paint_rule: Incomplete
-    def __init__(self, x: int = 0, y: int = 0) -> None: ...
-=======
     paint_rule: PathPaintRule
     def __init__(self, x: Number = 0, y: Number = 0) -> None: ...
->>>>>>> 0d1f09dc
     def render(self, gsd_registry, style, last_item, initial_point, debug_stream=None, pfx=None): ...
     def render_debug(self, gsd_registry, style, last_item, initial_point, debug_stream, pfx):
         """
