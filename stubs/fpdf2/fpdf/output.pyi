"""
This module contains the serialization logic that produces a PDF document from a FPDF instance.
Most of the code in this module is used when FPDF.output() is called.

The contents of this module are internal to fpdf2, and not part of the public API.
They may change at any time without prior warning or any deprecation period,
in non-backward-compatible ways.
"""

from _typeshed import Incomplete, Unused
from collections import defaultdict
from logging import Logger
from typing import Final

from .annotations import AnnotationDict
from .encryption import StandardSecurityHandler
from .enums import PageLabelStyle
from .fpdf import FPDF
from .image_datastructures import RasterImageInfo
from .line_break import TotalPagesSubstitutionFragment
from .syntax import Name, PDFArray, PDFContentStream, PDFObject, PDFString

LOGGER: Logger
ZOOM_CONFIGS: Final[dict[str, tuple[str, ...]]]

class ContentWithoutID:
    def serialize(self, _security_handler: StandardSecurityHandler | None = None) -> str | None: ...

class PDFHeader(ContentWithoutID):
    pdf_version: str
    def __init__(self, pdf_version: str) -> None: ...
    def serialize(self, _security_handler: StandardSecurityHandler | None = None) -> str: ...

class PDFFont(PDFObject):
    type: Name
    subtype: Name
    base_font: Name
    encoding: Name | None
    d_w: Incomplete | None
    w: Incomplete | None
    descendant_fonts: Incomplete | None
    to_unicode: Incomplete | None
    c_i_d_system_info: Incomplete | None
    font_descriptor: Incomplete | None
    c_i_d_to_g_i_d_map: Incomplete | None
    def __init__(
        self,
        subtype: str,
        base_font: str,
        encoding: str | None = None,
        d_w: Incomplete | None = None,
        w: Incomplete | None = None,
    ) -> None: ...

class CIDSystemInfo(PDFObject):
    registry: PDFString
    ordering: PDFString
    supplement: int

class PDFInfo(PDFObject):
    title: str | None
    subject: str | None
    author: str | None
    keywords: str | None
    creator: str | None
    producer: str | None
    creation_date: Incomplete
    def __init__(
        self,
        title: str | None,
        subject: str | None,
        author: str | None,
        keywords: str | None,
        creator: str | None,
        producer: str | None,
        creation_date,
    ) -> None: ...

class AcroForm:
    fields: Incomplete
    sig_flags: Incomplete
    def __init__(self, fields, sig_flags) -> None: ...
    def serialize(self) -> str: ...

class PDFCatalog(PDFObject):
    type: Name
    lang: str | None
    page_layout: Incomplete | None
    page_mode: Incomplete | None
    viewer_preferences: Incomplete | None
    pages: Incomplete | None
    acro_form: Incomplete | None
    open_action: Incomplete | None
    mark_info: Incomplete | None
    metadata: Incomplete | None
    names: Incomplete | None
    outlines: Incomplete | None
    struct_tree_root: Incomplete | None
    def __init__(
        self,
        lang: str | None = None,
        page_layout: Incomplete | None = None,
        page_mode: Incomplete | None = None,
        viewer_preferences: Incomplete | None = None,
    ) -> None: ...

class PDFResources(PDFObject):
    proc_set: Incomplete
    font: Incomplete
    x_object: Incomplete
    ext_g_state: Incomplete
    def __init__(self, proc_set, font, x_object, ext_g_state) -> None: ...

class PDFFontStream(PDFContentStream):
    length1: int
    def __init__(self, contents: bytes) -> None: ...

class PDFXmpMetadata(PDFContentStream):
    type: Name
    subtype: Name
    def __init__(self, contents: bytes) -> None: ...

class PDFXObject(PDFContentStream):
    type: Name
    subtype: Name
    width: Incomplete
    height: Incomplete
    color_space: Incomplete
    bits_per_component: Incomplete
    filter: Name
    decode: Incomplete | None
    decode_parms: Incomplete | None
    s_mask: Incomplete | None
    def __init__(
        self,
        contents,
        subtype: str,
        width,
        height,
        color_space,
        bits_per_component,
        img_filter: str | None = None,
        decode: Incomplete | None = None,
        decode_parms: Incomplete | None = None,
    ) -> None: ...

class PDFICCPObject(PDFContentStream):
    n: Incomplete
    alternate: Name
    def __init__(self, contents: bytes, n, alternate: str) -> None: ...

class PDFPageLabel:
    st: int
    def __init__(self, label_style: PageLabelStyle, label_prefix: str, label_start: int) -> None: ...
    @property
    def s(self) -> Name: ...
    @property
    def p(self) -> PDFString: ...
    def serialize(self) -> dict[str, str]: ...
    def get_style(self) -> PageLabelStyle: ...
    def get_prefix(self) -> str: ...
    def get_start(self) -> int: ...

class PDFPage(PDFObject):
    type: Name
    contents: Incomplete
    dur: Incomplete | None
    trans: Incomplete
    annots: PDFArray[AnnotationDict]
    group: Incomplete | None
    media_box: Incomplete | None
    struct_parents: Incomplete | None
    resources: Incomplete | None
    parent: Incomplete | None
    def __init__(self, duration: Incomplete | None, transition, contents, index) -> None: ...
    def index(self): ...
<<<<<<< HEAD
    def dimensions(self) -> tuple[float | None, float | None]:
        """Return a pair (width, height) in the unit specified to FPDF constructor"""
        ...
    def set_dimensions(self, width_pt: float | None, height_pt: float | None) -> None:
        """Accepts a pair (width, height) in the unit specified to FPDF constructor"""
        ...
=======
    def dimensions(self) -> tuple[float | None, float | None]: ...
    def set_dimensions(self, width_pt: float | None, height_pt: float | None) -> None: ...
    def set_page_label(self, previous_page_label: PDFPageLabel, page_label: PDFPageLabel) -> None: ...
    def get_page_label(self) -> PDFPageLabel: ...
    def get_label(self) -> str: ...
    def get_text_substitutions(self) -> list[TotalPagesSubstitutionFragment]: ...
    def add_text_substitution(self, fragment: TotalPagesSubstitutionFragment) -> None: ...
>>>>>>> ea91db23

class PDFPagesRoot(PDFObject):
    type: Name
    count: Incomplete
    media_box: Incomplete
    kids: Incomplete | None
    def __init__(self, count, media_box) -> None: ...

class PDFExtGState(PDFObject):
    def __init__(self, dict_as_str) -> None: ...
    def serialize(self, obj_dict: Unused = None, _security_handler: StandardSecurityHandler | None = None) -> str: ...

class PDFXrefAndTrailer(ContentWithoutID):
    output_builder: Incomplete
    count: int
    catalog_obj: Incomplete | None
    info_obj: Incomplete | None
    def __init__(self, output_builder) -> None: ...
    def serialize(self, _security_handler: StandardSecurityHandler | None = None) -> str: ...

class OutputProducer:
    """Generates the final bytearray representing the PDF document, based on a FPDF instance."""
    fpdf: FPDF
    pdf_objs: list[Incomplete]
    obj_id: int
    offsets: dict[Incomplete, Incomplete]
    trace_labels_per_obj_id: dict[Incomplete, Incomplete]
    sections_size_per_trace_label: defaultdict[Incomplete, int]
    buffer: bytearray
    def __init__(self, fpdf: FPDF) -> None: ...
    def bufferize(self) -> bytearray:
        """
        This method alters the target FPDF instance
        by assigning IDs to all PDF objects,
        plus a few other properties on PDFPage instances
        """
        ...

def stream_content_for_raster_image(
    info: RasterImageInfo,
    x: float,
    y: float,
    w: float,
    h: float,
    keep_aspect_ratio: bool = False,
    scale: float = 1,
    pdf_height_to_flip: float | None = None,
) -> str: ...<|MERGE_RESOLUTION|>--- conflicted
+++ resolved
@@ -174,14 +174,6 @@
     parent: Incomplete | None
     def __init__(self, duration: Incomplete | None, transition, contents, index) -> None: ...
     def index(self): ...
-<<<<<<< HEAD
-    def dimensions(self) -> tuple[float | None, float | None]:
-        """Return a pair (width, height) in the unit specified to FPDF constructor"""
-        ...
-    def set_dimensions(self, width_pt: float | None, height_pt: float | None) -> None:
-        """Accepts a pair (width, height) in the unit specified to FPDF constructor"""
-        ...
-=======
     def dimensions(self) -> tuple[float | None, float | None]: ...
     def set_dimensions(self, width_pt: float | None, height_pt: float | None) -> None: ...
     def set_page_label(self, previous_page_label: PDFPageLabel, page_label: PDFPageLabel) -> None: ...
@@ -189,7 +181,6 @@
     def get_label(self) -> str: ...
     def get_text_substitutions(self) -> list[TotalPagesSubstitutionFragment]: ...
     def add_text_substitution(self, fragment: TotalPagesSubstitutionFragment) -> None: ...
->>>>>>> ea91db23
 
 class PDFPagesRoot(PDFObject):
     type: Name
