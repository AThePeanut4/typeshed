--- conflicted
+++ resolved
@@ -176,20 +176,10 @@
     resources: Incomplete | None
     parent: Incomplete | None
     def __init__(self, duration: Incomplete | None, transition, contents, index) -> None: ...
-<<<<<<< HEAD
-    def index(self): ...
-    def dimensions(self) -> tuple[float | None, float | None]:
-        """Return a pair (width, height) in the unit specified to FPDF constructor"""
-        ...
-    def set_dimensions(self, width_pt: float | None, height_pt: float | None) -> None:
-        """Accepts a pair (width, height) in the unit specified to FPDF constructor"""
-        ...
-=======
     def index(self) -> int: ...
     def set_index(self, i: int) -> None: ...
     def dimensions(self) -> tuple[float | None, float | None]: ...
     def set_dimensions(self, width_pt: float | None, height_pt: float | None) -> None: ...
->>>>>>> ebf4d17c
     def set_page_label(self, previous_page_label: PDFPageLabel, page_label: PDFPageLabel) -> None: ...
     def get_page_label(self) -> PDFPageLabel: ...
     def get_label(self) -> str: ...
