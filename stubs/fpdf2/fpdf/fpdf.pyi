--- conflicted
+++ resolved
@@ -651,152 +651,6 @@
         """Get the current page number"""
         ...
     def get_page_label(self) -> str: ...
-<<<<<<< HEAD
-    def set_draw_color(self, r: int, g: int = -1, b: int = -1) -> None:
-        """
-        Defines the color used for all stroking operations (lines, rectangles and cell borders).
-        Accepts either a single greyscale value, 3 values as RGB components, a single `#abc` or `#abcdef` hexadecimal color string,
-        or an instance of `fpdf.drawing.DeviceCMYK`, `fpdf.drawing.DeviceRGB` or `fpdf.drawing.DeviceGray`.
-        The method can be called before the first page is created and the value is retained from page to page.
-
-        Args:
-            r (int, tuple, fpdf.drawing.DeviceGray, fpdf.drawing.DeviceRGB): if `g` and `b` are given, this indicates the red component.
-                Else, this indicates the grey level. The value must be between 0 and 255.
-            g (int): green component (between 0 and 255)
-            b (int): blue component (between 0 and 255)
-        """
-        ...
-    def set_fill_color(self, r: int, g: int = -1, b: int = -1) -> None:
-        """
-        Defines the color used for all filling operations (filled rectangles and cell backgrounds).
-        Accepts either a single greyscale value, 3 values as RGB components, a single `#abc` or `#abcdef` hexadecimal color string,
-        or an instance of `fpdf.drawing.DeviceCMYK`, `fpdf.drawing.DeviceRGB` or `fpdf.drawing.DeviceGray`.
-        The method can be called before the first page is created and the value is retained from page to page.
-
-        Args:
-            r (int, tuple, fpdf.drawing.DeviceGray, fpdf.drawing.DeviceRGB): if `g` and `b` are given, this indicates the red component.
-                Else, this indicates the grey level. The value must be between 0 and 255.
-            g (int): green component (between 0 and 255)
-            b (int): blue component (between 0 and 255)
-        """
-        ...
-    def set_text_color(self, r: int, g: int = -1, b: int = -1) -> None:
-        """
-        Defines the color used for text.
-        Accepts either a single greyscale value, 3 values as RGB components, a single `#abc` or `#abcdef` hexadecimal color string,
-        or an instance of `fpdf.drawing.DeviceCMYK`, `fpdf.drawing.DeviceRGB` or `fpdf.drawing.DeviceGray`.
-        The method can be called before the first page is created and the value is retained from page to page.
-
-        Args:
-            r (int, tuple, fpdf.drawing.DeviceGray, fpdf.drawing.DeviceRGB): if `g` and `b` are given, this indicates the red component.
-                Else, this indicates the grey level. The value must be between 0 and 255.
-            g (int): green component (between 0 and 255)
-            b (int): blue component (between 0 and 255)
-        """
-        ...
-    def get_string_width(self, s: str, normalized: bool = False, markdown: bool = False) -> float:
-        """
-        Returns the length of a string in user unit. A font must be selected.
-        The value is calculated with stretching and spacing.
-
-        Note that the width of a cell has some extra padding added to this width,
-        on the left & right sides, equal to the .c_margin property.
-
-        Args:
-            s (str): the string whose length is to be computed.
-            normalized (bool): whether normalization needs to be performed on the input string.
-            markdown (bool): indicates if basic markdown support is enabled
-        """
-        ...
-    def set_line_width(self, width: float) -> None:
-        """
-        Defines the line width of all stroking operations (lines, rectangles and cell borders).
-        By default, the value equals 0.2 mm.
-        The method can be called before the first page is created and the value is retained from page to page.
-
-        Args:
-            width (float): the width in user unit
-        """
-        ...
-    def set_page_background(self, background) -> None:
-        """
-        Sets a background color or image to be drawn every time `FPDF.add_page()` is called, or removes a previously set background.
-        The method can be called before the first page is created and the value is retained from page to page.
-
-        Args:
-            background: either a string representing a file path or URL to an image,
-                an io.BytesIO containing an image as bytes, an instance of `PIL.Image.Image`, drawing.DeviceRGB
-                or a RGB tuple representing a color to fill the background with or `None` to remove the background
-        """
-        ...
-    def drawing_context(self, debug_stream: Incomplete | None = None) -> _GeneratorContextManager[DrawingContext]:
-        """
-        Create a context for drawing paths on the current page.
-
-        If this context manager is called again inside of an active context, it will
-        raise an exception, as base drawing contexts cannot be nested.
-
-        Args:
-            debug_stream (TextIO): print a pretty tree of all items to be rendered
-                to the provided stream. To store the output in a string, use
-                `io.StringIO`.
-        """
-        ...
-    def new_path(
-        self, x: float = 0, y: float = 0, paint_rule: PathPaintRule = ..., debug_stream: Incomplete | None = None
-    ) -> _GeneratorContextManager[PaintedPath]:
-        """
-        Create a path for appending lines and curves to.
-
-        Args:
-            x (float): Abscissa of the path starting point
-            y (float): Ordinate of the path starting point
-            paint_rule (PathPaintRule): Optional choice of how the path should
-                be painted. The default (AUTO) automatically selects stroke/fill based
-                on the path style settings.
-            debug_stream (TextIO): print a pretty tree of all items to be rendered
-                to the provided stream. To store the output in a string, use
-                `io.StringIO`.
-        """
-        ...
-    def draw_path(self, path: PaintedPath, debug_stream: Incomplete | None = None) -> None:
-        """
-        Add a pre-constructed path to the document.
-
-        Args:
-            path (drawing.PaintedPath): the path to be drawn.
-            debug_stream (TextIO): print a pretty tree of all items to be rendered
-                to the provided stream. To store the output in a string, use
-                `io.StringIO`.
-        """
-        ...
-    def set_dash_pattern(self, dash: float = 0, gap: float = 0, phase: float = 0) -> None:
-        """
-        Set the current dash pattern for lines and curves.
-
-        Args:
-            dash (float): The length of the dashes in current units.
-
-            gap (float): The length of the gaps between dashes in current units.
-                If omitted, the dash length will be used.
-
-            phase (float): Where in the sequence to start drawing.
-
-        Omitting 'dash' (= 0) resets the pattern to a solid line.
-        """
-        ...
-    def line(self, x1: float, y1: float, x2: float, y2: float) -> None:
-        """
-        Draw a line between two points.
-
-        Args:
-            x1 (float): Abscissa of first point
-            y1 (float): Ordinate of first point
-            x2 (float): Abscissa of second point
-            y2 (float): Ordinate of second point
-        """
-        ...
-=======
     def set_draw_color(self, r: int, g: int = -1, b: int = -1) -> None: ...
     def set_fill_color(self, r: int, g: int = -1, b: int = -1) -> None: ...
     def set_text_color(self, r: int, g: int = -1, b: int = -1) -> None: ...
@@ -810,7 +664,6 @@
     def draw_path(self, path: PaintedPath, debug_stream=None) -> None: ...
     def set_dash_pattern(self, dash: float = 0, gap: float = 0, phase: float = 0) -> None: ...
     def line(self, x1: float, y1: float, x2: float, y2: float) -> None: ...
->>>>>>> 12676840
     def polyline(
         self,
         point_list: list[tuple[float, float]],
