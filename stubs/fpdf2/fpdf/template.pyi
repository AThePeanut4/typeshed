--- conflicted
+++ resolved
@@ -75,40 +75,8 @@
     set: Any
     def __contains__(self, name): ...
     def __getitem__(self, name): ...
-<<<<<<< HEAD
-    def split_multicell(self, text, element_name):
-        r"""
-        Split a string between words, for the parts to fit into a given element
-        width. Additional splits will be made replacing any '\n' characters.
-
-        Arguments:
-
-            text (string): The input text string.
-
-            element_name (string): The name of the template element to fit the text inside.
-
-        Returns:
-            A list of substrings, each of which will fit into the element width
-            when rendered in the element font style and size.
-        """
-        ...
-    def render(self, offsetx: float = 0.0, offsety: float = 0.0, rotate: float = 0.0, scale: float = 1.0):
-        """
-        Add the contents of the template to the PDF document.
-
-        Arguments:
-
-            offsetx, offsety (float): Place the template to move its origin to the given coordinates.
-
-            rotate (float): Rotate the inserted template around its (offset) origin.
-
-            scale (float): Scale the inserted template by this factor.
-        """
-        ...
-=======
     def split_multicell(self, text: str, element_name: str) -> list[str]: ...
     def render(self, offsetx: float = 0.0, offsety: float = 0.0, rotate: float = 0.0, scale: float = 1.0): ...
->>>>>>> 6cae3464
 
 class Template(FlexTemplate):
     """
