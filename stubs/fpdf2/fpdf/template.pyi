--- conflicted
+++ resolved
@@ -1,9 +1,3 @@
-<<<<<<< HEAD
-"""PDF Template Helpers for fpdf.py"""
-
-from _typeshed import Incomplete
-=======
->>>>>>> 12676840
 from os import PathLike
 from typing import Any
 
@@ -22,19 +16,7 @@
     splitting_pdf: Any
     handlers: Any
     texts: Any
-<<<<<<< HEAD
-    def __init__(self, pdf, elements: Incomplete | None = None) -> None:
-        """
-        Arguments: pdf (fpdf.FPDF() instance): All content will be added to this object.
-
-            elements (list of dicts): A template definition in a list of dicts.
-                If you omit this, then you need to call either load_elements()
-                or parse_csv() before doing anything else.
-        """
-        ...
-=======
     def __init__(self, pdf, elements=None) -> None: ...
->>>>>>> 12676840
     elements: Any
     keys: Any
     def load_elements(self, elements) -> None:
@@ -131,51 +113,6 @@
         subject: str = "",
         creator: str = "",
         keywords: str = "",
-<<<<<<< HEAD
-    ) -> None:
-        """
-        Arguments:
-
-            infile (str): [**DEPRECATED since 2.2.0**] unused, will be removed in a later version
-
-            elements (list of dicts): A template definition in a list of dicts.
-                If you omit this, then you need to call either load_elements()
-                or parse_csv() before doing anything else.
-
-            format (str): The page format of the document (eg. "A4" or "letter").
-
-            orientation (str): The orientation of the document.
-                Possible values are "portrait"/"P" or "landscape"/"L"
-
-            unit (str): The units used in the template definition.
-                One of "mm", "cm", "in", "pt", or a number for points per unit.
-
-            title (str): The title of the document.
-
-            author (str): The author of the document.
-
-            subject (str): The subject matter of the document.
-
-            creator (str): The creator of the document.
-        """
-        ...
-    def add_page(self) -> None:
-        """Finish the current page, and proceed to the next one."""
-        ...
-    def render(self, outfile: Incomplete | None = None, dest: Incomplete | None = None) -> None:
-        """
-        Finish the document and process all pending data.
-
-        Arguments:
-
-            outfile (str): If given, the PDF file will be written to this file name.
-                Alternatively, the `.pdf.output()` method can be manually called.
-
-            dest (str): [**DEPRECATED since 2.2.0**] unused, will be removed in a later version.
-        """
-        ...
-=======
     ) -> None: ...
     def add_page(self) -> None: ...
-    def render(self, outfile=None, dest=None) -> None: ...  # type: ignore[override]
->>>>>>> 12676840
+    def render(self, outfile=None, dest=None) -> None: ...  # type: ignore[override]