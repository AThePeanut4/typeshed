"""
Quoting section 8.2.2 "Document Outline" of the 2006 PDF spec 1.7:
> The document outline consists of a tree-structured hierarchy of outline items (sometimes called bookmarks),
> which serve as a visual table of contents to display the document’s structure to the user.

The contents of this module are internal to fpdf2, and not part of the public API.
They may change at any time without prior warning or any deprecation period,
in non-backward-compatible ways.
"""

from _typeshed import Incomplete
from collections.abc import Generator, Iterable
from typing import NamedTuple

from .fonts import TextStyle
from .fpdf import FPDF
from .structure_tree import StructElem
from .syntax import Destination, PDFObject, PDFString

class OutlineSection(NamedTuple):
    """OutlineSection(name, level, page_number, dest, struct_elem)"""
    name: str
    level: int
    page_number: int
    dest: Destination
    struct_elem: StructElem | None = None

class OutlineItemDictionary(PDFObject):
    title: PDFString
    parent: Incomplete | None
    prev: Incomplete | None
    next: Incomplete | None
    first: Incomplete | None
    last: Incomplete | None
    count: int
    dest: Destination | None
    struct_elem: StructElem | None
    def __init__(self, title: str, dest: Destination | None = None, struct_elem: StructElem | None = None) -> None: ...

class OutlineDictionary(PDFObject):
    type: str
    first: Incomplete | None
    last: Incomplete | None
    count: int
    def __init__(self) -> None: ...

def build_outline_objs(
    sections: Iterable[Incomplete],
<<<<<<< HEAD
) -> Generator[Incomplete, None, list[OutlineDictionary | OutlineItemDictionary]]:
    """
    Build PDF objects constitutive of the documents outline,
    and yield them one by one, starting with the outline dictionary
    """
    ...
=======
) -> Generator[Incomplete, None, list[OutlineDictionary | OutlineItemDictionary]]: ...

class TableOfContents:
    text_style: TextStyle
    use_section_title_styles: bool
    level_indent: float
    line_spacing: float
    ignore_pages_before_toc: bool

    def __init__(
        self,
        text_style: TextStyle | None = None,
        use_section_title_styles: bool = False,
        level_indent: float = 7.5,
        line_spacing: float = 1.5,
        ignore_pages_before_toc: bool = True,
    ) -> None: ...
    def get_text_style(self, pdf: FPDF, item: OutlineSection) -> TextStyle: ...
    def render_toc_item(self, pdf: FPDF, item: OutlineSection) -> None: ...
    def render_toc(self, pdf: FPDF, outline: Iterable[OutlineSection]) -> None: ...
>>>>>>> ea91db23
<|MERGE_RESOLUTION|>--- conflicted
+++ resolved
@@ -46,14 +46,6 @@
 
 def build_outline_objs(
     sections: Iterable[Incomplete],
-<<<<<<< HEAD
-) -> Generator[Incomplete, None, list[OutlineDictionary | OutlineItemDictionary]]:
-    """
-    Build PDF objects constitutive of the documents outline,
-    and yield them one by one, starting with the outline dictionary
-    """
-    ...
-=======
 ) -> Generator[Incomplete, None, list[OutlineDictionary | OutlineItemDictionary]]: ...
 
 class TableOfContents:
@@ -73,5 +65,4 @@
     ) -> None: ...
     def get_text_style(self, pdf: FPDF, item: OutlineSection) -> TextStyle: ...
     def render_toc_item(self, pdf: FPDF, item: OutlineSection) -> None: ...
-    def render_toc(self, pdf: FPDF, outline: Iterable[OutlineSection]) -> None: ...
->>>>>>> ea91db23
+    def render_toc(self, pdf: FPDF, outline: Iterable[OutlineSection]) -> None: ...