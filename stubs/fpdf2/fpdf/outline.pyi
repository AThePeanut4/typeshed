--- conflicted
+++ resolved
@@ -21,11 +21,7 @@
 
 @dataclass
 class OutlineSection:
-<<<<<<< HEAD
-    """OutlineSection(name, level, page_number, dest, struct_elem=None)"""
-=======
     __slots__ = ("name", "level", "page_number", "dest", "struct_elem")
->>>>>>> ca44e4c4
     name: str
     level: int
     page_number: int
