"""
Quoting section 8.2.2 "Document Outline" of the 2006 PDF spec 1.7:
> The document outline consists of a tree-structured hierarchy of outline items (sometimes called bookmarks),
> which serve as a visual table of contents to display the document’s structure to the user.

The contents of this module are internal to fpdf2, and not part of the public API.
They may change at any time without prior warning or any deprecation period,
in non-backward-compatible ways.
"""

from _typeshed import Incomplete
from collections.abc import Generator, Iterable
from dataclasses import dataclass

from .fonts import TextStyle
from .fpdf import FPDF
from .structure_tree import StructElem
from .syntax import Destination, PDFObject, PDFString

<<<<<<< HEAD
class OutlineSection(NamedTuple):
    """OutlineSection(name, level, page_number, dest, struct_elem)"""
=======
@dataclass
class OutlineSection:
>>>>>>> ebf4d17c
    name: str
    level: int
    page_number: int
    dest: Destination
    struct_elem: StructElem | None = None

class OutlineItemDictionary(PDFObject):
    title: PDFString
    parent: Incomplete | None
    prev: Incomplete | None
    next: Incomplete | None
    first: Incomplete | None
    last: Incomplete | None
    count: int
    dest: Destination | None
    struct_elem: StructElem | None
    def __init__(self, title: str, dest: Destination | None = None, struct_elem: StructElem | None = None) -> None: ...

class OutlineDictionary(PDFObject):
    type: str
    first: Incomplete | None
    last: Incomplete | None
    count: int
    def __init__(self) -> None: ...

def build_outline_objs(
    sections: Iterable[Incomplete],
) -> Generator[Incomplete, None, list[OutlineDictionary | OutlineItemDictionary]]:
    """
    Build PDF objects constitutive of the documents outline,
    and yield them one by one, starting with the outline dictionary
    """
    ...

class TableOfContents:
    """
    A reference implementation of a Table of Contents (ToC) for use with `fpdf2`.

    This class provides a customizable Table of Contents that can be used directly or subclassed
    for additional functionality. To use this class, create an instance of `TableOfContents`,
    configure it as needed, and pass its `render_toc` method as the `render_toc_function` argument
    to `FPDF.insert_toc_placeholder()`.
    """
    text_style: TextStyle
    use_section_title_styles: bool
    level_indent: float
    line_spacing: float
    ignore_pages_before_toc: bool

    def __init__(
        self,
        text_style: TextStyle | None = None,
        use_section_title_styles: bool = False,
        level_indent: float = 7.5,
        line_spacing: float = 1.5,
        ignore_pages_before_toc: bool = True,
    ) -> None: ...
    def get_text_style(self, pdf: FPDF, item: OutlineSection) -> TextStyle: ...
    def render_toc_item(self, pdf: FPDF, item: OutlineSection) -> None: ...
    def render_toc(self, pdf: FPDF, outline: Iterable[OutlineSection]) -> None:
        """This method can be overriden by subclasses to customize the Table of Contents style."""
        ...<|MERGE_RESOLUTION|>--- conflicted
+++ resolved
@@ -17,13 +17,8 @@
 from .structure_tree import StructElem
 from .syntax import Destination, PDFObject, PDFString
 
-<<<<<<< HEAD
-class OutlineSection(NamedTuple):
-    """OutlineSection(name, level, page_number, dest, struct_elem)"""
-=======
 @dataclass
 class OutlineSection:
->>>>>>> ebf4d17c
     name: str
     level: int
     page_number: int
