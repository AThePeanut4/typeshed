--- conflicted
+++ resolved
@@ -197,66 +197,6 @@
         ...
     def transform_to_rect_viewport(
         self, scale, width, height, align_viewbox: bool = True, ignore_svg_top_attrs: bool = False
-<<<<<<< HEAD
-    ):
-        """
-        Size the converted SVG paths to an arbitrarily sized viewport.
-
-        The SVG document size can be specified relative to the rendering viewport
-        (e.g. width=50%). If the converted SVG sizes are relative units, then this
-        computes the appropriate scale transform to size the SVG to the correct
-        dimensions for a page in the current PDF document.
-
-        Args:
-            scale (Number): the scale factor from document units to PDF points.
-            width (Number): the width of the viewport to scale to in document units.
-            height (Number): the height of the viewport to scale to in document units.
-            align_viewbox (bool): if True, mimic some of the SVG alignment rules if the
-                viewbox aspect ratio does not match that of the viewport.
-            ignore_svg_top_attrs (bool): ignore <svg> top attributes like "width", "height"
-                or "preserveAspectRatio" when figuring the image dimensions.
-                Require width & height to be provided as parameters.
-
-        Returns:
-            A tuple of (width, height, `fpdf.drawing.GraphicsContext`), where width and
-            height are the resolved width and height (they may be 0. If 0, the returned
-            `fpdf.drawing.GraphicsContext` will be empty). The
-            `fpdf.drawing.GraphicsContext` contains all of the paths that were
-            converted from the SVG, scaled to the given viewport size.
-        """
-        ...
-    def draw_to_page(
-        self, pdf: FPDF, x: Incomplete | None = None, y: Incomplete | None = None, debug_stream: Incomplete | None = None
-    ) -> None:
-        """
-        Directly draw the converted SVG to the given PDF's current page.
-
-        The page viewport is used for sizing the SVG.
-
-        Args:
-            pdf (fpdf.FPDF): the document to which the converted SVG is rendered.
-            x (Number): abscissa of the converted SVG's top-left corner.
-            y (Number): ordinate of the converted SVG's top-left corner.
-            debug_stream (io.TextIO): the stream to which rendering debug info will be
-                written.
-        """
-        ...
-    def handle_defs(self, defs) -> None:
-        """Produce lookups for groups and paths inside the <defs> tag"""
-        ...
-    def build_xref(self, xref):
-        """Resolve a cross-reference to an already-seen SVG element by ID."""
-        ...
-    def build_group(self, group, pdf_group: Incomplete | None = None):
-        """Handle nested items within a group <g> tag."""
-        ...
-    def build_path(self, path):
-        """Convert an SVG <path> tag into a PDF path object."""
-        ...
-    def build_shape(self, shape):
-        """Convert an SVG shape tag into a PDF path object. Necessary to make xref (because ShapeBuilder doesn't have access to this object.)"""
-        ...
-=======
     ): ...
     def draw_to_page(self, pdf: FPDF, x=None, y=None, debug_stream=None) -> None: ...
     def handle_defs(self, defs) -> None: ...
@@ -264,7 +204,6 @@
     def build_group(self, group, pdf_group=None): ...
     def build_path(self, path): ...
     def build_shape(self, shape): ...
->>>>>>> 12676840
     def build_clipping_path(self, shape, clip_id): ...
     def apply_clipping_path(self, stylable, svg_element) -> None: ...
     def build_image(self, image) -> SVGImage: ...
