"""
Utilities to parse SVG graphics into fpdf.drawing objects.

The contents of this module are internal to fpdf2, and not part of the public API.
They may change at any time without prior warning or any deprecation period,
in non-backward-compatible ways.
"""

from _typeshed import Incomplete, Unused
from collections.abc import Callable
from logging import Logger
from re import Pattern
from typing import Final, Literal, NamedTuple, Protocol, TypeVar, overload, type_check_only

from ._fonttools_shims import BasePen, _TTGlyphSet
from .drawing import ClippingPath, PaintedPath
from .fpdf import FPDF
from .image_datastructures import ImageCache

LOGGER: Logger
__pdoc__: dict[str, bool]

<<<<<<< HEAD
def force_nodocument(item):
    """A decorator that forces pdoc not to document the decorated item (class or method)"""
    ...
=======
@type_check_only
class _HasQualname(Protocol):
    __qualname__: str

_T = TypeVar("_T", bound=_HasQualname)

def force_nodocument(item: _T) -> _T: ...
>>>>>>> 6cae3464

NUMBER_SPLIT: Final[Pattern[str]]
TRANSFORM_GETTER: Final[Pattern[str]]

class Percent(float):
    """class to represent percentage values"""
    ...

unit_splitter: Pattern[str]
relative_length_units: set[str]
absolute_length_units: dict[str, int]
angle_units: dict[str, float]

def resolve_length(length_str, default_unit: str = "pt"):
    """Convert a length unit to our canonical length unit, pt."""
    ...
def resolve_angle(angle_str, default_unit: str = "deg"):
    """Convert an angle value to our canonical angle unit, radians"""
    ...
def xmlns(space, name):
    """Create an XML namespace string representation for the given tag name."""
    ...
def xmlns_lookup(space, *names):
    """Create a lookup for the given name in the given XML namespace."""
    ...
def without_ns(qualified_tag: str) -> str:
    """Remove the xmlns namespace from a qualified XML tag name"""
    ...

shape_tags: Incomplete

def svgcolor(colorstr): ...
def convert_stroke_width(incoming): ...
def convert_miterlimit(incoming): ...
def clamp_float(min_val, max_val): ...
def inheritable(value, converter=...): ...
def optional(value, converter=...): ...

svg_attr_map: dict[str, Callable[[Incomplete], tuple[str, Incomplete]]]

def apply_styles(stylable, svg_element) -> None:
    """Apply the known styles from `svg_element` to the pdf path/group `stylable`."""
    ...

class ShapeBuilder:
    """A namespace within which methods for converting basic shapes can be looked up."""
    @overload
    @staticmethod
    def new_path(tag, clipping_path: Literal[True]) -> ClippingPath:
        """Create a new path with the appropriate styles."""
        ...
    @overload
    @staticmethod
    def new_path(tag, clipping_path: Literal[False] = False) -> PaintedPath:
        """Create a new path with the appropriate styles."""
        ...
    @overload
    @classmethod
    def rect(cls, tag, clipping_path: Literal[True]) -> ClippingPath:
        """Convert an SVG <rect> into a PDF path."""
        ...
    @overload
    @classmethod
    def rect(cls, tag, clipping_path: Literal[False] = False) -> PaintedPath:
        """Convert an SVG <rect> into a PDF path."""
        ...
    @overload
    @classmethod
    def circle(cls, tag, clipping_path: Literal[True]) -> ClippingPath:
        """Convert an SVG <circle> into a PDF path."""
        ...
    @overload
    @classmethod
    def circle(cls, tag, clipping_path: Literal[False] = False) -> PaintedPath:
        """Convert an SVG <circle> into a PDF path."""
        ...
    @overload
    @classmethod
    def ellipse(cls, tag, clipping_path: Literal[True]) -> ClippingPath:
        """Convert an SVG <ellipse> into a PDF path."""
        ...
    @overload
    @classmethod
    def ellipse(cls, tag, clipping_path: Literal[False] = False) -> PaintedPath:
        """Convert an SVG <ellipse> into a PDF path."""
        ...
    @classmethod
    def line(cls, tag) -> PaintedPath:
        """Convert an SVG <line> into a PDF path."""
        ...
    @classmethod
    def polyline(cls, tag) -> PaintedPath:
        """Convert an SVG <polyline> into a PDF path."""
        ...
    @overload
    @classmethod
    def polygon(cls, tag, clipping_path: Literal[True]) -> ClippingPath:
        """Convert an SVG <polygon> into a PDF path."""
        ...
    @overload
    @classmethod
    def polygon(cls, tag, clipping_path: Literal[False] = False) -> PaintedPath:
        """Convert an SVG <polygon> into a PDF path."""
        ...

def convert_transforms(tfstr):
    """Convert SVG/CSS transform functions into PDF transforms."""
    ...

class PathPen(BasePen):
    pdf_path: PaintedPath
    last_was_line_to: bool
    first_is_move: bool | None
    def __init__(self, pdf_path: PaintedPath, glyphSet: _TTGlyphSet | None = ...): ...
    def arcTo(self, rx, ry, rotation, arc, sweep, end) -> None: ...

def svg_path_converter(pdf_path: PaintedPath, svg_path: str) -> None: ...

class SVGObject:
    """A representation of an SVG that has been converted to a PDF representation."""
    image_cache: ImageCache | None

    @classmethod
    def from_file(cls, filename, *args, encoding: str = "utf-8", **kwargs):
        """
        Create an `SVGObject` from the contents of the file at `filename`.

        Args:
            filename (path-like): the path to a file containing SVG data.
            *args: forwarded directly to the SVGObject initializer. For subclass use.
            encoding (str): optional charset encoding to use when reading the file.
            **kwargs: forwarded directly to the SVGObject initializer. For subclass use.

        Returns:
            A converted `SVGObject`.
        """
        ...
    cross_references: Incomplete
    def __init__(self, svg_text, image_cache: ImageCache | None = None) -> None: ...
    preserve_ar: Incomplete
    width: Incomplete
    height: Incomplete
    viewbox: Incomplete
    def update_xref(self, key: str | None, referenced) -> None: ...
    def extract_shape_info(self, root_tag) -> None:
        """Collect shape info from the given SVG."""
        ...
    base_group: Incomplete
    def convert_graphics(self, root_tag) -> None:
        """Convert the graphics contained in the SVG into the PDF representation."""
        ...
    def transform_to_page_viewport(self, pdf, align_viewbox: bool = True):
        """
        Size the converted SVG paths to the page viewport.

        The SVG document size can be specified relative to the rendering viewport
        (e.g. width=50%). If the converted SVG sizes are relative units, then this
        computes the appropriate scale transform to size the SVG to the correct
        dimensions for a page in the current PDF document.

        If the SVG document size is specified in absolute units, then it is not scaled.

        Args:
            pdf (fpdf.FPDF): the pdf to use the page size of.
            align_viewbox (bool): if True, mimic some of the SVG alignment rules if the
                viewbox aspect ratio does not match that of the viewport.

        Returns:
            The same thing as `SVGObject.transform_to_rect_viewport`.
        """
        ...
    def transform_to_rect_viewport(
        self, scale, width, height, align_viewbox: bool = True, ignore_svg_top_attrs: bool = False
    ):
        """
        Size the converted SVG paths to an arbitrarily sized viewport.

        The SVG document size can be specified relative to the rendering viewport
        (e.g. width=50%). If the converted SVG sizes are relative units, then this
        computes the appropriate scale transform to size the SVG to the correct
        dimensions for a page in the current PDF document.

        Args:
            scale (Number): the scale factor from document units to PDF points.
            width (Number): the width of the viewport to scale to in document units.
            height (Number): the height of the viewport to scale to in document units.
            align_viewbox (bool): if True, mimic some of the SVG alignment rules if the
                viewbox aspect ratio does not match that of the viewport.
            ignore_svg_top_attrs (bool): ignore <svg> top attributes like "width", "height"
                or "preserveAspectRatio" when figuring the image dimensions.
                Require width & height to be provided as parameters.

        Returns:
            A tuple of (width, height, `fpdf.drawing.GraphicsContext`), where width and
            height are the resolved width and height (they may be 0. If 0, the returned
            `fpdf.drawing.GraphicsContext` will be empty). The
            `fpdf.drawing.GraphicsContext` contains all of the paths that were
            converted from the SVG, scaled to the given viewport size.
        """
        ...
    def draw_to_page(self, pdf: FPDF, x=None, y=None, debug_stream=None) -> None:
        """
        Directly draw the converted SVG to the given PDF's current page.

        The page viewport is used for sizing the SVG.

        Args:
            pdf (fpdf.FPDF): the document to which the converted SVG is rendered.
            x (Number): abscissa of the converted SVG's top-left corner.
            y (Number): ordinate of the converted SVG's top-left corner.
            debug_stream (io.TextIO): the stream to which rendering debug info will be
                written.
        """
        ...
    def handle_defs(self, defs) -> None:
        """Produce lookups for groups and paths inside the <defs> tag"""
        ...
    def build_xref(self, xref):
        """Resolve a cross-reference to an already-seen SVG element by ID."""
        ...
    def build_group(self, group, pdf_group=None):
        """Handle nested items within a group <g> tag."""
        ...
    def build_path(self, path):
        """Convert an SVG <path> tag into a PDF path object."""
        ...
    def build_shape(self, shape):
        """Convert an SVG shape tag into a PDF path object. Necessary to make xref (because ShapeBuilder doesn't have access to this object.)"""
        ...
    def build_clipping_path(self, shape, clip_id): ...
    def apply_clipping_path(self, stylable, svg_element) -> None: ...
    def build_image(self, image) -> SVGImage: ...

class SVGImage(NamedTuple):
    """SVGImage(href, x, y, width, height, svg_obj)"""
    href: str
    x: float
    y: float
    width: float
    height: float
    svg_obj: SVGObject

    def __deepcopy__(self, _memo: Unused) -> SVGImage: ...
    def render(
        self, _gsd_registry: Unused, _style: Unused, last_item, initial_point
    ) -> tuple[Incomplete, Incomplete, Incomplete]: ...
    def render_debug(
        self, gsd_registry: Unused, style: Unused, last_item, initial_point, debug_stream, _pfx: Unused
    ) -> tuple[Incomplete, Incomplete, Incomplete]: ...<|MERGE_RESOLUTION|>--- conflicted
+++ resolved
@@ -20,11 +20,6 @@
 LOGGER: Logger
 __pdoc__: dict[str, bool]
 
-<<<<<<< HEAD
-def force_nodocument(item):
-    """A decorator that forces pdoc not to document the decorated item (class or method)"""
-    ...
-=======
 @type_check_only
 class _HasQualname(Protocol):
     __qualname__: str
@@ -32,7 +27,6 @@
 _T = TypeVar("_T", bound=_HasQualname)
 
 def force_nodocument(item: _T) -> _T: ...
->>>>>>> 6cae3464
 
 NUMBER_SPLIT: Final[Pattern[str]]
 TRANSFORM_GETTER: Final[Pattern[str]]
