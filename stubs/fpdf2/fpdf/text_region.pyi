--- conflicted
+++ resolved
@@ -143,28 +143,8 @@
         bullet_string: str = "",
         bullet_r_margin: float | None = None,
         wrapmode: WrapMode | None = None,
-<<<<<<< HEAD
-    ) -> Paragraph:
-        """
-        Args:
-            text_align (Align, optional): the horizontal alignment of the paragraph.
-            line_height (float, optional): factor by which the line spacing will be different from the font height. (Default: by region)
-            top_margin (float, optional):  how much spacing is added above the paragraph.
-                No spacing will be added at the top of the paragraph if the current y position is at (or above) the
-                top margin of the page. (Default: 0.0)
-            bottom_margin (float, optional): those two values determine how much spacing is added below the paragraph.
-                No spacing will be added at the bottom if it would result in overstepping the bottom margin of the page. (Default: 0.0)
-            indent (float, optional): determines the indentation of the paragraph. (Default: 0.0)
-            bullet_string (str, optional): determines the fragments and text lines of the bullet. (Default: "")
-            bullet_r_margin (float, optional): determines the spacing between the bullet and the bulleted line
-            skip_leading_spaces (float, optional): removes all space characters at the beginning of each line. (Default: False)
-            wrapmode (WrapMode): determines the way text wrapping is handled. (Default: None)
-        """
-        ...
-=======
         first_line_indent: float = 0,
     ) -> Paragraph: ...
->>>>>>> ebf4d17c
     def end_paragraph(self) -> None: ...
     def image(
         self,
