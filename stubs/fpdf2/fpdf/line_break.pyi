--- conflicted
+++ resolved
@@ -172,18 +172,7 @@
     number_of_spaces: int
     space_break_hint: Incomplete
     hyphen_break_hint: Incomplete
-<<<<<<< HEAD
-    def __init__(self, max_width: float, print_sh: bool = False) -> None:
-        """
-        Per-line text fragment management for use by MultiLineBreak.
-            Args:
-                print_sh (bool): If true, a soft-hyphen will be rendered
-                    normally, instead of triggering a line break. Default: False
-        """
-        ...
-=======
     def __init__(self, max_width: float, print_sh: bool = False, indent: float = 0) -> None: ...
->>>>>>> ebf4d17c
     @property
     def width(self) -> float: ...
     def add_character(
@@ -224,33 +213,6 @@
         wrapmode: WrapMode = ...,
         line_height: float = 1.0,
         skip_leading_spaces: bool = False,
-<<<<<<< HEAD
-    ) -> None:
-        """
-        Accept text as Fragments, to be split into individual lines depending
-        on line width and text height.
-        Args:
-            fragments: A sequence of Fragment()s containing text.
-            max_width: Either a fixed width as float or a callback function
-                get_width(height). If a function, it gets called with the largest
-                height encountered on the current line, and must return the
-                applicable width for the line with the given height at the current
-                vertical position. The height is relevant in those cases where the
-                lateral boundaries of the enclosing TextRegion() are not vertical.
-            margins (sequence of floats): The extra clearance that may apply at the beginning
-                and/or end of a line (usually either FPDF.c_margin or 0.0 for each side).
-            align (Align): The horizontal alignment of the current text block.
-            print_sh (bool): If True, a soft-hyphen will be rendered
-                normally, instead of triggering a line break. Default: False
-            wrapmode (WrapMode): Selects word or character based wrapping.
-            line_height (float, optional): A multiplier relative to the font
-                size changing the vertical space occupied by a line of text. Default 1.0.
-            skip_leading_spaces (bool, optional): On each line, any space characters
-                at the beginning will be skipped. Default value: False.
-        """
-        ...
-=======
         first_line_indent: float = 0,
     ) -> None: ...
->>>>>>> ebf4d17c
     def get_line(self) -> TextLine: ...