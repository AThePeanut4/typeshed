--- conflicted
+++ resolved
@@ -129,31 +129,8 @@
         rowspan: int = 1,
         padding: tuple[float, ...] | None = None,
         link: str | int | None = None,
-<<<<<<< HEAD
-    ) -> str:
-        """
-        Adds a cell to the row.
-
-        Args:
-            text (str): string content, can contain several lines.
-                In that case, the row height will grow proportionally.
-            align (str, fpdf.enums.Align): optional text alignment.
-            v_align (str, fpdf.enums.AlignV): optional vertical text alignment.
-            style (fpdf.fonts.FontFace): optional text style.
-            img: optional. Either a string representing a file path to an image,
-                an URL to an image, an io.BytesIO, or a instance of `PIL.Image.Image`.
-            img_fill_width (bool): optional, defaults to False. Indicates to render the image
-                using the full width of the current table column.
-            colspan (int): optional number of columns this cell should span.
-            rowspan (int): optional number of rows this cell should span.
-            padding (tuple): optional padding (left, top, right, bottom) for the cell.
-            link (str, int): optional link, either an URL or an integer returned by `FPDF.add_link`, defining an internal link to a page
-        """
-        ...
-=======
         border: CellBordersLayout | int = ...,
     ) -> str: ...
->>>>>>> ea91db23
     @overload
     def cell(
         self,
@@ -167,31 +144,8 @@
         rowspan: int = 1,
         padding: tuple[float, ...] | None = None,
         link: str | int | None = None,
-<<<<<<< HEAD
-    ) -> TableSpan:
-        """
-        Adds a cell to the row.
-
-        Args:
-            text (str): string content, can contain several lines.
-                In that case, the row height will grow proportionally.
-            align (str, fpdf.enums.Align): optional text alignment.
-            v_align (str, fpdf.enums.AlignV): optional vertical text alignment.
-            style (fpdf.fonts.FontFace): optional text style.
-            img: optional. Either a string representing a file path to an image,
-                an URL to an image, an io.BytesIO, or a instance of `PIL.Image.Image`.
-            img_fill_width (bool): optional, defaults to False. Indicates to render the image
-                using the full width of the current table column.
-            colspan (int): optional number of columns this cell should span.
-            rowspan (int): optional number of rows this cell should span.
-            padding (tuple): optional padding (left, top, right, bottom) for the cell.
-            link (str, int): optional link, either an URL or an integer returned by `FPDF.add_link`, defining an internal link to a page
-        """
-        ...
-=======
         border: CellBordersLayout | int = ...,
     ) -> TableSpan: ...
->>>>>>> ea91db23
 
 @dataclass
 class Cell:
