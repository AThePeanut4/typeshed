--- conflicted
+++ resolved
@@ -56,60 +56,6 @@
         outer_border_width: float | None = None,
         num_heading_rows: int = 1,
         repeat_headings: TableHeadingsDisplay | int = 1,
-<<<<<<< HEAD
-    ) -> None:
-        """
-        Args:
-            fpdf (fpdf.FPDF): FPDF current instance
-            rows: optional. Sequence of rows (iterable) of str to initiate the table cells with text content
-            align (str, fpdf.enums.Align): optional, default to CENTER. Sets the table horizontal position relative to the page,
-                when it's not using the full page width
-            borders_layout (str, fpdf.enums.TableBordersLayout): optional, default to ALL. Control what cell borders are drawn
-            cell_fill_color (float, tuple, fpdf.drawing.DeviceGray, fpdf.drawing.DeviceRGB): optional.
-                Defines the cells background color
-            cell_fill_mode (str, fpdf.enums.TableCellFillMode): optional. Defines which cells are filled with color in the background
-            col_widths (float, tuple): optional. Sets column width. Can be a single number or a sequence of numbers.
-                 When `col_widths` is a single number, it is interpreted as a fixed column width in document units.
-                 When `col_widths` is provided as an array, the values are considered to be fractions of the full effective page width,
-                 meaning that `col_widths=(1, 1, 2)` is strictly equivalent to `col_widths=(25, 25, 50)`.
-            first_row_as_headings (bool): optional, default to True. If False, the first row of the table
-                is not styled differently from the others
-            gutter_height (float): optional vertical space between rows
-            gutter_width (float): optional horizontal space between columns
-            headings_style (fpdf.fonts.FontFace): optional, default to bold.
-                Defines the visual style of the top headings row: size, color, emphasis...
-            line_height (number): optional. Defines how much vertical space a line of text will occupy
-            markdown (bool): optional, default to False. Enable markdown interpretation of cells textual content
-            text_align (str, fpdf.enums.Align, tuple): optional, default to JUSTIFY. Control text alignment inside cells.
-            v_align (str, fpdf.enums.AlignV): optional, default to CENTER. Control vertical alignment of cells content
-            width (number): optional. Sets the table width
-            wrapmode (fpdf.enums.WrapMode): "WORD" for word based line wrapping (default),
-                "CHAR" for character based line wrapping.
-            padding (number, tuple, Padding): optional. Sets the cell padding. Can be a single number or a sequence of numbers, default:0
-                If padding for left and right ends up being non-zero then c_margin is ignored.
-            outer_border_width (number): optional. Sets the width of the outer borders of the table.
-                Only relevant when borders_layout is ALL or NO_HORIZONTAL_LINES. Otherwise, the border widths are controlled by FPDF.set_line_width()
-            num_heading_rows (number): optional. Sets the number of heading rows, default value is 1. If this value is not 1,
-                first_row_as_headings needs to be True if num_heading_rows>1 and False if num_heading_rows=0. For backwards compatibility,
-                first_row_as_headings is used in case num_heading_rows is 1.
-            repeat_headings (fpdf.enums.TableHeadingsDisplay): optional, indicates whether to print table headings on every page, default to 1.
-        """
-        ...
-    def row(self, cells: Iterable[str] = (), style: FontFace | None = None) -> Row:
-        """Adds a row to the table. Returns a `Row` object."""
-        ...
-    def render(self) -> None:
-        """This is an internal method called by `fpdf.FPDF.table()` once the table is finished"""
-        ...
-    def get_cell_border(self, i: int, j: int, cell: Cell) -> str | Literal[0, 1]:
-        """
-        Defines which cell borders should be drawn.
-        Returns a string containing some or all of the letters L/R/T/B,
-        to be passed to `fpdf.FPDF.multi_cell()`.
-        Can be overriden to customize this logic
-        """
-        ...
-=======
         min_row_height: Incomplete | None = None,
     ) -> None: ...
     def row(
@@ -121,7 +67,6 @@
     ) -> Row: ...
     def render(self) -> None: ...
     def get_cell_border(self, i: int, j: int, cell: Cell) -> str | Literal[0, 1]: ...
->>>>>>> ebf4d17c
 
 class Row:
     """Object that `Table.row()` yields, used to build a row in a table"""
