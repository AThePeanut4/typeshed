--- conflicted
+++ resolved
@@ -193,11 +193,7 @@
 
 @dataclass
 class Cell:
-<<<<<<< HEAD
-    """Internal representation of a table cell"""
-=======
     __slots__ = ("text", "align", "v_align", "style", "img", "img_fill_width", "colspan", "rowspan", "padding", "link", "border")
->>>>>>> ca44e4c4
     text: str
     align: str | Align | None
     v_align: str | VAlign | None
