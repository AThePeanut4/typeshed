from _typeshed import Incomplete, SupportsItems
from collections.abc import Iterable
from dataclasses import dataclass
from io import BytesIO
from typing import Literal, overload

from PIL import Image

from .drawing import DeviceGray, DeviceRGB
from .enums import (
    Align,
    CellBordersLayout,
    TableBordersLayout,
    TableCellFillMode,
    TableHeadingsDisplay,
    TableSpan,
    VAlign,
    WrapMode,
)
from .fonts import FontFace
from .fpdf import FPDF
from .image_datastructures import _TextAlign
from .util import Padding

DEFAULT_HEADINGS_STYLE: FontFace

class Table:
    """
    Object that `fpdf.FPDF.table()` yields, used to build a table in the document.
    Detailed usage documentation: https://py-pdf.github.io/fpdf2/Tables.html
    """
    rows: list[Row]

    def __init__(
        self,
        fpdf: FPDF,
        rows: Iterable[str] = (),
        *,
        # Keep in sync with `fpdf.fpdf.FPDF.table`:
        align: str | _TextAlign = "CENTER",
        v_align: str | VAlign = "MIDDLE",
        borders_layout: str | TableBordersLayout = ...,
        cell_fill_color: int | tuple[Incomplete, ...] | DeviceGray | DeviceRGB | None = None,
        cell_fill_mode: str | TableCellFillMode = ...,
        col_widths: int | tuple[int, ...] | None = None,
        first_row_as_headings: bool = True,
        gutter_height: float = 0,
        gutter_width: float = 0,
        headings_style: FontFace = ...,
        line_height: int | None = None,
        markdown: bool = False,
        text_align: str | _TextAlign | tuple[str | _TextAlign, ...] = "JUSTIFY",
        width: int | None = None,
        wrapmode: WrapMode = ...,
        padding: float | Padding | None = None,
        outer_border_width: float | None = None,
        num_heading_rows: int = 1,
        repeat_headings: TableHeadingsDisplay | int = 1,
        min_row_height=None,
    ) -> None:
        """
        Args:
            fpdf (fpdf.FPDF): FPDF current instance
            rows: optional. Sequence of rows (iterable) of str to initiate the table cells with text content
            align (str, fpdf.enums.Align): optional, default to CENTER. Sets the table horizontal position relative to the page,
                when it's not using the full page width
            borders_layout (str, fpdf.enums.TableBordersLayout): optional, default to ALL. Control what cell borders are drawn
            cell_fill_color (float, tuple, fpdf.drawing.DeviceGray, fpdf.drawing.DeviceRGB): optional.
                Defines the cells background color
            cell_fill_mode (str, fpdf.enums.TableCellFillMode): optional. Defines which cells are filled with color in the background
            col_widths (float, tuple): optional. Sets column width. Can be a single number or a sequence of numbers.
                 When `col_widths` is a single number, it is interpreted as a fixed column width in document units.
                 When `col_widths` is provided as an array, the values are considered to be fractions of the full effective page width,
                 meaning that `col_widths=(1, 1, 2)` is strictly equivalent to `col_widths=(25, 25, 50)`.
            first_row_as_headings (bool): optional, default to True. If False, the first row of the table
                is not styled differently from the others
            gutter_height (float): optional vertical space between rows
            gutter_width (float): optional horizontal space between columns
            headings_style (fpdf.fonts.FontFace): optional, default to bold.
                Defines the visual style of the top headings row: size, color, emphasis...
            line_height (number): optional. Defines how much vertical space a line of text will occupy
            markdown (bool): optional, default to False. Enable markdown interpretation of cells textual content
            text_align (str, fpdf.enums.Align, tuple): optional, default to JUSTIFY. Control text alignment inside cells.
            v_align (str, fpdf.enums.VAlign): optional, default to CENTER. Control vertical alignment of cells content
            width (number): optional. Sets the table width
            wrapmode (fpdf.enums.WrapMode): "WORD" for word based line wrapping (default),
                "CHAR" for character based line wrapping.
            padding (number, tuple, Padding): optional. Sets the cell padding. Can be a single number or a sequence of numbers, default:0
                If padding for left and right ends up being non-zero then c_margin is ignored.
            outer_border_width (number): optional. Sets the width of the outer borders of the table.
                Only relevant when borders_layout is ALL or NO_HORIZONTAL_LINES. Otherwise, the border widths are controlled by FPDF.set_line_width()
            num_heading_rows (number): optional. Sets the number of heading rows, default value is 1. If this value is not 1,
                first_row_as_headings needs to be True if num_heading_rows>1 and False if num_heading_rows=0. For backwards compatibility,
                first_row_as_headings is used in case num_heading_rows is 1.
            repeat_headings (fpdf.enums.TableHeadingsDisplay): optional, indicates whether to print table headings on every page, default to 1.
        """
        ...
    def row(
        self, cells: Iterable[str] = (), style: FontFace | None = None, v_align: VAlign | str | None = None, min_height=None
<<<<<<< HEAD
    ) -> Row:
        """Adds a row to the table. Returns a `Row` object."""
        ...
    def render(self) -> None:
        """This is an internal method called by `fpdf.FPDF.table()` once the table is finished"""
        ...
    def get_cell_border(self, i: int, j: int, cell: Cell) -> str | Literal[0, 1]:
        """
        Defines which cell borders should be drawn.
        Returns a string containing some or all of the letters L/R/T/B,
        to be passed to `fpdf.FPDF.multi_cell()`.
        Can be overridden to customize this logic
        """
        ...
=======
    ) -> Row: ...
    def render(self) -> None: ...
>>>>>>> 6cae3464

class Row:
    """Object that `Table.row()` yields, used to build a row in a table"""
    cells: list[Cell]
    style: FontFace
    v_align: VAlign | None
    min_height: Incomplete | None
    def __init__(
        self, table: Table, style: FontFace | None = None, v_align: VAlign | str | None = None, min_height=None
    ) -> None: ...
    @property
    def cols_count(self) -> int: ...
    @property
    def max_rowspan(self) -> int: ...
    def convert_spans(self, active_rowspans: SupportsItems[int, int]) -> tuple[dict[int, int], list[int]]: ...
    @overload
    def cell(
        self,
        text: str = "",
        align: str | Align | None = None,
        v_align: str | VAlign | None = None,
        style: FontFace | None = None,
        img: str | Image.Image | BytesIO | None = None,
        img_fill_width: bool = False,
        colspan: int = 1,
        rowspan: int = 1,
        padding: tuple[float, ...] | None = None,
        link: str | int | None = None,
        border: CellBordersLayout | int = ...,
    ) -> str:
        """
        Adds a cell to the row.

        Args:
            text (str): string content, can contain several lines.
                In that case, the row height will grow proportionally.
            align (str, fpdf.enums.Align): optional text alignment.
            v_align (str, fpdf.enums.VAlign): optional vertical text alignment.
            style (fpdf.fonts.FontFace): optional text style.
            img: optional. Either a string representing a file path to an image,
                an URL to an image, an io.BytesIO, or a instance of `PIL.Image.Image`.
            img_fill_width (bool): optional, defaults to False. Indicates to render the image
                using the full width of the current table column.
            colspan (int): optional number of columns this cell should span.
            rowspan (int): optional number of rows this cell should span.
            padding (tuple): optional padding (left, top, right, bottom) for the cell.
            link (str, int): optional link, either an URL or an integer returned by `FPDF.add_link`, defining an internal link to a page
            border (fpdf.enums.CellBordersLayout): optional cell borders, defaults to `CellBordersLayout.INHERIT`
        """
        ...
    @overload
    def cell(
        self,
        text: TableSpan,
        align: str | Align | None = None,
        v_align: str | VAlign | None = None,
        style: FontFace | None = None,
        img: str | Image.Image | BytesIO | None = None,
        img_fill_width: bool = False,
        colspan: int = 1,
        rowspan: int = 1,
        padding: tuple[float, ...] | None = None,
        link: str | int | None = None,
        border: CellBordersLayout | int = ...,
    ) -> TableSpan:
        """
        Adds a cell to the row.

        Args:
            text (str): string content, can contain several lines.
                In that case, the row height will grow proportionally.
            align (str, fpdf.enums.Align): optional text alignment.
            v_align (str, fpdf.enums.VAlign): optional vertical text alignment.
            style (fpdf.fonts.FontFace): optional text style.
            img: optional. Either a string representing a file path to an image,
                an URL to an image, an io.BytesIO, or a instance of `PIL.Image.Image`.
            img_fill_width (bool): optional, defaults to False. Indicates to render the image
                using the full width of the current table column.
            colspan (int): optional number of columns this cell should span.
            rowspan (int): optional number of rows this cell should span.
            padding (tuple): optional padding (left, top, right, bottom) for the cell.
            link (str, int): optional link, either an URL or an integer returned by `FPDF.add_link`, defining an internal link to a page
            border (fpdf.enums.CellBordersLayout): optional cell borders, defaults to `CellBordersLayout.INHERIT`
        """
        ...

@dataclass
class Cell:
    """Internal representation of a table cell"""
    text: str
    align: str | Align | None
    v_align: str | VAlign | None
    style: FontFace | None
    img: str | None
    img_fill_width: bool
    colspan: int
    rowspan: int
    padding: int | tuple[float, ...] | None
    link: str | int | None
    border: CellBordersLayout | None

    def write(self, text, align=None): ...

@dataclass(frozen=True)
class RowLayoutInfo:
    """RowLayoutInfo(height: float, pagebreak_height: float, rendered_heights: dict, merged_heights: list)"""
    height: int
    pagebreak_height: float
    rendered_heights: dict[Incomplete, Incomplete]
    merged_heights: list[Incomplete]

@dataclass(frozen=True)
class RowSpanLayoutInfo:
    """RowSpanLayoutInfo(column: int, start: int, length: int, contents_height: float)"""
    column: int
    start: int
    length: int
    contents_height: float

    def row_range(self) -> range: ...

def draw_box_borders(pdf: FPDF, x1, y1, x2, y2, border: str | Literal[0, 1], fill_color=None) -> None:
    """
    Draws a box using the provided style - private helper used by table for drawing the cell and table borders.
    Difference between this and rect() is that border can be defined as "L,R,T,B" to draw only some of the four borders;
    compatible with get_border(i,k)

    See Also: rect()
    """
    ...<|MERGE_RESOLUTION|>--- conflicted
+++ resolved
@@ -97,25 +97,8 @@
         ...
     def row(
         self, cells: Iterable[str] = (), style: FontFace | None = None, v_align: VAlign | str | None = None, min_height=None
-<<<<<<< HEAD
-    ) -> Row:
-        """Adds a row to the table. Returns a `Row` object."""
-        ...
-    def render(self) -> None:
-        """This is an internal method called by `fpdf.FPDF.table()` once the table is finished"""
-        ...
-    def get_cell_border(self, i: int, j: int, cell: Cell) -> str | Literal[0, 1]:
-        """
-        Defines which cell borders should be drawn.
-        Returns a string containing some or all of the letters L/R/T/B,
-        to be passed to `fpdf.FPDF.multi_cell()`.
-        Can be overridden to customize this logic
-        """
-        ...
-=======
     ) -> Row: ...
     def render(self) -> None: ...
->>>>>>> 6cae3464
 
 class Row:
     """Object that `Table.row()` yields, used to build a row in a table"""
