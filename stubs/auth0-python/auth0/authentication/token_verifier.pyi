"""Token Verifier module"""

from _typeshed import Incomplete
from typing import ClassVar

class SignatureVerifier:
    """
    Abstract class that will verify a given JSON web token's signature
    using the key fetched internally given its key id.

    Args:
        algorithm (str): The expected signing algorithm (e.g. RS256).
    """
    DISABLE_JWT_CHECKS: ClassVar[dict[str, bool]]
    def __init__(self, algorithm: str) -> None: ...
    async def verify_signature(self, token: str) -> dict[str, Incomplete]:
        """
        Verifies the signature of the given JSON web token.

        Args:
            token (str): The JWT to get its signature verified.

        Raises:
            TokenValidationError: if the token cannot be decoded, the algorithm is invalid
            or the token's signature doesn't match the calculated one.
        """
        ...

class SymmetricSignatureVerifier(SignatureVerifier):
    """
    Verifier for HMAC signatures, which rely on shared secrets.

    Args:
        shared_secret (str): The shared secret used to decode the token.
        algorithm (str, optional): The expected signing algorithm. Defaults to "HS256".
    """
    def __init__(self, shared_secret: str, algorithm: str = "HS256") -> None: ...

class JwksFetcher:
    """
    Class that fetches and holds a JSON web key set.
    This class makes use of an in-memory cache. For it to work properly, define this instance once and re-use it.

    Args:
        jwks_url (str): The url where the JWK set is located.
        cache_ttl (str, optional): The lifetime of the JWK set cache in seconds. Defaults to 600 seconds.
    """
    CACHE_TTL: ClassVar[int]
<<<<<<< HEAD
    def __init__(self, jwks_url: str, cache_ttl: int = ...) -> None: ...
    def get_key(self, key_id: str):
        """
        Obtains the JWK associated with the given key id.

        Args:
            key_id (str): The id of the key to fetch.

        Returns:
            the JWK associated with the given key id.

        Raises:
            TokenValidationError: when a key with that id cannot be found
        """
        ...

class AsymmetricSignatureVerifier(SignatureVerifier):
    """
    Verifier for RSA signatures, which rely on public key certificates.

    Args:
        jwks_url (str): The url where the JWK set is located.
        algorithm (str, optional): The expected signing algorithm. Defaults to "RS256".
        cache_ttl (int, optional): The lifetime of the JWK set cache in seconds. Defaults to 600 seconds.
    """
    def __init__(self, jwks_url: str, algorithm: str = "RS256", cache_ttl: int = ...) -> None: ...
=======
    def __init__(self, jwks_url: str, cache_ttl: int = 600) -> None: ...
    def get_key(self, key_id: str): ...

class AsymmetricSignatureVerifier(SignatureVerifier):
    def __init__(self, jwks_url: str, algorithm: str = "RS256", cache_ttl: int = 600) -> None: ...
>>>>>>> ca44e4c4

class TokenVerifier:
    """
    Class that verifies ID tokens following the steps defined in the OpenID Connect spec.
    An OpenID Connect ID token is not meant to be consumed until it's verified.

    Args:
        signature_verifier (SignatureVerifier): The instance that knows how to verify the signature.
        issuer (str): The expected issuer claim value.
        audience (str): The expected audience claim value.
        leeway (int, optional): The clock skew to accept when verifying date related claims in seconds.
        Defaults to 60 seconds.
    """
    iss: str
    aud: str
    leeway: int
    def __init__(self, signature_verifier: SignatureVerifier, issuer: str, audience: str, leeway: int = 0) -> None: ...
    def verify(
        self, token: str, nonce: str | None = None, max_age: int | None = None, organization: str | None = None
    ) -> dict[str, Incomplete]:
        """
        Attempts to verify the given ID token, following the steps defined in the OpenID Connect spec.

        Args:
            token (str): The JWT to verify.
            nonce (str, optional): The nonce value sent during authentication.
            max_age (int, optional): The max_age value sent during authentication.
            organization (str, optional): The expected organization ID (org_id) or organization name (org_name) claim value. This should be specified
            when logging in to an organization.

        Returns:
            the decoded payload from the token

        Raises:
            TokenValidationError: when the token cannot be decoded, the token signing algorithm is not the expected one,
            the token signature is invalid or the token has a claim missing or with unexpected value.
        """
        ...<|MERGE_RESOLUTION|>--- conflicted
+++ resolved
@@ -46,40 +46,11 @@
         cache_ttl (str, optional): The lifetime of the JWK set cache in seconds. Defaults to 600 seconds.
     """
     CACHE_TTL: ClassVar[int]
-<<<<<<< HEAD
-    def __init__(self, jwks_url: str, cache_ttl: int = ...) -> None: ...
-    def get_key(self, key_id: str):
-        """
-        Obtains the JWK associated with the given key id.
-
-        Args:
-            key_id (str): The id of the key to fetch.
-
-        Returns:
-            the JWK associated with the given key id.
-
-        Raises:
-            TokenValidationError: when a key with that id cannot be found
-        """
-        ...
-
-class AsymmetricSignatureVerifier(SignatureVerifier):
-    """
-    Verifier for RSA signatures, which rely on public key certificates.
-
-    Args:
-        jwks_url (str): The url where the JWK set is located.
-        algorithm (str, optional): The expected signing algorithm. Defaults to "RS256".
-        cache_ttl (int, optional): The lifetime of the JWK set cache in seconds. Defaults to 600 seconds.
-    """
-    def __init__(self, jwks_url: str, algorithm: str = "RS256", cache_ttl: int = ...) -> None: ...
-=======
     def __init__(self, jwks_url: str, cache_ttl: int = 600) -> None: ...
     def get_key(self, key_id: str): ...
 
 class AsymmetricSignatureVerifier(SignatureVerifier):
     def __init__(self, jwks_url: str, algorithm: str = "RS256", cache_ttl: int = 600) -> None: ...
->>>>>>> ca44e4c4
 
 class TokenVerifier:
     """
