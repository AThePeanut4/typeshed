"""Token Verifier module"""

from _typeshed import Incomplete
from typing import ClassVar

from auth0.exceptions import TokenValidationError as TokenValidationError

class SignatureVerifier:
    """
    Abstract class that will verify a given JSON web token's signature
    using the key fetched internally given its key id.

    Args:
        algorithm (str): The expected signing algorithm (e.g. RS256).
    """
    DISABLE_JWT_CHECKS: ClassVar[dict[str, bool]]
    def __init__(self, algorithm: str) -> None: ...
    async def verify_signature(self, token: str) -> dict[str, Incomplete]:
        """
        Verifies the signature of the given JSON web token.

        Args:
            token (str): The JWT to get its signature verified.

        Raises:
            TokenValidationError: if the token cannot be decoded, the algorithm is invalid
            or the token's signature doesn't match the calculated one.
        """
        ...

class SymmetricSignatureVerifier(SignatureVerifier):
    """
    Verifier for HMAC signatures, which rely on shared secrets.

    Args:
        shared_secret (str): The shared secret used to decode the token.
        algorithm (str, optional): The expected signing algorithm. Defaults to "HS256".
    """
    def __init__(self, shared_secret: str, algorithm: str = "HS256") -> None: ...

class JwksFetcher:
    """
    Class that fetches and holds a JSON web key set.
    This class makes use of an in-memory cache. For it to work properly, define this instance once and re-use it.

    Args:
        jwks_url (str): The url where the JWK set is located.
        cache_ttl (str, optional): The lifetime of the JWK set cache in seconds. Defaults to 600 seconds.
    """
    CACHE_TTL: ClassVar[int]
    def __init__(self, jwks_url: str, cache_ttl: int = ...) -> None: ...
    def get_key(self, key_id: str):
        """
        Obtains the JWK associated with the given key id.

        Args:
            key_id (str): The id of the key to fetch.

        Returns:
            the JWK associated with the given key id.

        Raises:
            TokenValidationError: when a key with that id cannot be found
        """
        ...

class AsymmetricSignatureVerifier(SignatureVerifier):
    """
    Verifier for RSA signatures, which rely on public key certificates.

    Args:
        jwks_url (str): The url where the JWK set is located.
        algorithm (str, optional): The expected signing algorithm. Defaults to "RS256".
        cache_ttl (int, optional): The lifetime of the JWK set cache in seconds. Defaults to 600 seconds.
    """
    def __init__(self, jwks_url: str, algorithm: str = "RS256", cache_ttl: int = ...) -> None: ...

class TokenVerifier:
<<<<<<< HEAD
    """
    Class that verifies ID tokens following the steps defined in the OpenID Connect spec.
    An OpenID Connect ID token is not meant to be consumed until it's verified.

    Args:
        signature_verifier (SignatureVerifier): The instance that knows how to verify the signature.
        issuer (str): The expected issuer claim value.
        audience (str): The expected audience claim value.
        leeway (int, optional): The clock skew to accept when verifying date related claims in seconds.
        Defaults to 60 seconds.
    """
    iss: Incomplete
    aud: Incomplete
    leeway: Incomplete
=======
    iss: str
    aud: str
    leeway: int
>>>>>>> 6d0402cb
    def __init__(self, signature_verifier: SignatureVerifier, issuer: str, audience: str, leeway: int = 0) -> None: ...
    def verify(
        self, token: str, nonce: str | None = None, max_age: int | None = None, organization: str | None = None
    ) -> dict[str, Incomplete]:
        """
        Attempts to verify the given ID token, following the steps defined in the OpenID Connect spec.

        Args:
            token (str): The JWT to verify.
            nonce (str, optional): The nonce value sent during authentication.
            max_age (int, optional): The max_age value sent during authentication.
            organization (str, optional): The expected organization ID (org_id) or organization name (org_name) claim value. This should be specified
            when logging in to an organization.

        Returns:
            the decoded payload from the token

        Raises:
            TokenValidationError: when the token cannot be decoded, the token signing algorithm is not the expected one,
            the token signature is invalid or the token has a claim missing or with unexpected value.
        """
        ...<|MERGE_RESOLUTION|>--- conflicted
+++ resolved
@@ -76,26 +76,9 @@
     def __init__(self, jwks_url: str, algorithm: str = "RS256", cache_ttl: int = ...) -> None: ...
 
 class TokenVerifier:
-<<<<<<< HEAD
-    """
-    Class that verifies ID tokens following the steps defined in the OpenID Connect spec.
-    An OpenID Connect ID token is not meant to be consumed until it's verified.
-
-    Args:
-        signature_verifier (SignatureVerifier): The instance that knows how to verify the signature.
-        issuer (str): The expected issuer claim value.
-        audience (str): The expected audience claim value.
-        leeway (int, optional): The clock skew to accept when verifying date related claims in seconds.
-        Defaults to 60 seconds.
-    """
-    iss: Incomplete
-    aud: Incomplete
-    leeway: Incomplete
-=======
     iss: str
     aud: str
     leeway: int
->>>>>>> 6d0402cb
     def __init__(self, signature_verifier: SignatureVerifier, issuer: str, audience: str, leeway: int = 0) -> None: ...
     def verify(
         self, token: str, nonce: str | None = None, max_age: int | None = None, organization: str | None = None
