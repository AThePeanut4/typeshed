--- conflicted
+++ resolved
@@ -1,10 +1,3 @@
-<<<<<<< HEAD
-"""Token Verifier module"""
-
-from _typeshed import Incomplete
-
-=======
->>>>>>> 6d0402cb
 from .. import TokenValidationError as TokenValidationError
 from ..rest_async import AsyncRestClient as AsyncRestClient
 from .token_verifier import (
@@ -67,26 +60,9 @@
         ...
 
 class AsyncTokenVerifier(TokenVerifier):
-<<<<<<< HEAD
-    """
-    Class that verifies ID tokens following the steps defined in the OpenID Connect spec.
-    An OpenID Connect ID token is not meant to be consumed until it's verified.
-
-    Args:
-        signature_verifier (AsyncAsymmetricSignatureVerifier): The instance that knows how to verify the signature.
-        issuer (str): The expected issuer claim value.
-        audience (str): The expected audience claim value.
-        leeway (int, optional): The clock skew to accept when verifying date related claims in seconds.
-        Defaults to 60 seconds.
-    """
-    iss: Incomplete
-    aud: Incomplete
-    leeway: Incomplete
-=======
     iss: str
     aud: str
     leeway: int
->>>>>>> 6d0402cb
     def __init__(
         self, signature_verifier: AsyncAsymmetricSignatureVerifier, issuer: str, audience: str, leeway: int = 0
     ) -> None: ...
