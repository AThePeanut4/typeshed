from types import TracebackType
from typing_extensions import Self

from auth0.rest import RestClientOptions

from .actions import Actions
from .attack_protection import AttackProtection
from .blacklists import Blacklists
from .branding import Branding
from .client_credentials import ClientCredentials
from .client_grants import ClientGrants
from .clients import Clients
from .connections import Connections
from .custom_domains import CustomDomains
from .device_credentials import DeviceCredentials
from .email_templates import EmailTemplates
from .emails import Emails
from .grants import Grants
from .guardian import Guardian
from .hooks import Hooks
from .jobs import Jobs
from .log_streams import LogStreams
from .logs import Logs
from .organizations import Organizations
from .prompts import Prompts
from .resource_servers import ResourceServers
from .roles import Roles
from .rules import Rules
from .rules_configs import RulesConfigs
from .stats import Stats
from .tenants import Tenants
from .tickets import Tickets
from .user_blocks import UserBlocks
from .users import Users
from .users_by_email import UsersByEmail

class AsyncAuth0:
    """
    Provides easy access to all endpoint classes

    Args:
        domain (str): Your Auth0 domain, for example 'username.auth0.com'

        token (str): Management API v2 Token

        rest_options (RestClientOptions): Pass an instance of
            RestClientOptions to configure additional RestClient
            options, such as rate-limit retries.
            (defaults to None)
    """
    def __init__(self, domain: str, token: str, rest_options: RestClientOptions | None = None) -> None: ...
    def set_session(self, session) -> None:
        """
        Set Client Session to improve performance by reusing session.

        Args:
            session (aiohttp.ClientSession): The client session which should be closed
                manually or within context manager.
        """
        ...
    async def __aenter__(self) -> Self:
        """Automatically create and set session within context manager."""
        ...
    async def __aexit__(
        self, exc_type: type[BaseException] | None, exc_val: BaseException | None, exc_tb: TracebackType | None
<<<<<<< HEAD
    ) -> None:
        """Automatically close session within context manager."""
        ...
=======
    ) -> None: ...

    # Same attributes as Auth0
    # See note in stubs/auth0-python/@tests/stubtest_allowlist.txt about _async methods
    actions: Actions
    attack_protection: AttackProtection
    blacklists: Blacklists
    branding: Branding
    client_credentials: ClientCredentials
    client_grants: ClientGrants
    clients: Clients
    connections: Connections
    custom_domains: CustomDomains
    device_credentials: DeviceCredentials
    email_templates: EmailTemplates
    emails: Emails
    grants: Grants
    guardian: Guardian
    hooks: Hooks
    jobs: Jobs
    log_streams: LogStreams
    logs: Logs
    organizations: Organizations
    prompts: Prompts
    resource_servers: ResourceServers
    roles: Roles
    rules_configs: RulesConfigs
    rules: Rules
    stats: Stats
    tenants: Tenants
    tickets: Tickets
    user_blocks: UserBlocks
    users_by_email: UsersByEmail
    users: Users
>>>>>>> 0c6ef9c6
<|MERGE_RESOLUTION|>--- conflicted
+++ resolved
@@ -63,11 +63,6 @@
         ...
     async def __aexit__(
         self, exc_type: type[BaseException] | None, exc_val: BaseException | None, exc_tb: TracebackType | None
-<<<<<<< HEAD
-    ) -> None:
-        """Automatically close session within context manager."""
-        ...
-=======
     ) -> None: ...
 
     # Same attributes as Auth0
@@ -101,5 +96,4 @@
     tickets: Tickets
     user_blocks: UserBlocks
     users_by_email: UsersByEmail
-    users: Users
->>>>>>> 0c6ef9c6
+    users: Users