from _typeshed import Incomplete
from builtins import list as _list

from ..rest import RestClient as RestClient, RestClientOptions as RestClientOptions
from ..types import TimeoutType as TimeoutType

class Users:
    """
    Auth0 users endpoints

    Args:
        domain (str): Your Auth0 domain, e.g: 'username.auth0.com'

        token (str): Management API v2 Token

        telemetry (bool, optional): Enable or disable Telemetry
            (defaults to True)

        timeout (float or tuple, optional): Change the requests
            connect and read timeout. Pass a tuple to specify
            both values separately or a float to set both to it.
            (defaults to 5.0 for both)

        protocol (str, optional): Protocol to use when making requests.
            (defaults to "https")

        rest_options (RestClientOptions): Pass an instance of
            RestClientOptions to configure additional RestClient
            options, such as rate-limit retries.
            (defaults to None)
    """
    domain: Incomplete
    protocol: Incomplete
    client: Incomplete
    def __init__(
        self,
        domain: str,
        token: str,
        telemetry: bool = True,
        timeout: TimeoutType = 5.0,
        protocol: str = "https",
        rest_options: RestClientOptions | None = None,
    ) -> None: ...
    def list(
        self,
        page: int = 0,
        per_page: int = 25,
        sort: str | None = None,
        connection: str | None = None,
        q: str | None = None,
        search_engine: str | None = None,
        include_totals: bool = True,
        fields: _list[str] | None = None,
        include_fields: bool = True,
    ) -> dict[str, Incomplete]:
        """
        List or search users.

        Args:
            page (int, optional): The result's page number (zero based). By default,
               retrieves the first page of results.

            per_page (int, optional): The amount of entries per page. By default,
               retrieves 25 results per page.

            sort (str, optional): The field to use for sorting.
                1 == ascending and -1 == descending. (e.g: email:1)
                When not set, the default value is up to the server.

            connection (str, optional): Connection filter.

            q (str, optional): Query in Lucene query string syntax. Only fields
                in app_metadata, user_metadata or the normalized user profile
                are searchable.

            search_engine (str, optional): The version of the search_engine to use
                when querying for users. Will default to the latest version available.
                See: https://auth0.com/docs/users/search.

            include_totals (bool, optional): True if the query summary is
                to be included in the result, False otherwise. Defaults to True.

            fields (list of str, optional): A list of fields to include or
                exclude from the result (depending on include_fields). Leave empty to
                retrieve all fields.

            include_fields (bool, optional): True if the fields specified are
                to be include in the result, False otherwise. Defaults to True.

        See: https://auth0.com/docs/api/management/v2#!/Users/get_users
        """
        ...
    async def list_async(
        self,
        page: int = 0,
        per_page: int = 25,
        sort: str | None = None,
        connection: str | None = None,
        q: str | None = None,
        search_engine: str | None = None,
        include_totals: bool = True,
        fields: _list[str] | None = None,
        include_fields: bool = True,
    ) -> dict[str, Incomplete]: ...
    def create(self, body: dict[str, Incomplete]) -> dict[str, Incomplete]:
        """
        Creates a new user.

        Args:
            body (dict): the attributes to set on the user to create.

        See: https://auth0.com/docs/api/v2#!/Users/post_users
        """
        ...
    async def create_async(self, body: dict[str, Incomplete]) -> dict[str, Incomplete]: ...
    def get(self, id: str, fields: _list[str] | None = None, include_fields: bool = True) -> dict[str, Incomplete]:
        """
        Get a user.

        Args:
            id (str): The user_id of the user to retrieve.

            fields (list of str, optional): A list of fields to include or
                exclude from the result (depending on include_fields). Leave empty to
                retrieve all fields.

            include_fields (bool, optional): True if the fields specified are
                to be included in the result, False otherwise. Defaults to True.

        See: https://auth0.com/docs/api/management/v2#!/Users/get_users_by_id
        """
        ...
    async def get_async(
        self, id: str, fields: _list[str] | None = None, include_fields: bool = True
    ) -> dict[str, Incomplete]: ...
    def delete(self, id: str):
        """
        Delete a user.

        Args:
            id (str): The user_id of the user to delete.

        See: https://auth0.com/docs/api/management/v2#!/Users/delete_users_by_id
        """
        ...
    async def delete_async(self, id: str): ...
    def update(self, id: str, body: dict[str, Incomplete]) -> dict[str, Incomplete]:
        """
        Update a user with the attributes passed in 'body'

        Args:
            id (str): The user_id of the user to update.

            body (dict): The attributes of the user to update.

        See: https://auth0.com/docs/api/v2#!/Users/patch_users_by_id
        """
        ...
    async def update_async(self, id: str, body: dict[str, Incomplete]) -> dict[str, Incomplete]: ...
    def list_organizations(
        self, id: str, page: int = 0, per_page: int = 25, include_totals: bool = True
    ) -> dict[str, Incomplete]:
        """
        List the organizations that the user is member of.

        Args:
            id (str): The user's id.

            page (int, optional): The result's page number (zero based). By default,
               retrieves the first page of results.

            per_page (int, optional): The amount of entries per page. By default,
               retrieves 25 results per page.

            include_totals (bool, optional): True if the query summary is
               to be included in the result, False otherwise. Defaults to True.

        See https://auth0.com/docs/api/management/v2#!/Users/get_organizations
        """
        ...
    async def list_organizations_async(
        self, id: str, page: int = 0, per_page: int = 25, include_totals: bool = True
    ) -> dict[str, Incomplete]: ...
    def list_roles(self, id: str, page: int = 0, per_page: int = 25, include_totals: bool = True) -> dict[str, Incomplete]:
        """
        List the roles associated with a user.

        Args:
            id (str): The user's id.

            page (int, optional): The result's page number (zero based). By default,
               retrieves the first page of results.

            per_page (int, optional): The amount of entries per page. By default,
               retrieves 25 results per page.

            include_totals (bool, optional): True if the query summary is
               to be included in the result, False otherwise. Defaults to True.

        See https://auth0.com/docs/api/management/v2#!/Users/get_user_roles
        """
        ...
    async def list_roles_async(
        self, id: str, page: int = 0, per_page: int = 25, include_totals: bool = True
    ) -> dict[str, Incomplete]: ...
    def remove_roles(self, id: str, roles: _list[str]):
        """
        Removes an array of roles from a user.

        Args:
            id (str): The user's id.

            roles (list of str): A list of roles ids to unassociate from the user.

        See https://auth0.com/docs/api/management/v2#!/Users/delete_user_roles
        """
        ...
    async def remove_roles_async(self, id: str, roles: _list[str]): ...
    def add_roles(self, id: str, roles: _list[str]) -> dict[str, Incomplete]:
        """
        Associate an array of roles with a user.

        Args:
            id (str): The user's id.

            roles (list of str): A list of roles ids to associated with the user.

        See https://auth0.com/docs/api/management/v2#!/Users/post_user_roles
        """
        ...
    async def add_roles_async(self, id: str, roles: _list[str]) -> dict[str, Incomplete]: ...
    def list_permissions(
        self, id: str, page: int = 0, per_page: int = 25, include_totals: bool = True
    ) -> dict[str, Incomplete]:
        """
        List the permissions associated to the user.

        Args:
            id (str): The user's id.

            page (int, optional): The result's page number (zero based). By default,
               retrieves the first page of results.

            per_page (int, optional): The amount of entries per page. By default,
               retrieves 25 results per page.

            include_totals (bool, optional): True if the query summary is
                to be included in the result, False otherwise. Defaults to True.

        See https://auth0.com/docs/api/management/v2#!/Users/get_permissions
        """
        ...
    async def list_permissions_async(
        self, id: str, page: int = 0, per_page: int = 25, include_totals: bool = True
    ) -> dict[str, Incomplete]: ...
    def remove_permissions(self, id: str, permissions: _list[str]):
        """
        Removes permissions from a user.

        Args:
            id (str): The user's id.

            permissions (list of str): A list of permission ids to unassociate from the user.

        See https://auth0.com/docs/api/management/v2#!/Users/delete_permissions
        """
        ...
    async def remove_permissions_async(self, id: str, permissions: _list[str]): ...
    def add_permissions(self, id: str, permissions: _list[str]) -> dict[str, Incomplete]:
        """
        Assign permissions to a user.

        Args:
            id (str): The user's id.

            permissions (list of str): A list of permission ids to associated with the user.

        See https://auth0.com/docs/api/management/v2#!/Users/post_permissions
        """
        ...
    async def add_permissions_async(self, id: str, permissions: _list[str]) -> dict[str, Incomplete]: ...
    def delete_multifactor(self, id: str, provider: str):
        """
        Delete a user's multifactor provider.

        Args:
            id (str): The user's id.

            provider (str): The multifactor provider. Supported values 'duo'
                or 'google-authenticator'.

        See: https://auth0.com/docs/api/management/v2#!/Users/delete_multifactor_by_provider
        """
        ...
    async def delete_multifactor_async(self, id: str, provider: str): ...
    def delete_authenticators(self, id: str):
        """
        Delete a user's MFA enrollments.

        Args:
            id (str): The user's id.

        See: https://auth0.com/docs/api/management/v2#!/Users/delete_authenticators
        """
        ...
    async def delete_authenticators_async(self, id: str): ...
    def unlink_user_account(self, id: str, provider: str, user_id: str):
        """
        Unlink a user account

        Args:
            id (str): The user_id of the user identity.

            provider (str): The type of identity provider (e.g: facebook).

            user_id (str): The unique identifier for the user for the identity.

        See: https://auth0.com/docs/api/management/v2#!/Users/delete_user_identity_by_user_id
        """
        ...
    async def unlink_user_account_async(self, id: str, provider: str, user_id: str): ...
    def link_user_account(self, user_id: str, body: dict[str, Incomplete]) -> _list[dict[str, Incomplete]]:
        """
        Link user accounts.

        Links the account specified in the body (secondary account) to the
        account specified by the id param of the URL (primary account).

        Args:
            id (str): The user_id of the primary identity where you are linking
                the secondary account to.

            body (dict): the attributes to send as part of this request.

        See: https://auth0.com/docs/api/v2#!/Users/post_identities
        """
        ...
    async def link_user_account_async(self, user_id: str, body: dict[str, Incomplete]) -> _list[dict[str, Incomplete]]: ...
    def regenerate_recovery_code(self, user_id: str) -> dict[str, Incomplete]:
        """
        Removes the current recovery token, generates and returns a new one

        Args:
            user_id (str):  The user_id of the user identity.

        See: https://auth0.com/docs/api/management/v2#!/Users/post_recovery_code_regeneration
        """
        ...
    async def regenerate_recovery_code_async(self, user_id: str) -> dict[str, Incomplete]: ...
    def get_guardian_enrollments(self, user_id: str) -> dict[str, Incomplete]:
        """
        Retrieve the first confirmed Guardian enrollment for a user.

        Args:
            user_id (str):  The user_id of the user to retrieve.

        See: https://auth0.com/docs/api/management/v2#!/Users/get_enrollments
        """
        ...
    async def get_guardian_enrollments_async(self, user_id: str) -> dict[str, Incomplete]: ...
    def get_log_events(
        self, user_id: str, page: int = 0, per_page: int = 50, sort: str | None = None, include_totals: bool = False
    ) -> dict[str, Incomplete]:
        """
        Retrieve every log event for a specific user id.

        Args:
            user_id (str):  The user_id of the logs to retrieve.

            page (int, optional): The result's page number (zero based). By default,
                retrieves the first page of results.

            per_page (int, optional): The amount of entries per page. By default,
                retrieves 50 results per page.

            sort (str, optional):  The field to use for sorting. Use field:order
                where order is 1 for ascending and -1 for descending.
                For example date:-1
                When not set, the default value is up to the server.

            include_totals (bool, optional): True if the query summary is
                to be included in the result, False otherwise. Defaults to False.

        See: https://auth0.com/docs/api/management/v2#!/Users/get_logs_by_user
        """
        ...
    async def get_log_events_async(
        self, user_id: str, page: int = 0, per_page: int = 50, sort: str | None = None, include_totals: bool = False
    ) -> dict[str, Incomplete]: ...
    def invalidate_remembered_browsers(self, user_id: str) -> dict[str, Incomplete]:
        """
        Invalidate all remembered browsers across all authentication factors for a user.

        Args:
            user_id (str):  The user_id to invalidate remembered browsers for.

        See: https://auth0.com/docs/api/management/v2#!/Users/post_invalidate_remember_browser
        """
        ...
    async def invalidate_remembered_browsers_async(self, user_id: str) -> dict[str, Incomplete]: ...
    def get_authentication_methods(self, user_id: str) -> dict[str, Incomplete]:
        """
        Gets a list of authentication methods

        Args:
            user_id (str):  The user_id to get a list of authentication methods for.

        See: https://auth0.com/docs/api/management/v2#!/Users/get_authentication_methods
        """
        ...
    async def get_authentication_methods_async(self, user_id: str) -> dict[str, Incomplete]: ...
    def get_authentication_method_by_id(self, user_id: str, authentication_method_id: str) -> dict[str, Incomplete]:
        """
        Gets an authentication method by ID.

        Args:
            user_id (str):  The user_id to get an authentication method by ID for.
            authentication_method_id (str):  The authentication_method_id to get an authentication method by ID for.

        See: https://auth0.com/docs/api/management/v2#!/Users/get_authentication_methods_by_authentication_method_id
        """
        ...
    async def get_authentication_method_by_id_async(
        self, user_id: str, authentication_method_id: str
    ) -> dict[str, Incomplete]: ...
    def create_authentication_method(self, user_id: str, body: dict[str, Incomplete]) -> dict[str, Incomplete]:
        """
        Creates an authentication method for a given user.

        Args:
            user_id (str):  The user_id to create an authentication method for a given user.
            body (dict): the request body to create an authentication method for a given user.

        See: https://auth0.com/docs/api/management/v2#!/Users/post_authentication_methods
        """
        ...
    async def create_authentication_method_async(self, user_id: str, body: dict[str, Incomplete]) -> dict[str, Incomplete]: ...
    def update_authentication_methods(self, user_id: str, body: dict[str, Incomplete]) -> dict[str, Incomplete]:
        """
        Updates all authentication methods for a user by replacing them with the given ones.

        Args:
            user_id (str):  The user_id to update all authentication methods for.
            body (dict): the request body to update all authentication methods with.

        See: https://auth0.com/docs/api/management/v2#!/Users/put_authentication_methods
        """
        ...
    async def update_authentication_methods_async(self, user_id: str, body: dict[str, Incomplete]) -> dict[str, Incomplete]: ...
    def update_authentication_method_by_id(
        self, user_id: str, authentication_method_id: str, body: dict[str, Incomplete]
    ) -> dict[str, Incomplete]:
        """
        Updates an authentication method.

        Args:
            user_id (str):  The user_id to update an authentication method.
            authentication_method_id (str):  The authentication_method_id to update an authentication method for.
            body (dict): the request body to update an authentication method.

        See: https://auth0.com/docs/api/management/v2#!/Users/patch_authentication_methods_by_authentication_method_id
        """
        ...
    async def update_authentication_method_by_id_async(
        self, user_id: str, authentication_method_id: str, body: dict[str, Incomplete]
    ) -> dict[str, Incomplete]: ...
    def delete_authentication_methods(self, user_id: str):
        """
        Deletes all authentication methods for the given user.

        Args:
            user_id (str):  The user_id to delete all authentication methods for the given user for.

        See: https://auth0.com/docs/api/management/v2#!/Users/delete_authentication_methods
        """
        ...
    async def delete_authentication_methods_async(self, user_id: str): ...
<<<<<<< HEAD
    def delete_authentication_method_by_id(self, user_id: str, authentication_method_id: str):
        """
        Deletes an authentication method by ID.

        Args:
            user_id (str):  The user_id to delete an authentication method by ID for.
            authentication_method_id (str):  The authentication_method_id to delete an authentication method by ID for.

        See: https://auth0.com/docs/api/management/v2#!/Users/delete_authentication_methods_by_authentication_method_id
        """
        ...
    async def delete_authentication_method_by_id_async(self, user_id: str, authentication_method_id: str): ...
=======
    def delete_authentication_method_by_id(self, user_id: str, authentication_method_id: str): ...
    async def delete_authentication_method_by_id_async(self, user_id: str, authentication_method_id: str): ...
    def list_tokensets(self, id: str, page: int = 0, per_page: int = 25, include_totals: bool = True): ...
    def delete_tokenset_by_id(self, user_id: str, tokenset_id: str): ...
>>>>>>> 6d0402cb
<|MERGE_RESOLUTION|>--- conflicted
+++ resolved
@@ -475,7 +475,6 @@
         """
         ...
     async def delete_authentication_methods_async(self, user_id: str): ...
-<<<<<<< HEAD
     def delete_authentication_method_by_id(self, user_id: str, authentication_method_id: str):
         """
         Deletes an authentication method by ID.
@@ -488,9 +487,5 @@
         """
         ...
     async def delete_authentication_method_by_id_async(self, user_id: str, authentication_method_id: str): ...
-=======
-    def delete_authentication_method_by_id(self, user_id: str, authentication_method_id: str): ...
-    async def delete_authentication_method_by_id_async(self, user_id: str, authentication_method_id: str): ...
     def list_tokensets(self, id: str, page: int = 0, per_page: int = 25, include_totals: bool = True): ...
-    def delete_tokenset_by_id(self, user_id: str, tokenset_id: str): ...
->>>>>>> 6d0402cb
+    def delete_tokenset_by_id(self, user_id: str, tokenset_id: str): ...