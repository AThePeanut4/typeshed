from _typeshed import Incomplete

from auth0.exceptions import RateLimitError as RateLimitError
from auth0.types import RequestData as RequestData

from .rest import (
    EmptyResponse as EmptyResponse,
    JsonResponse as JsonResponse,
    PlainResponse as PlainResponse,
    Response as Response,
    RestClient as RestClient,
)

class AsyncRestClient(RestClient):
    """
    Provides simple methods for handling all RESTful api endpoints.

    Args:
        telemetry (bool, optional): Enable or disable Telemetry
            (defaults to True)
        timeout (float or tuple, optional): Change the requests
            connect and read timeout. Pass a tuple to specify
            both values separately or a float to set both to it.
            (defaults to 5.0 for both)
        options (RestClientOptions): Pass an instance of
            RestClientOptions to configure additional RestClient
            options, such as rate-limit retries. Overrides matching
            options passed to the constructor.
            (defaults to 3)
    """
    timeout: Incomplete
<<<<<<< HEAD
    def __init__(self, *args, **kwargs) -> None: ...
    def set_session(self, session) -> None:
        """
        Set Client Session to improve performance by reusing session.
        Session should be closed manually or within context manager.
        """
        ...
=======
    def set_session(self, session) -> None: ...
>>>>>>> 6d0402cb
    async def get(self, url: str, params: dict[str, Incomplete] | None = None, headers: dict[str, str] | None = None): ...
    async def post(self, url: str, data: RequestData | None = None, headers: dict[str, str] | None = None): ...
    async def file_post(self, *args, **kwargs): ...
    async def patch(self, url: str, data: RequestData | None = None): ...
    async def put(self, url: str, data: RequestData | None = None): ...
    async def delete(self, url: str, params: dict[str, Incomplete] | None = None, data: RequestData | None = None): ...

class RequestsResponse:
    status_code: int
    headers: Incomplete
    text: str
    def __init__(self, response, text: str) -> None: ...<|MERGE_RESOLUTION|>--- conflicted
+++ resolved
@@ -29,17 +29,7 @@
             (defaults to 3)
     """
     timeout: Incomplete
-<<<<<<< HEAD
-    def __init__(self, *args, **kwargs) -> None: ...
-    def set_session(self, session) -> None:
-        """
-        Set Client Session to improve performance by reusing session.
-        Session should be closed manually or within context manager.
-        """
-        ...
-=======
     def set_session(self, session) -> None: ...
->>>>>>> 6d0402cb
     async def get(self, url: str, params: dict[str, Incomplete] | None = None, headers: dict[str, str] | None = None): ...
     async def post(self, url: str, data: RequestData | None = None, headers: dict[str, str] | None = None): ...
     async def file_post(self, *args, **kwargs): ...
