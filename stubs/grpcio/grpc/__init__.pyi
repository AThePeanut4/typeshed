"""gRPC's Python API."""

import abc
import enum
import threading
from collections.abc import Callable, Iterable, Iterator, Mapping, Sequence
from concurrent import futures
from types import ModuleType, TracebackType
from typing import Any, Generic, NoReturn, Protocol, TypeVar, type_check_only
from typing_extensions import Self, TypeAlias

__version__: str

# This class encodes an uninhabited type, requiring use of explicit casts or ignores
# in order to satisfy type checkers. This allows grpc-stubs to add proper stubs
# later, allowing those overrides to be removed.
# The alternative is Any, but a future replacement of Any with a proper type
# would result in type errors where previously the type checker was happy, which
# we want to avoid. Forcing the user to use overrides provides forwards-compatibility.
@type_check_only
class _PartialStubMustCastOrIgnore: ...

# XXX: Early attempts to tame this used literals for all the keys (gRPC is
# a bit segfaulty and doesn't adequately validate the option keys), but that
# didn't quite work out. Maybe it's something we can come back to?
_OptionKeyValue: TypeAlias = tuple[str, Any]
_Options: TypeAlias = Sequence[_OptionKeyValue]

class Compression(enum.IntEnum):
    """
    Indicates the compression method to be used for an RPC.

    Attributes:
     NoCompression: Do not use compression algorithm.
     Deflate: Use "Deflate" compression algorithm.
     Gzip: Use "Gzip" compression algorithm.
    """
    NoCompression = 0
    Deflate = 1
    Gzip = 2

@enum.unique
class LocalConnectionType(enum.Enum):
    """
    Types of local connection for local credential creation.

    Attributes:
      UDS: Unix domain socket connections
      LOCAL_TCP: Local TCP connections.
    """
    UDS = 0
    LOCAL_TCP = 1

# XXX: not documented, needs more investigation.
# Some evidence:
# - https://github.com/grpc/grpc/blob/0e1984effd7e977ef18f1ad7fde7d10a2a153e1d/src/python/grpcio_tests/tests/unit/_metadata_test.py#L71
# - https://github.com/grpc/grpc/blob/0e1984effd7e977ef18f1ad7fde7d10a2a153e1d/src/python/grpcio_tests/tests/unit/_metadata_test.py#L58
# - https://github.com/grpc/grpc/blob/0e1984effd7e977ef18f1ad7fde7d10a2a153e1d/src/python/grpcio_tests/tests/unit/_invocation_defects_test.py#L66
_Metadata: TypeAlias = tuple[tuple[str, str | bytes], ...]

_TRequest = TypeVar("_TRequest")
_TResponse = TypeVar("_TResponse")

# XXX: These are probably the SerializeToTring/FromString pb2 methods, but
# this needs further investigation
@type_check_only
class _RequestSerializer(Protocol):
    def __call__(self, *args: Any, **kwargs: Any) -> Any: ...

@type_check_only
class _RequestDeserializer(Protocol):
    def __call__(self, *args: Any, **kwargs: Any) -> Any: ...

@type_check_only
class _ResponseSerializer(Protocol):
    def __call__(self, *args: Any, **kwargs: Any) -> Any: ...

@type_check_only
class _ResponseDeserializer(Protocol):
    def __call__(self, *args: Any, **kwargs: Any) -> Any: ...

# Future Interfaces:

class FutureTimeoutError(Exception):
    """Indicates that a method call on a Future timed out."""
    ...
class FutureCancelledError(Exception):
    """Indicates that the computation underlying a Future was cancelled."""
    ...

_TFutureValue = TypeVar("_TFutureValue")

class Future(abc.ABC, Generic[_TFutureValue]):
    """
    A representation of a computation in another control flow.

    Computations represented by a Future may be yet to be begun,
    may be ongoing, or may have already completed.
    """
    @abc.abstractmethod
    def add_done_callback(self, fn: Callable[[Future[_TFutureValue]], None]) -> None:
        """
        Adds a function to be called at completion of the computation.

        The callback will be passed this Future object describing the outcome
        of the computation.  Callbacks will be invoked after the future is
        terminated, whether successfully or not.

        If the computation has already completed, the callback will be called
        immediately.

        Exceptions raised in the callback will be logged at ERROR level, but
        will not terminate any threads of execution.

        Args:
          fn: A callable taking this Future object as its single parameter.
        """
        ...
    @abc.abstractmethod
    def cancel(self) -> bool:
        """
        Attempts to cancel the computation.

        This method does not block.

        Returns:
            bool:
            Returns True if the computation was canceled.

            Returns False under all other circumstances, for example:

            1. computation has begun and could not be canceled.
            2. computation has finished
            3. computation is scheduled for execution and it is impossible
                to determine its state without blocking.
        """
        ...
    @abc.abstractmethod
    def cancelled(self) -> bool:
        """
        Describes whether the computation was cancelled.

        This method does not block.

        Returns:
            bool:
            Returns True if the computation was cancelled before its result became
            available.

            Returns False under all other circumstances, for example:

            1. computation was not cancelled.
            2. computation's result is available.
        """
        ...
    @abc.abstractmethod
    def done(self) -> bool:
        """
        Describes whether the computation has taken place.

        This method does not block.

        Returns:
            bool:
            Returns True if the computation already executed or was cancelled.
            Returns False if the computation is scheduled for execution or
            currently executing.
            This is exactly opposite of the running() method's result.
        """
        ...
    @abc.abstractmethod
<<<<<<< HEAD
    def exception(self, timeout: float | None = ...) -> Exception | None:
        """
        Return the exception raised by the computation.

        This method may return immediately or may block.

        Args:
          timeout: The length of time in seconds to wait for the computation to
            terminate or be cancelled. If None, the call will block until the
            computations's termination.

        Returns:
            The exception raised by the computation, or None if the computation
            did not raise an exception.

        Raises:
          FutureTimeoutError: If a timeout value is passed and the computation
            does not terminate within the allotted time.
          FutureCancelledError: If the computation was cancelled.
        """
        ...
    @abc.abstractmethod
    def result(self, timeout: float | None = ...) -> _TFutureValue:
        """
        Returns the result of the computation or raises its exception.

        This method may return immediately or may block.

        Args:
          timeout: The length of time in seconds to wait for the computation to
            finish or be cancelled. If None, the call will block until the
            computations's termination.

        Returns:
          The return value of the computation.

        Raises:
          FutureTimeoutError: If a timeout value is passed and the computation
            does not terminate within the allotted time.
          FutureCancelledError: If the computation was cancelled.
          Exception: If the computation raised an exception, this call will
            raise the same exception.
        """
        ...
=======
    def exception(self, timeout: float | None = None) -> Exception | None: ...
    @abc.abstractmethod
    def result(self, timeout: float | None = None) -> _TFutureValue: ...
>>>>>>> 4265ee7c
    @abc.abstractmethod
    def running(self) -> bool:
        """
        Describes whether the computation is taking place.

        This method does not block.

        Returns:
            Returns True if the computation is scheduled for execution or
            currently executing.

            Returns False if the computation already executed or was cancelled.
        """
        ...

    # FIXME: unsure of the exact return type here. Is it a traceback.StackSummary?
    @abc.abstractmethod
<<<<<<< HEAD
    def traceback(self, timeout: float | None = ...) -> Any:
        """
        Access the traceback of the exception raised by the computation.

        This method may return immediately or may block.

        Args:
          timeout: The length of time in seconds to wait for the computation
            to terminate or be cancelled. If None, the call will block until
            the computation's termination.

        Returns:
            The traceback of the exception raised by the computation, or None
            if the computation did not raise an exception.

        Raises:
          FutureTimeoutError: If a timeout value is passed and the computation
            does not terminate within the allotted time.
          FutureCancelledError: If the computation was cancelled.
        """
        ...

# Create Client:

def insecure_channel(target: str, options: _Options | None = ..., compression: Compression | None = ...) -> Channel:
    """
    Creates an insecure Channel to a server.

    The returned Channel is thread-safe.

    Args:
      target: The server address
      options: An optional list of key-value pairs (:term:`channel_arguments`
        in gRPC Core runtime) to configure the channel.
      compression: An optional value indicating the compression method to be
        used over the lifetime of the channel.

    Returns:
      A Channel.
    """
    ...
def secure_channel(
    target: str, credentials: ChannelCredentials, options: _Options | None = ..., compression: Compression | None = ...
) -> Channel:
    """
    Creates a secure Channel to a server.

    The returned Channel is thread-safe.

    Args:
      target: The server address.
      credentials: A ChannelCredentials instance.
      options: An optional list of key-value pairs (:term:`channel_arguments`
        in gRPC Core runtime) to configure the channel.
      compression: An optional value indicating the compression method to be
        used over the lifetime of the channel.

    Returns:
      A Channel.
    """
    ...
=======
    def traceback(self, timeout: float | None = None): ...

# Create Client:

def insecure_channel(target: str, options: _Options | None = None, compression: Compression | None = None) -> Channel: ...
def secure_channel(
    target: str, credentials: ChannelCredentials, options: _Options | None = None, compression: Compression | None = None
) -> Channel: ...
>>>>>>> 4265ee7c

_Interceptor: TypeAlias = (
    UnaryUnaryClientInterceptor[_TRequest, _TResponse]
    | UnaryStreamClientInterceptor[_TRequest, _TResponse]
    | StreamUnaryClientInterceptor[_TRequest, _TResponse]
    | StreamStreamClientInterceptor[_TRequest, _TResponse]
)

def intercept_channel(channel: Channel, *interceptors: _Interceptor[_TRequest, _TResponse]) -> Channel:
    """
    Intercepts a channel through a set of interceptors.

    Args:
      channel: A Channel.
      interceptors: Zero or more objects of type
        UnaryUnaryClientInterceptor,
        UnaryStreamClientInterceptor,
        StreamUnaryClientInterceptor, or
        StreamStreamClientInterceptor.
        Interceptors are given control in the order they are listed.

    Returns:
      A Channel that intercepts each invocation via the provided interceptors.

    Raises:
      TypeError: If interceptor does not derive from any of
        UnaryUnaryClientInterceptor,
        UnaryStreamClientInterceptor,
        StreamUnaryClientInterceptor, or
        StreamStreamClientInterceptor.
    """
    ...

# Create Client Credentials:

def ssl_channel_credentials(
<<<<<<< HEAD
    root_certificates: bytes | None = ..., private_key: bytes | None = ..., certificate_chain: bytes | None = ...
) -> ChannelCredentials:
    """
    Creates a ChannelCredentials for use with an SSL-enabled Channel.

    Args:
      root_certificates: The PEM-encoded root certificates as a byte string,
        or None to retrieve them from a default location chosen by gRPC
        runtime.
      private_key: The PEM-encoded private key as a byte string, or None if no
        private key should be used.
      certificate_chain: The PEM-encoded certificate chain as a byte string
        to use or None if no certificate chain should be used.

    Returns:
      A ChannelCredentials for use with an SSL-enabled Channel.
    """
    ...
def local_channel_credentials(local_connect_type: LocalConnectionType = ...) -> ChannelCredentials:
    """
    Creates a local ChannelCredentials used for local connections.

    This is an EXPERIMENTAL API.

    Local credentials are used by local TCP endpoints (e.g. localhost:10000)
    also UDS connections.

    The connections created by local channel credentials are not
    encrypted, but will be checked if they are local or not.
    The UDS connections are considered secure by providing peer authentication
    and data confidentiality while TCP connections are considered insecure.

    It is allowed to transmit call credentials over connections created by
    local channel credentials.

    Local channel credentials are useful for 1) eliminating insecure_channel usage;
    2) enable unit testing for call credentials without setting up secrets.

    Args:
      local_connect_type: Local connection type (either
        grpc.LocalConnectionType.UDS or grpc.LocalConnectionType.LOCAL_TCP)

    Returns:
      A ChannelCredentials for use with a local Channel
    """
    ...
def metadata_call_credentials(metadata_plugin: AuthMetadataPlugin, name: str | None = ...) -> CallCredentials:
    """
    Construct CallCredentials from an AuthMetadataPlugin.

    Args:
      metadata_plugin: An AuthMetadataPlugin to use for authentication.
      name: An optional name for the plugin.

    Returns:
      A CallCredentials.
    """
    ...
def access_token_call_credentials(access_token: str) -> CallCredentials:
    """
    Construct CallCredentials from an access token.

    Args:
      access_token: A string to place directly in the http request
        authorization header, for example
        "authorization: Bearer <access_token>".

    Returns:
      A CallCredentials.
    """
    ...
def alts_channel_credentials(service_accounts: Sequence[str] | None = ...) -> ChannelCredentials:
    """
    Creates a ChannelCredentials for use with an ALTS-enabled Channel.

    This is an EXPERIMENTAL API.
    ALTS credentials API can only be used in GCP environment as it relies on
    handshaker service being available. For more info about ALTS see
    https://cloud.google.com/security/encryption-in-transit/application-layer-transport-security

    Args:
      service_accounts: A list of server identities accepted by the client.
        If target service accounts are provided and none of them matches the
        peer identity of the server, handshake will fail. The arg can be empty
        if the client does not have any information about trusted server
        identity.
    Returns:
      A ChannelCredentials for use with an ALTS-enabled Channel
    """
    ...
def compute_engine_channel_credentials(call_credentials: CallCredentials) -> ChannelCredentials:
    """
    Creates a compute engine channel credential.

    This credential can only be used in a GCP environment as it relies on
    a handshaker service. For more info about ALTS, see
    https://cloud.google.com/security/encryption-in-transit/application-layer-transport-security

    This channel credential is expected to be used as part of a composite
    credential in conjunction with a call credentials that authenticates the
    VM's default service account. If used with any other sort of call
    credential, the connection may suddenly and unexpectedly begin failing RPCs.
    """
    ...
def xds_channel_credentials(fallback_credentials: ChannelCredentials | None = ...) -> ChannelCredentials:
    """
    Creates a ChannelCredentials for use with xDS. This is an EXPERIMENTAL
      API.

    Args:
      fallback_credentials: Credentials to use in case it is not possible to
        establish a secure connection via xDS. If no fallback_credentials
        argument is supplied, a default SSLChannelCredentials is used.
    """
    ...
=======
    root_certificates: bytes | None = None, private_key: bytes | None = None, certificate_chain: bytes | None = None
) -> ChannelCredentials: ...
def local_channel_credentials(local_connect_type: LocalConnectionType = ...) -> ChannelCredentials: ...
def metadata_call_credentials(metadata_plugin: AuthMetadataPlugin, name: str | None = None) -> CallCredentials: ...
def access_token_call_credentials(access_token: str) -> CallCredentials: ...
def alts_channel_credentials(service_accounts: Sequence[str] | None = None) -> ChannelCredentials: ...
def compute_engine_channel_credentials(call_credentials: CallCredentials) -> ChannelCredentials: ...
def xds_channel_credentials(fallback_credentials: ChannelCredentials | None = None) -> ChannelCredentials: ...
>>>>>>> 4265ee7c

# GRPC docs say there should be at least two:
def composite_call_credentials(creds1: CallCredentials, creds2: CallCredentials, *rest: CallCredentials) -> CallCredentials:
    """
    Compose multiple CallCredentials to make a new CallCredentials.

    Args:
      *call_credentials: At least two CallCredentials objects.

    Returns:
      A CallCredentials object composed of the given CallCredentials objects.
    """
    ...

# Compose a ChannelCredentials and one or more CallCredentials objects.
def composite_channel_credentials(
    channel_credentials: ChannelCredentials, call_credentials: CallCredentials, *rest: CallCredentials
) -> ChannelCredentials:
    """
    Compose a ChannelCredentials and one or more CallCredentials objects.

    Args:
      channel_credentials: A ChannelCredentials object.
      *call_credentials: One or more CallCredentials objects.

    Returns:
      A ChannelCredentials composed of the given ChannelCredentials and
        CallCredentials objects.
    """
    ...

# Create Server:

def server(
    thread_pool: futures.ThreadPoolExecutor,
<<<<<<< HEAD
    handlers: list[GenericRpcHandler[Any, Any]] | None = ...,
    interceptors: list[ServerInterceptor[Any, Any]] | None = ...,
    options: _Options | None = ...,
    maximum_concurrent_rpcs: int | None = ...,
    compression: Compression | None = ...,
    xds: bool = ...,
) -> Server:
    """
    Creates a Server with which RPCs can be serviced.

    Args:
      thread_pool: A futures.ThreadPoolExecutor to be used by the Server
        to execute RPC handlers.
      handlers: An optional list of GenericRpcHandlers used for executing RPCs.
        More handlers may be added by calling add_generic_rpc_handlers any time
        before the server is started.
      interceptors: An optional list of ServerInterceptor objects that observe
        and optionally manipulate the incoming RPCs before handing them over to
        handlers. The interceptors are given control in the order they are
        specified. This is an EXPERIMENTAL API.
      options: An optional list of key-value pairs (:term:`channel_arguments` in gRPC runtime)
        to configure the channel.
      maximum_concurrent_rpcs: The maximum number of concurrent RPCs this server
        will service before returning RESOURCE_EXHAUSTED status, or None to
        indicate no limit.
      compression: An element of grpc.compression, e.g.
        grpc.compression.Gzip. This compression algorithm will be used for the
        lifetime of the server unless overridden.
      xds: If set to true, retrieves server configuration via xDS. This is an
        EXPERIMENTAL option.

    Returns:
      A Server object.
    """
    ...
=======
    handlers: list[GenericRpcHandler[Any, Any]] | None = None,
    interceptors: list[ServerInterceptor[Any, Any]] | None = None,
    options: _Options | None = None,
    maximum_concurrent_rpcs: int | None = None,
    compression: Compression | None = None,
    xds: bool = False,
) -> Server: ...
>>>>>>> 4265ee7c

# Create Server Credentials:

_CertificateChainPair: TypeAlias = tuple[bytes, bytes]

def ssl_server_credentials(
    private_key_certificate_chain_pairs: list[_CertificateChainPair],
<<<<<<< HEAD
    root_certificates: bytes | None = ...,
    require_client_auth: bool = ...,
) -> ServerCredentials:
    """
    Creates a ServerCredentials for use with an SSL-enabled Server.

    Args:
      private_key_certificate_chain_pairs: A list of pairs of the form
        [PEM-encoded private key, PEM-encoded certificate chain].
      root_certificates: An optional byte string of PEM-encoded client root
        certificates that the server will use to verify client authentication.
        If omitted, require_client_auth must also be False.
      require_client_auth: A boolean indicating whether or not to require
        clients to be authenticated. May only be True if root_certificates
        is not None.

    Returns:
      A ServerCredentials for use with an SSL-enabled Server. Typically, this
      object is an argument to add_secure_port() method during server setup.
    """
    ...
def local_server_credentials(local_connect_type: LocalConnectionType = ...) -> ServerCredentials:
    """
    Creates a local ServerCredentials used for local connections.

    This is an EXPERIMENTAL API.

    Local credentials are used by local TCP endpoints (e.g. localhost:10000)
    also UDS connections.

    The connections created by local server credentials are not
    encrypted, but will be checked if they are local or not.
    The UDS connections are considered secure by providing peer authentication
    and data confidentiality while TCP connections are considered insecure.

    It is allowed to transmit call credentials over connections created by local
    server credentials.

    Local server credentials are useful for 1) eliminating insecure_channel usage;
    2) enable unit testing for call credentials without setting up secrets.

    Args:
      local_connect_type: Local connection type (either
        grpc.LocalConnectionType.UDS or grpc.LocalConnectionType.LOCAL_TCP)

    Returns:
      A ServerCredentials for use with a local Server
    """
    ...
def ssl_server_certificate_configuration(
    private_key_certificate_chain_pairs: list[_CertificateChainPair], root_certificates: bytes | None = ...
) -> ServerCertificateConfiguration:
    """
    Creates a ServerCertificateConfiguration for use with a Server.

    Args:
      private_key_certificate_chain_pairs: A collection of pairs of
        the form [PEM-encoded private key, PEM-encoded certificate
        chain].
      root_certificates: An optional byte string of PEM-encoded client root
        certificates that the server will use to verify client authentication.

    Returns:
      A ServerCertificateConfiguration that can be returned in the certificate
        configuration fetching callback.
    """
    ...
def dynamic_ssl_server_credentials(
    initial_certificate_configuration: ServerCertificateConfiguration,
    certificate_configuration_fetcher: Callable[[], ServerCertificateConfiguration],
    require_client_authentication: bool = ...,
) -> ServerCredentials:
    """
    Creates a ServerCredentials for use with an SSL-enabled Server.

    Args:
      initial_certificate_configuration (ServerCertificateConfiguration): The
        certificate configuration with which the server will be initialized.
      certificate_configuration_fetcher (callable): A callable that takes no
        arguments and should return a ServerCertificateConfiguration to
        replace the server's current certificate, or None for no change
        (i.e., the server will continue its current certificate
        config). The library will call this callback on *every* new
        client connection before starting the TLS handshake with the
        client, thus allowing the user application to optionally
        return a new ServerCertificateConfiguration that the server will then
        use for the handshake.
      require_client_authentication: A boolean indicating whether or not to
        require clients to be authenticated.

    Returns:
      A ServerCredentials.
    """
    ...
def alts_server_credentials() -> ServerCredentials:
    """
    Creates a ServerCredentials for use with an ALTS-enabled connection.

    This is an EXPERIMENTAL API.
    ALTS credentials API can only be used in GCP environment as it relies on
    handshaker service being available. For more info about ALTS see
    https://cloud.google.com/security/encryption-in-transit/application-layer-transport-security

    Returns:
      A ServerCredentials for use with an ALTS-enabled Server
    """
    ...
def insecure_server_credentials() -> ServerCredentials:
    """
    Creates a credentials object directing the server to use no credentials.
      This is an EXPERIMENTAL API.

    This object cannot be used directly in a call to `add_secure_port`.
    Instead, it should be used to construct other credentials objects, e.g.
    with xds_server_credentials.
    """
    ...
def xds_server_credentials(fallback_credentials: ServerCredentials) -> ServerCredentials:
    """
    Creates a ServerCredentials for use with xDS. This is an EXPERIMENTAL
      API.

    Args:
      fallback_credentials: Credentials to use in case it is not possible to
        establish a secure connection via xDS. No default value is provided.
    """
    ...
=======
    root_certificates: bytes | None = None,
    require_client_auth: bool = False,
) -> ServerCredentials: ...
def local_server_credentials(local_connect_type: LocalConnectionType = ...) -> ServerCredentials: ...
def ssl_server_certificate_configuration(
    private_key_certificate_chain_pairs: list[_CertificateChainPair], root_certificates: bytes | None = None
) -> ServerCertificateConfiguration: ...
def dynamic_ssl_server_credentials(
    initial_certificate_configuration: ServerCertificateConfiguration,
    certificate_configuration_fetcher: Callable[[], ServerCertificateConfiguration],
    require_client_authentication: bool = False,
) -> ServerCredentials: ...
def alts_server_credentials() -> ServerCredentials: ...
def insecure_server_credentials() -> ServerCredentials: ...
def xds_server_credentials(fallback_credentials: ServerCredentials) -> ServerCredentials: ...
>>>>>>> 4265ee7c

# RPC Method Handlers:

# XXX: This is probably what appears in the add_FooServicer_to_server function
# in the _pb2_grpc files that get generated, which points to the FooServicer
# handler functions that get generated, which look like this:
#
#    def FloobDoob(self, request, context):
#       return response
#
@type_check_only
class _Behaviour(Protocol):
    def __call__(self, *args: Any, **kwargs: Any) -> Any: ...

def unary_unary_rpc_method_handler(
    behavior: _Behaviour,
<<<<<<< HEAD
    request_deserializer: _RequestDeserializer | None = ...,
    response_serializer: _ResponseSerializer | None = ...,
) -> RpcMethodHandler[Any, Any]:
    """
    Creates an RpcMethodHandler for a unary-unary RPC method.

    Args:
      behavior: The implementation of an RPC that accepts one request
        and returns one response.
      request_deserializer: An optional :term:`deserializer` for request deserialization.
      response_serializer: An optional :term:`serializer` for response serialization.

    Returns:
      An RpcMethodHandler object that is typically used by grpc.Server.
    """
    ...
def unary_stream_rpc_method_handler(
    behavior: _Behaviour,
    request_deserializer: _RequestDeserializer | None = ...,
    response_serializer: _ResponseSerializer | None = ...,
) -> RpcMethodHandler[Any, Any]:
    """
    Creates an RpcMethodHandler for a unary-stream RPC method.

    Args:
      behavior: The implementation of an RPC that accepts one request
        and returns an iterator of response values.
      request_deserializer: An optional :term:`deserializer` for request deserialization.
      response_serializer: An optional :term:`serializer` for response serialization.

    Returns:
      An RpcMethodHandler object that is typically used by grpc.Server.
    """
    ...
def stream_unary_rpc_method_handler(
    behavior: _Behaviour,
    request_deserializer: _RequestDeserializer | None = ...,
    response_serializer: _ResponseSerializer | None = ...,
) -> RpcMethodHandler[Any, Any]:
    """
    Creates an RpcMethodHandler for a stream-unary RPC method.

    Args:
      behavior: The implementation of an RPC that accepts an iterator of
        request values and returns a single response value.
      request_deserializer: An optional :term:`deserializer` for request deserialization.
      response_serializer: An optional :term:`serializer` for response serialization.

    Returns:
      An RpcMethodHandler object that is typically used by grpc.Server.
    """
    ...
def stream_stream_rpc_method_handler(
    behavior: _Behaviour,
    request_deserializer: _RequestDeserializer | None = ...,
    response_serializer: _ResponseSerializer | None = ...,
) -> RpcMethodHandler[Any, Any]:
    """
    Creates an RpcMethodHandler for a stream-stream RPC method.

    Args:
      behavior: The implementation of an RPC that accepts an iterator of
        request values and returns an iterator of response values.
      request_deserializer: An optional :term:`deserializer` for request deserialization.
      response_serializer: An optional :term:`serializer` for response serialization.

    Returns:
      An RpcMethodHandler object that is typically used by grpc.Server.
    """
    ...
=======
    request_deserializer: _RequestDeserializer | None = None,
    response_serializer: _ResponseSerializer | None = None,
) -> RpcMethodHandler[Any, Any]: ...
def unary_stream_rpc_method_handler(
    behavior: _Behaviour,
    request_deserializer: _RequestDeserializer | None = None,
    response_serializer: _ResponseSerializer | None = None,
) -> RpcMethodHandler[Any, Any]: ...
def stream_unary_rpc_method_handler(
    behavior: _Behaviour,
    request_deserializer: _RequestDeserializer | None = None,
    response_serializer: _ResponseSerializer | None = None,
) -> RpcMethodHandler[Any, Any]: ...
def stream_stream_rpc_method_handler(
    behavior: _Behaviour,
    request_deserializer: _RequestDeserializer | None = None,
    response_serializer: _ResponseSerializer | None = None,
) -> RpcMethodHandler[Any, Any]: ...
>>>>>>> 4265ee7c
def method_handlers_generic_handler(
    service: str, method_handlers: dict[str, RpcMethodHandler[Any, Any]]
) -> GenericRpcHandler[Any, Any]:
    """
    Creates a GenericRpcHandler from RpcMethodHandlers.

    Args:
      service: The name of the service that is implemented by the
        method_handlers.
      method_handlers: A dictionary that maps method names to corresponding
        RpcMethodHandler.

    Returns:
      A GenericRpcHandler. This is typically added to the grpc.Server object
      with add_generic_rpc_handlers() before starting the server.
    """
    ...

# Channel Ready Future:

def channel_ready_future(channel: Channel) -> Future[None]:
    """
    Creates a Future that tracks when a Channel is ready.

    Cancelling the Future does not affect the channel's state machine.
    It merely decouples the Future from channel state machine.

    Args:
      channel: A Channel object.

    Returns:
      A Future object that matures when the channel connectivity is
      ChannelConnectivity.READY.
    """
    ...

# Channel Connectivity:

class ChannelConnectivity(enum.Enum):
    """
    Mirrors grpc_connectivity_state in the gRPC Core.

    Attributes:
      IDLE: The channel is idle.
      CONNECTING: The channel is connecting.
      READY: The channel is ready to conduct RPCs.
      TRANSIENT_FAILURE: The channel has seen a failure from which it expects
        to recover.
      SHUTDOWN: The channel has seen a failure from which it cannot recover.
    """
    IDLE = (0, "idle")
    CONNECTING = (1, "connecting")
    READY = (2, "ready")
    TRANSIENT_FAILURE = (3, "transient failure")
    SHUTDOWN = (4, "shutdown")

# gRPC Status Code:

class Status(abc.ABC):
    """
    Describes the status of an RPC.

    This is an EXPERIMENTAL API.

    Attributes:
      code: A StatusCode object to be sent to the client.
      details: A UTF-8-encodable string to be sent to the client upon
        termination of the RPC.
      trailing_metadata: The trailing :term:`metadata` in the RPC.
    """
    code: StatusCode

    # XXX: misnamed property, does not align with status.proto, where it is called 'message':
    details: str

    trailing_metadata: _Metadata

# https://grpc.github.io/grpc/core/md_doc_statuscodes.html
class StatusCode(enum.Enum):
    """
    Mirrors grpc_status_code in the gRPC Core.

    Attributes:
      OK: Not an error; returned on success
      CANCELLED: The operation was cancelled (typically by the caller).
      UNKNOWN: Unknown error.
      INVALID_ARGUMENT: Client specified an invalid argument.
      DEADLINE_EXCEEDED: Deadline expired before operation could complete.
      NOT_FOUND: Some requested entity (e.g., file or directory) was not found.
      ALREADY_EXISTS: Some entity that we attempted to create (e.g., file or directory)
        already exists.
      PERMISSION_DENIED: The caller does not have permission to execute the specified
        operation.
      UNAUTHENTICATED: The request does not have valid authentication credentials for the
        operation.
      RESOURCE_EXHAUSTED: Some resource has been exhausted, perhaps a per-user quota, or
        perhaps the entire file system is out of space.
      FAILED_PRECONDITION: Operation was rejected because the system is not in a state
        required for the operation's execution.
      ABORTED: The operation was aborted, typically due to a concurrency issue
        like sequencer check failures, transaction aborts, etc.
      UNIMPLEMENTED: Operation is not implemented or not supported/enabled in this service.
      INTERNAL: Internal errors.  Means some invariants expected by underlying
        system has been broken.
      UNAVAILABLE: The service is currently unavailable.
      DATA_LOSS: Unrecoverable data loss or corruption.
    """
    OK = (0, "ok")
    CANCELLED = (1, "cancelled")
    UNKNOWN = (2, "unknown")
    INVALID_ARGUMENT = (3, "invalid argument")
    DEADLINE_EXCEEDED = (4, "deadline exceeded")
    NOT_FOUND = (5, "not found")
    ALREADY_EXISTS = (6, "already exists")
    PERMISSION_DENIED = (7, "permission denied")
    RESOURCE_EXHAUSTED = (8, "resource exhausted")
    FAILED_PRECONDITION = (9, "failed precondition")
    ABORTED = (10, "aborted")
    OUT_OF_RANGE = (11, "out of range")
    UNIMPLEMENTED = (12, "unimplemented")
    INTERNAL = (13, "internal")
    UNAVAILABLE = (14, "unavailable")
    DATA_LOSS = (15, "data loss")
    UNAUTHENTICATED = (16, "unauthenticated")

# Channel Object:

class Channel(abc.ABC):
    """
    Affords RPC invocation via generic methods on client-side.

    Channel objects implement the Context Manager type, although they need not
    support being entered and exited multiple times.
    """
    @abc.abstractmethod
    def close(self) -> None:
        """
        Closes this Channel and releases all resources held by it.

        Closing the Channel will immediately terminate all RPCs active with the
        Channel and it is not valid to invoke new RPCs with the Channel.

        This method is idempotent.
        """
        ...
    @abc.abstractmethod
    def stream_stream(
        self,
        method: str,
<<<<<<< HEAD
        request_serializer: _RequestSerializer | None = ...,
        response_deserializer: _ResponseDeserializer | None = ...,
    ) -> StreamStreamMultiCallable[Any, Any]:
        """
        Creates a StreamStreamMultiCallable for a stream-stream method.

        Args:
          method: The name of the RPC method.
          request_serializer: Optional :term:`serializer` for serializing the request
            message. Request goes unserialized in case None is passed.
          response_deserializer: Optional :term:`deserializer` for deserializing the
            response message. Response goes undeserialized in case None
            is passed.
          _registered_method: Implementation Private. A bool representing whether the method
            is registered.

        Returns:
          A StreamStreamMultiCallable value for the named stream-stream method.
        """
        ...
=======
        request_serializer: _RequestSerializer | None = None,
        response_deserializer: _ResponseDeserializer | None = None,
    ) -> StreamStreamMultiCallable[Any, Any]: ...
>>>>>>> 4265ee7c
    @abc.abstractmethod
    def stream_unary(
        self,
        method: str,
<<<<<<< HEAD
        request_serializer: _RequestSerializer | None = ...,
        response_deserializer: _ResponseDeserializer | None = ...,
    ) -> StreamUnaryMultiCallable[Any, Any]:
        """
        Creates a StreamUnaryMultiCallable for a stream-unary method.

        Args:
          method: The name of the RPC method.
          request_serializer: Optional :term:`serializer` for serializing the request
            message. Request goes unserialized in case None is passed.
          response_deserializer: Optional :term:`deserializer` for deserializing the
            response message. Response goes undeserialized in case None is
            passed.
          _registered_method: Implementation Private. A bool representing whether the method
            is registered.

        Returns:
          A StreamUnaryMultiCallable value for the named stream-unary method.
        """
        ...
    @abc.abstractmethod
    def subscribe(self, callback: Callable[[ChannelConnectivity], None], try_to_connect: bool = ...) -> None:
        """
        Subscribe to this Channel's connectivity state machine.

        A Channel may be in any of the states described by ChannelConnectivity.
        This method allows application to monitor the state transitions.
        The typical use case is to debug or gain better visibility into gRPC
        runtime's state.

        Args:
          callback: A callable to be invoked with ChannelConnectivity argument.
            ChannelConnectivity describes current state of the channel.
            The callable will be invoked immediately upon subscription
            and again for every change to ChannelConnectivity until it
            is unsubscribed or this Channel object goes out of scope.
          try_to_connect: A boolean indicating whether or not this Channel
            should attempt to connect immediately. If set to False, gRPC
            runtime decides when to connect.
        """
        ...
=======
        request_serializer: _RequestSerializer | None = None,
        response_deserializer: _ResponseDeserializer | None = None,
    ) -> StreamUnaryMultiCallable[Any, Any]: ...
    @abc.abstractmethod
    def subscribe(self, callback: Callable[[ChannelConnectivity], None], try_to_connect: bool = False) -> None: ...
>>>>>>> 4265ee7c
    @abc.abstractmethod
    def unary_stream(
        self,
        method: str,
<<<<<<< HEAD
        request_serializer: _RequestSerializer | None = ...,
        response_deserializer: _ResponseDeserializer | None = ...,
    ) -> UnaryStreamMultiCallable[Any, Any]:
        """
        Creates a UnaryStreamMultiCallable for a unary-stream method.

        Args:
          method: The name of the RPC method.
          request_serializer: Optional :term:`serializer` for serializing the request
            message. Request goes unserialized in case None is passed.
          response_deserializer: Optional :term:`deserializer` for deserializing the
            response message. Response goes undeserialized in case None is
            passed.
          _registered_method: Implementation Private. A bool representing whether the method
            is registered.

        Returns:
          A UnaryStreamMultiCallable value for the name unary-stream method.
        """
        ...
=======
        request_serializer: _RequestSerializer | None = None,
        response_deserializer: _ResponseDeserializer | None = None,
    ) -> UnaryStreamMultiCallable[Any, Any]: ...
>>>>>>> 4265ee7c
    @abc.abstractmethod
    def unary_unary(
        self,
        method: str,
<<<<<<< HEAD
        request_serializer: _RequestSerializer | None = ...,
        response_deserializer: _ResponseDeserializer | None = ...,
    ) -> UnaryUnaryMultiCallable[Any, Any]:
        """
        Creates a UnaryUnaryMultiCallable for a unary-unary method.

        Args:
          method: The name of the RPC method.
          request_serializer: Optional :term:`serializer` for serializing the request
            message. Request goes unserialized in case None is passed.
          response_deserializer: Optional :term:`deserializer` for deserializing the
            response message. Response goes undeserialized in case None
            is passed.
          _registered_method: Implementation Private. A bool representing whether the method
            is registered.

        Returns:
          A UnaryUnaryMultiCallable value for the named unary-unary method.
        """
        ...
=======
        request_serializer: _RequestSerializer | None = None,
        response_deserializer: _ResponseDeserializer | None = None,
    ) -> UnaryUnaryMultiCallable[Any, Any]: ...
>>>>>>> 4265ee7c
    @abc.abstractmethod
    def unsubscribe(self, callback: Callable[[ChannelConnectivity], None]) -> None:
        """
        Unsubscribes a subscribed callback from this Channel's connectivity.

        Args:
          callback: A callable previously registered with this Channel from
          having been passed to its "subscribe" method.
        """
        ...
    def __enter__(self) -> Self:
        """Enters the runtime context related to the channel object."""
        ...
    def __exit__(
        self, exc_type: type[BaseException] | None, exc_val: BaseException | None, exc_tb: TracebackType | None
    ) -> bool | None:
        """Exits the runtime context related to the channel object."""
        ...

# Server Object:

class Server(abc.ABC):
    """Services RPCs."""
    @abc.abstractmethod
    def add_generic_rpc_handlers(self, generic_rpc_handlers: Iterable[GenericRpcHandler[Any, Any]]) -> None:
        """
        Registers GenericRpcHandlers with this Server.

        This method is only safe to call before the server is started.

        Args:
          generic_rpc_handlers: An iterable of GenericRpcHandlers that will be
          used to service RPCs.
        """
        ...

    # Returns an integer port on which server will accept RPC requests.
    @abc.abstractmethod
    def add_insecure_port(self, address: str) -> int:
        """
        Opens an insecure port for accepting RPCs.

        This method may only be called before starting the server.

        Args:
          address: The address for which to open a port. If the port is 0,
            or not specified in the address, then gRPC runtime will choose a port.

        Returns:
          An integer port on which server will accept RPC requests.
        """
        ...

    # Returns an integer port on which server will accept RPC requests.
    @abc.abstractmethod
    def add_secure_port(self, address: str, server_credentials: ServerCredentials) -> int:
        """
        Opens a secure port for accepting RPCs.

        This method may only be called before starting the server.

        Args:
          address: The address for which to open a port.
            if the port is 0, or not specified in the address, then gRPC
            runtime will choose a port.
          server_credentials: A ServerCredentials object.

        Returns:
          An integer port on which server will accept RPC requests.
        """
        ...
    @abc.abstractmethod
    def start(self) -> None:
        """
        Starts this Server.

        This method may only be called once. (i.e. it is not idempotent).
        """
        ...

    # Grace period is in seconds.
    @abc.abstractmethod
    def stop(self, grace: float | None) -> threading.Event:
        """
        Stops this Server.

        This method immediately stop service of new RPCs in all cases.

        If a grace period is specified, this method waits until all active
        RPCs are finished or until the grace period is reached. RPCs that haven't
        been terminated within the grace period are aborted.
        If a grace period is not specified (by passing None for `grace`),
        all existing RPCs are aborted immediately and this method
        blocks until the last RPC handler terminates.

        This method is idempotent and may be called at any time.
        Passing a smaller grace value in a subsequent call will have
        the effect of stopping the Server sooner (passing None will
        have the effect of stopping the server immediately). Passing
        a larger grace value in a subsequent call *will not* have the
        effect of stopping the server later (i.e. the most restrictive
        grace value is used).

        Args:
          grace: A duration of time in seconds or None.

        Returns:
          A threading.Event that will be set when this Server has completely
          stopped, i.e. when running RPCs either complete or are aborted and
          all handlers have terminated.
        """
        ...

    # Block current thread until the server stops. Returns a bool
    # indicates if the operation times out. Timeout is in seconds.
<<<<<<< HEAD
    def wait_for_termination(self, timeout: float | None = ...) -> bool:
        """
        Block current thread until the server stops.

        This is an EXPERIMENTAL API.

        The wait will not consume computational resources during blocking, and
        it will block until one of the two following conditions are met:

        1) The server is stopped or terminated;
        2) A timeout occurs if timeout is not `None`.

        The timeout argument works in the same way as `threading.Event.wait()`.
        https://docs.python.org/3/library/threading.html#threading.Event.wait

        Args:
          timeout: A floating point number specifying a timeout for the
            operation in seconds.

        Returns:
          A bool indicates if the operation times out.
        """
        ...
=======
    def wait_for_termination(self, timeout: float | None = None) -> bool: ...
>>>>>>> 4265ee7c

# Authentication & Authorization Objects:

# This class has no supported interface
class ChannelCredentials:
    """
    An encapsulation of the data required to create a secure Channel.

    This class has no supported interface - it exists to define the type of its
    instances and its instances exist to be passed to other functions. For
    example, ssl_channel_credentials returns an instance of this class and
    secure_channel requires an instance of this class.
    """
    def __init__(self, credentials) -> None: ...

# This class has no supported interface
class CallCredentials:
    """
    An encapsulation of the data required to assert an identity over a call.

    A CallCredentials has to be used with secure Channel, otherwise the
    metadata will not be transmitted to the server.

    A CallCredentials may be composed with ChannelCredentials to always assert
    identity for every call over that Channel.

    This class has no supported interface - it exists to define the type of its
    instances and its instances exist to be passed to other functions.
    """
    def __init__(self, credentials) -> None: ...

class AuthMetadataContext(abc.ABC):
    """
    Provides information to call credentials metadata plugins.

    Attributes:
      service_url: A string URL of the service being called into.
      method_name: A string of the fully qualified method name being called.
    """
    service_url: str
    method_name: str

class AuthMetadataPluginCallback(abc.ABC):
    """Callback object received by a metadata plugin."""
    def __call__(self, metadata: _Metadata, error: Exception | None) -> None:
        """
        Passes to the gRPC runtime authentication metadata for an RPC.

        Args:
          metadata: The :term:`metadata` used to construct the CallCredentials.
          error: An Exception to indicate error or None to indicate success.
        """
        ...

class AuthMetadataPlugin(abc.ABC):
    """A specification for custom authentication."""
    def __call__(self, context: AuthMetadataContext, callback: AuthMetadataPluginCallback) -> None:
        """
        Implements authentication by passing metadata to a callback.

        This method will be invoked asynchronously in a separate thread.

        Args:
          context: An AuthMetadataContext providing information on the RPC that
            the plugin is being called to authenticate.
          callback: An AuthMetadataPluginCallback to be invoked either
            synchronously or asynchronously.
        """
        ...

# This class has no supported interface
class ServerCredentials:
    """
    An encapsulation of the data required to open a secure port on a Server.

    This class has no supported interface - it exists to define the type of its
    instances and its instances exist to be passed to other functions.
    """
    def __init__(self, credentials) -> None: ...

# This class has no supported interface
class ServerCertificateConfiguration:
    """
    A certificate configuration for use with an SSL-enabled Server.

    Instances of this class can be returned in the certificate configuration
    fetching callback.

    This class has no supported interface -- it exists to define the
    type of its instances and its instances exist to be passed to
    other functions.
    """
    def __init__(self, certificate_configuration) -> None: ...

# gRPC Exceptions:

@type_check_only
class _Metadatum:
    key: str
    value: bytes

# FIXME: There is scant documentation about what is actually available in this type.
# The properties here are the properties observed in the wild, and may be inaccurate.
# A better source to confirm their presence needs to be found at some point.
class RpcError(Exception):
    """Raised by the gRPC library to indicate non-OK-status RPC termination."""
    def code(self) -> StatusCode: ...

    # misnamed property, does not align with status.proto, where it is called 'message':
    def details(self) -> str | None: ...

    # XXX: This has a slightly different return type to all the other metadata:
    def trailing_metadata(self) -> tuple[_Metadatum, ...]: ...

# Shared Context:

class RpcContext(abc.ABC):
    """Provides RPC-related information and action."""
    @abc.abstractmethod
    def add_callback(self, callback: Callable[[], None]) -> bool:
        """
        Registers a callback to be called on RPC termination.

        Args:
          callback: A no-parameter callable to be called on RPC termination.

        Returns:
          True if the callback was added and will be called later; False if
            the callback was not added and will not be called (because the RPC
            already terminated or some other reason).
        """
        ...
    @abc.abstractmethod
    def cancel(self) -> bool:
        """
        Cancels the RPC.

        Idempotent and has no effect if the RPC has already terminated.
        """
        ...
    @abc.abstractmethod
    def is_active(self) -> bool:
        """
        Describes whether the RPC is active or has terminated.

        Returns:
          bool:
          True if RPC is active, False otherwise.
        """
        ...
    @abc.abstractmethod
    def time_remaining(self) -> float:
        """
        Describes the length of allowed time remaining for the RPC.

        Returns:
          A nonnegative float indicating the length of allowed time in seconds
          remaining for the RPC to complete before it is considered to have
          timed out, or None if no deadline was specified for the RPC.
        """
        ...

# Client-Side Context:

class Call(RpcContext, metaclass=abc.ABCMeta):
    """Invocation-side utility object for an RPC."""
    @abc.abstractmethod
    def code(self) -> StatusCode:
        """
        Accesses the status code sent by the server.

        This method blocks until the value is available.

        Returns:
          The StatusCode value for the RPC.
        """
        ...

    # misnamed property, does not align with status.proto, where it is called 'message':
    @abc.abstractmethod
    def details(self) -> str:
        """
        Accesses the details sent by the server.

        This method blocks until the value is available.

        Returns:
          The details string of the RPC.
        """
        ...
    @abc.abstractmethod
    def initial_metadata(self) -> _Metadata:
        """
        Accesses the initial metadata sent by the server.

        This method blocks until the value is available.

        Returns:
          The initial :term:`metadata`.
        """
        ...
    @abc.abstractmethod
    def trailing_metadata(self) -> _Metadata:
        """
        Accesses the trailing metadata sent by the server.

        This method blocks until the value is available.

        Returns:
          The trailing :term:`metadata`.
        """
        ...

# Client-Side Interceptor:

class ClientCallDetails(abc.ABC):
    """
    Describes an RPC to be invoked.

    Attributes:
      method: The method name of the RPC.
      timeout: An optional duration of time in seconds to allow for the RPC.
      metadata: Optional :term:`metadata` to be transmitted to
        the service-side of the RPC.
      credentials: An optional CallCredentials for the RPC.
      wait_for_ready: An optional flag to enable :term:`wait_for_ready` mechanism.
      compression: An element of grpc.compression, e.g.
        grpc.compression.Gzip.
    """
    method: str
    timeout: float | None
    metadata: _Metadata | None
    credentials: CallCredentials | None

    # "This is an EXPERIMENTAL argument. An optional flag t enable wait for ready mechanism."
    wait_for_ready: bool | None

    compression: Compression | None

# An object that is both a Call for the RPC and a Future. In the event of
# RPC completion, the return Call-Future's result value will be the
# response message of the RPC. Should the event terminate with non-OK
# status, the returned Call-Future's exception value will be an RpcError.
#
@type_check_only
class _CallFuture(Call, Future[_TResponse], metaclass=abc.ABCMeta): ...

class UnaryUnaryClientInterceptor(abc.ABC, Generic[_TRequest, _TResponse]):
    """Affords intercepting unary-unary invocations."""
    @abc.abstractmethod
    def intercept_unary_unary(
        self,
        # FIXME: decode these cryptic runes to confirm the typing mystery of
        # this callable's signature that was left for us by past civilisations:
        #
        #     continuation - A function that proceeds with the invocation by
        #     executing the next interceptor in chain or invoking the actual RPC
        #     on the underlying Channel. It is the interceptor's responsibility
        #     to call it if it decides to move the RPC forward. The interceptor
        #     can use response_future = continuation(client_call_details,
        #     request) to continue with the RPC. continuation returns an object
        #     that is both a Call for the RPC and a Future. In the event of RPC
        #     completion, the return Call-Future's result value will be the
        #     response message of the RPC. Should the event terminate with non-OK
        #     status, the returned Call-Future's exception value will be an
        #     RpcError.
        #
        continuation: Callable[[ClientCallDetails, _TRequest], _CallFuture[_TResponse]],
        client_call_details: ClientCallDetails,
        request: _TRequest,
    ) -> _CallFuture[_TResponse]:
        """
        Intercepts a unary-unary invocation asynchronously.

        Args:
          continuation: A function that proceeds with the invocation by
            executing the next interceptor in chain or invoking the
            actual RPC on the underlying Channel. It is the interceptor's
            responsibility to call it if it decides to move the RPC forward.
            The interceptor can use
            `response_future = continuation(client_call_details, request)`
            to continue with the RPC. `continuation` returns an object that is
            both a Call for the RPC and a Future. In the event of RPC
            completion, the return Call-Future's result value will be
            the response message of the RPC. Should the event terminate
            with non-OK status, the returned Call-Future's exception value
            will be an RpcError.
          client_call_details: A ClientCallDetails object describing the
            outgoing RPC.
          request: The request value for the RPC.

        Returns:
            An object that is both a Call for the RPC and a Future.
            In the event of RPC completion, the return Call-Future's
            result value will be the response message of the RPC.
            Should the event terminate with non-OK status, the returned
            Call-Future's exception value will be an RpcError.
        """
        ...

@type_check_only
class _CallIterator(Call, Generic[_TResponse], metaclass=abc.ABCMeta):
    def __iter__(self) -> Iterator[_TResponse]: ...
    def __next__(self) -> _TResponse: ...

class UnaryStreamClientInterceptor(abc.ABC, Generic[_TRequest, _TResponse]):
    """Affords intercepting unary-stream invocations."""
    @abc.abstractmethod
    def intercept_unary_stream(
        self,
        continuation: Callable[[ClientCallDetails, _TRequest], _CallIterator[_TResponse]],
        client_call_details: ClientCallDetails,
        request: _TRequest,
    ) -> _CallIterator[_TResponse]:
        """
        Intercepts a unary-stream invocation.

        Args:
          continuation: A function that proceeds with the invocation by
            executing the next interceptor in chain or invoking the
            actual RPC on the underlying Channel. It is the interceptor's
            responsibility to call it if it decides to move the RPC forward.
            The interceptor can use
            `response_iterator = continuation(client_call_details, request)`
            to continue with the RPC. `continuation` returns an object that is
            both a Call for the RPC and an iterator for response values.
            Drawing response values from the returned Call-iterator may
            raise RpcError indicating termination of the RPC with non-OK
            status.
          client_call_details: A ClientCallDetails object describing the
            outgoing RPC.
          request: The request value for the RPC.

        Returns:
            An object that is both a Call for the RPC and an iterator of
            response values. Drawing response values from the returned
            Call-iterator may raise RpcError indicating termination of
            the RPC with non-OK status. This object *should* also fulfill the
            Future interface, though it may not.
        """
        ...

class StreamUnaryClientInterceptor(abc.ABC, Generic[_TRequest, _TResponse]):
    """Affords intercepting stream-unary invocations."""
    @abc.abstractmethod
    def intercept_stream_unary(
        self,
        continuation: Callable[[ClientCallDetails, _TRequest], _CallFuture[_TResponse]],
        client_call_details: ClientCallDetails,
        request_iterator: Iterator[_TRequest],
    ) -> _CallFuture[_TResponse]:
        """
        Intercepts a stream-unary invocation asynchronously.

        Args:
          continuation: A function that proceeds with the invocation by
            executing the next interceptor in chain or invoking the
            actual RPC on the underlying Channel. It is the interceptor's
            responsibility to call it if it decides to move the RPC forward.
            The interceptor can use
            `response_future = continuation(client_call_details, request_iterator)`
            to continue with the RPC. `continuation` returns an object that is
            both a Call for the RPC and a Future. In the event of RPC completion,
            the return Call-Future's result value will be the response message
            of the RPC. Should the event terminate with non-OK status, the
            returned Call-Future's exception value will be an RpcError.
          client_call_details: A ClientCallDetails object describing the
            outgoing RPC.
          request_iterator: An iterator that yields request values for the RPC.

        Returns:
          An object that is both a Call for the RPC and a Future.
          In the event of RPC completion, the return Call-Future's
          result value will be the response message of the RPC.
          Should the event terminate with non-OK status, the returned
          Call-Future's exception value will be an RpcError.
        """
        ...

class StreamStreamClientInterceptor(abc.ABC, Generic[_TRequest, _TResponse]):
    """Affords intercepting stream-stream invocations."""
    @abc.abstractmethod
    def intercept_stream_stream(
        self,
        continuation: Callable[[ClientCallDetails, _TRequest], _CallIterator[_TResponse]],
        client_call_details: ClientCallDetails,
        request_iterator: Iterator[_TRequest],
    ) -> _CallIterator[_TResponse]:
        """
        Intercepts a stream-stream invocation.

        Args:
          continuation: A function that proceeds with the invocation by
            executing the next interceptor in chain or invoking the
            actual RPC on the underlying Channel. It is the interceptor's
            responsibility to call it if it decides to move the RPC forward.
            The interceptor can use
            `response_iterator = continuation(client_call_details, request_iterator)`
            to continue with the RPC. `continuation` returns an object that is
            both a Call for the RPC and an iterator for response values.
            Drawing response values from the returned Call-iterator may
            raise RpcError indicating termination of the RPC with non-OK
            status.
          client_call_details: A ClientCallDetails object describing the
            outgoing RPC.
          request_iterator: An iterator that yields request values for the RPC.

        Returns:
          An object that is both a Call for the RPC and an iterator of
          response values. Drawing response values from the returned
          Call-iterator may raise RpcError indicating termination of
          the RPC with non-OK status. This object *should* also fulfill the
          Future interface, though it may not.
        """
        ...

# Service-Side Context:

class ServicerContext(RpcContext, metaclass=abc.ABCMeta):
    """A context object passed to method implementations."""
    # misnamed parameter 'details', does not align with status.proto, where it is called 'message':
    @abc.abstractmethod
    def abort(self, code: StatusCode, details: str) -> NoReturn:
        """
        Raises an exception to terminate the RPC with a non-OK status.

        The code and details passed as arguments will supersede any existing
        ones.

        Args:
          code: A StatusCode object to be sent to the client.
            It must not be StatusCode.OK.
          details: A UTF-8-encodable string to be sent to the client upon
            termination of the RPC.

        Raises:
          Exception: An exception is always raised to signal the abortion the
            RPC to the gRPC runtime.
        """
        ...
    @abc.abstractmethod
    def abort_with_status(self, status: Status) -> NoReturn:
        """
        Raises an exception to terminate the RPC with a non-OK status.

        The status passed as argument will supersede any existing status code,
        status message and trailing metadata.

        This is an EXPERIMENTAL API.

        Args:
          status: A grpc.Status object. The status code in it must not be
            StatusCode.OK.

        Raises:
          Exception: An exception is always raised to signal the abortion the
            RPC to the gRPC runtime.
        """
        ...

    # FIXME: The docs say "A map of strings to an iterable of bytes for each auth property".
    # Does that mean 'bytes' (which is iterable), or 'Iterable[bytes]'?
    @abc.abstractmethod
    def auth_context(self) -> Mapping[str, bytes]:
        """
        Gets the auth context for the call.

        Returns:
          A map of strings to an iterable of bytes for each auth property.
        """
        ...
    def disable_next_message_compression(self) -> None:
        """
        Disables compression for the next response message.

        This method will override any compression configuration set during
        server creation or set on the call.
        """
        ...
    @abc.abstractmethod
    def invocation_metadata(self) -> _Metadata:
        """
        Accesses the metadata sent by the client.

        Returns:
          The invocation :term:`metadata`.
        """
        ...
    @abc.abstractmethod
    def peer(self) -> str:
        """
        Identifies the peer that invoked the RPC being serviced.

        Returns:
          A string identifying the peer that invoked the RPC being serviced.
          The string format is determined by gRPC runtime.
        """
        ...
    @abc.abstractmethod
    def peer_identities(self) -> Iterable[bytes] | None:
        """
        Gets one or more peer identity(s).

        Equivalent to
        servicer_context.auth_context().get(servicer_context.peer_identity_key())

        Returns:
          An iterable of the identities, or None if the call is not
          authenticated. Each identity is returned as a raw bytes type.
        """
        ...
    @abc.abstractmethod
    def peer_identity_key(self) -> str | None:
        """
        The auth property used to identify the peer.

        For example, "x509_common_name" or "x509_subject_alternative_name" are
        used to identify an SSL peer.

        Returns:
          The auth property (string) that indicates the
          peer identity, or None if the call is not authenticated.
        """
        ...
    @abc.abstractmethod
    def send_initial_metadata(self, initial_metadata: _Metadata) -> None:
        """
        Sends the initial metadata value to the client.

        This method need not be called by implementations if they have no
        metadata to add to what the gRPC runtime will transmit.

        Args:
          initial_metadata: The initial :term:`metadata`.
        """
        ...
    @abc.abstractmethod
    def set_code(self, code: StatusCode) -> None:
        """
        Sets the value to be used as status code upon RPC completion.

        This method need not be called by method implementations if they wish
        the gRPC runtime to determine the status code of the RPC.

        Args:
          code: A StatusCode object to be sent to the client.
        """
        ...
    def set_compression(self, compression: Compression) -> None:
        """
        Set the compression algorithm to be used for the entire call.

        Args:
          compression: An element of grpc.compression, e.g.
            grpc.compression.Gzip.
        """
        ...
    @abc.abstractmethod
    def set_trailing_metadata(self, trailing_metadata: _Metadata) -> None:
        """
        Sets the trailing metadata for the RPC.

        Sets the trailing metadata to be sent upon completion of the RPC.

        If this method is invoked multiple times throughout the lifetime of an
        RPC, the value supplied in the final invocation will be the value sent
        over the wire.

        This method need not be called by implementations if they have no
        metadata to add to what the gRPC runtime will transmit.

        Args:
          trailing_metadata: The trailing :term:`metadata`.
        """
        ...

    # misnamed function 'details', does not align with status.proto, where it is called 'message':
    @abc.abstractmethod
    def set_details(self, details: str) -> None:
        """
        Sets the value to be used as detail string upon RPC completion.

        This method need not be called by method implementations if they have
        no details to transmit.

        Args:
          details: A UTF-8-encodable string to be sent to the client upon
            termination of the RPC.
        """
        ...
    def trailing_metadata(self) -> _Metadata:
        """
        Access value to be used as trailing metadata upon RPC completion.

        This is an EXPERIMENTAL API.

        Returns:
          The trailing :term:`metadata` for the RPC.
        """
        ...

# Service-Side Handler:

class RpcMethodHandler(abc.ABC, Generic[_TRequest, _TResponse]):
    """
    An implementation of a single RPC method.

    Attributes:
      request_streaming: Whether the RPC supports exactly one request message
        or any arbitrary number of request messages.
      response_streaming: Whether the RPC supports exactly one response message
        or any arbitrary number of response messages.
      request_deserializer: A callable :term:`deserializer` that accepts a byte string and
        returns an object suitable to be passed to this object's business
        logic, or None to indicate that this object's business logic should be
        passed the raw request bytes.
      response_serializer: A callable :term:`serializer` that accepts an object produced
        by this object's business logic and returns a byte string, or None to
        indicate that the byte strings produced by this object's business logic
        should be transmitted on the wire as they are.
      unary_unary: This object's application-specific business logic as a
        callable value that takes a request value and a ServicerContext object
        and returns a response value. Only non-None if both request_streaming
        and response_streaming are False.
      unary_stream: This object's application-specific business logic as a
        callable value that takes a request value and a ServicerContext object
        and returns an iterator of response values. Only non-None if
        request_streaming is False and response_streaming is True.
      stream_unary: This object's application-specific business logic as a
        callable value that takes an iterator of request values and a
        ServicerContext object and returns a response value. Only non-None if
        request_streaming is True and response_streaming is False.
      stream_stream: This object's application-specific business logic as a
        callable value that takes an iterator of request values and a
        ServicerContext object and returns an iterator of response values.
        Only non-None if request_streaming and response_streaming are both
        True.
    """
    request_streaming: bool
    response_streaming: bool

    # XXX: not clear from docs whether this is optional or not
    request_deserializer: _RequestDeserializer | None

    # XXX: not clear from docs whether this is optional or not
    response_serializer: _ResponseSerializer | None

    unary_unary: Callable[[_TRequest, ServicerContext], _TResponse] | None

    unary_stream: Callable[[_TRequest, ServicerContext], Iterator[_TResponse]] | None

    stream_unary: Callable[[Iterator[_TRequest], ServicerContext], _TResponse] | None

    stream_stream: Callable[[Iterator[_TRequest], ServicerContext], Iterator[_TResponse]] | None

class HandlerCallDetails(abc.ABC):
    """
    Describes an RPC that has just arrived for service.

    Attributes:
      method: The method name of the RPC.
      invocation_metadata: The :term:`metadata` sent by the client.
    """
    method: str
    invocation_metadata: _Metadata

class GenericRpcHandler(abc.ABC, Generic[_TRequest, _TResponse]):
    """An implementation of arbitrarily many RPC methods."""
    @abc.abstractmethod
    def service(self, handler_call_details: HandlerCallDetails) -> RpcMethodHandler[_TRequest, _TResponse] | None:
        """
        Returns the handler for servicing the RPC.

        Args:
          handler_call_details: A HandlerCallDetails describing the RPC.

        Returns:
          An RpcMethodHandler with which the RPC may be serviced if the
          implementation chooses to service this RPC, or None otherwise.
        """
        ...

class ServiceRpcHandler(GenericRpcHandler[_TRequest, _TResponse], metaclass=abc.ABCMeta):
    """
    An implementation of RPC methods belonging to a service.

    A service handles RPC methods with structured names of the form
    '/Service.Name/Service.Method', where 'Service.Name' is the value
    returned by service_name(), and 'Service.Method' is the method
    name.  A service can have multiple method names, but only a single
    service name.
    """
    @abc.abstractmethod
    def service_name(self) -> str:
        """
        Returns this service's name.

        Returns:
          The service name.
        """
        ...

# Service-Side Interceptor:

class ServerInterceptor(abc.ABC, Generic[_TRequest, _TResponse]):
    """Affords intercepting incoming RPCs on the service-side."""
    @abc.abstractmethod
    def intercept_service(
        self,
        continuation: Callable[[HandlerCallDetails], RpcMethodHandler[_TRequest, _TResponse] | None],
        handler_call_details: HandlerCallDetails,
    ) -> RpcMethodHandler[_TRequest, _TResponse] | None:
        """
        Intercepts incoming RPCs before handing them over to a handler.

        State can be passed from an interceptor to downstream interceptors
        via contextvars. The first interceptor is called from an empty
        contextvars.Context, and the same Context is used for downstream
        interceptors and for the final handler call. Note that there are no
        guarantees that interceptors and handlers will be called from the
        same thread.

        Args:
          continuation: A function that takes a HandlerCallDetails and
            proceeds to invoke the next interceptor in the chain, if any,
            or the RPC handler lookup logic, with the call details passed
            as an argument, and returns an RpcMethodHandler instance if
            the RPC is considered serviced, or None otherwise.
          handler_call_details: A HandlerCallDetails describing the RPC.

        Returns:
          An RpcMethodHandler with which the RPC may be serviced if the
          interceptor chooses to service this RPC, or None otherwise.
        """
        ...

# Multi-Callable Interfaces:

class UnaryUnaryMultiCallable(abc.ABC, Generic[_TRequest, _TResponse]):
    """Affords invoking a unary-unary RPC from client-side."""
    @abc.abstractmethod
    def __call__(
        self,
        request: _TRequest,
<<<<<<< HEAD
        timeout: float | None = ...,
        metadata: _Metadata | None = ...,
        credentials: CallCredentials | None = ...,
        # FIXME: optional bool seems weird, but that's what the docs suggest
        wait_for_ready: bool | None = ...,
        compression: Compression | None = ...,
    ) -> _TResponse:
        """
        Synchronously invokes the underlying RPC.

        Args:
          request: The request value for the RPC.
          timeout: An optional duration of time in seconds to allow
            for the RPC.
          metadata: Optional :term:`metadata` to be transmitted to the
            service-side of the RPC.
          credentials: An optional CallCredentials for the RPC. Only valid for
            secure Channel.
          wait_for_ready: An optional flag to enable :term:`wait_for_ready` mechanism.
          compression: An element of grpc.compression, e.g.
            grpc.compression.Gzip.

        Returns:
          The response value for the RPC.

        Raises:
          RpcError: Indicating that the RPC terminated with non-OK status. The
            raised RpcError will also be a Call for the RPC affording the RPC's
            metadata, status code, and details.
        """
        ...
=======
        timeout: float | None = None,
        metadata: _Metadata | None = None,
        credentials: CallCredentials | None = None,
        wait_for_ready: bool | None = None,
        compression: Compression | None = None,
    ) -> _TResponse: ...
>>>>>>> 4265ee7c
    @abc.abstractmethod
    def future(
        self,
        request: _TRequest,
<<<<<<< HEAD
        timeout: float | None = ...,
        metadata: _Metadata | None = ...,
        credentials: CallCredentials | None = ...,
        # FIXME: optional bool seems weird, but that's what the docs suggest
        wait_for_ready: bool | None = ...,
        compression: Compression | None = ...,
    ) -> _CallFuture[_TResponse]:
        """
        Asynchronously invokes the underlying RPC.

        Args:
          request: The request value for the RPC.
          timeout: An optional duration of time in seconds to allow for
            the RPC.
          metadata: Optional :term:`metadata` to be transmitted to the
            service-side of the RPC.
          credentials: An optional CallCredentials for the RPC. Only valid for
            secure Channel.
          wait_for_ready: An optional flag to enable :term:`wait_for_ready` mechanism.
          compression: An element of grpc.compression, e.g.
            grpc.compression.Gzip.

        Returns:
            An object that is both a Call for the RPC and a Future.
            In the event of RPC completion, the return Call-Future's result
            value will be the response message of the RPC.
            Should the event terminate with non-OK status,
            the returned Call-Future's exception value will be an RpcError.
        """
        ...
=======
        timeout: float | None = None,
        metadata: _Metadata | None = None,
        credentials: CallCredentials | None = None,
        wait_for_ready: bool | None = None,
        compression: Compression | None = None,
    ) -> _CallFuture[_TResponse]: ...
>>>>>>> 4265ee7c
    @abc.abstractmethod
    def with_call(
        self,
        request: _TRequest,
        timeout: float | None = None,
        metadata: _Metadata | None = None,
        credentials: CallCredentials | None = None,
        wait_for_ready: bool | None = None,
        compression: Compression | None = None,
        # FIXME: Return value is documented as "The response value for the RPC and a Call value for the RPC";
        # this is slightly unclear so this return type is a best-effort guess.
    ) -> tuple[_TResponse, Call]:
        """
        Synchronously invokes the underlying RPC.

        Args:
          request: The request value for the RPC.
          timeout: An optional durating of time in seconds to allow for
            the RPC.
          metadata: Optional :term:`metadata` to be transmitted to the
            service-side of the RPC.
          credentials: An optional CallCredentials for the RPC. Only valid for
            secure Channel.
          wait_for_ready: An optional flag to enable :term:`wait_for_ready` mechanism.
          compression: An element of grpc.compression, e.g.
            grpc.compression.Gzip.

        Returns:
          The response value for the RPC and a Call value for the RPC.

        Raises:
          RpcError: Indicating that the RPC terminated with non-OK status. The
            raised RpcError will also be a Call for the RPC affording the RPC's
            metadata, status code, and details.
        """
        ...

class UnaryStreamMultiCallable(abc.ABC, Generic[_TRequest, _TResponse]):
    """Affords invoking a unary-stream RPC from client-side."""
    @abc.abstractmethod
    def __call__(
        self,
        request: _TRequest,
<<<<<<< HEAD
        timeout: float | None = ...,
        metadata: _Metadata | None = ...,
        credentials: CallCredentials | None = ...,
        # FIXME: optional bool seems weird, but that's what the docs suggest
        wait_for_ready: bool | None = ...,
        compression: Compression | None = ...,
    ) -> _CallIterator[_TResponse]:
        """
        Invokes the underlying RPC.

        Args:
          request: The request value for the RPC.
          timeout: An optional duration of time in seconds to allow for
            the RPC. If None, the timeout is considered infinite.
          metadata: An optional :term:`metadata` to be transmitted to the
            service-side of the RPC.
          credentials: An optional CallCredentials for the RPC. Only valid for
            secure Channel.
          wait_for_ready: An optional flag to enable :term:`wait_for_ready` mechanism.
          compression: An element of grpc.compression, e.g.
            grpc.compression.Gzip.

        Returns:
            An object that is a Call for the RPC, an iterator of response
            values, and a Future for the RPC. Drawing response values from the
            returned Call-iterator may raise RpcError indicating termination of
            the RPC with non-OK status.
        """
        ...
=======
        timeout: float | None = None,
        metadata: _Metadata | None = None,
        credentials: CallCredentials | None = None,
        wait_for_ready: bool | None = None,
        compression: Compression | None = None,
    ) -> _CallIterator[_TResponse]: ...
>>>>>>> 4265ee7c

class StreamUnaryMultiCallable(abc.ABC, Generic[_TRequest, _TResponse]):
    """Affords invoking a stream-unary RPC from client-side."""
    @abc.abstractmethod
    def __call__(
        self,
        request_iterator: Iterator[_TRequest],
<<<<<<< HEAD
        timeout: float | None = ...,
        metadata: _Metadata | None = ...,
        credentials: CallCredentials | None = ...,
        # FIXME: optional bool seems weird, but that's what the docs suggest
        wait_for_ready: bool | None = ...,
        compression: Compression | None = ...,
    ) -> _TResponse:
        """
        Synchronously invokes the underlying RPC.

        Args:
          request_iterator: An iterator that yields request values for
            the RPC.
          timeout: An optional duration of time in seconds to allow for
            the RPC. If None, the timeout is considered infinite.
          metadata: Optional :term:`metadata` to be transmitted to the
            service-side of the RPC.
          credentials: An optional CallCredentials for the RPC. Only valid for
            secure Channel.
          wait_for_ready: An optional flag to enable :term:`wait_for_ready` mechanism.
          compression: An element of grpc.compression, e.g.
            grpc.compression.Gzip.

        Returns:
          The response value for the RPC.

        Raises:
          RpcError: Indicating that the RPC terminated with non-OK status. The
            raised RpcError will also implement grpc.Call, affording methods
            such as metadata, code, and details.
        """
        ...
=======
        timeout: float | None = None,
        metadata: _Metadata | None = None,
        credentials: CallCredentials | None = None,
        wait_for_ready: bool | None = None,
        compression: Compression | None = None,
    ) -> _TResponse: ...
>>>>>>> 4265ee7c
    @abc.abstractmethod
    def future(
        self,
        request_iterator: Iterator[_TRequest],
<<<<<<< HEAD
        timeout: float | None = ...,
        metadata: _Metadata | None = ...,
        credentials: CallCredentials | None = ...,
        # FIXME: optional bool seems weird, but that's what the docs suggest
        wait_for_ready: bool | None = ...,
        compression: Compression | None = ...,
    ) -> _CallFuture[_TResponse]:
        """
        Asynchronously invokes the underlying RPC on the client.

        Args:
          request_iterator: An iterator that yields request values for the RPC.
          timeout: An optional duration of time in seconds to allow for
            the RPC. If None, the timeout is considered infinite.
          metadata: Optional :term:`metadata` to be transmitted to the
            service-side of the RPC.
          credentials: An optional CallCredentials for the RPC. Only valid for
            secure Channel.
          wait_for_ready: An optional flag to enable :term:`wait_for_ready` mechanism.
          compression: An element of grpc.compression, e.g.
            grpc.compression.Gzip.

        Returns:
            An object that is both a Call for the RPC and a Future.
            In the event of RPC completion, the return Call-Future's result value
            will be the response message of the RPC. Should the event terminate
            with non-OK status, the returned Call-Future's exception value will
            be an RpcError.
        """
        ...
=======
        timeout: float | None = None,
        metadata: _Metadata | None = None,
        credentials: CallCredentials | None = None,
        wait_for_ready: bool | None = None,
        compression: Compression | None = None,
    ) -> _CallFuture[_TResponse]: ...
>>>>>>> 4265ee7c
    @abc.abstractmethod
    def with_call(
        self,
        request_iterator: Iterator[_TRequest],
        timeout: float | None = None,
        metadata: _Metadata | None = None,
        credentials: CallCredentials | None = None,
        wait_for_ready: bool | None = None,
        compression: Compression | None = None,
        # FIXME: Return value is documented as "The response value for the RPC and a Call value for the RPC";
        # this is slightly unclear so this return type is a best-effort guess.
    ) -> tuple[_TResponse, Call]:
        """
        Synchronously invokes the underlying RPC on the client.

        Args:
          request_iterator: An iterator that yields request values for
            the RPC.
          timeout: An optional duration of time in seconds to allow for
            the RPC. If None, the timeout is considered infinite.
          metadata: Optional :term:`metadata` to be transmitted to the
            service-side of the RPC.
          credentials: An optional CallCredentials for the RPC. Only valid for
            secure Channel.
          wait_for_ready: An optional flag to enable :term:`wait_for_ready` mechanism.
          compression: An element of grpc.compression, e.g.
            grpc.compression.Gzip.

        Returns:
          The response value for the RPC and a Call object for the RPC.

        Raises:
          RpcError: Indicating that the RPC terminated with non-OK status. The
            raised RpcError will also be a Call for the RPC affording the RPC's
            metadata, status code, and details.
        """
        ...

class StreamStreamMultiCallable(abc.ABC, Generic[_TRequest, _TResponse]):
    """Affords invoking a stream-stream RPC on client-side."""
    @abc.abstractmethod
    def __call__(
        self,
        request_iterator: Iterator[_TRequest],
<<<<<<< HEAD
        timeout: float | None = ...,
        metadata: _Metadata | None = ...,
        credentials: CallCredentials | None = ...,
        # FIXME: optional bool seems weird, but that's what the docs suggest
        wait_for_ready: bool | None = ...,
        compression: Compression | None = ...,
    ) -> _CallIterator[_TResponse]:
        """
        Invokes the underlying RPC on the client.

        Args:
          request_iterator: An iterator that yields request values for the RPC.
          timeout: An optional duration of time in seconds to allow for
            the RPC. If not specified, the timeout is considered infinite.
          metadata: Optional :term:`metadata` to be transmitted to the
            service-side of the RPC.
          credentials: An optional CallCredentials for the RPC. Only valid for
            secure Channel.
          wait_for_ready: An optional flag to enable :term:`wait_for_ready` mechanism.
          compression: An element of grpc.compression, e.g.
            grpc.compression.Gzip.

        Returns:
            An object that is a Call for the RPC, an iterator of response
            values, and a Future for the RPC. Drawing response values from the
            returned Call-iterator may raise RpcError indicating termination of
            the RPC with non-OK status.
        """
        ...
=======
        timeout: float | None = None,
        metadata: _Metadata | None = None,
        credentials: CallCredentials | None = None,
        wait_for_ready: bool | None = None,
        compression: Compression | None = None,
    ) -> _CallIterator[_TResponse]: ...
>>>>>>> 4265ee7c

# Runtime Protobuf Parsing:

def protos(protobuf_path: str) -> ModuleType:
    """
    Returns a module generated by the indicated .proto file.

    THIS IS AN EXPERIMENTAL API.

    Use this function to retrieve classes corresponding to message
    definitions in the .proto file.

    To inspect the contents of the returned module, use the dir function.
    For example:

    ```
    protos = grpc.protos("foo.proto")
    print(dir(protos))
    ```

    The returned module object corresponds to the _pb2.py file generated
    by protoc. The path is expected to be relative to an entry on sys.path
    and all transitive dependencies of the file should also be resolvable
    from an entry on sys.path.

    To completely disable the machinery behind this function, set the
    GRPC_PYTHON_DISABLE_DYNAMIC_STUBS environment variable to "true".

    Args:
      protobuf_path: The path to the .proto file on the filesystem. This path
        must be resolvable from an entry on sys.path and so must all of its
        transitive dependencies.

    Returns:
      A module object corresponding to the message code for the indicated
      .proto file. Equivalent to a generated _pb2.py file.
    """
    ...
def services(protobuf_path: str) -> ModuleType:
    """
    Returns a module generated by the indicated .proto file.

    THIS IS AN EXPERIMENTAL API.

    Use this function to retrieve classes and functions corresponding to
    service definitions in the .proto file, including both stub and servicer
    definitions.

    To inspect the contents of the returned module, use the dir function.
    For example:

    ```
    services = grpc.services("foo.proto")
    print(dir(services))
    ```

    The returned module object corresponds to the _pb2_grpc.py file generated
    by protoc. The path is expected to be relative to an entry on sys.path
    and all transitive dependencies of the file should also be resolvable
    from an entry on sys.path.

    To completely disable the machinery behind this function, set the
    GRPC_PYTHON_DISABLE_DYNAMIC_STUBS environment variable to "true".

    Args:
      protobuf_path: The path to the .proto file on the filesystem. This path
        must be resolvable from an entry on sys.path and so must all of its
        transitive dependencies.

    Returns:
      A module object corresponding to the stub/service code for the indicated
      .proto file. Equivalent to a generated _pb2_grpc.py file.
    """
    ...
def protos_and_services(protobuf_path: str) -> tuple[ModuleType, ModuleType]:
    """
    Returns a 2-tuple of modules corresponding to protos and services.

    THIS IS AN EXPERIMENTAL API.

    The return value of this function is equivalent to a call to protos and a
    call to services.

    To completely disable the machinery behind this function, set the
    GRPC_PYTHON_DISABLE_DYNAMIC_STUBS environment variable to "true".

    Args:
      protobuf_path: The path to the .proto file on the filesystem. This path
        must be resolvable from an entry on sys.path and so must all of its
        transitive dependencies.

    Returns:
      A 2-tuple of module objects corresponding to (protos(path), services(path)).
    """
    ...<|MERGE_RESOLUTION|>--- conflicted
+++ resolved
@@ -169,56 +169,9 @@
         """
         ...
     @abc.abstractmethod
-<<<<<<< HEAD
-    def exception(self, timeout: float | None = ...) -> Exception | None:
-        """
-        Return the exception raised by the computation.
-
-        This method may return immediately or may block.
-
-        Args:
-          timeout: The length of time in seconds to wait for the computation to
-            terminate or be cancelled. If None, the call will block until the
-            computations's termination.
-
-        Returns:
-            The exception raised by the computation, or None if the computation
-            did not raise an exception.
-
-        Raises:
-          FutureTimeoutError: If a timeout value is passed and the computation
-            does not terminate within the allotted time.
-          FutureCancelledError: If the computation was cancelled.
-        """
-        ...
-    @abc.abstractmethod
-    def result(self, timeout: float | None = ...) -> _TFutureValue:
-        """
-        Returns the result of the computation or raises its exception.
-
-        This method may return immediately or may block.
-
-        Args:
-          timeout: The length of time in seconds to wait for the computation to
-            finish or be cancelled. If None, the call will block until the
-            computations's termination.
-
-        Returns:
-          The return value of the computation.
-
-        Raises:
-          FutureTimeoutError: If a timeout value is passed and the computation
-            does not terminate within the allotted time.
-          FutureCancelledError: If the computation was cancelled.
-          Exception: If the computation raised an exception, this call will
-            raise the same exception.
-        """
-        ...
-=======
     def exception(self, timeout: float | None = None) -> Exception | None: ...
     @abc.abstractmethod
     def result(self, timeout: float | None = None) -> _TFutureValue: ...
->>>>>>> 4265ee7c
     @abc.abstractmethod
     def running(self) -> bool:
         """
@@ -236,69 +189,6 @@
 
     # FIXME: unsure of the exact return type here. Is it a traceback.StackSummary?
     @abc.abstractmethod
-<<<<<<< HEAD
-    def traceback(self, timeout: float | None = ...) -> Any:
-        """
-        Access the traceback of the exception raised by the computation.
-
-        This method may return immediately or may block.
-
-        Args:
-          timeout: The length of time in seconds to wait for the computation
-            to terminate or be cancelled. If None, the call will block until
-            the computation's termination.
-
-        Returns:
-            The traceback of the exception raised by the computation, or None
-            if the computation did not raise an exception.
-
-        Raises:
-          FutureTimeoutError: If a timeout value is passed and the computation
-            does not terminate within the allotted time.
-          FutureCancelledError: If the computation was cancelled.
-        """
-        ...
-
-# Create Client:
-
-def insecure_channel(target: str, options: _Options | None = ..., compression: Compression | None = ...) -> Channel:
-    """
-    Creates an insecure Channel to a server.
-
-    The returned Channel is thread-safe.
-
-    Args:
-      target: The server address
-      options: An optional list of key-value pairs (:term:`channel_arguments`
-        in gRPC Core runtime) to configure the channel.
-      compression: An optional value indicating the compression method to be
-        used over the lifetime of the channel.
-
-    Returns:
-      A Channel.
-    """
-    ...
-def secure_channel(
-    target: str, credentials: ChannelCredentials, options: _Options | None = ..., compression: Compression | None = ...
-) -> Channel:
-    """
-    Creates a secure Channel to a server.
-
-    The returned Channel is thread-safe.
-
-    Args:
-      target: The server address.
-      credentials: A ChannelCredentials instance.
-      options: An optional list of key-value pairs (:term:`channel_arguments`
-        in gRPC Core runtime) to configure the channel.
-      compression: An optional value indicating the compression method to be
-        used over the lifetime of the channel.
-
-    Returns:
-      A Channel.
-    """
-    ...
-=======
     def traceback(self, timeout: float | None = None): ...
 
 # Create Client:
@@ -307,7 +197,6 @@
 def secure_channel(
     target: str, credentials: ChannelCredentials, options: _Options | None = None, compression: Compression | None = None
 ) -> Channel: ...
->>>>>>> 4265ee7c
 
 _Interceptor: TypeAlias = (
     UnaryUnaryClientInterceptor[_TRequest, _TResponse]
@@ -344,123 +233,6 @@
 # Create Client Credentials:
 
 def ssl_channel_credentials(
-<<<<<<< HEAD
-    root_certificates: bytes | None = ..., private_key: bytes | None = ..., certificate_chain: bytes | None = ...
-) -> ChannelCredentials:
-    """
-    Creates a ChannelCredentials for use with an SSL-enabled Channel.
-
-    Args:
-      root_certificates: The PEM-encoded root certificates as a byte string,
-        or None to retrieve them from a default location chosen by gRPC
-        runtime.
-      private_key: The PEM-encoded private key as a byte string, or None if no
-        private key should be used.
-      certificate_chain: The PEM-encoded certificate chain as a byte string
-        to use or None if no certificate chain should be used.
-
-    Returns:
-      A ChannelCredentials for use with an SSL-enabled Channel.
-    """
-    ...
-def local_channel_credentials(local_connect_type: LocalConnectionType = ...) -> ChannelCredentials:
-    """
-    Creates a local ChannelCredentials used for local connections.
-
-    This is an EXPERIMENTAL API.
-
-    Local credentials are used by local TCP endpoints (e.g. localhost:10000)
-    also UDS connections.
-
-    The connections created by local channel credentials are not
-    encrypted, but will be checked if they are local or not.
-    The UDS connections are considered secure by providing peer authentication
-    and data confidentiality while TCP connections are considered insecure.
-
-    It is allowed to transmit call credentials over connections created by
-    local channel credentials.
-
-    Local channel credentials are useful for 1) eliminating insecure_channel usage;
-    2) enable unit testing for call credentials without setting up secrets.
-
-    Args:
-      local_connect_type: Local connection type (either
-        grpc.LocalConnectionType.UDS or grpc.LocalConnectionType.LOCAL_TCP)
-
-    Returns:
-      A ChannelCredentials for use with a local Channel
-    """
-    ...
-def metadata_call_credentials(metadata_plugin: AuthMetadataPlugin, name: str | None = ...) -> CallCredentials:
-    """
-    Construct CallCredentials from an AuthMetadataPlugin.
-
-    Args:
-      metadata_plugin: An AuthMetadataPlugin to use for authentication.
-      name: An optional name for the plugin.
-
-    Returns:
-      A CallCredentials.
-    """
-    ...
-def access_token_call_credentials(access_token: str) -> CallCredentials:
-    """
-    Construct CallCredentials from an access token.
-
-    Args:
-      access_token: A string to place directly in the http request
-        authorization header, for example
-        "authorization: Bearer <access_token>".
-
-    Returns:
-      A CallCredentials.
-    """
-    ...
-def alts_channel_credentials(service_accounts: Sequence[str] | None = ...) -> ChannelCredentials:
-    """
-    Creates a ChannelCredentials for use with an ALTS-enabled Channel.
-
-    This is an EXPERIMENTAL API.
-    ALTS credentials API can only be used in GCP environment as it relies on
-    handshaker service being available. For more info about ALTS see
-    https://cloud.google.com/security/encryption-in-transit/application-layer-transport-security
-
-    Args:
-      service_accounts: A list of server identities accepted by the client.
-        If target service accounts are provided and none of them matches the
-        peer identity of the server, handshake will fail. The arg can be empty
-        if the client does not have any information about trusted server
-        identity.
-    Returns:
-      A ChannelCredentials for use with an ALTS-enabled Channel
-    """
-    ...
-def compute_engine_channel_credentials(call_credentials: CallCredentials) -> ChannelCredentials:
-    """
-    Creates a compute engine channel credential.
-
-    This credential can only be used in a GCP environment as it relies on
-    a handshaker service. For more info about ALTS, see
-    https://cloud.google.com/security/encryption-in-transit/application-layer-transport-security
-
-    This channel credential is expected to be used as part of a composite
-    credential in conjunction with a call credentials that authenticates the
-    VM's default service account. If used with any other sort of call
-    credential, the connection may suddenly and unexpectedly begin failing RPCs.
-    """
-    ...
-def xds_channel_credentials(fallback_credentials: ChannelCredentials | None = ...) -> ChannelCredentials:
-    """
-    Creates a ChannelCredentials for use with xDS. This is an EXPERIMENTAL
-      API.
-
-    Args:
-      fallback_credentials: Credentials to use in case it is not possible to
-        establish a secure connection via xDS. If no fallback_credentials
-        argument is supplied, a default SSLChannelCredentials is used.
-    """
-    ...
-=======
     root_certificates: bytes | None = None, private_key: bytes | None = None, certificate_chain: bytes | None = None
 ) -> ChannelCredentials: ...
 def local_channel_credentials(local_connect_type: LocalConnectionType = ...) -> ChannelCredentials: ...
@@ -469,7 +241,6 @@
 def alts_channel_credentials(service_accounts: Sequence[str] | None = None) -> ChannelCredentials: ...
 def compute_engine_channel_credentials(call_credentials: CallCredentials) -> ChannelCredentials: ...
 def xds_channel_credentials(fallback_credentials: ChannelCredentials | None = None) -> ChannelCredentials: ...
->>>>>>> 4265ee7c
 
 # GRPC docs say there should be at least two:
 def composite_call_credentials(creds1: CallCredentials, creds2: CallCredentials, *rest: CallCredentials) -> CallCredentials:
@@ -505,43 +276,6 @@
 
 def server(
     thread_pool: futures.ThreadPoolExecutor,
-<<<<<<< HEAD
-    handlers: list[GenericRpcHandler[Any, Any]] | None = ...,
-    interceptors: list[ServerInterceptor[Any, Any]] | None = ...,
-    options: _Options | None = ...,
-    maximum_concurrent_rpcs: int | None = ...,
-    compression: Compression | None = ...,
-    xds: bool = ...,
-) -> Server:
-    """
-    Creates a Server with which RPCs can be serviced.
-
-    Args:
-      thread_pool: A futures.ThreadPoolExecutor to be used by the Server
-        to execute RPC handlers.
-      handlers: An optional list of GenericRpcHandlers used for executing RPCs.
-        More handlers may be added by calling add_generic_rpc_handlers any time
-        before the server is started.
-      interceptors: An optional list of ServerInterceptor objects that observe
-        and optionally manipulate the incoming RPCs before handing them over to
-        handlers. The interceptors are given control in the order they are
-        specified. This is an EXPERIMENTAL API.
-      options: An optional list of key-value pairs (:term:`channel_arguments` in gRPC runtime)
-        to configure the channel.
-      maximum_concurrent_rpcs: The maximum number of concurrent RPCs this server
-        will service before returning RESOURCE_EXHAUSTED status, or None to
-        indicate no limit.
-      compression: An element of grpc.compression, e.g.
-        grpc.compression.Gzip. This compression algorithm will be used for the
-        lifetime of the server unless overridden.
-      xds: If set to true, retrieves server configuration via xDS. This is an
-        EXPERIMENTAL option.
-
-    Returns:
-      A Server object.
-    """
-    ...
-=======
     handlers: list[GenericRpcHandler[Any, Any]] | None = None,
     interceptors: list[ServerInterceptor[Any, Any]] | None = None,
     options: _Options | None = None,
@@ -549,7 +283,6 @@
     compression: Compression | None = None,
     xds: bool = False,
 ) -> Server: ...
->>>>>>> 4265ee7c
 
 # Create Server Credentials:
 
@@ -557,135 +290,6 @@
 
 def ssl_server_credentials(
     private_key_certificate_chain_pairs: list[_CertificateChainPair],
-<<<<<<< HEAD
-    root_certificates: bytes | None = ...,
-    require_client_auth: bool = ...,
-) -> ServerCredentials:
-    """
-    Creates a ServerCredentials for use with an SSL-enabled Server.
-
-    Args:
-      private_key_certificate_chain_pairs: A list of pairs of the form
-        [PEM-encoded private key, PEM-encoded certificate chain].
-      root_certificates: An optional byte string of PEM-encoded client root
-        certificates that the server will use to verify client authentication.
-        If omitted, require_client_auth must also be False.
-      require_client_auth: A boolean indicating whether or not to require
-        clients to be authenticated. May only be True if root_certificates
-        is not None.
-
-    Returns:
-      A ServerCredentials for use with an SSL-enabled Server. Typically, this
-      object is an argument to add_secure_port() method during server setup.
-    """
-    ...
-def local_server_credentials(local_connect_type: LocalConnectionType = ...) -> ServerCredentials:
-    """
-    Creates a local ServerCredentials used for local connections.
-
-    This is an EXPERIMENTAL API.
-
-    Local credentials are used by local TCP endpoints (e.g. localhost:10000)
-    also UDS connections.
-
-    The connections created by local server credentials are not
-    encrypted, but will be checked if they are local or not.
-    The UDS connections are considered secure by providing peer authentication
-    and data confidentiality while TCP connections are considered insecure.
-
-    It is allowed to transmit call credentials over connections created by local
-    server credentials.
-
-    Local server credentials are useful for 1) eliminating insecure_channel usage;
-    2) enable unit testing for call credentials without setting up secrets.
-
-    Args:
-      local_connect_type: Local connection type (either
-        grpc.LocalConnectionType.UDS or grpc.LocalConnectionType.LOCAL_TCP)
-
-    Returns:
-      A ServerCredentials for use with a local Server
-    """
-    ...
-def ssl_server_certificate_configuration(
-    private_key_certificate_chain_pairs: list[_CertificateChainPair], root_certificates: bytes | None = ...
-) -> ServerCertificateConfiguration:
-    """
-    Creates a ServerCertificateConfiguration for use with a Server.
-
-    Args:
-      private_key_certificate_chain_pairs: A collection of pairs of
-        the form [PEM-encoded private key, PEM-encoded certificate
-        chain].
-      root_certificates: An optional byte string of PEM-encoded client root
-        certificates that the server will use to verify client authentication.
-
-    Returns:
-      A ServerCertificateConfiguration that can be returned in the certificate
-        configuration fetching callback.
-    """
-    ...
-def dynamic_ssl_server_credentials(
-    initial_certificate_configuration: ServerCertificateConfiguration,
-    certificate_configuration_fetcher: Callable[[], ServerCertificateConfiguration],
-    require_client_authentication: bool = ...,
-) -> ServerCredentials:
-    """
-    Creates a ServerCredentials for use with an SSL-enabled Server.
-
-    Args:
-      initial_certificate_configuration (ServerCertificateConfiguration): The
-        certificate configuration with which the server will be initialized.
-      certificate_configuration_fetcher (callable): A callable that takes no
-        arguments and should return a ServerCertificateConfiguration to
-        replace the server's current certificate, or None for no change
-        (i.e., the server will continue its current certificate
-        config). The library will call this callback on *every* new
-        client connection before starting the TLS handshake with the
-        client, thus allowing the user application to optionally
-        return a new ServerCertificateConfiguration that the server will then
-        use for the handshake.
-      require_client_authentication: A boolean indicating whether or not to
-        require clients to be authenticated.
-
-    Returns:
-      A ServerCredentials.
-    """
-    ...
-def alts_server_credentials() -> ServerCredentials:
-    """
-    Creates a ServerCredentials for use with an ALTS-enabled connection.
-
-    This is an EXPERIMENTAL API.
-    ALTS credentials API can only be used in GCP environment as it relies on
-    handshaker service being available. For more info about ALTS see
-    https://cloud.google.com/security/encryption-in-transit/application-layer-transport-security
-
-    Returns:
-      A ServerCredentials for use with an ALTS-enabled Server
-    """
-    ...
-def insecure_server_credentials() -> ServerCredentials:
-    """
-    Creates a credentials object directing the server to use no credentials.
-      This is an EXPERIMENTAL API.
-
-    This object cannot be used directly in a call to `add_secure_port`.
-    Instead, it should be used to construct other credentials objects, e.g.
-    with xds_server_credentials.
-    """
-    ...
-def xds_server_credentials(fallback_credentials: ServerCredentials) -> ServerCredentials:
-    """
-    Creates a ServerCredentials for use with xDS. This is an EXPERIMENTAL
-      API.
-
-    Args:
-      fallback_credentials: Credentials to use in case it is not possible to
-        establish a secure connection via xDS. No default value is provided.
-    """
-    ...
-=======
     root_certificates: bytes | None = None,
     require_client_auth: bool = False,
 ) -> ServerCredentials: ...
@@ -701,7 +305,6 @@
 def alts_server_credentials() -> ServerCredentials: ...
 def insecure_server_credentials() -> ServerCredentials: ...
 def xds_server_credentials(fallback_credentials: ServerCredentials) -> ServerCredentials: ...
->>>>>>> 4265ee7c
 
 # RPC Method Handlers:
 
@@ -718,78 +321,6 @@
 
 def unary_unary_rpc_method_handler(
     behavior: _Behaviour,
-<<<<<<< HEAD
-    request_deserializer: _RequestDeserializer | None = ...,
-    response_serializer: _ResponseSerializer | None = ...,
-) -> RpcMethodHandler[Any, Any]:
-    """
-    Creates an RpcMethodHandler for a unary-unary RPC method.
-
-    Args:
-      behavior: The implementation of an RPC that accepts one request
-        and returns one response.
-      request_deserializer: An optional :term:`deserializer` for request deserialization.
-      response_serializer: An optional :term:`serializer` for response serialization.
-
-    Returns:
-      An RpcMethodHandler object that is typically used by grpc.Server.
-    """
-    ...
-def unary_stream_rpc_method_handler(
-    behavior: _Behaviour,
-    request_deserializer: _RequestDeserializer | None = ...,
-    response_serializer: _ResponseSerializer | None = ...,
-) -> RpcMethodHandler[Any, Any]:
-    """
-    Creates an RpcMethodHandler for a unary-stream RPC method.
-
-    Args:
-      behavior: The implementation of an RPC that accepts one request
-        and returns an iterator of response values.
-      request_deserializer: An optional :term:`deserializer` for request deserialization.
-      response_serializer: An optional :term:`serializer` for response serialization.
-
-    Returns:
-      An RpcMethodHandler object that is typically used by grpc.Server.
-    """
-    ...
-def stream_unary_rpc_method_handler(
-    behavior: _Behaviour,
-    request_deserializer: _RequestDeserializer | None = ...,
-    response_serializer: _ResponseSerializer | None = ...,
-) -> RpcMethodHandler[Any, Any]:
-    """
-    Creates an RpcMethodHandler for a stream-unary RPC method.
-
-    Args:
-      behavior: The implementation of an RPC that accepts an iterator of
-        request values and returns a single response value.
-      request_deserializer: An optional :term:`deserializer` for request deserialization.
-      response_serializer: An optional :term:`serializer` for response serialization.
-
-    Returns:
-      An RpcMethodHandler object that is typically used by grpc.Server.
-    """
-    ...
-def stream_stream_rpc_method_handler(
-    behavior: _Behaviour,
-    request_deserializer: _RequestDeserializer | None = ...,
-    response_serializer: _ResponseSerializer | None = ...,
-) -> RpcMethodHandler[Any, Any]:
-    """
-    Creates an RpcMethodHandler for a stream-stream RPC method.
-
-    Args:
-      behavior: The implementation of an RPC that accepts an iterator of
-        request values and returns an iterator of response values.
-      request_deserializer: An optional :term:`deserializer` for request deserialization.
-      response_serializer: An optional :term:`serializer` for response serialization.
-
-    Returns:
-      An RpcMethodHandler object that is typically used by grpc.Server.
-    """
-    ...
-=======
     request_deserializer: _RequestDeserializer | None = None,
     response_serializer: _ResponseSerializer | None = None,
 ) -> RpcMethodHandler[Any, Any]: ...
@@ -808,7 +339,6 @@
     request_deserializer: _RequestDeserializer | None = None,
     response_serializer: _ResponseSerializer | None = None,
 ) -> RpcMethodHandler[Any, Any]: ...
->>>>>>> 4265ee7c
 def method_handlers_generic_handler(
     service: str, method_handlers: dict[str, RpcMethodHandler[Any, Any]]
 ) -> GenericRpcHandler[Any, Any]:
@@ -958,145 +488,32 @@
     def stream_stream(
         self,
         method: str,
-<<<<<<< HEAD
-        request_serializer: _RequestSerializer | None = ...,
-        response_deserializer: _ResponseDeserializer | None = ...,
-    ) -> StreamStreamMultiCallable[Any, Any]:
-        """
-        Creates a StreamStreamMultiCallable for a stream-stream method.
-
-        Args:
-          method: The name of the RPC method.
-          request_serializer: Optional :term:`serializer` for serializing the request
-            message. Request goes unserialized in case None is passed.
-          response_deserializer: Optional :term:`deserializer` for deserializing the
-            response message. Response goes undeserialized in case None
-            is passed.
-          _registered_method: Implementation Private. A bool representing whether the method
-            is registered.
-
-        Returns:
-          A StreamStreamMultiCallable value for the named stream-stream method.
-        """
-        ...
-=======
         request_serializer: _RequestSerializer | None = None,
         response_deserializer: _ResponseDeserializer | None = None,
     ) -> StreamStreamMultiCallable[Any, Any]: ...
->>>>>>> 4265ee7c
     @abc.abstractmethod
     def stream_unary(
         self,
         method: str,
-<<<<<<< HEAD
-        request_serializer: _RequestSerializer | None = ...,
-        response_deserializer: _ResponseDeserializer | None = ...,
-    ) -> StreamUnaryMultiCallable[Any, Any]:
-        """
-        Creates a StreamUnaryMultiCallable for a stream-unary method.
-
-        Args:
-          method: The name of the RPC method.
-          request_serializer: Optional :term:`serializer` for serializing the request
-            message. Request goes unserialized in case None is passed.
-          response_deserializer: Optional :term:`deserializer` for deserializing the
-            response message. Response goes undeserialized in case None is
-            passed.
-          _registered_method: Implementation Private. A bool representing whether the method
-            is registered.
-
-        Returns:
-          A StreamUnaryMultiCallable value for the named stream-unary method.
-        """
-        ...
-    @abc.abstractmethod
-    def subscribe(self, callback: Callable[[ChannelConnectivity], None], try_to_connect: bool = ...) -> None:
-        """
-        Subscribe to this Channel's connectivity state machine.
-
-        A Channel may be in any of the states described by ChannelConnectivity.
-        This method allows application to monitor the state transitions.
-        The typical use case is to debug or gain better visibility into gRPC
-        runtime's state.
-
-        Args:
-          callback: A callable to be invoked with ChannelConnectivity argument.
-            ChannelConnectivity describes current state of the channel.
-            The callable will be invoked immediately upon subscription
-            and again for every change to ChannelConnectivity until it
-            is unsubscribed or this Channel object goes out of scope.
-          try_to_connect: A boolean indicating whether or not this Channel
-            should attempt to connect immediately. If set to False, gRPC
-            runtime decides when to connect.
-        """
-        ...
-=======
         request_serializer: _RequestSerializer | None = None,
         response_deserializer: _ResponseDeserializer | None = None,
     ) -> StreamUnaryMultiCallable[Any, Any]: ...
     @abc.abstractmethod
     def subscribe(self, callback: Callable[[ChannelConnectivity], None], try_to_connect: bool = False) -> None: ...
->>>>>>> 4265ee7c
     @abc.abstractmethod
     def unary_stream(
         self,
         method: str,
-<<<<<<< HEAD
-        request_serializer: _RequestSerializer | None = ...,
-        response_deserializer: _ResponseDeserializer | None = ...,
-    ) -> UnaryStreamMultiCallable[Any, Any]:
-        """
-        Creates a UnaryStreamMultiCallable for a unary-stream method.
-
-        Args:
-          method: The name of the RPC method.
-          request_serializer: Optional :term:`serializer` for serializing the request
-            message. Request goes unserialized in case None is passed.
-          response_deserializer: Optional :term:`deserializer` for deserializing the
-            response message. Response goes undeserialized in case None is
-            passed.
-          _registered_method: Implementation Private. A bool representing whether the method
-            is registered.
-
-        Returns:
-          A UnaryStreamMultiCallable value for the name unary-stream method.
-        """
-        ...
-=======
         request_serializer: _RequestSerializer | None = None,
         response_deserializer: _ResponseDeserializer | None = None,
     ) -> UnaryStreamMultiCallable[Any, Any]: ...
->>>>>>> 4265ee7c
     @abc.abstractmethod
     def unary_unary(
         self,
         method: str,
-<<<<<<< HEAD
-        request_serializer: _RequestSerializer | None = ...,
-        response_deserializer: _ResponseDeserializer | None = ...,
-    ) -> UnaryUnaryMultiCallable[Any, Any]:
-        """
-        Creates a UnaryUnaryMultiCallable for a unary-unary method.
-
-        Args:
-          method: The name of the RPC method.
-          request_serializer: Optional :term:`serializer` for serializing the request
-            message. Request goes unserialized in case None is passed.
-          response_deserializer: Optional :term:`deserializer` for deserializing the
-            response message. Response goes undeserialized in case None
-            is passed.
-          _registered_method: Implementation Private. A bool representing whether the method
-            is registered.
-
-        Returns:
-          A UnaryUnaryMultiCallable value for the named unary-unary method.
-        """
-        ...
-=======
         request_serializer: _RequestSerializer | None = None,
         response_deserializer: _ResponseDeserializer | None = None,
     ) -> UnaryUnaryMultiCallable[Any, Any]: ...
->>>>>>> 4265ee7c
     @abc.abstractmethod
     def unsubscribe(self, callback: Callable[[ChannelConnectivity], None]) -> None:
         """
@@ -1212,33 +629,7 @@
 
     # Block current thread until the server stops. Returns a bool
     # indicates if the operation times out. Timeout is in seconds.
-<<<<<<< HEAD
-    def wait_for_termination(self, timeout: float | None = ...) -> bool:
-        """
-        Block current thread until the server stops.
-
-        This is an EXPERIMENTAL API.
-
-        The wait will not consume computational resources during blocking, and
-        it will block until one of the two following conditions are met:
-
-        1) The server is stopped or terminated;
-        2) A timeout occurs if timeout is not `None`.
-
-        The timeout argument works in the same way as `threading.Event.wait()`.
-        https://docs.python.org/3/library/threading.html#threading.Event.wait
-
-        Args:
-          timeout: A floating point number specifying a timeout for the
-            operation in seconds.
-
-        Returns:
-          A bool indicates if the operation times out.
-        """
-        ...
-=======
     def wait_for_termination(self, timeout: float | None = None) -> bool: ...
->>>>>>> 4265ee7c
 
 # Authentication & Authorization Objects:
 
@@ -1983,89 +1374,22 @@
     def __call__(
         self,
         request: _TRequest,
-<<<<<<< HEAD
-        timeout: float | None = ...,
-        metadata: _Metadata | None = ...,
-        credentials: CallCredentials | None = ...,
-        # FIXME: optional bool seems weird, but that's what the docs suggest
-        wait_for_ready: bool | None = ...,
-        compression: Compression | None = ...,
-    ) -> _TResponse:
-        """
-        Synchronously invokes the underlying RPC.
-
-        Args:
-          request: The request value for the RPC.
-          timeout: An optional duration of time in seconds to allow
-            for the RPC.
-          metadata: Optional :term:`metadata` to be transmitted to the
-            service-side of the RPC.
-          credentials: An optional CallCredentials for the RPC. Only valid for
-            secure Channel.
-          wait_for_ready: An optional flag to enable :term:`wait_for_ready` mechanism.
-          compression: An element of grpc.compression, e.g.
-            grpc.compression.Gzip.
-
-        Returns:
-          The response value for the RPC.
-
-        Raises:
-          RpcError: Indicating that the RPC terminated with non-OK status. The
-            raised RpcError will also be a Call for the RPC affording the RPC's
-            metadata, status code, and details.
-        """
-        ...
-=======
         timeout: float | None = None,
         metadata: _Metadata | None = None,
         credentials: CallCredentials | None = None,
         wait_for_ready: bool | None = None,
         compression: Compression | None = None,
     ) -> _TResponse: ...
->>>>>>> 4265ee7c
     @abc.abstractmethod
     def future(
         self,
         request: _TRequest,
-<<<<<<< HEAD
-        timeout: float | None = ...,
-        metadata: _Metadata | None = ...,
-        credentials: CallCredentials | None = ...,
-        # FIXME: optional bool seems weird, but that's what the docs suggest
-        wait_for_ready: bool | None = ...,
-        compression: Compression | None = ...,
-    ) -> _CallFuture[_TResponse]:
-        """
-        Asynchronously invokes the underlying RPC.
-
-        Args:
-          request: The request value for the RPC.
-          timeout: An optional duration of time in seconds to allow for
-            the RPC.
-          metadata: Optional :term:`metadata` to be transmitted to the
-            service-side of the RPC.
-          credentials: An optional CallCredentials for the RPC. Only valid for
-            secure Channel.
-          wait_for_ready: An optional flag to enable :term:`wait_for_ready` mechanism.
-          compression: An element of grpc.compression, e.g.
-            grpc.compression.Gzip.
-
-        Returns:
-            An object that is both a Call for the RPC and a Future.
-            In the event of RPC completion, the return Call-Future's result
-            value will be the response message of the RPC.
-            Should the event terminate with non-OK status,
-            the returned Call-Future's exception value will be an RpcError.
-        """
-        ...
-=======
         timeout: float | None = None,
         metadata: _Metadata | None = None,
         credentials: CallCredentials | None = None,
         wait_for_ready: bool | None = None,
         compression: Compression | None = None,
     ) -> _CallFuture[_TResponse]: ...
->>>>>>> 4265ee7c
     @abc.abstractmethod
     def with_call(
         self,
@@ -2109,44 +1433,12 @@
     def __call__(
         self,
         request: _TRequest,
-<<<<<<< HEAD
-        timeout: float | None = ...,
-        metadata: _Metadata | None = ...,
-        credentials: CallCredentials | None = ...,
-        # FIXME: optional bool seems weird, but that's what the docs suggest
-        wait_for_ready: bool | None = ...,
-        compression: Compression | None = ...,
-    ) -> _CallIterator[_TResponse]:
-        """
-        Invokes the underlying RPC.
-
-        Args:
-          request: The request value for the RPC.
-          timeout: An optional duration of time in seconds to allow for
-            the RPC. If None, the timeout is considered infinite.
-          metadata: An optional :term:`metadata` to be transmitted to the
-            service-side of the RPC.
-          credentials: An optional CallCredentials for the RPC. Only valid for
-            secure Channel.
-          wait_for_ready: An optional flag to enable :term:`wait_for_ready` mechanism.
-          compression: An element of grpc.compression, e.g.
-            grpc.compression.Gzip.
-
-        Returns:
-            An object that is a Call for the RPC, an iterator of response
-            values, and a Future for the RPC. Drawing response values from the
-            returned Call-iterator may raise RpcError indicating termination of
-            the RPC with non-OK status.
-        """
-        ...
-=======
         timeout: float | None = None,
         metadata: _Metadata | None = None,
         credentials: CallCredentials | None = None,
         wait_for_ready: bool | None = None,
         compression: Compression | None = None,
     ) -> _CallIterator[_TResponse]: ...
->>>>>>> 4265ee7c
 
 class StreamUnaryMultiCallable(abc.ABC, Generic[_TRequest, _TResponse]):
     """Affords invoking a stream-unary RPC from client-side."""
@@ -2154,16 +1446,36 @@
     def __call__(
         self,
         request_iterator: Iterator[_TRequest],
-<<<<<<< HEAD
-        timeout: float | None = ...,
-        metadata: _Metadata | None = ...,
-        credentials: CallCredentials | None = ...,
-        # FIXME: optional bool seems weird, but that's what the docs suggest
-        wait_for_ready: bool | None = ...,
-        compression: Compression | None = ...,
-    ) -> _TResponse:
-        """
-        Synchronously invokes the underlying RPC.
+        timeout: float | None = None,
+        metadata: _Metadata | None = None,
+        credentials: CallCredentials | None = None,
+        wait_for_ready: bool | None = None,
+        compression: Compression | None = None,
+    ) -> _TResponse: ...
+    @abc.abstractmethod
+    def future(
+        self,
+        request_iterator: Iterator[_TRequest],
+        timeout: float | None = None,
+        metadata: _Metadata | None = None,
+        credentials: CallCredentials | None = None,
+        wait_for_ready: bool | None = None,
+        compression: Compression | None = None,
+    ) -> _CallFuture[_TResponse]: ...
+    @abc.abstractmethod
+    def with_call(
+        self,
+        request_iterator: Iterator[_TRequest],
+        timeout: float | None = None,
+        metadata: _Metadata | None = None,
+        credentials: CallCredentials | None = None,
+        wait_for_ready: bool | None = None,
+        compression: Compression | None = None,
+        # FIXME: Return value is documented as "The response value for the RPC and a Call value for the RPC";
+        # this is slightly unclear so this return type is a best-effort guess.
+    ) -> tuple[_TResponse, Call]:
+        """
+        Synchronously invokes the underlying RPC on the client.
 
         Args:
           request_iterator: An iterator that yields request values for
@@ -2179,67 +1491,19 @@
             grpc.compression.Gzip.
 
         Returns:
-          The response value for the RPC.
+          The response value for the RPC and a Call object for the RPC.
 
         Raises:
           RpcError: Indicating that the RPC terminated with non-OK status. The
-            raised RpcError will also implement grpc.Call, affording methods
-            such as metadata, code, and details.
-        """
-        ...
-=======
-        timeout: float | None = None,
-        metadata: _Metadata | None = None,
-        credentials: CallCredentials | None = None,
-        wait_for_ready: bool | None = None,
-        compression: Compression | None = None,
-    ) -> _TResponse: ...
->>>>>>> 4265ee7c
-    @abc.abstractmethod
-    def future(
-        self,
-        request_iterator: Iterator[_TRequest],
-<<<<<<< HEAD
-        timeout: float | None = ...,
-        metadata: _Metadata | None = ...,
-        credentials: CallCredentials | None = ...,
-        # FIXME: optional bool seems weird, but that's what the docs suggest
-        wait_for_ready: bool | None = ...,
-        compression: Compression | None = ...,
-    ) -> _CallFuture[_TResponse]:
-        """
-        Asynchronously invokes the underlying RPC on the client.
-
-        Args:
-          request_iterator: An iterator that yields request values for the RPC.
-          timeout: An optional duration of time in seconds to allow for
-            the RPC. If None, the timeout is considered infinite.
-          metadata: Optional :term:`metadata` to be transmitted to the
-            service-side of the RPC.
-          credentials: An optional CallCredentials for the RPC. Only valid for
-            secure Channel.
-          wait_for_ready: An optional flag to enable :term:`wait_for_ready` mechanism.
-          compression: An element of grpc.compression, e.g.
-            grpc.compression.Gzip.
-
-        Returns:
-            An object that is both a Call for the RPC and a Future.
-            In the event of RPC completion, the return Call-Future's result value
-            will be the response message of the RPC. Should the event terminate
-            with non-OK status, the returned Call-Future's exception value will
-            be an RpcError.
-        """
-        ...
-=======
-        timeout: float | None = None,
-        metadata: _Metadata | None = None,
-        credentials: CallCredentials | None = None,
-        wait_for_ready: bool | None = None,
-        compression: Compression | None = None,
-    ) -> _CallFuture[_TResponse]: ...
->>>>>>> 4265ee7c
-    @abc.abstractmethod
-    def with_call(
+            raised RpcError will also be a Call for the RPC affording the RPC's
+            metadata, status code, and details.
+        """
+        ...
+
+class StreamStreamMultiCallable(abc.ABC, Generic[_TRequest, _TResponse]):
+    """Affords invoking a stream-stream RPC on client-side."""
+    @abc.abstractmethod
+    def __call__(
         self,
         request_iterator: Iterator[_TRequest],
         timeout: float | None = None,
@@ -2247,79 +1511,7 @@
         credentials: CallCredentials | None = None,
         wait_for_ready: bool | None = None,
         compression: Compression | None = None,
-        # FIXME: Return value is documented as "The response value for the RPC and a Call value for the RPC";
-        # this is slightly unclear so this return type is a best-effort guess.
-    ) -> tuple[_TResponse, Call]:
-        """
-        Synchronously invokes the underlying RPC on the client.
-
-        Args:
-          request_iterator: An iterator that yields request values for
-            the RPC.
-          timeout: An optional duration of time in seconds to allow for
-            the RPC. If None, the timeout is considered infinite.
-          metadata: Optional :term:`metadata` to be transmitted to the
-            service-side of the RPC.
-          credentials: An optional CallCredentials for the RPC. Only valid for
-            secure Channel.
-          wait_for_ready: An optional flag to enable :term:`wait_for_ready` mechanism.
-          compression: An element of grpc.compression, e.g.
-            grpc.compression.Gzip.
-
-        Returns:
-          The response value for the RPC and a Call object for the RPC.
-
-        Raises:
-          RpcError: Indicating that the RPC terminated with non-OK status. The
-            raised RpcError will also be a Call for the RPC affording the RPC's
-            metadata, status code, and details.
-        """
-        ...
-
-class StreamStreamMultiCallable(abc.ABC, Generic[_TRequest, _TResponse]):
-    """Affords invoking a stream-stream RPC on client-side."""
-    @abc.abstractmethod
-    def __call__(
-        self,
-        request_iterator: Iterator[_TRequest],
-<<<<<<< HEAD
-        timeout: float | None = ...,
-        metadata: _Metadata | None = ...,
-        credentials: CallCredentials | None = ...,
-        # FIXME: optional bool seems weird, but that's what the docs suggest
-        wait_for_ready: bool | None = ...,
-        compression: Compression | None = ...,
-    ) -> _CallIterator[_TResponse]:
-        """
-        Invokes the underlying RPC on the client.
-
-        Args:
-          request_iterator: An iterator that yields request values for the RPC.
-          timeout: An optional duration of time in seconds to allow for
-            the RPC. If not specified, the timeout is considered infinite.
-          metadata: Optional :term:`metadata` to be transmitted to the
-            service-side of the RPC.
-          credentials: An optional CallCredentials for the RPC. Only valid for
-            secure Channel.
-          wait_for_ready: An optional flag to enable :term:`wait_for_ready` mechanism.
-          compression: An element of grpc.compression, e.g.
-            grpc.compression.Gzip.
-
-        Returns:
-            An object that is a Call for the RPC, an iterator of response
-            values, and a Future for the RPC. Drawing response values from the
-            returned Call-iterator may raise RpcError indicating termination of
-            the RPC with non-OK status.
-        """
-        ...
-=======
-        timeout: float | None = None,
-        metadata: _Metadata | None = None,
-        credentials: CallCredentials | None = None,
-        wait_for_ready: bool | None = None,
-        compression: Compression | None = None,
     ) -> _CallIterator[_TResponse]: ...
->>>>>>> 4265ee7c
 
 # Runtime Protobuf Parsing:
 
