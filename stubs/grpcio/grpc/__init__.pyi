"""gRPC's Python API."""

import abc
import enum
import threading
from collections.abc import Callable, Iterable, Iterator, Mapping, Sequence
from concurrent import futures
from types import ModuleType, TracebackType
from typing import Any, Generic, NoReturn, Protocol, TypeVar, type_check_only
from typing_extensions import Self, TypeAlias

from . import aio as aio

__version__: str

_T = TypeVar("_T")

# XXX: Early attempts to tame this used literals for all the keys (gRPC is
# a bit segfaulty and doesn't adequately validate the option keys), but that
# didn't quite work out. Maybe it's something we can come back to
_OptionKeyValue: TypeAlias = tuple[str, Any]
_Options: TypeAlias = Sequence[_OptionKeyValue]

class Compression(enum.IntEnum):
    """
    Indicates the compression method to be used for an RPC.

    Attributes:
     NoCompression: Do not use compression algorithm.
     Deflate: Use "Deflate" compression algorithm.
     Gzip: Use "Gzip" compression algorithm.
    """
    NoCompression = 0
    Deflate = 1
    Gzip = 2

@enum.unique
class LocalConnectionType(enum.Enum):
    """
    Types of local connection for local credential creation.

    Attributes:
      UDS: Unix domain socket connections
      LOCAL_TCP: Local TCP connections.
    """
    UDS = 0
    LOCAL_TCP = 1

# XXX: not documented, needs more investigation.
# Some evidence:
# - https://github.com/grpc/grpc/blob/0e1984effd7e977ef18f1ad7fde7d10a2a153e1d/src/python/grpcio_tests/tests/unit/_metadata_test.py#L71
# - https://github.com/grpc/grpc/blob/0e1984effd7e977ef18f1ad7fde7d10a2a153e1d/src/python/grpcio_tests/tests/unit/_metadata_test.py#L58
# - https://github.com/grpc/grpc/blob/0e1984effd7e977ef18f1ad7fde7d10a2a153e1d/src/python/grpcio_tests/tests/unit/_invocation_defects_test.py#L66
_Metadata: TypeAlias = tuple[tuple[str, str | bytes], ...]

_TRequest = TypeVar("_TRequest")
_TResponse = TypeVar("_TResponse")
_Serializer: TypeAlias = Callable[[_T], bytes]
_Deserializer: TypeAlias = Callable[[bytes], _T]

# Future Interfaces:

class FutureTimeoutError(Exception):
    """Indicates that a method call on a Future timed out."""
    ...
class FutureCancelledError(Exception):
    """Indicates that the computation underlying a Future was cancelled."""
    ...

_TFutureValue = TypeVar("_TFutureValue")

class Future(abc.ABC, Generic[_TFutureValue]):
    """
    A representation of a computation in another control flow.

    Computations represented by a Future may be yet to be begun,
    may be ongoing, or may have already completed.
    """
    @abc.abstractmethod
    def add_done_callback(self, fn: Callable[[Future[_TFutureValue]], None]) -> None:
        """
        Adds a function to be called at completion of the computation.

        The callback will be passed this Future object describing the outcome
        of the computation.  Callbacks will be invoked after the future is
        terminated, whether successfully or not.

        If the computation has already completed, the callback will be called
        immediately.

        Exceptions raised in the callback will be logged at ERROR level, but
        will not terminate any threads of execution.

        Args:
          fn: A callable taking this Future object as its single parameter.
        """
        ...
    @abc.abstractmethod
    def cancel(self) -> bool:
        """
        Attempts to cancel the computation.

        This method does not block.

        Returns:
            bool:
            Returns True if the computation was canceled.

            Returns False under all other circumstances, for example:

            1. computation has begun and could not be canceled.
            2. computation has finished
            3. computation is scheduled for execution and it is impossible
                to determine its state without blocking.
        """
        ...
    @abc.abstractmethod
    def cancelled(self) -> bool:
        """
        Describes whether the computation was cancelled.

        This method does not block.

        Returns:
            bool:
            Returns True if the computation was cancelled before its result became
            available.

            Returns False under all other circumstances, for example:

            1. computation was not cancelled.
            2. computation's result is available.
        """
        ...
    @abc.abstractmethod
    def done(self) -> bool:
        """
        Describes whether the computation has taken place.

        This method does not block.

        Returns:
            bool:
            Returns True if the computation already executed or was cancelled.
            Returns False if the computation is scheduled for execution or
            currently executing.
            This is exactly opposite of the running() method's result.
        """
        ...
    @abc.abstractmethod
    def exception(self, timeout: float | None = None) -> Exception | None:
        """
        Return the exception raised by the computation.

        This method may return immediately or may block.

        Args:
          timeout: The length of time in seconds to wait for the computation to
            terminate or be cancelled. If None, the call will block until the
            computations's termination.

        Returns:
            The exception raised by the computation, or None if the computation
            did not raise an exception.

        Raises:
          FutureTimeoutError: If a timeout value is passed and the computation
            does not terminate within the allotted time.
          FutureCancelledError: If the computation was cancelled.
        """
        ...
    @abc.abstractmethod
    def result(self, timeout: float | None = None) -> _TFutureValue:
        """
        Returns the result of the computation or raises its exception.

        This method may return immediately or may block.

        Args:
          timeout: The length of time in seconds to wait for the computation to
            finish or be cancelled. If None, the call will block until the
            computations's termination.

        Returns:
          The return value of the computation.

        Raises:
          FutureTimeoutError: If a timeout value is passed and the computation
            does not terminate within the allotted time.
          FutureCancelledError: If the computation was cancelled.
          Exception: If the computation raised an exception, this call will
            raise the same exception.
        """
        ...
    @abc.abstractmethod
    def running(self) -> bool:
        """
        Describes whether the computation is taking place.

        This method does not block.

        Returns:
            Returns True if the computation is scheduled for execution or
            currently executing.

            Returns False if the computation already executed or was cancelled.
        """
        ...

    # FIXME: unsure of the exact return type here. Is it a traceback.StackSummary?
    @abc.abstractmethod
    def traceback(self, timeout: float | None = None):
        """
        Access the traceback of the exception raised by the computation.

        This method may return immediately or may block.

        Args:
          timeout: The length of time in seconds to wait for the computation
            to terminate or be cancelled. If None, the call will block until
            the computation's termination.

        Returns:
            The traceback of the exception raised by the computation, or None
            if the computation did not raise an exception.

        Raises:
          FutureTimeoutError: If a timeout value is passed and the computation
            does not terminate within the allotted time.
          FutureCancelledError: If the computation was cancelled.
        """
        ...

# Create Client:

def insecure_channel(target: str, options: _Options | None = None, compression: Compression | None = None) -> Channel:
    """
    Creates an insecure Channel to a server.

    The returned Channel is thread-safe.

    Args:
      target: The server address
      options: An optional list of key-value pairs (:term:`channel_arguments`
        in gRPC Core runtime) to configure the channel.
      compression: An optional value indicating the compression method to be
        used over the lifetime of the channel.

    Returns:
      A Channel.
    """
    ...
def secure_channel(
    target: str, credentials: ChannelCredentials, options: _Options | None = None, compression: Compression | None = None
) -> Channel:
    """
    Creates a secure Channel to a server.

    The returned Channel is thread-safe.

    Args:
      target: The server address.
      credentials: A ChannelCredentials instance.
      options: An optional list of key-value pairs (:term:`channel_arguments`
        in gRPC Core runtime) to configure the channel.
      compression: An optional value indicating the compression method to be
        used over the lifetime of the channel.

    Returns:
      A Channel.
    """
    ...

_Interceptor: TypeAlias = (
    UnaryUnaryClientInterceptor | UnaryStreamClientInterceptor | StreamUnaryClientInterceptor | StreamStreamClientInterceptor
)

<<<<<<< HEAD
def intercept_channel(channel: Channel, *interceptors: _Interceptor[_TRequest, _TResponse]) -> Channel:
    """
    Intercepts a channel through a set of interceptors.

    Args:
      channel: A Channel.
      interceptors: Zero or more objects of type
        UnaryUnaryClientInterceptor,
        UnaryStreamClientInterceptor,
        StreamUnaryClientInterceptor, or
        StreamStreamClientInterceptor.
        Interceptors are given control in the order they are listed.

    Returns:
      A Channel that intercepts each invocation via the provided interceptors.

    Raises:
      TypeError: If interceptor does not derive from any of
        UnaryUnaryClientInterceptor,
        UnaryStreamClientInterceptor,
        StreamUnaryClientInterceptor, or
        StreamStreamClientInterceptor.
    """
    ...
=======
def intercept_channel(channel: Channel, *interceptors: _Interceptor) -> Channel: ...
>>>>>>> 2ed2765d

# Create Client Credentials:

def ssl_channel_credentials(
    root_certificates: bytes | None = None, private_key: bytes | None = None, certificate_chain: bytes | None = None
) -> ChannelCredentials:
    """
    Creates a ChannelCredentials for use with an SSL-enabled Channel.

    Args:
      root_certificates: The PEM-encoded root certificates as a byte string,
        or None to retrieve them from a default location chosen by gRPC
        runtime.
      private_key: The PEM-encoded private key as a byte string, or None if no
        private key should be used.
      certificate_chain: The PEM-encoded certificate chain as a byte string
        to use or None if no certificate chain should be used.

    Returns:
      A ChannelCredentials for use with an SSL-enabled Channel.
    """
    ...
def local_channel_credentials(local_connect_type: LocalConnectionType = ...) -> ChannelCredentials:
    """
    Creates a local ChannelCredentials used for local connections.

    This is an EXPERIMENTAL API.

    Local credentials are used by local TCP endpoints (e.g. localhost:10000)
    also UDS connections.

    The connections created by local channel credentials are not
    encrypted, but will be checked if they are local or not.
    The UDS connections are considered secure by providing peer authentication
    and data confidentiality while TCP connections are considered insecure.

    It is allowed to transmit call credentials over connections created by
    local channel credentials.

    Local channel credentials are useful for 1) eliminating insecure_channel usage;
    2) enable unit testing for call credentials without setting up secrets.

    Args:
      local_connect_type: Local connection type (either
        grpc.LocalConnectionType.UDS or grpc.LocalConnectionType.LOCAL_TCP)

    Returns:
      A ChannelCredentials for use with a local Channel
    """
    ...
def metadata_call_credentials(metadata_plugin: AuthMetadataPlugin, name: str | None = None) -> CallCredentials:
    """
    Construct CallCredentials from an AuthMetadataPlugin.

    Args:
      metadata_plugin: An AuthMetadataPlugin to use for authentication.
      name: An optional name for the plugin.

    Returns:
      A CallCredentials.
    """
    ...
def access_token_call_credentials(access_token: str) -> CallCredentials:
    """
    Construct CallCredentials from an access token.

    Args:
      access_token: A string to place directly in the http request
        authorization header, for example
        "authorization: Bearer <access_token>".

    Returns:
      A CallCredentials.
    """
    ...
def alts_channel_credentials(service_accounts: Sequence[str] | None = None) -> ChannelCredentials:
    """
    Creates a ChannelCredentials for use with an ALTS-enabled Channel.

    This is an EXPERIMENTAL API.
    ALTS credentials API can only be used in GCP environment as it relies on
    handshaker service being available. For more info about ALTS see
    https://cloud.google.com/security/encryption-in-transit/application-layer-transport-security

    Args:
      service_accounts: A list of server identities accepted by the client.
        If target service accounts are provided and none of them matches the
        peer identity of the server, handshake will fail. The arg can be empty
        if the client does not have any information about trusted server
        identity.

    Returns:
      A ChannelCredentials for use with an ALTS-enabled Channel
    """
    ...
def compute_engine_channel_credentials(call_credentials: CallCredentials) -> ChannelCredentials:
    """
    Creates a compute engine channel credential.

    This credential can only be used in a GCP environment as it relies on
    a handshaker service. For more info about ALTS, see
    https://cloud.google.com/security/encryption-in-transit/application-layer-transport-security

    This channel credential is expected to be used as part of a composite
    credential in conjunction with a call credentials that authenticates the
    VM's default service account. If used with any other sort of call
    credential, the connection may suddenly and unexpectedly begin failing RPCs.
    """
    ...
def xds_channel_credentials(fallback_credentials: ChannelCredentials | None = None) -> ChannelCredentials:
    """
    Creates a ChannelCredentials for use with xDS. This is an EXPERIMENTAL
      API.

    Args:
      fallback_credentials: Credentials to use in case it is not possible to
        establish a secure connection via xDS. If no fallback_credentials
        argument is supplied, a default SSLChannelCredentials is used.
    """
    ...

# GRPC docs say there should be at least two:
def composite_call_credentials(creds1: CallCredentials, creds2: CallCredentials, *rest: CallCredentials) -> CallCredentials:
    """
    Compose multiple CallCredentials to make a new CallCredentials.

    Args:
      *call_credentials: At least two CallCredentials objects.

    Returns:
      A CallCredentials object composed of the given CallCredentials objects.
    """
    ...

# Compose a ChannelCredentials and one or more CallCredentials objects.
def composite_channel_credentials(
    channel_credentials: ChannelCredentials, call_credentials: CallCredentials, *rest: CallCredentials
) -> ChannelCredentials:
    """
    Compose a ChannelCredentials and one or more CallCredentials objects.

    Args:
      channel_credentials: A ChannelCredentials object.
      *call_credentials: One or more CallCredentials objects.

    Returns:
      A ChannelCredentials composed of the given ChannelCredentials and
        CallCredentials objects.
    """
    ...

# Create Server:

def server(
    thread_pool: futures.ThreadPoolExecutor,
    handlers: list[GenericRpcHandler] | None = None,
    interceptors: list[ServerInterceptor] | None = None,
    options: _Options | None = None,
    maximum_concurrent_rpcs: int | None = None,
    compression: Compression | None = None,
    xds: bool = False,
) -> Server:
    """
    Creates a Server with which RPCs can be serviced.

    Args:
      thread_pool: A futures.ThreadPoolExecutor to be used by the Server
        to execute RPC handlers.
      handlers: An optional list of GenericRpcHandlers used for executing RPCs.
        More handlers may be added by calling add_generic_rpc_handlers any time
        before the server is started.
      interceptors: An optional list of ServerInterceptor objects that observe
        and optionally manipulate the incoming RPCs before handing them over to
        handlers. The interceptors are given control in the order they are
        specified. This is an EXPERIMENTAL API.
      options: An optional list of key-value pairs (:term:`channel_arguments` in gRPC runtime)
        to configure the channel.
      maximum_concurrent_rpcs: The maximum number of concurrent RPCs this server
        will service before returning RESOURCE_EXHAUSTED status, or None to
        indicate no limit.
      compression: An element of grpc.compression, e.g.
        grpc.compression.Gzip. This compression algorithm will be used for the
        lifetime of the server unless overridden.
      xds: If set to true, retrieves server configuration via xDS. This is an
        EXPERIMENTAL option.

    Returns:
      A Server object.
    """
    ...

# Create Server Credentials:

_CertificateChainPair: TypeAlias = tuple[bytes, bytes]

def ssl_server_credentials(
    private_key_certificate_chain_pairs: list[_CertificateChainPair],
    root_certificates: bytes | None = None,
    require_client_auth: bool = False,
) -> ServerCredentials:
    """
    Creates a ServerCredentials for use with an SSL-enabled Server.

    Args:
      private_key_certificate_chain_pairs: A list of pairs of the form
        [PEM-encoded private key, PEM-encoded certificate chain].
      root_certificates: An optional byte string of PEM-encoded client root
        certificates that the server will use to verify client authentication.
        If omitted, require_client_auth must also be False.
      require_client_auth: A boolean indicating whether or not to require
        clients to be authenticated. May only be True if root_certificates
        is not None.

    Returns:
      A ServerCredentials for use with an SSL-enabled Server. Typically, this
      object is an argument to add_secure_port() method during server setup.
    """
    ...
def local_server_credentials(local_connect_type: LocalConnectionType = ...) -> ServerCredentials:
    """
    Creates a local ServerCredentials used for local connections.

    This is an EXPERIMENTAL API.

    Local credentials are used by local TCP endpoints (e.g. localhost:10000)
    also UDS connections.

    The connections created by local server credentials are not
    encrypted, but will be checked if they are local or not.
    The UDS connections are considered secure by providing peer authentication
    and data confidentiality while TCP connections are considered insecure.

    It is allowed to transmit call credentials over connections created by local
    server credentials.

    Local server credentials are useful for 1) eliminating insecure_channel usage;
    2) enable unit testing for call credentials without setting up secrets.

    Args:
      local_connect_type: Local connection type (either
        grpc.LocalConnectionType.UDS or grpc.LocalConnectionType.LOCAL_TCP)

    Returns:
      A ServerCredentials for use with a local Server
    """
    ...
def ssl_server_certificate_configuration(
    private_key_certificate_chain_pairs: list[_CertificateChainPair], root_certificates: bytes | None = None
) -> ServerCertificateConfiguration:
    """
    Creates a ServerCertificateConfiguration for use with a Server.

    Args:
      private_key_certificate_chain_pairs: A collection of pairs of
        the form [PEM-encoded private key, PEM-encoded certificate
        chain].
      root_certificates: An optional byte string of PEM-encoded client root
        certificates that the server will use to verify client authentication.

    Returns:
      A ServerCertificateConfiguration that can be returned in the certificate
        configuration fetching callback.
    """
    ...
def dynamic_ssl_server_credentials(
    initial_certificate_configuration: ServerCertificateConfiguration,
    certificate_configuration_fetcher: Callable[[], ServerCertificateConfiguration],
    require_client_authentication: bool = False,
) -> ServerCredentials:
    """
    Creates a ServerCredentials for use with an SSL-enabled Server.

    Args:
      initial_certificate_configuration (ServerCertificateConfiguration): The
        certificate configuration with which the server will be initialized.
      certificate_configuration_fetcher (callable): A callable that takes no
        arguments and should return a ServerCertificateConfiguration to
        replace the server's current certificate, or None for no change
        (i.e., the server will continue its current certificate
        config). The library will call this callback on *every* new
        client connection before starting the TLS handshake with the
        client, thus allowing the user application to optionally
        return a new ServerCertificateConfiguration that the server will then
        use for the handshake.
      require_client_authentication: A boolean indicating whether or not to
        require clients to be authenticated.

    Returns:
      A ServerCredentials.
    """
    ...
def alts_server_credentials() -> ServerCredentials:
    """
    Creates a ServerCredentials for use with an ALTS-enabled connection.

    This is an EXPERIMENTAL API.
    ALTS credentials API can only be used in GCP environment as it relies on
    handshaker service being available. For more info about ALTS see
    https://cloud.google.com/security/encryption-in-transit/application-layer-transport-security

    Returns:
      A ServerCredentials for use with an ALTS-enabled Server
    """
    ...
def insecure_server_credentials() -> ServerCredentials:
    """
    Creates a credentials object directing the server to use no credentials.
      This is an EXPERIMENTAL API.

    This object cannot be used directly in a call to `add_secure_port`.
    Instead, it should be used to construct other credentials objects, e.g.
    with xds_server_credentials.
    """
    ...
def xds_server_credentials(fallback_credentials: ServerCredentials) -> ServerCredentials:
    """
    Creates a ServerCredentials for use with xDS. This is an EXPERIMENTAL
      API.

    Args:
      fallback_credentials: Credentials to use in case it is not possible to
        establish a secure connection via xDS. No default value is provided.
    """
    ...

# RPC Method Handlers:

# XXX: This is probably what appears in the add_FooServicer_to_server function
# in the _pb2_grpc files that get generated, which points to the FooServicer
# handler functions that get generated, which look like this:
#
#    def FloobDoob(self, request, context):
#       return response
#
@type_check_only
class _Behaviour(Protocol):
    def __call__(self, *args: Any, **kwargs: Any) -> Any: ...

def unary_unary_rpc_method_handler(
    behavior: _Behaviour,
    request_deserializer: _Deserializer[_TRequest] | None = None,
    response_serializer: _Serializer[_TResponse] | None = None,
) -> RpcMethodHandler[_TRequest, _TResponse]:
    """
    Creates an RpcMethodHandler for a unary-unary RPC method.

    Args:
      behavior: The implementation of an RPC that accepts one request
        and returns one response.
      request_deserializer: An optional :term:`deserializer` for request deserialization.
      response_serializer: An optional :term:`serializer` for response serialization.

    Returns:
      An RpcMethodHandler object that is typically used by grpc.Server.
    """
    ...
def unary_stream_rpc_method_handler(
    behavior: _Behaviour,
    request_deserializer: _Deserializer[_TRequest] | None = None,
    response_serializer: _Serializer[_TResponse] | None = None,
) -> RpcMethodHandler[_TRequest, _TResponse]:
    """
    Creates an RpcMethodHandler for a unary-stream RPC method.

    Args:
      behavior: The implementation of an RPC that accepts one request
        and returns an iterator of response values.
      request_deserializer: An optional :term:`deserializer` for request deserialization.
      response_serializer: An optional :term:`serializer` for response serialization.

    Returns:
      An RpcMethodHandler object that is typically used by grpc.Server.
    """
    ...
def stream_unary_rpc_method_handler(
    behavior: _Behaviour,
    request_deserializer: _Deserializer[_TRequest] | None = None,
    response_serializer: _Serializer[_TResponse] | None = None,
) -> RpcMethodHandler[_TRequest, _TResponse]:
    """
    Creates an RpcMethodHandler for a stream-unary RPC method.

    Args:
      behavior: The implementation of an RPC that accepts an iterator of
        request values and returns a single response value.
      request_deserializer: An optional :term:`deserializer` for request deserialization.
      response_serializer: An optional :term:`serializer` for response serialization.

    Returns:
      An RpcMethodHandler object that is typically used by grpc.Server.
    """
    ...
def stream_stream_rpc_method_handler(
    behavior: _Behaviour,
    request_deserializer: _Deserializer[_TRequest] | None = None,
    response_serializer: _Serializer[_TResponse] | None = None,
) -> RpcMethodHandler[_TRequest, _TResponse]:
    """
    Creates an RpcMethodHandler for a stream-stream RPC method.

    Args:
      behavior: The implementation of an RPC that accepts an iterator of
        request values and returns an iterator of response values.
      request_deserializer: An optional :term:`deserializer` for request deserialization.
      response_serializer: An optional :term:`serializer` for response serialization.

    Returns:
      An RpcMethodHandler object that is typically used by grpc.Server.
    """
    ...
def method_handlers_generic_handler(
    service: str, method_handlers: dict[str, RpcMethodHandler[Any, Any]]
) -> GenericRpcHandler:
    """
    Creates a GenericRpcHandler from RpcMethodHandlers.

    Args:
      service: The name of the service that is implemented by the
        method_handlers.
      method_handlers: A dictionary that maps method names to corresponding
        RpcMethodHandler.

    Returns:
      A GenericRpcHandler. This is typically added to the grpc.Server object
      with add_generic_rpc_handlers() before starting the server.
    """
    ...

# Channel Ready Future:

def channel_ready_future(channel: Channel) -> Future[None]:
    """
    Creates a Future that tracks when a Channel is ready.

    Cancelling the Future does not affect the channel's state machine.
    It merely decouples the Future from channel state machine.

    Args:
      channel: A Channel object.

    Returns:
      A Future object that matures when the channel connectivity is
      ChannelConnectivity.READY.
    """
    ...

# Channel Connectivity:

class ChannelConnectivity(enum.Enum):
    """
    Mirrors grpc_connectivity_state in the gRPC Core.

    Attributes:
      IDLE: The channel is idle.
      CONNECTING: The channel is connecting.
      READY: The channel is ready to conduct RPCs.
      TRANSIENT_FAILURE: The channel has seen a failure from which it expects
        to recover.
      SHUTDOWN: The channel has seen a failure from which it cannot recover.
    """
    IDLE = (0, "idle")
    CONNECTING = (1, "connecting")
    READY = (2, "ready")
    TRANSIENT_FAILURE = (3, "transient failure")
    SHUTDOWN = (4, "shutdown")

# gRPC Status Code:

class Status(abc.ABC):
    """
    Describes the status of an RPC.

    This is an EXPERIMENTAL API.

    Attributes:
      code: A StatusCode object to be sent to the client.
      details: A UTF-8-encodable string to be sent to the client upon
        termination of the RPC.
      trailing_metadata: The trailing :term:`metadata` in the RPC.
    """
    code: StatusCode

    # XXX: misnamed property, does not align with status.proto, where it is called 'message':
    details: str

    trailing_metadata: _Metadata

# https://grpc.github.io/grpc/core/md_doc_statuscodes.html
class StatusCode(enum.Enum):
    """
    Mirrors grpc_status_code in the gRPC Core.

    Attributes:
      OK: Not an error; returned on success
      CANCELLED: The operation was cancelled (typically by the caller).
      UNKNOWN: Unknown error.
      INVALID_ARGUMENT: Client specified an invalid argument.
      DEADLINE_EXCEEDED: Deadline expired before operation could complete.
      NOT_FOUND: Some requested entity (e.g., file or directory) was not found.
      ALREADY_EXISTS: Some entity that we attempted to create (e.g., file or directory)
        already exists.
      PERMISSION_DENIED: The caller does not have permission to execute the specified
        operation.
      UNAUTHENTICATED: The request does not have valid authentication credentials for the
        operation.
      RESOURCE_EXHAUSTED: Some resource has been exhausted, perhaps a per-user quota, or
        perhaps the entire file system is out of space.
      FAILED_PRECONDITION: Operation was rejected because the system is not in a state
        required for the operation's execution.
      ABORTED: The operation was aborted, typically due to a concurrency issue
        like sequencer check failures, transaction aborts, etc.
      UNIMPLEMENTED: Operation is not implemented or not supported/enabled in this service.
      INTERNAL: Internal errors.  Means some invariants expected by underlying
        system has been broken.
      UNAVAILABLE: The service is currently unavailable.
      DATA_LOSS: Unrecoverable data loss or corruption.
    """
    OK = (0, "ok")
    CANCELLED = (1, "cancelled")
    UNKNOWN = (2, "unknown")
    INVALID_ARGUMENT = (3, "invalid argument")
    DEADLINE_EXCEEDED = (4, "deadline exceeded")
    NOT_FOUND = (5, "not found")
    ALREADY_EXISTS = (6, "already exists")
    PERMISSION_DENIED = (7, "permission denied")
    RESOURCE_EXHAUSTED = (8, "resource exhausted")
    FAILED_PRECONDITION = (9, "failed precondition")
    ABORTED = (10, "aborted")
    OUT_OF_RANGE = (11, "out of range")
    UNIMPLEMENTED = (12, "unimplemented")
    INTERNAL = (13, "internal")
    UNAVAILABLE = (14, "unavailable")
    DATA_LOSS = (15, "data loss")
    UNAUTHENTICATED = (16, "unauthenticated")

# Channel Object:

class Channel(abc.ABC):
    """
    Affords RPC invocation via generic methods on client-side.

    Channel objects implement the Context Manager type, although they need not
    support being entered and exited multiple times.
    """
    @abc.abstractmethod
    def close(self) -> None:
        """
        Closes this Channel and releases all resources held by it.

        Closing the Channel will immediately terminate all RPCs active with the
        Channel and it is not valid to invoke new RPCs with the Channel.

        This method is idempotent.
        """
        ...
    @abc.abstractmethod
    def stream_stream(
        self,
        method: str,
        request_serializer: _Serializer[_TRequest] | None = None,
        response_deserializer: _Deserializer[_TResponse] | None = None,
    ) -> StreamStreamMultiCallable[_TRequest, _TResponse]:
        """
        Creates a StreamStreamMultiCallable for a stream-stream method.

        Args:
          method: The name of the RPC method.
          request_serializer: Optional :term:`serializer` for serializing the request
            message. Request goes unserialized in case None is passed.
          response_deserializer: Optional :term:`deserializer` for deserializing the
            response message. Response goes undeserialized in case None
            is passed.
          _registered_method: Implementation Private. A bool representing whether the method
            is registered.

        Returns:
          A StreamStreamMultiCallable value for the named stream-stream method.
        """
        ...
    @abc.abstractmethod
    def stream_unary(
        self,
        method: str,
        request_serializer: _Serializer[_TRequest] | None = None,
        response_deserializer: _Deserializer[_TResponse] | None = None,
    ) -> StreamUnaryMultiCallable[_TRequest, _TResponse]:
        """
        Creates a StreamUnaryMultiCallable for a stream-unary method.

        Args:
          method: The name of the RPC method.
          request_serializer: Optional :term:`serializer` for serializing the request
            message. Request goes unserialized in case None is passed.
          response_deserializer: Optional :term:`deserializer` for deserializing the
            response message. Response goes undeserialized in case None is
            passed.
          _registered_method: Implementation Private. A bool representing whether the method
            is registered.

        Returns:
          A StreamUnaryMultiCallable value for the named stream-unary method.
        """
        ...
    @abc.abstractmethod
    def subscribe(self, callback: Callable[[ChannelConnectivity], None], try_to_connect: bool = False) -> None:
        """
        Subscribe to this Channel's connectivity state machine.

        A Channel may be in any of the states described by ChannelConnectivity.
        This method allows application to monitor the state transitions.
        The typical use case is to debug or gain better visibility into gRPC
        runtime's state.

        Args:
          callback: A callable to be invoked with ChannelConnectivity argument.
            ChannelConnectivity describes current state of the channel.
            The callable will be invoked immediately upon subscription
            and again for every change to ChannelConnectivity until it
            is unsubscribed or this Channel object goes out of scope.
          try_to_connect: A boolean indicating whether or not this Channel
            should attempt to connect immediately. If set to False, gRPC
            runtime decides when to connect.
        """
        ...
    @abc.abstractmethod
    def unary_stream(
        self,
        method: str,
        request_serializer: _Serializer[_TRequest] | None = None,
        response_deserializer: _Deserializer[_TResponse] | None = None,
    ) -> UnaryStreamMultiCallable[_TRequest, _TResponse]:
        """
        Creates a UnaryStreamMultiCallable for a unary-stream method.

        Args:
          method: The name of the RPC method.
          request_serializer: Optional :term:`serializer` for serializing the request
            message. Request goes unserialized in case None is passed.
          response_deserializer: Optional :term:`deserializer` for deserializing the
            response message. Response goes undeserialized in case None is
            passed.
          _registered_method: Implementation Private. A bool representing whether the method
            is registered.

        Returns:
          A UnaryStreamMultiCallable value for the name unary-stream method.
        """
        ...
    @abc.abstractmethod
    def unary_unary(
        self,
        method: str,
        request_serializer: _Serializer[_TRequest] | None = None,
        response_deserializer: _Deserializer[_TResponse] | None = None,
    ) -> UnaryUnaryMultiCallable[_TRequest, _TResponse]:
        """
        Creates a UnaryUnaryMultiCallable for a unary-unary method.

        Args:
          method: The name of the RPC method.
          request_serializer: Optional :term:`serializer` for serializing the request
            message. Request goes unserialized in case None is passed.
          response_deserializer: Optional :term:`deserializer` for deserializing the
            response message. Response goes undeserialized in case None
            is passed.
          _registered_method: Implementation Private. A bool representing whether the method
            is registered.

        Returns:
          A UnaryUnaryMultiCallable value for the named unary-unary method.
        """
        ...
    @abc.abstractmethod
    def unsubscribe(self, callback: Callable[[ChannelConnectivity], None]) -> None:
        """
        Unsubscribes a subscribed callback from this Channel's connectivity.

        Args:
          callback: A callable previously registered with this Channel from
          having been passed to its "subscribe" method.
        """
        ...
    def __enter__(self) -> Self:
        """Enters the runtime context related to the channel object."""
        ...
    def __exit__(
        self, exc_type: type[BaseException] | None, exc_val: BaseException | None, exc_tb: TracebackType | None
    ) -> bool | None:
        """Exits the runtime context related to the channel object."""
        ...

# Server Object:

class Server(abc.ABC):
    """Services RPCs."""
    @abc.abstractmethod
    def add_generic_rpc_handlers(self, generic_rpc_handlers: Iterable[GenericRpcHandler]) -> None:
        """
        Registers GenericRpcHandlers with this Server.

        This method is only safe to call before the server is started.

        Args:
          generic_rpc_handlers: An iterable of GenericRpcHandlers that will be
          used to service RPCs.
        """
        ...

    # Returns an integer port on which server will accept RPC requests.
    @abc.abstractmethod
    def add_insecure_port(self, address: str) -> int:
        """
        Opens an insecure port for accepting RPCs.

        This method may only be called before starting the server.

        Args:
          address: The address for which to open a port. If the port is 0,
            or not specified in the address, then gRPC runtime will choose a port.

        Returns:
          An integer port on which server will accept RPC requests.
        """
        ...

    # Returns an integer port on which server will accept RPC requests.
    @abc.abstractmethod
    def add_secure_port(self, address: str, server_credentials: ServerCredentials) -> int:
        """
        Opens a secure port for accepting RPCs.

        This method may only be called before starting the server.

        Args:
          address: The address for which to open a port.
            if the port is 0, or not specified in the address, then gRPC
            runtime will choose a port.
          server_credentials: A ServerCredentials object.

        Returns:
          An integer port on which server will accept RPC requests.
        """
        ...
    @abc.abstractmethod
    def start(self) -> None:
        """
        Starts this Server.

        This method may only be called once. (i.e. it is not idempotent).
        """
        ...

    # Grace period is in seconds.
    @abc.abstractmethod
    def stop(self, grace: float | None) -> threading.Event:
        """
        Stops this Server.

        This method immediately stop service of new RPCs in all cases.

        If a grace period is specified, this method waits until all active
        RPCs are finished or until the grace period is reached. RPCs that haven't
        been terminated within the grace period are aborted.
        If a grace period is not specified (by passing None for `grace`),
        all existing RPCs are aborted immediately and this method
        blocks until the last RPC handler terminates.

        This method is idempotent and may be called at any time.
        Passing a smaller grace value in a subsequent call will have
        the effect of stopping the Server sooner (passing None will
        have the effect of stopping the server immediately). Passing
        a larger grace value in a subsequent call *will not* have the
        effect of stopping the server later (i.e. the most restrictive
        grace value is used).

        Args:
          grace: A duration of time in seconds or None.

        Returns:
          A threading.Event that will be set when this Server has completely
          stopped, i.e. when running RPCs either complete or are aborted and
          all handlers have terminated.
        """
        ...

    # Block current thread until the server stops. Returns a bool
    # indicates if the operation times out. Timeout is in seconds.
    def wait_for_termination(self, timeout: float | None = None) -> bool:
        """
        Block current thread until the server stops.

        This is an EXPERIMENTAL API.

        The wait will not consume computational resources during blocking, and
        it will block until one of the two following conditions are met:

        1) The server is stopped or terminated;
        2) A timeout occurs if timeout is not `None`.

        The timeout argument works in the same way as `threading.Event.wait()`.
        https://docs.python.org/3/library/threading.html#threading.Event.wait

        Args:
          timeout: A floating point number specifying a timeout for the
            operation in seconds.

        Returns:
          A bool indicates if the operation times out.
        """
        ...

# Authentication & Authorization Objects:

# This class has no supported interface
class ChannelCredentials:
    """
    An encapsulation of the data required to create a secure Channel.

    This class has no supported interface - it exists to define the type of its
    instances and its instances exist to be passed to other functions. For
    example, ssl_channel_credentials returns an instance of this class and
    secure_channel requires an instance of this class.
    """
    def __init__(self, credentials) -> None: ...

# This class has no supported interface
class CallCredentials:
    """
    An encapsulation of the data required to assert an identity over a call.

    A CallCredentials has to be used with secure Channel, otherwise the
    metadata will not be transmitted to the server.

    A CallCredentials may be composed with ChannelCredentials to always assert
    identity for every call over that Channel.

    This class has no supported interface - it exists to define the type of its
    instances and its instances exist to be passed to other functions.
    """
    def __init__(self, credentials) -> None: ...

class AuthMetadataContext(abc.ABC):
    """
    Provides information to call credentials metadata plugins.

    Attributes:
      service_url: A string URL of the service being called into.
      method_name: A string of the fully qualified method name being called.
    """
    service_url: str
    method_name: str

class AuthMetadataPluginCallback(abc.ABC):
    """Callback object received by a metadata plugin."""
    def __call__(self, metadata: _Metadata, error: Exception | None) -> None:
        """
        Passes to the gRPC runtime authentication metadata for an RPC.

        Args:
          metadata: The :term:`metadata` used to construct the CallCredentials.
          error: An Exception to indicate error or None to indicate success.
        """
        ...

class AuthMetadataPlugin(abc.ABC):
    """A specification for custom authentication."""
    def __call__(self, context: AuthMetadataContext, callback: AuthMetadataPluginCallback) -> None:
        """
        Implements authentication by passing metadata to a callback.

        This method will be invoked asynchronously in a separate thread.

        Args:
          context: An AuthMetadataContext providing information on the RPC that
            the plugin is being called to authenticate.
          callback: An AuthMetadataPluginCallback to be invoked either
            synchronously or asynchronously.
        """
        ...

# This class has no supported interface
class ServerCredentials:
    """
    An encapsulation of the data required to open a secure port on a Server.

    This class has no supported interface - it exists to define the type of its
    instances and its instances exist to be passed to other functions.
    """
    def __init__(self, credentials) -> None: ...

# This class has no supported interface
class ServerCertificateConfiguration:
    """
    A certificate configuration for use with an SSL-enabled Server.

    Instances of this class can be returned in the certificate configuration
    fetching callback.

    This class has no supported interface -- it exists to define the
    type of its instances and its instances exist to be passed to
    other functions.
    """
    def __init__(self, certificate_configuration) -> None: ...

# gRPC Exceptions:

@type_check_only
class _Metadatum:
    key: str
    value: bytes

# FIXME: There is scant documentation about what is actually available in this type.
# The properties here are the properties observed in the wild, and may be inaccurate.
# A better source to confirm their presence needs to be found at some point.
class RpcError(Exception):
    """Raised by the gRPC library to indicate non-OK-status RPC termination."""
    def code(self) -> StatusCode: ...

    # misnamed property, does not align with status.proto, where it is called 'message':
    def details(self) -> str | None: ...

    # XXX: This has a slightly different return type to all the other metadata:
    def trailing_metadata(self) -> tuple[_Metadatum, ...]: ...

# Shared Context:

class RpcContext(abc.ABC):
    """Provides RPC-related information and action."""
    @abc.abstractmethod
    def add_callback(self, callback: Callable[[], None]) -> bool:
        """
        Registers a callback to be called on RPC termination.

        Args:
          callback: A no-parameter callable to be called on RPC termination.

        Returns:
          True if the callback was added and will be called later; False if
            the callback was not added and will not be called (because the RPC
            already terminated or some other reason).
        """
        ...
    @abc.abstractmethod
    def cancel(self) -> bool:
        """
        Cancels the RPC.

        Idempotent and has no effect if the RPC has already terminated.
        """
        ...
    @abc.abstractmethod
    def is_active(self) -> bool:
        """
        Describes whether the RPC is active or has terminated.

        Returns:
          bool:
          True if RPC is active, False otherwise.
        """
        ...
    @abc.abstractmethod
    def time_remaining(self) -> float:
        """
        Describes the length of allowed time remaining for the RPC.

        Returns:
          A nonnegative float indicating the length of allowed time in seconds
          remaining for the RPC to complete before it is considered to have
          timed out, or None if no deadline was specified for the RPC.
        """
        ...

# Client-Side Context:

class Call(RpcContext, metaclass=abc.ABCMeta):
    """Invocation-side utility object for an RPC."""
    @abc.abstractmethod
    def code(self) -> StatusCode:
        """
        Accesses the status code sent by the server.

        This method blocks until the value is available.

        Returns:
          The StatusCode value for the RPC.
        """
        ...

    # misnamed property, does not align with status.proto, where it is called 'message':
    @abc.abstractmethod
    def details(self) -> str:
        """
        Accesses the details sent by the server.

        This method blocks until the value is available.

        Returns:
          The details string of the RPC.
        """
        ...
    @abc.abstractmethod
    def initial_metadata(self) -> _Metadata:
        """
        Accesses the initial metadata sent by the server.

        This method blocks until the value is available.

        Returns:
          The initial :term:`metadata`.
        """
        ...
    @abc.abstractmethod
    def trailing_metadata(self) -> _Metadata:
        """
        Accesses the trailing metadata sent by the server.

        This method blocks until the value is available.

        Returns:
          The trailing :term:`metadata`.
        """
        ...

# Client-Side Interceptor:

class ClientCallDetails(abc.ABC):
    """
    Describes an RPC to be invoked.

    Attributes:
      method: The method name of the RPC.
      timeout: An optional duration of time in seconds to allow for the RPC.
      metadata: Optional :term:`metadata` to be transmitted to
        the service-side of the RPC.
      credentials: An optional CallCredentials for the RPC.
      wait_for_ready: An optional flag to enable :term:`wait_for_ready` mechanism.
      compression: An element of grpc.compression, e.g.
        grpc.compression.Gzip.
    """
    method: str
    timeout: float | None
    metadata: _Metadata | None
    credentials: CallCredentials | None

    # "This is an EXPERIMENTAL argument. An optional flag t enable wait for ready mechanism."
    wait_for_ready: bool | None

    compression: Compression | None

# An object that is both a Call for the RPC and a Future. In the event of
# RPC completion, the return Call-Future's result value will be the
# response message of the RPC. Should the event terminate with non-OK
# status, the returned Call-Future's exception value will be an RpcError.
#
@type_check_only
class _CallFuture(Call, Future[_TResponse], metaclass=abc.ABCMeta): ...

<<<<<<< HEAD
class UnaryUnaryClientInterceptor(abc.ABC, Generic[_TRequest, _TResponse]):
    """Affords intercepting unary-unary invocations."""
=======
class UnaryUnaryClientInterceptor(abc.ABC):
    # This method (not the class) is generic over _TRequest and _TResponse
    # and the types must satisfy the no-op implementation of
    # `return continuation(client_call_details, request)`.
>>>>>>> 2ed2765d
    @abc.abstractmethod
    def intercept_unary_unary(
        self,
        continuation: Callable[[ClientCallDetails, _TRequest], _CallFuture[_TResponse]],
        client_call_details: ClientCallDetails,
        request: _TRequest,
    ) -> _CallFuture[_TResponse]:
        """
        Intercepts a unary-unary invocation asynchronously.

        Args:
          continuation: A function that proceeds with the invocation by
            executing the next interceptor in chain or invoking the
            actual RPC on the underlying Channel. It is the interceptor's
            responsibility to call it if it decides to move the RPC forward.
            The interceptor can use
            `response_future = continuation(client_call_details, request)`
            to continue with the RPC. `continuation` returns an object that is
            both a Call for the RPC and a Future. In the event of RPC
            completion, the return Call-Future's result value will be
            the response message of the RPC. Should the event terminate
            with non-OK status, the returned Call-Future's exception value
            will be an RpcError.
          client_call_details: A ClientCallDetails object describing the
            outgoing RPC.
          request: The request value for the RPC.

        Returns:
            An object that is both a Call for the RPC and a Future.
            In the event of RPC completion, the return Call-Future's
            result value will be the response message of the RPC.
            Should the event terminate with non-OK status, the returned
            Call-Future's exception value will be an RpcError.
        """
        ...

@type_check_only
class _CallIterator(Call, Generic[_TResponse], metaclass=abc.ABCMeta):
    def __iter__(self) -> Iterator[_TResponse]: ...
    def __next__(self) -> _TResponse: ...

<<<<<<< HEAD
class UnaryStreamClientInterceptor(abc.ABC, Generic[_TRequest, _TResponse]):
    """Affords intercepting unary-stream invocations."""
=======
class UnaryStreamClientInterceptor(abc.ABC):
    # This method (not the class) is generic over _TRequest and _TResponse
    # and the types must satisfy the no-op implementation of
    # `return continuation(client_call_details, request)`.
>>>>>>> 2ed2765d
    @abc.abstractmethod
    def intercept_unary_stream(
        self,
        continuation: Callable[[ClientCallDetails, _TRequest], _CallIterator[_TResponse]],
        client_call_details: ClientCallDetails,
        request: _TRequest,
    ) -> _CallIterator[_TResponse]:
        """
        Intercepts a unary-stream invocation.

        Args:
          continuation: A function that proceeds with the invocation by
            executing the next interceptor in chain or invoking the
            actual RPC on the underlying Channel. It is the interceptor's
            responsibility to call it if it decides to move the RPC forward.
            The interceptor can use
            `response_iterator = continuation(client_call_details, request)`
            to continue with the RPC. `continuation` returns an object that is
            both a Call for the RPC and an iterator for response values.
            Drawing response values from the returned Call-iterator may
            raise RpcError indicating termination of the RPC with non-OK
            status.
          client_call_details: A ClientCallDetails object describing the
            outgoing RPC.
          request: The request value for the RPC.

        Returns:
            An object that is both a Call for the RPC and an iterator of
            response values. Drawing response values from the returned
            Call-iterator may raise RpcError indicating termination of
            the RPC with non-OK status. This object *should* also fulfill the
            Future interface, though it may not.
        """
        ...

<<<<<<< HEAD
class StreamUnaryClientInterceptor(abc.ABC, Generic[_TRequest, _TResponse]):
    """Affords intercepting stream-unary invocations."""
=======
class StreamUnaryClientInterceptor(abc.ABC):
    # This method (not the class) is generic over _TRequest and _TResponse
    # and the types must satisfy the no-op implementation of
    # `return continuation(client_call_details, request_iterator)`.
>>>>>>> 2ed2765d
    @abc.abstractmethod
    def intercept_stream_unary(
        self,
        continuation: Callable[[ClientCallDetails, Iterator[_TRequest]], _CallFuture[_TResponse]],
        client_call_details: ClientCallDetails,
        request_iterator: Iterator[_TRequest],
    ) -> _CallFuture[_TResponse]:
        """
        Intercepts a stream-unary invocation asynchronously.

        Args:
          continuation: A function that proceeds with the invocation by
            executing the next interceptor in chain or invoking the
            actual RPC on the underlying Channel. It is the interceptor's
            responsibility to call it if it decides to move the RPC forward.
            The interceptor can use
            `response_future = continuation(client_call_details, request_iterator)`
            to continue with the RPC. `continuation` returns an object that is
            both a Call for the RPC and a Future. In the event of RPC completion,
            the return Call-Future's result value will be the response message
            of the RPC. Should the event terminate with non-OK status, the
            returned Call-Future's exception value will be an RpcError.
          client_call_details: A ClientCallDetails object describing the
            outgoing RPC.
          request_iterator: An iterator that yields request values for the RPC.

        Returns:
          An object that is both a Call for the RPC and a Future.
          In the event of RPC completion, the return Call-Future's
          result value will be the response message of the RPC.
          Should the event terminate with non-OK status, the returned
          Call-Future's exception value will be an RpcError.
        """
        ...

<<<<<<< HEAD
class StreamStreamClientInterceptor(abc.ABC, Generic[_TRequest, _TResponse]):
    """Affords intercepting stream-stream invocations."""
=======
class StreamStreamClientInterceptor(abc.ABC):
    # This method (not the class) is generic over _TRequest and _TResponse
    # and the types must satisfy the no-op implementation of
    # `return continuation(client_call_details, request_iterator)`.
>>>>>>> 2ed2765d
    @abc.abstractmethod
    def intercept_stream_stream(
        self,
        continuation: Callable[[ClientCallDetails, Iterator[_TRequest]], _CallIterator[_TResponse]],
        client_call_details: ClientCallDetails,
        request_iterator: Iterator[_TRequest],
    ) -> _CallIterator[_TResponse]:
        """
        Intercepts a stream-stream invocation.

        Args:
          continuation: A function that proceeds with the invocation by
            executing the next interceptor in chain or invoking the
            actual RPC on the underlying Channel. It is the interceptor's
            responsibility to call it if it decides to move the RPC forward.
            The interceptor can use
            `response_iterator = continuation(client_call_details, request_iterator)`
            to continue with the RPC. `continuation` returns an object that is
            both a Call for the RPC and an iterator for response values.
            Drawing response values from the returned Call-iterator may
            raise RpcError indicating termination of the RPC with non-OK
            status.
          client_call_details: A ClientCallDetails object describing the
            outgoing RPC.
          request_iterator: An iterator that yields request values for the RPC.

        Returns:
          An object that is both a Call for the RPC and an iterator of
          response values. Drawing response values from the returned
          Call-iterator may raise RpcError indicating termination of
          the RPC with non-OK status. This object *should* also fulfill the
          Future interface, though it may not.
        """
        ...

# Service-Side Context:

class ServicerContext(RpcContext, metaclass=abc.ABCMeta):
    """A context object passed to method implementations."""
    # misnamed parameter 'details', does not align with status.proto, where it is called 'message':
    @abc.abstractmethod
    def abort(self, code: StatusCode, details: str) -> NoReturn:
        """
        Raises an exception to terminate the RPC with a non-OK status.

        The code and details passed as arguments will supersede any existing
        ones.

        Args:
          code: A StatusCode object to be sent to the client.
            It must not be StatusCode.OK.
          details: A UTF-8-encodable string to be sent to the client upon
            termination of the RPC.

        Raises:
          Exception: An exception is always raised to signal the abortion the
            RPC to the gRPC runtime.
        """
        ...
    @abc.abstractmethod
    def abort_with_status(self, status: Status) -> NoReturn:
        """
        Raises an exception to terminate the RPC with a non-OK status.

        The status passed as argument will supersede any existing status code,
        status message and trailing metadata.

        This is an EXPERIMENTAL API.

        Args:
          status: A grpc.Status object. The status code in it must not be
            StatusCode.OK.

        Raises:
          Exception: An exception is always raised to signal the abortion the
            RPC to the gRPC runtime.
        """
        ...

    # FIXME: The docs say "A map of strings to an iterable of bytes for each auth property".
    # Does that mean 'bytes' (which is iterable), or 'Iterable[bytes]'?
    @abc.abstractmethod
    def auth_context(self) -> Mapping[str, bytes]:
        """
        Gets the auth context for the call.

        Returns:
          A map of strings to an iterable of bytes for each auth property.
        """
        ...
    def disable_next_message_compression(self) -> None:
        """
        Disables compression for the next response message.

        This method will override any compression configuration set during
        server creation or set on the call.
        """
        ...
    @abc.abstractmethod
    def invocation_metadata(self) -> _Metadata:
        """
        Accesses the metadata sent by the client.

        Returns:
          The invocation :term:`metadata`.
        """
        ...
    @abc.abstractmethod
    def peer(self) -> str:
        """
        Identifies the peer that invoked the RPC being serviced.

        Returns:
          A string identifying the peer that invoked the RPC being serviced.
          The string format is determined by gRPC runtime.
        """
        ...
    @abc.abstractmethod
    def peer_identities(self) -> Iterable[bytes] | None:
        """
        Gets one or more peer identity(s).

        Equivalent to
        servicer_context.auth_context().get(servicer_context.peer_identity_key())

        Returns:
          An iterable of the identities, or None if the call is not
          authenticated. Each identity is returned as a raw bytes type.
        """
        ...
    @abc.abstractmethod
    def peer_identity_key(self) -> str | None:
        """
        The auth property used to identify the peer.

        For example, "x509_common_name" or "x509_subject_alternative_name" are
        used to identify an SSL peer.

        Returns:
          The auth property (string) that indicates the
          peer identity, or None if the call is not authenticated.
        """
        ...
    @abc.abstractmethod
    def send_initial_metadata(self, initial_metadata: _Metadata) -> None:
        """
        Sends the initial metadata value to the client.

        This method need not be called by implementations if they have no
        metadata to add to what the gRPC runtime will transmit.

        Args:
          initial_metadata: The initial :term:`metadata`.
        """
        ...
    @abc.abstractmethod
    def set_code(self, code: StatusCode) -> None:
        """
        Sets the value to be used as status code upon RPC completion.

        This method need not be called by method implementations if they wish
        the gRPC runtime to determine the status code of the RPC.

        Args:
          code: A StatusCode object to be sent to the client.
        """
        ...
    def set_compression(self, compression: Compression) -> None:
        """
        Set the compression algorithm to be used for the entire call.

        Args:
          compression: An element of grpc.compression, e.g.
            grpc.compression.Gzip.
        """
        ...
    @abc.abstractmethod
    def set_trailing_metadata(self, trailing_metadata: _Metadata) -> None:
        """
        Sets the trailing metadata for the RPC.

        Sets the trailing metadata to be sent upon completion of the RPC.

        If this method is invoked multiple times throughout the lifetime of an
        RPC, the value supplied in the final invocation will be the value sent
        over the wire.

        This method need not be called by implementations if they have no
        metadata to add to what the gRPC runtime will transmit.

        Args:
          trailing_metadata: The trailing :term:`metadata`.
        """
        ...

    # misnamed function 'details', does not align with status.proto, where it is called 'message':
    @abc.abstractmethod
    def set_details(self, details: str) -> None:
        """
        Sets the value to be used as detail string upon RPC completion.

        This method need not be called by method implementations if they have
        no details to transmit.

        Args:
          details: A UTF-8-encodable string to be sent to the client upon
            termination of the RPC.
        """
        ...
    def trailing_metadata(self) -> _Metadata:
        """
        Access value to be used as trailing metadata upon RPC completion.

        This is an EXPERIMENTAL API.

        Returns:
          The trailing :term:`metadata` for the RPC.
        """
        ...

# Service-Side Handler:

class RpcMethodHandler(abc.ABC, Generic[_TRequest, _TResponse]):
    """
    An implementation of a single RPC method.

    Attributes:
      request_streaming: Whether the RPC supports exactly one request message
        or any arbitrary number of request messages.
      response_streaming: Whether the RPC supports exactly one response message
        or any arbitrary number of response messages.
      request_deserializer: A callable :term:`deserializer` that accepts a byte string and
        returns an object suitable to be passed to this object's business
        logic, or None to indicate that this object's business logic should be
        passed the raw request bytes.
      response_serializer: A callable :term:`serializer` that accepts an object produced
        by this object's business logic and returns a byte string, or None to
        indicate that the byte strings produced by this object's business logic
        should be transmitted on the wire as they are.
      unary_unary: This object's application-specific business logic as a
        callable value that takes a request value and a ServicerContext object
        and returns a response value. Only non-None if both request_streaming
        and response_streaming are False.
      unary_stream: This object's application-specific business logic as a
        callable value that takes a request value and a ServicerContext object
        and returns an iterator of response values. Only non-None if
        request_streaming is False and response_streaming is True.
      stream_unary: This object's application-specific business logic as a
        callable value that takes an iterator of request values and a
        ServicerContext object and returns a response value. Only non-None if
        request_streaming is True and response_streaming is False.
      stream_stream: This object's application-specific business logic as a
        callable value that takes an iterator of request values and a
        ServicerContext object and returns an iterator of response values.
        Only non-None if request_streaming and response_streaming are both
        True.
    """
    request_streaming: bool
    response_streaming: bool

    # XXX: not clear from docs whether this is optional or not
    request_deserializer: _Deserializer[_TRequest] | None

    # XXX: not clear from docs whether this is optional or not
    response_serializer: _Serializer[_TResponse] | None

    unary_unary: Callable[[_TRequest, ServicerContext], _TResponse] | None

    unary_stream: Callable[[_TRequest, ServicerContext], Iterator[_TResponse]] | None

    stream_unary: Callable[[Iterator[_TRequest], ServicerContext], _TResponse] | None

    stream_stream: Callable[[Iterator[_TRequest], ServicerContext], Iterator[_TResponse]] | None

class HandlerCallDetails(abc.ABC):
    """
    Describes an RPC that has just arrived for service.

    Attributes:
      method: The method name of the RPC.
      invocation_metadata: The :term:`metadata` sent by the client.
    """
    method: str
    invocation_metadata: _Metadata

class GenericRpcHandler(abc.ABC):
    """An implementation of arbitrarily many RPC methods."""
    # The return type depends on the handler call details.
    @abc.abstractmethod
    def service(self, handler_call_details: HandlerCallDetails) -> RpcMethodHandler[Any, Any] | None:
        """
        Returns the handler for servicing the RPC.

        Args:
          handler_call_details: A HandlerCallDetails describing the RPC.

        Returns:
          An RpcMethodHandler with which the RPC may be serviced if the
          implementation chooses to service this RPC, or None otherwise.
        """
        ...

class ServiceRpcHandler(GenericRpcHandler, metaclass=abc.ABCMeta):
    """
    An implementation of RPC methods belonging to a service.

    A service handles RPC methods with structured names of the form
    '/Service.Name/Service.Method', where 'Service.Name' is the value
    returned by service_name(), and 'Service.Method' is the method
    name.  A service can have multiple method names, but only a single
    service name.
    """
    @abc.abstractmethod
    def service_name(self) -> str:
        """
        Returns this service's name.

        Returns:
          The service name.
        """
        ...

# Service-Side Interceptor:

class ServerInterceptor(abc.ABC):
<<<<<<< HEAD
    """Affords intercepting incoming RPCs on the service-side."""
    # This method (not the class) is generic over _TRequest and _TResponse.
=======
    # This method (not the class) is generic over _TRequest and _TResponse
    # and the types must satisfy the no-op implementation of
    # `return continuation(handler_call_details)`.
>>>>>>> 2ed2765d
    @abc.abstractmethod
    def intercept_service(
        self,
        continuation: Callable[[HandlerCallDetails], RpcMethodHandler[_TRequest, _TResponse] | None],
        handler_call_details: HandlerCallDetails,
    ) -> RpcMethodHandler[_TRequest, _TResponse] | None:
        """
        Intercepts incoming RPCs before handing them over to a handler.

        State can be passed from an interceptor to downstream interceptors
        via contextvars. The first interceptor is called from an empty
        contextvars.Context, and the same Context is used for downstream
        interceptors and for the final handler call. Note that there are no
        guarantees that interceptors and handlers will be called from the
        same thread.

        Args:
          continuation: A function that takes a HandlerCallDetails and
            proceeds to invoke the next interceptor in the chain, if any,
            or the RPC handler lookup logic, with the call details passed
            as an argument, and returns an RpcMethodHandler instance if
            the RPC is considered serviced, or None otherwise.
          handler_call_details: A HandlerCallDetails describing the RPC.

        Returns:
          An RpcMethodHandler with which the RPC may be serviced if the
          interceptor chooses to service this RPC, or None otherwise.
        """
        ...

# Multi-Callable Interfaces:

class UnaryUnaryMultiCallable(abc.ABC, Generic[_TRequest, _TResponse]):
    """Affords invoking a unary-unary RPC from client-side."""
    @abc.abstractmethod
    def __call__(
        self,
        request: _TRequest,
        timeout: float | None = None,
        metadata: _Metadata | None = None,
        credentials: CallCredentials | None = None,
        wait_for_ready: bool | None = None,
        compression: Compression | None = None,
    ) -> _TResponse:
        """
        Synchronously invokes the underlying RPC.

        Args:
          request: The request value for the RPC.
          timeout: An optional duration of time in seconds to allow
            for the RPC.
          metadata: Optional :term:`metadata` to be transmitted to the
            service-side of the RPC.
          credentials: An optional CallCredentials for the RPC. Only valid for
            secure Channel.
          wait_for_ready: An optional flag to enable :term:`wait_for_ready` mechanism.
          compression: An element of grpc.compression, e.g.
            grpc.compression.Gzip.

        Returns:
          The response value for the RPC.

        Raises:
          RpcError: Indicating that the RPC terminated with non-OK status. The
            raised RpcError will also be a Call for the RPC affording the RPC's
            metadata, status code, and details.
        """
        ...
    @abc.abstractmethod
    def future(
        self,
        request: _TRequest,
        timeout: float | None = None,
        metadata: _Metadata | None = None,
        credentials: CallCredentials | None = None,
        wait_for_ready: bool | None = None,
        compression: Compression | None = None,
    ) -> _CallFuture[_TResponse]:
        """
        Asynchronously invokes the underlying RPC.

        Args:
          request: The request value for the RPC.
          timeout: An optional duration of time in seconds to allow for
            the RPC.
          metadata: Optional :term:`metadata` to be transmitted to the
            service-side of the RPC.
          credentials: An optional CallCredentials for the RPC. Only valid for
            secure Channel.
          wait_for_ready: An optional flag to enable :term:`wait_for_ready` mechanism.
          compression: An element of grpc.compression, e.g.
            grpc.compression.Gzip.

        Returns:
            An object that is both a Call for the RPC and a Future.
            In the event of RPC completion, the return Call-Future's result
            value will be the response message of the RPC.
            Should the event terminate with non-OK status,
            the returned Call-Future's exception value will be an RpcError.
        """
        ...
    @abc.abstractmethod
    def with_call(
        self,
        request: _TRequest,
        timeout: float | None = None,
        metadata: _Metadata | None = None,
        credentials: CallCredentials | None = None,
        wait_for_ready: bool | None = None,
        compression: Compression | None = None,
        # FIXME: Return value is documented as "The response value for the RPC and a Call value for the RPC";
        # this is slightly unclear so this return type is a best-effort guess.
    ) -> tuple[_TResponse, Call]:
        """
        Synchronously invokes the underlying RPC.

        Args:
          request: The request value for the RPC.
          timeout: An optional durating of time in seconds to allow for
            the RPC.
          metadata: Optional :term:`metadata` to be transmitted to the
            service-side of the RPC.
          credentials: An optional CallCredentials for the RPC. Only valid for
            secure Channel.
          wait_for_ready: An optional flag to enable :term:`wait_for_ready` mechanism.
          compression: An element of grpc.compression, e.g.
            grpc.compression.Gzip.

        Returns:
          The response value for the RPC and a Call value for the RPC.

        Raises:
          RpcError: Indicating that the RPC terminated with non-OK status. The
            raised RpcError will also be a Call for the RPC affording the RPC's
            metadata, status code, and details.
        """
        ...

class UnaryStreamMultiCallable(abc.ABC, Generic[_TRequest, _TResponse]):
    """Affords invoking a unary-stream RPC from client-side."""
    @abc.abstractmethod
    def __call__(
        self,
        request: _TRequest,
        timeout: float | None = None,
        metadata: _Metadata | None = None,
        credentials: CallCredentials | None = None,
        wait_for_ready: bool | None = None,
        compression: Compression | None = None,
    ) -> _CallIterator[_TResponse]:
        """
        Invokes the underlying RPC.

        Args:
          request: The request value for the RPC.
          timeout: An optional duration of time in seconds to allow for
            the RPC. If None, the timeout is considered infinite.
          metadata: An optional :term:`metadata` to be transmitted to the
            service-side of the RPC.
          credentials: An optional CallCredentials for the RPC. Only valid for
            secure Channel.
          wait_for_ready: An optional flag to enable :term:`wait_for_ready` mechanism.
          compression: An element of grpc.compression, e.g.
            grpc.compression.Gzip.

        Returns:
            An object that is a Call for the RPC, an iterator of response
            values, and a Future for the RPC. Drawing response values from the
            returned Call-iterator may raise RpcError indicating termination of
            the RPC with non-OK status.
        """
        ...

class StreamUnaryMultiCallable(abc.ABC, Generic[_TRequest, _TResponse]):
    """Affords invoking a stream-unary RPC from client-side."""
    @abc.abstractmethod
    def __call__(
        self,
        request_iterator: Iterator[_TRequest],
        timeout: float | None = None,
        metadata: _Metadata | None = None,
        credentials: CallCredentials | None = None,
        wait_for_ready: bool | None = None,
        compression: Compression | None = None,
    ) -> _TResponse:
        """
        Synchronously invokes the underlying RPC.

        Args:
          request_iterator: An iterator that yields request values for
            the RPC.
          timeout: An optional duration of time in seconds to allow for
            the RPC. If None, the timeout is considered infinite.
          metadata: Optional :term:`metadata` to be transmitted to the
            service-side of the RPC.
          credentials: An optional CallCredentials for the RPC. Only valid for
            secure Channel.
          wait_for_ready: An optional flag to enable :term:`wait_for_ready` mechanism.
          compression: An element of grpc.compression, e.g.
            grpc.compression.Gzip.

        Returns:
          The response value for the RPC.

        Raises:
          RpcError: Indicating that the RPC terminated with non-OK status. The
            raised RpcError will also implement grpc.Call, affording methods
            such as metadata, code, and details.
        """
        ...
    @abc.abstractmethod
    def future(
        self,
        request_iterator: Iterator[_TRequest],
        timeout: float | None = None,
        metadata: _Metadata | None = None,
        credentials: CallCredentials | None = None,
        wait_for_ready: bool | None = None,
        compression: Compression | None = None,
    ) -> _CallFuture[_TResponse]:
        """
        Asynchronously invokes the underlying RPC on the client.

        Args:
          request_iterator: An iterator that yields request values for the RPC.
          timeout: An optional duration of time in seconds to allow for
            the RPC. If None, the timeout is considered infinite.
          metadata: Optional :term:`metadata` to be transmitted to the
            service-side of the RPC.
          credentials: An optional CallCredentials for the RPC. Only valid for
            secure Channel.
          wait_for_ready: An optional flag to enable :term:`wait_for_ready` mechanism.
          compression: An element of grpc.compression, e.g.
            grpc.compression.Gzip.

        Returns:
            An object that is both a Call for the RPC and a Future.
            In the event of RPC completion, the return Call-Future's result value
            will be the response message of the RPC. Should the event terminate
            with non-OK status, the returned Call-Future's exception value will
            be an RpcError.
        """
        ...
    @abc.abstractmethod
    def with_call(
        self,
        request_iterator: Iterator[_TRequest],
        timeout: float | None = None,
        metadata: _Metadata | None = None,
        credentials: CallCredentials | None = None,
        wait_for_ready: bool | None = None,
        compression: Compression | None = None,
        # FIXME: Return value is documented as "The response value for the RPC and a Call value for the RPC";
        # this is slightly unclear so this return type is a best-effort guess.
    ) -> tuple[_TResponse, Call]:
        """
        Synchronously invokes the underlying RPC on the client.

        Args:
          request_iterator: An iterator that yields request values for
            the RPC.
          timeout: An optional duration of time in seconds to allow for
            the RPC. If None, the timeout is considered infinite.
          metadata: Optional :term:`metadata` to be transmitted to the
            service-side of the RPC.
          credentials: An optional CallCredentials for the RPC. Only valid for
            secure Channel.
          wait_for_ready: An optional flag to enable :term:`wait_for_ready` mechanism.
          compression: An element of grpc.compression, e.g.
            grpc.compression.Gzip.

        Returns:
          The response value for the RPC and a Call object for the RPC.

        Raises:
          RpcError: Indicating that the RPC terminated with non-OK status. The
            raised RpcError will also be a Call for the RPC affording the RPC's
            metadata, status code, and details.
        """
        ...

class StreamStreamMultiCallable(abc.ABC, Generic[_TRequest, _TResponse]):
    """Affords invoking a stream-stream RPC on client-side."""
    @abc.abstractmethod
    def __call__(
        self,
        request_iterator: Iterator[_TRequest],
        timeout: float | None = None,
        metadata: _Metadata | None = None,
        credentials: CallCredentials | None = None,
        wait_for_ready: bool | None = None,
        compression: Compression | None = None,
    ) -> _CallIterator[_TResponse]:
        """
        Invokes the underlying RPC on the client.

        Args:
          request_iterator: An iterator that yields request values for the RPC.
          timeout: An optional duration of time in seconds to allow for
            the RPC. If not specified, the timeout is considered infinite.
          metadata: Optional :term:`metadata` to be transmitted to the
            service-side of the RPC.
          credentials: An optional CallCredentials for the RPC. Only valid for
            secure Channel.
          wait_for_ready: An optional flag to enable :term:`wait_for_ready` mechanism.
          compression: An element of grpc.compression, e.g.
            grpc.compression.Gzip.

        Returns:
            An object that is a Call for the RPC, an iterator of response
            values, and a Future for the RPC. Drawing response values from the
            returned Call-iterator may raise RpcError indicating termination of
            the RPC with non-OK status.
        """
        ...

# Runtime Protobuf Parsing:

def protos(protobuf_path: str) -> ModuleType:
    """
    Returns a module generated by the indicated .proto file.

    THIS IS AN EXPERIMENTAL API.

    Use this function to retrieve classes corresponding to message
    definitions in the .proto file.

    To inspect the contents of the returned module, use the dir function.
    For example:

    ```
    protos = grpc.protos("foo.proto")
    print(dir(protos))
    ```

    The returned module object corresponds to the _pb2.py file generated
    by protoc. The path is expected to be relative to an entry on sys.path
    and all transitive dependencies of the file should also be resolvable
    from an entry on sys.path.

    To completely disable the machinery behind this function, set the
    GRPC_PYTHON_DISABLE_DYNAMIC_STUBS environment variable to "true".

    Args:
      protobuf_path: The path to the .proto file on the filesystem. This path
        must be resolvable from an entry on sys.path and so must all of its
        transitive dependencies.

    Returns:
      A module object corresponding to the message code for the indicated
      .proto file. Equivalent to a generated _pb2.py file.
    """
    ...
def services(protobuf_path: str) -> ModuleType:
    """
    Returns a module generated by the indicated .proto file.

    THIS IS AN EXPERIMENTAL API.

    Use this function to retrieve classes and functions corresponding to
    service definitions in the .proto file, including both stub and servicer
    definitions.

    To inspect the contents of the returned module, use the dir function.
    For example:

    ```
    services = grpc.services("foo.proto")
    print(dir(services))
    ```

    The returned module object corresponds to the _pb2_grpc.py file generated
    by protoc. The path is expected to be relative to an entry on sys.path
    and all transitive dependencies of the file should also be resolvable
    from an entry on sys.path.

    To completely disable the machinery behind this function, set the
    GRPC_PYTHON_DISABLE_DYNAMIC_STUBS environment variable to "true".

    Args:
      protobuf_path: The path to the .proto file on the filesystem. This path
        must be resolvable from an entry on sys.path and so must all of its
        transitive dependencies.

    Returns:
      A module object corresponding to the stub/service code for the indicated
      .proto file. Equivalent to a generated _pb2_grpc.py file.
    """
    ...
def protos_and_services(protobuf_path: str) -> tuple[ModuleType, ModuleType]:
    """
    Returns a 2-tuple of modules corresponding to protos and services.

    THIS IS AN EXPERIMENTAL API.

    The return value of this function is equivalent to a call to protos and a
    call to services.

    To completely disable the machinery behind this function, set the
    GRPC_PYTHON_DISABLE_DYNAMIC_STUBS environment variable to "true".

    Args:
      protobuf_path: The path to the .proto file on the filesystem. This path
        must be resolvable from an entry on sys.path and so must all of its
        transitive dependencies.

    Returns:
      A 2-tuple of module objects corresponding to (protos(path), services(path)).
    """
    ...<|MERGE_RESOLUTION|>--- conflicted
+++ resolved
@@ -275,34 +275,7 @@
     UnaryUnaryClientInterceptor | UnaryStreamClientInterceptor | StreamUnaryClientInterceptor | StreamStreamClientInterceptor
 )
 
-<<<<<<< HEAD
-def intercept_channel(channel: Channel, *interceptors: _Interceptor[_TRequest, _TResponse]) -> Channel:
-    """
-    Intercepts a channel through a set of interceptors.
-
-    Args:
-      channel: A Channel.
-      interceptors: Zero or more objects of type
-        UnaryUnaryClientInterceptor,
-        UnaryStreamClientInterceptor,
-        StreamUnaryClientInterceptor, or
-        StreamStreamClientInterceptor.
-        Interceptors are given control in the order they are listed.
-
-    Returns:
-      A Channel that intercepts each invocation via the provided interceptors.
-
-    Raises:
-      TypeError: If interceptor does not derive from any of
-        UnaryUnaryClientInterceptor,
-        UnaryStreamClientInterceptor,
-        StreamUnaryClientInterceptor, or
-        StreamStreamClientInterceptor.
-    """
-    ...
-=======
 def intercept_channel(channel: Channel, *interceptors: _Interceptor) -> Channel: ...
->>>>>>> 2ed2765d
 
 # Create Client Credentials:
 
@@ -1360,15 +1333,10 @@
 @type_check_only
 class _CallFuture(Call, Future[_TResponse], metaclass=abc.ABCMeta): ...
 
-<<<<<<< HEAD
-class UnaryUnaryClientInterceptor(abc.ABC, Generic[_TRequest, _TResponse]):
-    """Affords intercepting unary-unary invocations."""
-=======
 class UnaryUnaryClientInterceptor(abc.ABC):
     # This method (not the class) is generic over _TRequest and _TResponse
     # and the types must satisfy the no-op implementation of
     # `return continuation(client_call_details, request)`.
->>>>>>> 2ed2765d
     @abc.abstractmethod
     def intercept_unary_unary(
         self,
@@ -1410,15 +1378,10 @@
     def __iter__(self) -> Iterator[_TResponse]: ...
     def __next__(self) -> _TResponse: ...
 
-<<<<<<< HEAD
-class UnaryStreamClientInterceptor(abc.ABC, Generic[_TRequest, _TResponse]):
-    """Affords intercepting unary-stream invocations."""
-=======
 class UnaryStreamClientInterceptor(abc.ABC):
     # This method (not the class) is generic over _TRequest and _TResponse
     # and the types must satisfy the no-op implementation of
     # `return continuation(client_call_details, request)`.
->>>>>>> 2ed2765d
     @abc.abstractmethod
     def intercept_unary_stream(
         self,
@@ -1454,15 +1417,10 @@
         """
         ...
 
-<<<<<<< HEAD
-class StreamUnaryClientInterceptor(abc.ABC, Generic[_TRequest, _TResponse]):
-    """Affords intercepting stream-unary invocations."""
-=======
 class StreamUnaryClientInterceptor(abc.ABC):
     # This method (not the class) is generic over _TRequest and _TResponse
     # and the types must satisfy the no-op implementation of
     # `return continuation(client_call_details, request_iterator)`.
->>>>>>> 2ed2765d
     @abc.abstractmethod
     def intercept_stream_unary(
         self,
@@ -1498,15 +1456,10 @@
         """
         ...
 
-<<<<<<< HEAD
-class StreamStreamClientInterceptor(abc.ABC, Generic[_TRequest, _TResponse]):
-    """Affords intercepting stream-stream invocations."""
-=======
 class StreamStreamClientInterceptor(abc.ABC):
     # This method (not the class) is generic over _TRequest and _TResponse
     # and the types must satisfy the no-op implementation of
     # `return continuation(client_call_details, request_iterator)`.
->>>>>>> 2ed2765d
     @abc.abstractmethod
     def intercept_stream_stream(
         self,
@@ -1832,14 +1785,9 @@
 # Service-Side Interceptor:
 
 class ServerInterceptor(abc.ABC):
-<<<<<<< HEAD
-    """Affords intercepting incoming RPCs on the service-side."""
-    # This method (not the class) is generic over _TRequest and _TResponse.
-=======
     # This method (not the class) is generic over _TRequest and _TResponse
     # and the types must satisfy the no-op implementation of
     # `return continuation(handler_call_details)`.
->>>>>>> 2ed2765d
     @abc.abstractmethod
     def intercept_service(
         self,
