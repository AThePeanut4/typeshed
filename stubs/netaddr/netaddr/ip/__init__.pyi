"""Routines for IPv4 and IPv6 addresses, subnets and ranges."""

from _typeshed import ConvertibleToInt, Unused
from abc import abstractmethod
from collections.abc import Iterable, Iterator
from typing import Literal, SupportsIndex, SupportsInt, overload
from typing_extensions import Self, TypeAlias

from netaddr.core import DictDotLookup
from netaddr.strategy.ipv6 import ipv6_verbose

class BaseIP:
<<<<<<< HEAD
    """
    An abstract base class for common operations shared between various IP
    related subclasses.
    """
    def __init__(self) -> None:
        """Constructor."""
        ...
=======
    __slots__ = ("_value", "_module", "__weakref__")
    def __init__(self) -> None: ...
>>>>>>> ca44e4c4
    @property
    def value(self) -> int | None:
        """a positive integer representing the value of IP address/subnet."""
        ...
    @value.setter
    def value(self, value: int) -> None:
        """a positive integer representing the value of IP address/subnet."""
        ...
    @abstractmethod
    def key(self) -> tuple[int, ...]:
        """:return: a key tuple that uniquely identifies this IP address."""
        ...
    @abstractmethod
    def sort_key(self) -> tuple[int, ...]:
        """
        :return: A key tuple used to compare and sort this `IPAddress`
            correctly.
        """
        ...
    def __hash__(self) -> int:
        """:return: A hash value uniquely identifying this IP object."""
        ...
    def __eq__(self, other: object) -> bool:
        """
        :param other: an `IPAddress` or `IPNetwork` object.

        :return: ``True`` if this `IPAddress` or `IPNetwork` object is
            equivalent to ``other``, ``False`` otherwise.
        """
        ...
    def __ne__(self, other: object) -> bool:
        """
        :param other: an `IPAddress` or `IPNetwork` object.

        :return: ``True`` if this `IPAddress` or `IPNetwork` object is
            not equivalent to ``other``, ``False`` otherwise.
        """
        ...
    def __lt__(self, other: BaseIP) -> bool:
        """
        :param other: an `IPAddress` or `IPNetwork` object.

        :return: ``True`` if this `IPAddress` or `IPNetwork` object is
            less than ``other``, ``False`` otherwise.
        """
        ...
    def __le__(self, other: BaseIP) -> bool:
        """
        :param other: an `IPAddress` or `IPNetwork` object.

        :return: ``True`` if this `IPAddress` or `IPNetwork` object is
            less than or equal to ``other``, ``False`` otherwise.
        """
        ...
    def __gt__(self, other: BaseIP) -> bool:
        """
        :param other: an `IPAddress` or `IPNetwork` object.

        :return: ``True`` if this `IPAddress` or `IPNetwork` object is
            greater than ``other``, ``False`` otherwise.
        """
        ...
    def __ge__(self, other: BaseIP) -> bool:
        """
        :param other: an `IPAddress` or `IPNetwork` object.

        :return: ``True`` if this `IPAddress` or `IPNetwork` object is
            greater than or equal to ``other``, ``False`` otherwise.
        """
        ...
    def is_unicast(self) -> bool:
        """:return: ``True`` if this IP is unicast, ``False`` otherwise"""
        ...
    def is_multicast(self) -> bool:
        """:return: ``True`` if this IP is multicast, ``False`` otherwise"""
        ...
    def is_loopback(self) -> bool:
        """
        :return: ``True`` if this IP is loopback address (not for network
            transmission), ``False`` otherwise.
            References: RFC 3330 and 4291.

        .. note:: |ipv4_in_ipv6_handling|
        """
        ...
    def is_link_local(self) -> bool:
        """
        :return: ``True`` if this IP is link-local address ``False`` otherwise.
            Reference: RFCs 3927 and 4291.

        .. note:: |ipv4_in_ipv6_handling|
        """
        ...
    def is_reserved(self) -> bool:
        """
        :return: ``True`` if this IP is in IANA reserved range, ``False``
            otherwise. Reference: RFCs 3330 and 3171.

        .. note:: |ipv4_in_ipv6_handling|
        """
        ...
    def is_ipv4_mapped(self) -> bool:
        """
        :return: ``True`` if this IP is IPv4-mapped IPv6 address, ``False``
            otherwise.
        """
        ...
    def is_ipv4_compat(self) -> bool:
        """
        :return: ``True`` if this IP is IPv4-compatible IPv6 address, ``False``
            otherwise.
        """
        ...
    @property
    def info(self) -> DictDotLookup:
        """
        A record dict containing IANA registration details for this IP address
        if available, None otherwise.
        """
        ...
    @property
    def version(self) -> Literal[4, 6]:
        """the IP protocol version represented by this IP object."""
        ...

_IPAddressAddr: TypeAlias = BaseIP | int | str
_IPNetworkAddr: TypeAlias = IPNetwork | IPAddress | tuple[int, int] | str

class IPAddress(BaseIP):
<<<<<<< HEAD
    """
    An individual IPv4 or IPv6 address without a net mask or subnet prefix.

    To support these and other network based operations, see `IPNetwork`.
    """
    def __init__(self, addr: _IPAddressAddr, version: Literal[4, 6] | None = None, flags: int = 0) -> None:
        """
        Constructor.

        :param addr: an IPv4 or IPv6 address which may be represented in an
            accepted string format, as an unsigned integer or as another
            IPAddress object (copy construction).

        :param version: (optional) optimizes version detection if specified
            and distinguishes between IPv4 and IPv6 for addresses with an
            equivalent integer value.

        :param flags: (optional) decides which rules are applied to the
            interpretation of the addr value if passed as a string.

            Matters only in IPv4 context.

            Allowed flag values:

            * :data:`INET_ATON`. Follows `inet_aton semantics
              <https://www.netmeister.org/blog/inet_aton.html>`_ and allows all kinds of
              weird-looking addresses to be parsed. For example:

              >>> IPAddress('1', flags=INET_ATON)
              IPAddress('0.0.0.1')
              >>> IPAddress('1.0xf', flags=INET_ATON)
              IPAddress('1.0.0.15')
              >>> IPAddress('010.020.030.040', flags=INET_ATON)
              IPAddress('8.16.24.32')

            * ``INET_ATON | ZEROFILL`` or :data:`ZEROFILL` – like ``INET_ATON``, except leading zeros are discarded:

              >>> IPAddress('010', flags=INET_ATON | ZEROFILL)
              IPAddress('0.0.0.10')

            * The default (``0``) or :data:`INET_PTON` – requires four decimal octets:

              >>> IPAddress('10.0.0.1', flags=INET_PTON)
              IPAddress('10.0.0.1')

              Leading zeros may be ignored or rejected, depending on the platform.

            * ``INET_PTON | ZEROFILL`` – like the default :data:`INET_PTON`, except leading
              zeros are discarded:

              >>> IPAddress('010.020.030.040', flags=INET_PTON | ZEROFILL)
              IPAddress('10.20.30.40')

        .. versionchanged:: 1.0.0
            Changed the default IPv4 parsing mode from :data:`INET_ATON` to :data:`INET_PTON`.
        """
        ...
    def netmask_bits(self) -> int:
        """
        @return: If this IP is a valid netmask, the number of non-zero
            bits are returned, otherwise it returns the width in bits for
            the IP address version.
        """
        ...
    def is_hostmask(self) -> bool:
        """:return: ``True`` if this IP address host mask, ``False`` otherwise."""
        ...
    def is_netmask(self) -> bool:
        """:return: ``True`` if this IP address network mask, ``False`` otherwise."""
        ...
    def __iadd__(self, num: int) -> Self:
        """
        Increases the numerical value of this IPAddress by num.

        An IndexError is raised if result exceeds maximum IP address value or
        is less than zero.

        :param num: size of IP address increment.
        """
        ...
    def __isub__(self, num: int) -> Self:
        """
        Decreases the numerical value of this IPAddress by num.

        An IndexError is raised if result is less than zero or exceeds maximum
        IP address value.

        :param num: size of IP address decrement.
        """
        ...
    def __add__(self, num: int) -> Self:
        """
        Add the numerical value of this IP address to num and provide the
        result as a new IPAddress object.

        :param num: size of IP address increase.

        :return: a new IPAddress object with its numerical value increased by num.
        """
        ...
=======
    __slots__ = ()
    def __init__(self, addr: _IPAddressAddr, version: Literal[4, 6] | None = None, flags: int = 0) -> None: ...
    def netmask_bits(self) -> int: ...
    def is_hostmask(self) -> bool: ...
    def is_netmask(self) -> bool: ...
    def __iadd__(self, num: int) -> Self: ...
    def __isub__(self, num: int) -> Self: ...
    def __add__(self, num: int) -> Self: ...
>>>>>>> ca44e4c4
    __radd__ = __add__
    def __sub__(self, num: int) -> Self:
        """
        Subtract the numerical value of this IP address from num providing
        the result as a new IPAddress object.

        :param num: size of IP address decrease.

        :return: a new IPAddress object with its numerical value decreased by num.
        """
        ...
    def __rsub__(self, num: int) -> Self:
        """
        Subtract num (lvalue) from the numerical value of this IP address
        (rvalue) providing the result as a new IPAddress object.

        :param num: size of IP address decrease.

        :return: a new IPAddress object with its numerical value decreased by num.
        """
        ...
    def key(self) -> tuple[int, ...]:
        """:return: a key tuple that uniquely identifies this IP address."""
        ...
    def sort_key(self) -> tuple[int, ...]:
        """:return: A key tuple used to compare and sort this `IPAddress` correctly."""
        ...
    def __int__(self) -> int:
        """:return: the value of this IP address as an unsigned integer"""
        ...
    def __index__(self) -> int:
        """:return: return the integer value of this IP address."""
        ...
    def __bytes__(self) -> bytes:
        """
        :return: a bytes object equivalent to this IP address. In network
            byte order, big-endian.
        """
        ...
    def bits(self, word_sep: str | None = None) -> str:
        """
        :param word_sep: (optional) the separator to insert between words.
            Default: None - use default separator for address type.

        :return: the value of this IP address as a binary digit string.
        """
        ...
    @property
    def packed(self) -> bytes:
        """The value of this IP address as a packed binary string."""
        ...
    @property
    def words(self) -> tuple[int, ...]:
        """
        A list of unsigned integer words (octets for IPv4, hextets for IPv6)
        found in this IP address.
        """
        ...
    @property
    def bin(self) -> str:
        """
        The value of this IP address in standard Python binary
        representational form (0bxxx). A back port of the format provided by
        the builtin bin() function found in Python 2.6.x and higher.
        """
        ...
    @property
    def reverse_dns(self) -> str:
        """The reverse DNS lookup record for this IP address"""
        ...
    def ipv4(self) -> Self:
        """
        Raises an `AddrConversionError` if IPv6 address cannot be converted
        to IPv4.

        :return: A numerically equivalent version 4 `IPAddress` object.
        """
        ...
    def ipv6(self, ipv4_compatible: bool = False) -> Self:
        """
        .. note:: The IPv4-compatible IPv6 address format is now considered             deprecated. See RFC 4291 or later for details.

        :param ipv4_compatible: If ``True`` returns an IPv4-compatible address
            (::x.x.x.x), an IPv4-mapped (::ffff:x.x.x.x) address
            otherwise. Default: False (IPv4-mapped).

        :return: A numerically equivalent version 6 `IPAddress` object.
        """
        ...
    def format(self, dialect: type[ipv6_verbose] | None = None) -> str:
        """
        Only relevant for IPv6 addresses. Has no effect for IPv4.

        :param dialect: One of the :ref:`ipv6_formatting_dialects`.

        :return: an alternate string representation for this IP address.
        """
        ...
    def __or__(self, other: SupportsInt | SupportsIndex) -> Self:
        """
        :param other: An `IPAddress` object (or other int-like object).

        :return: bitwise OR (x | y) between the integer value of this IP
            address and ``other``.
        """
        ...
    def __and__(self, other: SupportsInt | SupportsIndex) -> Self:
        """
        :param other: An `IPAddress` object (or other int-like object).

        :return: bitwise AND (x & y) between the integer value of this IP
            address and ``other``.
        """
        ...
    def __xor__(self, other: SupportsInt | SupportsIndex) -> Self:
        """
        :param other: An `IPAddress` object (or other int-like object).

        :return: bitwise exclusive OR (x ^ y) between the integer value of
            this IP address and ``other``.
        """
        ...
    def __lshift__(self, numbits: int) -> Self:
        """
        :param numbits: size of bitwise shift.

        :return: an `IPAddress` object based on this one with its integer
            value left shifted by ``numbits``.
        """
        ...
    def __rshift__(self, numbits: int) -> Self:
        """
        :param numbits: size of bitwise shift.

        :return: an `IPAddress` object based on this one with its integer
            value right shifted by ``numbits``.
        """
        ...
    def __bool__(self) -> bool:
        """:return: ``True`` if the numerical value of this IP address is not             zero, ``False`` otherwise."""
        ...
    def to_canonical(self) -> Self:
        """
        Converts the address to IPv4 if it is an IPv4-mapped IPv6 address (`RFC 4291
        Section 2.5.5.2 <https://datatracker.ietf.org/doc/html/rfc4291.html#section-2.5.5.2>`_),
        otherwise returns the address as-is.

        >>> # IPv4-mapped IPv6
        >>> IPAddress('::ffff:10.0.0.1').to_canonical()
        IPAddress('10.0.0.1')
        >>>
        >>> # Everything else
        >>> IPAddress('::1').to_canonical()
        IPAddress('::1')
        >>> IPAddress('10.0.0.1').to_canonical()
        IPAddress('10.0.0.1')

        .. versionadded:: 0.10.0
        """
        ...
    def is_global(self) -> bool:
        """
        Returns ``True`` if this address is considered globally reachable, ``False`` otherwise.

        An address is considered globally reachable if it's not a special-purpose address
        or it's a special-purpose address listed as globally reachable in the relevant
        registries:

        * |iana_special_ipv4|
        * |iana_special_ipv6|

        Addresses for which the ``Globally Reachable`` value is ``N/A`` are not considered
        globally reachable.

        Address blocks with set termination date are not taken into consideration.

        Whether or not an address can actually be reached in any local or global context will
        depend on the network configuration and may differ from what this method returns.

        Examples:

        >>> IPAddress('1.1.1.1').is_global()
        True
        >>> IPAddress('::1').is_global()
        False

        .. note:: |ipv4_in_ipv6_handling|
        """
        ...
    def is_ipv4_private_use(self) -> bool:
        """
        Returns ``True`` if this address is an IPv4 private-use address as defined in
        :rfc:`1918`.

        The private-use address blocks:

        * ``10.0.0.0/8``
        * ``172.16.0.0/12``
        * ``192.168.0.0/16``

        .. note:: |ipv4_in_ipv6_handling|

        .. versionadded:: 0.10.0
        """
        ...
    def is_ipv6_unique_local(self) -> bool:
        """
        Returns ``True`` if this address is an IPv6 unique local address as defined in
        :rfc:`4193` and listed in |iana_special_ipv6|.

        The IPv6 unique local address block: ``fc00::/7``.

        .. versionadded:: 0.10.0
        """
        ...

class IPListMixin:
<<<<<<< HEAD
    """
    A mixin class providing shared list-like functionality to classes
    representing groups of IP addresses.
    """
    def __iter__(self) -> Iterator[IPAddress]:
        """
        :return: An iterator providing access to all `IPAddress` objects
            within range represented by this ranged IP object.
        """
        ...
=======
    __slots__ = ()
    def __iter__(self) -> Iterator[IPAddress]: ...
>>>>>>> ca44e4c4
    @property
    def size(self) -> int:
        """The total number of IP addresses within this ranged IP object."""
        ...
    def __len__(self) -> int:
        """
        :return: the number of IP addresses in this ranged IP object. Raises
            an `IndexError` if size > system max int (a Python 2.x
            limitation). Use the .size property for subnets of any size.
        """
        ...
    @overload
    def __getitem__(self, index: SupportsIndex) -> IPAddress:
        """
        :return: The IP address(es) in this `IPNetwork` object referenced by
            index or slice. As slicing can produce large sequences of objects
            an iterator is returned instead of the more usual `list`.
        """
        ...
    @overload
    def __getitem__(self, index: slice) -> Iterator[IPAddress]:
        """
        :return: The IP address(es) in this `IPNetwork` object referenced by
            index or slice. As slicing can produce large sequences of objects
            an iterator is returned instead of the more usual `list`.
        """
        ...
    @overload
    def __getitem__(self, index: SupportsIndex | slice) -> IPAddress | Iterator[IPAddress]:
        """
        :return: The IP address(es) in this `IPNetwork` object referenced by
            index or slice. As slicing can produce large sequences of objects
            an iterator is returned instead of the more usual `list`.
        """
        ...
    def __contains__(self, other: BaseIP | _IPAddressAddr) -> bool:
        """
        :param other: an `IPAddress` or ranged IP object.

        :return: ``True`` if other falls within the boundary of this one,
            ``False`` otherwise.
        """
        ...
    def __bool__(self) -> Literal[True]:
        """
        Ranged IP objects always represent a sequence of at least one IP
        address and are therefore always True in the boolean context.
        """
        ...

def parse_ip_network(module, addr: tuple[int, int] | str, flags: int = 0, *, expand_partial: bool = False) -> tuple[int, int]: ...

class IPNetwork(BaseIP, IPListMixin):
<<<<<<< HEAD
    """
    An IPv4 or IPv6 network or subnet.

    A combination of an IP address and a network mask.

    Accepts CIDR and several related variants :

    a) Standard CIDR::

        x.x.x.x/y -> 192.0.2.0/24
        x::/y -> fe80::/10

    b) Hybrid CIDR format (netmask address instead of prefix), where 'y'        address represent a valid netmask::

        x.x.x.x/y.y.y.y -> 192.0.2.0/255.255.255.0
        x::/y:: -> fe80::/ffc0::

    c) ACL hybrid CIDR format (hostmask address instead of prefix like        Cisco's ACL bitmasks), where 'y' address represent a valid netmask::

        x.x.x.x/y.y.y.y -> 192.0.2.0/0.0.0.255
        x::/y:: -> fe80::/3f:ffff:ffff:ffff:ffff:ffff:ffff:ffff

    .. versionchanged:: 1.0.0
        Removed the ``implicit_prefix`` switch that used to enable the abbreviated CIDR
        format support, use :func:`cidr_abbrev_to_verbose` if you need this behavior.

    .. versionchanged:: 1.1.0
        Removed partial IPv4 address support accidentally left when making 1.0.0 release.
        Use :func:`expand_partial_ipv4_address` if you need this behavior.

    .. versionchanged:: 1.3.0
        Added the expand_partial flag, which restores the previous behavior to expand
        partial IPv4 address
    """
=======
    __slots__ = ("_prefixlen",)
>>>>>>> ca44e4c4
    def __init__(
        self, addr: _IPNetworkAddr, version: Literal[4, 6] | None = None, flags: int = 0, *, expand_partial: bool = False
    ) -> None:
        """
        Constructor.

        :param addr: an IPv4 or IPv6 address with optional CIDR prefix,
            netmask or hostmask. May be an IP address in presentation
            (string) format, an tuple containing and integer address and a
            network prefix, or another IPAddress/IPNetwork object (copy
            construction).

        :param version: (optional) optimizes version detection if specified
            and distinguishes between IPv4 and IPv6 for addresses with an
            equivalent integer value.

        :param flags: (optional) decides which rules are applied to the
            interpretation of the addr value. Currently only supports the
            :data:`NOHOST` option.

        :param expand_partial: (optional) decides whether partial address is
            expanded. Currently this is only effective for IPv4 address.

            >>> IPNetwork('1.2.3.4/24')
            IPNetwork('1.2.3.4/24')
            >>> IPNetwork('1.2.3.4/24', flags=NOHOST)
            IPNetwork('1.2.3.0/24')
            >>> IPNetwork('10/24', expand_partial=True)
            IPNetwork('10.0.0.0/24')
        """
        ...
    @property
    def prefixlen(self) -> int:
        """size of the bitmask used to separate the network from the host bits"""
        ...
    @prefixlen.setter
    def prefixlen(self, value: int) -> None:
        """size of the bitmask used to separate the network from the host bits"""
        ...
    @property
    def ip(self) -> IPAddress:
        """
        The IP address of this `IPNetwork` object. This is may or may not be
        the same as the network IP address which varies according to the value
        of the CIDR subnet prefix.
        """
        ...
    @property
    def network(self) -> IPAddress:
        """The network address of this `IPNetwork` object."""
        ...
    @property
    def broadcast(self) -> IPAddress | None:
        """The broadcast address of this `IPNetwork` object."""
        ...
    @property
    def first(self) -> int:
        """
        The integer value of first IP address found within this `IPNetwork`
        object.
        """
        ...
    @property
    def last(self) -> int:
        """
        The integer value of last IP address found within this `IPNetwork`
        object.
        """
        ...
    @property
    def netmask(self) -> IPAddress:
        """The subnet mask of this `IPNetwork` object."""
        ...
    @netmask.setter
    def netmask(self, value: _IPAddressAddr) -> None:
        """The subnet mask of this `IPNetwork` object."""
        ...
    @property
    def hostmask(self) -> IPAddress:
        """The host mask of this `IPNetwork` object."""
        ...
    @property
    def cidr(self) -> IPNetwork:
        """
        The true CIDR address for this `IPNetwork` object which omits any
        host bits to the right of the CIDR subnet prefix.
        """
        ...
    def __iadd__(self, num: int) -> Self:
        """
        Increases the value of this `IPNetwork` object by the current size
        multiplied by ``num``.

        An `IndexError` is raised if result exceeds maximum IP address value
        or is less than zero.

        :param num: (optional) number of `IPNetwork` blocks to increment             this IPNetwork's value by.
        """
        ...
    def __isub__(self, num: int) -> Self:
        """
        Decreases the value of this `IPNetwork` object by the current size
        multiplied by ``num``.

        An `IndexError` is raised if result is less than zero or exceeds
        maximum IP address value.

        :param num: (optional) number of `IPNetwork` blocks to decrement             this IPNetwork's value by.
        """
        ...
    # runtime overrides __contains__ with incompatible type for "other"
    def __contains__(self, other: BaseIP | _IPNetworkAddr) -> bool:
        """
        :param other: an `IPAddress` or ranged IP object.

        :return: ``True`` if other falls within the boundary of this one,
            ``False`` otherwise.
        """
        ...
    def key(self) -> tuple[int, ...]:
        """:return: A key tuple used to uniquely identify this `IPNetwork`."""
        ...
    def sort_key(self) -> tuple[int, ...]:
        """:return: A key tuple used to compare and sort this `IPNetwork` correctly."""
        ...
    def ipv4(self) -> Self:
        """:return: A numerically equivalent version 4 `IPNetwork` object.             Raises an `AddrConversionError` if IPv6 address cannot be             converted to IPv4."""
        ...
    def ipv6(self, ipv4_compatible: bool = False) -> Self:
        """
        .. note:: the IPv4-mapped IPv6 address format is now considered         deprecated. See RFC 4291 or later for details.

        :param ipv4_compatible: If ``True`` returns an IPv4-compatible address
            (::x.x.x.x), an IPv4-mapped (::ffff:x.x.x.x) address
            otherwise. Default: False (IPv4-mapped).

        :return: A numerically equivalent version 6 `IPNetwork` object.
        """
        ...
    def previous(self, step: int = 1) -> Self:
        """
        :param step: the number of IP subnets between this `IPNetwork` object
            and the expected subnet. Default: 1 (the previous IP subnet).

        :return: The adjacent subnet preceding this `IPNetwork` object.
        """
        ...
    def next(self, step: int = 1) -> Self:
        """
        :param step: the number of IP subnets between this `IPNetwork` object
            and the expected subnet. Default: 1 (the next IP subnet).

        :return: The adjacent subnet succeeding this `IPNetwork` object.
        """
        ...
    def supernet(self, prefixlen: int = 0) -> list[IPNetwork]:
        """
        Provides a list of supernets for this `IPNetwork` object between the
        size of the current prefix and (if specified) an endpoint prefix.

        :param prefixlen: (optional) a CIDR prefix for the maximum supernet.
            Default: 0 - returns all possible supernets.

        :return: a tuple of supernet `IPNetwork` objects.
        """
        ...
    def subnet(self, prefixlen: int, count: int | None = None, fmt: Unused = None) -> Iterator[Self]:
        """
        A generator that divides up this IPNetwork's subnet into smaller
        subnets based on a specified CIDR prefix.

        :param prefixlen: a CIDR prefix indicating size of subnets to be
            returned.

        :param count: (optional) number of consecutive IP subnets to be
            returned.

        :return: an iterator containing IPNetwork subnet objects.
        """
        ...
    def iter_hosts(self) -> Iterator[IPAddress]:
        """
        A generator that provides all the IP addresses that can be assigned
        to hosts within the range of this IP object's subnet.

        - for IPv4, the network and broadcast addresses are excluded, excepted           when using /31 or /32 subnets as per RFC 3021.

        - for IPv6, only Subnet-Router anycast address (first address in the           network) is excluded as per RFC 4291 section 2.6.1, excepted when using           /127 or /128 subnets as per RFC 6164.

        :return: an IPAddress iterator
        """
        ...

class IPRange(BaseIP, IPListMixin):
<<<<<<< HEAD
    """
    An arbitrary IPv4 or IPv6 address range.

    Formed from a lower and upper bound IP address. The upper bound IP cannot
    be numerically smaller than the lower bound and the IP version of both
    must match.
    """
    def __init__(self, start: _IPAddressAddr, end: _IPAddressAddr, flags: int = 0) -> None:
        """
        Constructor.

        :param start: an IPv4 or IPv6 address that forms the lower
            boundary of this IP range.

        :param end: an IPv4 or IPv6 address that forms the upper
            boundary of this IP range.

        :param flags: (optional) decides which rules are applied to the
            interpretation of the start and end values. Refer to the :meth:`IPAddress.__init__`
            documentation for details.
        """
        ...
=======
    __slots__ = ("_start", "_end")
    def __init__(self, start: _IPAddressAddr, end: _IPAddressAddr, flags: int = 0) -> None: ...
>>>>>>> ca44e4c4
    def __contains__(self, other: BaseIP | _IPAddressAddr) -> bool: ...
    @property
    def first(self) -> int:
        """The integer value of first IP address in this `IPRange` object."""
        ...
    @property
    def last(self) -> int:
        """The integer value of last IP address in this `IPRange` object."""
        ...
    def key(self) -> tuple[int, ...]:
        """:return: A key tuple used to uniquely identify this `IPRange`."""
        ...
    def sort_key(self) -> tuple[int, ...]:
        """:return: A key tuple used to compare and sort this `IPRange` correctly."""
        ...
    def cidrs(self) -> list[IPNetwork]:
        """
        The list of CIDR addresses found within the lower and upper bound
        addresses of this `IPRange`.
        """
        ...

def iter_unique_ips(*args: IPRange | _IPNetworkAddr) -> Iterator[IPAddress]:
    """
    :param args: A list of IP addresses and subnets passed in as arguments.

    :return: A generator that flattens out IP subnets, yielding unique
        individual IP addresses (no duplicates).
    """
    ...
def cidr_abbrev_to_verbose(abbrev_cidr: ConvertibleToInt) -> str:
    """
    A function that converts abbreviated IPv4 CIDRs to their more verbose
    equivalent.

    :param abbrev_cidr: an abbreviated CIDR.

    Uses the old-style classful IP address rules to decide on a default
    subnet prefix if one is not explicitly provided.

    Only supports IPv4 addresses.

    Examples ::

        10                  - 10.0.0.0/8
        10/16               - 10.0.0.0/16
        128                 - 128.0.0.0/16
        128/8               - 128.0.0.0/8
        192.168             - 192.168.0.0/16

    :return: A verbose CIDR from an abbreviated CIDR or old-style classful         network address. The original value if it was not recognised as a         supported abbreviation.
    """
    ...
def cidr_merge(ip_addrs: Iterable[IPRange | _IPNetworkAddr]) -> list[IPNetwork]:
    """
    A function that accepts an iterable sequence of IP addresses and subnets
    merging them into the smallest possible list of CIDRs. It merges adjacent
    subnets where possible, those contained within others and also removes
    any duplicates.

    :param ip_addrs: an iterable sequence of IP addresses, subnets or ranges.

    :return: a summarized list of `IPNetwork` objects.
    """
    ...
def cidr_exclude(target: _IPNetworkAddr, exclude: _IPNetworkAddr) -> list[IPNetwork]:
    """
    Removes an exclude IP address or subnet from target IP subnet.

    :param target: the target IP address or subnet to be divided up.

    :param exclude: the IP address or subnet to be removed from target.

    :return: list of `IPNetwork` objects remaining after exclusion.
    """
    ...
def cidr_partition(
    target: _IPNetworkAddr, exclude: _IPNetworkAddr
) -> tuple[list[IPNetwork], list[IPNetwork], list[IPNetwork]]:
    """
    Partitions a target IP subnet on an exclude IP address.

    :param target: the target IP address or subnet to be divided up.

    :param exclude: the IP address or subnet to partition on

    :return: list of `IPNetwork` objects before, the partition and after, sorted.

    Adding the three lists returns the equivalent of the original subnet.
    """
    ...
def spanning_cidr(ip_addrs: Iterable[_IPNetworkAddr]) -> IPNetwork:
    """
    Function that accepts a sequence of IP addresses and subnets returning
    a single `IPNetwork` subnet that is large enough to span the lower and
    upper bound IP addresses with a possible overlap on either end.

    :param ip_addrs: sequence of IP addresses and subnets.

    :return: a single spanning `IPNetwork` subnet.
    """
    ...
def iter_iprange(start: _IPAddressAddr, end: _IPAddressAddr, step: SupportsInt | SupportsIndex = 1) -> Iterator[IPAddress]:
    """
    A generator that produces IPAddress objects between an arbitrary start
    and stop IP address with intervals of step between them. Sequences
    produce are inclusive of boundary IPs.

    :param start: start IP address.

    :param end: end IP address.

    :param step: (optional) size of step between IP addresses. Default: 1

    :return: an iterator of one or more `IPAddress` objects.
    """
    ...
def iprange_to_cidrs(start: _IPNetworkAddr, end: _IPNetworkAddr) -> list[IPNetwork]:
    """
    A function that accepts an arbitrary start and end IP address or subnet
    and returns a list of CIDR subnets that fit exactly between the boundaries
    of the two with no overlap.

    :param start: the start IP address or subnet.

    :param end: the end IP address or subnet.

    :return: a list of one or more IP addresses and subnets.
    """
    ...
def smallest_matching_cidr(ip: _IPAddressAddr, cidrs: Iterable[_IPNetworkAddr]) -> IPNetwork | None:
    """
    Matches an IP address or subnet against a given sequence of IP addresses
    and subnets.

    :param ip: a single IP address or subnet.

    :param cidrs: a sequence of IP addresses and/or subnets.

    :return: the smallest (most specific) matching IPAddress or IPNetwork
        object from the provided sequence, None if there was no match.
    """
    ...
def largest_matching_cidr(ip: _IPAddressAddr, cidrs: Iterable[_IPNetworkAddr]) -> IPNetwork | None:
    """
    Matches an IP address or subnet against a given sequence of IP addresses
    and subnets.

    :param ip: a single IP address or subnet.

    :param cidrs: a sequence of IP addresses and/or subnets.

    :return: the largest (least specific) matching IPAddress or IPNetwork
        object from the provided sequence, None if there was no match.
    """
    ...
def all_matching_cidrs(ip: _IPAddressAddr, cidrs: Iterable[_IPNetworkAddr]) -> list[IPNetwork]:
    """
    Matches an IP address or subnet against a given sequence of IP addresses
    and subnets.

    :param ip: a single IP address.

    :param cidrs: a sequence of IP addresses and/or subnets.

    :return: all matching IPAddress and/or IPNetwork objects from the provided
        sequence, an empty list if there was no match.
    """
    ...

IPV4_LOOPBACK: IPNetwork
IPV4_PRIVATE_USE: list[IPNetwork]
IPV4_LINK_LOCAL: IPNetwork
IPV4_MULTICAST: IPNetwork
IPV4_6TO4: IPNetwork
IPV4_RESERVED: tuple[IPNetwork | IPRange, ...]
IPV4_NOT_GLOBALLY_REACHABLE: list[IPNetwork]
IPV4_NOT_GLOBALLY_REACHABLE_EXCEPTIONS: list[IPNetwork]
IPV6_LOOPBACK: IPNetwork
IPV6_UNIQUE_LOCAL: IPNetwork
IPV6_LINK_LOCAL: IPNetwork
IPV6_MULTICAST: IPNetwork
IPV6_RESERVED: tuple[IPNetwork, ...]
IPV6_NOT_GLOBALLY_REACHABLE: list[IPNetwork]
IPV6_NOT_GLOBALLY_REACHABLE_EXCEPTIONS: list[IPNetwork]<|MERGE_RESOLUTION|>--- conflicted
+++ resolved
@@ -10,18 +10,8 @@
 from netaddr.strategy.ipv6 import ipv6_verbose
 
 class BaseIP:
-<<<<<<< HEAD
-    """
-    An abstract base class for common operations shared between various IP
-    related subclasses.
-    """
-    def __init__(self) -> None:
-        """Constructor."""
-        ...
-=======
     __slots__ = ("_value", "_module", "__weakref__")
     def __init__(self) -> None: ...
->>>>>>> ca44e4c4
     @property
     def value(self) -> int | None:
         """a positive integer representing the value of IP address/subnet."""
@@ -151,108 +141,6 @@
 _IPNetworkAddr: TypeAlias = IPNetwork | IPAddress | tuple[int, int] | str
 
 class IPAddress(BaseIP):
-<<<<<<< HEAD
-    """
-    An individual IPv4 or IPv6 address without a net mask or subnet prefix.
-
-    To support these and other network based operations, see `IPNetwork`.
-    """
-    def __init__(self, addr: _IPAddressAddr, version: Literal[4, 6] | None = None, flags: int = 0) -> None:
-        """
-        Constructor.
-
-        :param addr: an IPv4 or IPv6 address which may be represented in an
-            accepted string format, as an unsigned integer or as another
-            IPAddress object (copy construction).
-
-        :param version: (optional) optimizes version detection if specified
-            and distinguishes between IPv4 and IPv6 for addresses with an
-            equivalent integer value.
-
-        :param flags: (optional) decides which rules are applied to the
-            interpretation of the addr value if passed as a string.
-
-            Matters only in IPv4 context.
-
-            Allowed flag values:
-
-            * :data:`INET_ATON`. Follows `inet_aton semantics
-              <https://www.netmeister.org/blog/inet_aton.html>`_ and allows all kinds of
-              weird-looking addresses to be parsed. For example:
-
-              >>> IPAddress('1', flags=INET_ATON)
-              IPAddress('0.0.0.1')
-              >>> IPAddress('1.0xf', flags=INET_ATON)
-              IPAddress('1.0.0.15')
-              >>> IPAddress('010.020.030.040', flags=INET_ATON)
-              IPAddress('8.16.24.32')
-
-            * ``INET_ATON | ZEROFILL`` or :data:`ZEROFILL` – like ``INET_ATON``, except leading zeros are discarded:
-
-              >>> IPAddress('010', flags=INET_ATON | ZEROFILL)
-              IPAddress('0.0.0.10')
-
-            * The default (``0``) or :data:`INET_PTON` – requires four decimal octets:
-
-              >>> IPAddress('10.0.0.1', flags=INET_PTON)
-              IPAddress('10.0.0.1')
-
-              Leading zeros may be ignored or rejected, depending on the platform.
-
-            * ``INET_PTON | ZEROFILL`` – like the default :data:`INET_PTON`, except leading
-              zeros are discarded:
-
-              >>> IPAddress('010.020.030.040', flags=INET_PTON | ZEROFILL)
-              IPAddress('10.20.30.40')
-
-        .. versionchanged:: 1.0.0
-            Changed the default IPv4 parsing mode from :data:`INET_ATON` to :data:`INET_PTON`.
-        """
-        ...
-    def netmask_bits(self) -> int:
-        """
-        @return: If this IP is a valid netmask, the number of non-zero
-            bits are returned, otherwise it returns the width in bits for
-            the IP address version.
-        """
-        ...
-    def is_hostmask(self) -> bool:
-        """:return: ``True`` if this IP address host mask, ``False`` otherwise."""
-        ...
-    def is_netmask(self) -> bool:
-        """:return: ``True`` if this IP address network mask, ``False`` otherwise."""
-        ...
-    def __iadd__(self, num: int) -> Self:
-        """
-        Increases the numerical value of this IPAddress by num.
-
-        An IndexError is raised if result exceeds maximum IP address value or
-        is less than zero.
-
-        :param num: size of IP address increment.
-        """
-        ...
-    def __isub__(self, num: int) -> Self:
-        """
-        Decreases the numerical value of this IPAddress by num.
-
-        An IndexError is raised if result is less than zero or exceeds maximum
-        IP address value.
-
-        :param num: size of IP address decrement.
-        """
-        ...
-    def __add__(self, num: int) -> Self:
-        """
-        Add the numerical value of this IP address to num and provide the
-        result as a new IPAddress object.
-
-        :param num: size of IP address increase.
-
-        :return: a new IPAddress object with its numerical value increased by num.
-        """
-        ...
-=======
     __slots__ = ()
     def __init__(self, addr: _IPAddressAddr, version: Literal[4, 6] | None = None, flags: int = 0) -> None: ...
     def netmask_bits(self) -> int: ...
@@ -261,7 +149,6 @@
     def __iadd__(self, num: int) -> Self: ...
     def __isub__(self, num: int) -> Self: ...
     def __add__(self, num: int) -> Self: ...
->>>>>>> ca44e4c4
     __radd__ = __add__
     def __sub__(self, num: int) -> Self:
         """
@@ -479,21 +366,8 @@
         ...
 
 class IPListMixin:
-<<<<<<< HEAD
-    """
-    A mixin class providing shared list-like functionality to classes
-    representing groups of IP addresses.
-    """
-    def __iter__(self) -> Iterator[IPAddress]:
-        """
-        :return: An iterator providing access to all `IPAddress` objects
-            within range represented by this ranged IP object.
-        """
-        ...
-=======
     __slots__ = ()
     def __iter__(self) -> Iterator[IPAddress]: ...
->>>>>>> ca44e4c4
     @property
     def size(self) -> int:
         """The total number of IP addresses within this ranged IP object."""
@@ -547,44 +421,7 @@
 def parse_ip_network(module, addr: tuple[int, int] | str, flags: int = 0, *, expand_partial: bool = False) -> tuple[int, int]: ...
 
 class IPNetwork(BaseIP, IPListMixin):
-<<<<<<< HEAD
-    """
-    An IPv4 or IPv6 network or subnet.
-
-    A combination of an IP address and a network mask.
-
-    Accepts CIDR and several related variants :
-
-    a) Standard CIDR::
-
-        x.x.x.x/y -> 192.0.2.0/24
-        x::/y -> fe80::/10
-
-    b) Hybrid CIDR format (netmask address instead of prefix), where 'y'        address represent a valid netmask::
-
-        x.x.x.x/y.y.y.y -> 192.0.2.0/255.255.255.0
-        x::/y:: -> fe80::/ffc0::
-
-    c) ACL hybrid CIDR format (hostmask address instead of prefix like        Cisco's ACL bitmasks), where 'y' address represent a valid netmask::
-
-        x.x.x.x/y.y.y.y -> 192.0.2.0/0.0.0.255
-        x::/y:: -> fe80::/3f:ffff:ffff:ffff:ffff:ffff:ffff:ffff
-
-    .. versionchanged:: 1.0.0
-        Removed the ``implicit_prefix`` switch that used to enable the abbreviated CIDR
-        format support, use :func:`cidr_abbrev_to_verbose` if you need this behavior.
-
-    .. versionchanged:: 1.1.0
-        Removed partial IPv4 address support accidentally left when making 1.0.0 release.
-        Use :func:`expand_partial_ipv4_address` if you need this behavior.
-
-    .. versionchanged:: 1.3.0
-        Added the expand_partial flag, which restores the previous behavior to expand
-        partial IPv4 address
-    """
-=======
     __slots__ = ("_prefixlen",)
->>>>>>> ca44e4c4
     def __init__(
         self, addr: _IPNetworkAddr, version: Literal[4, 6] | None = None, flags: int = 0, *, expand_partial: bool = False
     ) -> None:
@@ -779,33 +616,8 @@
         ...
 
 class IPRange(BaseIP, IPListMixin):
-<<<<<<< HEAD
-    """
-    An arbitrary IPv4 or IPv6 address range.
-
-    Formed from a lower and upper bound IP address. The upper bound IP cannot
-    be numerically smaller than the lower bound and the IP version of both
-    must match.
-    """
-    def __init__(self, start: _IPAddressAddr, end: _IPAddressAddr, flags: int = 0) -> None:
-        """
-        Constructor.
-
-        :param start: an IPv4 or IPv6 address that forms the lower
-            boundary of this IP range.
-
-        :param end: an IPv4 or IPv6 address that forms the upper
-            boundary of this IP range.
-
-        :param flags: (optional) decides which rules are applied to the
-            interpretation of the start and end values. Refer to the :meth:`IPAddress.__init__`
-            documentation for details.
-        """
-        ...
-=======
     __slots__ = ("_start", "_end")
     def __init__(self, start: _IPAddressAddr, end: _IPAddressAddr, flags: int = 0) -> None: ...
->>>>>>> ca44e4c4
     def __contains__(self, other: BaseIP | _IPAddressAddr) -> bool: ...
     @property
     def first(self) -> int:
