--- conflicted
+++ resolved
@@ -68,48 +68,7 @@
     ...
 
 class IPGlob(IPRange):
-<<<<<<< HEAD
-    """
-    Represents an IP address range using a glob-style syntax ``x.x.x-y.*``
-
-    Individual octets can be represented using the following shortcuts :
-
-        1. ``*`` - the asterisk octet (represents values ``0`` through ``255``)
-        2. ``x-y`` - the hyphenated octet (represents values ``x`` through ``y``)
-
-    A few basic rules also apply :
-
-        1. ``x`` must always be less than ``y``, therefore :
-
-        - ``x`` can only be ``0`` through ``254``
-        - ``y`` can only be ``1`` through ``255``
-
-        2. only one hyphenated octet per IP glob is allowed
-        3. only asterisks are permitted after a hyphenated octet
-
-    Examples:
-
-    +------------------+------------------------------+
-    | IP glob          | Description                  |
-    +==================+==============================+
-    | ``192.0.2.1``    | a single address             |
-    +------------------+------------------------------+
-    | ``192.0.2.0-31`` | 32 addresses                 |
-    +------------------+------------------------------+
-    | ``192.0.2.*``    | 256 addresses                |
-    +------------------+------------------------------+
-    | ``192.0.2-3.*``  | 512 addresses                |
-    +------------------+------------------------------+
-    | ``192.0-1.*.*``  | 131,072 addresses            |
-    +------------------+------------------------------+
-    | ``*.*.*.*``      | the whole IPv4 address space |
-    +------------------+------------------------------+
-
-    .. note ::     IP glob ranges are not directly equivalent to CIDR blocks.     They can represent address ranges that do not fall on strict bit mask     boundaries. They are suitable for use in configuration files, being     more obvious and readable than their CIDR counterparts, especially for     admins and end users with little or no networking knowledge or     experience. All CIDR addresses can always be represented as IP globs     but the reverse is not always true.
-    """
-=======
     __slots__ = ("_glob",)
->>>>>>> ca44e4c4
     def __init__(self, ipglob: str) -> None: ...
     @property
     def glob(self) -> str:
