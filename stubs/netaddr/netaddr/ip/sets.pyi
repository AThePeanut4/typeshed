--- conflicted
+++ resolved
@@ -9,152 +9,6 @@
 _IPIterable: TypeAlias = IPNetwork | IPRange | IPSet | Iterable[_IPNetworkAddr | IPRange | int]
 
 class IPSet:
-<<<<<<< HEAD
-    """
-    Represents an unordered collection (set) of unique IP addresses and
-    subnets.
-    """
-    def __init__(self, iterable: _IPIterable | None = None, flags: int = 0) -> None:
-        """
-        Constructor.
-
-        :param iterable: (optional) an iterable containing IP addresses,
-            subnets or ranges.
-
-        :param flags: decides which rules are applied to the interpretation
-            of the addr value. See the :class:`IPAddress` documentation
-            for supported constant values.
-        """
-        ...
-    def compact(self) -> None:
-        """Compact internal list of `IPNetwork` objects using a CIDR merge."""
-        ...
-    def __hash__(self) -> NoReturn:
-        """
-        Raises ``TypeError`` if this method is called.
-
-        .. note:: IPSet objects are not hashable and cannot be used as             dictionary keys or as members of other sets.         
-        """
-        ...
-    def __contains__(self, ip: _IPNetworkAddr) -> bool:
-        """
-        :param ip: An IP address or subnet.
-
-        :return: ``True`` if IP address or subnet is a member of this IP set.
-        """
-        ...
-    def __bool__(self) -> bool:
-        """Return True if IPSet contains at least one IP, else False"""
-        ...
-    def __iter__(self) -> Iterator[IPAddress]:
-        """:return: an iterator over the IP addresses within this IP set."""
-        ...
-    def iter_cidrs(self) -> list[IPNetwork]:
-        """:return: an iterator over individual IP subnets within this IP set."""
-        ...
-    def add(self, addr: IPRange | _IPNetworkAddr | int, flags: int = 0) -> None:
-        """
-        Adds an IP address or subnet or IPRange to this IP set. Has no effect if
-        it is already present.
-
-        Note that where possible the IP address or subnet is merged with other
-        members of the set to form more concise CIDR blocks.
-
-        :param addr: An IP address or subnet in either string or object form, or
-            an IPRange object.
-
-        :param flags: decides which rules are applied to the interpretation
-            of the addr value. See the :class:`IPAddress` documentation
-            for supported constant values.
-        """
-        ...
-    def remove(self, addr: IPRange | _IPNetworkAddr | int, flags: int = 0) -> None:
-        """
-        Removes an IP address or subnet or IPRange from this IP set. Does
-        nothing if it is not already a member.
-
-        Note that this method behaves more like discard() found in regular
-        Python sets because it doesn't raise KeyError exceptions if the
-        IP address or subnet is question does not exist. It doesn't make sense
-        to fully emulate that behaviour here as IP sets contain groups of
-        individual IP addresses as individual set members using IPNetwork
-        objects.
-
-        :param addr: An IP address or subnet, or an IPRange.
-
-        :param flags: decides which rules are applied to the interpretation
-            of the addr value. See the :class:`IPAddress` documentation
-            for supported constant values.
-        """
-        ...
-    def pop(self) -> IPNetwork:
-        """
-        Removes and returns an arbitrary IP address or subnet from this IP
-        set.
-
-        :return: An IP address or subnet.
-        """
-        ...
-    def isdisjoint(self, other: IPSet) -> bool:
-        """
-        :param other: an IP set.
-
-        :return: ``True`` if this IP set has no elements (IP addresses
-            or subnets) in common with other. Intersection *must* be an
-            empty set.
-        """
-        ...
-    def copy(self) -> Self:
-        """:return: a shallow copy of this IP set."""
-        ...
-    def update(self, iterable: _IPIterable, flags: int = 0) -> None:
-        """
-        Update the contents of this IP set with the union of itself and
-        other IP set.
-
-        :param iterable: an iterable containing IP addresses, subnets or ranges.
-
-        :param flags: decides which rules are applied to the interpretation
-            of the addr value. See the :class:`IPAddress` documentation
-            for supported constant values.
-        """
-        ...
-    def clear(self) -> None:
-        """Remove all IP addresses and subnets from this IP set."""
-        ...
-    def __eq__(self, other: object) -> bool:
-        """
-        :param other: an IP set
-
-        :return: ``True`` if this IP set is equivalent to the ``other`` IP set,
-            ``False`` otherwise.
-        """
-        ...
-    def __ne__(self, other: object) -> bool:
-        """
-        :param other: an IP set
-
-        :return: ``False`` if this IP set is equivalent to the ``other`` IP set,
-            ``True`` otherwise.
-        """
-        ...
-    def __lt__(self, other: IPSet) -> bool:
-        """
-        :param other: an IP set
-
-        :return: ``True`` if this IP set is less than the ``other`` IP set,
-            ``False`` otherwise.
-        """
-        ...
-    def issubset(self, other: IPSet) -> bool:
-        """
-        :param other: an IP set.
-
-        :return: ``True`` if every IP address and subnet in this IP set
-            is found within ``other``.
-        """
-        ...
-=======
     __slots__ = ("_cidrs", "__weakref__")
     def __init__(self, iterable: _IPIterable | None = None, flags: int = 0) -> None: ...
     def compact(self) -> None: ...
@@ -174,7 +28,6 @@
     def __ne__(self, other: object) -> bool: ...
     def __lt__(self, other: IPSet) -> bool: ...
     def issubset(self, other: IPSet) -> bool: ...
->>>>>>> ca44e4c4
     __le__ = issubset
     def __gt__(self, other: IPSet) -> bool:
         """
