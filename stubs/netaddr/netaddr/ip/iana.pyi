<<<<<<< HEAD
"""
Routines for accessing data published by IANA (Internet Assigned Numbers
Authority).

More details can be found at the following URLs :-

    - IANA Home Page - http://www.iana.org/
    - IEEE Protocols Information Home Page - http://www.iana.org/protocols/
"""

from _typeshed import Incomplete, SupportsWrite
=======
from _typeshed import SupportsWrite
>>>>>>> e5244438
from collections.abc import Callable, Mapping, MutableMapping
from typing import Any
from typing_extensions import TypeAlias
from xml.sax import _Source, handler
from xml.sax.xmlreader import AttributesImpl, InputSource, XMLReader

from netaddr.core import Publisher, Subscriber
from netaddr.ip import IPAddress, IPNetwork, IPRange

_IanaInfoKey: TypeAlias = IPAddress | IPNetwork | IPRange

IANA_INFO: dict[str, dict[_IanaInfoKey, dict[str, str]]]

class SaxRecordParser(handler.ContentHandler):
    def __init__(self, callback: Callable[[Mapping[str, object] | None], object] | None = None) -> None: ...
    def startElement(self, name: str, attrs: AttributesImpl) -> None: ...
    def endElement(self, name: str) -> None: ...
    def characters(self, content: str) -> None: ...

class XMLRecordParser(Publisher):
    """A configurable Parser that understands how to parse XML based records."""
    xmlparser: XMLReader
<<<<<<< HEAD
    fh: Incomplete
    def __init__(self, fh, **kwargs: object) -> None:
        """
        Constructor.

        fh - a valid, open file handle to XML based record data.
        """
        ...
    def process_record(self, rec: Mapping[str, object]) -> dict[str, str] | None:
        """
        This is the callback method invoked for every record. It is usually
        over-ridden by base classes to provide specific record-based logic.

        Any record can be vetoed (not passed to registered Subscriber objects)
        by simply returning None.
        """
        ...
=======
    fh: InputSource | _Source
    def __init__(self, fh: InputSource | _Source, **kwargs: object) -> None: ...
    def process_record(self, rec: Mapping[str, object]) -> dict[str, str] | None: ...
>>>>>>> e5244438
    def consume_record(self, rec: object) -> None: ...
    def parse(self) -> None:
        """
        Parse and normalises records, notifying registered subscribers with
        record data as it is encountered.
        """
        ...
    # Arbitrary attributes are set in __init__ with `self.__dict__.update(kwargs)`
    def __getattr__(self, name: str, /) -> Any: ...

class IPv4Parser(XMLRecordParser):
    """
    A XMLRecordParser that understands how to parse and retrieve data records
    from the IANA IPv4 address space file.

    It can be found online here :-

        - http://www.iana.org/assignments/ipv4-address-space/ipv4-address-space.xml
    """
    def process_record(self, rec: Mapping[str, object]) -> dict[str, str]:
        """
        Callback method invoked for every record.

        See base class method for more details.
        """
        ...

class IPv6Parser(XMLRecordParser):
    """
    A XMLRecordParser that understands how to parse and retrieve data records
    from the IANA IPv6 address space file.

    It can be found online here :-

        - http://www.iana.org/assignments/ipv6-address-space/ipv6-address-space.xml
    """
    def process_record(self, rec: Mapping[str, object]) -> dict[str, str]:
        """
        Callback method invoked for every record.

        See base class method for more details.
        """
        ...

class IPv6UnicastParser(XMLRecordParser):
    """
    A XMLRecordParser that understands how to parse and retrieve data records
    from the IANA IPv6 unicast address assignments file.

    It can be found online here :-

        - http://www.iana.org/assignments/ipv6-unicast-address-assignments/ipv6-unicast-address-assignments.xml
    """
    def process_record(self, rec: Mapping[str, object]) -> dict[str, str]:
        """
        Callback method invoked for every record.

        See base class method for more details.
        """
        ...

class MulticastParser(XMLRecordParser):
    """
    A XMLRecordParser that knows how to process the IANA IPv4 multicast address
    allocation file.

    It can be found online here :-

        - http://www.iana.org/assignments/multicast-addresses/multicast-addresses.xml
    """
    def normalise_addr(self, addr: str) -> str:
        """Removes variations from address entries found in this particular file."""
        ...

class DictUpdater(Subscriber):
<<<<<<< HEAD
    """
    Concrete Subscriber that inserts records received from a Publisher into a
    dictionary.
    """
    dct: MutableMapping[_IanaInfoKey, Incomplete]
    topic: str
    unique_key: str
    def __init__(self, dct: MutableMapping[_IanaInfoKey, Incomplete], topic: str, unique_key: str) -> None:
        """
        Constructor.

        dct - lookup dict or dict like object to insert records into.

        topic - high-level category name of data to be processed.

        unique_key - key name in data dict that uniquely identifies it.
        """
        ...
    def update(self, data) -> None:
        """
        Callback function used by Publisher to notify this Subscriber about
        an update. Stores topic based information into dictionary passed to
        constructor.
        """
        ...
=======
    dct: MutableMapping[_IanaInfoKey, dict[str, Any]]
    topic: str
    unique_key: str
    def __init__(self, dct: MutableMapping[_IanaInfoKey, dict[str, Any]], topic: str, unique_key: str) -> None: ...
    def update(self, data: dict[str, Any]) -> None: ...
>>>>>>> e5244438

def load_info() -> None:
    """
    Parse and load internal IANA data lookups with the latest information from
    data files.
    """
    ...
def pprint_info(fh: SupportsWrite[str] | None = None) -> None:
    """Pretty prints IANA information to filehandle."""
    ...
def query(ip_addr: IPAddress) -> dict[str, list[dict[str, str]]]:
    """Returns informational data specific to this IP address."""
    ...<|MERGE_RESOLUTION|>--- conflicted
+++ resolved
@@ -1,18 +1,4 @@
-<<<<<<< HEAD
-"""
-Routines for accessing data published by IANA (Internet Assigned Numbers
-Authority).
-
-More details can be found at the following URLs :-
-
-    - IANA Home Page - http://www.iana.org/
-    - IEEE Protocols Information Home Page - http://www.iana.org/protocols/
-"""
-
-from _typeshed import Incomplete, SupportsWrite
-=======
 from _typeshed import SupportsWrite
->>>>>>> e5244438
 from collections.abc import Callable, Mapping, MutableMapping
 from typing import Any
 from typing_extensions import TypeAlias
@@ -35,29 +21,9 @@
 class XMLRecordParser(Publisher):
     """A configurable Parser that understands how to parse XML based records."""
     xmlparser: XMLReader
-<<<<<<< HEAD
-    fh: Incomplete
-    def __init__(self, fh, **kwargs: object) -> None:
-        """
-        Constructor.
-
-        fh - a valid, open file handle to XML based record data.
-        """
-        ...
-    def process_record(self, rec: Mapping[str, object]) -> dict[str, str] | None:
-        """
-        This is the callback method invoked for every record. It is usually
-        over-ridden by base classes to provide specific record-based logic.
-
-        Any record can be vetoed (not passed to registered Subscriber objects)
-        by simply returning None.
-        """
-        ...
-=======
     fh: InputSource | _Source
     def __init__(self, fh: InputSource | _Source, **kwargs: object) -> None: ...
     def process_record(self, rec: Mapping[str, object]) -> dict[str, str] | None: ...
->>>>>>> e5244438
     def consume_record(self, rec: object) -> None: ...
     def parse(self) -> None:
         """
@@ -133,17 +99,11 @@
         ...
 
 class DictUpdater(Subscriber):
-<<<<<<< HEAD
-    """
-    Concrete Subscriber that inserts records received from a Publisher into a
-    dictionary.
-    """
-    dct: MutableMapping[_IanaInfoKey, Incomplete]
+    dct: MutableMapping[_IanaInfoKey, dict[str, Any]]
     topic: str
     unique_key: str
-    def __init__(self, dct: MutableMapping[_IanaInfoKey, Incomplete], topic: str, unique_key: str) -> None:
-        """
-        Constructor.
+    def __init__(self, dct: MutableMapping[_IanaInfoKey, dict[str, Any]], topic: str, unique_key: str) -> None: ...
+    def update(self, data: dict[str, Any]) -> None: ...
 
         dct - lookup dict or dict like object to insert records into.
 
@@ -159,13 +119,6 @@
         constructor.
         """
         ...
-=======
-    dct: MutableMapping[_IanaInfoKey, dict[str, Any]]
-    topic: str
-    unique_key: str
-    def __init__(self, dct: MutableMapping[_IanaInfoKey, dict[str, Any]], topic: str, unique_key: str) -> None: ...
-    def update(self, data: dict[str, Any]) -> None: ...
->>>>>>> e5244438
 
 def load_info() -> None:
     """
