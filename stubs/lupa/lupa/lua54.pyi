--- conflicted
+++ resolved
@@ -221,124 +221,6 @@
         ...
     # def reraise_on_exceptions(self) -> int: ...
     # def store_raised_exception(self, L: object, lua_error_msg: str) -> None: ...  # unannotated
-<<<<<<< HEAD
-    def eval(self, lua_code: str, *args: Any, name: str | None = None, mode: str | None = None) -> object:
-        """
-        LuaRuntime.eval(self, lua_code, *args, name=None, mode=None)
-
-        Evaluate a Lua expression passed in a string.
-
-        The 'name' argument can be used to override the name printed in error messages.
-
-        The 'mode' argument specifies the input type.  By default, both source code and
-        pre-compiled byte code is allowed (mode='bt').  It can be restricted to source
-        code with mode='t' and to byte code with mode='b'.  This has no effect on Lua 5.1.
-        """
-        ...
-    def execute(self, lua_code: str, *args: Any, name: str | None = None, mode: str | None = None) -> object:
-        """
-        LuaRuntime.execute(self, lua_code, *args, name=None, mode=None)
-
-        Execute a Lua program passed in a string.
-
-        The 'name' argument can be used to override the name printed in error messages.
-
-        The 'mode' argument specifies the input type.  By default, both source code and
-        pre-compiled byte code is allowed (mode='bt').  It can be restricted to source
-        code with mode='t' and to byte code with mode='b'.  This has no effect on Lua 5.1.
-        """
-        ...
-    def compile(self, lua_code: str, name: str | None = None, mode: str | None = None) -> Callable[..., object]:
-        """
-        LuaRuntime.compile(self, lua_code, name=None, mode=None)
-
-        Compile a Lua program into a callable Lua function.
-
-        The 'name' argument can be used to override the name printed in error messages.
-
-        The 'mode' argument specifies the input type.  By default, both source code and
-        pre-compiled byte code is allowed (mode='bt').  It can be restricted to source
-        code with mode='t' and to byte code with mode='b'.  This has no effect on Lua 5.1.
-        """
-        ...
-    def require(self, modulename: str) -> object:
-        """
-        LuaRuntime.require(self, modulename)
-
-        Load a Lua library into the runtime.
-        
-        """
-        ...
-    def globals(self) -> _LuaTable:
-        """
-        LuaRuntime.globals(self)
-
-        Return the globals defined in this Lua runtime as a Lua
-        table.
-        """
-        ...
-    def table(self, *items: Any, **kwargs: Any) -> _LuaTable:
-        """
-        LuaRuntime.table(self, *items, **kwargs)
-
-        Create a new table with the provided items.  Positional
-        arguments are placed in the table in order, keyword arguments
-        are set as key-value pairs.
-        """
-        ...
-    def table_from(self, *args: Any, recursive: bool = ...) -> _LuaTable:
-        """
-        LuaRuntime.table_from(self, *args, bool recursive=False)
-
-        Create a new table from Python mapping or iterable.
-
-        table_from() accepts either a dict/mapping or an iterable with items.
-        Items from dicts are set as key-value pairs; items from iterables
-        are placed in the table in order.
-
-        Nested mappings / iterables are passed to Lua as userdata
-        (wrapped Python objects) by default.  If `recursive` is True,
-        they are converted to Lua tables recursively, handling loops
-        and duplicates via identity de-duplication.
-        """
-        ...
-    def nogc(self) -> _LuaNoGC:
-        """
-        LuaRuntime.nogc(self)
-
-        Return a context manager that temporarily disables the Lua garbage collector.
-        """
-        ...
-    def gccollect(self) -> None:
-        """
-        LuaRuntime.gccollect(self)
-
-        Run a full pass of the Lua garbage collector.
-        """
-        ...
-    def set_max_memory(self, max_memory: int, total: bool = False) -> None:
-        """
-        LuaRuntime.set_max_memory(self, size_t max_memory, total=False)
-
-        Set maximum allowed memory for this LuaRuntime.
-
-        If `max_memory` is 0, there will be no limit.
-        If ``total`` is True, the base memory used by the LuaRuntime itself
-        will be included in the memory limit.
-
-        If max_memory was set to None during creation, this will raise a
-        RuntimeError.
-        """
-        ...
-    def set_overflow_handler(self, overflow_handler: Callable[..., None]) -> None:
-        """
-        LuaRuntime.set_overflow_handler(self, overflow_handler)
-
-        Set the overflow handler function that is called on failures to pass large numbers to Lua.
-        
-        """
-        ...
-=======
     def eval(self, lua_code: str, *args: Any, name: str | None = None, mode: str | None = None) -> object: ...
     def execute(self, lua_code: str, *args: Any, name: str | None = None, mode: str | None = None) -> object: ...
     def compile(self, lua_code: str, name: str | None = None, mode: str | None = None) -> Callable[..., object]: ...
@@ -350,6 +232,5 @@
     def gccollect(self) -> None: ...
     def set_max_memory(self, max_memory: int, total: bool = False) -> None: ...
     def set_overflow_handler(self, overflow_handler: Callable[..., None]) -> None: ...
->>>>>>> ca44e4c4
     # def register_py_object(self, cname: str, pyname: str, obj: object) -> int: ...
     # def init_python_lib(self, register_eval: bool, register_builtins: bool) -> int: ...