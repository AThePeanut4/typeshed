--- conflicted
+++ resolved
@@ -2211,145 +2211,7 @@
         ...
     # def __getitem__(self, key): ...
     # def __setitem__(self, key, value) -> None: ...
-<<<<<<< HEAD
-    def copy(self, deep: bool = True) -> Self:
-        """
-        Two-dimensional, size-mutable, potentially heterogeneous tabular data.
-
-        Data structure also contains labeled axes (rows and columns).
-        Arithmetic operations align on both row and column labels. Can be
-        thought of as a dict-like container for Series objects. The primary
-        pandas data structure.
-
-        Parameters
-        ----------
-        data : ndarray (structured or homogeneous), Iterable, dict, or DataFrame
-            Dict can contain Series, arrays, constants, dataclass or list-like objects. If
-            data is a dict, column order follows insertion-order. If a dict contains Series
-            which have an index defined, it is aligned by its index. This alignment also
-            occurs if data is a Series or a DataFrame itself. Alignment is done on
-            Series/DataFrame inputs.
-
-            If data is a list of dicts, column order follows insertion-order.
-
-        index : Index or array-like
-            Index to use for resulting frame. Will default to RangeIndex if
-            no indexing information part of input data and no index provided.
-        columns : Index or array-like
-            Column labels to use for resulting frame when data does not have them,
-            defaulting to RangeIndex(0, 1, 2, ..., n). If data contains column labels,
-            will perform column selection instead.
-        dtype : dtype, default None
-            Data type to force. Only a single dtype is allowed. If None, infer.
-        copy : bool or None, default None
-            Copy data from inputs.
-            For dict data, the default of None behaves like ``copy=True``.  For DataFrame
-            or 2d ndarray input, the default of None behaves like ``copy=False``.
-            If data is a dict containing one or more Series (possibly of different dtypes),
-            ``copy=False`` will ensure that these inputs are not copied.
-
-            .. versionchanged:: 1.3.0
-
-        See Also
-        --------
-        DataFrame.from_records : Constructor from tuples, also record arrays.
-        DataFrame.from_dict : From dicts of Series, arrays, or dicts.
-        read_csv : Read a comma-separated values (csv) file into DataFrame.
-        read_table : Read general delimited file into DataFrame.
-        read_clipboard : Read text from clipboard into DataFrame.
-
-        Notes
-        -----
-        Please reference the :ref:`User Guide <basics.dataframe>` for more information.
-
-        Examples
-        --------
-        Constructing DataFrame from a dictionary.
-
-        >>> d = {'col1': [1, 2], 'col2': [3, 4]}
-        >>> df = pd.DataFrame(data=d)
-        >>> df
-           col1  col2
-        0     1     3
-        1     2     4
-
-        Notice that the inferred dtype is int64.
-
-        >>> df.dtypes
-        col1    int64
-        col2    int64
-        dtype: object
-
-        To enforce a single dtype:
-
-        >>> df = pd.DataFrame(data=d, dtype=np.int8)
-        >>> df.dtypes
-        col1    int8
-        col2    int8
-        dtype: object
-
-        Constructing DataFrame from a dictionary including Series:
-
-        >>> d = {'col1': [0, 1, 2, 3], 'col2': pd.Series([2, 3], index=[2, 3])}
-        >>> pd.DataFrame(data=d, index=[0, 1, 2, 3])
-           col1  col2
-        0     0   NaN
-        1     1   NaN
-        2     2   2.0
-        3     3   3.0
-
-        Constructing DataFrame from numpy ndarray:
-
-        >>> df2 = pd.DataFrame(np.array([[1, 2, 3], [4, 5, 6], [7, 8, 9]]),
-        ...                    columns=['a', 'b', 'c'])
-        >>> df2
-           a  b  c
-        0  1  2  3
-        1  4  5  6
-        2  7  8  9
-
-        Constructing DataFrame from a numpy ndarray that has labeled columns:
-
-        >>> data = np.array([(1, 2, 3), (4, 5, 6), (7, 8, 9)],
-        ...                 dtype=[("a", "i4"), ("b", "i4"), ("c", "i4")])
-        >>> df3 = pd.DataFrame(data, columns=['c', 'a'])
-        ...
-        >>> df3
-           c  a
-        0  3  1
-        1  6  4
-        2  9  7
-
-        Constructing DataFrame from dataclass:
-
-        >>> from dataclasses import make_dataclass
-        >>> Point = make_dataclass("Point", [("x", int), ("y", int)])
-        >>> pd.DataFrame([Point(0, 0), Point(0, 3), Point(2, 3)])
-           x  y
-        0  0  0
-        1  0  3
-        2  2  3
-
-        Constructing DataFrame from Series/DataFrame:
-
-        >>> ser = pd.Series([1, 2, 3], index=["a", "b", "c"])
-        >>> df = pd.DataFrame(data=ser, index=["a", "c"])
-        >>> df
-           0
-        a  1
-        c  3
-
-        >>> df1 = pd.DataFrame([1, 2, 3], index=["a", "b", "c"], columns=["x"])
-        >>> df2 = pd.DataFrame(data=df1, index=["a", "c"])
-        >>> df2
-           x
-        a  1
-        c  3
-        """
-        ...
-=======
     def copy(self, deep: bool = True) -> Self: ...  # type: ignore[misc]
->>>>>>> d019a53a
     # def merge(self, *args, **kwargs) -> GeoDataFrame | pd.DataFrame: ...
     def apply(  # type: ignore[override]
         self,
@@ -2363,149 +2225,8 @@
         engine: Literal["python", "numba"] = "python",
         engine_kwargs: dict[str, bool] | None = None,
         **kwargs,
-<<<<<<< HEAD
-    ) -> pd.DataFrame | pd.Series[Incomplete]:
-        """
-        Two-dimensional, size-mutable, potentially heterogeneous tabular data.
-
-        Data structure also contains labeled axes (rows and columns).
-        Arithmetic operations align on both row and column labels. Can be
-        thought of as a dict-like container for Series objects. The primary
-        pandas data structure.
-
-        Parameters
-        ----------
-        data : ndarray (structured or homogeneous), Iterable, dict, or DataFrame
-            Dict can contain Series, arrays, constants, dataclass or list-like objects. If
-            data is a dict, column order follows insertion-order. If a dict contains Series
-            which have an index defined, it is aligned by its index. This alignment also
-            occurs if data is a Series or a DataFrame itself. Alignment is done on
-            Series/DataFrame inputs.
-
-            If data is a list of dicts, column order follows insertion-order.
-
-        index : Index or array-like
-            Index to use for resulting frame. Will default to RangeIndex if
-            no indexing information part of input data and no index provided.
-        columns : Index or array-like
-            Column labels to use for resulting frame when data does not have them,
-            defaulting to RangeIndex(0, 1, 2, ..., n). If data contains column labels,
-            will perform column selection instead.
-        dtype : dtype, default None
-            Data type to force. Only a single dtype is allowed. If None, infer.
-        copy : bool or None, default None
-            Copy data from inputs.
-            For dict data, the default of None behaves like ``copy=True``.  For DataFrame
-            or 2d ndarray input, the default of None behaves like ``copy=False``.
-            If data is a dict containing one or more Series (possibly of different dtypes),
-            ``copy=False`` will ensure that these inputs are not copied.
-
-            .. versionchanged:: 1.3.0
-
-        See Also
-        --------
-        DataFrame.from_records : Constructor from tuples, also record arrays.
-        DataFrame.from_dict : From dicts of Series, arrays, or dicts.
-        read_csv : Read a comma-separated values (csv) file into DataFrame.
-        read_table : Read general delimited file into DataFrame.
-        read_clipboard : Read text from clipboard into DataFrame.
-
-        Notes
-        -----
-        Please reference the :ref:`User Guide <basics.dataframe>` for more information.
-
-        Examples
-        --------
-        Constructing DataFrame from a dictionary.
-
-        >>> d = {'col1': [1, 2], 'col2': [3, 4]}
-        >>> df = pd.DataFrame(data=d)
-        >>> df
-           col1  col2
-        0     1     3
-        1     2     4
-
-        Notice that the inferred dtype is int64.
-
-        >>> df.dtypes
-        col1    int64
-        col2    int64
-        dtype: object
-
-        To enforce a single dtype:
-
-        >>> df = pd.DataFrame(data=d, dtype=np.int8)
-        >>> df.dtypes
-        col1    int8
-        col2    int8
-        dtype: object
-
-        Constructing DataFrame from a dictionary including Series:
-
-        >>> d = {'col1': [0, 1, 2, 3], 'col2': pd.Series([2, 3], index=[2, 3])}
-        >>> pd.DataFrame(data=d, index=[0, 1, 2, 3])
-           col1  col2
-        0     0   NaN
-        1     1   NaN
-        2     2   2.0
-        3     3   3.0
-
-        Constructing DataFrame from numpy ndarray:
-
-        >>> df2 = pd.DataFrame(np.array([[1, 2, 3], [4, 5, 6], [7, 8, 9]]),
-        ...                    columns=['a', 'b', 'c'])
-        >>> df2
-           a  b  c
-        0  1  2  3
-        1  4  5  6
-        2  7  8  9
-
-        Constructing DataFrame from a numpy ndarray that has labeled columns:
-
-        >>> data = np.array([(1, 2, 3), (4, 5, 6), (7, 8, 9)],
-        ...                 dtype=[("a", "i4"), ("b", "i4"), ("c", "i4")])
-        >>> df3 = pd.DataFrame(data, columns=['c', 'a'])
-        ...
-        >>> df3
-           c  a
-        0  3  1
-        1  6  4
-        2  9  7
-
-        Constructing DataFrame from dataclass:
-
-        >>> from dataclasses import make_dataclass
-        >>> Point = make_dataclass("Point", [("x", int), ("y", int)])
-        >>> pd.DataFrame([Point(0, 0), Point(0, 3), Point(2, 3)])
-           x  y
-        0  0  0
-        1  0  3
-        2  2  3
-
-        Constructing DataFrame from Series/DataFrame:
-
-        >>> ser = pd.Series([1, 2, 3], index=["a", "b", "c"])
-        >>> df = pd.DataFrame(data=ser, index=["a", "c"])
-        >>> df
-           0
-        a  1
-        c  3
-
-        >>> df1 = pd.DataFrame([1, 2, 3], index=["a", "b", "c"], columns=["x"])
-        >>> df2 = pd.DataFrame(data=df1, index=["a", "c"])
-        >>> df2
-           x
-        a  1
-        c  3
-        """
-        ...
-    def __finalize__(self, other, method: str | None = None, **kwargs) -> Self:
-        """Propagate metadata from other to self."""
-        ...
-=======
     ) -> pd.DataFrame | pd.Series[Incomplete]: ...
     def __finalize__(self, other, method: str | None = None, **kwargs) -> Self: ...  # type: ignore[misc]
->>>>>>> d019a53a
     def dissolve(
         self,
         by: GroupByObject | None = None,
