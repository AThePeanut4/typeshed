import io
import json
import os
from _typeshed import Incomplete, SupportsRead
from collections.abc import Callable, Hashable
from typing import Any, Literal, final, overload
from typing_extensions import Self

import pandas as pd
from numpy.typing import ArrayLike
from pandas._typing import Axes, Dtype
from pyproj import CRS
from shapely.geometry.base import BaseGeometry

from ._decorator import doc
from .array import GeometryArray
from .base import GeoPandasBase, _BboxLike, _ClipMask, _ConvertibleToCRS, _ConvertibleToGeoSeries, _MaskLike
from .explore import _explore_geoseries
from .io._geoarrow import GeoArrowArray
from .plotting import plot_series

class GeoSeries(GeoPandasBase, pd.Series[BaseGeometry]):  # type: ignore[type-var,misc]  # pyright: ignore[reportInvalidTypeArguments]
    """
    A Series object designed to store shapely geometry objects.

    Parameters
    ----------
    data : array-like, dict, scalar value
        The geometries to store in the GeoSeries.
    index : array-like or Index
        The index for the GeoSeries.
    crs : value (optional)
        Coordinate Reference System of the geometry objects. Can be anything accepted by
        :meth:`pyproj.CRS.from_user_input() <pyproj.crs.CRS.from_user_input>`,
        such as an authority string (eg "EPSG:4326") or a WKT string.

    kwargs
        Additional arguments passed to the Series constructor,
         e.g. ``name``.

    Examples
    --------

    >>> from shapely.geometry import Point
    >>> s = geopandas.GeoSeries([Point(1, 1), Point(2, 2), Point(3, 3)])
    >>> s
    0    POINT (1 1)
    1    POINT (2 2)
    2    POINT (3 3)
    dtype: geometry

    >>> s = geopandas.GeoSeries(
    ...     [Point(1, 1), Point(2, 2), Point(3, 3)], crs="EPSG:3857"
    ... )
    >>> s.crs  # doctest: +SKIP
    <Projected CRS: EPSG:3857>
    Name: WGS 84 / Pseudo-Mercator
    Axis Info [cartesian]:
    - X[east]: Easting (metre)
    - Y[north]: Northing (metre)
    Area of Use:
    - name: World - 85°S to 85°N
    - bounds: (-180.0, -85.06, 180.0, 85.06)
    Coordinate Operation:
    - name: Popular Visualisation Pseudo-Mercator
    - method: Popular Visualisation Pseudo Mercator
    Datum: World Geodetic System 1984
    - Ellipsoid: WGS 84
    - Prime Meridian: Greenwich

    >>> s = geopandas.GeoSeries(
    ...    [Point(1, 1), Point(2, 2), Point(3, 3)], index=["a", "b", "c"], crs=4326
    ... )
    >>> s
    a    POINT (1 1)
    b    POINT (2 2)
    c    POINT (3 3)
    dtype: geometry

    >>> s.crs
    <Geographic 2D CRS: EPSG:4326>
    Name: WGS 84
    Axis Info [ellipsoidal]:
    - Lat[north]: Geodetic latitude (degree)
    - Lon[east]: Geodetic longitude (degree)
    Area of Use:
    - name: World.
    - bounds: (-180.0, -90.0, 180.0, 90.0)
    Datum: World Geodetic System 1984 ensemble
    - Ellipsoid: WGS 84
    - Prime Meridian: Greenwich

    See Also
    --------
    GeoDataFrame
    pandas.Series
    """
    # Override the weird annotation of Series.__new__ in pandas-stubs
    def __new__(
        self,
        data: _ConvertibleToGeoSeries | None = None,
        index: Axes | None = None,
        crs: _ConvertibleToCRS | None = None,
        *,
        dtype: Dtype | None = None,
        name: Hashable = None,
        copy: bool | None = None,
        fastpath: bool = False,
    ) -> Self: ...
    def __init__(
        self,
        data: _ConvertibleToGeoSeries | None = None,
        index: Axes | None = None,
        crs: _ConvertibleToCRS | None = None,
        *,
        dtype: Dtype | None = None,
        name: Hashable = None,
        copy: bool | None = None,
        fastpath: bool = False,
    ) -> None: ...
    @final
    def copy(self, deep: bool = True) -> Self:
        """
        Make a copy of this object's indices and data.

        When ``deep=True`` (default), a new object will be created with a
        copy of the calling object's data and indices. Modifications to
        the data or indices of the copy will not be reflected in the
        original object (see notes below).

        When ``deep=False``, a new object will be created without copying
        the calling object's data or index (only references to the data
        and index are copied). Any changes to the data of the original
        will be reflected in the shallow copy (and vice versa).

        .. note::
            The ``deep=False`` behaviour as described above will change
            in pandas 3.0. `Copy-on-Write
            <https://pandas.pydata.org/docs/dev/user_guide/copy_on_write.html>`__
            will be enabled by default, which means that the "shallow" copy
            is that is returned with ``deep=False`` will still avoid making
            an eager copy, but changes to the data of the original will *no*
            longer be reflected in the shallow copy (or vice versa). Instead,
            it makes use of a lazy (deferred) copy mechanism that will copy
            the data only when any changes to the original or shallow copy is
            made.

            You can already get the future behavior and improvements through
            enabling copy on write ``pd.options.mode.copy_on_write = True``

        Parameters
        ----------
        deep : bool, default True
            Make a deep copy, including a copy of the data and the indices.
            With ``deep=False`` neither the indices nor the data are copied.

        Returns
        -------
        Series or DataFrame
            Object type matches caller.

        Notes
        -----
        When ``deep=True``, data is copied but actual Python objects
        will not be copied recursively, only the reference to the object.
        This is in contrast to `copy.deepcopy` in the Standard Library,
        which recursively copies object data (see examples below).

        While ``Index`` objects are copied when ``deep=True``, the underlying
        numpy array is not copied for performance reasons. Since ``Index`` is
        immutable, the underlying data can be safely shared and a copy
        is not needed.

        Since pandas is not thread safe, see the
        :ref:`gotchas <gotchas.thread-safety>` when copying in a threading
        environment.

        When ``copy_on_write`` in pandas config is set to ``True``, the
        ``copy_on_write`` config takes effect even when ``deep=False``.
        This means that any changes to the copied data would make a new copy
        of the data upon write (and vice versa). Changes made to either the
        original or copied variable would not be reflected in the counterpart.
        See :ref:`Copy_on_Write <copy_on_write>` for more information.

        Examples
        --------
        >>> s = pd.Series([1, 2], index=["a", "b"])
        >>> s
        a    1
        b    2
        dtype: int64

        >>> s_copy = s.copy()
        >>> s_copy
        a    1
        b    2
        dtype: int64

        **Shallow copy versus default (deep) copy:**

        >>> s = pd.Series([1, 2], index=["a", "b"])
        >>> deep = s.copy()
        >>> shallow = s.copy(deep=False)

        Shallow copy shares data and index with original.

        >>> s is shallow
        False
        >>> s.values is shallow.values and s.index is shallow.index
        True

        Deep copy has own copy of data and index.

        >>> s is deep
        False
        >>> s.values is deep.values or s.index is deep.index
        False

        Updates to the data shared by shallow copy and original is reflected
        in both (NOTE: this will no longer be true for pandas >= 3.0);
        deep copy remains unchanged.

        >>> s.iloc[0] = 3
        >>> shallow.iloc[1] = 4
        >>> s
        a    3
        b    4
        dtype: int64
        >>> shallow
        a    3
        b    4
        dtype: int64
        >>> deep
        a    1
        b    2
        dtype: int64

        Note that when copying an object containing Python objects, a deep copy
        will copy the data, but will not do so recursively. Updating a nested
        data object will be reflected in the deep copy.

        >>> s = pd.Series([[1, 2], [3, 4]])
        >>> deep = s.copy()
        >>> s[0][0] = 10
        >>> s
        0    [10, 2]
        1     [3, 4]
        dtype: object
        >>> deep
        0    [10, 2]
        1     [3, 4]
        dtype: object

        **Copy-on-Write is set to true**, the shallow copy is not modified
        when the original data is changed:

        >>> with pd.option_context("mode.copy_on_write", True):
        ...     s = pd.Series([1, 2], index=["a", "b"])
        ...     copy = s.copy(deep=False)
        ...     s.iloc[0] = 100
        ...     s
        a    100
        b      2
        dtype: int64
        >>> copy
        a    1
        b    2
        dtype: int64
        """
        ...
    @property
    def values(self) -> GeometryArray:
        """
        Return Series as ndarray or ndarray-like depending on the dtype.

        .. warning::

           We recommend using :attr:`Series.array` or
           :meth:`Series.to_numpy`, depending on whether you need
           a reference to the underlying data or a NumPy array.

        Returns
        -------
        numpy.ndarray or ndarray-like

        See Also
        --------
        Series.array : Reference to the underlying data.
        Series.to_numpy : A NumPy array representing the underlying data.

        Examples
        --------
        >>> pd.Series([1, 2, 3]).values
        array([1, 2, 3])

        >>> pd.Series(list('aabc')).values
        array(['a', 'a', 'b', 'c'], dtype=object)

        >>> pd.Series(list('aabc')).astype('category').values
        ['a', 'a', 'b', 'c']
        Categories (3, object): ['a', 'b', 'c']

        Timezone aware datetime data is converted to UTC:

        >>> pd.Series(pd.date_range('20130101', periods=3,
        ...                         tz='US/Eastern')).values
        array(['2013-01-01T05:00:00.000000000',
               '2013-01-02T05:00:00.000000000',
               '2013-01-03T05:00:00.000000000'], dtype='datetime64[ns]')
        """
        ...
    @property
    def geometry(self) -> Self: ...
    @property
    def x(self) -> pd.Series[float]:
        """
        Return the x location of point geometries in a GeoSeries

        Returns
        -------
        pandas.Series

        Examples
        --------

        >>> from shapely.geometry import Point
        >>> s = geopandas.GeoSeries([Point(1, 1), Point(2, 2), Point(3, 3)])
        >>> s.x
        0    1.0
        1    2.0
        2    3.0
        dtype: float64

        See Also
        --------

        GeoSeries.y
        GeoSeries.z
        """
        ...
    @property
    def y(self) -> pd.Series[float]:
        """
        Return the y location of point geometries in a GeoSeries

        Returns
        -------
        pandas.Series

        Examples
        --------

        >>> from shapely.geometry import Point
        >>> s = geopandas.GeoSeries([Point(1, 1), Point(2, 2), Point(3, 3)])
        >>> s.y
        0    1.0
        1    2.0
        2    3.0
        dtype: float64

        See Also
        --------

        GeoSeries.x
        GeoSeries.z
        """
        ...
    @property
<<<<<<< HEAD
    def z(self) -> pd.Series[float]:
        """
        Return the z location of point geometries in a GeoSeries

        Returns
        -------
        pandas.Series

        Examples
        --------

        >>> from shapely.geometry import Point
        >>> s = geopandas.GeoSeries([Point(1, 1, 1), Point(2, 2, 2), Point(3, 3, 3)])
        >>> s.z
        0    1.0
        1    2.0
        2    3.0
        dtype: float64

        See Also
        --------

        GeoSeries.x
        GeoSeries.y
        """
        ...
=======
    def z(self) -> pd.Series[float]: ...
    @property
    def m(self) -> pd.Series[float]: ...
>>>>>>> f4bf1d90
    # Keep inline with GeoDataFrame.from_file and geopandas.io.file._read_file
    @classmethod
    def from_file(
        cls,
        filename: str | os.PathLike[str] | SupportsRead[Incomplete],
        *,
        bbox: _BboxLike | None = None,
        mask: _MaskLike | None = None,
        rows: int | slice | None = None,
        engine: Literal["fiona", "pyogrio"] | None = None,
        ignore_geometry: Literal[False] = False,
        layer: int | str | None = None,
        encoding: str | None = None,
        **kwargs,  # engine dependent
    ) -> GeoSeries:
        """
        Alternate constructor to create a ``GeoSeries`` from a file.

        Can load a ``GeoSeries`` from a file from any format recognized by
        `pyogrio`. See http://pyogrio.readthedocs.io/ for details.
        From a file with attributes loads only geometry column. Note that to do
        that, GeoPandas first loads the whole GeoDataFrame.

        Parameters
        ----------
        filename : str
            File path or file handle to read from. Depending on which kwargs
            are included, the content of filename may vary. See
            :func:`pyogrio.read_dataframe` for usage details.
        kwargs : key-word arguments
            These arguments are passed to :func:`pyogrio.read_dataframe`, and can be
            used to access multi-layer data, data stored within archives (zip files),
            etc.

        Examples
        --------
        >>> import geodatasets
        >>> path = geodatasets.get_path('nybb')
        >>> s = geopandas.GeoSeries.from_file(path)
        >>> s
        0    MULTIPOLYGON (((970217.022 145643.332, 970227....
        1    MULTIPOLYGON (((1029606.077 156073.814, 102957...
        2    MULTIPOLYGON (((1021176.479 151374.797, 102100...
        3    MULTIPOLYGON (((981219.056 188655.316, 980940....
        4    MULTIPOLYGON (((1012821.806 229228.265, 101278...
        Name: geometry, dtype: geometry

        See Also
        --------
        read_file : read file to GeoDataFrame
        """
        ...
    @classmethod
    def from_wkb(
        cls,
        data: ArrayLike,  # array-like of bytes handled by shapely.from_wkb(data)
        index: Axes | None = None,
        crs: _ConvertibleToCRS | None = None,
        on_invalid: Literal["raise", "warn", "ignore", "fix"] = "raise",
        *,
        dtype: Dtype | None = None,
        name: Hashable = None,
        copy: bool | None = None,
        fastpath: bool = False,
    ) -> Self:
        """
        Alternate constructor to create a ``GeoSeries``
        from a list or array of WKB objects

        Parameters
        ----------
        data : array-like or Series
            Series, list or array of WKB objects
        index : array-like or Index
            The index for the GeoSeries.
        crs : value, optional
            Coordinate Reference System of the geometry objects. Can be anything
            accepted by
            :meth:`pyproj.CRS.from_user_input() <pyproj.crs.CRS.from_user_input>`,
            such as an authority string (eg "EPSG:4326") or a WKT string.
        on_invalid: {"raise", "warn", "ignore"}, default "raise"
            - raise: an exception will be raised if a WKB input geometry is invalid.
            - warn: a warning will be raised and invalid WKB geometries will be returned
              as None.
            - ignore: invalid WKB geometries will be returned as None without a warning.

        kwargs
            Additional arguments passed to the Series constructor,
            e.g. ``name``.

        Returns
        -------
        GeoSeries

        See Also
        --------
        GeoSeries.from_wkt
        """
        ...
    @classmethod
    def from_wkt(
        cls,
        data: ArrayLike,  # array-like of str handled by shapely.from_wkt(data)
        index: Axes | None = None,
        crs: _ConvertibleToCRS | None = None,
        on_invalid: Literal["raise", "warn", "ignore", "fix"] = "raise",
        *,
        dtype: Dtype | None = None,
        name: Hashable = None,
        copy: bool | None = None,
        fastpath: bool = False,
    ) -> Self:
        """
        Alternate constructor to create a ``GeoSeries``
        from a list or array of WKT objects

        Parameters
        ----------
        data : array-like, Series
            Series, list, or array of WKT objects
        index : array-like or Index
            The index for the GeoSeries.
        crs : value, optional
            Coordinate Reference System of the geometry objects. Can be anything
            accepted by
            :meth:`pyproj.CRS.from_user_input() <pyproj.crs.CRS.from_user_input>`,
            such as an authority string (eg "EPSG:4326") or a WKT string.
        on_invalid : {"raise", "warn", "ignore"}, default "raise"
            - raise: an exception will be raised if a WKT input geometry is invalid.
            - warn: a warning will be raised and invalid WKT geometries will be
              returned as ``None``.
            - ignore: invalid WKT geometries will be returned as ``None`` without a
              warning.

        kwargs
            Additional arguments passed to the Series constructor,
            e.g. ``name``.

        Returns
        -------
        GeoSeries

        See Also
        --------
        GeoSeries.from_wkb

        Examples
        --------

        >>> wkts = [
        ... 'POINT (1 1)',
        ... 'POINT (2 2)',
        ... 'POINT (3 3)',
        ... ]
        >>> s = geopandas.GeoSeries.from_wkt(wkts)
        >>> s
        0    POINT (1 1)
        1    POINT (2 2)
        2    POINT (3 3)
        dtype: geometry
        """
        ...
    @classmethod
    def from_xy(
        cls,
        # x, y, z: array-like of floats handled by np.asarray(..., dtype="float64")
        x: ArrayLike,
        y: ArrayLike,
        z: ArrayLike | None = None,
        index: Axes | None = None,
        crs: _ConvertibleToCRS | None = None,
        *,
        dtype: Dtype | None = None,
        name: Hashable = None,
        copy: bool | None = None,
        fastpath: bool = False,
    ) -> Self:
        """
        Alternate constructor to create a :class:`~geopandas.GeoSeries` of Point
        geometries from lists or arrays of x, y(, z) coordinates

        In case of geographic coordinates, it is assumed that longitude is captured
        by ``x`` coordinates and latitude by ``y``.

        Parameters
        ----------
        x, y, z : iterable
        index : array-like or Index, optional
            The index for the GeoSeries. If not given and all coordinate inputs
            are Series with an equal index, that index is used.
        crs : value, optional
            Coordinate Reference System of the geometry objects. Can be anything
            accepted by
            :meth:`pyproj.CRS.from_user_input() <pyproj.crs.CRS.from_user_input>`,
            such as an authority string (eg "EPSG:4326") or a WKT string.
        **kwargs
            Additional arguments passed to the Series constructor,
            e.g. ``name``.

        Returns
        -------
        GeoSeries

        See Also
        --------
        GeoSeries.from_wkt
        points_from_xy

        Examples
        --------

        >>> x = [2.5, 5, -3.0]
        >>> y = [0.5, 1, 1.5]
        >>> s = geopandas.GeoSeries.from_xy(x, y, crs="EPSG:4326")
        >>> s
        0    POINT (2.5 0.5)
        1    POINT (5 1)
        2    POINT (-3 1.5)
        dtype: geometry
        """
        ...
    @classmethod
    def from_arrow(
        cls,
        arr,
        *,
        # GeoSeries constructor kwargs
        index: Axes | None = None,
        crs: _ConvertibleToCRS | None = None,
        dtype: Dtype | None = None,
        name: Hashable = None,
        copy: bool | None = None,
        fastpath: bool = False,
    ) -> Self:
        """
        Construct a GeoSeries from a Arrow array object with a GeoArrow
        extension type.

        See https://geoarrow.org/ for details on the GeoArrow specification.

        This functions accepts any Arrow array object implementing
        the `Arrow PyCapsule Protocol`_ (i.e. having an ``__arrow_c_array__``
        method).

        .. _Arrow PyCapsule Protocol: https://arrow.apache.org/docs/format/CDataInterface/PyCapsuleInterface.html

        .. versionadded:: 1.0

        Parameters
        ----------
        arr : pyarrow.Array, Arrow array
            Any array object implementing the Arrow PyCapsule Protocol
            (i.e. has an ``__arrow_c_array__`` or ``__arrow_c_stream__``
            method). The type of the array should be one of the
            geoarrow geometry types.
        **kwargs
            Other parameters passed to the GeoSeries constructor.

        Returns
        -------
        GeoSeries
        """
        ...
    @property
    def __geo_interface__(self) -> dict[str, Any]:
        """
        Returns a ``GeoSeries`` as a python feature collection.

        Implements the `geo_interface`. The returned python data structure
        represents the ``GeoSeries`` as a GeoJSON-like ``FeatureCollection``.
        Note that the features will have an empty ``properties`` dict as they
        don't have associated attributes (geometry only).

        Examples
        --------

        >>> from shapely.geometry import Point
        >>> s = geopandas.GeoSeries([Point(1, 1), Point(2, 2), Point(3, 3)])
        >>> s.__geo_interface__
        {'type': 'FeatureCollection', 'features': [{'id': '0', 'type': 'Feature', 'properties': {}, 'geometry': {'type': 'Point', 'coordinates': (1.0, 1.0)}, 'bbox': (1.0, 1.0, 1.0, 1.0)}, {'id': '1', 'type': 'Feature', 'properties': {}, 'geometry': {'type': 'Point', 'coordinates': (2.0, 2.0)}, 'bbox': (2.0, 2.0, 2.0, 2.0)}, {'id': '2', 'type': 'Feature', 'properties': {}, 'geometry': {'type': 'Point', 'coordinates': (3.0, 3.0)}, 'bbox': (3.0, 3.0, 3.0, 3.0)}], 'bbox': (1.0, 1.0, 3.0, 3.0)}
        """
        ...
    # Keep method to_file roughly in line with GeoDataFrame.to_file
    def to_file(
        self,
        filename: str | os.PathLike[str] | io.BytesIO,
        driver: str | None = None,
        index: bool | None = None,
        *,
        # kwargs from `_to_file` function
        schema: dict[str, Incomplete] | None = None,
        mode: Literal["w", "a"] = "w",
        crs: _ConvertibleToCRS | None = None,
        engine: Literal["fiona", "pyogrio"] | None = None,
        metadata: dict[str, str] | None = None,
        # kwargs extracted from engines
        layer: int | str | None = None,
        encoding: str | None = None,
        overwrite: bool | None = ...,
        **kwargs,  # engine and driver dependent
<<<<<<< HEAD
    ) -> None:
        """
        Write the ``GeoSeries`` to a file.

        By default, an ESRI shapefile is written, but any OGR data source
        supported by Pyogrio or Fiona can be written.

        Parameters
        ----------
        filename : string
            File path or file handle to write to. The path may specify a
            GDAL VSI scheme.
        driver : string, default None
            The OGR format driver used to write the vector file.
            If not specified, it attempts to infer it from the file extension.
            If no extension is specified, it saves ESRI Shapefile to a folder.
        index : bool, default None
            If True, write index into one or more columns (for MultiIndex).
            Default None writes the index into one or more columns only if
            the index is named, is a MultiIndex, or has a non-integer data
            type. If False, no index is written.

            .. versionadded:: 0.7
                Previously the index was not written.
        mode : string, default 'w'
            The write mode, 'w' to overwrite the existing file and 'a' to append.
            Not all drivers support appending. The drivers that support appending
            are listed in fiona.supported_drivers or
            https://github.com/Toblerity/Fiona/blob/master/fiona/drvsupport.py
        crs : pyproj.CRS, default None
            If specified, the CRS is passed to Fiona to
            better control how the file is written. If None, GeoPandas
            will determine the crs based on crs df attribute.
            The value can be anything accepted
            by :meth:`pyproj.CRS.from_user_input() <pyproj.crs.CRS.from_user_input>`,
            such as an authority string (eg "EPSG:4326") or a WKT string. The keyword
            is not supported for the "pyogrio" engine.
        engine : str, "pyogrio" or "fiona"
            The underlying library that is used to write the file. Currently, the
            supported options are "pyogrio" and "fiona". Defaults to "pyogrio" if
            installed, otherwise tries "fiona".
        **kwargs :
            Keyword args to be passed to the engine, and can be used to write
            to multi-layer data, store data within archives (zip files), etc.
            In case of the "pyogrio" engine, the keyword arguments are passed to
            `pyogrio.write_dataframe`. In case of the "fiona" engine, the keyword
            arguments are passed to fiona.open`. For more information on possible
            keywords, type: ``import pyogrio; help(pyogrio.write_dataframe)``.

        See Also
        --------
        GeoDataFrame.to_file : write GeoDataFrame to file
        read_file : read file to GeoDataFrame

        Examples
        --------

        >>> s.to_file('series.shp')  # doctest: +SKIP

        >>> s.to_file('series.gpkg', driver='GPKG', layer='name1')  # doctest: +SKIP

        >>> s.to_file('series.geojson', driver='GeoJSON')  # doctest: +SKIP
        """
        ...
    # *** TODO: compare `__getitem__` with pandas-stubs ***
    # def __getitem__(self, key): ...
    # *** `sort_index` is annotated with `-> Self` in pandas-stubs; no need to override it ***
    # def sort_index(self, *args, **kwargs): ...
    def take(self, indices: ArrayLike, axis: AxisIndex = 0, **kwargs: Unused) -> GeoSeries:
        r"""
        One-dimensional ndarray with axis labels (including time series).

        Labels need not be unique but must be a hashable type. The object
        supports both integer- and label-based indexing and provides a host of
        methods for performing operations involving the index. Statistical
        methods from ndarray have been overridden to automatically exclude
        missing data (currently represented as NaN).

        Operations between Series (+, -, /, \*, \*\*) align values based on their
        associated index values-- they need not be the same length. The result
        index will be the sorted union of the two indexes.

        Parameters
        ----------
        data : array-like, Iterable, dict, or scalar value
            Contains data stored in Series. If data is a dict, argument order is
            maintained.
        index : array-like or Index (1d)
            Values must be hashable and have the same length as `data`.
            Non-unique index values are allowed. Will default to
            RangeIndex (0, 1, 2, ..., n) if not provided. If data is dict-like
            and index is None, then the keys in the data are used as the index. If the
            index is not None, the resulting Series is reindexed with the index values.
        dtype : str, numpy.dtype, or ExtensionDtype, optional
            Data type for the output Series. If not specified, this will be
            inferred from `data`.
            See the :ref:`user guide <basics.dtypes>` for more usages.
        name : Hashable, default None
            The name to give to the Series.
        copy : bool, default False
            Copy input data. Only affects Series or 1d ndarray input. See examples.

        Notes
        -----
        Please reference the :ref:`User Guide <basics.series>` for more information.

        Examples
        --------
        Constructing Series from a dictionary with an Index specified

        >>> d = {'a': 1, 'b': 2, 'c': 3}
        >>> ser = pd.Series(data=d, index=['a', 'b', 'c'])
        >>> ser
        a   1
        b   2
        c   3
        dtype: int64

        The keys of the dictionary match with the Index values, hence the Index
        values have no effect.

        >>> d = {'a': 1, 'b': 2, 'c': 3}
        >>> ser = pd.Series(data=d, index=['x', 'y', 'z'])
        >>> ser
        x   NaN
        y   NaN
        z   NaN
        dtype: float64

        Note that the Index is first build with the keys from the dictionary.
        After this the Series is reindexed with the given Index values, hence we
        get all NaN as a result.

        Constructing Series from a list with `copy=False`.

        >>> r = [1, 2]
        >>> ser = pd.Series(r, copy=False)
        >>> ser.iloc[0] = 999
        >>> r
        [1, 2]
        >>> ser
        0    999
        1      2
        dtype: int64

        Due to input data type the Series has a `copy` of
        the original data even though `copy=False`, so
        the data is unchanged.

        Constructing Series from a 1d ndarray with `copy=False`.

        >>> r = np.array([1, 2])
        >>> ser = pd.Series(r, copy=False)
        >>> ser.iloc[0] = 999
        >>> r
        array([999,   2])
        >>> ser
        0    999
        1      2
        dtype: int64

        Due to input data type the Series has a `view` on
        the original data, so
        the data is changed as well.
        """
        ...
=======
    ) -> None: ...
    # *** `__getitem__`, `sort_index` and `take` are annotated with `-> Self` in pandas-stubs; no need to override them ***
>>>>>>> f4bf1d90
    # *** `apply` annotation in pandas-stubs is compatible except for deprecated `convert_dtype` argument ***
    # def apply(self, func, convert_dtype: bool | None = None, args=(), **kwargs): ...
    def isna(self) -> pd.Series[bool]:
        """
        Detect missing values.

        Historically, NA values in a GeoSeries could be represented by
        empty geometric objects, in addition to standard representations
        such as None and np.nan. This behaviour is changed in version 0.6.0,
        and now only actual missing values return True. To detect empty
        geometries, use ``GeoSeries.is_empty`` instead.

        Returns
        -------
        A boolean pandas Series of the same size as the GeoSeries,
        True where a value is NA.

        Examples
        --------

        >>> from shapely.geometry import Polygon
        >>> s = geopandas.GeoSeries(
        ...     [Polygon([(0, 0), (1, 1), (0, 1)]), None, Polygon([])]
        ... )
        >>> s
        0    POLYGON ((0 0, 1 1, 0 1, 0 0))
        1                              None
        2                     POLYGON EMPTY
        dtype: geometry

        >>> s.isna()
        0    False
        1     True
        2    False
        dtype: bool

        See Also
        --------
        GeoSeries.notna : inverse of isna
        GeoSeries.is_empty : detect empty geometries
        """
        ...
    def isnull(self) -> pd.Series[bool]:
        """Alias for `isna` method. See `isna` for more detail."""
        ...
    def notna(self) -> pd.Series[bool]:
        """
        Detect non-missing values.

        Historically, NA values in a GeoSeries could be represented by
        empty geometric objects, in addition to standard representations
        such as None and np.nan. This behaviour is changed in version 0.6.0,
        and now only actual missing values return False. To detect empty
        geometries, use ``~GeoSeries.is_empty`` instead.

        Returns
        -------
        A boolean pandas Series of the same size as the GeoSeries,
        False where a value is NA.

        Examples
        --------

        >>> from shapely.geometry import Polygon
        >>> s = geopandas.GeoSeries(
        ...     [Polygon([(0, 0), (1, 1), (0, 1)]), None, Polygon([])]
        ... )
        >>> s
        0    POLYGON ((0 0, 1 1, 0 1, 0 0))
        1                              None
        2                     POLYGON EMPTY
        dtype: geometry

        >>> s.notna()
        0     True
        1    False
        2     True
        dtype: bool

        See Also
        --------
        GeoSeries.isna : inverse of notna
        GeoSeries.is_empty : detect empty geometries
        """
        ...
    def notnull(self) -> pd.Series[bool]:
        """Alias for `notna` method. See `notna` for more detail."""
        ...
    # *** TODO: `fillna` annotation in pandas-stubs is NOT compatible; must `-> Self` ***
    # def fillna(self, value=None, method: FillnaOptions | None = None, inplace: bool = False, **kwargs): ...
    def __contains__(self, other: object) -> bool:
        """
        Allow tests of the form "geom in s"

        Tests whether a GeoSeries contains a geometry.

        Note: This is not the same as the geometric method "contains".
        """
        ...
    @doc(plot_series)
    def plot(self, *args, **kwargs):
        """
        Plot a GeoSeries.

        Generate a plot of a GeoSeries geometry with matplotlib.

        Parameters
        ----------
        s : Series
            The GeoSeries to be plotted. Currently Polygon,
            MultiPolygon, LineString, MultiLineString, Point and MultiPoint
            geometries can be plotted.
        cmap : str (default None)
            The name of a colormap recognized by matplotlib. Any
            colormap will work, but categorical colormaps are
            generally recommended. Examples of useful discrete
            colormaps include:

                tab10, tab20, Accent, Dark2, Paired, Pastel1, Set1, Set2

        color : str, np.array, pd.Series, List (default None)
            If specified, all objects will be colored uniformly.
        ax : matplotlib.pyplot.Artist (default None)
            axes on which to draw the plot
        figsize : pair of floats (default None)
            Size of the resulting matplotlib.figure.Figure. If the argument
            ax is given explicitly, figsize is ignored.
        aspect : 'auto', 'equal', None or float (default 'auto')
            Set aspect of axis. If 'auto', the default aspect for map plots is 'equal'; if
            however data are not projected (coordinates are long/lat), the aspect is by
            default set to 1/cos(s_y * pi/180) with s_y the y coordinate of the middle of
            the GeoSeries (the mean of the y range of bounding box) so that a long/lat
            square appears square in the middle of the plot. This implies an
            Equirectangular projection. If None, the aspect of `ax` won't be changed. It can
            also be set manually (float) as the ratio of y-unit to x-unit.
        autolim : bool (default True)
            Update axes data limits to contain the new geometries.
        **style_kwds : dict
            Color options to be passed on to the actual plot function, such
            as ``edgecolor``, ``facecolor``, ``linewidth``, ``markersize``,
            ``alpha``.

        Returns
        -------
        ax : matplotlib axes instance
        """
        ...
    @doc(_explore_geoseries)  # pyright: ignore[reportUnknownArgumentType]
    def explore(self, *args, **kwargs):
        """
        Interactive map based on folium/leaflet.jsInteractive map based on GeoPandas and folium/leaflet.js

        Generate an interactive leaflet map based on :class:`~geopandas.GeoSeries`

        Parameters
        ----------
        color : str, array-like (default None)
            Named color or a list-like of colors (named or hex).
        m : folium.Map (default None)
            Existing map instance on which to draw the plot.
        tiles : str, xyzservices.TileProvider (default 'OpenStreetMap Mapnik')
            Map tileset to use. Can choose from the list supported by folium, query a
            :class:`xyzservices.TileProvider` by a name from ``xyzservices.providers``,
            pass :class:`xyzservices.TileProvider` object or pass custom XYZ URL.
            The current list of built-in providers (when ``xyzservices`` is not available):

            ``["OpenStreetMap", "CartoDB positron", “CartoDB dark_matter"]``

            You can pass a custom tileset to Folium by passing a Leaflet-style URL
            to the tiles parameter: ``http://{s}.yourtiles.com/{z}/{x}/{y}.png``.
            Be sure to check their terms and conditions and to provide attribution with
            the ``attr`` keyword.
        attr : str (default None)
            Map tile attribution; only required if passing custom tile URL.
        highlight : bool (default True)
            Enable highlight functionality when hovering over a geometry.
        width : pixel int or percentage string (default: '100%')
            Width of the folium :class:`~folium.folium.Map`. If the argument
            m is given explicitly, width is ignored.
        height : pixel int or percentage string (default: '100%')
            Height of the folium :class:`~folium.folium.Map`. If the argument
            m is given explicitly, height is ignored.
        control_scale : bool, (default True)
            Whether to add a control scale on the map.
        marker_type : str, folium.Circle, folium.CircleMarker, folium.Marker (default None)
            Allowed string options are ('marker', 'circle', 'circle_marker'). Defaults to
            folium.Marker.
        marker_kwds: dict (default {})
            Additional keywords to be passed to the selected ``marker_type``, e.g.:

            radius : float
                Radius of the circle, in meters (for ``'circle'``) or pixels
                (for ``circle_marker``).
            icon : folium.map.Icon
                the :class:`folium.map.Icon` object to use to render the marker.
            draggable : bool (default False)
                Set to True to be able to drag the marker around the map.

        style_kwds : dict (default {})
            Additional style to be passed to folium ``style_function``:

            stroke : bool (default True)
                Whether to draw stroke along the path. Set it to ``False`` to
                disable borders on polygons or circles.
            color : str
                Stroke color
            weight : int
                Stroke width in pixels
            opacity : float (default 1.0)
                Stroke opacity
            fill : boolean (default True)
                Whether to fill the path with color. Set it to ``False`` to
                disable filling on polygons or circles.
            fillColor : str
                Fill color. Defaults to the value of the color option
            fillOpacity : float (default 0.5)
                Fill opacity.
            style_function : callable
                Function mapping a GeoJson Feature to a style ``dict``.

                * Style properties :func:`folium.vector_layers.path_options`
                * GeoJson features :class:`GeoSeries.__geo_interface__`

                e.g.::

                    lambda x: {"color":"red" if x["properties"]["gdp_md_est"]<10**6
                                                 else "blue"}


            Plus all supported by :func:`folium.vector_layers.path_options`. See the
            documentation of :class:`folium.features.GeoJson` for details.

        highlight_kwds : dict (default {})
            Style to be passed to folium highlight_function. Uses the same keywords
            as ``style_kwds``. When empty, defaults to ``{"fillOpacity": 0.75}``.
        map_kwds : dict (default {})
            Additional keywords to be passed to folium :class:`~folium.folium.Map`,
            e.g. ``dragging``, or ``scrollWheelZoom``.

        **kwargs : dict
            Additional options to be passed on to the folium.

        Returns
        -------
        m : folium.folium.Map
            folium :class:`~folium.folium.Map` instance
        """
        ...
    def explode(self, ignore_index: bool = False, index_parts: bool = False) -> GeoSeries:
        """
        Explode multi-part geometries into multiple single geometries.

        Single rows can become multiple rows.
        This is analogous to PostGIS's ST_Dump(). The 'path' index is the
        second level of the returned MultiIndex

        Parameters
        ----------
        ignore_index : bool, default False
            If True, the resulting index will be labelled 0, 1, …, n - 1,
            ignoring `index_parts`.
        index_parts : boolean, default False
            If True, the resulting index will be a multi-index (original
            index with an additional level indicating the multiple
            geometries: a new zero-based index for each single part geometry
            per multi-part geometry).

        Returns
        -------
        A GeoSeries with a MultiIndex. The levels of the MultiIndex are the
        original index and a zero-based integer index that counts the
        number of single geometries within a multi-part geometry.

        Examples
        --------
        >>> from shapely.geometry import MultiPoint
        >>> s = geopandas.GeoSeries(
        ...     [MultiPoint([(0, 0), (1, 1)]), MultiPoint([(2, 2), (3, 3), (4, 4)])]
        ... )
        >>> s
        0           MULTIPOINT ((0 0), (1 1))
        1    MULTIPOINT ((2 2), (3 3), (4 4))
        dtype: geometry

        >>> s.explode(index_parts=True)
        0  0    POINT (0 0)
           1    POINT (1 1)
        1  0    POINT (2 2)
           1    POINT (3 3)
           2    POINT (4 4)
        dtype: geometry

        See also
        --------
        GeoDataFrame.explode
        """
        ...
    @overload
    def set_crs(
        self, crs: _ConvertibleToCRS, epsg: int | None = None, inplace: bool = False, allow_override: bool = False
    ) -> Self: ...
    @overload
    def set_crs(
        self, crs: _ConvertibleToCRS | None = None, *, epsg: int, inplace: bool = False, allow_override: bool = False
    ) -> Self: ...
    @overload
    def set_crs(self, crs: _ConvertibleToCRS | None, epsg: int, inplace: bool = False, allow_override: bool = False) -> Self: ...
    @overload
    def to_crs(self, crs: _ConvertibleToCRS, epsg: int | None = None) -> GeoSeries:
        """
        Returns a ``GeoSeries`` with all geometries transformed to a new
        coordinate reference system.

        Transform all geometries in a GeoSeries to a different coordinate
        reference system.  The ``crs`` attribute on the current GeoSeries must
        be set.  Either ``crs`` or ``epsg`` may be specified for output.

        This method will transform all points in all objects.  It has no notion
        of projecting entire geometries.  All segments joining points are
        assumed to be lines in the current projection, not geodesics.  Objects
        crossing the dateline (or other projection boundary) will have
        undesirable behavior.

        Parameters
        ----------
        crs : pyproj.CRS, optional if `epsg` is specified
            The value can be anything accepted
            by :meth:`pyproj.CRS.from_user_input() <pyproj.crs.CRS.from_user_input>`,
            such as an authority string (eg "EPSG:4326") or a WKT string.
        epsg : int, optional if `crs` is specified
            EPSG code specifying output projection.

        Returns
        -------
        GeoSeries

        Examples
        --------
        >>> from shapely.geometry import Point
        >>> s = geopandas.GeoSeries([Point(1, 1), Point(2, 2), Point(3, 3)], crs=4326)
        >>> s
        0    POINT (1 1)
        1    POINT (2 2)
        2    POINT (3 3)
        dtype: geometry
        >>> s.crs  # doctest: +SKIP
        <Geographic 2D CRS: EPSG:4326>
        Name: WGS 84
        Axis Info [ellipsoidal]:
        - Lat[north]: Geodetic latitude (degree)
        - Lon[east]: Geodetic longitude (degree)
        Area of Use:
        - name: World
        - bounds: (-180.0, -90.0, 180.0, 90.0)
        Datum: World Geodetic System 1984
        - Ellipsoid: WGS 84
        - Prime Meridian: Greenwich

        >>> s = s.to_crs(3857)
        >>> s
        0    POINT (111319.491 111325.143)
        1    POINT (222638.982 222684.209)
        2    POINT (333958.472 334111.171)
        dtype: geometry
        >>> s.crs  # doctest: +SKIP
        <Projected CRS: EPSG:3857>
        Name: WGS 84 / Pseudo-Mercator
        Axis Info [cartesian]:
        - X[east]: Easting (metre)
        - Y[north]: Northing (metre)
        Area of Use:
        - name: World - 85°S to 85°N
        - bounds: (-180.0, -85.06, 180.0, 85.06)
        Coordinate Operation:
        - name: Popular Visualisation Pseudo-Mercator
        - method: Popular Visualisation Pseudo Mercator
        Datum: World Geodetic System 1984
        - Ellipsoid: WGS 84
        - Prime Meridian: Greenwich

        See Also
        --------
        GeoSeries.set_crs : assign CRS
        """
        ...
    @overload
    def to_crs(self, crs: _ConvertibleToCRS | None = None, *, epsg: int) -> GeoSeries:
        """
        Returns a ``GeoSeries`` with all geometries transformed to a new
        coordinate reference system.

        Transform all geometries in a GeoSeries to a different coordinate
        reference system.  The ``crs`` attribute on the current GeoSeries must
        be set.  Either ``crs`` or ``epsg`` may be specified for output.

        This method will transform all points in all objects.  It has no notion
        of projecting entire geometries.  All segments joining points are
        assumed to be lines in the current projection, not geodesics.  Objects
        crossing the dateline (or other projection boundary) will have
        undesirable behavior.

        Parameters
        ----------
        crs : pyproj.CRS, optional if `epsg` is specified
            The value can be anything accepted
            by :meth:`pyproj.CRS.from_user_input() <pyproj.crs.CRS.from_user_input>`,
            such as an authority string (eg "EPSG:4326") or a WKT string.
        epsg : int, optional if `crs` is specified
            EPSG code specifying output projection.

        Returns
        -------
        GeoSeries

        Examples
        --------
        >>> from shapely.geometry import Point
        >>> s = geopandas.GeoSeries([Point(1, 1), Point(2, 2), Point(3, 3)], crs=4326)
        >>> s
        0    POINT (1 1)
        1    POINT (2 2)
        2    POINT (3 3)
        dtype: geometry
        >>> s.crs  # doctest: +SKIP
        <Geographic 2D CRS: EPSG:4326>
        Name: WGS 84
        Axis Info [ellipsoidal]:
        - Lat[north]: Geodetic latitude (degree)
        - Lon[east]: Geodetic longitude (degree)
        Area of Use:
        - name: World
        - bounds: (-180.0, -90.0, 180.0, 90.0)
        Datum: World Geodetic System 1984
        - Ellipsoid: WGS 84
        - Prime Meridian: Greenwich

        >>> s = s.to_crs(3857)
        >>> s
        0    POINT (111319.491 111325.143)
        1    POINT (222638.982 222684.209)
        2    POINT (333958.472 334111.171)
        dtype: geometry
        >>> s.crs  # doctest: +SKIP
        <Projected CRS: EPSG:3857>
        Name: WGS 84 / Pseudo-Mercator
        Axis Info [cartesian]:
        - X[east]: Easting (metre)
        - Y[north]: Northing (metre)
        Area of Use:
        - name: World - 85°S to 85°N
        - bounds: (-180.0, -85.06, 180.0, 85.06)
        Coordinate Operation:
        - name: Popular Visualisation Pseudo-Mercator
        - method: Popular Visualisation Pseudo Mercator
        Datum: World Geodetic System 1984
        - Ellipsoid: WGS 84
        - Prime Meridian: Greenwich

        See Also
        --------
        GeoSeries.set_crs : assign CRS
        """
        ...
    @overload
    def to_crs(self, crs: _ConvertibleToCRS | None, epsg: int) -> GeoSeries:
        """
        Returns a ``GeoSeries`` with all geometries transformed to a new
        coordinate reference system.

        Transform all geometries in a GeoSeries to a different coordinate
        reference system.  The ``crs`` attribute on the current GeoSeries must
        be set.  Either ``crs`` or ``epsg`` may be specified for output.

        This method will transform all points in all objects.  It has no notion
        of projecting entire geometries.  All segments joining points are
        assumed to be lines in the current projection, not geodesics.  Objects
        crossing the dateline (or other projection boundary) will have
        undesirable behavior.

        Parameters
        ----------
        crs : pyproj.CRS, optional if `epsg` is specified
            The value can be anything accepted
            by :meth:`pyproj.CRS.from_user_input() <pyproj.crs.CRS.from_user_input>`,
            such as an authority string (eg "EPSG:4326") or a WKT string.
        epsg : int, optional if `crs` is specified
            EPSG code specifying output projection.

        Returns
        -------
        GeoSeries

        Examples
        --------
        >>> from shapely.geometry import Point
        >>> s = geopandas.GeoSeries([Point(1, 1), Point(2, 2), Point(3, 3)], crs=4326)
        >>> s
        0    POINT (1 1)
        1    POINT (2 2)
        2    POINT (3 3)
        dtype: geometry
        >>> s.crs  # doctest: +SKIP
        <Geographic 2D CRS: EPSG:4326>
        Name: WGS 84
        Axis Info [ellipsoidal]:
        - Lat[north]: Geodetic latitude (degree)
        - Lon[east]: Geodetic longitude (degree)
        Area of Use:
        - name: World
        - bounds: (-180.0, -90.0, 180.0, 90.0)
        Datum: World Geodetic System 1984
        - Ellipsoid: WGS 84
        - Prime Meridian: Greenwich

        >>> s = s.to_crs(3857)
        >>> s
        0    POINT (111319.491 111325.143)
        1    POINT (222638.982 222684.209)
        2    POINT (333958.472 334111.171)
        dtype: geometry
        >>> s.crs  # doctest: +SKIP
        <Projected CRS: EPSG:3857>
        Name: WGS 84 / Pseudo-Mercator
        Axis Info [cartesian]:
        - X[east]: Easting (metre)
        - Y[north]: Northing (metre)
        Area of Use:
        - name: World - 85°S to 85°N
        - bounds: (-180.0, -85.06, 180.0, 85.06)
        Coordinate Operation:
        - name: Popular Visualisation Pseudo-Mercator
        - method: Popular Visualisation Pseudo Mercator
        Datum: World Geodetic System 1984
        - Ellipsoid: WGS 84
        - Prime Meridian: Greenwich

        See Also
        --------
        GeoSeries.set_crs : assign CRS
        """
        ...
    def estimate_utm_crs(self, datum_name: str = "WGS 84") -> CRS:
        """
        Returns the estimated UTM CRS based on the bounds of the dataset.

        .. versionadded:: 0.9

        Parameters
        ----------
        datum_name : str, optional
            The name of the datum to use in the query. Default is WGS 84.

        Returns
        -------
        pyproj.CRS

        Examples
        --------
        >>> import geodatasets
        >>> df = geopandas.read_file(
        ...     geodatasets.get_path("geoda.chicago_health")
        ... )
        >>> df.geometry.estimate_utm_crs()  # doctest: +SKIP
        <Derived Projected CRS: EPSG:32616>
        Name: WGS 84 / UTM zone 16N
        Axis Info [cartesian]:
        - E[east]: Easting (metre)
        - N[north]: Northing (metre)
        Area of Use:
        - name: Between 90°W and 84°W, northern hemisphere between equator and 84°N, ...
        - bounds: (-90.0, 0.0, -84.0, 84.0)
        Coordinate Operation:
        - name: UTM zone 16N
        - method: Transverse Mercator
        Datum: World Geodetic System 1984 ensemble
        - Ellipsoid: WGS 84
        - Prime Meridian: Greenwich
        """
        ...
    def to_json(  # type: ignore[override]
        self,
        show_bbox: bool = True,
        drop_id: bool = False,
        to_wgs84: bool = False,
        *,
        # Keywords from json.dumps
        skipkeys: bool = False,
        ensure_ascii: bool = True,
        check_circular: bool = True,
        allow_nan: bool = True,
        cls: type[json.JSONEncoder] | None = None,
        indent: None | int | str = None,
        separators: tuple[str, str] | None = None,
        default: Callable[..., Any] | None = None,  # as typed in the json stdlib module
        sort_keys: bool = False,
        **kwds,
    ) -> str:
        """
        Returns a GeoJSON string representation of the GeoSeries.

        Parameters
        ----------
        show_bbox : bool, optional, default: True
            Include bbox (bounds) in the geojson
        drop_id : bool, default: False
            Whether to retain the index of the GeoSeries as the id property
            in the generated GeoJSON. Default is False, but may want True
            if the index is just arbitrary row numbers.
        to_wgs84: bool, optional, default: False
            If the CRS is set on the active geometry column it is exported as
            WGS84 (EPSG:4326) to meet the `2016 GeoJSON specification
            <https://tools.ietf.org/html/rfc7946>`_.
            Set to True to force re-projection and set to False to ignore CRS. False by
            default.

        *kwargs* that will be passed to json.dumps().

        Returns
        -------
        JSON string

        Examples
        --------
        >>> from shapely.geometry import Point
        >>> s = geopandas.GeoSeries([Point(1, 1), Point(2, 2), Point(3, 3)])
        >>> s
        0    POINT (1 1)
        1    POINT (2 2)
        2    POINT (3 3)
        dtype: geometry

        >>> s.to_json()
        '{"type": "FeatureCollection", "features": [{"id": "0", "type": "Feature", "properties": {}, "geometry": {"type": "Point", "coordinates": [1.0, 1.0]}, "bbox": [1.0, 1.0, 1.0, 1.0]}, {"id": "1", "type": "Feature", "properties": {}, "geometry": {"type": "Point", "coordinates": [2.0, 2.0]}, "bbox": [2.0, 2.0, 2.0, 2.0]}, {"id": "2", "type": "Feature", "properties": {}, "geometry": {"type": "Point", "coordinates": [3.0, 3.0]}, "bbox": [3.0, 3.0, 3.0, 3.0]}], "bbox": [1.0, 1.0, 3.0, 3.0]}'

        See Also
        --------
        GeoSeries.to_file : write GeoSeries to file
        """
        ...
    @overload
    def to_wkb(self, hex: Literal[False] = False, **kwargs) -> pd.Series[bytes]:
        """
        Convert GeoSeries geometries to WKB

        Parameters
        ----------
        hex : bool
            If true, export the WKB as a hexadecimal string.
            The default is to return a binary bytes object.
        kwargs
            Additional keyword args will be passed to
            :func:`shapely.to_wkb`.

        Returns
        -------
        Series
            WKB representations of the geometries

        See also
        --------
        GeoSeries.to_wkt
        """
        ...
    @overload
    def to_wkb(self, hex: Literal[True], **kwargs) -> pd.Series[str]:
        """
        Convert GeoSeries geometries to WKB

        Parameters
        ----------
        hex : bool
            If true, export the WKB as a hexadecimal string.
            The default is to return a binary bytes object.
        kwargs
            Additional keyword args will be passed to
            :func:`shapely.to_wkb`.

        Returns
        -------
        Series
            WKB representations of the geometries

        See also
        --------
        GeoSeries.to_wkt
        """
        ...
    @overload
    def to_wkb(self, hex: bool = False, **kwargs) -> pd.Series[str] | pd.Series[bytes]:
        """
        Convert GeoSeries geometries to WKB

        Parameters
        ----------
        hex : bool
            If true, export the WKB as a hexadecimal string.
            The default is to return a binary bytes object.
        kwargs
            Additional keyword args will be passed to
            :func:`shapely.to_wkb`.

        Returns
        -------
        Series
            WKB representations of the geometries

        See also
        --------
        GeoSeries.to_wkt
        """
        ...
    def to_wkt(self, **kwargs) -> pd.Series[str]:
        """
        Convert GeoSeries geometries to WKT

        Parameters
        ----------
        kwargs
            Keyword args will be passed to :func:`shapely.to_wkt`.

        Returns
        -------
        Series
            WKT representations of the geometries

        Examples
        --------
        >>> from shapely.geometry import Point
        >>> s = geopandas.GeoSeries([Point(1, 1), Point(2, 2), Point(3, 3)])
        >>> s
        0    POINT (1 1)
        1    POINT (2 2)
        2    POINT (3 3)
        dtype: geometry

        >>> s.to_wkt()
        0    POINT (1 1)
        1    POINT (2 2)
        2    POINT (3 3)
        dtype: object

        See also
        --------
        GeoSeries.to_wkb
        """
        ...
    def to_arrow(
        self,
        geometry_encoding: Literal["WKB", "geoarrow", "wkb", "GeoArrow"] = "WKB",
        interleaved: bool | None = True,
        include_z: bool | None = None,
    ) -> GeoArrowArray:
        """
        Encode a GeoSeries to GeoArrow format.

        See https://geoarrow.org/ for details on the GeoArrow specification.

        This functions returns a generic Arrow array object implementing
        the `Arrow PyCapsule Protocol`_ (i.e. having an ``__arrow_c_array__``
        method). This object can then be consumed by your Arrow implementation
        of choice that supports this protocol.

        .. _Arrow PyCapsule Protocol: https://arrow.apache.org/docs/format/CDataInterface/PyCapsuleInterface.html

        .. versionadded:: 1.0

        Parameters
        ----------
        geometry_encoding : {'WKB', 'geoarrow' }, default 'WKB'
            The GeoArrow encoding to use for the data conversion.
        interleaved : bool, default True
            Only relevant for 'geoarrow' encoding. If True, the geometries'
            coordinates are interleaved in a single fixed size list array.
            If False, the coordinates are stored as separate arrays in a
            struct type.
        include_z : bool, default None
            Only relevant for 'geoarrow' encoding (for WKB, the dimensionality
            of the individial geometries is preserved).
            If False, return 2D geometries. If True, include the third dimension
            in the output (if a geometry has no third dimension, the z-coordinates
            will be NaN). By default, will infer the dimensionality from the
            input geometries. Note that this inference can be unreliable with
            empty geometries (for a guaranteed result, it is recommended to
            specify the keyword).

        Returns
        -------
        GeoArrowArray
            A generic Arrow array object with geometry data encoded to GeoArrow.

        Examples
        --------
        >>> from shapely.geometry import Point
        >>> gser = geopandas.GeoSeries([Point(1, 2), Point(2, 1)])
        >>> gser
        0    POINT (1 2)
        1    POINT (2 1)
        dtype: geometry

        >>> arrow_array = gser.to_arrow()
        >>> arrow_array
        <geopandas.io._geoarrow.GeoArrowArray object at ...>

        The returned array object needs to be consumed by a library implementing
        the Arrow PyCapsule Protocol. For example, wrapping the data as a
        pyarrow.Array (requires pyarrow >= 14.0):

        >>> import pyarrow as pa
        >>> array = pa.array(arrow_array)
        >>> array
        <pyarrow.lib.BinaryArray object at ...>
        [
          0101000000000000000000F03F0000000000000040,
          01010000000000000000000040000000000000F03F
        ]
        """
        ...
    def clip(self, mask: _ClipMask, keep_geom_type: bool = False, sort: bool = False) -> GeoSeries:
        """
        Clip points, lines, or polygon geometries to the mask extent.

        Both layers must be in the same Coordinate Reference System (CRS).
        The GeoSeries will be clipped to the full extent of the `mask` object.

        If there are multiple polygons in mask, data from the GeoSeries will be
        clipped to the total boundary of all polygons in mask.

        Parameters
        ----------
        mask : GeoDataFrame, GeoSeries, (Multi)Polygon, list-like
            Polygon vector layer used to clip `gdf`.
            The mask's geometry is dissolved into one geometric feature
            and intersected with GeoSeries.
            If the mask is list-like with four elements ``(minx, miny, maxx, maxy)``,
            ``clip`` will use a faster rectangle clipping
            (:meth:`~GeoSeries.clip_by_rect`), possibly leading to slightly different
            results.
        keep_geom_type : boolean, default False
            If True, return only geometries of original type in case of intersection
            resulting in multiple geometry types or GeometryCollections.
            If False, return all resulting geometries (potentially mixed-types).
        sort : boolean, default False
            If True, the order of rows in the clipped GeoSeries will be preserved
            at small performance cost.
            If False the order of rows in the clipped GeoSeries will be random.

        Returns
        -------
        GeoSeries
            Vector data (points, lines, polygons) from `gdf` clipped to
            polygon boundary from mask.

        See also
        --------
        clip : top-level function for clip

        Examples
        --------
        Clip points (grocery stores) with polygons (the Near West Side community):

        >>> import geodatasets
        >>> chicago = geopandas.read_file(
        ...     geodatasets.get_path("geoda.chicago_health")
        ... )
        >>> near_west_side = chicago[chicago["community"] == "NEAR WEST SIDE"]
        >>> groceries = geopandas.read_file(
        ...     geodatasets.get_path("geoda.groceries")
        ... ).to_crs(chicago.crs)
        >>> groceries.shape
        (148, 8)

        >>> nws_groceries = groceries.geometry.clip(near_west_side)
        >>> nws_groceries.shape
        (7,)
        """
        ...<|MERGE_RESOLUTION|>--- conflicted
+++ resolved
@@ -366,38 +366,9 @@
         """
         ...
     @property
-<<<<<<< HEAD
-    def z(self) -> pd.Series[float]:
-        """
-        Return the z location of point geometries in a GeoSeries
-
-        Returns
-        -------
-        pandas.Series
-
-        Examples
-        --------
-
-        >>> from shapely.geometry import Point
-        >>> s = geopandas.GeoSeries([Point(1, 1, 1), Point(2, 2, 2), Point(3, 3, 3)])
-        >>> s.z
-        0    1.0
-        1    2.0
-        2    3.0
-        dtype: float64
-
-        See Also
-        --------
-
-        GeoSeries.x
-        GeoSeries.y
-        """
-        ...
-=======
     def z(self) -> pd.Series[float]: ...
     @property
     def m(self) -> pd.Series[float]: ...
->>>>>>> f4bf1d90
     # Keep inline with GeoDataFrame.from_file and geopandas.io.file._read_file
     @classmethod
     def from_file(
@@ -698,177 +669,8 @@
         encoding: str | None = None,
         overwrite: bool | None = ...,
         **kwargs,  # engine and driver dependent
-<<<<<<< HEAD
-    ) -> None:
-        """
-        Write the ``GeoSeries`` to a file.
-
-        By default, an ESRI shapefile is written, but any OGR data source
-        supported by Pyogrio or Fiona can be written.
-
-        Parameters
-        ----------
-        filename : string
-            File path or file handle to write to. The path may specify a
-            GDAL VSI scheme.
-        driver : string, default None
-            The OGR format driver used to write the vector file.
-            If not specified, it attempts to infer it from the file extension.
-            If no extension is specified, it saves ESRI Shapefile to a folder.
-        index : bool, default None
-            If True, write index into one or more columns (for MultiIndex).
-            Default None writes the index into one or more columns only if
-            the index is named, is a MultiIndex, or has a non-integer data
-            type. If False, no index is written.
-
-            .. versionadded:: 0.7
-                Previously the index was not written.
-        mode : string, default 'w'
-            The write mode, 'w' to overwrite the existing file and 'a' to append.
-            Not all drivers support appending. The drivers that support appending
-            are listed in fiona.supported_drivers or
-            https://github.com/Toblerity/Fiona/blob/master/fiona/drvsupport.py
-        crs : pyproj.CRS, default None
-            If specified, the CRS is passed to Fiona to
-            better control how the file is written. If None, GeoPandas
-            will determine the crs based on crs df attribute.
-            The value can be anything accepted
-            by :meth:`pyproj.CRS.from_user_input() <pyproj.crs.CRS.from_user_input>`,
-            such as an authority string (eg "EPSG:4326") or a WKT string. The keyword
-            is not supported for the "pyogrio" engine.
-        engine : str, "pyogrio" or "fiona"
-            The underlying library that is used to write the file. Currently, the
-            supported options are "pyogrio" and "fiona". Defaults to "pyogrio" if
-            installed, otherwise tries "fiona".
-        **kwargs :
-            Keyword args to be passed to the engine, and can be used to write
-            to multi-layer data, store data within archives (zip files), etc.
-            In case of the "pyogrio" engine, the keyword arguments are passed to
-            `pyogrio.write_dataframe`. In case of the "fiona" engine, the keyword
-            arguments are passed to fiona.open`. For more information on possible
-            keywords, type: ``import pyogrio; help(pyogrio.write_dataframe)``.
-
-        See Also
-        --------
-        GeoDataFrame.to_file : write GeoDataFrame to file
-        read_file : read file to GeoDataFrame
-
-        Examples
-        --------
-
-        >>> s.to_file('series.shp')  # doctest: +SKIP
-
-        >>> s.to_file('series.gpkg', driver='GPKG', layer='name1')  # doctest: +SKIP
-
-        >>> s.to_file('series.geojson', driver='GeoJSON')  # doctest: +SKIP
-        """
-        ...
-    # *** TODO: compare `__getitem__` with pandas-stubs ***
-    # def __getitem__(self, key): ...
-    # *** `sort_index` is annotated with `-> Self` in pandas-stubs; no need to override it ***
-    # def sort_index(self, *args, **kwargs): ...
-    def take(self, indices: ArrayLike, axis: AxisIndex = 0, **kwargs: Unused) -> GeoSeries:
-        r"""
-        One-dimensional ndarray with axis labels (including time series).
-
-        Labels need not be unique but must be a hashable type. The object
-        supports both integer- and label-based indexing and provides a host of
-        methods for performing operations involving the index. Statistical
-        methods from ndarray have been overridden to automatically exclude
-        missing data (currently represented as NaN).
-
-        Operations between Series (+, -, /, \*, \*\*) align values based on their
-        associated index values-- they need not be the same length. The result
-        index will be the sorted union of the two indexes.
-
-        Parameters
-        ----------
-        data : array-like, Iterable, dict, or scalar value
-            Contains data stored in Series. If data is a dict, argument order is
-            maintained.
-        index : array-like or Index (1d)
-            Values must be hashable and have the same length as `data`.
-            Non-unique index values are allowed. Will default to
-            RangeIndex (0, 1, 2, ..., n) if not provided. If data is dict-like
-            and index is None, then the keys in the data are used as the index. If the
-            index is not None, the resulting Series is reindexed with the index values.
-        dtype : str, numpy.dtype, or ExtensionDtype, optional
-            Data type for the output Series. If not specified, this will be
-            inferred from `data`.
-            See the :ref:`user guide <basics.dtypes>` for more usages.
-        name : Hashable, default None
-            The name to give to the Series.
-        copy : bool, default False
-            Copy input data. Only affects Series or 1d ndarray input. See examples.
-
-        Notes
-        -----
-        Please reference the :ref:`User Guide <basics.series>` for more information.
-
-        Examples
-        --------
-        Constructing Series from a dictionary with an Index specified
-
-        >>> d = {'a': 1, 'b': 2, 'c': 3}
-        >>> ser = pd.Series(data=d, index=['a', 'b', 'c'])
-        >>> ser
-        a   1
-        b   2
-        c   3
-        dtype: int64
-
-        The keys of the dictionary match with the Index values, hence the Index
-        values have no effect.
-
-        >>> d = {'a': 1, 'b': 2, 'c': 3}
-        >>> ser = pd.Series(data=d, index=['x', 'y', 'z'])
-        >>> ser
-        x   NaN
-        y   NaN
-        z   NaN
-        dtype: float64
-
-        Note that the Index is first build with the keys from the dictionary.
-        After this the Series is reindexed with the given Index values, hence we
-        get all NaN as a result.
-
-        Constructing Series from a list with `copy=False`.
-
-        >>> r = [1, 2]
-        >>> ser = pd.Series(r, copy=False)
-        >>> ser.iloc[0] = 999
-        >>> r
-        [1, 2]
-        >>> ser
-        0    999
-        1      2
-        dtype: int64
-
-        Due to input data type the Series has a `copy` of
-        the original data even though `copy=False`, so
-        the data is unchanged.
-
-        Constructing Series from a 1d ndarray with `copy=False`.
-
-        >>> r = np.array([1, 2])
-        >>> ser = pd.Series(r, copy=False)
-        >>> ser.iloc[0] = 999
-        >>> r
-        array([999,   2])
-        >>> ser
-        0    999
-        1      2
-        dtype: int64
-
-        Due to input data type the Series has a `view` on
-        the original data, so
-        the data is changed as well.
-        """
-        ...
-=======
     ) -> None: ...
     # *** `__getitem__`, `sort_index` and `take` are annotated with `-> Self` in pandas-stubs; no need to override them ***
->>>>>>> f4bf1d90
     # *** `apply` annotation in pandas-stubs is compatible except for deprecated `convert_dtype` argument ***
     # def apply(self, func, convert_dtype: bool | None = None, args=(), **kwargs): ...
     def isna(self) -> pd.Series[bool]:
