--- conflicted
+++ resolved
@@ -46,9 +46,18 @@
         predicate: str | None = None,
         sort: bool = False,
         distance: float | ArrayLike | None = None,
-<<<<<<< HEAD
-        output_format: Literal["tuple"] = "tuple",
-    ) -> NDArray[np.int64]:
+        output_format: Literal["indices"] = "indices",
+    ) -> NDArray[np.int64]: ...
+    @overload
+    def query(
+        self,
+        geometry: Geometry | ArrayLike,
+        predicate: str | None = None,
+        sort: bool = False,
+        distance: float | ArrayLike | None = None,
+        *,
+        output_format: Literal["dense"],
+    ) -> NDArray[np.bool_]:
         """
         Return the integer indices of all combinations of each input geometry
         and tree geometries where the bounding box of each input geometry
@@ -171,10 +180,6 @@
         optional predicate are returned.
         """
         ...
-=======
-        output_format: Literal["indices"] = "indices",
-    ) -> NDArray[np.int64]: ...
->>>>>>> f4bf1d90
     @overload
     def query(
         self,
@@ -183,8 +188,8 @@
         sort: bool = False,
         distance: float | ArrayLike | None = None,
         *,
-        output_format: Literal["dense"],
-    ) -> NDArray[np.bool_]:
+        output_format: Literal["sparse"],
+    ) -> Any:
         """
         Return the integer indices of all combinations of each input geometry
         and tree geometries where the bounding box of each input geometry
@@ -308,138 +313,6 @@
         """
         ...
     @overload
-    def query(
-        self,
-        geometry: Geometry | ArrayLike,
-        predicate: str | None = None,
-        sort: bool = False,
-        distance: float | ArrayLike | None = None,
-        *,
-        output_format: Literal["sparse"],
-    ) -> Any:
-        """
-        Return the integer indices of all combinations of each input geometry
-        and tree geometries where the bounding box of each input geometry
-        intersects the bounding box of a tree geometry.
-
-        If the input geometry is a scalar, this returns an array of shape (n, ) with
-        the indices of the matching tree geometries.  If the input geometry is an
-        array_like, this returns an array with shape (2,n) where the subarrays
-        correspond to the indices of the input geometries and indices of the
-        tree geometries associated with each.  To generate an array of pairs of
-        input geometry index and tree geometry index, simply transpose the
-        result.
-
-        If a predicate is provided, the tree geometries are first queried based
-        on the bounding box of the input geometry and then are further filtered
-        to those that meet the predicate when comparing the input geometry to
-        the tree geometry: ``predicate(geometry, tree_geometry)``.
-
-        The 'dwithin' predicate requires GEOS >= 3.10.
-
-        Bounding boxes are limited to two dimensions and are axis-aligned
-        (equivalent to the ``bounds`` property of a geometry); any Z values
-        present in input geometries are ignored when querying the tree.
-
-        Any input geometry that is None or empty will never match geometries in
-        the tree.
-
-        Parameters
-        ----------
-        geometry : shapely.Geometry or array-like of geometries (numpy.ndarray, GeoSeries, GeometryArray)
-            A single shapely geometry or array of geometries to query against
-            the spatial index. For array-like, accepts both GeoPandas geometry
-            iterables (GeoSeries, GeometryArray) or a numpy array of Shapely
-            geometries.
-        predicate : {None, "contains", "contains_properly", "covered_by", "covers", "crosses", "intersects", "overlaps", "touches", "within", "dwithin"}, optional
-            If predicate is provided, the input geometries are tested
-            using the predicate function against each item in the tree
-            whose extent intersects the envelope of the input geometry:
-            ``predicate(input_geometry, tree_geometry)``.
-            If possible, prepared geometries are used to help speed up the
-            predicate operation.
-        sort : bool, default False
-            If True, the results will be sorted in ascending order. In case
-            of 2D array, the result is sorted lexicographically using the
-            geometries' indexes as the primary key and the sindex's indexes
-            as the secondary key.
-            If False, no additional sorting is applied (results are often
-            sorted but there is no guarantee).
-        distance : number or array_like, optional
-            Distances around each input geometry within which to query the tree for
-            the 'dwithin' predicate. If array_like, shape must be broadcastable to shape
-            of geometry. Required if ``predicate='dwithin'``.
-
-        Returns
-        -------
-        ndarray with shape (n,) if geometry is a scalar
-            Integer indices for matching geometries from the spatial index
-            tree geometries.
-
-        OR
-
-        ndarray with shape (2, n) if geometry is an array_like
-            The first subarray contains input geometry integer indices.
-            The second subarray contains tree geometry integer indices.
-
-        Examples
-        --------
-        >>> from shapely.geometry import Point, box
-        >>> s = geopandas.GeoSeries(geopandas.points_from_xy(range(10), range(10)))
-        >>> s
-        0    POINT (0 0)
-        1    POINT (1 1)
-        2    POINT (2 2)
-        3    POINT (3 3)
-        4    POINT (4 4)
-        5    POINT (5 5)
-        6    POINT (6 6)
-        7    POINT (7 7)
-        8    POINT (8 8)
-        9    POINT (9 9)
-        dtype: geometry
-
-        Querying the tree with a scalar geometry:
-
-        >>> s.sindex.query(box(1, 1, 3, 3))
-        array([1, 2, 3])
-
-        >>> s.sindex.query(box(1, 1, 3, 3), predicate="contains")
-        array([2])
-
-        Querying the tree with an array of geometries:
-
-        >>> s2 = geopandas.GeoSeries([box(2, 2, 4, 4), box(5, 5, 6, 6)])
-        >>> s2
-        0    POLYGON ((4 2, 4 4, 2 4, 2 2, 4 2))
-        1    POLYGON ((6 5, 6 6, 5 6, 5 5, 6 5))
-        dtype: geometry
-
-        >>> s.sindex.query(s2)
-        array([[0, 0, 0, 1, 1],
-               [2, 3, 4, 5, 6]])
-
-        >>> s.sindex.query(s2, predicate="contains")
-        array([[0],
-               [3]])
-
-        >>> s.sindex.query(box(1, 1, 3, 3), predicate="dwithin", distance=0)
-        array([1, 2, 3])
-
-        >>> s.sindex.query(box(1, 1, 3, 3), predicate="dwithin", distance=2)
-        array([0, 1, 2, 3, 4])
-
-        Notes
-        -----
-        In the context of a spatial join, input geometries are the "left"
-        geometries that determine the order of the results, and tree geometries
-        are "right" geometries that are joined against the left geometries. This
-        effectively performs an inner join, where only those combinations of
-        geometries that can be joined based on overlapping bounding boxes or
-        optional predicate are returned.
-        """
-        ...
-    @overload
     def nearest(
         self,
         geometry,
