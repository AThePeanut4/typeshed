import os
from _typeshed import Incomplete, SupportsGetItem, SupportsKeysAndGetItem
from collections.abc import Iterable, Mapping
from typing import Any, Final

from ..geodataframe import GeoDataFrame

METADATA_VERSION: Final[str]
SUPPORTED_VERSIONS_LITERAL = Incomplete
SUPPORTED_VERSIONS: Final[list[str]]
GEOARROW_ENCODINGS: Final[list[str]]
SUPPORTED_ENCODINGS: Final[list[str]]
PARQUET_GEOMETRY_ENCODINGS = Incomplete

def _read_parquet(
    path: str | os.PathLike[str],
    columns: Iterable[str] | None = None,
    storage_options: SupportsKeysAndGetItem[str, Any] | None = None,  # type depend on the connection
    bbox: SupportsGetItem[int, float] | None = None,
    to_pandas_kwargs: Mapping[str, Incomplete] | None = None,
    **kwargs,  # kwargs passed to pyarrow.parquet.read_table
) -> GeoDataFrame:
    """
    Load a Parquet object from the file path, returning a GeoDataFrame.

    You can read a subset of columns in the file using the ``columns`` parameter.
    However, the structure of the returned GeoDataFrame will depend on which
    columns you read:

    * if no geometry columns are read, this will raise a ``ValueError`` - you
      should use the pandas `read_parquet` method instead.
    * if the primary geometry column saved to this file is not included in
      columns, the first available geometry column will be set as the geometry
      column of the returned GeoDataFrame.

    Supports versions 0.1.0, 0.4.0 and 1.0.0 of the GeoParquet
    specification at: https://github.com/opengeospatial/geoparquet

    If 'crs' key is not present in the GeoParquet metadata associated with the
    Parquet object, it will default to "OGC:CRS84" according to the specification.

    Requires 'pyarrow'.

    .. versionadded:: 0.8

    Parameters
    ----------
    path : str, path object
    columns : list-like of strings, default=None
        If not None, only these columns will be read from the file.  If
        the primary geometry column is not included, the first secondary
        geometry read from the file will be set as the geometry column
        of the returned GeoDataFrame.  If no geometry columns are present,
        a ``ValueError`` will be raised.
    storage_options : dict, optional
        Extra options that make sense for a particular storage connection, e.g. host,
        port, username, password, etc. For HTTP(S) URLs the key-value pairs are
        forwarded to urllib as header options. For other URLs (e.g. starting with
        "s3://", and "gcs://") the key-value pairs are forwarded to fsspec. Please
        see fsspec and urllib for more details.

        When no storage options are provided and a filesystem is implemented by
        both ``pyarrow.fs`` and ``fsspec`` (e.g. "s3://") then the ``pyarrow.fs``
        filesystem is preferred. Provide the instantiated fsspec filesystem using
        the ``filesystem`` keyword if you wish to use its implementation.
    bbox : tuple, optional
        Bounding box to be used to filter selection from geoparquet data. This
        is only usable if the data was saved with the bbox covering metadata.
        Input is of the tuple format (xmin, ymin, xmax, ymax).

    **kwargs
        Any additional kwargs passed to :func:`pyarrow.parquet.read_table`.

    Returns
    -------
    GeoDataFrame

    Examples
    --------
    >>> df = geopandas.read_parquet("data.parquet")  # doctest: +SKIP

    Specifying columns to read:

    >>> df = geopandas.read_parquet(
    ...     "data.parquet",
    ...     columns=["geometry", "pop_est"]
    ... )  # doctest: +SKIP
    """
    ...
def _read_feather(
<<<<<<< HEAD
    path: str | os.PathLike[str], columns: Iterable[str] | None = None, **kwargs  # kwargs passed to pyarrow.feather.read_table
) -> GeoDataFrame:
    """
    Load a Feather object from the file path, returning a GeoDataFrame.

    You can read a subset of columns in the file using the ``columns`` parameter.
    However, the structure of the returned GeoDataFrame will depend on which
    columns you read:

    * if no geometry columns are read, this will raise a ``ValueError`` - you
      should use the pandas `read_feather` method instead.
    * if the primary geometry column saved to this file is not included in
      columns, the first available geometry column will be set as the geometry
      column of the returned GeoDataFrame.

    Supports versions 0.1.0, 0.4.0 and 1.0.0 of the GeoParquet
    specification at: https://github.com/opengeospatial/geoparquet

    If 'crs' key is not present in the Feather metadata associated with the
    Parquet object, it will default to "OGC:CRS84" according to the specification.

    Requires 'pyarrow' >= 0.17.

    .. versionadded:: 0.8

    Parameters
    ----------
    path : str, path object
    columns : list-like of strings, default=None
        If not None, only these columns will be read from the file.  If
        the primary geometry column is not included, the first secondary
        geometry read from the file will be set as the geometry column
        of the returned GeoDataFrame.  If no geometry columns are present,
        a ``ValueError`` will be raised.
    **kwargs
        Any additional kwargs passed to pyarrow.feather.read_table().

    Returns
    -------
    GeoDataFrame

    Examples
    --------
    >>> df = geopandas.read_feather("data.feather")  # doctest: +SKIP

    Specifying columns to read:

    >>> df = geopandas.read_feather(
    ...     "data.feather",
    ...     columns=["geometry", "pop_est"]
    ... )  # doctest: +SKIP
    """
    ...
=======
    path: str | os.PathLike[str],
    columns: Iterable[str] | None = None,
    to_pandas_kwargs: Mapping[str, Incomplete] | None = None,
    **kwargs,  # kwargs passed to pyarrow.feather.read_table
) -> GeoDataFrame: ...
>>>>>>> f4bf1d90
<|MERGE_RESOLUTION|>--- conflicted
+++ resolved
@@ -88,64 +88,8 @@
     """
     ...
 def _read_feather(
-<<<<<<< HEAD
-    path: str | os.PathLike[str], columns: Iterable[str] | None = None, **kwargs  # kwargs passed to pyarrow.feather.read_table
-) -> GeoDataFrame:
-    """
-    Load a Feather object from the file path, returning a GeoDataFrame.
-
-    You can read a subset of columns in the file using the ``columns`` parameter.
-    However, the structure of the returned GeoDataFrame will depend on which
-    columns you read:
-
-    * if no geometry columns are read, this will raise a ``ValueError`` - you
-      should use the pandas `read_feather` method instead.
-    * if the primary geometry column saved to this file is not included in
-      columns, the first available geometry column will be set as the geometry
-      column of the returned GeoDataFrame.
-
-    Supports versions 0.1.0, 0.4.0 and 1.0.0 of the GeoParquet
-    specification at: https://github.com/opengeospatial/geoparquet
-
-    If 'crs' key is not present in the Feather metadata associated with the
-    Parquet object, it will default to "OGC:CRS84" according to the specification.
-
-    Requires 'pyarrow' >= 0.17.
-
-    .. versionadded:: 0.8
-
-    Parameters
-    ----------
-    path : str, path object
-    columns : list-like of strings, default=None
-        If not None, only these columns will be read from the file.  If
-        the primary geometry column is not included, the first secondary
-        geometry read from the file will be set as the geometry column
-        of the returned GeoDataFrame.  If no geometry columns are present,
-        a ``ValueError`` will be raised.
-    **kwargs
-        Any additional kwargs passed to pyarrow.feather.read_table().
-
-    Returns
-    -------
-    GeoDataFrame
-
-    Examples
-    --------
-    >>> df = geopandas.read_feather("data.feather")  # doctest: +SKIP
-
-    Specifying columns to read:
-
-    >>> df = geopandas.read_feather(
-    ...     "data.feather",
-    ...     columns=["geometry", "pop_est"]
-    ... )  # doctest: +SKIP
-    """
-    ...
-=======
     path: str | os.PathLike[str],
     columns: Iterable[str] | None = None,
     to_pandas_kwargs: Mapping[str, Incomplete] | None = None,
     **kwargs,  # kwargs passed to pyarrow.feather.read_table
-) -> GeoDataFrame: ...
->>>>>>> f4bf1d90
+) -> GeoDataFrame: ...