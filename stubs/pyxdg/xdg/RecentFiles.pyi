--- conflicted
+++ resolved
@@ -1,13 +1,4 @@
-<<<<<<< HEAD
-"""
-Implementation of the XDG Recent File Storage Specification
-http://standards.freedesktop.org/recent-file-spec
-"""
-
-from _typeshed import Incomplete, StrOrBytesPath, StrPath
-=======
 from _typeshed import StrOrBytesPath, StrPath
->>>>>>> f8cdc0bd
 from collections.abc import Iterable
 
 class RecentFiles:
@@ -30,38 +21,10 @@
         """
         ...
     def getFiles(
-<<<<<<< HEAD
-        self, mimetypes: Iterable[str] | None = None, groups: Iterable[Incomplete] | None = None, limit: int = 0
-    ) -> list[StrPath]:
-        """
-        Get a list of recently used files.
-
-        The parameters can be used to filter by mime types, by group, or to
-        limit the number of items returned. By default, the entire list is
-        returned, except for items marked private.
-        """
-        ...
-    def addFile(
-        self, item: StrPath, mimetype: str, groups: Iterable[Incomplete] | None = None, private: bool = False
-    ) -> None:
-        """
-        Add a recently used file.
-
-        item should be the URI of the file, typically starting with ``file:///``.
-        """
-        ...
-    def deleteFile(self, item: RecentFile | StrPath) -> None:
-        """
-        Remove a recently used file, by URI, from the list.
-        
-        """
-        ...
-=======
         self, mimetypes: Iterable[str] | None = None, groups: Iterable[str] | None = None, limit: int = 0
     ) -> list[RecentFile]: ...
     def addFile(self, item: StrPath, mimetype: str, groups: Iterable[str] | None = None, private: bool = False) -> None: ...
     def deleteFile(self, item: RecentFile | StrPath) -> None: ...
->>>>>>> f8cdc0bd
     def sort(self) -> None: ...
 
 class RecentFile:
