--- conflicted
+++ resolved
@@ -1,10 +1,4 @@
-<<<<<<< HEAD
-"""Converts an IRI to a URI."""
-
-from typing import Any
-=======
 from typing import Final, TypeVar
->>>>>>> 707cd57e
 
 _T = TypeVar("_T")
 
@@ -14,18 +8,7 @@
 __version__: Final[str]
 __license__: Final[str]
 
-<<<<<<< HEAD
-def encode(c): ...
-def iri2uri(uri):
-    """
-    Convert an IRI to a URI. Note that IRIs must be
-    passed in a unicode strings. That is, do not utf-8 encode
-    the IRI before passing it into the function.
-    """
-    ...
-=======
 escape_range: list[tuple[int, int]]
 
 def encode(c: str) -> str: ...
-def iri2uri(uri: _T) -> _T: ...
->>>>>>> 707cd57e
+def iri2uri(uri: _T) -> _T: ...