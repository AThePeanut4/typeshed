--- conflicted
+++ resolved
@@ -12,25 +12,8 @@
 spaceCharacters: str
 
 class TreeWalker:
-<<<<<<< HEAD
-    """
-    Walks a tree yielding tokens
-
-    Tokens are dicts that all have a ``type`` field specifying the type of the
-    token.
-    """
-    tree: Any
-    def __init__(self, tree) -> None:
-        """
-        Creates a TreeWalker
-
-        :arg tree: the tree to walk
-        """
-        ...
-=======
     tree: Incomplete
     def __init__(self, tree) -> None: ...
->>>>>>> f4bf1d90
     def __iter__(self): ...
     def error(self, msg):
         """
