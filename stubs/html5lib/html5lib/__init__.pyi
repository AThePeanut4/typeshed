<<<<<<< HEAD
"""
HTML parsing library based on the `WHATWG HTML specification
<https://whatwg.org/html>`_. The parser is designed to be compatible with
existing HTML found in the wild and implements well-defined error recovery that
is largely compatible with modern desktop web browsers.

Example usage::

    import html5lib
    with open("my_document.html", "rb") as f:
        tree = html5lib.parse(f)

For convenience, this module re-exports the following names:

* :func:`~.html5parser.parse`
* :func:`~.html5parser.parseFragment`
* :class:`~.html5parser.HTMLParser`
* :func:`~.treebuilders.getTreeBuilder`
* :func:`~.treewalkers.getTreeWalker`
* :func:`~.serializer.serialize`
"""
=======
from typing import Final
>>>>>>> f4bf1d90

from .html5parser import HTMLParser as HTMLParser, parse as parse, parseFragment as parseFragment
from .serializer import serialize as serialize
from .treebuilders import getTreeBuilder as getTreeBuilder
from .treewalkers import getTreeWalker as getTreeWalker

__all__ = ["HTMLParser", "parse", "parseFragment", "getTreeBuilder", "getTreeWalker", "serialize"]

__version__: Final[str]<|MERGE_RESOLUTION|>--- conflicted
+++ resolved
@@ -1,28 +1,4 @@
-<<<<<<< HEAD
-"""
-HTML parsing library based on the `WHATWG HTML specification
-<https://whatwg.org/html>`_. The parser is designed to be compatible with
-existing HTML found in the wild and implements well-defined error recovery that
-is largely compatible with modern desktop web browsers.
-
-Example usage::
-
-    import html5lib
-    with open("my_document.html", "rb") as f:
-        tree = html5lib.parse(f)
-
-For convenience, this module re-exports the following names:
-
-* :func:`~.html5parser.parse`
-* :func:`~.html5parser.parseFragment`
-* :class:`~.html5parser.HTMLParser`
-* :func:`~.treebuilders.getTreeBuilder`
-* :func:`~.treewalkers.getTreeWalker`
-* :func:`~.serializer.serialize`
-"""
-=======
 from typing import Final
->>>>>>> f4bf1d90
 
 from .html5parser import HTMLParser as HTMLParser, parse as parse, parseFragment as parseFragment
 from .serializer import serialize as serialize
