--- conflicted
+++ resolved
@@ -14,25 +14,6 @@
 
 supports_lone_surrogates: Final[bool]
 
-<<<<<<< HEAD
-class MethodDispatcher(dict[Incomplete, Incomplete]):
-    """
-    Dict with 2 special properties:
-
-    On initiation, keys that are lists, sets or tuples are converted to
-    multiple keys so accessing any one of the items in the original
-    list-like object returns the matching value
-
-    md = MethodDispatcher({("foo", "bar"):"baz"})
-    md["foo"] == "baz"
-
-    A default value which can be set through the default attribute.
-    """
-    default: Incomplete
-    def __init__(self, items=()) -> None: ...
-    def __getitem__(self, key): ...
-    def __get__(self, instance, owner=None): ...
-=======
 _K = TypeVar("_K")
 _V = TypeVar("_V")
 
@@ -44,7 +25,6 @@
     def __init__(self, items: Iterable[tuple[_K | Iterable[_K], _V]]) -> None: ...
     def __getitem__(self, key: _K) -> _V | None: ...  # type: ignore[override]
     def __get__(self, instance, owner: Unused = None) -> BoundMethodDispatcher: ...
->>>>>>> f8cdc0bd
 
 class BoundMethodDispatcher(Mapping[Incomplete, Incomplete]):
     """Wraps a MethodDispatcher, binding its return values to `instance`"""
