--- conflicted
+++ resolved
@@ -23,22 +23,6 @@
 ascii_punctuation_re: re.Pattern[str]
 charsUntilRegEx: dict[tuple[Iterable[str | bytes | bytearray], bool], re.Pattern[str]]
 
-<<<<<<< HEAD
-class BufferedStream:
-    """
-    Buffering for streams that do not have buffering of their own
-
-    The buffer is implemented as a list of chunks on the assumption that
-    joining many strings will be slow since it is O(n**2)
-    """
-    stream: Incomplete
-    buffer: Incomplete
-    position: Incomplete
-    def __init__(self, stream) -> None: ...
-    def tell(self): ...
-    def seek(self, pos) -> None: ...
-    def read(self, bytes): ...
-=======
 class BufferedStream(Generic[AnyStr]):
     stream: SupportsRead[AnyStr]
     buffer: list[AnyStr]
@@ -47,7 +31,6 @@
     def tell(self) -> int: ...
     def seek(self, pos: int) -> None: ...
     def read(self, bytes: int) -> AnyStr: ...
->>>>>>> f8cdc0bd
 
 @overload
 def HTMLInputStream(source: _UnicodeInputStream) -> HTMLUnicodeInputStream: ...
@@ -64,21 +47,9 @@
 ) -> HTMLBinaryInputStream: ...
 
 class HTMLUnicodeInputStream:
-<<<<<<< HEAD
-    """
-    Provides a unicode stream of characters to the HTMLTokenizer.
-
-    This class takes care of character encoding and removing or replacing
-    incorrect byte-sequences and also provides column and line tracking.
-    """
-    reportCharacterErrors: Incomplete
-    newLines: Incomplete
-    charEncoding: tuple[_Encoding, str]
-=======
     reportCharacterErrors: Callable[[str], None]
     newLines: list[int]
     charEncoding: tuple[Encoding, str]
->>>>>>> f8cdc0bd
     dataStream: Incomplete
     def __init__(self, source: _UnicodeInputStream) -> None:
         """
@@ -102,36 +73,6 @@
     prevNumLines: int
     prevNumCols: int
     def reset(self) -> None: ...
-<<<<<<< HEAD
-    def openStream(self, source):
-        """
-        Produces a file object from source.
-
-        source can be either a file object, local filename or a string.
-        """
-        ...
-    def position(self) -> tuple[int, int]:
-        """Returns (line, col) of the current position in the stream."""
-        ...
-    def char(self):
-        """
-        Read one character from the stream or queue if available. Return
-        EOF when EOF is reached.
-        """
-        ...
-    def readChunk(self, chunkSize=None): ...
-    def characterErrorsUCS4(self, data) -> None: ...
-    def characterErrorsUCS2(self, data) -> None: ...
-    def charsUntil(self, characters, opposite: bool = False):
-        """
-        Returns a string of characters from the stream up to but not
-        including any character in 'characters' or EOF. 'characters' must be
-        a container that supports the 'in' method and iteration over its
-        characters.
-        """
-        ...
-    def unget(self, char) -> None: ...
-=======
     @overload
     def openStream(self, source: _SupportsReadT) -> _SupportsReadT: ...
     @overload
@@ -143,7 +84,6 @@
     def characterErrorsUCS2(self, data: str) -> None: ...
     def charsUntil(self, characters: Iterable[str | bytes | bytearray], opposite: bool = False) -> str: ...
     def unget(self, char: str | None) -> None: ...
->>>>>>> f8cdc0bd
 
 class HTMLBinaryInputStream(HTMLUnicodeInputStream):
     """
@@ -187,89 +127,6 @@
         ...
     dataStream: Incomplete
     def reset(self) -> None: ...
-<<<<<<< HEAD
-    def openStream(self, source):
-        """
-        Produces a file object from source.
-
-        source can be either a file object, local filename or a string.
-        """
-        ...
-    def determineEncoding(self, chardet: bool = True): ...
-    def changeEncoding(self, newEncoding: str | bytes | None) -> None: ...
-    def detectBOM(self):
-        """
-        Attempts to detect at BOM at the start of the stream. If
-        an encoding can be determined from the BOM return the name of the
-        encoding otherwise return None
-        """
-        ...
-    def detectEncodingMeta(self):
-        """
-        Report the encoding declared by the meta element
-        
-        """
-        ...
-
-class EncodingBytes(bytes):
-    """
-    String-like object with an associated position and various extra methods
-    If the position is ever greater than the string length then an exception is
-    raised
-    """
-    def __new__(self, value): ...
-    def __init__(self, value) -> None: ...
-    def __iter__(self): ...
-    def __next__(self): ...
-    def next(self): ...
-    def previous(self): ...
-    def setPosition(self, position) -> None: ...
-    def getPosition(self): ...
-    position: Incomplete
-    def getCurrentByte(self): ...
-    @property
-    def currentByte(self): ...
-    def skip(self, chars=...):
-        """Skip past a list of characters"""
-        ...
-    def skipUntil(self, chars): ...
-    def matchBytes(self, bytes):
-        """
-        Look for a sequence of bytes at the start of a string. If the bytes
-        are found return True and advance the position to the byte after the
-        match. Otherwise return False and leave the position alone
-        """
-        ...
-    def jumpTo(self, bytes):
-        """
-        Look for the next sequence of bytes matching a given sequence. If
-        a match is found advance the position to the last byte of the match
-        """
-        ...
-
-class EncodingParser:
-    """Mini parser for detecting character encoding from meta elements"""
-    data: Incomplete
-    encoding: Incomplete
-    def __init__(self, data) -> None:
-        """string - the data to work on for encoding detection"""
-        ...
-    def getEncoding(self): ...
-    def handleComment(self):
-        """Skip over comments"""
-        ...
-    def handleMeta(self): ...
-    def handlePossibleStartTag(self): ...
-    def handlePossibleEndTag(self): ...
-    def handlePossibleTag(self, endTag): ...
-    def handleOther(self): ...
-    def getAttribute(self):
-        """
-        Return a name,value pair for the next attribute in the stream,
-        if one is found, or None
-        """
-        ...
-=======
     @overload  # type: ignore[override]
     def openStream(self, source: _SupportsReadBytesT) -> _SupportsReadBytesT: ...
     @overload  # type: ignore[override]
@@ -312,20 +169,10 @@
     def handlePossibleTag(self, endTag: bool | None) -> bool: ...
     def handleOther(self) -> bool: ...
     def getAttribute(self) -> tuple[bytes, bytes] | None: ...
->>>>>>> f8cdc0bd
 
 class ContentAttrParser:
     data: EncodingBytes
     def __init__(self, data: EncodingBytes) -> None: ...
     def parse(self) -> bytes | None: ...
 
-<<<<<<< HEAD
-def lookupEncoding(encoding: str | bytes | None) -> str | None:
-    """
-    Return the python codec name corresponding to an encoding or None if the
-    string doesn't correspond to a valid encoding.
-    """
-    ...
-=======
-def lookupEncoding(encoding: str | bytes | None) -> Encoding | None: ...
->>>>>>> f8cdc0bd
+def lookupEncoding(encoding: str | bytes | None) -> Encoding | None: ...