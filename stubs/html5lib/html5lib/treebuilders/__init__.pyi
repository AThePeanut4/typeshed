--- conflicted
+++ resolved
@@ -1,71 +1,5 @@
-<<<<<<< HEAD
-"""
-A collection of modules for building different kinds of trees from HTML
-documents.
-
-To create a treebuilder for a new type of tree, you need to do
-implement several things:
-
-1. A set of classes for various types of elements: Document, Doctype, Comment,
-   Element. These must implement the interface of ``base.treebuilders.Node``
-   (although comment nodes have a different signature for their constructor,
-   see ``treebuilders.etree.Comment``) Textual content may also be implemented
-   as another node type, or not, as your tree implementation requires.
-
-2. A treebuilder object (called ``TreeBuilder`` by convention) that inherits
-   from ``treebuilders.base.TreeBuilder``. This has 4 required attributes:
-
-   * ``documentClass`` - the class to use for the bottommost node of a document
-   * ``elementClass`` - the class to use for HTML Elements
-   * ``commentClass`` - the class to use for comments
-   * ``doctypeClass`` - the class to use for doctypes
-
-   It also has one required method:
-
-   * ``getDocument`` - Returns the root node of the complete document tree
-
-3. If you wish to run the unit tests, you must also create a ``testSerializer``
-   method on your treebuilder which accepts a node and returns a string
-   containing Node and its children serialized according to the format used in
-   the unittests
-"""
-
-from _typeshed import Incomplete
-=======
->>>>>>> 12676840
 from typing import Any
 
 treeBuilderCache: Any
 
-<<<<<<< HEAD
-def getTreeBuilder(treeType, implementation: Incomplete | None = None, **kwargs):
-    """
-    Get a TreeBuilder class for various types of trees with built-in support
-
-    :arg treeType: the name of the tree type required (case-insensitive). Supported
-        values are:
-
-        * "dom" - A generic builder for DOM implementations, defaulting to a
-          xml.dom.minidom based implementation.
-        * "etree" - A generic builder for tree implementations exposing an
-          ElementTree-like interface, defaulting to xml.etree.cElementTree if
-          available and xml.etree.ElementTree if not.
-        * "lxml" - A etree-based builder for lxml.etree, handling limitations
-          of lxml's implementation.
-
-    :arg implementation: (Currently applies to the "etree" and "dom" tree
-        types). A module implementing the tree type e.g. xml.etree.ElementTree
-        or xml.etree.cElementTree.
-
-    :arg kwargs: Any additional options to pass to the TreeBuilder when
-        creating it.
-
-    Example:
-
-    >>> from html5lib.treebuilders import getTreeBuilder
-    >>> builder = getTreeBuilder('etree')
-    """
-    ...
-=======
-def getTreeBuilder(treeType, implementation=None, **kwargs): ...
->>>>>>> 12676840
+def getTreeBuilder(treeType, implementation=None, **kwargs): ...