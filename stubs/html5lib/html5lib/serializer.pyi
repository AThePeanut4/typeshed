--- conflicted
+++ resolved
@@ -180,33 +180,8 @@
     def encode(self, string): ...
     def encodeStrict(self, string): ...
     encoding: Any
-<<<<<<< HEAD
-    def serialize(self, treewalker, encoding: Incomplete | None = None) -> Generator[Incomplete, None, None]: ...
-    def render(self, treewalker, encoding: Incomplete | None = None):
-        """
-        Serializes the stream from the treewalker into a string
-
-        :arg treewalker: the treewalker to serialize
-
-        :arg encoding: the string encoding to use
-
-        :returns: the serialized tree
-
-        Example:
-
-        >>> from html5lib import parse, getTreeWalker
-        >>> from html5lib.serializer import HTMLSerializer
-        >>> token_stream = parse('<html><body>Hi!</body></html>')
-        >>> walker = getTreeWalker('etree')
-        >>> serializer = HTMLSerializer(omit_optional_tags=False)
-        >>> serializer.render(walker(token_stream))
-        '<html><head></head><body>Hi!</body></html>'
-        """
-        ...
-=======
     def serialize(self, treewalker, encoding=None) -> Generator[Incomplete, None, None]: ...
     def render(self, treewalker, encoding=None): ...
->>>>>>> 12676840
     def serializeError(self, data: str = "XXX ERROR MESSAGE NEEDED") -> None: ...
 
 class SerializeError(Exception):
