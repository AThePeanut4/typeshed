--- conflicted
+++ resolved
@@ -82,28 +82,6 @@
     strict: bool
     tree: Incomplete
     errors: list[Incomplete]
-<<<<<<< HEAD
-    phases: Any
-    def __init__(self, tree=None, strict: bool = False, namespaceHTMLElements: bool = True, debug: bool = False) -> None:
-        """
-        :arg tree: a treebuilder class controlling the type of tree that will be
-            returned. Built in treebuilders can be accessed through
-            html5lib.treebuilders.getTreeBuilder(treeType)
-
-        :arg strict: raise an exception when a parse error is encountered
-
-        :arg namespaceHTMLElements: whether or not to namespace HTML elements
-
-        :arg debug: whether or not to enable debug mode which logs things
-
-        Example:
-
-        >>> from html5lib.html5parser import HTMLParser
-        >>> parser = HTMLParser()                     # generates parser with etree builder
-        >>> parser = HTMLParser('lxml', strict=True)  # generates parser with lxml builder which is strict
-        """
-        ...
-=======
     phases: Incomplete
     def __init__(
         self,
@@ -112,7 +90,6 @@
         namespaceHTMLElements: bool = True,
         debug: bool = False,
     ) -> None: ...
->>>>>>> f4bf1d90
     firstStartTag: bool
     log: Incomplete
     compatMode: str
