--- conflicted
+++ resolved
@@ -3,22 +3,6 @@
 
 from . import base
 
-<<<<<<< HEAD
-class Filter(base.Filter):
-    """Injects ``<meta charset=ENCODING>`` tag into head of document"""
-    encoding: str | None
-    def __init__(self, source, encoding: str | None) -> None:
-        """
-        Creates a Filter
-
-        :arg source: the source token stream
-
-        :arg encoding: the encoding to set
-        """
-        ...
-    def __iter__(self): ...
-=======
 class Filter(base.Filter[dict[str, Incomplete]]):
     encoding: str | None
-    def __init__(self, source: Iterable[dict[str, Incomplete]], encoding: str | None) -> None: ...
->>>>>>> f8cdc0bd
+    def __init__(self, source: Iterable[dict[str, Incomplete]], encoding: str | None) -> None: ...