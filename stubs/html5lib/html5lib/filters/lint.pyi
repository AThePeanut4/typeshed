--- conflicted
+++ resolved
@@ -3,24 +3,6 @@
 spaceCharacters: str
 
 class Filter(base.Filter):
-<<<<<<< HEAD
-    """
-    Lints the token stream for errors
-
-    If it finds any errors, it'll raise an ``AssertionError``.
-    """
-    require_matching_tags: Any
-    def __init__(self, source, require_matching_tags: bool = True) -> None:
-        """
-        Creates a Filter
-
-        :arg source: the source token stream
-
-        :arg require_matching_tags: whether or not to require matching tags
-        """
-        ...
-=======
     require_matching_tags: bool
     def __init__(self, source, require_matching_tags: bool = True) -> None: ...
->>>>>>> f4bf1d90
     def __iter__(self): ...