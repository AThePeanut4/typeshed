--- conflicted
+++ resolved
@@ -2,10 +2,4 @@
 
 from . import base
 
-<<<<<<< HEAD
-class Filter(base.Filter):
-    """Alphabetizes attributes for elements"""
-    def __iter__(self): ...
-=======
-class Filter(base.Filter[dict[str, Incomplete]]): ...
->>>>>>> f8cdc0bd
+class Filter(base.Filter[dict[str, Incomplete]]): ...