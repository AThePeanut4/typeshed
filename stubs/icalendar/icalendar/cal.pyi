--- conflicted
+++ resolved
@@ -54,38 +54,6 @@
 
 INLINE: CaselessDict[int]
 
-<<<<<<< HEAD
-class InvalidCalendar(ValueError):
-    """
-    The calendar given is not valid.
-
-    This calendar does not conform with RFC 5545 or breaks other RFCs.
-    """
-    ...
-class IncompleteComponent(ValueError):
-    """
-    The component is missing attributes.
-
-    The attributes are not required, otherwise this would be
-    an InvalidCalendar. But in order to perform calculations,
-    this attribute is required.
-
-    This error is not raised in the UPPERCASE properties like .DTSTART,
-    only in the lowercase computations like .start.
-    """
-    ...
-
-def create_utc_property(name: str, docs: str) -> property:
-    """
-    Create a property to access a value of datetime in UTC timezone.
-
-    name - name of the property
-    docs - documentation string
-    """
-    ...
-
-=======
->>>>>>> 9589e369
 class Component(CaselessDict[Incomplete]):
     """
     Component is the base object for calendar, Event and the other
@@ -299,37 +267,9 @@
         """
         ...
     @DTSTAMP.setter
-<<<<<<< HEAD
-    def DTSTAMP(self, value: datetime.datetime) -> None:
-        """
-        The DTSTAMP property. datetime in UTC
-
-        All values will be converted to a datetime in UTC.
-        RFC 5545:
-
-            Conformance:  This property MUST be included in the "VEVENT",
-            "VTODO", "VJOURNAL", or "VFREEBUSY" calendar components.
-
-            Description: In the case of an iCalendar object that specifies a
-            "METHOD" property, this property specifies the date and time that
-            the instance of the iCalendar object was created.  In the case of
-            an iCalendar object that doesn't specify a "METHOD" property, this
-            property specifies the date and time that the information
-            associated with the calendar component was last revised in the
-            calendar store.
-
-            The value MUST be specified in the UTC time format.
-
-            In the case of an iCalendar object that doesn't specify a "METHOD"
-            property, this property is equivalent to the "LAST-MODIFIED"
-            property.
-        """
-        ...
-=======
     def DTSTAMP(self, value: datetime.datetime) -> None: ...
     @DTSTAMP.deleter
     def DTSTAMP(self) -> None: ...
->>>>>>> 9589e369
     @property
     def LAST_MODIFIED(self) -> datetime.datetime | None:
         """
@@ -350,34 +290,10 @@
         """
         ...
     @LAST_MODIFIED.setter
-<<<<<<< HEAD
-    def LAST_MODIFIED(self, value: datetime.datetime) -> None:
-        """
-        The LAST-MODIFIED property. datetime in UTC
-
-        All values will be converted to a datetime in UTC.
-        RFC 5545:
-
-            Purpose:  This property specifies the date and time that the
-            information associated with the calendar component was last
-            revised in the calendar store.
-
-            Note: This is analogous to the modification date and time for a
-            file in the file system.
-
-            Conformance:  This property can be specified in the "VEVENT",
-            "VTODO", "VJOURNAL", or "VTIMEZONE" calendar components.
-        """
-        ...
-    def is_thunderbird(self) -> bool:
-        """Whether this component has attributes that indicate that Mozilla Thunderbird created it."""
-        ...
-=======
     def LAST_MODIFIED(self, value: datetime.datetime) -> None: ...
     @LAST_MODIFIED.deleter
     def LAST_MODIFIED(self) -> None: ...
     def is_thunderbird(self) -> bool: ...
->>>>>>> 9589e369
 
 # type_def is a TypeForm
 def create_single_property(
@@ -440,12 +356,15 @@
         """
         ...
     @DTSTART.setter
-<<<<<<< HEAD
-    def DTSTART(self, value: datetime.date | datetime.datetime | None) -> None:
-        """
-        The DTSTART property.
-
-        The "DTSTART" property for a "VEVENT" specifies the inclusive start of the event.
+    def DTSTART(self, value: datetime.date | datetime.datetime | None) -> None: ...
+    @DTSTART.deleter
+    def DTSTART(self) -> None: ...
+    @property
+    def DTEND(self) -> datetime.date | datetime.datetime | None:
+        """
+        The DTEND property.
+
+        The "DTEND" property for a "VEVENT" calendar component specifies the non-inclusive end of the event.
 
         Accepted values: datetime, date.
         If the attribute has invalid values, we raise InvalidCalendar.
@@ -453,43 +372,10 @@
         You can also delete the value with del or by setting it to None.
         """
         ...
-=======
-    def DTSTART(self, value: datetime.date | datetime.datetime | None) -> None: ...
-    @DTSTART.deleter
-    def DTSTART(self) -> None: ...
->>>>>>> 9589e369
-    @property
-    def DTEND(self) -> datetime.date | datetime.datetime | None:
-        """
-        The DTEND property.
-
-        The "DTEND" property for a "VEVENT" calendar component specifies the non-inclusive end of the event.
-
-        Accepted values: datetime, date.
-        If the attribute has invalid values, we raise InvalidCalendar.
-        If the value is absent, we return None.
-        You can also delete the value with del or by setting it to None.
-        """
-        ...
     @DTEND.setter
-<<<<<<< HEAD
-    def DTEND(self, value: datetime.date | datetime.datetime | None) -> None:
-        """
-        The DTEND property.
-
-        The "DTEND" property for a "VEVENT" calendar component specifies the non-inclusive end of the event.
-
-        Accepted values: datetime, date.
-        If the attribute has invalid values, we raise InvalidCalendar.
-        If the value is absent, we return None.
-        You can also delete the value with del or by setting it to None.
-        """
-        ...
-=======
     def DTEND(self, value: datetime.date | datetime.datetime | None) -> None: ...
     @DTEND.deleter
     def DTEND(self) -> None: ...
->>>>>>> 9589e369
     @property
     def DURATION(self) -> datetime.timedelta | None:
         """
@@ -505,25 +391,9 @@
         """
         ...
     @DURATION.setter
-<<<<<<< HEAD
-    def DURATION(self, value: datetime.timedelta | None) -> None:
-        """
-        The DURATION property.
-
-        The "DTSTART" property for a "VEVENT" specifies the inclusive start of the event.
-        The "DURATION" property in conjunction with the DTSTART property
-        for a "VEVENT" calendar component specifies the non-inclusive end
-        of the event.
-
-        If you would like to calculate the duration of a VEVENT, do not use this.
-        Instead use the duration property (lower case).
-        """
-        ...
-=======
     def DURATION(self, value: datetime.timedelta | None) -> None: ...
     @DURATION.deleter
     def DURATION(self) -> None: ...
->>>>>>> 9589e369
     @property
     def duration(self) -> datetime.timedelta:
         """
@@ -609,20 +479,9 @@
         """
         ...
     @X_MOZ_SNOOZE_TIME.setter
-<<<<<<< HEAD
-    def X_MOZ_SNOOZE_TIME(self, value: datetime.datetime) -> None:
-        """
-        The X-MOZ-SNOOZE-TIME property. datetime in UTC
-
-        All values will be converted to a datetime in UTC.
-        Thunderbird: Alarms before this time are snoozed.
-        """
-        ...
-=======
     def X_MOZ_SNOOZE_TIME(self, value: datetime.datetime) -> None: ...
     @X_MOZ_SNOOZE_TIME.deleter
     def X_MOZ_SNOOZE_TIME(self) -> None: ...
->>>>>>> 9589e369
     @property
     def X_MOZ_LASTACK(self) -> datetime.datetime | None:
         """
@@ -633,16 +492,6 @@
         """
         ...
     @X_MOZ_LASTACK.setter
-<<<<<<< HEAD
-    def X_MOZ_LASTACK(self, value: datetime.datetime) -> None:
-        """
-        The X-MOZ-LASTACK property. datetime in UTC
-
-        All values will be converted to a datetime in UTC.
-        Thunderbird: Alarms before this time are acknowledged.
-        """
-        ...
-=======
     def X_MOZ_LASTACK(self, value: datetime.datetime) -> None: ...
     @X_MOZ_LASTACK.deleter
     def X_MOZ_LASTACK(self) -> None: ...
@@ -672,7 +521,6 @@
     def exdates(self) -> list[datetime.date | datetime.datetime]: ...
     @property
     def rrules(self) -> list[vRecur]: ...
->>>>>>> 9589e369
 
 class Todo(Component):
     """
@@ -697,12 +545,15 @@
         """
         ...
     @DTSTART.setter
-<<<<<<< HEAD
-    def DTSTART(self, value: datetime.datetime | datetime.date | None) -> None:
-        """
-        The DTSTART property.
-
-        The "DTSTART" property for a "VTODO" specifies the inclusive start of the Todo.
+    def DTSTART(self, value: datetime.datetime | datetime.date | None) -> None: ...
+    @DTSTART.deleter
+    def DTSTART(self) -> None: ...
+    @property
+    def DUE(self) -> datetime.datetime | datetime.date | None:
+        """
+        The DUE property.
+
+        The "DUE" property for a "VTODO" calendar component specifies the non-inclusive end of the Todo.
 
         Accepted values: datetime, date.
         If the attribute has invalid values, we raise InvalidCalendar.
@@ -710,43 +561,10 @@
         You can also delete the value with del or by setting it to None.
         """
         ...
-=======
-    def DTSTART(self, value: datetime.datetime | datetime.date | None) -> None: ...
-    @DTSTART.deleter
-    def DTSTART(self) -> None: ...
->>>>>>> 9589e369
-    @property
-    def DUE(self) -> datetime.datetime | datetime.date | None:
-        """
-        The DUE property.
-
-        The "DUE" property for a "VTODO" calendar component specifies the non-inclusive end of the Todo.
-
-        Accepted values: datetime, date.
-        If the attribute has invalid values, we raise InvalidCalendar.
-        If the value is absent, we return None.
-        You can also delete the value with del or by setting it to None.
-        """
-        ...
     @DUE.setter
-<<<<<<< HEAD
-    def DUE(self, value: datetime.datetime | datetime.date | None) -> None:
-        """
-        The DUE property.
-
-        The "DUE" property for a "VTODO" calendar component specifies the non-inclusive end of the Todo.
-
-        Accepted values: datetime, date.
-        If the attribute has invalid values, we raise InvalidCalendar.
-        If the value is absent, we return None.
-        You can also delete the value with del or by setting it to None.
-        """
-        ...
-=======
     def DUE(self, value: datetime.datetime | datetime.date | None) -> None: ...
     @DUE.deleter
     def DUE(self) -> None: ...
->>>>>>> 9589e369
     @property
     def DURATION(self) -> datetime.timedelta | None:
         """
@@ -762,25 +580,9 @@
         """
         ...
     @DURATION.setter
-<<<<<<< HEAD
-    def DURATION(self, value: datetime.timedelta | None) -> None:
-        """
-        The DURATION property.
-
-        The "DTSTART" property for a "VTODO" specifies the inclusive start of the event.
-        The "DURATION" property in conjunction with the DTSTART property
-        for a "VTODO" calendar component specifies the non-inclusive end
-        of the event.
-
-        If you would like to calculate the duration of a VTODO, do not use this.
-        Instead use the duration property (lower case).
-        """
-        ...
-=======
     def DURATION(self, value: datetime.timedelta | None) -> None: ...
     @DURATION.deleter
     def DURATION(self) -> None: ...
->>>>>>> 9589e369
     @property
     def start(self) -> datetime.datetime | datetime.date:
         """
@@ -866,20 +668,9 @@
         """
         ...
     @X_MOZ_SNOOZE_TIME.setter
-<<<<<<< HEAD
-    def X_MOZ_SNOOZE_TIME(self, value: datetime.datetime) -> None:
-        """
-        The X-MOZ-SNOOZE-TIME property. datetime in UTC
-
-        All values will be converted to a datetime in UTC.
-        Thunderbird: Alarms before this time are snoozed.
-        """
-        ...
-=======
     def X_MOZ_SNOOZE_TIME(self, value: datetime.datetime) -> None: ...
     @X_MOZ_SNOOZE_TIME.deleter
     def X_MOZ_SNOOZE_TIME(self) -> None: ...
->>>>>>> 9589e369
     @property
     def X_MOZ_LASTACK(self) -> datetime.datetime | None:
         """
@@ -890,32 +681,6 @@
         """
         ...
     @X_MOZ_LASTACK.setter
-<<<<<<< HEAD
-    def X_MOZ_LASTACK(self, value: datetime.datetime) -> None:
-        """
-        The X-MOZ-LASTACK property. datetime in UTC
-
-        All values will be converted to a datetime in UTC.
-        Thunderbird: Alarms before this time are acknowledged.
-        """
-        ...
-    @property
-    def alarms(self) -> Alarms:
-        """
-        Compute the alarm times for this component.
-
-        >>> from datetime import datetime
-        >>> from icalendar import Todo
-        >>> todo = Todo()  # empty without alarms
-        >>> todo.start = datetime(2024, 10, 26, 10, 21)
-        >>> len(todo.alarms.times)
-        0
-
-        Note that this only uses DTSTART and DUE, but ignores
-        RDATE, EXDATE, and RRULE properties.
-        """
-        ...
-=======
     def X_MOZ_LASTACK(self, value: datetime.datetime) -> None: ...
     @X_MOZ_LASTACK.deleter
     def X_MOZ_LASTACK(self) -> None: ...
@@ -947,7 +712,6 @@
     def exdates(self) -> list[datetime.date | datetime.datetime]: ...
     @property
     def rrules(self) -> list[vRecur]: ...
->>>>>>> 9589e369
 
 class Journal(Component):
     """
@@ -979,24 +743,9 @@
         """
         ...
     @DTSTART.setter
-<<<<<<< HEAD
-    def DTSTART(self, value: datetime.date | datetime.datetime | None) -> None:
-        """
-        The DTSTART property.
-
-        The "DTSTART" property for a "VJOURNAL" that specifies the exact date at which the journal entry was made.
-
-        Accepted values: datetime, date.
-        If the attribute has invalid values, we raise InvalidCalendar.
-        If the value is absent, we return None.
-        You can also delete the value with del or by setting it to None.
-        """
-        ...
-=======
     def DTSTART(self, value: datetime.date | datetime.datetime | None) -> None: ...
     @DTSTART.deleter
     def DTSTART(self) -> None: ...
->>>>>>> 9589e369
     @property
     def start(self) -> datetime.date | datetime.datetime:
         """
@@ -1019,11 +768,6 @@
         ...
     end = start
     @property
-<<<<<<< HEAD
-    def duration(self) -> datetime.timedelta:
-        """The journal has no duration: timedelta(0)."""
-        ...
-=======
     def duration(self) -> datetime.timedelta: ...
     @property
     def color(self) -> str: ...
@@ -1051,7 +795,6 @@
     def exdates(self) -> list[datetime.date | datetime.datetime]: ...
     @property
     def rrules(self) -> list[vRecur]: ...
->>>>>>> 9589e369
 
 class FreeBusy(Component):
     """
@@ -1063,15 +806,7 @@
     name: ClassVar[Literal["VFREEBUSY"]]
 
 class Timezone(Component):
-<<<<<<< HEAD
-    """
-    A "VTIMEZONE" calendar component is a grouping of component
-    properties that defines a time zone. It is used to describe the
-    way in which a time zone changes its offset from UTC over time.
-    """
-=======
     subcomponents: list[TimezoneStandard | TimezoneDaylight]
->>>>>>> 9589e369
     name: ClassVar[Literal["VTIMEZONE"]]
     @classmethod
     def example(cls, name: str = "pacific_fiji") -> Calendar:
@@ -1187,27 +922,9 @@
         """
         ...
     @DTSTART.setter
-<<<<<<< HEAD
-    def DTSTART(self, value: datetime.date | datetime.datetime | None) -> None:
-        """
-        The DTSTART property.
-
-        The mandatory "DTSTART" property gives the effective onset date
-            and local time for the time zone sub-component definition.
-            "DTSTART" in this usage MUST be specified as a date with a local
-            time value.
-
-        Accepted values: datetime.
-        If the attribute has invalid values, we raise InvalidCalendar.
-        If the value is absent, we return None.
-        You can also delete the value with del or by setting it to None.
-        """
-        ...
-=======
     def DTSTART(self, value: datetime.date | datetime.datetime | None) -> None: ...
     @DTSTART.deleter
     def DTSTART(self) -> None: ...
->>>>>>> 9589e369
     @property
     def TZOFFSETTO(self) -> datetime.timedelta | None:
         """
@@ -1225,27 +942,9 @@
         """
         ...
     @TZOFFSETTO.setter
-<<<<<<< HEAD
-    def TZOFFSETTO(self, value: datetime.timedelta | None) -> None:
-        """
-        The TZOFFSETTO property.
-
-        The mandatory "TZOFFSETTO" property gives the UTC offset for the
-            time zone sub-component (Standard Time or Daylight Saving Time)
-            when this observance is in use.
-    
-
-        Accepted values: timedelta.
-        If the attribute has invalid values, we raise InvalidCalendar.
-        If the value is absent, we return None.
-        You can also delete the value with del or by setting it to None.
-        """
-        ...
-=======
     def TZOFFSETTO(self, value: datetime.timedelta | None) -> None: ...
     @TZOFFSETTO.deleter
     def TZOFFSETTO(self) -> None: ...
->>>>>>> 9589e369
     @property
     def TZOFFSETFROM(self) -> datetime.timedelta | None:
         """
@@ -1269,8 +968,68 @@
         """
         ...
     @TZOFFSETFROM.setter
-<<<<<<< HEAD
-    def TZOFFSETFROM(self, value: datetime.timedelta | None) -> None:
+    def TZOFFSETFROM(self, value: datetime.timedelta | None) -> None: ...
+    @TZOFFSETFROM.deleter
+    def TZOFFSETFROM(self) -> None: ...
+    @property
+    def rdates(
+        self,
+    ) -> list[tuple[datetime.date, None] | tuple[datetime.datetime, None] | tuple[datetime.datetime, datetime.datetime]]: ...
+    @property
+    def exdates(self) -> list[datetime.date | datetime.datetime]: ...
+    @property
+    def rrules(self) -> list[vRecur]: ...
+
+class TimezoneDaylight(Component):
+    """
+    The "DAYLIGHT" sub-component of "VTIMEZONE" defines the daylight
+    saving time offset from UTC for a time zone. It represents a time
+    zone's daylight saving time, typically used during summer months
+    in locations that observe Daylight Saving Time.
+    """
+    name: ClassVar[Literal["DAYLIGHT"]]
+    @property
+    def DTSTART(self) -> datetime.date | datetime.datetime | None:
+        """
+        The DTSTART property.
+
+        The mandatory "DTSTART" property gives the effective onset date
+            and local time for the time zone sub-component definition.
+            "DTSTART" in this usage MUST be specified as a date with a local
+            time value.
+
+        Accepted values: datetime.
+        If the attribute has invalid values, we raise InvalidCalendar.
+        If the value is absent, we return None.
+        You can also delete the value with del or by setting it to None.
+        """
+        ...
+    @DTSTART.setter
+    def DTSTART(self, value: datetime.date | datetime.datetime | None) -> None: ...
+    @DTSTART.deleter
+    def DTSTART(self) -> None: ...
+    @property
+    def TZOFFSETTO(self) -> datetime.timedelta | None:
+        """
+        The TZOFFSETTO property.
+
+        The mandatory "TZOFFSETTO" property gives the UTC offset for the
+            time zone sub-component (Standard Time or Daylight Saving Time)
+            when this observance is in use.
+    
+
+        Accepted values: timedelta.
+        If the attribute has invalid values, we raise InvalidCalendar.
+        If the value is absent, we return None.
+        You can also delete the value with del or by setting it to None.
+        """
+        ...
+    @TZOFFSETTO.setter
+    def TZOFFSETTO(self, value: datetime.timedelta | None) -> None: ...
+    @TZOFFSETTO.deleter
+    def TZOFFSETTO(self) -> None: ...
+    @property
+    def TZOFFSETFROM(self) -> datetime.timedelta | None:
         """
         The TZOFFSETFROM property.
 
@@ -1291,7 +1050,7 @@
         You can also delete the value with del or by setting it to None.
         """
         ...
-=======
+    @TZOFFSETFROM.setter
     def TZOFFSETFROM(self, value: datetime.timedelta | None) -> None: ...
     @TZOFFSETFROM.deleter
     def TZOFFSETFROM(self) -> None: ...
@@ -1303,150 +1062,6 @@
     def exdates(self) -> list[datetime.date | datetime.datetime]: ...
     @property
     def rrules(self) -> list[vRecur]: ...
->>>>>>> 9589e369
-
-class TimezoneDaylight(Component):
-    """
-    The "DAYLIGHT" sub-component of "VTIMEZONE" defines the daylight
-    saving time offset from UTC for a time zone. It represents a time
-    zone's daylight saving time, typically used during summer months
-    in locations that observe Daylight Saving Time.
-    """
-    name: ClassVar[Literal["DAYLIGHT"]]
-    @property
-    def DTSTART(self) -> datetime.date | datetime.datetime | None:
-        """
-        The DTSTART property.
-
-        The mandatory "DTSTART" property gives the effective onset date
-            and local time for the time zone sub-component definition.
-            "DTSTART" in this usage MUST be specified as a date with a local
-            time value.
-
-        Accepted values: datetime.
-        If the attribute has invalid values, we raise InvalidCalendar.
-        If the value is absent, we return None.
-        You can also delete the value with del or by setting it to None.
-        """
-        ...
-    @DTSTART.setter
-<<<<<<< HEAD
-    def DTSTART(self, value: datetime.date | datetime.datetime | None) -> None:
-        """
-        The DTSTART property.
-
-        The mandatory "DTSTART" property gives the effective onset date
-            and local time for the time zone sub-component definition.
-            "DTSTART" in this usage MUST be specified as a date with a local
-            time value.
-
-        Accepted values: datetime.
-        If the attribute has invalid values, we raise InvalidCalendar.
-        If the value is absent, we return None.
-        You can also delete the value with del or by setting it to None.
-        """
-        ...
-=======
-    def DTSTART(self, value: datetime.date | datetime.datetime | None) -> None: ...
-    @DTSTART.deleter
-    def DTSTART(self) -> None: ...
->>>>>>> 9589e369
-    @property
-    def TZOFFSETTO(self) -> datetime.timedelta | None:
-        """
-        The TZOFFSETTO property.
-
-        The mandatory "TZOFFSETTO" property gives the UTC offset for the
-            time zone sub-component (Standard Time or Daylight Saving Time)
-            when this observance is in use.
-    
-
-        Accepted values: timedelta.
-        If the attribute has invalid values, we raise InvalidCalendar.
-        If the value is absent, we return None.
-        You can also delete the value with del or by setting it to None.
-        """
-        ...
-    @TZOFFSETTO.setter
-<<<<<<< HEAD
-    def TZOFFSETTO(self, value: datetime.timedelta | None) -> None:
-        """
-        The TZOFFSETTO property.
-
-        The mandatory "TZOFFSETTO" property gives the UTC offset for the
-            time zone sub-component (Standard Time or Daylight Saving Time)
-            when this observance is in use.
-    
-
-        Accepted values: timedelta.
-        If the attribute has invalid values, we raise InvalidCalendar.
-        If the value is absent, we return None.
-        You can also delete the value with del or by setting it to None.
-        """
-        ...
-=======
-    def TZOFFSETTO(self, value: datetime.timedelta | None) -> None: ...
-    @TZOFFSETTO.deleter
-    def TZOFFSETTO(self) -> None: ...
->>>>>>> 9589e369
-    @property
-    def TZOFFSETFROM(self) -> datetime.timedelta | None:
-        """
-        The TZOFFSETFROM property.
-
-        The mandatory "TZOFFSETFROM" property gives the UTC offset that is
-            in use when the onset of this time zone observance begins.
-            "TZOFFSETFROM" is combined with "DTSTART" to define the effective
-            onset for the time zone sub-component definition.  For example,
-            the following represents the time at which the observance of
-            Standard Time took effect in Fall 1967 for New York City:
-
-                DTSTART:19671029T020000
-                TZOFFSETFROM:-0400
-    
-
-        Accepted values: timedelta.
-        If the attribute has invalid values, we raise InvalidCalendar.
-        If the value is absent, we return None.
-        You can also delete the value with del or by setting it to None.
-        """
-        ...
-    @TZOFFSETFROM.setter
-<<<<<<< HEAD
-    def TZOFFSETFROM(self, value: datetime.timedelta | None) -> None:
-        """
-        The TZOFFSETFROM property.
-
-        The mandatory "TZOFFSETFROM" property gives the UTC offset that is
-            in use when the onset of this time zone observance begins.
-            "TZOFFSETFROM" is combined with "DTSTART" to define the effective
-            onset for the time zone sub-component definition.  For example,
-            the following represents the time at which the observance of
-            Standard Time took effect in Fall 1967 for New York City:
-
-                DTSTART:19671029T020000
-                TZOFFSETFROM:-0400
-    
-
-        Accepted values: timedelta.
-        If the attribute has invalid values, we raise InvalidCalendar.
-        If the value is absent, we return None.
-        You can also delete the value with del or by setting it to None.
-        """
-        ...
-=======
-    def TZOFFSETFROM(self, value: datetime.timedelta | None) -> None: ...
-    @TZOFFSETFROM.deleter
-    def TZOFFSETFROM(self) -> None: ...
-    @property
-    def rdates(
-        self,
-    ) -> list[tuple[datetime.date, None] | tuple[datetime.datetime, None] | tuple[datetime.datetime, datetime.datetime]]: ...
-    @property
-    def exdates(self) -> list[datetime.date | datetime.datetime]: ...
-    @property
-    def rrules(self) -> list[vRecur]: ...
->>>>>>> 9589e369
 
 class Alarm(Component):
     """
@@ -1471,53 +1086,24 @@
         """
         ...
     @REPEAT.setter
-<<<<<<< HEAD
-    def REPEAT(self, value: int) -> None:
-        """
-        The REPEAT property of an alarm component.
+    def REPEAT(self, value: int) -> None: ...
+    @REPEAT.deleter
+    def REPEAT(self) -> None: ...
+    @property
+    def DURATION(self) -> datetime.timedelta | None:
+        """
+        The DURATION property of an alarm component.
 
         The alarm can be defined such that it triggers repeatedly.  A
         definition of an alarm with a repeating trigger MUST include both
         the "DURATION" and "REPEAT" properties.  The "DURATION" property
         specifies the delay period, after which the alarm will repeat.
-        The "REPEAT" property specifies the number of additional
-        repetitions that the alarm will be triggered.  This repetition
-        count is in addition to the initial triggering of the alarm.
-        """
-        ...
-=======
-    def REPEAT(self, value: int) -> None: ...
-    @REPEAT.deleter
-    def REPEAT(self) -> None: ...
->>>>>>> 9589e369
-    @property
-    def DURATION(self) -> datetime.timedelta | None:
-        """
-        The DURATION property of an alarm component.
-
-        The alarm can be defined such that it triggers repeatedly.  A
-        definition of an alarm with a repeating trigger MUST include both
-        the "DURATION" and "REPEAT" properties.  The "DURATION" property
-        specifies the delay period, after which the alarm will repeat.
         """
         ...
     @DURATION.setter
-<<<<<<< HEAD
-    def DURATION(self, value: datetime.timedelta | None) -> None:
-        """
-        The DURATION property of an alarm component.
-
-        The alarm can be defined such that it triggers repeatedly.  A
-        definition of an alarm with a repeating trigger MUST include both
-        the "DURATION" and "REPEAT" properties.  The "DURATION" property
-        specifies the delay period, after which the alarm will repeat.
-        """
-        ...
-=======
     def DURATION(self, value: datetime.timedelta | None) -> None: ...
     @DURATION.deleter
     def DURATION(self) -> None: ...
->>>>>>> 9589e369
     @property
     def ACKNOWLEDGED(self) -> datetime.datetime | None:
         """
@@ -1553,45 +1139,9 @@
         """
         ...
     @ACKNOWLEDGED.setter
-<<<<<<< HEAD
-    def ACKNOWLEDGED(self, value: datetime.datetime | None) -> None:
-        """
-        The ACKNOWLEDGED property. datetime in UTC
-
-        All values will be converted to a datetime in UTC.
-        This is defined in RFC 9074:
-
-        Purpose: This property specifies the UTC date and time at which the
-        corresponding alarm was last sent or acknowledged.
-
-        This property is used to specify when an alarm was last sent or acknowledged.
-        This allows clients to determine when a pending alarm has been acknowledged
-        by a calendar user so that any alerts can be dismissed across multiple devices.
-        It also allows clients to track repeating alarms or alarms on recurring events or
-        to-dos to ensure that the right number of missed alarms can be tracked.
-
-        Clients SHOULD set this property to the current date-time value in UTC
-        when a calendar user acknowledges a pending alarm. Certain kinds of alarms,
-        such as email-based alerts, might not provide feedback as to when the calendar user
-        sees them. For those kinds of alarms, the client SHOULD set this property
-        when the alarm is triggered and the action is successfully carried out.
-
-        When an alarm is triggered on a client, clients can check to see if an "ACKNOWLEDGED"
-        property is present. If it is, and the value of that property is greater than or
-        equal to the computed trigger time for the alarm, then the client SHOULD NOT trigger
-        the alarm. Similarly, if an alarm has been triggered and
-        an "alert" has been presented to a calendar user, clients can monitor
-        the iCalendar data to determine whether an "ACKNOWLEDGED" property is added or
-        changed in the alarm component. If the value of any "ACKNOWLEDGED" property
-        in the alarm changes and is greater than or equal to the trigger time of the alarm,
-        then clients SHOULD dismiss or cancel any "alert" presented to the calendar user.
-        """
-        ...
-=======
     def ACKNOWLEDGED(self, value: datetime.datetime | None) -> None: ...
     @ACKNOWLEDGED.deleter
     def ACKNOWLEDGED(self) -> None: ...
->>>>>>> 9589e369
     @property
     def TRIGGER(self) -> datetime.timedelta | datetime.datetime | None:
         """
@@ -1616,34 +1166,9 @@
         """
         ...
     @TRIGGER.setter
-<<<<<<< HEAD
-    def TRIGGER(self, value: datetime.timedelta | datetime.datetime | None) -> None:
-        """
-        The TRIGGER property.
-
-        Purpose:  This property specifies when an alarm will trigger.
-
-        Value Type:  The default value type is DURATION.  The value type can
-        be set to a DATE-TIME value type, in which case the value MUST
-        specify a UTC-formatted DATE-TIME value.
-
-        Either a positive or negative duration may be specified for the
-        "TRIGGER" property.  An alarm with a positive duration is
-        triggered after the associated start or end of the event or to-do.
-        An alarm with a negative duration is triggered before the
-        associated start or end of the event or to-do.
-
-        Accepted values: datetime, timedelta.
-        If the attribute has invalid values, we raise InvalidCalendar.
-        If the value is absent, we return None.
-        You can also delete the value with del or by setting it to None.
-        """
-        ...
-=======
     def TRIGGER(self, value: datetime.timedelta | datetime.datetime | None) -> None: ...
     @TRIGGER.deleter
     def TRIGGER(self) -> None: ...
->>>>>>> 9589e369
     @property
     def TRIGGER_RELATED(self) -> Literal["START", "END"]:
         """
@@ -1739,29 +1264,9 @@
         """Return the calendar example with the given name."""
         ...
     @property
-<<<<<<< HEAD
-    def events(self) -> list[Event]:
-        """
-        All event components in the calendar.
-
-        This is a shortcut to get all events.
-        Modifications do not change the calendar.
-        Use :py:meth:`Component.add_component`.
-
-        >>> from icalendar import Calendar
-        >>> calendar = Calendar.example()
-        >>> event = calendar.events[0]
-        >>> event.start
-        datetime.date(2022, 1, 1)
-        >>> print(event["SUMMARY"])
-        New Year's Day
-        """
-        ...
-=======
     def freebusy(self) -> list[FreeBusy]: ...
     @property
     def events(self) -> list[Event]: ...
->>>>>>> 9589e369
     @property
     def todos(self) -> list[Todo]:
         """
@@ -1796,51 +1301,6 @@
         """
         ...
     @property
-<<<<<<< HEAD
-    def timezones(self) -> list[Timezone]:
-        """
-        Return the timezones components in this calendar.
-
-        >>> from icalendar import Calendar
-        >>> calendar = Calendar.example("pacific_fiji")
-        >>> [timezone.tz_name for timezone in calendar.timezones]
-        ['custom_Pacific/Fiji']
-
-        .. note::
-
-            This is a read-only property.
-        """
-        ...
-    def add_missing_timezones(self, first_date: datetime.date = ..., last_date: datetime.date = ...) -> None:
-        """
-        Add all missing VTIMEZONE components.
-
-        This adds all the timezone components that are required.
-
-        .. note::
-
-            Timezones that are not known will not be added.
-
-        :param first_date: earlier than anything that happens in the calendar
-        :param last_date: later than anything happening in the calendar
-
-        >>> from icalendar import Calendar, Event
-        >>> from datetime import datetime
-        >>> from zoneinfo import ZoneInfo
-        >>> calendar = Calendar()
-        >>> event = Event()
-        >>> calendar.add_component(event)
-        >>> event.start = datetime(1990, 10, 11, 12, tzinfo=ZoneInfo("Europe/Berlin"))
-        >>> calendar.timezones
-        []
-        >>> calendar.add_missing_timezones()
-        >>> calendar.timezones[0].tz_name
-        'Europe/Berlin'
-        >>> calendar.get_missing_tzids()  # check that all are added
-        set()
-        """
-        ...
-=======
     def timezones(self) -> list[Timezone]: ...
     def add_missing_timezones(self, first_date: datetime.date = ..., last_date: datetime.date = ...) -> None: ...
     @property
@@ -1867,7 +1327,6 @@
     def categories(self, cats: list[str]) -> None: ...
     @categories.deleter
     def categories(self) -> None: ...
->>>>>>> 9589e369
 
 types_factory: Final[TypesFactory]
 component_factory: Final[ComponentFactory]