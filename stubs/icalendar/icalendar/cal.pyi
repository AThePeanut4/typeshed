--- conflicted
+++ resolved
@@ -1220,7 +1220,1974 @@
         """
         ...
     @property
-<<<<<<< HEAD
+    def rrules(self) -> list[vRecur]: ...
+    @property
+    def uid(self) -> str: ...
+    @uid.setter
+    def uid(self, value: str) -> None: ...
+    @uid.deleter
+    def uid(self) -> None: ...
+
+class Todo(Component):
+    """
+    A "VTODO" calendar component is a grouping of component
+    properties that represents an action item or assignment. For
+    example, it can be used to represent an item of work assigned to
+    an individual, such as "Prepare for the upcoming conference
+    seminar on Internet Calendaring".
+    """
+    name: ClassVar[Literal["VTODO"]]
+    @property
+    def DTSTART(self) -> datetime.datetime | datetime.date | None:
+        """
+        The DTSTART property.
+
+        The "DTSTART" property for a "VTODO" specifies the inclusive start of the Todo.
+
+        Accepted values: datetime, date.
+        If the attribute has invalid values, we raise InvalidCalendar.
+        If the value is absent, we return None.
+        You can also delete the value with del or by setting it to None.
+        """
+        ...
+    @DTSTART.setter
+    def DTSTART(self, value: datetime.datetime | datetime.date | None) -> None:
+        """
+        The DTSTART property.
+
+        The "DTSTART" property for a "VTODO" specifies the inclusive start of the Todo.
+
+        Accepted values: datetime, date.
+        If the attribute has invalid values, we raise InvalidCalendar.
+        If the value is absent, we return None.
+        You can also delete the value with del or by setting it to None.
+        """
+        ...
+    @DTSTART.deleter
+    def DTSTART(self) -> None:
+        """
+        The DTSTART property.
+
+        The "DTSTART" property for a "VTODO" specifies the inclusive start of the Todo.
+
+        Accepted values: datetime, date.
+        If the attribute has invalid values, we raise InvalidCalendar.
+        If the value is absent, we return None.
+        You can also delete the value with del or by setting it to None.
+        """
+        ...
+    @property
+    def DUE(self) -> datetime.datetime | datetime.date | None:
+        """
+        The DUE property.
+
+        The "DUE" property for a "VTODO" calendar component specifies the non-inclusive end of the Todo.
+
+        Accepted values: datetime, date.
+        If the attribute has invalid values, we raise InvalidCalendar.
+        If the value is absent, we return None.
+        You can also delete the value with del or by setting it to None.
+        """
+        ...
+    @DUE.setter
+    def DUE(self, value: datetime.datetime | datetime.date | None) -> None:
+        """
+        The DUE property.
+
+        The "DUE" property for a "VTODO" calendar component specifies the non-inclusive end of the Todo.
+
+        Accepted values: datetime, date.
+        If the attribute has invalid values, we raise InvalidCalendar.
+        If the value is absent, we return None.
+        You can also delete the value with del or by setting it to None.
+        """
+        ...
+    @DUE.deleter
+    def DUE(self) -> None:
+        """
+        The DUE property.
+
+        The "DUE" property for a "VTODO" calendar component specifies the non-inclusive end of the Todo.
+
+        Accepted values: datetime, date.
+        If the attribute has invalid values, we raise InvalidCalendar.
+        If the value is absent, we return None.
+        You can also delete the value with del or by setting it to None.
+        """
+        ...
+    @property
+    def DURATION(self) -> datetime.timedelta | None:
+        """
+        The DURATION property.
+
+        The "DTSTART" property for a "VTODO" specifies the inclusive start of the event.
+        The "DURATION" property in conjunction with the DTSTART property
+        for a "VTODO" calendar component specifies the non-inclusive end
+        of the event.
+
+        If you would like to calculate the duration of a VTODO, do not use this.
+        Instead use the duration property (lower case).
+        """
+        ...
+    @DURATION.setter
+    def DURATION(self, value: datetime.timedelta | None) -> None:
+        """
+        The DURATION property.
+
+        The "DTSTART" property for a "VTODO" specifies the inclusive start of the event.
+        The "DURATION" property in conjunction with the DTSTART property
+        for a "VTODO" calendar component specifies the non-inclusive end
+        of the event.
+
+        If you would like to calculate the duration of a VTODO, do not use this.
+        Instead use the duration property (lower case).
+        """
+        ...
+    @DURATION.deleter
+    def DURATION(self) -> None:
+        """
+        The DURATION property.
+
+        The "DTSTART" property for a "VTODO" specifies the inclusive start of the event.
+        The "DURATION" property in conjunction with the DTSTART property
+        for a "VTODO" calendar component specifies the non-inclusive end
+        of the event.
+
+        If you would like to calculate the duration of a VTODO, do not use this.
+        Instead use the duration property (lower case).
+        """
+        ...
+    @property
+    def start(self) -> datetime.datetime | datetime.date:
+        """
+        The start of the VTODO.
+
+        Invalid values raise an InvalidCalendar.
+        If there is no start, we also raise an IncompleteComponent error.
+
+        You can get the start, end and duration of a Todo as follows:
+
+        >>> from datetime import datetime
+        >>> from icalendar import Todo
+        >>> todo = Todo()
+        >>> todo.start = datetime(2021, 1, 1, 12)
+        >>> todo.end = datetime(2021, 1, 1, 12, 30) # 30 minutes
+        >>> todo.duration  # 1800 seconds == 30 minutes
+        datetime.timedelta(seconds=1800)
+        >>> print(todo.to_ical())
+        BEGIN:VTODO
+        DTSTART:20210101T120000
+        DUE:20210101T123000
+        END:VTODO
+        """
+        ...
+    @start.setter
+    def start(self, value: datetime.datetime | datetime.date | None) -> None:
+        """
+        The start of the VTODO.
+
+        Invalid values raise an InvalidCalendar.
+        If there is no start, we also raise an IncompleteComponent error.
+
+        You can get the start, end and duration of a Todo as follows:
+
+        >>> from datetime import datetime
+        >>> from icalendar import Todo
+        >>> todo = Todo()
+        >>> todo.start = datetime(2021, 1, 1, 12)
+        >>> todo.end = datetime(2021, 1, 1, 12, 30) # 30 minutes
+        >>> todo.duration  # 1800 seconds == 30 minutes
+        datetime.timedelta(seconds=1800)
+        >>> print(todo.to_ical())
+        BEGIN:VTODO
+        DTSTART:20210101T120000
+        DUE:20210101T123000
+        END:VTODO
+        """
+        ...
+    @property
+    def end(self) -> datetime.datetime | datetime.date:
+        """
+        The end of the component.
+
+        Invalid values raise an InvalidCalendar error.
+        If there is no end, we also raise an IncompleteComponent error.
+        """
+        ...
+    @end.setter
+    def end(self, value: datetime.datetime | datetime.date | None) -> None:
+        """
+        The end of the component.
+
+        Invalid values raise an InvalidCalendar error.
+        If there is no end, we also raise an IncompleteComponent error.
+        """
+        ...
+    @property
+    def duration(self) -> datetime.timedelta:
+        """
+        The duration of the VTODO.
+
+        This duration is calculated from the start and end of the Todo.
+        You cannot set the duration as it is unclear what happens to start and end.
+        """
+        ...
+    @property
+    def X_MOZ_SNOOZE_TIME(self) -> datetime.datetime | None:
+        """
+        The X-MOZ-SNOOZE-TIME property. datetime in UTC
+
+        All values will be converted to a datetime in UTC.
+        Thunderbird: Alarms before this time are snoozed.
+        """
+        ...
+    @X_MOZ_SNOOZE_TIME.setter
+    def X_MOZ_SNOOZE_TIME(self, value: datetime.datetime) -> None:
+        """
+        The X-MOZ-SNOOZE-TIME property. datetime in UTC
+
+        All values will be converted to a datetime in UTC.
+        Thunderbird: Alarms before this time are snoozed.
+        """
+        ...
+    @X_MOZ_SNOOZE_TIME.deleter
+    def X_MOZ_SNOOZE_TIME(self) -> None:
+        """
+        The X-MOZ-SNOOZE-TIME property. datetime in UTC
+
+        All values will be converted to a datetime in UTC.
+        Thunderbird: Alarms before this time are snoozed.
+        """
+        ...
+    @property
+    def X_MOZ_LASTACK(self) -> datetime.datetime | None:
+        """
+        The X-MOZ-LASTACK property. datetime in UTC
+
+        All values will be converted to a datetime in UTC.
+        Thunderbird: Alarms before this time are acknowledged.
+        """
+        ...
+    @X_MOZ_LASTACK.setter
+    def X_MOZ_LASTACK(self, value: datetime.datetime) -> None:
+        """
+        The X-MOZ-LASTACK property. datetime in UTC
+
+        All values will be converted to a datetime in UTC.
+        Thunderbird: Alarms before this time are acknowledged.
+        """
+        ...
+    @X_MOZ_LASTACK.deleter
+    def X_MOZ_LASTACK(self) -> None:
+        """
+        The X-MOZ-LASTACK property. datetime in UTC
+
+        All values will be converted to a datetime in UTC.
+        Thunderbird: Alarms before this time are acknowledged.
+        """
+        ...
+    @property
+    def alarms(self) -> Alarms:
+        """
+        Compute the alarm times for this component.
+
+        >>> from datetime import datetime
+        >>> from icalendar import Todo
+        >>> todo = Todo()  # empty without alarms
+        >>> todo.start = datetime(2024, 10, 26, 10, 21)
+        >>> len(todo.alarms.times)
+        0
+
+        Note that this only uses DTSTART and DUE, but ignores
+        RDATE, EXDATE, and RRULE properties.
+        """
+        ...
+    @property
+    def color(self) -> str:
+        """
+        This property specifies a color used for displaying the component.
+
+        This implements :rfc:`7986` ``COLOR`` property.
+
+        Property Parameters:
+            IANA and non-standard property parameters can
+            be specified on this property.
+
+        Conformance:
+            This property can be specified once in an iCalendar
+            object or in ``VEVENT``, ``VTODO``, or ``VJOURNAL`` calendar components.
+
+        Description:
+            This property specifies a color that clients MAY use
+            when presenting the relevant data to a user.  Typically, this
+            would appear as the "background" color of events or tasks.  The
+            value is a case-insensitive color name taken from the CSS3 set of
+            names, defined in Section 4.3 of `W3C.REC-css3-color-20110607 <https://www.w3.org/TR/css-color-3/>`_.
+
+        Example:
+            ``"turquoise"``, ``"#ffffff"``
+
+            .. code-block:: pycon
+
+                >>> from icalendar import Todo
+                >>> todo = Todo()
+                >>> todo.color = "green"
+                >>> print(todo.to_ical())
+                BEGIN:VTODO
+                COLOR:green
+                END:VTODO
+        """
+        ...
+    @color.setter
+    def color(self, value: str) -> None:
+        """
+        This property specifies a color used for displaying the component.
+
+        This implements :rfc:`7986` ``COLOR`` property.
+
+        Property Parameters:
+            IANA and non-standard property parameters can
+            be specified on this property.
+
+        Conformance:
+            This property can be specified once in an iCalendar
+            object or in ``VEVENT``, ``VTODO``, or ``VJOURNAL`` calendar components.
+
+        Description:
+            This property specifies a color that clients MAY use
+            when presenting the relevant data to a user.  Typically, this
+            would appear as the "background" color of events or tasks.  The
+            value is a case-insensitive color name taken from the CSS3 set of
+            names, defined in Section 4.3 of `W3C.REC-css3-color-20110607 <https://www.w3.org/TR/css-color-3/>`_.
+
+        Example:
+            ``"turquoise"``, ``"#ffffff"``
+
+            .. code-block:: pycon
+
+                >>> from icalendar import Todo
+                >>> todo = Todo()
+                >>> todo.color = "green"
+                >>> print(todo.to_ical())
+                BEGIN:VTODO
+                COLOR:green
+                END:VTODO
+        """
+        ...
+    @color.deleter
+    def color(self) -> None:
+        """
+        This property specifies a color used for displaying the component.
+
+        This implements :rfc:`7986` ``COLOR`` property.
+
+        Property Parameters:
+            IANA and non-standard property parameters can
+            be specified on this property.
+
+        Conformance:
+            This property can be specified once in an iCalendar
+            object or in ``VEVENT``, ``VTODO``, or ``VJOURNAL`` calendar components.
+
+        Description:
+            This property specifies a color that clients MAY use
+            when presenting the relevant data to a user.  Typically, this
+            would appear as the "background" color of events or tasks.  The
+            value is a case-insensitive color name taken from the CSS3 set of
+            names, defined in Section 4.3 of `W3C.REC-css3-color-20110607 <https://www.w3.org/TR/css-color-3/>`_.
+
+        Example:
+            ``"turquoise"``, ``"#ffffff"``
+
+            .. code-block:: pycon
+
+                >>> from icalendar import Todo
+                >>> todo = Todo()
+                >>> todo.color = "green"
+                >>> print(todo.to_ical())
+                BEGIN:VTODO
+                COLOR:green
+                END:VTODO
+        """
+        ...
+    @property
+    def sequence(self) -> int:
+        """
+        This property defines the revision sequence number of the calendar component within a sequence of revisions.
+
+        Value Type:
+            INTEGER
+
+        Property Parameters:
+            IANA and non-standard property parameters can be specified on this property.
+
+        Conformance:
+            The property can be specified in "VEVENT", "VTODO", or
+            "VJOURNAL" calendar component.
+
+        Description:
+            When a calendar component is created, its sequence
+            number is 0.  It is monotonically incremented by the "Organizer's"
+            CUA each time the "Organizer" makes a significant revision to the
+            calendar component.
+
+            The "Organizer" includes this property in an iCalendar object that
+            it sends to an "Attendee" to specify the current version of the
+            calendar component.
+
+            The "Attendee" includes this property in an iCalendar object that
+            it sends to the "Organizer" to specify the version of the calendar
+            component to which the "Attendee" is referring.
+
+            A change to the sequence number is not the mechanism that an
+            "Organizer" uses to request a response from the "Attendees".  The
+            "RSVP" parameter on the "ATTENDEE" property is used by the
+            "Organizer" to indicate that a response from the "Attendees" is
+            requested.
+
+            Recurrence instances of a recurring component MAY have different
+            sequence numbers.
+
+        Examples:
+            The following is an example of this property for a calendar
+            component that was just created by the "Organizer":
+
+            .. code-block:: pycon
+
+                >>> from icalendar import Event
+                >>> event = Event()
+                >>> event.sequence
+                0
+
+            The following is an example of this property for a calendar
+            component that has been revised 10 different times by the
+            "Organizer":
+
+            .. code-block:: pycon
+
+                >>> from icalendar import Calendar
+                >>> calendar = Calendar.example("issue_156_RDATE_with_PERIOD_TZID_khal")
+                >>> event = calendar.events[0]
+                >>> event.sequence
+                10
+    
+        """
+        ...
+    @sequence.setter
+    def sequence(self, value: int) -> None:
+        """
+        This property defines the revision sequence number of the calendar component within a sequence of revisions.
+
+        Value Type:
+            INTEGER
+
+        Property Parameters:
+            IANA and non-standard property parameters can be specified on this property.
+
+        Conformance:
+            The property can be specified in "VEVENT", "VTODO", or
+            "VJOURNAL" calendar component.
+
+        Description:
+            When a calendar component is created, its sequence
+            number is 0.  It is monotonically incremented by the "Organizer's"
+            CUA each time the "Organizer" makes a significant revision to the
+            calendar component.
+
+            The "Organizer" includes this property in an iCalendar object that
+            it sends to an "Attendee" to specify the current version of the
+            calendar component.
+
+            The "Attendee" includes this property in an iCalendar object that
+            it sends to the "Organizer" to specify the version of the calendar
+            component to which the "Attendee" is referring.
+
+            A change to the sequence number is not the mechanism that an
+            "Organizer" uses to request a response from the "Attendees".  The
+            "RSVP" parameter on the "ATTENDEE" property is used by the
+            "Organizer" to indicate that a response from the "Attendees" is
+            requested.
+
+            Recurrence instances of a recurring component MAY have different
+            sequence numbers.
+
+        Examples:
+            The following is an example of this property for a calendar
+            component that was just created by the "Organizer":
+
+            .. code-block:: pycon
+
+                >>> from icalendar import Event
+                >>> event = Event()
+                >>> event.sequence
+                0
+
+            The following is an example of this property for a calendar
+            component that has been revised 10 different times by the
+            "Organizer":
+
+            .. code-block:: pycon
+
+                >>> from icalendar import Calendar
+                >>> calendar = Calendar.example("issue_156_RDATE_with_PERIOD_TZID_khal")
+                >>> event = calendar.events[0]
+                >>> event.sequence
+                10
+    
+        """
+        ...
+    @sequence.deleter
+    def sequence(self) -> None:
+        """
+        This property defines the revision sequence number of the calendar component within a sequence of revisions.
+
+        Value Type:
+            INTEGER
+
+        Property Parameters:
+            IANA and non-standard property parameters can be specified on this property.
+
+        Conformance:
+            The property can be specified in "VEVENT", "VTODO", or
+            "VJOURNAL" calendar component.
+
+        Description:
+            When a calendar component is created, its sequence
+            number is 0.  It is monotonically incremented by the "Organizer's"
+            CUA each time the "Organizer" makes a significant revision to the
+            calendar component.
+
+            The "Organizer" includes this property in an iCalendar object that
+            it sends to an "Attendee" to specify the current version of the
+            calendar component.
+
+            The "Attendee" includes this property in an iCalendar object that
+            it sends to the "Organizer" to specify the version of the calendar
+            component to which the "Attendee" is referring.
+
+            A change to the sequence number is not the mechanism that an
+            "Organizer" uses to request a response from the "Attendees".  The
+            "RSVP" parameter on the "ATTENDEE" property is used by the
+            "Organizer" to indicate that a response from the "Attendees" is
+            requested.
+
+            Recurrence instances of a recurring component MAY have different
+            sequence numbers.
+
+        Examples:
+            The following is an example of this property for a calendar
+            component that was just created by the "Organizer":
+
+            .. code-block:: pycon
+
+                >>> from icalendar import Event
+                >>> event = Event()
+                >>> event.sequence
+                0
+
+            The following is an example of this property for a calendar
+            component that has been revised 10 different times by the
+            "Organizer":
+
+            .. code-block:: pycon
+
+                >>> from icalendar import Calendar
+                >>> calendar = Calendar.example("issue_156_RDATE_with_PERIOD_TZID_khal")
+                >>> event = calendar.events[0]
+                >>> event.sequence
+                10
+    
+        """
+        ...
+    @property
+    def categories(self) -> list[str]:
+        """
+        This property defines the categories for a component.
+
+        Property Parameters:
+            IANA, non-standard, and language property parameters can be specified on this
+            property.
+
+        Conformance:
+            The property can be specified within "VEVENT", "VTODO", or "VJOURNAL" calendar
+            components.
+            Since :rfc:`7986` it can also be defined on a "VCALENDAR" component.
+
+        Description:
+            This property is used to specify categories or subtypes
+            of the calendar component.  The categories are useful in searching
+            for a calendar component of a particular type and category.
+            Within the "VEVENT", "VTODO", or "VJOURNAL" calendar components,
+            more than one category can be specified as a COMMA-separated list
+            of categories.
+
+        Example:
+            Below, we add the categories to an event:
+
+            .. code-block:: pycon
+
+                >>> from icalendar import Event
+                >>> event = Event()
+                >>> event.categories = ["Work", "Meeting"]
+                >>> print(event.to_ical())
+                BEGIN:VEVENT
+                CATEGORIES:Work,Meeting
+                END:VEVENT
+                >>> event.categories.append("Lecture")
+                >>> event.categories == ["Work", "Meeting", "Lecture"]
+                True
+
+        .. note::
+
+           At present, we do not take the LANGUAGE parameter into account.
+        """
+        ...
+    @categories.setter
+    def categories(self, cats: list[str]) -> None:
+        """
+        This property defines the categories for a component.
+
+        Property Parameters:
+            IANA, non-standard, and language property parameters can be specified on this
+            property.
+
+        Conformance:
+            The property can be specified within "VEVENT", "VTODO", or "VJOURNAL" calendar
+            components.
+            Since :rfc:`7986` it can also be defined on a "VCALENDAR" component.
+
+        Description:
+            This property is used to specify categories or subtypes
+            of the calendar component.  The categories are useful in searching
+            for a calendar component of a particular type and category.
+            Within the "VEVENT", "VTODO", or "VJOURNAL" calendar components,
+            more than one category can be specified as a COMMA-separated list
+            of categories.
+
+        Example:
+            Below, we add the categories to an event:
+
+            .. code-block:: pycon
+
+                >>> from icalendar import Event
+                >>> event = Event()
+                >>> event.categories = ["Work", "Meeting"]
+                >>> print(event.to_ical())
+                BEGIN:VEVENT
+                CATEGORIES:Work,Meeting
+                END:VEVENT
+                >>> event.categories.append("Lecture")
+                >>> event.categories == ["Work", "Meeting", "Lecture"]
+                True
+
+        .. note::
+
+           At present, we do not take the LANGUAGE parameter into account.
+        """
+        ...
+    @categories.deleter
+    def categories(self) -> None:
+        """
+        This property defines the categories for a component.
+
+        Property Parameters:
+            IANA, non-standard, and language property parameters can be specified on this
+            property.
+
+        Conformance:
+            The property can be specified within "VEVENT", "VTODO", or "VJOURNAL" calendar
+            components.
+            Since :rfc:`7986` it can also be defined on a "VCALENDAR" component.
+
+        Description:
+            This property is used to specify categories or subtypes
+            of the calendar component.  The categories are useful in searching
+            for a calendar component of a particular type and category.
+            Within the "VEVENT", "VTODO", or "VJOURNAL" calendar components,
+            more than one category can be specified as a COMMA-separated list
+            of categories.
+
+        Example:
+            Below, we add the categories to an event:
+
+            .. code-block:: pycon
+
+                >>> from icalendar import Event
+                >>> event = Event()
+                >>> event.categories = ["Work", "Meeting"]
+                >>> print(event.to_ical())
+                BEGIN:VEVENT
+                CATEGORIES:Work,Meeting
+                END:VEVENT
+                >>> event.categories.append("Lecture")
+                >>> event.categories == ["Work", "Meeting", "Lecture"]
+                True
+
+        .. note::
+
+           At present, we do not take the LANGUAGE parameter into account.
+        """
+        ...
+    @property
+    def rdates(
+        self,
+    ) -> list[tuple[datetime.date, None] | tuple[datetime.datetime, None] | tuple[datetime.datetime, datetime.datetime]]:
+        """
+        The RDATE property defines the list of DATE-TIME values for recurring components.
+
+        RDATE is defined in :rfc:`5545`.
+        The return value is a list of tuples ``(start, end)``.
+
+        ``start`` can be a :class:`datetime.date` or a :class:`datetime.datetime`,
+        with and without timezone.
+
+        ``end`` is :obj:`None` if the end is not specified and a :class:`datetime.datetime`
+        if the end is specified.
+
+        Value Type:
+            The default value type for this property is DATE-TIME.
+            The value type can be set to DATE or PERIOD.
+
+        Property Parameters:
+            IANA, non-standard, value data type, and time
+            zone identifier property parameters can be specified on this
+            property.
+
+        Conformance:
+            This property can be specified in recurring "VEVENT",
+            "VTODO", and "VJOURNAL" calendar components as well as in the
+            "STANDARD" and "DAYLIGHT" sub-components of the "VTIMEZONE"
+            calendar component.
+
+        Description:
+            This property can appear along with the "RRULE"
+            property to define an aggregate set of repeating occurrences.
+            When they both appear in a recurring component, the recurrence
+            instances are defined by the union of occurrences defined by both
+            the "RDATE" and "RRULE".
+
+            The recurrence dates, if specified, are used in computing the
+            recurrence set.  The recurrence set is the complete set of
+            recurrence instances for a calendar component.  The recurrence set
+            is generated by considering the initial "DTSTART" property along
+            with the "RRULE", "RDATE", and "EXDATE" properties contained
+            within the recurring component.  The "DTSTART" property defines
+            the first instance in the recurrence set.  The "DTSTART" property
+            value SHOULD match the pattern of the recurrence rule, if
+            specified.  The recurrence set generated with a "DTSTART" property
+            value that doesn't match the pattern of the rule is undefined.
+            The final recurrence set is generated by gathering all of the
+            start DATE-TIME values generated by any of the specified "RRULE"
+            and "RDATE" properties, and then excluding any start DATE-TIME
+            values specified by "EXDATE" properties.  This implies that start
+            DATE-TIME values specified by "EXDATE" properties take precedence
+            over those specified by inclusion properties (i.e., "RDATE" and
+            "RRULE").  Where duplicate instances are generated by the "RRULE"
+            and "RDATE" properties, only one recurrence is considered.
+            Duplicate instances are ignored.
+
+        Example:
+            Below, we set one RDATE in a list and get the resulting tuple of start and end.
+
+            .. code-block:: pycon
+
+                >>> from icalendar import Event
+                >>> from datetime import datetime
+                >>> event = Event()
+
+                # Add a list of recurrence dates
+                >>> event.add("RDATE", [datetime(2025, 4, 28, 16, 5)])
+                >>> event.rdates
+                [(datetime.datetime(2025, 4, 28, 16, 5), None)]
+
+        .. note::
+
+            You cannot modify the RDATE value by modifying the result.
+            Use :func:`icalendar.cal.Component.add` to add values.
+
+            If you want to compute recurrences, have a look at :ref:`Related projects`.
+        """
+        ...
+    @property
+    def exdates(self) -> list[datetime.date | datetime.datetime]:
+        """
+        EXDATE defines the list of DATE-TIME exceptions for recurring components.
+
+        EXDATE is defined in :rfc:`5545`.
+
+        Value Type:
+            The default value type for this property is DATE-TIME.
+            The value type can be set to DATE.
+
+        Property Parameters:
+            IANA, non-standard, value data type, and time
+            zone identifier property parameters can be specified on this
+            property.
+
+        Conformance:
+            This property can be specified in recurring "VEVENT",
+            "VTODO", and "VJOURNAL" calendar components as well as in the
+            "STANDARD" and "DAYLIGHT" sub-components of the "VTIMEZONE"
+            calendar component.
+
+        Description:
+            The exception dates, if specified, are used in
+            computing the recurrence set.  The recurrence set is the complete
+            set of recurrence instances for a calendar component.  The
+            recurrence set is generated by considering the initial "DTSTART"
+            property along with the "RRULE", "RDATE", and "EXDATE" properties
+            contained within the recurring component.  The "DTSTART" property
+            defines the first instance in the recurrence set.  The "DTSTART"
+            property value SHOULD match the pattern of the recurrence rule, if
+            specified.  The recurrence set generated with a "DTSTART" property
+            value that doesn't match the pattern of the rule is undefined.
+            The final recurrence set is generated by gathering all of the
+            start DATE-TIME values generated by any of the specified "RRULE"
+            and "RDATE" properties, and then excluding any start DATE-TIME
+            values specified by "EXDATE" properties.  This implies that start
+            DATE-TIME values specified by "EXDATE" properties take precedence
+            over those specified by inclusion properties (i.e., "RDATE" and
+            "RRULE").  When duplicate instances are generated by the "RRULE"
+            and "RDATE" properties, only one recurrence is considered.
+            Duplicate instances are ignored.
+
+            The "EXDATE" property can be used to exclude the value specified
+            in "DTSTART".  However, in such cases, the original "DTSTART" date
+            MUST still be maintained by the calendaring and scheduling system
+            because the original "DTSTART" value has inherent usage
+            dependencies by other properties such as the "RECURRENCE-ID".
+
+        Example:
+            Below, we add an exdate in a list and get the resulting list of exdates.
+
+            .. code-block:: pycon
+
+                >>> from icalendar import Event
+                >>> from datetime import datetime
+                >>> event = Event()
+
+                # Add a list of excluded dates
+                >>> event.add("EXDATE", [datetime(2025, 4, 28, 16, 5)])
+                >>> event.exdates
+                [datetime.datetime(2025, 4, 28, 16, 5)]
+
+        .. note::
+
+            You cannot modify the EXDATE value by modifying the result.
+            Use :func:`icalendar.cal.Component.add` to add values.
+
+            If you want to compute recurrences, have a look at :ref:`Related projects`.
+        """
+        ...
+    @property
+    def rrules(self) -> list[vRecur]: ...
+    @property
+    def uid(self) -> str: ...
+    @uid.setter
+    def uid(self, value: str) -> None: ...
+    @uid.deleter
+    def uid(self) -> None: ...
+
+class Journal(Component):
+    """
+    A descriptive text at a certain time or associated with a component.
+
+    A "VJOURNAL" calendar component is a grouping of
+    component properties that represent one or more descriptive text
+    notes associated with a particular calendar date.  The "DTSTART"
+    property is used to specify the calendar date with which the
+    journal entry is associated.  Generally, it will have a DATE value
+    data type, but it can also be used to specify a DATE-TIME value
+    data type.  Examples of a journal entry include a daily record of
+    a legislative body or a journal entry of individual telephone
+    contacts for the day or an ordered list of accomplishments for the
+    day.
+    """
+    name: ClassVar[Literal["VJOURNAL"]]
+    @property
+    def DTSTART(self) -> datetime.date | datetime.datetime | None:
+        """
+        The DTSTART property.
+
+        The "DTSTART" property for a "VJOURNAL" that specifies the exact date at which the journal entry was made.
+
+        Accepted values: datetime, date.
+        If the attribute has invalid values, we raise InvalidCalendar.
+        If the value is absent, we return None.
+        You can also delete the value with del or by setting it to None.
+        """
+        ...
+    @DTSTART.setter
+    def DTSTART(self, value: datetime.date | datetime.datetime | None) -> None:
+        """
+        The DTSTART property.
+
+        The "DTSTART" property for a "VJOURNAL" that specifies the exact date at which the journal entry was made.
+
+        Accepted values: datetime, date.
+        If the attribute has invalid values, we raise InvalidCalendar.
+        If the value is absent, we return None.
+        You can also delete the value with del or by setting it to None.
+        """
+        ...
+    @DTSTART.deleter
+    def DTSTART(self) -> None:
+        """
+        The DTSTART property.
+
+        The "DTSTART" property for a "VJOURNAL" that specifies the exact date at which the journal entry was made.
+
+        Accepted values: datetime, date.
+        If the attribute has invalid values, we raise InvalidCalendar.
+        If the value is absent, we return None.
+        You can also delete the value with del or by setting it to None.
+        """
+        ...
+    @property
+    def start(self) -> datetime.date | datetime.datetime:
+        """
+        The start of the Journal.
+
+        The "DTSTART"
+        property is used to specify the calendar date with which the
+        journal entry is associated.
+        """
+        ...
+    @start.setter
+    def start(self, value: datetime.date | datetime.datetime | None) -> None:
+        """
+        The start of the Journal.
+
+        The "DTSTART"
+        property is used to specify the calendar date with which the
+        journal entry is associated.
+        """
+        ...
+    end = start
+    @property
+    def duration(self) -> datetime.timedelta:
+        """The journal has no duration: timedelta(0)."""
+        ...
+    @property
+    def color(self) -> str:
+        """
+        This property specifies a color used for displaying the component.
+
+        This implements :rfc:`7986` ``COLOR`` property.
+
+        Property Parameters:
+            IANA and non-standard property parameters can
+            be specified on this property.
+
+        Conformance:
+            This property can be specified once in an iCalendar
+            object or in ``VEVENT``, ``VTODO``, or ``VJOURNAL`` calendar components.
+
+        Description:
+            This property specifies a color that clients MAY use
+            when presenting the relevant data to a user.  Typically, this
+            would appear as the "background" color of events or tasks.  The
+            value is a case-insensitive color name taken from the CSS3 set of
+            names, defined in Section 4.3 of `W3C.REC-css3-color-20110607 <https://www.w3.org/TR/css-color-3/>`_.
+
+        Example:
+            ``"turquoise"``, ``"#ffffff"``
+
+            .. code-block:: pycon
+
+                >>> from icalendar import Todo
+                >>> todo = Todo()
+                >>> todo.color = "green"
+                >>> print(todo.to_ical())
+                BEGIN:VTODO
+                COLOR:green
+                END:VTODO
+        """
+        ...
+    @color.setter
+    def color(self, value: str) -> None:
+        """
+        This property specifies a color used for displaying the component.
+
+        This implements :rfc:`7986` ``COLOR`` property.
+
+        Property Parameters:
+            IANA and non-standard property parameters can
+            be specified on this property.
+
+        Conformance:
+            This property can be specified once in an iCalendar
+            object or in ``VEVENT``, ``VTODO``, or ``VJOURNAL`` calendar components.
+
+        Description:
+            This property specifies a color that clients MAY use
+            when presenting the relevant data to a user.  Typically, this
+            would appear as the "background" color of events or tasks.  The
+            value is a case-insensitive color name taken from the CSS3 set of
+            names, defined in Section 4.3 of `W3C.REC-css3-color-20110607 <https://www.w3.org/TR/css-color-3/>`_.
+
+        Example:
+            ``"turquoise"``, ``"#ffffff"``
+
+            .. code-block:: pycon
+
+                >>> from icalendar import Todo
+                >>> todo = Todo()
+                >>> todo.color = "green"
+                >>> print(todo.to_ical())
+                BEGIN:VTODO
+                COLOR:green
+                END:VTODO
+        """
+        ...
+    @color.deleter
+    def color(self) -> None:
+        """
+        This property specifies a color used for displaying the component.
+
+        This implements :rfc:`7986` ``COLOR`` property.
+
+        Property Parameters:
+            IANA and non-standard property parameters can
+            be specified on this property.
+
+        Conformance:
+            This property can be specified once in an iCalendar
+            object or in ``VEVENT``, ``VTODO``, or ``VJOURNAL`` calendar components.
+
+        Description:
+            This property specifies a color that clients MAY use
+            when presenting the relevant data to a user.  Typically, this
+            would appear as the "background" color of events or tasks.  The
+            value is a case-insensitive color name taken from the CSS3 set of
+            names, defined in Section 4.3 of `W3C.REC-css3-color-20110607 <https://www.w3.org/TR/css-color-3/>`_.
+
+        Example:
+            ``"turquoise"``, ``"#ffffff"``
+
+            .. code-block:: pycon
+
+                >>> from icalendar import Todo
+                >>> todo = Todo()
+                >>> todo.color = "green"
+                >>> print(todo.to_ical())
+                BEGIN:VTODO
+                COLOR:green
+                END:VTODO
+        """
+        ...
+    @property
+    def sequence(self) -> int:
+        """
+        This property defines the revision sequence number of the calendar component within a sequence of revisions.
+
+        Value Type:
+            INTEGER
+
+        Property Parameters:
+            IANA and non-standard property parameters can be specified on this property.
+
+        Conformance:
+            The property can be specified in "VEVENT", "VTODO", or
+            "VJOURNAL" calendar component.
+
+        Description:
+            When a calendar component is created, its sequence
+            number is 0.  It is monotonically incremented by the "Organizer's"
+            CUA each time the "Organizer" makes a significant revision to the
+            calendar component.
+
+            The "Organizer" includes this property in an iCalendar object that
+            it sends to an "Attendee" to specify the current version of the
+            calendar component.
+
+            The "Attendee" includes this property in an iCalendar object that
+            it sends to the "Organizer" to specify the version of the calendar
+            component to which the "Attendee" is referring.
+
+            A change to the sequence number is not the mechanism that an
+            "Organizer" uses to request a response from the "Attendees".  The
+            "RSVP" parameter on the "ATTENDEE" property is used by the
+            "Organizer" to indicate that a response from the "Attendees" is
+            requested.
+
+            Recurrence instances of a recurring component MAY have different
+            sequence numbers.
+
+        Examples:
+            The following is an example of this property for a calendar
+            component that was just created by the "Organizer":
+
+            .. code-block:: pycon
+
+                >>> from icalendar import Event
+                >>> event = Event()
+                >>> event.sequence
+                0
+
+            The following is an example of this property for a calendar
+            component that has been revised 10 different times by the
+            "Organizer":
+
+            .. code-block:: pycon
+
+                >>> from icalendar import Calendar
+                >>> calendar = Calendar.example("issue_156_RDATE_with_PERIOD_TZID_khal")
+                >>> event = calendar.events[0]
+                >>> event.sequence
+                10
+    
+        """
+        ...
+    @sequence.setter
+    def sequence(self, value: int) -> None:
+        """
+        This property defines the revision sequence number of the calendar component within a sequence of revisions.
+
+        Value Type:
+            INTEGER
+
+        Property Parameters:
+            IANA and non-standard property parameters can be specified on this property.
+
+        Conformance:
+            The property can be specified in "VEVENT", "VTODO", or
+            "VJOURNAL" calendar component.
+
+        Description:
+            When a calendar component is created, its sequence
+            number is 0.  It is monotonically incremented by the "Organizer's"
+            CUA each time the "Organizer" makes a significant revision to the
+            calendar component.
+
+            The "Organizer" includes this property in an iCalendar object that
+            it sends to an "Attendee" to specify the current version of the
+            calendar component.
+
+            The "Attendee" includes this property in an iCalendar object that
+            it sends to the "Organizer" to specify the version of the calendar
+            component to which the "Attendee" is referring.
+
+            A change to the sequence number is not the mechanism that an
+            "Organizer" uses to request a response from the "Attendees".  The
+            "RSVP" parameter on the "ATTENDEE" property is used by the
+            "Organizer" to indicate that a response from the "Attendees" is
+            requested.
+
+            Recurrence instances of a recurring component MAY have different
+            sequence numbers.
+
+        Examples:
+            The following is an example of this property for a calendar
+            component that was just created by the "Organizer":
+
+            .. code-block:: pycon
+
+                >>> from icalendar import Event
+                >>> event = Event()
+                >>> event.sequence
+                0
+
+            The following is an example of this property for a calendar
+            component that has been revised 10 different times by the
+            "Organizer":
+
+            .. code-block:: pycon
+
+                >>> from icalendar import Calendar
+                >>> calendar = Calendar.example("issue_156_RDATE_with_PERIOD_TZID_khal")
+                >>> event = calendar.events[0]
+                >>> event.sequence
+                10
+    
+        """
+        ...
+    @sequence.deleter
+    def sequence(self) -> None:
+        """
+        This property defines the revision sequence number of the calendar component within a sequence of revisions.
+
+        Value Type:
+            INTEGER
+
+        Property Parameters:
+            IANA and non-standard property parameters can be specified on this property.
+
+        Conformance:
+            The property can be specified in "VEVENT", "VTODO", or
+            "VJOURNAL" calendar component.
+
+        Description:
+            When a calendar component is created, its sequence
+            number is 0.  It is monotonically incremented by the "Organizer's"
+            CUA each time the "Organizer" makes a significant revision to the
+            calendar component.
+
+            The "Organizer" includes this property in an iCalendar object that
+            it sends to an "Attendee" to specify the current version of the
+            calendar component.
+
+            The "Attendee" includes this property in an iCalendar object that
+            it sends to the "Organizer" to specify the version of the calendar
+            component to which the "Attendee" is referring.
+
+            A change to the sequence number is not the mechanism that an
+            "Organizer" uses to request a response from the "Attendees".  The
+            "RSVP" parameter on the "ATTENDEE" property is used by the
+            "Organizer" to indicate that a response from the "Attendees" is
+            requested.
+
+            Recurrence instances of a recurring component MAY have different
+            sequence numbers.
+
+        Examples:
+            The following is an example of this property for a calendar
+            component that was just created by the "Organizer":
+
+            .. code-block:: pycon
+
+                >>> from icalendar import Event
+                >>> event = Event()
+                >>> event.sequence
+                0
+
+            The following is an example of this property for a calendar
+            component that has been revised 10 different times by the
+            "Organizer":
+
+            .. code-block:: pycon
+
+                >>> from icalendar import Calendar
+                >>> calendar = Calendar.example("issue_156_RDATE_with_PERIOD_TZID_khal")
+                >>> event = calendar.events[0]
+                >>> event.sequence
+                10
+    
+        """
+        ...
+    @property
+    def categories(self) -> list[str]:
+        """
+        This property defines the categories for a component.
+
+        Property Parameters:
+            IANA, non-standard, and language property parameters can be specified on this
+            property.
+
+        Conformance:
+            The property can be specified within "VEVENT", "VTODO", or "VJOURNAL" calendar
+            components.
+            Since :rfc:`7986` it can also be defined on a "VCALENDAR" component.
+
+        Description:
+            This property is used to specify categories or subtypes
+            of the calendar component.  The categories are useful in searching
+            for a calendar component of a particular type and category.
+            Within the "VEVENT", "VTODO", or "VJOURNAL" calendar components,
+            more than one category can be specified as a COMMA-separated list
+            of categories.
+
+        Example:
+            Below, we add the categories to an event:
+
+            .. code-block:: pycon
+
+                >>> from icalendar import Event
+                >>> event = Event()
+                >>> event.categories = ["Work", "Meeting"]
+                >>> print(event.to_ical())
+                BEGIN:VEVENT
+                CATEGORIES:Work,Meeting
+                END:VEVENT
+                >>> event.categories.append("Lecture")
+                >>> event.categories == ["Work", "Meeting", "Lecture"]
+                True
+
+        .. note::
+
+           At present, we do not take the LANGUAGE parameter into account.
+        """
+        ...
+    @categories.setter
+    def categories(self, cats: list[str]) -> None:
+        """
+        This property defines the categories for a component.
+
+        Property Parameters:
+            IANA, non-standard, and language property parameters can be specified on this
+            property.
+
+        Conformance:
+            The property can be specified within "VEVENT", "VTODO", or "VJOURNAL" calendar
+            components.
+            Since :rfc:`7986` it can also be defined on a "VCALENDAR" component.
+
+        Description:
+            This property is used to specify categories or subtypes
+            of the calendar component.  The categories are useful in searching
+            for a calendar component of a particular type and category.
+            Within the "VEVENT", "VTODO", or "VJOURNAL" calendar components,
+            more than one category can be specified as a COMMA-separated list
+            of categories.
+
+        Example:
+            Below, we add the categories to an event:
+
+            .. code-block:: pycon
+
+                >>> from icalendar import Event
+                >>> event = Event()
+                >>> event.categories = ["Work", "Meeting"]
+                >>> print(event.to_ical())
+                BEGIN:VEVENT
+                CATEGORIES:Work,Meeting
+                END:VEVENT
+                >>> event.categories.append("Lecture")
+                >>> event.categories == ["Work", "Meeting", "Lecture"]
+                True
+
+        .. note::
+
+           At present, we do not take the LANGUAGE parameter into account.
+        """
+        ...
+    @categories.deleter
+    def categories(self) -> None:
+        """
+        This property defines the categories for a component.
+
+        Property Parameters:
+            IANA, non-standard, and language property parameters can be specified on this
+            property.
+
+        Conformance:
+            The property can be specified within "VEVENT", "VTODO", or "VJOURNAL" calendar
+            components.
+            Since :rfc:`7986` it can also be defined on a "VCALENDAR" component.
+
+        Description:
+            This property is used to specify categories or subtypes
+            of the calendar component.  The categories are useful in searching
+            for a calendar component of a particular type and category.
+            Within the "VEVENT", "VTODO", or "VJOURNAL" calendar components,
+            more than one category can be specified as a COMMA-separated list
+            of categories.
+
+        Example:
+            Below, we add the categories to an event:
+
+            .. code-block:: pycon
+
+                >>> from icalendar import Event
+                >>> event = Event()
+                >>> event.categories = ["Work", "Meeting"]
+                >>> print(event.to_ical())
+                BEGIN:VEVENT
+                CATEGORIES:Work,Meeting
+                END:VEVENT
+                >>> event.categories.append("Lecture")
+                >>> event.categories == ["Work", "Meeting", "Lecture"]
+                True
+
+        .. note::
+
+           At present, we do not take the LANGUAGE parameter into account.
+        """
+        ...
+    @property
+    def rdates(
+        self,
+    ) -> list[tuple[datetime.date, None] | tuple[datetime.datetime, None] | tuple[datetime.datetime, datetime.datetime]]:
+        """
+        The RDATE property defines the list of DATE-TIME values for recurring components.
+
+        RDATE is defined in :rfc:`5545`.
+        The return value is a list of tuples ``(start, end)``.
+
+        ``start`` can be a :class:`datetime.date` or a :class:`datetime.datetime`,
+        with and without timezone.
+
+        ``end`` is :obj:`None` if the end is not specified and a :class:`datetime.datetime`
+        if the end is specified.
+
+        Value Type:
+            The default value type for this property is DATE-TIME.
+            The value type can be set to DATE or PERIOD.
+
+        Property Parameters:
+            IANA, non-standard, value data type, and time
+            zone identifier property parameters can be specified on this
+            property.
+
+        Conformance:
+            This property can be specified in recurring "VEVENT",
+            "VTODO", and "VJOURNAL" calendar components as well as in the
+            "STANDARD" and "DAYLIGHT" sub-components of the "VTIMEZONE"
+            calendar component.
+
+        Description:
+            This property can appear along with the "RRULE"
+            property to define an aggregate set of repeating occurrences.
+            When they both appear in a recurring component, the recurrence
+            instances are defined by the union of occurrences defined by both
+            the "RDATE" and "RRULE".
+
+            The recurrence dates, if specified, are used in computing the
+            recurrence set.  The recurrence set is the complete set of
+            recurrence instances for a calendar component.  The recurrence set
+            is generated by considering the initial "DTSTART" property along
+            with the "RRULE", "RDATE", and "EXDATE" properties contained
+            within the recurring component.  The "DTSTART" property defines
+            the first instance in the recurrence set.  The "DTSTART" property
+            value SHOULD match the pattern of the recurrence rule, if
+            specified.  The recurrence set generated with a "DTSTART" property
+            value that doesn't match the pattern of the rule is undefined.
+            The final recurrence set is generated by gathering all of the
+            start DATE-TIME values generated by any of the specified "RRULE"
+            and "RDATE" properties, and then excluding any start DATE-TIME
+            values specified by "EXDATE" properties.  This implies that start
+            DATE-TIME values specified by "EXDATE" properties take precedence
+            over those specified by inclusion properties (i.e., "RDATE" and
+            "RRULE").  Where duplicate instances are generated by the "RRULE"
+            and "RDATE" properties, only one recurrence is considered.
+            Duplicate instances are ignored.
+
+        Example:
+            Below, we set one RDATE in a list and get the resulting tuple of start and end.
+
+            .. code-block:: pycon
+
+                >>> from icalendar import Event
+                >>> from datetime import datetime
+                >>> event = Event()
+
+                # Add a list of recurrence dates
+                >>> event.add("RDATE", [datetime(2025, 4, 28, 16, 5)])
+                >>> event.rdates
+                [(datetime.datetime(2025, 4, 28, 16, 5), None)]
+
+        .. note::
+
+            You cannot modify the RDATE value by modifying the result.
+            Use :func:`icalendar.cal.Component.add` to add values.
+
+            If you want to compute recurrences, have a look at :ref:`Related projects`.
+        """
+        ...
+    @property
+    def exdates(self) -> list[datetime.date | datetime.datetime]:
+        """
+        EXDATE defines the list of DATE-TIME exceptions for recurring components.
+
+        EXDATE is defined in :rfc:`5545`.
+
+        Value Type:
+            The default value type for this property is DATE-TIME.
+            The value type can be set to DATE.
+
+        Property Parameters:
+            IANA, non-standard, value data type, and time
+            zone identifier property parameters can be specified on this
+            property.
+
+        Conformance:
+            This property can be specified in recurring "VEVENT",
+            "VTODO", and "VJOURNAL" calendar components as well as in the
+            "STANDARD" and "DAYLIGHT" sub-components of the "VTIMEZONE"
+            calendar component.
+
+        Description:
+            The exception dates, if specified, are used in
+            computing the recurrence set.  The recurrence set is the complete
+            set of recurrence instances for a calendar component.  The
+            recurrence set is generated by considering the initial "DTSTART"
+            property along with the "RRULE", "RDATE", and "EXDATE" properties
+            contained within the recurring component.  The "DTSTART" property
+            defines the first instance in the recurrence set.  The "DTSTART"
+            property value SHOULD match the pattern of the recurrence rule, if
+            specified.  The recurrence set generated with a "DTSTART" property
+            value that doesn't match the pattern of the rule is undefined.
+            The final recurrence set is generated by gathering all of the
+            start DATE-TIME values generated by any of the specified "RRULE"
+            and "RDATE" properties, and then excluding any start DATE-TIME
+            values specified by "EXDATE" properties.  This implies that start
+            DATE-TIME values specified by "EXDATE" properties take precedence
+            over those specified by inclusion properties (i.e., "RDATE" and
+            "RRULE").  When duplicate instances are generated by the "RRULE"
+            and "RDATE" properties, only one recurrence is considered.
+            Duplicate instances are ignored.
+
+            The "EXDATE" property can be used to exclude the value specified
+            in "DTSTART".  However, in such cases, the original "DTSTART" date
+            MUST still be maintained by the calendaring and scheduling system
+            because the original "DTSTART" value has inherent usage
+            dependencies by other properties such as the "RECURRENCE-ID".
+
+        Example:
+            Below, we add an exdate in a list and get the resulting list of exdates.
+
+            .. code-block:: pycon
+
+                >>> from icalendar import Event
+                >>> from datetime import datetime
+                >>> event = Event()
+
+                # Add a list of excluded dates
+                >>> event.add("EXDATE", [datetime(2025, 4, 28, 16, 5)])
+                >>> event.exdates
+                [datetime.datetime(2025, 4, 28, 16, 5)]
+
+        .. note::
+
+            You cannot modify the EXDATE value by modifying the result.
+            Use :func:`icalendar.cal.Component.add` to add values.
+
+            If you want to compute recurrences, have a look at :ref:`Related projects`.
+        """
+        ...
+    @property
+    def rrules(self) -> list[vRecur]: ...
+    @property
+    def uid(self) -> str: ...
+    @uid.setter
+    def uid(self, value: str) -> None: ...
+    @uid.deleter
+    def uid(self) -> None: ...
+
+class FreeBusy(Component):
+    """
+    A "VFREEBUSY" calendar component is a grouping of component
+    properties that represents either a request for free or busy time
+    information, a reply to a request for free or busy time
+    information, or a published set of busy time information.
+    """
+    name: ClassVar[Literal["VFREEBUSY"]]
+    @property
+    def uid(self) -> str: ...
+    @uid.setter
+    def uid(self, value: str) -> None: ...
+    @uid.deleter
+    def uid(self) -> None: ...
+
+class Timezone(Component):
+    """
+    A "VTIMEZONE" calendar component is a grouping of component
+    properties that defines a time zone. It is used to describe the
+    way in which a time zone changes its offset from UTC over time.
+    """
+    subcomponents: list[TimezoneStandard | TimezoneDaylight]
+    name: ClassVar[Literal["VTIMEZONE"]]
+    @classmethod
+    def example(cls, name: str = "pacific_fiji") -> Calendar:
+        """Return the timezone example with the given name."""
+        ...
+    def to_tz(self, tzp: TZP = ..., lookup_tzid: bool = True) -> datetime.tzinfo:
+        """
+        convert this VTIMEZONE component to a timezone object
+
+        :param tzp: timezone provider to use
+        :param lookup_tzid: whether to use the TZID property to look up existing
+                            timezone definitions with tzp.
+                            If it is False, a new timezone will be created.
+                            If it is True, the existing timezone will be used
+                            if it exists, otherwise a new timezone will be created.
+        """
+        ...
+    @property
+    def tz_name(self) -> str:
+        """
+        Return the name of the timezone component.
+
+        Please note that the names of the timezone are different from this name
+        and may change with winter/summer time.
+        """
+        ...
+    def get_transitions(self) -> tuple[list[datetime.datetime], list[tuple[datetime.timedelta, datetime.timedelta, str]]]:
+        """
+        Return a tuple of (transition_times, transition_info)
+
+        - transition_times = [datetime, ...]
+        - transition_info = [(TZOFFSETTO, dts_offset, tzname)]
+        """
+        ...
+    @classmethod
+    def from_tzinfo(
+        cls, timezone: datetime.tzinfo, tzid: str | None = None, first_date: datetime.date = ..., last_date: datetime.date = ...
+    ) -> Self:
+        """
+        Return a VTIMEZONE component from a timezone object.
+
+        This works with pytz and zoneinfo and any other timezone.
+        The offsets are calculated from the tzinfo object.
+
+        Parameters:
+
+        :param tzinfo: the timezone object
+        :param tzid: the tzid for this timezone. If None, it will be extracted from the tzinfo.
+        :param first_date: a datetime that is earlier than anything that happens in the calendar
+        :param last_date: a datetime that is later than anything that happens in the calendar
+        :raises ValueError: If we have no tzid and cannot extract one.
+
+        .. note::
+            This can take some time. Please cache the results.
+        """
+        ...
+    @classmethod
+    def from_tzid(cls, tzid: str, tzp: TZP = ..., first_date: datetime.date = ..., last_date: datetime.date = ...) -> Self:
+        """
+        Create a VTIMEZONE from a tzid like ``"Europe/Berlin"``.
+
+        :param tzid: the id of the timezone
+        :param tzp: the timezone provider
+        :param first_date: a datetime that is earlier than anything that happens in the calendar
+        :param last_date: a datetime that is later than anything that happens in the calendar
+        :raises ValueError: If the tzid is unknown.
+
+        >>> from icalendar import Timezone
+        >>> tz = Timezone.from_tzid("Europe/Berlin")
+        >>> print(tz.to_ical()[:36])
+        BEGIN:VTIMEZONE
+        TZID:Europe/Berlin
+
+        .. note::
+            This can take some time. Please cache the results.
+        """
+        ...
+    @property
+    def standard(self) -> list[TimezoneStandard]:
+        """The STANDARD subcomponents as a list."""
+        ...
+    @property
+    def daylight(self) -> list[TimezoneDaylight]:
+        """
+        The DAYLIGHT subcomponents as a list.
+
+        These are for the daylight saving time.
+        """
+        ...
+
+class TimezoneStandard(Component):
+    """
+    The "STANDARD" sub-component of "VTIMEZONE" defines the standard
+    time offset from UTC for a time zone. It represents a time zone's
+    standard time, typically used during winter months in locations
+    that observe Daylight Saving Time.
+    """
+    name: ClassVar[Literal["STANDARD"]]
+    @property
+    def DTSTART(self) -> datetime.date | datetime.datetime | None:
+        """
+        The DTSTART property.
+
+        The mandatory "DTSTART" property gives the effective onset date
+            and local time for the time zone sub-component definition.
+            "DTSTART" in this usage MUST be specified as a date with a local
+            time value.
+
+        Accepted values: datetime.
+        If the attribute has invalid values, we raise InvalidCalendar.
+        If the value is absent, we return None.
+        You can also delete the value with del or by setting it to None.
+        """
+        ...
+    @DTSTART.setter
+    def DTSTART(self, value: datetime.date | datetime.datetime | None) -> None:
+        """
+        The DTSTART property.
+
+        The mandatory "DTSTART" property gives the effective onset date
+            and local time for the time zone sub-component definition.
+            "DTSTART" in this usage MUST be specified as a date with a local
+            time value.
+
+        Accepted values: datetime.
+        If the attribute has invalid values, we raise InvalidCalendar.
+        If the value is absent, we return None.
+        You can also delete the value with del or by setting it to None.
+        """
+        ...
+    @DTSTART.deleter
+    def DTSTART(self) -> None:
+        """
+        The DTSTART property.
+
+        The mandatory "DTSTART" property gives the effective onset date
+            and local time for the time zone sub-component definition.
+            "DTSTART" in this usage MUST be specified as a date with a local
+            time value.
+
+        Accepted values: datetime.
+        If the attribute has invalid values, we raise InvalidCalendar.
+        If the value is absent, we return None.
+        You can also delete the value with del or by setting it to None.
+        """
+        ...
+    @property
+    def TZOFFSETTO(self) -> datetime.timedelta | None:
+        """
+        The TZOFFSETTO property.
+
+        The mandatory "TZOFFSETTO" property gives the UTC offset for the
+            time zone sub-component (Standard Time or Daylight Saving Time)
+            when this observance is in use.
+    
+
+        Accepted values: timedelta.
+        If the attribute has invalid values, we raise InvalidCalendar.
+        If the value is absent, we return None.
+        You can also delete the value with del or by setting it to None.
+        """
+        ...
+    @TZOFFSETTO.setter
+    def TZOFFSETTO(self, value: datetime.timedelta | None) -> None:
+        """
+        The TZOFFSETTO property.
+
+        The mandatory "TZOFFSETTO" property gives the UTC offset for the
+            time zone sub-component (Standard Time or Daylight Saving Time)
+            when this observance is in use.
+    
+
+        Accepted values: timedelta.
+        If the attribute has invalid values, we raise InvalidCalendar.
+        If the value is absent, we return None.
+        You can also delete the value with del or by setting it to None.
+        """
+        ...
+    @TZOFFSETTO.deleter
+    def TZOFFSETTO(self) -> None:
+        """
+        The TZOFFSETTO property.
+
+        The mandatory "TZOFFSETTO" property gives the UTC offset for the
+            time zone sub-component (Standard Time or Daylight Saving Time)
+            when this observance is in use.
+    
+
+        Accepted values: timedelta.
+        If the attribute has invalid values, we raise InvalidCalendar.
+        If the value is absent, we return None.
+        You can also delete the value with del or by setting it to None.
+        """
+        ...
+    @property
+    def TZOFFSETFROM(self) -> datetime.timedelta | None:
+        """
+        The TZOFFSETFROM property.
+
+        The mandatory "TZOFFSETFROM" property gives the UTC offset that is
+            in use when the onset of this time zone observance begins.
+            "TZOFFSETFROM" is combined with "DTSTART" to define the effective
+            onset for the time zone sub-component definition.  For example,
+            the following represents the time at which the observance of
+            Standard Time took effect in Fall 1967 for New York City:
+
+                DTSTART:19671029T020000
+                TZOFFSETFROM:-0400
+    
+
+        Accepted values: timedelta.
+        If the attribute has invalid values, we raise InvalidCalendar.
+        If the value is absent, we return None.
+        You can also delete the value with del or by setting it to None.
+        """
+        ...
+    @TZOFFSETFROM.setter
+    def TZOFFSETFROM(self, value: datetime.timedelta | None) -> None:
+        """
+        The TZOFFSETFROM property.
+
+        The mandatory "TZOFFSETFROM" property gives the UTC offset that is
+            in use when the onset of this time zone observance begins.
+            "TZOFFSETFROM" is combined with "DTSTART" to define the effective
+            onset for the time zone sub-component definition.  For example,
+            the following represents the time at which the observance of
+            Standard Time took effect in Fall 1967 for New York City:
+
+                DTSTART:19671029T020000
+                TZOFFSETFROM:-0400
+    
+
+        Accepted values: timedelta.
+        If the attribute has invalid values, we raise InvalidCalendar.
+        If the value is absent, we return None.
+        You can also delete the value with del or by setting it to None.
+        """
+        ...
+    @TZOFFSETFROM.deleter
+    def TZOFFSETFROM(self) -> None:
+        """
+        The TZOFFSETFROM property.
+
+        The mandatory "TZOFFSETFROM" property gives the UTC offset that is
+            in use when the onset of this time zone observance begins.
+            "TZOFFSETFROM" is combined with "DTSTART" to define the effective
+            onset for the time zone sub-component definition.  For example,
+            the following represents the time at which the observance of
+            Standard Time took effect in Fall 1967 for New York City:
+
+                DTSTART:19671029T020000
+                TZOFFSETFROM:-0400
+    
+
+        Accepted values: timedelta.
+        If the attribute has invalid values, we raise InvalidCalendar.
+        If the value is absent, we return None.
+        You can also delete the value with del or by setting it to None.
+        """
+        ...
+    @property
+    def rdates(
+        self,
+    ) -> list[tuple[datetime.date, None] | tuple[datetime.datetime, None] | tuple[datetime.datetime, datetime.datetime]]:
+        """
+        The RDATE property defines the list of DATE-TIME values for recurring components.
+
+        RDATE is defined in :rfc:`5545`.
+        The return value is a list of tuples ``(start, end)``.
+
+        ``start`` can be a :class:`datetime.date` or a :class:`datetime.datetime`,
+        with and without timezone.
+
+        ``end`` is :obj:`None` if the end is not specified and a :class:`datetime.datetime`
+        if the end is specified.
+
+        Value Type:
+            The default value type for this property is DATE-TIME.
+            The value type can be set to DATE or PERIOD.
+
+        Property Parameters:
+            IANA, non-standard, value data type, and time
+            zone identifier property parameters can be specified on this
+            property.
+
+        Conformance:
+            This property can be specified in recurring "VEVENT",
+            "VTODO", and "VJOURNAL" calendar components as well as in the
+            "STANDARD" and "DAYLIGHT" sub-components of the "VTIMEZONE"
+            calendar component.
+
+        Description:
+            This property can appear along with the "RRULE"
+            property to define an aggregate set of repeating occurrences.
+            When they both appear in a recurring component, the recurrence
+            instances are defined by the union of occurrences defined by both
+            the "RDATE" and "RRULE".
+
+            The recurrence dates, if specified, are used in computing the
+            recurrence set.  The recurrence set is the complete set of
+            recurrence instances for a calendar component.  The recurrence set
+            is generated by considering the initial "DTSTART" property along
+            with the "RRULE", "RDATE", and "EXDATE" properties contained
+            within the recurring component.  The "DTSTART" property defines
+            the first instance in the recurrence set.  The "DTSTART" property
+            value SHOULD match the pattern of the recurrence rule, if
+            specified.  The recurrence set generated with a "DTSTART" property
+            value that doesn't match the pattern of the rule is undefined.
+            The final recurrence set is generated by gathering all of the
+            start DATE-TIME values generated by any of the specified "RRULE"
+            and "RDATE" properties, and then excluding any start DATE-TIME
+            values specified by "EXDATE" properties.  This implies that start
+            DATE-TIME values specified by "EXDATE" properties take precedence
+            over those specified by inclusion properties (i.e., "RDATE" and
+            "RRULE").  Where duplicate instances are generated by the "RRULE"
+            and "RDATE" properties, only one recurrence is considered.
+            Duplicate instances are ignored.
+
+        Example:
+            Below, we set one RDATE in a list and get the resulting tuple of start and end.
+
+            .. code-block:: pycon
+
+                >>> from icalendar import Event
+                >>> from datetime import datetime
+                >>> event = Event()
+
+                # Add a list of recurrence dates
+                >>> event.add("RDATE", [datetime(2025, 4, 28, 16, 5)])
+                >>> event.rdates
+                [(datetime.datetime(2025, 4, 28, 16, 5), None)]
+
+        .. note::
+
+            You cannot modify the RDATE value by modifying the result.
+            Use :func:`icalendar.cal.Component.add` to add values.
+
+            If you want to compute recurrences, have a look at :ref:`Related projects`.
+        """
+        ...
+    @property
+    def exdates(self) -> list[datetime.date | datetime.datetime]:
+        """
+        EXDATE defines the list of DATE-TIME exceptions for recurring components.
+
+        EXDATE is defined in :rfc:`5545`.
+
+        Value Type:
+            The default value type for this property is DATE-TIME.
+            The value type can be set to DATE.
+
+        Property Parameters:
+            IANA, non-standard, value data type, and time
+            zone identifier property parameters can be specified on this
+            property.
+
+        Conformance:
+            This property can be specified in recurring "VEVENT",
+            "VTODO", and "VJOURNAL" calendar components as well as in the
+            "STANDARD" and "DAYLIGHT" sub-components of the "VTIMEZONE"
+            calendar component.
+
+        Description:
+            The exception dates, if specified, are used in
+            computing the recurrence set.  The recurrence set is the complete
+            set of recurrence instances for a calendar component.  The
+            recurrence set is generated by considering the initial "DTSTART"
+            property along with the "RRULE", "RDATE", and "EXDATE" properties
+            contained within the recurring component.  The "DTSTART" property
+            defines the first instance in the recurrence set.  The "DTSTART"
+            property value SHOULD match the pattern of the recurrence rule, if
+            specified.  The recurrence set generated with a "DTSTART" property
+            value that doesn't match the pattern of the rule is undefined.
+            The final recurrence set is generated by gathering all of the
+            start DATE-TIME values generated by any of the specified "RRULE"
+            and "RDATE" properties, and then excluding any start DATE-TIME
+            values specified by "EXDATE" properties.  This implies that start
+            DATE-TIME values specified by "EXDATE" properties take precedence
+            over those specified by inclusion properties (i.e., "RDATE" and
+            "RRULE").  When duplicate instances are generated by the "RRULE"
+            and "RDATE" properties, only one recurrence is considered.
+            Duplicate instances are ignored.
+
+            The "EXDATE" property can be used to exclude the value specified
+            in "DTSTART".  However, in such cases, the original "DTSTART" date
+            MUST still be maintained by the calendaring and scheduling system
+            because the original "DTSTART" value has inherent usage
+            dependencies by other properties such as the "RECURRENCE-ID".
+
+        Example:
+            Below, we add an exdate in a list and get the resulting list of exdates.
+
+            .. code-block:: pycon
+
+                >>> from icalendar import Event
+                >>> from datetime import datetime
+                >>> event = Event()
+
+                # Add a list of excluded dates
+                >>> event.add("EXDATE", [datetime(2025, 4, 28, 16, 5)])
+                >>> event.exdates
+                [datetime.datetime(2025, 4, 28, 16, 5)]
+
+        .. note::
+
+            You cannot modify the EXDATE value by modifying the result.
+            Use :func:`icalendar.cal.Component.add` to add values.
+
+            If you want to compute recurrences, have a look at :ref:`Related projects`.
+        """
+        ...
+    @property
     def rrules(self) -> list[vRecur]:
         """
         RRULE defines a rule or repeating pattern for recurring components.
@@ -1327,46 +3294,42 @@
             If you want to compute recurrences, have a look at :ref:`Related projects`.
         """
         ...
-=======
-    def rrules(self) -> list[vRecur]: ...
-    @property
-    def uid(self) -> str: ...
-    @uid.setter
-    def uid(self, value: str) -> None: ...
-    @uid.deleter
-    def uid(self) -> None: ...
->>>>>>> 0125fe28
-
-class Todo(Component):
+
+class TimezoneDaylight(Component):
     """
-    A "VTODO" calendar component is a grouping of component
-    properties that represents an action item or assignment. For
-    example, it can be used to represent an item of work assigned to
-    an individual, such as "Prepare for the upcoming conference
-    seminar on Internet Calendaring".
+    The "DAYLIGHT" sub-component of "VTIMEZONE" defines the daylight
+    saving time offset from UTC for a time zone. It represents a time
+    zone's daylight saving time, typically used during summer months
+    in locations that observe Daylight Saving Time.
     """
-    name: ClassVar[Literal["VTODO"]]
-    @property
-    def DTSTART(self) -> datetime.datetime | datetime.date | None:
+    name: ClassVar[Literal["DAYLIGHT"]]
+    @property
+    def DTSTART(self) -> datetime.date | datetime.datetime | None:
         """
         The DTSTART property.
 
-        The "DTSTART" property for a "VTODO" specifies the inclusive start of the Todo.
-
-        Accepted values: datetime, date.
+        The mandatory "DTSTART" property gives the effective onset date
+            and local time for the time zone sub-component definition.
+            "DTSTART" in this usage MUST be specified as a date with a local
+            time value.
+
+        Accepted values: datetime.
         If the attribute has invalid values, we raise InvalidCalendar.
         If the value is absent, we return None.
         You can also delete the value with del or by setting it to None.
         """
         ...
     @DTSTART.setter
-    def DTSTART(self, value: datetime.datetime | datetime.date | None) -> None:
+    def DTSTART(self, value: datetime.date | datetime.datetime | None) -> None:
         """
         The DTSTART property.
 
-        The "DTSTART" property for a "VTODO" specifies the inclusive start of the Todo.
-
-        Accepted values: datetime, date.
+        The mandatory "DTSTART" property gives the effective onset date
+            and local time for the time zone sub-component definition.
+            "DTSTART" in this usage MUST be specified as a date with a local
+            time value.
+
+        Accepted values: datetime.
         If the attribute has invalid values, we raise InvalidCalendar.
         If the value is absent, we return None.
         You can also delete the value with del or by setting it to None.
@@ -1377,664 +3340,129 @@
         """
         The DTSTART property.
 
-        The "DTSTART" property for a "VTODO" specifies the inclusive start of the Todo.
-
-        Accepted values: datetime, date.
+        The mandatory "DTSTART" property gives the effective onset date
+            and local time for the time zone sub-component definition.
+            "DTSTART" in this usage MUST be specified as a date with a local
+            time value.
+
+        Accepted values: datetime.
         If the attribute has invalid values, we raise InvalidCalendar.
         If the value is absent, we return None.
         You can also delete the value with del or by setting it to None.
         """
         ...
     @property
-    def DUE(self) -> datetime.datetime | datetime.date | None:
-        """
-        The DUE property.
-
-        The "DUE" property for a "VTODO" calendar component specifies the non-inclusive end of the Todo.
-
-        Accepted values: datetime, date.
+    def TZOFFSETTO(self) -> datetime.timedelta | None:
+        """
+        The TZOFFSETTO property.
+
+        The mandatory "TZOFFSETTO" property gives the UTC offset for the
+            time zone sub-component (Standard Time or Daylight Saving Time)
+            when this observance is in use.
+    
+
+        Accepted values: timedelta.
         If the attribute has invalid values, we raise InvalidCalendar.
         If the value is absent, we return None.
         You can also delete the value with del or by setting it to None.
         """
         ...
-    @DUE.setter
-    def DUE(self, value: datetime.datetime | datetime.date | None) -> None:
-        """
-        The DUE property.
-
-        The "DUE" property for a "VTODO" calendar component specifies the non-inclusive end of the Todo.
-
-        Accepted values: datetime, date.
+    @TZOFFSETTO.setter
+    def TZOFFSETTO(self, value: datetime.timedelta | None) -> None:
+        """
+        The TZOFFSETTO property.
+
+        The mandatory "TZOFFSETTO" property gives the UTC offset for the
+            time zone sub-component (Standard Time or Daylight Saving Time)
+            when this observance is in use.
+    
+
+        Accepted values: timedelta.
         If the attribute has invalid values, we raise InvalidCalendar.
         If the value is absent, we return None.
         You can also delete the value with del or by setting it to None.
         """
         ...
-    @DUE.deleter
-    def DUE(self) -> None:
-        """
-        The DUE property.
-
-        The "DUE" property for a "VTODO" calendar component specifies the non-inclusive end of the Todo.
-
-        Accepted values: datetime, date.
+    @TZOFFSETTO.deleter
+    def TZOFFSETTO(self) -> None:
+        """
+        The TZOFFSETTO property.
+
+        The mandatory "TZOFFSETTO" property gives the UTC offset for the
+            time zone sub-component (Standard Time or Daylight Saving Time)
+            when this observance is in use.
+    
+
+        Accepted values: timedelta.
         If the attribute has invalid values, we raise InvalidCalendar.
         If the value is absent, we return None.
         You can also delete the value with del or by setting it to None.
         """
         ...
     @property
-    def DURATION(self) -> datetime.timedelta | None:
-        """
-        The DURATION property.
-
-        The "DTSTART" property for a "VTODO" specifies the inclusive start of the event.
-        The "DURATION" property in conjunction with the DTSTART property
-        for a "VTODO" calendar component specifies the non-inclusive end
-        of the event.
-
-        If you would like to calculate the duration of a VTODO, do not use this.
-        Instead use the duration property (lower case).
-        """
-        ...
-    @DURATION.setter
-    def DURATION(self, value: datetime.timedelta | None) -> None:
-        """
-        The DURATION property.
-
-        The "DTSTART" property for a "VTODO" specifies the inclusive start of the event.
-        The "DURATION" property in conjunction with the DTSTART property
-        for a "VTODO" calendar component specifies the non-inclusive end
-        of the event.
-
-        If you would like to calculate the duration of a VTODO, do not use this.
-        Instead use the duration property (lower case).
-        """
-        ...
-    @DURATION.deleter
-    def DURATION(self) -> None:
-        """
-        The DURATION property.
-
-        The "DTSTART" property for a "VTODO" specifies the inclusive start of the event.
-        The "DURATION" property in conjunction with the DTSTART property
-        for a "VTODO" calendar component specifies the non-inclusive end
-        of the event.
-
-        If you would like to calculate the duration of a VTODO, do not use this.
-        Instead use the duration property (lower case).
-        """
-        ...
-    @property
-    def start(self) -> datetime.datetime | datetime.date:
-        """
-        The start of the VTODO.
-
-        Invalid values raise an InvalidCalendar.
-        If there is no start, we also raise an IncompleteComponent error.
-
-        You can get the start, end and duration of a Todo as follows:
-
-        >>> from datetime import datetime
-        >>> from icalendar import Todo
-        >>> todo = Todo()
-        >>> todo.start = datetime(2021, 1, 1, 12)
-        >>> todo.end = datetime(2021, 1, 1, 12, 30) # 30 minutes
-        >>> todo.duration  # 1800 seconds == 30 minutes
-        datetime.timedelta(seconds=1800)
-        >>> print(todo.to_ical())
-        BEGIN:VTODO
-        DTSTART:20210101T120000
-        DUE:20210101T123000
-        END:VTODO
-        """
-        ...
-    @start.setter
-    def start(self, value: datetime.datetime | datetime.date | None) -> None:
-        """
-        The start of the VTODO.
-
-        Invalid values raise an InvalidCalendar.
-        If there is no start, we also raise an IncompleteComponent error.
-
-        You can get the start, end and duration of a Todo as follows:
-
-        >>> from datetime import datetime
-        >>> from icalendar import Todo
-        >>> todo = Todo()
-        >>> todo.start = datetime(2021, 1, 1, 12)
-        >>> todo.end = datetime(2021, 1, 1, 12, 30) # 30 minutes
-        >>> todo.duration  # 1800 seconds == 30 minutes
-        datetime.timedelta(seconds=1800)
-        >>> print(todo.to_ical())
-        BEGIN:VTODO
-        DTSTART:20210101T120000
-        DUE:20210101T123000
-        END:VTODO
-        """
-        ...
-    @property
-    def end(self) -> datetime.datetime | datetime.date:
-        """
-        The end of the component.
-
-        Invalid values raise an InvalidCalendar error.
-        If there is no end, we also raise an IncompleteComponent error.
-        """
-        ...
-    @end.setter
-    def end(self, value: datetime.datetime | datetime.date | None) -> None:
-        """
-        The end of the component.
-
-        Invalid values raise an InvalidCalendar error.
-        If there is no end, we also raise an IncompleteComponent error.
-        """
-        ...
-    @property
-    def duration(self) -> datetime.timedelta:
-        """
-        The duration of the VTODO.
-
-        This duration is calculated from the start and end of the Todo.
-        You cannot set the duration as it is unclear what happens to start and end.
-        """
-        ...
-    @property
-    def X_MOZ_SNOOZE_TIME(self) -> datetime.datetime | None:
-        """
-        The X-MOZ-SNOOZE-TIME property. datetime in UTC
-
-        All values will be converted to a datetime in UTC.
-        Thunderbird: Alarms before this time are snoozed.
-        """
-        ...
-    @X_MOZ_SNOOZE_TIME.setter
-    def X_MOZ_SNOOZE_TIME(self, value: datetime.datetime) -> None:
-        """
-        The X-MOZ-SNOOZE-TIME property. datetime in UTC
-
-        All values will be converted to a datetime in UTC.
-        Thunderbird: Alarms before this time are snoozed.
-        """
-        ...
-    @X_MOZ_SNOOZE_TIME.deleter
-    def X_MOZ_SNOOZE_TIME(self) -> None:
-        """
-        The X-MOZ-SNOOZE-TIME property. datetime in UTC
-
-        All values will be converted to a datetime in UTC.
-        Thunderbird: Alarms before this time are snoozed.
-        """
-        ...
-    @property
-    def X_MOZ_LASTACK(self) -> datetime.datetime | None:
-        """
-        The X-MOZ-LASTACK property. datetime in UTC
-
-        All values will be converted to a datetime in UTC.
-        Thunderbird: Alarms before this time are acknowledged.
-        """
-        ...
-    @X_MOZ_LASTACK.setter
-    def X_MOZ_LASTACK(self, value: datetime.datetime) -> None:
-        """
-        The X-MOZ-LASTACK property. datetime in UTC
-
-        All values will be converted to a datetime in UTC.
-        Thunderbird: Alarms before this time are acknowledged.
-        """
-        ...
-    @X_MOZ_LASTACK.deleter
-    def X_MOZ_LASTACK(self) -> None:
-        """
-        The X-MOZ-LASTACK property. datetime in UTC
-
-        All values will be converted to a datetime in UTC.
-        Thunderbird: Alarms before this time are acknowledged.
-        """
-        ...
-    @property
-    def alarms(self) -> Alarms:
-        """
-        Compute the alarm times for this component.
-
-        >>> from datetime import datetime
-        >>> from icalendar import Todo
-        >>> todo = Todo()  # empty without alarms
-        >>> todo.start = datetime(2024, 10, 26, 10, 21)
-        >>> len(todo.alarms.times)
-        0
-
-        Note that this only uses DTSTART and DUE, but ignores
-        RDATE, EXDATE, and RRULE properties.
-        """
-        ...
-    @property
-    def color(self) -> str:
-        """
-        This property specifies a color used for displaying the component.
-
-        This implements :rfc:`7986` ``COLOR`` property.
-
-        Property Parameters:
-            IANA and non-standard property parameters can
-            be specified on this property.
-
-        Conformance:
-            This property can be specified once in an iCalendar
-            object or in ``VEVENT``, ``VTODO``, or ``VJOURNAL`` calendar components.
-
-        Description:
-            This property specifies a color that clients MAY use
-            when presenting the relevant data to a user.  Typically, this
-            would appear as the "background" color of events or tasks.  The
-            value is a case-insensitive color name taken from the CSS3 set of
-            names, defined in Section 4.3 of `W3C.REC-css3-color-20110607 <https://www.w3.org/TR/css-color-3/>`_.
-
-        Example:
-            ``"turquoise"``, ``"#ffffff"``
-
-            .. code-block:: pycon
-
-                >>> from icalendar import Todo
-                >>> todo = Todo()
-                >>> todo.color = "green"
-                >>> print(todo.to_ical())
-                BEGIN:VTODO
-                COLOR:green
-                END:VTODO
-        """
-        ...
-    @color.setter
-    def color(self, value: str) -> None:
-        """
-        This property specifies a color used for displaying the component.
-
-        This implements :rfc:`7986` ``COLOR`` property.
-
-        Property Parameters:
-            IANA and non-standard property parameters can
-            be specified on this property.
-
-        Conformance:
-            This property can be specified once in an iCalendar
-            object or in ``VEVENT``, ``VTODO``, or ``VJOURNAL`` calendar components.
-
-        Description:
-            This property specifies a color that clients MAY use
-            when presenting the relevant data to a user.  Typically, this
-            would appear as the "background" color of events or tasks.  The
-            value is a case-insensitive color name taken from the CSS3 set of
-            names, defined in Section 4.3 of `W3C.REC-css3-color-20110607 <https://www.w3.org/TR/css-color-3/>`_.
-
-        Example:
-            ``"turquoise"``, ``"#ffffff"``
-
-            .. code-block:: pycon
-
-                >>> from icalendar import Todo
-                >>> todo = Todo()
-                >>> todo.color = "green"
-                >>> print(todo.to_ical())
-                BEGIN:VTODO
-                COLOR:green
-                END:VTODO
-        """
-        ...
-    @color.deleter
-    def color(self) -> None:
-        """
-        This property specifies a color used for displaying the component.
-
-        This implements :rfc:`7986` ``COLOR`` property.
-
-        Property Parameters:
-            IANA and non-standard property parameters can
-            be specified on this property.
-
-        Conformance:
-            This property can be specified once in an iCalendar
-            object or in ``VEVENT``, ``VTODO``, or ``VJOURNAL`` calendar components.
-
-        Description:
-            This property specifies a color that clients MAY use
-            when presenting the relevant data to a user.  Typically, this
-            would appear as the "background" color of events or tasks.  The
-            value is a case-insensitive color name taken from the CSS3 set of
-            names, defined in Section 4.3 of `W3C.REC-css3-color-20110607 <https://www.w3.org/TR/css-color-3/>`_.
-
-        Example:
-            ``"turquoise"``, ``"#ffffff"``
-
-            .. code-block:: pycon
-
-                >>> from icalendar import Todo
-                >>> todo = Todo()
-                >>> todo.color = "green"
-                >>> print(todo.to_ical())
-                BEGIN:VTODO
-                COLOR:green
-                END:VTODO
-        """
-        ...
-    @property
-    def sequence(self) -> int:
-        """
-        This property defines the revision sequence number of the calendar component within a sequence of revisions.
-
-        Value Type:
-            INTEGER
-
-        Property Parameters:
-            IANA and non-standard property parameters can be specified on this property.
-
-        Conformance:
-            The property can be specified in "VEVENT", "VTODO", or
-            "VJOURNAL" calendar component.
-
-        Description:
-            When a calendar component is created, its sequence
-            number is 0.  It is monotonically incremented by the "Organizer's"
-            CUA each time the "Organizer" makes a significant revision to the
-            calendar component.
-
-            The "Organizer" includes this property in an iCalendar object that
-            it sends to an "Attendee" to specify the current version of the
-            calendar component.
-
-            The "Attendee" includes this property in an iCalendar object that
-            it sends to the "Organizer" to specify the version of the calendar
-            component to which the "Attendee" is referring.
-
-            A change to the sequence number is not the mechanism that an
-            "Organizer" uses to request a response from the "Attendees".  The
-            "RSVP" parameter on the "ATTENDEE" property is used by the
-            "Organizer" to indicate that a response from the "Attendees" is
-            requested.
-
-            Recurrence instances of a recurring component MAY have different
-            sequence numbers.
-
-        Examples:
-            The following is an example of this property for a calendar
-            component that was just created by the "Organizer":
-
-            .. code-block:: pycon
-
-                >>> from icalendar import Event
-                >>> event = Event()
-                >>> event.sequence
-                0
-
-            The following is an example of this property for a calendar
-            component that has been revised 10 different times by the
-            "Organizer":
-
-            .. code-block:: pycon
-
-                >>> from icalendar import Calendar
-                >>> calendar = Calendar.example("issue_156_RDATE_with_PERIOD_TZID_khal")
-                >>> event = calendar.events[0]
-                >>> event.sequence
-                10
+    def TZOFFSETFROM(self) -> datetime.timedelta | None:
+        """
+        The TZOFFSETFROM property.
+
+        The mandatory "TZOFFSETFROM" property gives the UTC offset that is
+            in use when the onset of this time zone observance begins.
+            "TZOFFSETFROM" is combined with "DTSTART" to define the effective
+            onset for the time zone sub-component definition.  For example,
+            the following represents the time at which the observance of
+            Standard Time took effect in Fall 1967 for New York City:
+
+                DTSTART:19671029T020000
+                TZOFFSETFROM:-0400
     
-        """
-        ...
-    @sequence.setter
-    def sequence(self, value: int) -> None:
-        """
-        This property defines the revision sequence number of the calendar component within a sequence of revisions.
-
-        Value Type:
-            INTEGER
-
-        Property Parameters:
-            IANA and non-standard property parameters can be specified on this property.
-
-        Conformance:
-            The property can be specified in "VEVENT", "VTODO", or
-            "VJOURNAL" calendar component.
-
-        Description:
-            When a calendar component is created, its sequence
-            number is 0.  It is monotonically incremented by the "Organizer's"
-            CUA each time the "Organizer" makes a significant revision to the
-            calendar component.
-
-            The "Organizer" includes this property in an iCalendar object that
-            it sends to an "Attendee" to specify the current version of the
-            calendar component.
-
-            The "Attendee" includes this property in an iCalendar object that
-            it sends to the "Organizer" to specify the version of the calendar
-            component to which the "Attendee" is referring.
-
-            A change to the sequence number is not the mechanism that an
-            "Organizer" uses to request a response from the "Attendees".  The
-            "RSVP" parameter on the "ATTENDEE" property is used by the
-            "Organizer" to indicate that a response from the "Attendees" is
-            requested.
-
-            Recurrence instances of a recurring component MAY have different
-            sequence numbers.
-
-        Examples:
-            The following is an example of this property for a calendar
-            component that was just created by the "Organizer":
-
-            .. code-block:: pycon
-
-                >>> from icalendar import Event
-                >>> event = Event()
-                >>> event.sequence
-                0
-
-            The following is an example of this property for a calendar
-            component that has been revised 10 different times by the
-            "Organizer":
-
-            .. code-block:: pycon
-
-                >>> from icalendar import Calendar
-                >>> calendar = Calendar.example("issue_156_RDATE_with_PERIOD_TZID_khal")
-                >>> event = calendar.events[0]
-                >>> event.sequence
-                10
+
+        Accepted values: timedelta.
+        If the attribute has invalid values, we raise InvalidCalendar.
+        If the value is absent, we return None.
+        You can also delete the value with del or by setting it to None.
+        """
+        ...
+    @TZOFFSETFROM.setter
+    def TZOFFSETFROM(self, value: datetime.timedelta | None) -> None:
+        """
+        The TZOFFSETFROM property.
+
+        The mandatory "TZOFFSETFROM" property gives the UTC offset that is
+            in use when the onset of this time zone observance begins.
+            "TZOFFSETFROM" is combined with "DTSTART" to define the effective
+            onset for the time zone sub-component definition.  For example,
+            the following represents the time at which the observance of
+            Standard Time took effect in Fall 1967 for New York City:
+
+                DTSTART:19671029T020000
+                TZOFFSETFROM:-0400
     
-        """
-        ...
-    @sequence.deleter
-    def sequence(self) -> None:
-        """
-        This property defines the revision sequence number of the calendar component within a sequence of revisions.
-
-        Value Type:
-            INTEGER
-
-        Property Parameters:
-            IANA and non-standard property parameters can be specified on this property.
-
-        Conformance:
-            The property can be specified in "VEVENT", "VTODO", or
-            "VJOURNAL" calendar component.
-
-        Description:
-            When a calendar component is created, its sequence
-            number is 0.  It is monotonically incremented by the "Organizer's"
-            CUA each time the "Organizer" makes a significant revision to the
-            calendar component.
-
-            The "Organizer" includes this property in an iCalendar object that
-            it sends to an "Attendee" to specify the current version of the
-            calendar component.
-
-            The "Attendee" includes this property in an iCalendar object that
-            it sends to the "Organizer" to specify the version of the calendar
-            component to which the "Attendee" is referring.
-
-            A change to the sequence number is not the mechanism that an
-            "Organizer" uses to request a response from the "Attendees".  The
-            "RSVP" parameter on the "ATTENDEE" property is used by the
-            "Organizer" to indicate that a response from the "Attendees" is
-            requested.
-
-            Recurrence instances of a recurring component MAY have different
-            sequence numbers.
-
-        Examples:
-            The following is an example of this property for a calendar
-            component that was just created by the "Organizer":
-
-            .. code-block:: pycon
-
-                >>> from icalendar import Event
-                >>> event = Event()
-                >>> event.sequence
-                0
-
-            The following is an example of this property for a calendar
-            component that has been revised 10 different times by the
-            "Organizer":
-
-            .. code-block:: pycon
-
-                >>> from icalendar import Calendar
-                >>> calendar = Calendar.example("issue_156_RDATE_with_PERIOD_TZID_khal")
-                >>> event = calendar.events[0]
-                >>> event.sequence
-                10
+
+        Accepted values: timedelta.
+        If the attribute has invalid values, we raise InvalidCalendar.
+        If the value is absent, we return None.
+        You can also delete the value with del or by setting it to None.
+        """
+        ...
+    @TZOFFSETFROM.deleter
+    def TZOFFSETFROM(self) -> None:
+        """
+        The TZOFFSETFROM property.
+
+        The mandatory "TZOFFSETFROM" property gives the UTC offset that is
+            in use when the onset of this time zone observance begins.
+            "TZOFFSETFROM" is combined with "DTSTART" to define the effective
+            onset for the time zone sub-component definition.  For example,
+            the following represents the time at which the observance of
+            Standard Time took effect in Fall 1967 for New York City:
+
+                DTSTART:19671029T020000
+                TZOFFSETFROM:-0400
     
-        """
-        ...
-    @property
-    def categories(self) -> list[str]:
-        """
-        This property defines the categories for a component.
-
-        Property Parameters:
-            IANA, non-standard, and language property parameters can be specified on this
-            property.
-
-        Conformance:
-            The property can be specified within "VEVENT", "VTODO", or "VJOURNAL" calendar
-            components.
-            Since :rfc:`7986` it can also be defined on a "VCALENDAR" component.
-
-        Description:
-            This property is used to specify categories or subtypes
-            of the calendar component.  The categories are useful in searching
-            for a calendar component of a particular type and category.
-            Within the "VEVENT", "VTODO", or "VJOURNAL" calendar components,
-            more than one category can be specified as a COMMA-separated list
-            of categories.
-
-        Example:
-            Below, we add the categories to an event:
-
-            .. code-block:: pycon
-
-                >>> from icalendar import Event
-                >>> event = Event()
-                >>> event.categories = ["Work", "Meeting"]
-                >>> print(event.to_ical())
-                BEGIN:VEVENT
-                CATEGORIES:Work,Meeting
-                END:VEVENT
-                >>> event.categories.append("Lecture")
-                >>> event.categories == ["Work", "Meeting", "Lecture"]
-                True
-
-        .. note::
-
-           At present, we do not take the LANGUAGE parameter into account.
-        """
-        ...
-    @categories.setter
-    def categories(self, cats: list[str]) -> None:
-        """
-        This property defines the categories for a component.
-
-        Property Parameters:
-            IANA, non-standard, and language property parameters can be specified on this
-            property.
-
-        Conformance:
-            The property can be specified within "VEVENT", "VTODO", or "VJOURNAL" calendar
-            components.
-            Since :rfc:`7986` it can also be defined on a "VCALENDAR" component.
-
-        Description:
-            This property is used to specify categories or subtypes
-            of the calendar component.  The categories are useful in searching
-            for a calendar component of a particular type and category.
-            Within the "VEVENT", "VTODO", or "VJOURNAL" calendar components,
-            more than one category can be specified as a COMMA-separated list
-            of categories.
-
-        Example:
-            Below, we add the categories to an event:
-
-            .. code-block:: pycon
-
-                >>> from icalendar import Event
-                >>> event = Event()
-                >>> event.categories = ["Work", "Meeting"]
-                >>> print(event.to_ical())
-                BEGIN:VEVENT
-                CATEGORIES:Work,Meeting
-                END:VEVENT
-                >>> event.categories.append("Lecture")
-                >>> event.categories == ["Work", "Meeting", "Lecture"]
-                True
-
-        .. note::
-
-           At present, we do not take the LANGUAGE parameter into account.
-        """
-        ...
-    @categories.deleter
-    def categories(self) -> None:
-        """
-        This property defines the categories for a component.
-
-        Property Parameters:
-            IANA, non-standard, and language property parameters can be specified on this
-            property.
-
-        Conformance:
-            The property can be specified within "VEVENT", "VTODO", or "VJOURNAL" calendar
-            components.
-            Since :rfc:`7986` it can also be defined on a "VCALENDAR" component.
-
-        Description:
-            This property is used to specify categories or subtypes
-            of the calendar component.  The categories are useful in searching
-            for a calendar component of a particular type and category.
-            Within the "VEVENT", "VTODO", or "VJOURNAL" calendar components,
-            more than one category can be specified as a COMMA-separated list
-            of categories.
-
-        Example:
-            Below, we add the categories to an event:
-
-            .. code-block:: pycon
-
-                >>> from icalendar import Event
-                >>> event = Event()
-                >>> event.categories = ["Work", "Meeting"]
-                >>> print(event.to_ical())
-                BEGIN:VEVENT
-                CATEGORIES:Work,Meeting
-                END:VEVENT
-                >>> event.categories.append("Lecture")
-                >>> event.categories == ["Work", "Meeting", "Lecture"]
-                True
-
-        .. note::
-
-           At present, we do not take the LANGUAGE parameter into account.
+
+        Accepted values: timedelta.
+        If the attribute has invalid values, we raise InvalidCalendar.
+        If the value is absent, we return None.
+        You can also delete the value with del or by setting it to None.
         """
         ...
     @property
@@ -2189,7 +3617,6 @@
         """
         ...
     @property
-<<<<<<< HEAD
     def rrules(self) -> list[vRecur]:
         """
         RRULE defines a rule or repeating pattern for recurring components.
@@ -2296,1760 +3723,6 @@
             If you want to compute recurrences, have a look at :ref:`Related projects`.
         """
         ...
-=======
-    def rrules(self) -> list[vRecur]: ...
-    @property
-    def uid(self) -> str: ...
-    @uid.setter
-    def uid(self, value: str) -> None: ...
-    @uid.deleter
-    def uid(self) -> None: ...
->>>>>>> 0125fe28
-
-class Journal(Component):
-    """
-    A descriptive text at a certain time or associated with a component.
-
-    A "VJOURNAL" calendar component is a grouping of
-    component properties that represent one or more descriptive text
-    notes associated with a particular calendar date.  The "DTSTART"
-    property is used to specify the calendar date with which the
-    journal entry is associated.  Generally, it will have a DATE value
-    data type, but it can also be used to specify a DATE-TIME value
-    data type.  Examples of a journal entry include a daily record of
-    a legislative body or a journal entry of individual telephone
-    contacts for the day or an ordered list of accomplishments for the
-    day.
-    """
-    name: ClassVar[Literal["VJOURNAL"]]
-    @property
-    def DTSTART(self) -> datetime.date | datetime.datetime | None:
-        """
-        The DTSTART property.
-
-        The "DTSTART" property for a "VJOURNAL" that specifies the exact date at which the journal entry was made.
-
-        Accepted values: datetime, date.
-        If the attribute has invalid values, we raise InvalidCalendar.
-        If the value is absent, we return None.
-        You can also delete the value with del or by setting it to None.
-        """
-        ...
-    @DTSTART.setter
-    def DTSTART(self, value: datetime.date | datetime.datetime | None) -> None:
-        """
-        The DTSTART property.
-
-        The "DTSTART" property for a "VJOURNAL" that specifies the exact date at which the journal entry was made.
-
-        Accepted values: datetime, date.
-        If the attribute has invalid values, we raise InvalidCalendar.
-        If the value is absent, we return None.
-        You can also delete the value with del or by setting it to None.
-        """
-        ...
-    @DTSTART.deleter
-    def DTSTART(self) -> None:
-        """
-        The DTSTART property.
-
-        The "DTSTART" property for a "VJOURNAL" that specifies the exact date at which the journal entry was made.
-
-        Accepted values: datetime, date.
-        If the attribute has invalid values, we raise InvalidCalendar.
-        If the value is absent, we return None.
-        You can also delete the value with del or by setting it to None.
-        """
-        ...
-    @property
-    def start(self) -> datetime.date | datetime.datetime:
-        """
-        The start of the Journal.
-
-        The "DTSTART"
-        property is used to specify the calendar date with which the
-        journal entry is associated.
-        """
-        ...
-    @start.setter
-    def start(self, value: datetime.date | datetime.datetime | None) -> None:
-        """
-        The start of the Journal.
-
-        The "DTSTART"
-        property is used to specify the calendar date with which the
-        journal entry is associated.
-        """
-        ...
-    end = start
-    @property
-    def duration(self) -> datetime.timedelta:
-        """The journal has no duration: timedelta(0)."""
-        ...
-    @property
-    def color(self) -> str:
-        """
-        This property specifies a color used for displaying the component.
-
-        This implements :rfc:`7986` ``COLOR`` property.
-
-        Property Parameters:
-            IANA and non-standard property parameters can
-            be specified on this property.
-
-        Conformance:
-            This property can be specified once in an iCalendar
-            object or in ``VEVENT``, ``VTODO``, or ``VJOURNAL`` calendar components.
-
-        Description:
-            This property specifies a color that clients MAY use
-            when presenting the relevant data to a user.  Typically, this
-            would appear as the "background" color of events or tasks.  The
-            value is a case-insensitive color name taken from the CSS3 set of
-            names, defined in Section 4.3 of `W3C.REC-css3-color-20110607 <https://www.w3.org/TR/css-color-3/>`_.
-
-        Example:
-            ``"turquoise"``, ``"#ffffff"``
-
-            .. code-block:: pycon
-
-                >>> from icalendar import Todo
-                >>> todo = Todo()
-                >>> todo.color = "green"
-                >>> print(todo.to_ical())
-                BEGIN:VTODO
-                COLOR:green
-                END:VTODO
-        """
-        ...
-    @color.setter
-    def color(self, value: str) -> None:
-        """
-        This property specifies a color used for displaying the component.
-
-        This implements :rfc:`7986` ``COLOR`` property.
-
-        Property Parameters:
-            IANA and non-standard property parameters can
-            be specified on this property.
-
-        Conformance:
-            This property can be specified once in an iCalendar
-            object or in ``VEVENT``, ``VTODO``, or ``VJOURNAL`` calendar components.
-
-        Description:
-            This property specifies a color that clients MAY use
-            when presenting the relevant data to a user.  Typically, this
-            would appear as the "background" color of events or tasks.  The
-            value is a case-insensitive color name taken from the CSS3 set of
-            names, defined in Section 4.3 of `W3C.REC-css3-color-20110607 <https://www.w3.org/TR/css-color-3/>`_.
-
-        Example:
-            ``"turquoise"``, ``"#ffffff"``
-
-            .. code-block:: pycon
-
-                >>> from icalendar import Todo
-                >>> todo = Todo()
-                >>> todo.color = "green"
-                >>> print(todo.to_ical())
-                BEGIN:VTODO
-                COLOR:green
-                END:VTODO
-        """
-        ...
-    @color.deleter
-    def color(self) -> None:
-        """
-        This property specifies a color used for displaying the component.
-
-        This implements :rfc:`7986` ``COLOR`` property.
-
-        Property Parameters:
-            IANA and non-standard property parameters can
-            be specified on this property.
-
-        Conformance:
-            This property can be specified once in an iCalendar
-            object or in ``VEVENT``, ``VTODO``, or ``VJOURNAL`` calendar components.
-
-        Description:
-            This property specifies a color that clients MAY use
-            when presenting the relevant data to a user.  Typically, this
-            would appear as the "background" color of events or tasks.  The
-            value is a case-insensitive color name taken from the CSS3 set of
-            names, defined in Section 4.3 of `W3C.REC-css3-color-20110607 <https://www.w3.org/TR/css-color-3/>`_.
-
-        Example:
-            ``"turquoise"``, ``"#ffffff"``
-
-            .. code-block:: pycon
-
-                >>> from icalendar import Todo
-                >>> todo = Todo()
-                >>> todo.color = "green"
-                >>> print(todo.to_ical())
-                BEGIN:VTODO
-                COLOR:green
-                END:VTODO
-        """
-        ...
-    @property
-    def sequence(self) -> int:
-        """
-        This property defines the revision sequence number of the calendar component within a sequence of revisions.
-
-        Value Type:
-            INTEGER
-
-        Property Parameters:
-            IANA and non-standard property parameters can be specified on this property.
-
-        Conformance:
-            The property can be specified in "VEVENT", "VTODO", or
-            "VJOURNAL" calendar component.
-
-        Description:
-            When a calendar component is created, its sequence
-            number is 0.  It is monotonically incremented by the "Organizer's"
-            CUA each time the "Organizer" makes a significant revision to the
-            calendar component.
-
-            The "Organizer" includes this property in an iCalendar object that
-            it sends to an "Attendee" to specify the current version of the
-            calendar component.
-
-            The "Attendee" includes this property in an iCalendar object that
-            it sends to the "Organizer" to specify the version of the calendar
-            component to which the "Attendee" is referring.
-
-            A change to the sequence number is not the mechanism that an
-            "Organizer" uses to request a response from the "Attendees".  The
-            "RSVP" parameter on the "ATTENDEE" property is used by the
-            "Organizer" to indicate that a response from the "Attendees" is
-            requested.
-
-            Recurrence instances of a recurring component MAY have different
-            sequence numbers.
-
-        Examples:
-            The following is an example of this property for a calendar
-            component that was just created by the "Organizer":
-
-            .. code-block:: pycon
-
-                >>> from icalendar import Event
-                >>> event = Event()
-                >>> event.sequence
-                0
-
-            The following is an example of this property for a calendar
-            component that has been revised 10 different times by the
-            "Organizer":
-
-            .. code-block:: pycon
-
-                >>> from icalendar import Calendar
-                >>> calendar = Calendar.example("issue_156_RDATE_with_PERIOD_TZID_khal")
-                >>> event = calendar.events[0]
-                >>> event.sequence
-                10
-    
-        """
-        ...
-    @sequence.setter
-    def sequence(self, value: int) -> None:
-        """
-        This property defines the revision sequence number of the calendar component within a sequence of revisions.
-
-        Value Type:
-            INTEGER
-
-        Property Parameters:
-            IANA and non-standard property parameters can be specified on this property.
-
-        Conformance:
-            The property can be specified in "VEVENT", "VTODO", or
-            "VJOURNAL" calendar component.
-
-        Description:
-            When a calendar component is created, its sequence
-            number is 0.  It is monotonically incremented by the "Organizer's"
-            CUA each time the "Organizer" makes a significant revision to the
-            calendar component.
-
-            The "Organizer" includes this property in an iCalendar object that
-            it sends to an "Attendee" to specify the current version of the
-            calendar component.
-
-            The "Attendee" includes this property in an iCalendar object that
-            it sends to the "Organizer" to specify the version of the calendar
-            component to which the "Attendee" is referring.
-
-            A change to the sequence number is not the mechanism that an
-            "Organizer" uses to request a response from the "Attendees".  The
-            "RSVP" parameter on the "ATTENDEE" property is used by the
-            "Organizer" to indicate that a response from the "Attendees" is
-            requested.
-
-            Recurrence instances of a recurring component MAY have different
-            sequence numbers.
-
-        Examples:
-            The following is an example of this property for a calendar
-            component that was just created by the "Organizer":
-
-            .. code-block:: pycon
-
-                >>> from icalendar import Event
-                >>> event = Event()
-                >>> event.sequence
-                0
-
-            The following is an example of this property for a calendar
-            component that has been revised 10 different times by the
-            "Organizer":
-
-            .. code-block:: pycon
-
-                >>> from icalendar import Calendar
-                >>> calendar = Calendar.example("issue_156_RDATE_with_PERIOD_TZID_khal")
-                >>> event = calendar.events[0]
-                >>> event.sequence
-                10
-    
-        """
-        ...
-    @sequence.deleter
-    def sequence(self) -> None:
-        """
-        This property defines the revision sequence number of the calendar component within a sequence of revisions.
-
-        Value Type:
-            INTEGER
-
-        Property Parameters:
-            IANA and non-standard property parameters can be specified on this property.
-
-        Conformance:
-            The property can be specified in "VEVENT", "VTODO", or
-            "VJOURNAL" calendar component.
-
-        Description:
-            When a calendar component is created, its sequence
-            number is 0.  It is monotonically incremented by the "Organizer's"
-            CUA each time the "Organizer" makes a significant revision to the
-            calendar component.
-
-            The "Organizer" includes this property in an iCalendar object that
-            it sends to an "Attendee" to specify the current version of the
-            calendar component.
-
-            The "Attendee" includes this property in an iCalendar object that
-            it sends to the "Organizer" to specify the version of the calendar
-            component to which the "Attendee" is referring.
-
-            A change to the sequence number is not the mechanism that an
-            "Organizer" uses to request a response from the "Attendees".  The
-            "RSVP" parameter on the "ATTENDEE" property is used by the
-            "Organizer" to indicate that a response from the "Attendees" is
-            requested.
-
-            Recurrence instances of a recurring component MAY have different
-            sequence numbers.
-
-        Examples:
-            The following is an example of this property for a calendar
-            component that was just created by the "Organizer":
-
-            .. code-block:: pycon
-
-                >>> from icalendar import Event
-                >>> event = Event()
-                >>> event.sequence
-                0
-
-            The following is an example of this property for a calendar
-            component that has been revised 10 different times by the
-            "Organizer":
-
-            .. code-block:: pycon
-
-                >>> from icalendar import Calendar
-                >>> calendar = Calendar.example("issue_156_RDATE_with_PERIOD_TZID_khal")
-                >>> event = calendar.events[0]
-                >>> event.sequence
-                10
-    
-        """
-        ...
-    @property
-    def categories(self) -> list[str]:
-        """
-        This property defines the categories for a component.
-
-        Property Parameters:
-            IANA, non-standard, and language property parameters can be specified on this
-            property.
-
-        Conformance:
-            The property can be specified within "VEVENT", "VTODO", or "VJOURNAL" calendar
-            components.
-            Since :rfc:`7986` it can also be defined on a "VCALENDAR" component.
-
-        Description:
-            This property is used to specify categories or subtypes
-            of the calendar component.  The categories are useful in searching
-            for a calendar component of a particular type and category.
-            Within the "VEVENT", "VTODO", or "VJOURNAL" calendar components,
-            more than one category can be specified as a COMMA-separated list
-            of categories.
-
-        Example:
-            Below, we add the categories to an event:
-
-            .. code-block:: pycon
-
-                >>> from icalendar import Event
-                >>> event = Event()
-                >>> event.categories = ["Work", "Meeting"]
-                >>> print(event.to_ical())
-                BEGIN:VEVENT
-                CATEGORIES:Work,Meeting
-                END:VEVENT
-                >>> event.categories.append("Lecture")
-                >>> event.categories == ["Work", "Meeting", "Lecture"]
-                True
-
-        .. note::
-
-           At present, we do not take the LANGUAGE parameter into account.
-        """
-        ...
-    @categories.setter
-    def categories(self, cats: list[str]) -> None:
-        """
-        This property defines the categories for a component.
-
-        Property Parameters:
-            IANA, non-standard, and language property parameters can be specified on this
-            property.
-
-        Conformance:
-            The property can be specified within "VEVENT", "VTODO", or "VJOURNAL" calendar
-            components.
-            Since :rfc:`7986` it can also be defined on a "VCALENDAR" component.
-
-        Description:
-            This property is used to specify categories or subtypes
-            of the calendar component.  The categories are useful in searching
-            for a calendar component of a particular type and category.
-            Within the "VEVENT", "VTODO", or "VJOURNAL" calendar components,
-            more than one category can be specified as a COMMA-separated list
-            of categories.
-
-        Example:
-            Below, we add the categories to an event:
-
-            .. code-block:: pycon
-
-                >>> from icalendar import Event
-                >>> event = Event()
-                >>> event.categories = ["Work", "Meeting"]
-                >>> print(event.to_ical())
-                BEGIN:VEVENT
-                CATEGORIES:Work,Meeting
-                END:VEVENT
-                >>> event.categories.append("Lecture")
-                >>> event.categories == ["Work", "Meeting", "Lecture"]
-                True
-
-        .. note::
-
-           At present, we do not take the LANGUAGE parameter into account.
-        """
-        ...
-    @categories.deleter
-    def categories(self) -> None:
-        """
-        This property defines the categories for a component.
-
-        Property Parameters:
-            IANA, non-standard, and language property parameters can be specified on this
-            property.
-
-        Conformance:
-            The property can be specified within "VEVENT", "VTODO", or "VJOURNAL" calendar
-            components.
-            Since :rfc:`7986` it can also be defined on a "VCALENDAR" component.
-
-        Description:
-            This property is used to specify categories or subtypes
-            of the calendar component.  The categories are useful in searching
-            for a calendar component of a particular type and category.
-            Within the "VEVENT", "VTODO", or "VJOURNAL" calendar components,
-            more than one category can be specified as a COMMA-separated list
-            of categories.
-
-        Example:
-            Below, we add the categories to an event:
-
-            .. code-block:: pycon
-
-                >>> from icalendar import Event
-                >>> event = Event()
-                >>> event.categories = ["Work", "Meeting"]
-                >>> print(event.to_ical())
-                BEGIN:VEVENT
-                CATEGORIES:Work,Meeting
-                END:VEVENT
-                >>> event.categories.append("Lecture")
-                >>> event.categories == ["Work", "Meeting", "Lecture"]
-                True
-
-        .. note::
-
-           At present, we do not take the LANGUAGE parameter into account.
-        """
-        ...
-    @property
-    def rdates(
-        self,
-    ) -> list[tuple[datetime.date, None] | tuple[datetime.datetime, None] | tuple[datetime.datetime, datetime.datetime]]:
-        """
-        The RDATE property defines the list of DATE-TIME values for recurring components.
-
-        RDATE is defined in :rfc:`5545`.
-        The return value is a list of tuples ``(start, end)``.
-
-        ``start`` can be a :class:`datetime.date` or a :class:`datetime.datetime`,
-        with and without timezone.
-
-        ``end`` is :obj:`None` if the end is not specified and a :class:`datetime.datetime`
-        if the end is specified.
-
-        Value Type:
-            The default value type for this property is DATE-TIME.
-            The value type can be set to DATE or PERIOD.
-
-        Property Parameters:
-            IANA, non-standard, value data type, and time
-            zone identifier property parameters can be specified on this
-            property.
-
-        Conformance:
-            This property can be specified in recurring "VEVENT",
-            "VTODO", and "VJOURNAL" calendar components as well as in the
-            "STANDARD" and "DAYLIGHT" sub-components of the "VTIMEZONE"
-            calendar component.
-
-        Description:
-            This property can appear along with the "RRULE"
-            property to define an aggregate set of repeating occurrences.
-            When they both appear in a recurring component, the recurrence
-            instances are defined by the union of occurrences defined by both
-            the "RDATE" and "RRULE".
-
-            The recurrence dates, if specified, are used in computing the
-            recurrence set.  The recurrence set is the complete set of
-            recurrence instances for a calendar component.  The recurrence set
-            is generated by considering the initial "DTSTART" property along
-            with the "RRULE", "RDATE", and "EXDATE" properties contained
-            within the recurring component.  The "DTSTART" property defines
-            the first instance in the recurrence set.  The "DTSTART" property
-            value SHOULD match the pattern of the recurrence rule, if
-            specified.  The recurrence set generated with a "DTSTART" property
-            value that doesn't match the pattern of the rule is undefined.
-            The final recurrence set is generated by gathering all of the
-            start DATE-TIME values generated by any of the specified "RRULE"
-            and "RDATE" properties, and then excluding any start DATE-TIME
-            values specified by "EXDATE" properties.  This implies that start
-            DATE-TIME values specified by "EXDATE" properties take precedence
-            over those specified by inclusion properties (i.e., "RDATE" and
-            "RRULE").  Where duplicate instances are generated by the "RRULE"
-            and "RDATE" properties, only one recurrence is considered.
-            Duplicate instances are ignored.
-
-        Example:
-            Below, we set one RDATE in a list and get the resulting tuple of start and end.
-
-            .. code-block:: pycon
-
-                >>> from icalendar import Event
-                >>> from datetime import datetime
-                >>> event = Event()
-
-                # Add a list of recurrence dates
-                >>> event.add("RDATE", [datetime(2025, 4, 28, 16, 5)])
-                >>> event.rdates
-                [(datetime.datetime(2025, 4, 28, 16, 5), None)]
-
-        .. note::
-
-            You cannot modify the RDATE value by modifying the result.
-            Use :func:`icalendar.cal.Component.add` to add values.
-
-            If you want to compute recurrences, have a look at :ref:`Related projects`.
-        """
-        ...
-    @property
-    def exdates(self) -> list[datetime.date | datetime.datetime]:
-        """
-        EXDATE defines the list of DATE-TIME exceptions for recurring components.
-
-        EXDATE is defined in :rfc:`5545`.
-
-        Value Type:
-            The default value type for this property is DATE-TIME.
-            The value type can be set to DATE.
-
-        Property Parameters:
-            IANA, non-standard, value data type, and time
-            zone identifier property parameters can be specified on this
-            property.
-
-        Conformance:
-            This property can be specified in recurring "VEVENT",
-            "VTODO", and "VJOURNAL" calendar components as well as in the
-            "STANDARD" and "DAYLIGHT" sub-components of the "VTIMEZONE"
-            calendar component.
-
-        Description:
-            The exception dates, if specified, are used in
-            computing the recurrence set.  The recurrence set is the complete
-            set of recurrence instances for a calendar component.  The
-            recurrence set is generated by considering the initial "DTSTART"
-            property along with the "RRULE", "RDATE", and "EXDATE" properties
-            contained within the recurring component.  The "DTSTART" property
-            defines the first instance in the recurrence set.  The "DTSTART"
-            property value SHOULD match the pattern of the recurrence rule, if
-            specified.  The recurrence set generated with a "DTSTART" property
-            value that doesn't match the pattern of the rule is undefined.
-            The final recurrence set is generated by gathering all of the
-            start DATE-TIME values generated by any of the specified "RRULE"
-            and "RDATE" properties, and then excluding any start DATE-TIME
-            values specified by "EXDATE" properties.  This implies that start
-            DATE-TIME values specified by "EXDATE" properties take precedence
-            over those specified by inclusion properties (i.e., "RDATE" and
-            "RRULE").  When duplicate instances are generated by the "RRULE"
-            and "RDATE" properties, only one recurrence is considered.
-            Duplicate instances are ignored.
-
-            The "EXDATE" property can be used to exclude the value specified
-            in "DTSTART".  However, in such cases, the original "DTSTART" date
-            MUST still be maintained by the calendaring and scheduling system
-            because the original "DTSTART" value has inherent usage
-            dependencies by other properties such as the "RECURRENCE-ID".
-
-        Example:
-            Below, we add an exdate in a list and get the resulting list of exdates.
-
-            .. code-block:: pycon
-
-                >>> from icalendar import Event
-                >>> from datetime import datetime
-                >>> event = Event()
-
-                # Add a list of excluded dates
-                >>> event.add("EXDATE", [datetime(2025, 4, 28, 16, 5)])
-                >>> event.exdates
-                [datetime.datetime(2025, 4, 28, 16, 5)]
-
-        .. note::
-
-            You cannot modify the EXDATE value by modifying the result.
-            Use :func:`icalendar.cal.Component.add` to add values.
-
-            If you want to compute recurrences, have a look at :ref:`Related projects`.
-        """
-        ...
-    @property
-<<<<<<< HEAD
-    def rrules(self) -> list[vRecur]:
-        """
-        RRULE defines a rule or repeating pattern for recurring components.
-
-        RRULE is defined in :rfc:`5545`.
-        :rfc:`7529` adds the ``SKIP`` parameter :class:`icalendar.prop.vSkip`.
-
-        Property Parameters:
-            IANA and non-standard property parameters can
-            be specified on this property.
-
-        Conformance:
-            This property can be specified in recurring "VEVENT",
-            "VTODO", and "VJOURNAL" calendar components as well as in the
-            "STANDARD" and "DAYLIGHT" sub-components of the "VTIMEZONE"
-            calendar component, but it SHOULD NOT be specified more than once.
-            The recurrence set generated with multiple "RRULE" properties is
-            undefined.
-
-        Description:
-            The recurrence rule, if specified, is used in computing
-            the recurrence set.  The recurrence set is the complete set of
-            recurrence instances for a calendar component.  The recurrence set
-            is generated by considering the initial "DTSTART" property along
-            with the "RRULE", "RDATE", and "EXDATE" properties contained
-            within the recurring component.  The "DTSTART" property defines
-            the first instance in the recurrence set.  The "DTSTART" property
-            value SHOULD be synchronized with the recurrence rule, if
-            specified.  The recurrence set generated with a "DTSTART" property
-            value not synchronized with the recurrence rule is undefined.  The
-            final recurrence set is generated by gathering all of the start
-            DATE-TIME values generated by any of the specified "RRULE" and
-            "RDATE" properties, and then excluding any start DATE-TIME values
-            specified by "EXDATE" properties.  This implies that start DATE-
-            TIME values specified by "EXDATE" properties take precedence over
-            those specified by inclusion properties (i.e., "RDATE" and
-            "RRULE").  Where duplicate instances are generated by the "RRULE"
-            and "RDATE" properties, only one recurrence is considered.
-            Duplicate instances are ignored.
-
-            The "DTSTART" property specified within the iCalendar object
-            defines the first instance of the recurrence.  In most cases, a
-            "DTSTART" property of DATE-TIME value type used with a recurrence
-            rule, should be specified as a date with local time and time zone
-            reference to make sure all the recurrence instances start at the
-            same local time regardless of time zone changes.
-
-            If the duration of the recurring component is specified with the
-            "DTEND" or "DUE" property, then the same exact duration will apply
-            to all the members of the generated recurrence set.  Else, if the
-            duration of the recurring component is specified with the
-            "DURATION" property, then the same nominal duration will apply to
-            all the members of the generated recurrence set and the exact
-            duration of each recurrence instance will depend on its specific
-            start time.  For example, recurrence instances of a nominal
-            duration of one day will have an exact duration of more or less
-            than 24 hours on a day where a time zone shift occurs.  The
-            duration of a specific recurrence may be modified in an exception
-            component or simply by using an "RDATE" property of PERIOD value
-            type.
-
-        Examples:
-            Daily for 10 occurrences:
-
-            .. code-block:: pycon
-
-                >>> from icalendar import Event
-                >>> from datetime import datetime
-                >>> from zoneinfo import ZoneInfo
-                >>> event = Event()
-                >>> event.start = datetime(1997, 9, 2, 9, 0, tzinfo=ZoneInfo("America/New_York"))
-                >>> event.add("RRULE", "FREQ=DAILY;COUNT=10")
-                >>> print(event.to_ical())
-                BEGIN:VEVENT
-                DTSTART;TZID=America/New_York:19970902T090000
-                RRULE:FREQ=DAILY;COUNT=10
-                END:VEVENT
-                >>> event.rrules
-                [vRecur({'FREQ': ['DAILY'], 'COUNT': [10]})]
-
-            Daily until December 24, 1997:
-
-            .. code-block:: pycon
-
-                >>> from icalendar import Event, vRecur
-                >>> from datetime import datetime
-                >>> from zoneinfo import ZoneInfo
-                >>> event = Event()
-                >>> event.start = datetime(1997, 9, 2, 9, 0, tzinfo=ZoneInfo("America/New_York"))
-                >>> event.add("RRULE", vRecur({"FREQ": ["DAILY"]}, until=datetime(1997, 12, 24, tzinfo=ZoneInfo("UTC"))))
-                >>> print(event.to_ical())
-                BEGIN:VEVENT
-                DTSTART;TZID=America/New_York:19970902T090000
-                RRULE:FREQ=DAILY;UNTIL=19971224T000000Z
-                END:VEVENT
-                >>> event.rrules
-                [vRecur({'FREQ': ['DAILY'], 'UNTIL': [datetime.datetime(1997, 12, 24, 0, 0, tzinfo=ZoneInfo(key='UTC'))]})]
-
-        .. note::
-
-            You cannot modify the RRULE value by modifying the result.
-            Use :func:`icalendar.cal.Component.add` to add values.
-
-            If you want to compute recurrences, have a look at :ref:`Related projects`.
-        """
-        ...
-=======
-    def rrules(self) -> list[vRecur]: ...
-    @property
-    def uid(self) -> str: ...
-    @uid.setter
-    def uid(self, value: str) -> None: ...
-    @uid.deleter
-    def uid(self) -> None: ...
->>>>>>> 0125fe28
-
-class FreeBusy(Component):
-    """
-    A "VFREEBUSY" calendar component is a grouping of component
-    properties that represents either a request for free or busy time
-    information, a reply to a request for free or busy time
-    information, or a published set of busy time information.
-    """
-    name: ClassVar[Literal["VFREEBUSY"]]
-    @property
-    def uid(self) -> str: ...
-    @uid.setter
-    def uid(self, value: str) -> None: ...
-    @uid.deleter
-    def uid(self) -> None: ...
-
-class Timezone(Component):
-    """
-    A "VTIMEZONE" calendar component is a grouping of component
-    properties that defines a time zone. It is used to describe the
-    way in which a time zone changes its offset from UTC over time.
-    """
-    subcomponents: list[TimezoneStandard | TimezoneDaylight]
-    name: ClassVar[Literal["VTIMEZONE"]]
-    @classmethod
-    def example(cls, name: str = "pacific_fiji") -> Calendar:
-        """Return the timezone example with the given name."""
-        ...
-    def to_tz(self, tzp: TZP = ..., lookup_tzid: bool = True) -> datetime.tzinfo:
-        """
-        convert this VTIMEZONE component to a timezone object
-
-        :param tzp: timezone provider to use
-        :param lookup_tzid: whether to use the TZID property to look up existing
-                            timezone definitions with tzp.
-                            If it is False, a new timezone will be created.
-                            If it is True, the existing timezone will be used
-                            if it exists, otherwise a new timezone will be created.
-        """
-        ...
-    @property
-    def tz_name(self) -> str:
-        """
-        Return the name of the timezone component.
-
-        Please note that the names of the timezone are different from this name
-        and may change with winter/summer time.
-        """
-        ...
-    def get_transitions(self) -> tuple[list[datetime.datetime], list[tuple[datetime.timedelta, datetime.timedelta, str]]]:
-        """
-        Return a tuple of (transition_times, transition_info)
-
-        - transition_times = [datetime, ...]
-        - transition_info = [(TZOFFSETTO, dts_offset, tzname)]
-        """
-        ...
-    @classmethod
-    def from_tzinfo(
-        cls, timezone: datetime.tzinfo, tzid: str | None = None, first_date: datetime.date = ..., last_date: datetime.date = ...
-    ) -> Self:
-        """
-        Return a VTIMEZONE component from a timezone object.
-
-        This works with pytz and zoneinfo and any other timezone.
-        The offsets are calculated from the tzinfo object.
-
-        Parameters:
-
-        :param tzinfo: the timezone object
-        :param tzid: the tzid for this timezone. If None, it will be extracted from the tzinfo.
-        :param first_date: a datetime that is earlier than anything that happens in the calendar
-        :param last_date: a datetime that is later than anything that happens in the calendar
-        :raises ValueError: If we have no tzid and cannot extract one.
-
-        .. note::
-            This can take some time. Please cache the results.
-        """
-        ...
-    @classmethod
-    def from_tzid(cls, tzid: str, tzp: TZP = ..., first_date: datetime.date = ..., last_date: datetime.date = ...) -> Self:
-        """
-        Create a VTIMEZONE from a tzid like ``"Europe/Berlin"``.
-
-        :param tzid: the id of the timezone
-        :param tzp: the timezone provider
-        :param first_date: a datetime that is earlier than anything that happens in the calendar
-        :param last_date: a datetime that is later than anything that happens in the calendar
-        :raises ValueError: If the tzid is unknown.
-
-        >>> from icalendar import Timezone
-        >>> tz = Timezone.from_tzid("Europe/Berlin")
-        >>> print(tz.to_ical()[:36])
-        BEGIN:VTIMEZONE
-        TZID:Europe/Berlin
-
-        .. note::
-            This can take some time. Please cache the results.
-        """
-        ...
-    @property
-    def standard(self) -> list[TimezoneStandard]:
-        """The STANDARD subcomponents as a list."""
-        ...
-    @property
-    def daylight(self) -> list[TimezoneDaylight]:
-        """
-        The DAYLIGHT subcomponents as a list.
-
-        These are for the daylight saving time.
-        """
-        ...
-
-class TimezoneStandard(Component):
-    """
-    The "STANDARD" sub-component of "VTIMEZONE" defines the standard
-    time offset from UTC for a time zone. It represents a time zone's
-    standard time, typically used during winter months in locations
-    that observe Daylight Saving Time.
-    """
-    name: ClassVar[Literal["STANDARD"]]
-    @property
-    def DTSTART(self) -> datetime.date | datetime.datetime | None:
-        """
-        The DTSTART property.
-
-        The mandatory "DTSTART" property gives the effective onset date
-            and local time for the time zone sub-component definition.
-            "DTSTART" in this usage MUST be specified as a date with a local
-            time value.
-
-        Accepted values: datetime.
-        If the attribute has invalid values, we raise InvalidCalendar.
-        If the value is absent, we return None.
-        You can also delete the value with del or by setting it to None.
-        """
-        ...
-    @DTSTART.setter
-    def DTSTART(self, value: datetime.date | datetime.datetime | None) -> None:
-        """
-        The DTSTART property.
-
-        The mandatory "DTSTART" property gives the effective onset date
-            and local time for the time zone sub-component definition.
-            "DTSTART" in this usage MUST be specified as a date with a local
-            time value.
-
-        Accepted values: datetime.
-        If the attribute has invalid values, we raise InvalidCalendar.
-        If the value is absent, we return None.
-        You can also delete the value with del or by setting it to None.
-        """
-        ...
-    @DTSTART.deleter
-    def DTSTART(self) -> None:
-        """
-        The DTSTART property.
-
-        The mandatory "DTSTART" property gives the effective onset date
-            and local time for the time zone sub-component definition.
-            "DTSTART" in this usage MUST be specified as a date with a local
-            time value.
-
-        Accepted values: datetime.
-        If the attribute has invalid values, we raise InvalidCalendar.
-        If the value is absent, we return None.
-        You can also delete the value with del or by setting it to None.
-        """
-        ...
-    @property
-    def TZOFFSETTO(self) -> datetime.timedelta | None:
-        """
-        The TZOFFSETTO property.
-
-        The mandatory "TZOFFSETTO" property gives the UTC offset for the
-            time zone sub-component (Standard Time or Daylight Saving Time)
-            when this observance is in use.
-    
-
-        Accepted values: timedelta.
-        If the attribute has invalid values, we raise InvalidCalendar.
-        If the value is absent, we return None.
-        You can also delete the value with del or by setting it to None.
-        """
-        ...
-    @TZOFFSETTO.setter
-    def TZOFFSETTO(self, value: datetime.timedelta | None) -> None:
-        """
-        The TZOFFSETTO property.
-
-        The mandatory "TZOFFSETTO" property gives the UTC offset for the
-            time zone sub-component (Standard Time or Daylight Saving Time)
-            when this observance is in use.
-    
-
-        Accepted values: timedelta.
-        If the attribute has invalid values, we raise InvalidCalendar.
-        If the value is absent, we return None.
-        You can also delete the value with del or by setting it to None.
-        """
-        ...
-    @TZOFFSETTO.deleter
-    def TZOFFSETTO(self) -> None:
-        """
-        The TZOFFSETTO property.
-
-        The mandatory "TZOFFSETTO" property gives the UTC offset for the
-            time zone sub-component (Standard Time or Daylight Saving Time)
-            when this observance is in use.
-    
-
-        Accepted values: timedelta.
-        If the attribute has invalid values, we raise InvalidCalendar.
-        If the value is absent, we return None.
-        You can also delete the value with del or by setting it to None.
-        """
-        ...
-    @property
-    def TZOFFSETFROM(self) -> datetime.timedelta | None:
-        """
-        The TZOFFSETFROM property.
-
-        The mandatory "TZOFFSETFROM" property gives the UTC offset that is
-            in use when the onset of this time zone observance begins.
-            "TZOFFSETFROM" is combined with "DTSTART" to define the effective
-            onset for the time zone sub-component definition.  For example,
-            the following represents the time at which the observance of
-            Standard Time took effect in Fall 1967 for New York City:
-
-                DTSTART:19671029T020000
-                TZOFFSETFROM:-0400
-    
-
-        Accepted values: timedelta.
-        If the attribute has invalid values, we raise InvalidCalendar.
-        If the value is absent, we return None.
-        You can also delete the value with del or by setting it to None.
-        """
-        ...
-    @TZOFFSETFROM.setter
-    def TZOFFSETFROM(self, value: datetime.timedelta | None) -> None:
-        """
-        The TZOFFSETFROM property.
-
-        The mandatory "TZOFFSETFROM" property gives the UTC offset that is
-            in use when the onset of this time zone observance begins.
-            "TZOFFSETFROM" is combined with "DTSTART" to define the effective
-            onset for the time zone sub-component definition.  For example,
-            the following represents the time at which the observance of
-            Standard Time took effect in Fall 1967 for New York City:
-
-                DTSTART:19671029T020000
-                TZOFFSETFROM:-0400
-    
-
-        Accepted values: timedelta.
-        If the attribute has invalid values, we raise InvalidCalendar.
-        If the value is absent, we return None.
-        You can also delete the value with del or by setting it to None.
-        """
-        ...
-    @TZOFFSETFROM.deleter
-    def TZOFFSETFROM(self) -> None:
-        """
-        The TZOFFSETFROM property.
-
-        The mandatory "TZOFFSETFROM" property gives the UTC offset that is
-            in use when the onset of this time zone observance begins.
-            "TZOFFSETFROM" is combined with "DTSTART" to define the effective
-            onset for the time zone sub-component definition.  For example,
-            the following represents the time at which the observance of
-            Standard Time took effect in Fall 1967 for New York City:
-
-                DTSTART:19671029T020000
-                TZOFFSETFROM:-0400
-    
-
-        Accepted values: timedelta.
-        If the attribute has invalid values, we raise InvalidCalendar.
-        If the value is absent, we return None.
-        You can also delete the value with del or by setting it to None.
-        """
-        ...
-    @property
-    def rdates(
-        self,
-    ) -> list[tuple[datetime.date, None] | tuple[datetime.datetime, None] | tuple[datetime.datetime, datetime.datetime]]:
-        """
-        The RDATE property defines the list of DATE-TIME values for recurring components.
-
-        RDATE is defined in :rfc:`5545`.
-        The return value is a list of tuples ``(start, end)``.
-
-        ``start`` can be a :class:`datetime.date` or a :class:`datetime.datetime`,
-        with and without timezone.
-
-        ``end`` is :obj:`None` if the end is not specified and a :class:`datetime.datetime`
-        if the end is specified.
-
-        Value Type:
-            The default value type for this property is DATE-TIME.
-            The value type can be set to DATE or PERIOD.
-
-        Property Parameters:
-            IANA, non-standard, value data type, and time
-            zone identifier property parameters can be specified on this
-            property.
-
-        Conformance:
-            This property can be specified in recurring "VEVENT",
-            "VTODO", and "VJOURNAL" calendar components as well as in the
-            "STANDARD" and "DAYLIGHT" sub-components of the "VTIMEZONE"
-            calendar component.
-
-        Description:
-            This property can appear along with the "RRULE"
-            property to define an aggregate set of repeating occurrences.
-            When they both appear in a recurring component, the recurrence
-            instances are defined by the union of occurrences defined by both
-            the "RDATE" and "RRULE".
-
-            The recurrence dates, if specified, are used in computing the
-            recurrence set.  The recurrence set is the complete set of
-            recurrence instances for a calendar component.  The recurrence set
-            is generated by considering the initial "DTSTART" property along
-            with the "RRULE", "RDATE", and "EXDATE" properties contained
-            within the recurring component.  The "DTSTART" property defines
-            the first instance in the recurrence set.  The "DTSTART" property
-            value SHOULD match the pattern of the recurrence rule, if
-            specified.  The recurrence set generated with a "DTSTART" property
-            value that doesn't match the pattern of the rule is undefined.
-            The final recurrence set is generated by gathering all of the
-            start DATE-TIME values generated by any of the specified "RRULE"
-            and "RDATE" properties, and then excluding any start DATE-TIME
-            values specified by "EXDATE" properties.  This implies that start
-            DATE-TIME values specified by "EXDATE" properties take precedence
-            over those specified by inclusion properties (i.e., "RDATE" and
-            "RRULE").  Where duplicate instances are generated by the "RRULE"
-            and "RDATE" properties, only one recurrence is considered.
-            Duplicate instances are ignored.
-
-        Example:
-            Below, we set one RDATE in a list and get the resulting tuple of start and end.
-
-            .. code-block:: pycon
-
-                >>> from icalendar import Event
-                >>> from datetime import datetime
-                >>> event = Event()
-
-                # Add a list of recurrence dates
-                >>> event.add("RDATE", [datetime(2025, 4, 28, 16, 5)])
-                >>> event.rdates
-                [(datetime.datetime(2025, 4, 28, 16, 5), None)]
-
-        .. note::
-
-            You cannot modify the RDATE value by modifying the result.
-            Use :func:`icalendar.cal.Component.add` to add values.
-
-            If you want to compute recurrences, have a look at :ref:`Related projects`.
-        """
-        ...
-    @property
-    def exdates(self) -> list[datetime.date | datetime.datetime]:
-        """
-        EXDATE defines the list of DATE-TIME exceptions for recurring components.
-
-        EXDATE is defined in :rfc:`5545`.
-
-        Value Type:
-            The default value type for this property is DATE-TIME.
-            The value type can be set to DATE.
-
-        Property Parameters:
-            IANA, non-standard, value data type, and time
-            zone identifier property parameters can be specified on this
-            property.
-
-        Conformance:
-            This property can be specified in recurring "VEVENT",
-            "VTODO", and "VJOURNAL" calendar components as well as in the
-            "STANDARD" and "DAYLIGHT" sub-components of the "VTIMEZONE"
-            calendar component.
-
-        Description:
-            The exception dates, if specified, are used in
-            computing the recurrence set.  The recurrence set is the complete
-            set of recurrence instances for a calendar component.  The
-            recurrence set is generated by considering the initial "DTSTART"
-            property along with the "RRULE", "RDATE", and "EXDATE" properties
-            contained within the recurring component.  The "DTSTART" property
-            defines the first instance in the recurrence set.  The "DTSTART"
-            property value SHOULD match the pattern of the recurrence rule, if
-            specified.  The recurrence set generated with a "DTSTART" property
-            value that doesn't match the pattern of the rule is undefined.
-            The final recurrence set is generated by gathering all of the
-            start DATE-TIME values generated by any of the specified "RRULE"
-            and "RDATE" properties, and then excluding any start DATE-TIME
-            values specified by "EXDATE" properties.  This implies that start
-            DATE-TIME values specified by "EXDATE" properties take precedence
-            over those specified by inclusion properties (i.e., "RDATE" and
-            "RRULE").  When duplicate instances are generated by the "RRULE"
-            and "RDATE" properties, only one recurrence is considered.
-            Duplicate instances are ignored.
-
-            The "EXDATE" property can be used to exclude the value specified
-            in "DTSTART".  However, in such cases, the original "DTSTART" date
-            MUST still be maintained by the calendaring and scheduling system
-            because the original "DTSTART" value has inherent usage
-            dependencies by other properties such as the "RECURRENCE-ID".
-
-        Example:
-            Below, we add an exdate in a list and get the resulting list of exdates.
-
-            .. code-block:: pycon
-
-                >>> from icalendar import Event
-                >>> from datetime import datetime
-                >>> event = Event()
-
-                # Add a list of excluded dates
-                >>> event.add("EXDATE", [datetime(2025, 4, 28, 16, 5)])
-                >>> event.exdates
-                [datetime.datetime(2025, 4, 28, 16, 5)]
-
-        .. note::
-
-            You cannot modify the EXDATE value by modifying the result.
-            Use :func:`icalendar.cal.Component.add` to add values.
-
-            If you want to compute recurrences, have a look at :ref:`Related projects`.
-        """
-        ...
-    @property
-    def rrules(self) -> list[vRecur]:
-        """
-        RRULE defines a rule or repeating pattern for recurring components.
-
-        RRULE is defined in :rfc:`5545`.
-        :rfc:`7529` adds the ``SKIP`` parameter :class:`icalendar.prop.vSkip`.
-
-        Property Parameters:
-            IANA and non-standard property parameters can
-            be specified on this property.
-
-        Conformance:
-            This property can be specified in recurring "VEVENT",
-            "VTODO", and "VJOURNAL" calendar components as well as in the
-            "STANDARD" and "DAYLIGHT" sub-components of the "VTIMEZONE"
-            calendar component, but it SHOULD NOT be specified more than once.
-            The recurrence set generated with multiple "RRULE" properties is
-            undefined.
-
-        Description:
-            The recurrence rule, if specified, is used in computing
-            the recurrence set.  The recurrence set is the complete set of
-            recurrence instances for a calendar component.  The recurrence set
-            is generated by considering the initial "DTSTART" property along
-            with the "RRULE", "RDATE", and "EXDATE" properties contained
-            within the recurring component.  The "DTSTART" property defines
-            the first instance in the recurrence set.  The "DTSTART" property
-            value SHOULD be synchronized with the recurrence rule, if
-            specified.  The recurrence set generated with a "DTSTART" property
-            value not synchronized with the recurrence rule is undefined.  The
-            final recurrence set is generated by gathering all of the start
-            DATE-TIME values generated by any of the specified "RRULE" and
-            "RDATE" properties, and then excluding any start DATE-TIME values
-            specified by "EXDATE" properties.  This implies that start DATE-
-            TIME values specified by "EXDATE" properties take precedence over
-            those specified by inclusion properties (i.e., "RDATE" and
-            "RRULE").  Where duplicate instances are generated by the "RRULE"
-            and "RDATE" properties, only one recurrence is considered.
-            Duplicate instances are ignored.
-
-            The "DTSTART" property specified within the iCalendar object
-            defines the first instance of the recurrence.  In most cases, a
-            "DTSTART" property of DATE-TIME value type used with a recurrence
-            rule, should be specified as a date with local time and time zone
-            reference to make sure all the recurrence instances start at the
-            same local time regardless of time zone changes.
-
-            If the duration of the recurring component is specified with the
-            "DTEND" or "DUE" property, then the same exact duration will apply
-            to all the members of the generated recurrence set.  Else, if the
-            duration of the recurring component is specified with the
-            "DURATION" property, then the same nominal duration will apply to
-            all the members of the generated recurrence set and the exact
-            duration of each recurrence instance will depend on its specific
-            start time.  For example, recurrence instances of a nominal
-            duration of one day will have an exact duration of more or less
-            than 24 hours on a day where a time zone shift occurs.  The
-            duration of a specific recurrence may be modified in an exception
-            component or simply by using an "RDATE" property of PERIOD value
-            type.
-
-        Examples:
-            Daily for 10 occurrences:
-
-            .. code-block:: pycon
-
-                >>> from icalendar import Event
-                >>> from datetime import datetime
-                >>> from zoneinfo import ZoneInfo
-                >>> event = Event()
-                >>> event.start = datetime(1997, 9, 2, 9, 0, tzinfo=ZoneInfo("America/New_York"))
-                >>> event.add("RRULE", "FREQ=DAILY;COUNT=10")
-                >>> print(event.to_ical())
-                BEGIN:VEVENT
-                DTSTART;TZID=America/New_York:19970902T090000
-                RRULE:FREQ=DAILY;COUNT=10
-                END:VEVENT
-                >>> event.rrules
-                [vRecur({'FREQ': ['DAILY'], 'COUNT': [10]})]
-
-            Daily until December 24, 1997:
-
-            .. code-block:: pycon
-
-                >>> from icalendar import Event, vRecur
-                >>> from datetime import datetime
-                >>> from zoneinfo import ZoneInfo
-                >>> event = Event()
-                >>> event.start = datetime(1997, 9, 2, 9, 0, tzinfo=ZoneInfo("America/New_York"))
-                >>> event.add("RRULE", vRecur({"FREQ": ["DAILY"]}, until=datetime(1997, 12, 24, tzinfo=ZoneInfo("UTC"))))
-                >>> print(event.to_ical())
-                BEGIN:VEVENT
-                DTSTART;TZID=America/New_York:19970902T090000
-                RRULE:FREQ=DAILY;UNTIL=19971224T000000Z
-                END:VEVENT
-                >>> event.rrules
-                [vRecur({'FREQ': ['DAILY'], 'UNTIL': [datetime.datetime(1997, 12, 24, 0, 0, tzinfo=ZoneInfo(key='UTC'))]})]
-
-        .. note::
-
-            You cannot modify the RRULE value by modifying the result.
-            Use :func:`icalendar.cal.Component.add` to add values.
-
-            If you want to compute recurrences, have a look at :ref:`Related projects`.
-        """
-        ...
-
-class TimezoneDaylight(Component):
-    """
-    The "DAYLIGHT" sub-component of "VTIMEZONE" defines the daylight
-    saving time offset from UTC for a time zone. It represents a time
-    zone's daylight saving time, typically used during summer months
-    in locations that observe Daylight Saving Time.
-    """
-    name: ClassVar[Literal["DAYLIGHT"]]
-    @property
-    def DTSTART(self) -> datetime.date | datetime.datetime | None:
-        """
-        The DTSTART property.
-
-        The mandatory "DTSTART" property gives the effective onset date
-            and local time for the time zone sub-component definition.
-            "DTSTART" in this usage MUST be specified as a date with a local
-            time value.
-
-        Accepted values: datetime.
-        If the attribute has invalid values, we raise InvalidCalendar.
-        If the value is absent, we return None.
-        You can also delete the value with del or by setting it to None.
-        """
-        ...
-    @DTSTART.setter
-    def DTSTART(self, value: datetime.date | datetime.datetime | None) -> None:
-        """
-        The DTSTART property.
-
-        The mandatory "DTSTART" property gives the effective onset date
-            and local time for the time zone sub-component definition.
-            "DTSTART" in this usage MUST be specified as a date with a local
-            time value.
-
-        Accepted values: datetime.
-        If the attribute has invalid values, we raise InvalidCalendar.
-        If the value is absent, we return None.
-        You can also delete the value with del or by setting it to None.
-        """
-        ...
-    @DTSTART.deleter
-    def DTSTART(self) -> None:
-        """
-        The DTSTART property.
-
-        The mandatory "DTSTART" property gives the effective onset date
-            and local time for the time zone sub-component definition.
-            "DTSTART" in this usage MUST be specified as a date with a local
-            time value.
-
-        Accepted values: datetime.
-        If the attribute has invalid values, we raise InvalidCalendar.
-        If the value is absent, we return None.
-        You can also delete the value with del or by setting it to None.
-        """
-        ...
-    @property
-    def TZOFFSETTO(self) -> datetime.timedelta | None:
-        """
-        The TZOFFSETTO property.
-
-        The mandatory "TZOFFSETTO" property gives the UTC offset for the
-            time zone sub-component (Standard Time or Daylight Saving Time)
-            when this observance is in use.
-    
-
-        Accepted values: timedelta.
-        If the attribute has invalid values, we raise InvalidCalendar.
-        If the value is absent, we return None.
-        You can also delete the value with del or by setting it to None.
-        """
-        ...
-    @TZOFFSETTO.setter
-    def TZOFFSETTO(self, value: datetime.timedelta | None) -> None:
-        """
-        The TZOFFSETTO property.
-
-        The mandatory "TZOFFSETTO" property gives the UTC offset for the
-            time zone sub-component (Standard Time or Daylight Saving Time)
-            when this observance is in use.
-    
-
-        Accepted values: timedelta.
-        If the attribute has invalid values, we raise InvalidCalendar.
-        If the value is absent, we return None.
-        You can also delete the value with del or by setting it to None.
-        """
-        ...
-    @TZOFFSETTO.deleter
-    def TZOFFSETTO(self) -> None:
-        """
-        The TZOFFSETTO property.
-
-        The mandatory "TZOFFSETTO" property gives the UTC offset for the
-            time zone sub-component (Standard Time or Daylight Saving Time)
-            when this observance is in use.
-    
-
-        Accepted values: timedelta.
-        If the attribute has invalid values, we raise InvalidCalendar.
-        If the value is absent, we return None.
-        You can also delete the value with del or by setting it to None.
-        """
-        ...
-    @property
-    def TZOFFSETFROM(self) -> datetime.timedelta | None:
-        """
-        The TZOFFSETFROM property.
-
-        The mandatory "TZOFFSETFROM" property gives the UTC offset that is
-            in use when the onset of this time zone observance begins.
-            "TZOFFSETFROM" is combined with "DTSTART" to define the effective
-            onset for the time zone sub-component definition.  For example,
-            the following represents the time at which the observance of
-            Standard Time took effect in Fall 1967 for New York City:
-
-                DTSTART:19671029T020000
-                TZOFFSETFROM:-0400
-    
-
-        Accepted values: timedelta.
-        If the attribute has invalid values, we raise InvalidCalendar.
-        If the value is absent, we return None.
-        You can also delete the value with del or by setting it to None.
-        """
-        ...
-    @TZOFFSETFROM.setter
-    def TZOFFSETFROM(self, value: datetime.timedelta | None) -> None:
-        """
-        The TZOFFSETFROM property.
-
-        The mandatory "TZOFFSETFROM" property gives the UTC offset that is
-            in use when the onset of this time zone observance begins.
-            "TZOFFSETFROM" is combined with "DTSTART" to define the effective
-            onset for the time zone sub-component definition.  For example,
-            the following represents the time at which the observance of
-            Standard Time took effect in Fall 1967 for New York City:
-
-                DTSTART:19671029T020000
-                TZOFFSETFROM:-0400
-    
-
-        Accepted values: timedelta.
-        If the attribute has invalid values, we raise InvalidCalendar.
-        If the value is absent, we return None.
-        You can also delete the value with del or by setting it to None.
-        """
-        ...
-    @TZOFFSETFROM.deleter
-    def TZOFFSETFROM(self) -> None:
-        """
-        The TZOFFSETFROM property.
-
-        The mandatory "TZOFFSETFROM" property gives the UTC offset that is
-            in use when the onset of this time zone observance begins.
-            "TZOFFSETFROM" is combined with "DTSTART" to define the effective
-            onset for the time zone sub-component definition.  For example,
-            the following represents the time at which the observance of
-            Standard Time took effect in Fall 1967 for New York City:
-
-                DTSTART:19671029T020000
-                TZOFFSETFROM:-0400
-    
-
-        Accepted values: timedelta.
-        If the attribute has invalid values, we raise InvalidCalendar.
-        If the value is absent, we return None.
-        You can also delete the value with del or by setting it to None.
-        """
-        ...
-    @property
-    def rdates(
-        self,
-    ) -> list[tuple[datetime.date, None] | tuple[datetime.datetime, None] | tuple[datetime.datetime, datetime.datetime]]:
-        """
-        The RDATE property defines the list of DATE-TIME values for recurring components.
-
-        RDATE is defined in :rfc:`5545`.
-        The return value is a list of tuples ``(start, end)``.
-
-        ``start`` can be a :class:`datetime.date` or a :class:`datetime.datetime`,
-        with and without timezone.
-
-        ``end`` is :obj:`None` if the end is not specified and a :class:`datetime.datetime`
-        if the end is specified.
-
-        Value Type:
-            The default value type for this property is DATE-TIME.
-            The value type can be set to DATE or PERIOD.
-
-        Property Parameters:
-            IANA, non-standard, value data type, and time
-            zone identifier property parameters can be specified on this
-            property.
-
-        Conformance:
-            This property can be specified in recurring "VEVENT",
-            "VTODO", and "VJOURNAL" calendar components as well as in the
-            "STANDARD" and "DAYLIGHT" sub-components of the "VTIMEZONE"
-            calendar component.
-
-        Description:
-            This property can appear along with the "RRULE"
-            property to define an aggregate set of repeating occurrences.
-            When they both appear in a recurring component, the recurrence
-            instances are defined by the union of occurrences defined by both
-            the "RDATE" and "RRULE".
-
-            The recurrence dates, if specified, are used in computing the
-            recurrence set.  The recurrence set is the complete set of
-            recurrence instances for a calendar component.  The recurrence set
-            is generated by considering the initial "DTSTART" property along
-            with the "RRULE", "RDATE", and "EXDATE" properties contained
-            within the recurring component.  The "DTSTART" property defines
-            the first instance in the recurrence set.  The "DTSTART" property
-            value SHOULD match the pattern of the recurrence rule, if
-            specified.  The recurrence set generated with a "DTSTART" property
-            value that doesn't match the pattern of the rule is undefined.
-            The final recurrence set is generated by gathering all of the
-            start DATE-TIME values generated by any of the specified "RRULE"
-            and "RDATE" properties, and then excluding any start DATE-TIME
-            values specified by "EXDATE" properties.  This implies that start
-            DATE-TIME values specified by "EXDATE" properties take precedence
-            over those specified by inclusion properties (i.e., "RDATE" and
-            "RRULE").  Where duplicate instances are generated by the "RRULE"
-            and "RDATE" properties, only one recurrence is considered.
-            Duplicate instances are ignored.
-
-        Example:
-            Below, we set one RDATE in a list and get the resulting tuple of start and end.
-
-            .. code-block:: pycon
-
-                >>> from icalendar import Event
-                >>> from datetime import datetime
-                >>> event = Event()
-
-                # Add a list of recurrence dates
-                >>> event.add("RDATE", [datetime(2025, 4, 28, 16, 5)])
-                >>> event.rdates
-                [(datetime.datetime(2025, 4, 28, 16, 5), None)]
-
-        .. note::
-
-            You cannot modify the RDATE value by modifying the result.
-            Use :func:`icalendar.cal.Component.add` to add values.
-
-            If you want to compute recurrences, have a look at :ref:`Related projects`.
-        """
-        ...
-    @property
-    def exdates(self) -> list[datetime.date | datetime.datetime]:
-        """
-        EXDATE defines the list of DATE-TIME exceptions for recurring components.
-
-        EXDATE is defined in :rfc:`5545`.
-
-        Value Type:
-            The default value type for this property is DATE-TIME.
-            The value type can be set to DATE.
-
-        Property Parameters:
-            IANA, non-standard, value data type, and time
-            zone identifier property parameters can be specified on this
-            property.
-
-        Conformance:
-            This property can be specified in recurring "VEVENT",
-            "VTODO", and "VJOURNAL" calendar components as well as in the
-            "STANDARD" and "DAYLIGHT" sub-components of the "VTIMEZONE"
-            calendar component.
-
-        Description:
-            The exception dates, if specified, are used in
-            computing the recurrence set.  The recurrence set is the complete
-            set of recurrence instances for a calendar component.  The
-            recurrence set is generated by considering the initial "DTSTART"
-            property along with the "RRULE", "RDATE", and "EXDATE" properties
-            contained within the recurring component.  The "DTSTART" property
-            defines the first instance in the recurrence set.  The "DTSTART"
-            property value SHOULD match the pattern of the recurrence rule, if
-            specified.  The recurrence set generated with a "DTSTART" property
-            value that doesn't match the pattern of the rule is undefined.
-            The final recurrence set is generated by gathering all of the
-            start DATE-TIME values generated by any of the specified "RRULE"
-            and "RDATE" properties, and then excluding any start DATE-TIME
-            values specified by "EXDATE" properties.  This implies that start
-            DATE-TIME values specified by "EXDATE" properties take precedence
-            over those specified by inclusion properties (i.e., "RDATE" and
-            "RRULE").  When duplicate instances are generated by the "RRULE"
-            and "RDATE" properties, only one recurrence is considered.
-            Duplicate instances are ignored.
-
-            The "EXDATE" property can be used to exclude the value specified
-            in "DTSTART".  However, in such cases, the original "DTSTART" date
-            MUST still be maintained by the calendaring and scheduling system
-            because the original "DTSTART" value has inherent usage
-            dependencies by other properties such as the "RECURRENCE-ID".
-
-        Example:
-            Below, we add an exdate in a list and get the resulting list of exdates.
-
-            .. code-block:: pycon
-
-                >>> from icalendar import Event
-                >>> from datetime import datetime
-                >>> event = Event()
-
-                # Add a list of excluded dates
-                >>> event.add("EXDATE", [datetime(2025, 4, 28, 16, 5)])
-                >>> event.exdates
-                [datetime.datetime(2025, 4, 28, 16, 5)]
-
-        .. note::
-
-            You cannot modify the EXDATE value by modifying the result.
-            Use :func:`icalendar.cal.Component.add` to add values.
-
-            If you want to compute recurrences, have a look at :ref:`Related projects`.
-        """
-        ...
-    @property
-    def rrules(self) -> list[vRecur]:
-        """
-        RRULE defines a rule or repeating pattern for recurring components.
-
-        RRULE is defined in :rfc:`5545`.
-        :rfc:`7529` adds the ``SKIP`` parameter :class:`icalendar.prop.vSkip`.
-
-        Property Parameters:
-            IANA and non-standard property parameters can
-            be specified on this property.
-
-        Conformance:
-            This property can be specified in recurring "VEVENT",
-            "VTODO", and "VJOURNAL" calendar components as well as in the
-            "STANDARD" and "DAYLIGHT" sub-components of the "VTIMEZONE"
-            calendar component, but it SHOULD NOT be specified more than once.
-            The recurrence set generated with multiple "RRULE" properties is
-            undefined.
-
-        Description:
-            The recurrence rule, if specified, is used in computing
-            the recurrence set.  The recurrence set is the complete set of
-            recurrence instances for a calendar component.  The recurrence set
-            is generated by considering the initial "DTSTART" property along
-            with the "RRULE", "RDATE", and "EXDATE" properties contained
-            within the recurring component.  The "DTSTART" property defines
-            the first instance in the recurrence set.  The "DTSTART" property
-            value SHOULD be synchronized with the recurrence rule, if
-            specified.  The recurrence set generated with a "DTSTART" property
-            value not synchronized with the recurrence rule is undefined.  The
-            final recurrence set is generated by gathering all of the start
-            DATE-TIME values generated by any of the specified "RRULE" and
-            "RDATE" properties, and then excluding any start DATE-TIME values
-            specified by "EXDATE" properties.  This implies that start DATE-
-            TIME values specified by "EXDATE" properties take precedence over
-            those specified by inclusion properties (i.e., "RDATE" and
-            "RRULE").  Where duplicate instances are generated by the "RRULE"
-            and "RDATE" properties, only one recurrence is considered.
-            Duplicate instances are ignored.
-
-            The "DTSTART" property specified within the iCalendar object
-            defines the first instance of the recurrence.  In most cases, a
-            "DTSTART" property of DATE-TIME value type used with a recurrence
-            rule, should be specified as a date with local time and time zone
-            reference to make sure all the recurrence instances start at the
-            same local time regardless of time zone changes.
-
-            If the duration of the recurring component is specified with the
-            "DTEND" or "DUE" property, then the same exact duration will apply
-            to all the members of the generated recurrence set.  Else, if the
-            duration of the recurring component is specified with the
-            "DURATION" property, then the same nominal duration will apply to
-            all the members of the generated recurrence set and the exact
-            duration of each recurrence instance will depend on its specific
-            start time.  For example, recurrence instances of a nominal
-            duration of one day will have an exact duration of more or less
-            than 24 hours on a day where a time zone shift occurs.  The
-            duration of a specific recurrence may be modified in an exception
-            component or simply by using an "RDATE" property of PERIOD value
-            type.
-
-        Examples:
-            Daily for 10 occurrences:
-
-            .. code-block:: pycon
-
-                >>> from icalendar import Event
-                >>> from datetime import datetime
-                >>> from zoneinfo import ZoneInfo
-                >>> event = Event()
-                >>> event.start = datetime(1997, 9, 2, 9, 0, tzinfo=ZoneInfo("America/New_York"))
-                >>> event.add("RRULE", "FREQ=DAILY;COUNT=10")
-                >>> print(event.to_ical())
-                BEGIN:VEVENT
-                DTSTART;TZID=America/New_York:19970902T090000
-                RRULE:FREQ=DAILY;COUNT=10
-                END:VEVENT
-                >>> event.rrules
-                [vRecur({'FREQ': ['DAILY'], 'COUNT': [10]})]
-
-            Daily until December 24, 1997:
-
-            .. code-block:: pycon
-
-                >>> from icalendar import Event, vRecur
-                >>> from datetime import datetime
-                >>> from zoneinfo import ZoneInfo
-                >>> event = Event()
-                >>> event.start = datetime(1997, 9, 2, 9, 0, tzinfo=ZoneInfo("America/New_York"))
-                >>> event.add("RRULE", vRecur({"FREQ": ["DAILY"]}, until=datetime(1997, 12, 24, tzinfo=ZoneInfo("UTC"))))
-                >>> print(event.to_ical())
-                BEGIN:VEVENT
-                DTSTART;TZID=America/New_York:19970902T090000
-                RRULE:FREQ=DAILY;UNTIL=19971224T000000Z
-                END:VEVENT
-                >>> event.rrules
-                [vRecur({'FREQ': ['DAILY'], 'UNTIL': [datetime.datetime(1997, 12, 24, 0, 0, tzinfo=ZoneInfo(key='UTC'))]})]
-
-        .. note::
-
-            You cannot modify the RRULE value by modifying the result.
-            Use :func:`icalendar.cal.Component.add` to add values.
-
-            If you want to compute recurrences, have a look at :ref:`Related projects`.
-        """
-        ...
 
 class Alarm(Component):
     """
@@ -4363,31 +4036,6 @@
         absolute: tuple[datetime.datetime, ...]
 
     @property
-<<<<<<< HEAD
-    def triggers(self) -> Alarm.Triggers:
-        """
-        The computed triggers of an Alarm.
-
-        This takes the TRIGGER, DURATION and REPEAT properties into account.
-
-        Here, we create an alarm that triggers 3 times before the start of the
-        parent component:
-
-        >>> from icalendar import Alarm
-        >>> from datetime import timedelta
-        >>> alarm = Alarm()
-        >>> alarm.TRIGGER = timedelta(hours=-4)  # trigger 4 hours before START
-        >>> alarm.DURATION = timedelta(hours=1)  # after 1 hour trigger again
-        >>> alarm.REPEAT = 2  # trigger 2 more times
-        >>> alarm.triggers.start == (timedelta(hours=-4),  timedelta(hours=-3),  timedelta(hours=-2))
-        True
-        >>> alarm.triggers.end
-        ()
-        >>> alarm.triggers.absolute
-        ()
-        """
-        ...
-=======
     def triggers(self) -> Alarm.Triggers: ...
     @property
     def uid(self) -> str: ...
@@ -4395,7 +4043,6 @@
     def uid(self, value: str) -> None: ...
     @uid.deleter
     def uid(self) -> None: ...
->>>>>>> 0125fe28
 
 class Calendar(Component):
     """
@@ -4931,50 +4578,6 @@
         """
         ...
     @categories.deleter
-<<<<<<< HEAD
-    def categories(self) -> None:
-        """
-        This property defines the categories for a component.
-
-        Property Parameters:
-            IANA, non-standard, and language property parameters can be specified on this
-            property.
-
-        Conformance:
-            The property can be specified within "VEVENT", "VTODO", or "VJOURNAL" calendar
-            components.
-            Since :rfc:`7986` it can also be defined on a "VCALENDAR" component.
-
-        Description:
-            This property is used to specify categories or subtypes
-            of the calendar component.  The categories are useful in searching
-            for a calendar component of a particular type and category.
-            Within the "VEVENT", "VTODO", or "VJOURNAL" calendar components,
-            more than one category can be specified as a COMMA-separated list
-            of categories.
-
-        Example:
-            Below, we add the categories to an event:
-
-            .. code-block:: pycon
-
-                >>> from icalendar import Event
-                >>> event = Event()
-                >>> event.categories = ["Work", "Meeting"]
-                >>> print(event.to_ical())
-                BEGIN:VEVENT
-                CATEGORIES:Work,Meeting
-                END:VEVENT
-                >>> event.categories.append("Lecture")
-                >>> event.categories == ["Work", "Meeting", "Lecture"]
-                True
-
-        .. note::
-
-           At present, we do not take the LANGUAGE parameter into account.
-        """
-        ...
-=======
     def categories(self) -> None: ...
     @property
     def uid(self) -> str: ...
@@ -4982,7 +4585,6 @@
     def uid(self, value: str) -> None: ...
     @uid.deleter
     def uid(self) -> None: ...
->>>>>>> 0125fe28
 
 types_factory: Final[TypesFactory]
 component_factory: Final[ComponentFactory]