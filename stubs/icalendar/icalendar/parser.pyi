"""
This module parses and generates contentlines as defined in RFC 5545
(iCalendar), but will probably work for other MIME types with similar syntax.
Eg. RFC 2426 (vCard)

It is stupid in the sense that it treats the content purely as strings. No type
conversion is attempted.
"""

from _collections_abc import dict_keys
from _typeshed import Incomplete
from collections.abc import Iterable
from re import Pattern
from typing import AnyStr, ClassVar, Final, overload
from typing_extensions import Self

from .caselessdict import CaselessDict
from .parser_tools import ICAL_TYPE

__all__ = [
    "Contentline",
    "Contentlines",
    "FOLD",
    "NAME",
    "NEWLINE",
    "Parameters",
    "QUNSAFE_CHAR",
    "QUOTABLE",
    "UNSAFE_CHAR",
    "dquote",
    "escape_char",
    "escape_string",
    "foldline",
    "param_value",
    "q_join",
    "q_split",
    "rfc_6868_escape",
    "rfc_6868_unescape",
    "uFOLD",
    "unescape_char",
    "unescape_list_or_string",
    "unescape_string",
    "validate_param_value",
    "validate_token",
]

def escape_char(text: str) -> str:
    """
    Format value according to iCalendar TEXT escaping rules.
    
    """
    ...
def unescape_char(text: AnyStr) -> AnyStr: ...
<<<<<<< HEAD
def foldline(line: str, limit: int = 75, fold_sep: str = "\r\n ") -> str:
    """
    Make a string folded as defined in RFC5545
    Lines of text SHOULD NOT be longer than 75 octets, excluding the line
    break.  Long content lines SHOULD be split into a multiple line
    representations using a line "folding" technique.  That is, a long
    line can be split between any two characters by inserting a CRLF
    immediately followed by a single linear white-space character (i.e.,
    SPACE or HTAB).
    """
    ...
def param_value(value: str | list[str] | tuple[str, ...] | Incomplete) -> str:
    """
    Returns a parameter value.
    
    """
    ...
=======
def foldline(line: str, limit: int = 75, fold_sep: str = "\r\n ") -> str: ...
def param_value(value: str | list[str] | tuple[str, ...] | Incomplete, always_quote: bool = False) -> str: ...
>>>>>>> 9589e369

NAME: Final[Pattern[str]]
UNSAFE_CHAR: Final[Pattern[str]]
QUNSAFE_CHAR: Final[Pattern[str]]
FOLD: Final[Pattern[bytes]]
uFOLD: Final[Pattern[str]]
NEWLINE: Final[Pattern[str]]

def validate_token(name: str) -> None: ...
def validate_param_value(value: str, quoted: bool = True) -> None: ...

QUOTABLE: Final[Pattern[str]]

<<<<<<< HEAD
def dquote(val: str) -> str:
    """
    Enclose parameter values containing [,;:] in double quotes.
    
    """
    ...
def q_split(st: str, sep: str = ",", maxsplit: int = -1) -> list[str]:
    """
    Splits a string on char, taking double (q)uotes into considderation.
    
    """
    ...
def q_join(lst: Iterable[str], sep: str = ",") -> str:
    """
    Joins a list on sep, quoting strings with QUOTABLE chars.
    
    """
    ...

class Parameters(CaselessDict[str]):
    """
    Parser and generator of Property parameter strings. It knows nothing of
    datatypes. Its main concern is textual structure.
    """
    def params(self) -> dict_keys[str, str]:
        """
        In RFC 5545 keys are called parameters, so this is to be consitent
        with the naming conventions.
        """
        ...
=======
def dquote(val: str, always_quote: bool = False) -> str: ...
def q_split(st: str, sep: str = ",", maxsplit: int = -1) -> list[str]: ...
def q_join(lst: Iterable[str], sep: str = ",", always_quote: bool = False) -> str: ...

class Parameters(CaselessDict[str]):
    always_quoted: ClassVar[tuple[str, ...]]
    def params(self) -> dict_keys[str, str]: ...
>>>>>>> 9589e369
    def to_ical(self, sorted: bool = True) -> bytes: ...
    @classmethod
    def from_ical(cls, st: str, strict: bool = False) -> Self:
        """Parses the parameter format from ical text format."""
        ...

def escape_string(val: str) -> str: ...
def unescape_string(val: str) -> str: ...

RFC_6868_UNESCAPE_REGEX: Final[Pattern[str]]

def rfc_6868_unescape(param_value: str) -> str: ...

RFC_6868_ESCAPE_REGEX: Final[Pattern[str]]

def rfc_6868_escape(param_value: str) -> str: ...
@overload
def unescape_list_or_string(val: list[str]) -> list[str]: ...
@overload
def unescape_list_or_string(val: str) -> str: ...

class Contentline(str):
    """
    A content line is basically a string that can be folded and parsed into
    parts.
    """
    strict: bool
    def __new__(cls, value: str | bytes, strict: bool = False, encoding: str = ...) -> Self: ...
    @classmethod
<<<<<<< HEAD
    def from_parts(cls, name: str, params: Parameters, values, sorted: bool = True) -> Self:
        """
        Turn a parts into a content line.
        
        """
        ...
    def parts(self) -> tuple[str, Parameters, str]:
        """
        Split the content line up into (name, parameters, values) parts.
        
        """
        ...
=======
    def from_parts(cls, name: ICAL_TYPE, params: Parameters, values, sorted: bool = True) -> Self: ...
    def parts(self) -> tuple[str, Parameters, str]: ...
>>>>>>> 9589e369
    @classmethod
    def from_ical(cls, ical: str | bytes, strict: bool = False) -> Self:
        """
        Unfold the content lines in an iCalendar into long content lines.
        
        """
        ...
    def to_ical(self) -> bytes:
        """
        Long content lines are folded so they are less than 75 characters
        wide.
        """
        ...

class Contentlines(list[Contentline]):
    """
    I assume that iCalendar files generally are a few kilobytes in size.
    Then this should be efficient. for Huge files, an iterator should probably
    be used instead.
    """
    def to_ical(self) -> bytes:
        """
        Simply join self.
        
        """
        ...
    @classmethod
    def from_ical(cls, st: str | bytes) -> Self:
        """
        Parses a string into content lines.
        
        """
        ...<|MERGE_RESOLUTION|>--- conflicted
+++ resolved
@@ -51,28 +51,8 @@
     """
     ...
 def unescape_char(text: AnyStr) -> AnyStr: ...
-<<<<<<< HEAD
-def foldline(line: str, limit: int = 75, fold_sep: str = "\r\n ") -> str:
-    """
-    Make a string folded as defined in RFC5545
-    Lines of text SHOULD NOT be longer than 75 octets, excluding the line
-    break.  Long content lines SHOULD be split into a multiple line
-    representations using a line "folding" technique.  That is, a long
-    line can be split between any two characters by inserting a CRLF
-    immediately followed by a single linear white-space character (i.e.,
-    SPACE or HTAB).
-    """
-    ...
-def param_value(value: str | list[str] | tuple[str, ...] | Incomplete) -> str:
-    """
-    Returns a parameter value.
-    
-    """
-    ...
-=======
 def foldline(line: str, limit: int = 75, fold_sep: str = "\r\n ") -> str: ...
 def param_value(value: str | list[str] | tuple[str, ...] | Incomplete, always_quote: bool = False) -> str: ...
->>>>>>> 9589e369
 
 NAME: Final[Pattern[str]]
 UNSAFE_CHAR: Final[Pattern[str]]
@@ -86,38 +66,6 @@
 
 QUOTABLE: Final[Pattern[str]]
 
-<<<<<<< HEAD
-def dquote(val: str) -> str:
-    """
-    Enclose parameter values containing [,;:] in double quotes.
-    
-    """
-    ...
-def q_split(st: str, sep: str = ",", maxsplit: int = -1) -> list[str]:
-    """
-    Splits a string on char, taking double (q)uotes into considderation.
-    
-    """
-    ...
-def q_join(lst: Iterable[str], sep: str = ",") -> str:
-    """
-    Joins a list on sep, quoting strings with QUOTABLE chars.
-    
-    """
-    ...
-
-class Parameters(CaselessDict[str]):
-    """
-    Parser and generator of Property parameter strings. It knows nothing of
-    datatypes. Its main concern is textual structure.
-    """
-    def params(self) -> dict_keys[str, str]:
-        """
-        In RFC 5545 keys are called parameters, so this is to be consitent
-        with the naming conventions.
-        """
-        ...
-=======
 def dquote(val: str, always_quote: bool = False) -> str: ...
 def q_split(st: str, sep: str = ",", maxsplit: int = -1) -> list[str]: ...
 def q_join(lst: Iterable[str], sep: str = ",", always_quote: bool = False) -> str: ...
@@ -125,7 +73,6 @@
 class Parameters(CaselessDict[str]):
     always_quoted: ClassVar[tuple[str, ...]]
     def params(self) -> dict_keys[str, str]: ...
->>>>>>> 9589e369
     def to_ical(self, sorted: bool = True) -> bytes: ...
     @classmethod
     def from_ical(cls, st: str, strict: bool = False) -> Self:
@@ -155,23 +102,8 @@
     strict: bool
     def __new__(cls, value: str | bytes, strict: bool = False, encoding: str = ...) -> Self: ...
     @classmethod
-<<<<<<< HEAD
-    def from_parts(cls, name: str, params: Parameters, values, sorted: bool = True) -> Self:
-        """
-        Turn a parts into a content line.
-        
-        """
-        ...
-    def parts(self) -> tuple[str, Parameters, str]:
-        """
-        Split the content line up into (name, parameters, values) parts.
-        
-        """
-        ...
-=======
     def from_parts(cls, name: ICAL_TYPE, params: Parameters, values, sorted: bool = True) -> Self: ...
     def parts(self) -> tuple[str, Parameters, str]: ...
->>>>>>> 9589e369
     @classmethod
     def from_ical(cls, ical: str | bytes, strict: bool = False) -> Self:
         """
