--- conflicted
+++ resolved
@@ -410,16 +410,9 @@
     TZID: property
 
 class TimeBase:
-<<<<<<< HEAD
-    """Make classes with a datetime/date comparable."""
-    def __eq__(self, other: object) -> bool:
-        """self == other"""
-        ...
-=======
     params: Parameters
     ignore_for_equality: set[str]
     def __eq__(self, other: object) -> bool: ...
->>>>>>> 0125fe28
     def __hash__(self) -> int: ...
     RANGE: property
     RELATED: property
