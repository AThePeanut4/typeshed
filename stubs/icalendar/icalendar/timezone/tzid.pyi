"""
This module identifies timezones.

Normally, timezones have ids.
This is a way to access the ids if you have a
datetime.tzinfo object.
"""

import datetime

__all__ = ["tzid_from_tzinfo", "tzid_from_dt", "tzids_from_tzinfo"]

<<<<<<< HEAD
def tzids_from_tzinfo(tzinfo: datetime.tzinfo | None) -> tuple[str, ...]:
    """
    Get several timezone ids if we can identify the timezone.

    >>> import zoneinfo
    >>> from icalendar.timezone.tzid import tzids_from_tzinfo
    >>> tzids_from_tzinfo(zoneinfo.ZoneInfo("Arctic/Longyearbyen"))
    ('Arctic/Longyearbyen', 'Atlantic/Jan_Mayen', 'Europe/Berlin', 'Europe/Budapest', 'Europe/Copenhagen', 'Europe/Oslo', 'Europe/Stockholm', 'Europe/Vienna')
    >>> from dateutil.tz import gettz
    >>> tzids_from_tzinfo(gettz("Europe/Berlin"))
    ('Europe/Berlin', 'Arctic/Longyearbyen', 'Atlantic/Jan_Mayen', 'Europe/Budapest', 'Europe/Copenhagen', 'Europe/Oslo', 'Europe/Stockholm', 'Europe/Vienna')
    """
    ...
def tzid_from_tzinfo(tzinfo: datetime.tzinfo | None) -> str | None:
    """
    Retrieve the timezone id from the tzinfo object.

    Some timezones are equivalent.
    Thus, we might return one ID that is equivelant to others.
    """
    ...
def tzid_from_dt(dt: datetime.datetime) -> str | None:
    """Retrieve the timezone id from the datetime object."""
    ...
def tzinfo2tzids(tzinfo: datetime.tzinfo | None) -> set[str]: ...
=======
def tzids_from_tzinfo(tzinfo: datetime.tzinfo | None) -> tuple[str, ...]: ...
def tzid_from_tzinfo(tzinfo: datetime.tzinfo | None) -> str | None: ...
def tzid_from_dt(dt: datetime.datetime) -> str | None: ...
>>>>>>> 4bed4432
<|MERGE_RESOLUTION|>--- conflicted
+++ resolved
@@ -10,34 +10,6 @@
 
 __all__ = ["tzid_from_tzinfo", "tzid_from_dt", "tzids_from_tzinfo"]
 
-<<<<<<< HEAD
-def tzids_from_tzinfo(tzinfo: datetime.tzinfo | None) -> tuple[str, ...]:
-    """
-    Get several timezone ids if we can identify the timezone.
-
-    >>> import zoneinfo
-    >>> from icalendar.timezone.tzid import tzids_from_tzinfo
-    >>> tzids_from_tzinfo(zoneinfo.ZoneInfo("Arctic/Longyearbyen"))
-    ('Arctic/Longyearbyen', 'Atlantic/Jan_Mayen', 'Europe/Berlin', 'Europe/Budapest', 'Europe/Copenhagen', 'Europe/Oslo', 'Europe/Stockholm', 'Europe/Vienna')
-    >>> from dateutil.tz import gettz
-    >>> tzids_from_tzinfo(gettz("Europe/Berlin"))
-    ('Europe/Berlin', 'Arctic/Longyearbyen', 'Atlantic/Jan_Mayen', 'Europe/Budapest', 'Europe/Copenhagen', 'Europe/Oslo', 'Europe/Stockholm', 'Europe/Vienna')
-    """
-    ...
-def tzid_from_tzinfo(tzinfo: datetime.tzinfo | None) -> str | None:
-    """
-    Retrieve the timezone id from the tzinfo object.
-
-    Some timezones are equivalent.
-    Thus, we might return one ID that is equivelant to others.
-    """
-    ...
-def tzid_from_dt(dt: datetime.datetime) -> str | None:
-    """Retrieve the timezone id from the datetime object."""
-    ...
-def tzinfo2tzids(tzinfo: datetime.tzinfo | None) -> set[str]: ...
-=======
 def tzids_from_tzinfo(tzinfo: datetime.tzinfo | None) -> tuple[str, ...]: ...
 def tzid_from_tzinfo(tzinfo: datetime.tzinfo | None) -> str | None: ...
-def tzid_from_dt(dt: datetime.datetime) -> str | None: ...
->>>>>>> 4bed4432
+def tzid_from_dt(dt: datetime.datetime) -> str | None: ...