--- conflicted
+++ resolved
@@ -28,15 +28,4 @@
 
 DTS: Final[list[datetime.datetime]]
 
-<<<<<<< HEAD
-def main(create_timezones: list[Callable[[str], datetime.tzinfo]], name: str, pool_size: int = ...) -> None:
-    """
-    Generate a lookup table for timezone information if unknown timezones.
-
-    We cannot create one lookup for all because they seem to be all equivalent
-    if we mix timezone implementations.
-    """
-    ...
-=======
-def main(create_timezones: list[Callable[[str], datetime.tzinfo]], name: str) -> None: ...
->>>>>>> b4e49dd5
+def main(create_timezones: list[Callable[[str], datetime.tzinfo]], name: str) -> None: ...