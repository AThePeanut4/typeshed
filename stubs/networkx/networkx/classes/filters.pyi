"""
Filter factories to hide or show sets of nodes and edges.

These filters return the function used when creating `SubGraph`.
"""

from _typeshed import Incomplete

<<<<<<< HEAD
def no_filter(*items):
    """Returns a filter function that always evaluates to True."""
    ...
def hide_nodes(nodes):
    """Returns a filter function that hides specific nodes."""
    ...
def hide_diedges(edges):
    """Returns a filter function that hides specific directed edges."""
    ...
def hide_edges(edges):
    """Returns a filter function that hides specific undirected edges."""
    ...
def hide_multidiedges(edges):
    """Returns a filter function that hides specific multi-directed edges."""
    ...
def hide_multiedges(edges):
    """Returns a filter function that hides specific multi-undirected edges."""
    ...
=======
__all__ = [
    "no_filter",
    "hide_nodes",
    "hide_edges",
    "hide_multiedges",
    "hide_diedges",
    "hide_multidiedges",
    "show_nodes",
    "show_edges",
    "show_multiedges",
    "show_diedges",
    "show_multidiedges",
]

def no_filter(*items): ...
def hide_nodes(nodes): ...
def hide_diedges(edges): ...
def hide_edges(edges): ...
def hide_multidiedges(edges): ...
def hide_multiedges(edges): ...
>>>>>>> 9a0ad919

class show_nodes:
    """
    Filter class to show specific nodes.

    Attach the set of nodes as an attribute to speed up this commonly used filter

    Note that another allowed attribute for filters is to store the number of nodes
    on the filter as attribute `length` (used in `__len__`). It is a user
    responsibility to ensure this attribute is accurate if present.
    """
    nodes: Incomplete
    def __init__(self, nodes) -> None: ...
    def __call__(self, node): ...

def show_diedges(edges):
    """Returns a filter function that shows specific directed edges."""
    ...
def show_edges(edges):
    """Returns a filter function that shows specific undirected edges."""
    ...
def show_multidiedges(edges):
    """Returns a filter function that shows specific multi-directed edges."""
    ...
def show_multiedges(edges):
    """Returns a filter function that shows specific multi-undirected edges."""
    ...<|MERGE_RESOLUTION|>--- conflicted
+++ resolved
@@ -6,26 +6,6 @@
 
 from _typeshed import Incomplete
 
-<<<<<<< HEAD
-def no_filter(*items):
-    """Returns a filter function that always evaluates to True."""
-    ...
-def hide_nodes(nodes):
-    """Returns a filter function that hides specific nodes."""
-    ...
-def hide_diedges(edges):
-    """Returns a filter function that hides specific directed edges."""
-    ...
-def hide_edges(edges):
-    """Returns a filter function that hides specific undirected edges."""
-    ...
-def hide_multidiedges(edges):
-    """Returns a filter function that hides specific multi-directed edges."""
-    ...
-def hide_multiedges(edges):
-    """Returns a filter function that hides specific multi-undirected edges."""
-    ...
-=======
 __all__ = [
     "no_filter",
     "hide_nodes",
@@ -46,7 +26,6 @@
 def hide_edges(edges): ...
 def hide_multidiedges(edges): ...
 def hide_multiedges(edges): ...
->>>>>>> 9a0ad919
 
 class show_nodes:
     """
