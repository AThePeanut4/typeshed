--- conflicted
+++ resolved
@@ -369,480 +369,6 @@
         """
         ...
     @name.setter
-<<<<<<< HEAD
-    def name(self, s: str) -> None:
-        """
-        String identifier of the graph.
-
-        This graph attribute appears in the attribute dict G.graph
-        keyed by the string `"name"`. as well as an attribute (technically
-        a property) `G.name`. This is entirely user controlled.
-        """
-        ...
-    def __getitem__(self, n: _Node) -> AtlasView[_Node, str, Any]:
-        """
-        Returns a dict of neighbors of node n.  Use: 'G[n]'.
-
-        Parameters
-        ----------
-        n : node
-           A node in the graph.
-
-        Returns
-        -------
-        adj_dict : dictionary
-           The adjacency dictionary for nodes connected to n.
-
-        Notes
-        -----
-        G[n] is the same as G.adj[n] and similar to G.neighbors(n)
-        (which is an iterator over G.adj[n])
-
-        Examples
-        --------
-        >>> G = nx.path_graph(4)  # or DiGraph, MultiGraph, MultiDiGraph, etc
-        >>> G[0]
-        AtlasView({1: {}})
-        """
-        ...
-    def __iter__(self) -> Iterator[_Node]:
-        """
-        Iterate over the nodes. Use: 'for n in G'.
-
-        Returns
-        -------
-        niter : iterator
-            An iterator over all nodes in the graph.
-
-        Examples
-        --------
-        >>> G = nx.path_graph(4)  # or DiGraph, MultiGraph, MultiDiGraph, etc
-        >>> [n for n in G]
-        [0, 1, 2, 3]
-        >>> list(G)
-        [0, 1, 2, 3]
-        """
-        ...
-    def __contains__(self, n: object) -> bool:
-        """
-        Returns True if n is a node, False otherwise. Use: 'n in G'.
-
-        Examples
-        --------
-        >>> G = nx.path_graph(4)  # or DiGraph, MultiGraph, MultiDiGraph, etc
-        >>> 1 in G
-        True
-        """
-        ...
-    def __len__(self) -> int:
-        """
-        Returns the number of nodes in the graph. Use: 'len(G)'.
-
-        Returns
-        -------
-        nnodes : int
-            The number of nodes in the graph.
-
-        See Also
-        --------
-        number_of_nodes: identical method
-        order: identical method
-
-        Examples
-        --------
-        >>> G = nx.path_graph(4)  # or DiGraph, MultiGraph, MultiDiGraph, etc
-        >>> len(G)
-        4
-        """
-        ...
-    def add_node(self, node_for_adding: _Node, **attr: Any) -> None:
-        """
-        Add a single node `node_for_adding` and update node attributes.
-
-        Parameters
-        ----------
-        node_for_adding : node
-            A node can be any hashable Python object except None.
-        attr : keyword arguments, optional
-            Set or change node attributes using key=value.
-
-        See Also
-        --------
-        add_nodes_from
-
-        Examples
-        --------
-        >>> G = nx.Graph()  # or DiGraph, MultiGraph, MultiDiGraph, etc
-        >>> G.add_node(1)
-        >>> G.add_node("Hello")
-        >>> K3 = nx.Graph([(0, 1), (1, 2), (2, 0)])
-        >>> G.add_node(K3)
-        >>> G.number_of_nodes()
-        3
-
-        Use keywords set/change node attributes:
-
-        >>> G.add_node(1, size=10)
-        >>> G.add_node(3, weight=0.4, UTM=("13S", 382871, 3972649))
-
-        Notes
-        -----
-        A hashable object is one that can be used as a key in a Python
-        dictionary. This includes strings, numbers, tuples of strings
-        and numbers, etc.
-
-        On many platforms hashable items also include mutables such as
-        NetworkX Graphs, though one should be careful that the hash
-        doesn't change on mutables.
-        """
-        ...
-    def add_nodes_from(self, nodes_for_adding: Iterable[_NodePlus[_Node]], **attr: Any) -> None:
-        """
-        Add multiple nodes.
-
-        Parameters
-        ----------
-        nodes_for_adding : iterable container
-            A container of nodes (list, dict, set, etc.).
-            OR
-            A container of (node, attribute dict) tuples.
-            Node attributes are updated using the attribute dict.
-        attr : keyword arguments, optional (default= no attributes)
-            Update attributes for all nodes in nodes.
-            Node attributes specified in nodes as a tuple take
-            precedence over attributes specified via keyword arguments.
-
-        See Also
-        --------
-        add_node
-
-        Notes
-        -----
-        When adding nodes from an iterator over the graph you are changing,
-        a `RuntimeError` can be raised with message:
-        `RuntimeError: dictionary changed size during iteration`. This
-        happens when the graph's underlying dictionary is modified during
-        iteration. To avoid this error, evaluate the iterator into a separate
-        object, e.g. by using `list(iterator_of_nodes)`, and pass this
-        object to `G.add_nodes_from`.
-
-        Examples
-        --------
-        >>> G = nx.Graph()  # or DiGraph, MultiGraph, MultiDiGraph, etc
-        >>> G.add_nodes_from("Hello")
-        >>> K3 = nx.Graph([(0, 1), (1, 2), (2, 0)])
-        >>> G.add_nodes_from(K3)
-        >>> sorted(G.nodes(), key=str)
-        [0, 1, 2, 'H', 'e', 'l', 'o']
-
-        Use keywords to update specific node attributes for every node.
-
-        >>> G.add_nodes_from([1, 2], size=10)
-        >>> G.add_nodes_from([3, 4], weight=0.4)
-
-        Use (node, attrdict) tuples to update attributes for specific nodes.
-
-        >>> G.add_nodes_from([(1, dict(size=11)), (2, {"color": "blue"})])
-        >>> G.nodes[1]["size"]
-        11
-        >>> H = nx.Graph()
-        >>> H.add_nodes_from(G.nodes(data=True))
-        >>> H.nodes[1]["size"]
-        11
-
-        Evaluate an iterator over a graph if using it to modify the same graph
-
-        >>> G = nx.Graph([(0, 1), (1, 2), (3, 4)])
-        >>> # wrong way - will raise RuntimeError
-        >>> # G.add_nodes_from(n + 1 for n in G.nodes)
-        >>> # correct way
-        >>> G.add_nodes_from(list(n + 1 for n in G.nodes))
-        """
-        ...
-    def remove_node(self, n: _Node) -> None:
-        """
-        Remove node n.
-
-        Removes the node n and all adjacent edges.
-        Attempting to remove a nonexistent node will raise an exception.
-
-        Parameters
-        ----------
-        n : node
-           A node in the graph
-
-        Raises
-        ------
-        NetworkXError
-           If n is not in the graph.
-
-        See Also
-        --------
-        remove_nodes_from
-
-        Examples
-        --------
-        >>> G = nx.path_graph(3)  # or DiGraph, MultiGraph, MultiDiGraph, etc
-        >>> list(G.edges)
-        [(0, 1), (1, 2)]
-        >>> G.remove_node(1)
-        >>> list(G.edges)
-        []
-        """
-        ...
-    def remove_nodes_from(self, nodes: Iterable[_Node]) -> None:
-        """
-        Remove multiple nodes.
-
-        Parameters
-        ----------
-        nodes : iterable container
-            A container of nodes (list, dict, set, etc.).  If a node
-            in the container is not in the graph it is silently
-            ignored.
-
-        See Also
-        --------
-        remove_node
-
-        Notes
-        -----
-        When removing nodes from an iterator over the graph you are changing,
-        a `RuntimeError` will be raised with message:
-        `RuntimeError: dictionary changed size during iteration`. This
-        happens when the graph's underlying dictionary is modified during
-        iteration. To avoid this error, evaluate the iterator into a separate
-        object, e.g. by using `list(iterator_of_nodes)`, and pass this
-        object to `G.remove_nodes_from`.
-
-        Examples
-        --------
-        >>> G = nx.path_graph(3)  # or DiGraph, MultiGraph, MultiDiGraph, etc
-        >>> e = list(G.nodes)
-        >>> e
-        [0, 1, 2]
-        >>> G.remove_nodes_from(e)
-        >>> list(G.nodes)
-        []
-
-        Evaluate an iterator over a graph if using it to modify the same graph
-
-        >>> G = nx.Graph([(0, 1), (1, 2), (3, 4)])
-        >>> # this command will fail, as the graph's dict is modified during iteration
-        >>> # G.remove_nodes_from(n for n in G.nodes if n < 2)
-        >>> # this command will work, since the dictionary underlying graph is not modified
-        >>> G.remove_nodes_from(list(n for n in G.nodes if n < 2))
-        """
-        ...
-    @cached_property
-    def nodes(self) -> NodeView[_Node]:
-        """
-        A NodeView of the Graph as G.nodes or G.nodes().
-
-        Can be used as `G.nodes` for data lookup and for set-like operations.
-        Can also be used as `G.nodes(data='color', default=None)` to return a
-        NodeDataView which reports specific node data but no set operations.
-        It presents a dict-like interface as well with `G.nodes.items()`
-        iterating over `(node, nodedata)` 2-tuples and `G.nodes[3]['foo']`
-        providing the value of the `foo` attribute for node `3`. In addition,
-        a view `G.nodes.data('foo')` provides a dict-like interface to the
-        `foo` attribute of each node. `G.nodes.data('foo', default=1)`
-        provides a default for nodes that do not have attribute `foo`.
-
-        Parameters
-        ----------
-        data : string or bool, optional (default=False)
-            The node attribute returned in 2-tuple (n, ddict[data]).
-            If True, return entire node attribute dict as (n, ddict).
-            If False, return just the nodes n.
-
-        default : value, optional (default=None)
-            Value used for nodes that don't have the requested attribute.
-            Only relevant if data is not True or False.
-
-        Returns
-        -------
-        NodeView
-            Allows set-like operations over the nodes as well as node
-            attribute dict lookup and calling to get a NodeDataView.
-            A NodeDataView iterates over `(n, data)` and has no set operations.
-            A NodeView iterates over `n` and includes set operations.
-
-            When called, if data is False, an iterator over nodes.
-            Otherwise an iterator of 2-tuples (node, attribute value)
-            where the attribute is specified in `data`.
-            If data is True then the attribute becomes the
-            entire data dictionary.
-
-        Notes
-        -----
-        If your node data is not needed, it is simpler and equivalent
-        to use the expression ``for n in G``, or ``list(G)``.
-
-        Examples
-        --------
-        There are two simple ways of getting a list of all nodes in the graph:
-
-        >>> G = nx.path_graph(3)
-        >>> list(G.nodes)
-        [0, 1, 2]
-        >>> list(G)
-        [0, 1, 2]
-
-        To get the node data along with the nodes:
-
-        >>> G.add_node(1, time="5pm")
-        >>> G.nodes[0]["foo"] = "bar"
-        >>> list(G.nodes(data=True))
-        [(0, {'foo': 'bar'}), (1, {'time': '5pm'}), (2, {})]
-        >>> list(G.nodes.data())
-        [(0, {'foo': 'bar'}), (1, {'time': '5pm'}), (2, {})]
-
-        >>> list(G.nodes(data="foo"))
-        [(0, 'bar'), (1, None), (2, None)]
-        >>> list(G.nodes.data("foo"))
-        [(0, 'bar'), (1, None), (2, None)]
-
-        >>> list(G.nodes(data="time"))
-        [(0, None), (1, '5pm'), (2, None)]
-        >>> list(G.nodes.data("time"))
-        [(0, None), (1, '5pm'), (2, None)]
-
-        >>> list(G.nodes(data="time", default="Not Available"))
-        [(0, 'Not Available'), (1, '5pm'), (2, 'Not Available')]
-        >>> list(G.nodes.data("time", default="Not Available"))
-        [(0, 'Not Available'), (1, '5pm'), (2, 'Not Available')]
-
-        If some of your nodes have an attribute and the rest are assumed
-        to have a default attribute value you can create a dictionary
-        from node/attribute pairs using the `default` keyword argument
-        to guarantee the value is never None::
-
-            >>> G = nx.Graph()
-            >>> G.add_node(0)
-            >>> G.add_node(1, weight=2)
-            >>> G.add_node(2, weight=3)
-            >>> dict(G.nodes(data="weight", default=1))
-            {0: 1, 1: 2, 2: 3}
-        """
-        ...
-    def number_of_nodes(self) -> int:
-        """
-        Returns the number of nodes in the graph.
-
-        Returns
-        -------
-        nnodes : int
-            The number of nodes in the graph.
-
-        See Also
-        --------
-        order: identical method
-        __len__: identical method
-
-        Examples
-        --------
-        >>> G = nx.path_graph(3)  # or DiGraph, MultiGraph, MultiDiGraph, etc
-        >>> G.number_of_nodes()
-        3
-        """
-        ...
-    def order(self) -> int:
-        """
-        Returns the number of nodes in the graph.
-
-        Returns
-        -------
-        nnodes : int
-            The number of nodes in the graph.
-
-        See Also
-        --------
-        number_of_nodes: identical method
-        __len__: identical method
-
-        Examples
-        --------
-        >>> G = nx.path_graph(3)  # or DiGraph, MultiGraph, MultiDiGraph, etc
-        >>> G.order()
-        3
-        """
-        ...
-    def has_node(self, n: _Node) -> bool:
-        """
-        Returns True if the graph contains the node n.
-
-        Identical to `n in G`
-
-        Parameters
-        ----------
-        n : node
-
-        Examples
-        --------
-        >>> G = nx.path_graph(3)  # or DiGraph, MultiGraph, MultiDiGraph, etc
-        >>> G.has_node(0)
-        True
-
-        It is more readable and simpler to use
-
-        >>> 0 in G
-        True
-        """
-        ...
-    def add_edge(self, u_of_edge: _Node, v_of_edge: _Node, **attr: Any) -> None:
-        """
-        Add an edge between u and v.
-
-        The nodes u and v will be automatically added if they are
-        not already in the graph.
-
-        Edge attributes can be specified with keywords or by directly
-        accessing the edge's attribute dictionary. See examples below.
-
-        Parameters
-        ----------
-        u_of_edge, v_of_edge : nodes
-            Nodes can be, for example, strings or numbers.
-            Nodes must be hashable (and not None) Python objects.
-        attr : keyword arguments, optional
-            Edge data (or labels or objects) can be assigned using
-            keyword arguments.
-
-        See Also
-        --------
-        add_edges_from : add a collection of edges
-
-        Notes
-        -----
-        Adding an edge that already exists updates the edge data.
-
-        Many NetworkX algorithms designed for weighted graphs use
-        an edge attribute (by default `weight`) to hold a numerical value.
-
-        Examples
-        --------
-        The following all add the edge e=(1, 2) to graph G:
-
-        >>> G = nx.Graph()  # or DiGraph, MultiGraph, MultiDiGraph, etc
-        >>> e = (1, 2)
-        >>> G.add_edge(1, 2)  # explicit two-node form
-        >>> G.add_edge(*e)  # single edge as tuple of two nodes
-        >>> G.add_edges_from([(1, 2)])  # add edges from iterable container
-
-        Associate data to edges using keywords:
-
-        >>> G.add_edge(1, 2, weight=3)
-        >>> G.add_edge(1, 3, weight=7, capacity=15, length=342.7)
-
-        For non-string attribute keys, use subscript notation.
-
-        >>> G.add_edge(1, 2)
-        >>> G[1][2].update({0: 5})
-        >>> G.edges[1, 2].update({0: 5})
-        """
-        ...
-=======
     def name(self, s: str) -> None: ...
     def __iter__(self) -> Iterator[_Node]: ...
     def __contains__(self, n: object) -> bool: ...
@@ -859,7 +385,6 @@
     def has_node(self, n: _Node) -> bool: ...
     # Including subtypes' possible return types for LSP
     def add_edge(self, u_of_edge: _Node, v_of_edge: _Node, **attr: Any) -> Hashable | None: ...
->>>>>>> eca15d96
     # attr: Edge data (or labels or objects) can be assigned using keyword arguments
     def add_edges_from(self, ebunch_to_add: Iterable[_EdgePlus[_Node]], **attr: Any) -> None:
         """
@@ -1304,111 +829,9 @@
         """
         ...
     @cached_property
-<<<<<<< HEAD
-    def edges(self) -> EdgeView[_Node]:
-        """
-        An EdgeView of the Graph as G.edges or G.edges().
-
-        edges(self, nbunch=None, data=False, default=None)
-
-        The EdgeView provides set-like operations on the edge-tuples
-        as well as edge attribute lookup. When called, it also provides
-        an EdgeDataView object which allows control of access to edge
-        attributes (but does not provide set-like operations).
-        Hence, `G.edges[u, v]['color']` provides the value of the color
-        attribute for edge `(u, v)` while
-        `for (u, v, c) in G.edges.data('color', default='red'):`
-        iterates through all the edges yielding the color attribute
-        with default `'red'` if no color attribute exists.
-
-        Parameters
-        ----------
-        nbunch : single node, container, or all nodes (default= all nodes)
-            The view will only report edges from these nodes.
-        data : string or bool, optional (default=False)
-            The edge attribute returned in 3-tuple (u, v, ddict[data]).
-            If True, return edge attribute dict in 3-tuple (u, v, ddict).
-            If False, return 2-tuple (u, v).
-        default : value, optional (default=None)
-            Value used for edges that don't have the requested attribute.
-            Only relevant if data is not True or False.
-
-        Returns
-        -------
-        edges : EdgeView
-            A view of edge attributes, usually it iterates over (u, v)
-            or (u, v, d) tuples of edges, but can also be used for
-            attribute lookup as `edges[u, v]['foo']`.
-
-        Notes
-        -----
-        Nodes in nbunch that are not in the graph will be (quietly) ignored.
-        For directed graphs this returns the out-edges.
-
-        Examples
-        --------
-        >>> G = nx.path_graph(3)  # or MultiGraph, etc
-        >>> G.add_edge(2, 3, weight=5)
-        >>> [e for e in G.edges]
-        [(0, 1), (1, 2), (2, 3)]
-        >>> G.edges.data()  # default data is {} (empty dict)
-        EdgeDataView([(0, 1, {}), (1, 2, {}), (2, 3, {'weight': 5})])
-        >>> G.edges.data("weight", default=1)
-        EdgeDataView([(0, 1, 1), (1, 2, 1), (2, 3, 5)])
-        >>> G.edges([0, 3])  # only edges from these nodes
-        EdgeDataView([(0, 1), (3, 2)])
-        >>> G.edges(0)  # only edges from node 0
-        EdgeDataView([(0, 1)])
-        """
-        ...
-    def get_edge_data(self, u: _Node, v: _Node, default: Any = None) -> dict[str, Any]:
-        """
-        Returns the attribute dictionary associated with edge (u, v).
-
-        This is identical to `G[u][v]` except the default is returned
-        instead of an exception if the edge doesn't exist.
-
-        Parameters
-        ----------
-        u, v : nodes
-        default:  any Python object (default=None)
-            Value to return if the edge (u, v) is not found.
-
-        Returns
-        -------
-        edge_dict : dictionary
-            The edge attribute dictionary.
-
-        Examples
-        --------
-        >>> G = nx.path_graph(4)  # or DiGraph, MultiGraph, MultiDiGraph, etc
-        >>> G[0][1]
-        {}
-
-        Warning: Assigning to `G[u][v]` is not permitted.
-        But it is safe to assign attributes `G[u][v]['foo']`
-
-        >>> G[0][1]["weight"] = 7
-        >>> G[0][1]["weight"]
-        7
-        >>> G[1][0]["weight"]
-        7
-
-        >>> G = nx.path_graph(4)  # or DiGraph, MultiGraph, MultiDiGraph, etc
-        >>> G.get_edge_data(0, 1)  # default edge data is {}
-        {}
-        >>> e = (0, 1)
-        >>> G.get_edge_data(*e)  # tuple form
-        {}
-        >>> G.get_edge_data("a", "b", default=0)  # edge not in graph, return 0
-        0
-        """
-        ...
-=======
     # Including subtypes' possible return types for LSP
     def edges(self) -> EdgeView[_Node] | OutEdgeView[_Node]: ...
     def get_edge_data(self, u: _Node, v: _Node, default: Any = None) -> dict[str, Any]: ...
->>>>>>> eca15d96
     # default:  any Python object
     def adjacency(self) -> Iterator[tuple[_Node, dict[_Node, dict[str, Any]]]]:
         """
@@ -1430,364 +853,6 @@
         """
         ...
     @cached_property
-<<<<<<< HEAD
-    def degree(self) -> int | DegreeView[_Node]:
-        """
-        A DegreeView for the Graph as G.degree or G.degree().
-
-        The node degree is the number of edges adjacent to the node.
-        The weighted node degree is the sum of the edge weights for
-        edges incident to that node.
-
-        This object provides an iterator for (node, degree) as well as
-        lookup for the degree for a single node.
-
-        Parameters
-        ----------
-        nbunch : single node, container, or all nodes (default= all nodes)
-            The view will only report edges incident to these nodes.
-
-        weight : string or None, optional (default=None)
-           The name of an edge attribute that holds the numerical value used
-           as a weight.  If None, then each edge has weight 1.
-           The degree is the sum of the edge weights adjacent to the node.
-
-        Returns
-        -------
-        DegreeView or int
-            If multiple nodes are requested (the default), returns a `DegreeView`
-            mapping nodes to their degree.
-            If a single node is requested, returns the degree of the node as an integer.
-
-        Examples
-        --------
-        >>> G = nx.path_graph(4)  # or DiGraph, MultiGraph, MultiDiGraph, etc
-        >>> G.degree[0]  # node 0 has degree 1
-        1
-        >>> list(G.degree([0, 1, 2]))
-        [(0, 1), (1, 2), (2, 2)]
-        """
-        ...
-    def clear(self) -> None:
-        """
-        Remove all nodes and edges from the graph.
-
-        This also removes the name, and all graph, node, and edge attributes.
-
-        Examples
-        --------
-        >>> G = nx.path_graph(4)  # or DiGraph, MultiGraph, MultiDiGraph, etc
-        >>> G.clear()
-        >>> list(G.nodes)
-        []
-        >>> list(G.edges)
-        []
-        """
-        ...
-    def clear_edges(self) -> None:
-        """
-        Remove all edges from the graph without altering nodes.
-
-        Examples
-        --------
-        >>> G = nx.path_graph(4)  # or DiGraph, MultiGraph, MultiDiGraph, etc
-        >>> G.clear_edges()
-        >>> list(G.nodes)
-        [0, 1, 2, 3]
-        >>> list(G.edges)
-        []
-        """
-        ...
-    def is_multigraph(self) -> bool:
-        """Returns True if graph is a multigraph, False otherwise."""
-        ...
-    def is_directed(self) -> bool:
-        """Returns True if graph is directed, False otherwise."""
-        ...
-    def copy(self, as_view: bool = False) -> Self:
-        """
-        Returns a copy of the graph.
-
-        The copy method by default returns an independent shallow copy
-        of the graph and attributes. That is, if an attribute is a
-        container, that container is shared by the original an the copy.
-        Use Python's `copy.deepcopy` for new containers.
-
-        If `as_view` is True then a view is returned instead of a copy.
-
-        Notes
-        -----
-        All copies reproduce the graph structure, but data attributes
-        may be handled in different ways. There are four types of copies
-        of a graph that people might want.
-
-        Deepcopy -- A "deepcopy" copies the graph structure as well as
-        all data attributes and any objects they might contain.
-        The entire graph object is new so that changes in the copy
-        do not affect the original object. (see Python's copy.deepcopy)
-
-        Data Reference (Shallow) -- For a shallow copy the graph structure
-        is copied but the edge, node and graph attribute dicts are
-        references to those in the original graph. This saves
-        time and memory but could cause confusion if you change an attribute
-        in one graph and it changes the attribute in the other.
-        NetworkX does not provide this level of shallow copy.
-
-        Independent Shallow -- This copy creates new independent attribute
-        dicts and then does a shallow copy of the attributes. That is, any
-        attributes that are containers are shared between the new graph
-        and the original. This is exactly what `dict.copy()` provides.
-        You can obtain this style copy using:
-
-            >>> G = nx.path_graph(5)
-            >>> H = G.copy()
-            >>> H = G.copy(as_view=False)
-            >>> H = nx.Graph(G)
-            >>> H = G.__class__(G)
-
-        Fresh Data -- For fresh data, the graph structure is copied while
-        new empty data attribute dicts are created. The resulting graph
-        is independent of the original and it has no edge, node or graph
-        attributes. Fresh copies are not enabled. Instead use:
-
-            >>> H = G.__class__()
-            >>> H.add_nodes_from(G)
-            >>> H.add_edges_from(G.edges)
-
-        View -- Inspired by dict-views, graph-views act like read-only
-        versions of the original graph, providing a copy of the original
-        structure without requiring any memory for copying the information.
-
-        See the Python copy module for more information on shallow
-        and deep copies, https://docs.python.org/3/library/copy.html.
-
-        Parameters
-        ----------
-        as_view : bool, optional (default=False)
-            If True, the returned graph-view provides a read-only view
-            of the original graph without actually copying any data.
-
-        Returns
-        -------
-        G : Graph
-            A copy of the graph.
-
-        See Also
-        --------
-        to_directed: return a directed copy of the graph.
-
-        Examples
-        --------
-        >>> G = nx.path_graph(4)  # or DiGraph, MultiGraph, MultiDiGraph, etc
-        >>> H = G.copy()
-        """
-        ...
-    def to_directed(self, as_view: bool = False) -> DiGraph[_Node]:
-        """
-        Returns a directed representation of the graph.
-
-        Returns
-        -------
-        G : DiGraph
-            A directed graph with the same name, same nodes, and with
-            each edge (u, v, data) replaced by two directed edges
-            (u, v, data) and (v, u, data).
-
-        Notes
-        -----
-        This returns a "deepcopy" of the edge, node, and
-        graph attributes which attempts to completely copy
-        all of the data and references.
-
-        This is in contrast to the similar D=DiGraph(G) which returns a
-        shallow copy of the data.
-
-        See the Python copy module for more information on shallow
-        and deep copies, https://docs.python.org/3/library/copy.html.
-
-        Warning: If you have subclassed Graph to use dict-like objects
-        in the data structure, those changes do not transfer to the
-        DiGraph created by this method.
-
-        Examples
-        --------
-        >>> G = nx.Graph()  # or MultiGraph, etc
-        >>> G.add_edge(0, 1)
-        >>> H = G.to_directed()
-        >>> list(H.edges)
-        [(0, 1), (1, 0)]
-
-        If already directed, return a (deep) copy
-
-        >>> G = nx.DiGraph()  # or MultiDiGraph, etc
-        >>> G.add_edge(0, 1)
-        >>> H = G.to_directed()
-        >>> list(H.edges)
-        [(0, 1)]
-        """
-        ...
-    def to_undirected(self, as_view: bool = False) -> Graph[_Node]:
-        """
-        Returns an undirected copy of the graph.
-
-        Parameters
-        ----------
-        as_view : bool (optional, default=False)
-          If True return a view of the original undirected graph.
-
-        Returns
-        -------
-        G : Graph/MultiGraph
-            A deepcopy of the graph.
-
-        See Also
-        --------
-        Graph, copy, add_edge, add_edges_from
-
-        Notes
-        -----
-        This returns a "deepcopy" of the edge, node, and
-        graph attributes which attempts to completely copy
-        all of the data and references.
-
-        This is in contrast to the similar `G = nx.DiGraph(D)` which returns a
-        shallow copy of the data.
-
-        See the Python copy module for more information on shallow
-        and deep copies, https://docs.python.org/3/library/copy.html.
-
-        Warning: If you have subclassed DiGraph to use dict-like objects
-        in the data structure, those changes do not transfer to the
-        Graph created by this method.
-
-        Examples
-        --------
-        >>> G = nx.path_graph(2)  # or MultiGraph, etc
-        >>> H = G.to_directed()
-        >>> list(H.edges)
-        [(0, 1), (1, 0)]
-        >>> G2 = H.to_undirected()
-        >>> list(G2.edges)
-        [(0, 1)]
-        """
-        ...
-    def subgraph(self, nodes: Iterable[_Node]) -> Graph[_Node]:
-        """
-        Returns a SubGraph view of the subgraph induced on `nodes`.
-
-        The induced subgraph of the graph contains the nodes in `nodes`
-        and the edges between those nodes.
-
-        Parameters
-        ----------
-        nodes : list, iterable
-            A container of nodes which will be iterated through once.
-
-        Returns
-        -------
-        G : SubGraph View
-            A subgraph view of the graph. The graph structure cannot be
-            changed but node/edge attributes can and are shared with the
-            original graph.
-
-        Notes
-        -----
-        The graph, edge and node attributes are shared with the original graph.
-        Changes to the graph structure is ruled out by the view, but changes
-        to attributes are reflected in the original graph.
-
-        To create a subgraph with its own copy of the edge/node attributes use:
-        G.subgraph(nodes).copy()
-
-        For an inplace reduction of a graph to a subgraph you can remove nodes:
-        G.remove_nodes_from([n for n in G if n not in set(nodes)])
-
-        Subgraph views are sometimes NOT what you want. In most cases where
-        you want to do more than simply look at the induced edges, it makes
-        more sense to just create the subgraph as its own graph with code like:
-
-        ::
-
-            # Create a subgraph SG based on a (possibly multigraph) G
-            SG = G.__class__()
-            SG.add_nodes_from((n, G.nodes[n]) for n in largest_wcc)
-            if SG.is_multigraph():
-                SG.add_edges_from(
-                    (n, nbr, key, d)
-                    for n, nbrs in G.adj.items()
-                    if n in largest_wcc
-                    for nbr, keydict in nbrs.items()
-                    if nbr in largest_wcc
-                    for key, d in keydict.items()
-                )
-            else:
-                SG.add_edges_from(
-                    (n, nbr, d)
-                    for n, nbrs in G.adj.items()
-                    if n in largest_wcc
-                    for nbr, d in nbrs.items()
-                    if nbr in largest_wcc
-                )
-            SG.graph.update(G.graph)
-
-        Subgraphs are not guaranteed to preserve the order of nodes or edges
-        as they appear in the original graph. For example:
-
-        >>> G = nx.Graph()
-        >>> G.add_nodes_from(reversed(range(10)))
-        >>> list(G)
-        [9, 8, 7, 6, 5, 4, 3, 2, 1, 0]
-        >>> list(G.subgraph([1, 3, 2]))
-        [1, 2, 3]
-
-        Examples
-        --------
-        >>> G = nx.path_graph(4)  # or DiGraph, MultiGraph, MultiDiGraph, etc
-        >>> H = G.subgraph([0, 1, 2])
-        >>> list(H.edges)
-        [(0, 1), (1, 2)]
-        """
-        ...
-    def edge_subgraph(self, edges: Iterable[_Edge[_Node]]) -> Graph[_Node]:
-        """
-        Returns the subgraph induced by the specified edges.
-
-        The induced subgraph contains each edge in `edges` and each
-        node incident to any one of those edges.
-
-        Parameters
-        ----------
-        edges : iterable
-            An iterable of edges in this graph.
-
-        Returns
-        -------
-        G : Graph
-            An edge-induced subgraph of this graph with the same edge
-            attributes.
-
-        Notes
-        -----
-        The graph, edge, and node attributes in the returned subgraph
-        view are references to the corresponding attributes in the original
-        graph. The view is read-only.
-
-        To create a full graph version of the subgraph with its own copy
-        of the edge or node attributes, use::
-
-            G.edge_subgraph(edges).copy()
-
-        Examples
-        --------
-        >>> G = nx.path_graph(5)
-        >>> H = G.edge_subgraph([(0, 1), (3, 4)])
-        >>> list(H.nodes)
-        [0, 1, 3, 4]
-        >>> list(H.edges)
-        [(0, 1), (3, 4)]
-        """
-        ...
-=======
     # Including subtypes' possible return types for LSP
     def degree(self) -> DegreeView[_Node] | DiDegreeView[_Node]: ...
     def clear(self) -> None: ...
@@ -1799,7 +864,6 @@
     def to_undirected(self, as_view: bool = False) -> Graph[_Node]: ...
     def subgraph(self, nodes: _NBunch[_Node]) -> Graph[_Node]: ...
     def edge_subgraph(self, edges: Iterable[_Edge[_Node]]) -> Graph[_Node]: ...
->>>>>>> eca15d96
     @overload
     def size(self, weight: None = None) -> int:
         """
