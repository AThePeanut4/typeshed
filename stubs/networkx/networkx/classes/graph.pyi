"""
Base class for undirected graphs.

The Graph class allows any hashable object as a node
and can associate key/value attribute pairs with each undirected edge.

Self-loops are allowed but multiple edges are not (see MultiGraph).

For directed graphs see DiGraph and MultiDiGraph.
"""

from _typeshed import Incomplete
from collections.abc import Callable, Collection, Hashable, Iterable, Iterator, Mapping, MutableMapping
from functools import cached_property
from typing import Any, ClassVar, TypeVar, overload
from typing_extensions import Self, TypeAlias

import numpy
from networkx.classes.coreviews import AdjacencyView, AtlasView
from networkx.classes.digraph import DiGraph
from networkx.classes.reportviews import DiDegreeView, NodeView, OutEdgeView

_Node = TypeVar("_Node", bound=Hashable)
_NodeWithData: TypeAlias = tuple[_Node, dict[str, Any]]
_NodePlus: TypeAlias = _Node | _NodeWithData[_Node]
_Edge: TypeAlias = tuple[_Node, _Node]
_EdgeWithData: TypeAlias = tuple[_Node, _Node, dict[str, Any]]
_EdgePlus: TypeAlias = _Edge[_Node] | _EdgeWithData[_Node]
_MapFactory: TypeAlias = Callable[[], MutableMapping[str, Any]]
_NBunch: TypeAlias = _Node | Iterable[_Node] | None
_Data: TypeAlias = (
    Graph[_Node]
    | dict[_Node, dict[_Node, dict[str, Any]]]
    | dict[_Node, Iterable[_Node]]
    | Iterable[_EdgePlus[_Node]]
    | numpy.ndarray[Any, Any]
    # | scipy.sparse.base.spmatrix
)

__all__ = ["Graph"]

class Graph(Collection[_Node]):
    """
    Base class for undirected graphs.

    A Graph stores nodes and edges with optional data, or attributes.

    Graphs hold undirected edges.  Self loops are allowed but multiple
    (parallel) edges are not.

    Nodes can be arbitrary (hashable) Python objects with optional
    key/value attributes, except that `None` is not allowed as a node.

    Edges are represented as links between nodes with optional
    key/value attributes.

    Parameters
    ----------
    incoming_graph_data : input graph (optional, default: None)
        Data to initialize graph. If None (default) an empty
        graph is created.  The data can be any format that is supported
        by the to_networkx_graph() function, currently including edge list,
        dict of dicts, dict of lists, NetworkX graph, 2D NumPy array, SciPy
        sparse matrix, or PyGraphviz graph.

    attr : keyword arguments, optional (default= no attributes)
        Attributes to add to graph as key=value pairs.

    See Also
    --------
    DiGraph
    MultiGraph
    MultiDiGraph

    Examples
    --------
    Create an empty graph structure (a "null graph") with no nodes and
    no edges.

    >>> G = nx.Graph()

    G can be grown in several ways.

    **Nodes:**

    Add one node at a time:

    >>> G.add_node(1)

    Add the nodes from any container (a list, dict, set or
    even the lines from a file or the nodes from another graph).

    >>> G.add_nodes_from([2, 3])
    >>> G.add_nodes_from(range(100, 110))
    >>> H = nx.path_graph(10)
    >>> G.add_nodes_from(H)

    In addition to strings and integers any hashable Python object
    (except None) can represent a node, e.g. a customized node object,
    or even another Graph.

    >>> G.add_node(H)

    **Edges:**

    G can also be grown by adding edges.

    Add one edge,

    >>> G.add_edge(1, 2)

    a list of edges,

    >>> G.add_edges_from([(1, 2), (1, 3)])

    or a collection of edges,

    >>> G.add_edges_from(H.edges)

    If some edges connect nodes not yet in the graph, the nodes
    are added automatically.  There are no errors when adding
    nodes or edges that already exist.

    **Attributes:**

    Each graph, node, and edge can hold key/value attribute pairs
    in an associated attribute dictionary (the keys must be hashable).
    By default these are empty, but can be added or changed using
    add_edge, add_node or direct manipulation of the attribute
    dictionaries named graph, node and edge respectively.

    >>> G = nx.Graph(day="Friday")
    >>> G.graph
    {'day': 'Friday'}

    Add node attributes using add_node(), add_nodes_from() or G.nodes

    >>> G.add_node(1, time="5pm")
    >>> G.add_nodes_from([3], time="2pm")
    >>> G.nodes[1]
    {'time': '5pm'}
    >>> G.nodes[1]["room"] = 714  # node must exist already to use G.nodes
    >>> del G.nodes[1]["room"]  # remove attribute
    >>> list(G.nodes(data=True))
    [(1, {'time': '5pm'}), (3, {'time': '2pm'})]

    Add edge attributes using add_edge(), add_edges_from(), subscript
    notation, or G.edges.

    >>> G.add_edge(1, 2, weight=4.7)
    >>> G.add_edges_from([(3, 4), (4, 5)], color="red")
    >>> G.add_edges_from([(1, 2, {"color": "blue"}), (2, 3, {"weight": 8})])
    >>> G[1][2]["weight"] = 4.7
    >>> G.edges[1, 2]["weight"] = 4

    Warning: we protect the graph data structure by making `G.edges` a
    read-only dict-like structure. However, you can assign to attributes
    in e.g. `G.edges[1, 2]`. Thus, use 2 sets of brackets to add/change
    data attributes: `G.edges[1, 2]['weight'] = 4`
    (For multigraphs: `MG.edges[u, v, key][name] = value`).

    **Shortcuts:**

    Many common graph features allow python syntax to speed reporting.

    >>> 1 in G  # check if node in graph
    True
    >>> [n for n in G if n < 3]  # iterate through nodes
    [1, 2]
    >>> len(G)  # number of nodes in graph
    5

    Often the best way to traverse all edges of a graph is via the neighbors.
    The neighbors are reported as an adjacency-dict `G.adj` or `G.adjacency()`

    >>> for n, nbrsdict in G.adjacency():
    ...     for nbr, eattr in nbrsdict.items():
    ...         if "weight" in eattr:
    ...             # Do something useful with the edges
    ...             pass

    But the edges() method is often more convenient:

    >>> for u, v, weight in G.edges.data("weight"):
    ...     if weight is not None:
    ...         # Do something useful with the edges
    ...         pass

    **Reporting:**

    Simple graph information is obtained using object-attributes and methods.
    Reporting typically provides views instead of containers to reduce memory
    usage. The views update as the graph is updated similarly to dict-views.
    The objects `nodes`, `edges` and `adj` provide access to data attributes
    via lookup (e.g. `nodes[n]`, `edges[u, v]`, `adj[u][v]`) and iteration
    (e.g. `nodes.items()`, `nodes.data('color')`,
    `nodes.data('color', default='blue')` and similarly for `edges`)
    Views exist for `nodes`, `edges`, `neighbors()`/`adj` and `degree`.

    For details on these and other miscellaneous methods, see below.

    **Subclasses (Advanced):**

    The Graph class uses a dict-of-dict-of-dict data structure.
    The outer dict (node_dict) holds adjacency information keyed by node.
    The next dict (adjlist_dict) represents the adjacency information and holds
    edge data keyed by neighbor.  The inner dict (edge_attr_dict) represents
    the edge data and holds edge attribute values keyed by attribute names.

    Each of these three dicts can be replaced in a subclass by a user defined
    dict-like object. In general, the dict-like features should be
    maintained but extra features can be added. To replace one of the
    dicts create a new graph class by changing the class(!) variable
    holding the factory for that dict-like structure.

    node_dict_factory : function, (default: dict)
        Factory function to be used to create the dict containing node
        attributes, keyed by node id.
        It should require no arguments and return a dict-like object

    node_attr_dict_factory: function, (default: dict)
        Factory function to be used to create the node attribute
        dict which holds attribute values keyed by attribute name.
        It should require no arguments and return a dict-like object

    adjlist_outer_dict_factory : function, (default: dict)
        Factory function to be used to create the outer-most dict
        in the data structure that holds adjacency info keyed by node.
        It should require no arguments and return a dict-like object.

    adjlist_inner_dict_factory : function, (default: dict)
        Factory function to be used to create the adjacency list
        dict which holds edge data keyed by neighbor.
        It should require no arguments and return a dict-like object

    edge_attr_dict_factory : function, (default: dict)
        Factory function to be used to create the edge attribute
        dict which holds attribute values keyed by attribute name.
        It should require no arguments and return a dict-like object.

    graph_attr_dict_factory : function, (default: dict)
        Factory function to be used to create the graph attribute
        dict which holds attribute values keyed by attribute name.
        It should require no arguments and return a dict-like object.

    Typically, if your extension doesn't impact the data structure all
    methods will inherit without issue except: `to_directed/to_undirected`.
    By default these methods create a DiGraph/Graph class and you probably
    want them to create your extension of a DiGraph/Graph. To facilitate
    this we define two class variables that you can set in your subclass.

    to_directed_class : callable, (default: DiGraph or MultiDiGraph)
        Class to create a new graph structure in the `to_directed` method.
        If `None`, a NetworkX class (DiGraph or MultiDiGraph) is used.

    to_undirected_class : callable, (default: Graph or MultiGraph)
        Class to create a new graph structure in the `to_undirected` method.
        If `None`, a NetworkX class (Graph or MultiGraph) is used.

    **Subclassing Example**

    Create a low memory graph class that effectively disallows edge
    attributes by using a single attribute dict for all edges.
    This reduces the memory used, but you lose edge attributes.

    >>> class ThinGraph(nx.Graph):
    ...     all_edge_dict = {"weight": 1}
    ...
    ...     def single_edge_dict(self):
    ...         return self.all_edge_dict
    ...
    ...     edge_attr_dict_factory = single_edge_dict
    >>> G = ThinGraph()
    >>> G.add_edge(2, 1)
    >>> G[2][1]
    {'weight': 1}
    >>> G.add_edge(2, 2)
    >>> G[2][1] is G[2][2]
    True
    """
    __networkx_backend__: ClassVar[str]
    node_dict_factory: ClassVar[_MapFactory]
    node_attr_dict_factory: ClassVar[_MapFactory]
    adjlist_outer_dict_factory: ClassVar[_MapFactory]
    adjlist_inner_dict_factory: ClassVar[_MapFactory]
    edge_attr_dict_factory: ClassVar[_MapFactory]
    graph_attr_dict_factory: ClassVar[_MapFactory]

    graph: dict[str, Any]

    def to_directed_class(self) -> type[DiGraph[_Node]]:
        """
        Returns the class to use for empty directed copies.

        If you subclass the base classes, use this to designate
        what directed class to use for `to_directed()` copies.
        """
        ...
    def to_undirected_class(self) -> type[Graph[_Node]]:
        """
        Returns the class to use for empty undirected copies.

        If you subclass the base classes, use this to designate
        what directed class to use for `to_directed()` copies.
        """
        ...
    def __init__(self, incoming_graph_data: _Data[_Node] | None = None, **attr) -> None:
        """
        Initialize a graph with edges, name, or graph attributes.

        Parameters
        ----------
        incoming_graph_data : input graph (optional, default: None)
            Data to initialize graph. If None (default) an empty
            graph is created.  The data can be an edge list, or any
            NetworkX graph object.  If the corresponding optional Python
            packages are installed the data can also be a 2D NumPy array, a
            SciPy sparse array, or a PyGraphviz graph.

        attr : keyword arguments, optional (default= no attributes)
            Attributes to add to graph as key=value pairs.

        See Also
        --------
        convert

        Examples
        --------
        >>> G = nx.Graph()  # or DiGraph, MultiGraph, MultiDiGraph, etc
        >>> G = nx.Graph(name="my graph")
        >>> e = [(1, 2), (2, 3), (3, 4)]  # list of edges
        >>> G = nx.Graph(e)

        Arbitrary graph attribute pairs (key=value) may be assigned

        >>> G = nx.Graph(e, day="Friday")
        >>> G.graph
        {'day': 'Friday'}
        """
        ...
    @cached_property
    def adj(self) -> AdjacencyView[_Node, _Node, dict[str, Incomplete]]:
        """
        Graph adjacency object holding the neighbors of each node.

        This object is a read-only dict-like structure with node keys
        and neighbor-dict values.  The neighbor-dict is keyed by neighbor
        to the edge-data-dict.  So `G.adj[3][2]['color'] = 'blue'` sets
        the color of the edge `(3, 2)` to `"blue"`.

        Iterating over G.adj behaves like a dict. Useful idioms include
        `for nbr, datadict in G.adj[n].items():`.

        The neighbor information is also provided by subscripting the graph.
        So `for nbr, foovalue in G[node].data('foo', default=1):` works.

        For directed graphs, `G.adj` holds outgoing (successor) info.
        """
        ...
    @property
    def name(self) -> str:
        """
        String identifier of the graph.

        This graph attribute appears in the attribute dict G.graph
        keyed by the string `"name"`. as well as an attribute (technically
        a property) `G.name`. This is entirely user controlled.
        """
        ...
    @name.setter
    def name(self, s: str) -> None:
        """
        String identifier of the graph.

        This graph attribute appears in the attribute dict G.graph
        keyed by the string `"name"`. as well as an attribute (technically
        a property) `G.name`. This is entirely user controlled.
        """
        ...
    def __getitem__(self, n: _Node) -> AtlasView[_Node, str, Any]:
        """
        Returns a dict of neighbors of node n.  Use: 'G[n]'.

        Parameters
        ----------
        n : node
           A node in the graph.

        Returns
        -------
        adj_dict : dictionary
           The adjacency dictionary for nodes connected to n.

        Notes
        -----
        G[n] is the same as G.adj[n] and similar to G.neighbors(n)
        (which is an iterator over G.adj[n])

        Examples
        --------
        >>> G = nx.path_graph(4)  # or DiGraph, MultiGraph, MultiDiGraph, etc
        >>> G[0]
        AtlasView({1: {}})
        """
        ...
    def __iter__(self) -> Iterator[_Node]:
        """
        Iterate over the nodes. Use: 'for n in G'.

        Returns
        -------
        niter : iterator
            An iterator over all nodes in the graph.

        Examples
        --------
        >>> G = nx.path_graph(4)  # or DiGraph, MultiGraph, MultiDiGraph, etc
        >>> [n for n in G]
        [0, 1, 2, 3]
        >>> list(G)
        [0, 1, 2, 3]
        """
        ...
    def __contains__(self, n: object) -> bool:
        """
        Returns True if n is a node, False otherwise. Use: 'n in G'.

        Examples
        --------
        >>> G = nx.path_graph(4)  # or DiGraph, MultiGraph, MultiDiGraph, etc
        >>> 1 in G
        True
        """
        ...
    def __len__(self) -> int:
        """
        Returns the number of nodes in the graph. Use: 'len(G)'.

        Returns
        -------
        nnodes : int
            The number of nodes in the graph.

        See Also
        --------
        number_of_nodes: identical method
        order: identical method

        Examples
        --------
        >>> G = nx.path_graph(4)  # or DiGraph, MultiGraph, MultiDiGraph, etc
        >>> len(G)
        4
        """
        ...
    def add_node(self, node_for_adding: _Node, **attr: Any) -> None:
        """
        Add a single node `node_for_adding` and update node attributes.

        Parameters
        ----------
        node_for_adding : node
            A node can be any hashable Python object except None.
        attr : keyword arguments, optional
            Set or change node attributes using key=value.

        See Also
        --------
        add_nodes_from

        Examples
        --------
        >>> G = nx.Graph()  # or DiGraph, MultiGraph, MultiDiGraph, etc
        >>> G.add_node(1)
        >>> G.add_node("Hello")
        >>> K3 = nx.Graph([(0, 1), (1, 2), (2, 0)])
        >>> G.add_node(K3)
        >>> G.number_of_nodes()
        3

        Use keywords set/change node attributes:

        >>> G.add_node(1, size=10)
        >>> G.add_node(3, weight=0.4, UTM=("13S", 382871, 3972649))

        Notes
        -----
        A hashable object is one that can be used as a key in a Python
        dictionary. This includes strings, numbers, tuples of strings
        and numbers, etc.

        On many platforms hashable items also include mutables such as
        NetworkX Graphs, though one should be careful that the hash
        doesn't change on mutables.
        """
        ...
    def add_nodes_from(self, nodes_for_adding: Iterable[_NodePlus[_Node]], **attr) -> None:
        """
        Add multiple nodes.

        Parameters
        ----------
        nodes_for_adding : iterable container
            A container of nodes (list, dict, set, etc.).
            OR
            A container of (node, attribute dict) tuples.
            Node attributes are updated using the attribute dict.
        attr : keyword arguments, optional (default= no attributes)
            Update attributes for all nodes in nodes.
            Node attributes specified in nodes as a tuple take
            precedence over attributes specified via keyword arguments.

        See Also
        --------
        add_node

        Notes
        -----
        When adding nodes from an iterator over the graph you are changing,
        a `RuntimeError` can be raised with message:
        `RuntimeError: dictionary changed size during iteration`. This
        happens when the graph's underlying dictionary is modified during
        iteration. To avoid this error, evaluate the iterator into a separate
        object, e.g. by using `list(iterator_of_nodes)`, and pass this
        object to `G.add_nodes_from`.

        Examples
        --------
        >>> G = nx.Graph()  # or DiGraph, MultiGraph, MultiDiGraph, etc
        >>> G.add_nodes_from("Hello")
        >>> K3 = nx.Graph([(0, 1), (1, 2), (2, 0)])
        >>> G.add_nodes_from(K3)
        >>> sorted(G.nodes(), key=str)
        [0, 1, 2, 'H', 'e', 'l', 'o']

        Use keywords to update specific node attributes for every node.

        >>> G.add_nodes_from([1, 2], size=10)
        >>> G.add_nodes_from([3, 4], weight=0.4)

        Use (node, attrdict) tuples to update attributes for specific nodes.

        >>> G.add_nodes_from([(1, dict(size=11)), (2, {"color": "blue"})])
        >>> G.nodes[1]["size"]
        11
        >>> H = nx.Graph()
        >>> H.add_nodes_from(G.nodes(data=True))
        >>> H.nodes[1]["size"]
        11

        Evaluate an iterator over a graph if using it to modify the same graph

        >>> G = nx.Graph([(0, 1), (1, 2), (3, 4)])
        >>> # wrong way - will raise RuntimeError
        >>> # G.add_nodes_from(n + 1 for n in G.nodes)
        >>> # correct way
        >>> G.add_nodes_from(list(n + 1 for n in G.nodes))
        """
        ...
    def remove_node(self, n: _Node) -> None:
        """
        Remove node n.

        Removes the node n and all adjacent edges.
        Attempting to remove a nonexistent node will raise an exception.

        Parameters
        ----------
        n : node
           A node in the graph

        Raises
        ------
        NetworkXError
           If n is not in the graph.

        See Also
        --------
        remove_nodes_from

        Examples
        --------
        >>> G = nx.path_graph(3)  # or DiGraph, MultiGraph, MultiDiGraph, etc
        >>> list(G.edges)
        [(0, 1), (1, 2)]
        >>> G.remove_node(1)
        >>> list(G.edges)
        []
        """
        ...
    def remove_nodes_from(self, nodes: Iterable[_Node]) -> None:
        """
        Remove multiple nodes.

        Parameters
        ----------
        nodes : iterable container
            A container of nodes (list, dict, set, etc.).  If a node
            in the container is not in the graph it is silently
            ignored.

        See Also
        --------
        remove_node

        Notes
        -----
        When removing nodes from an iterator over the graph you are changing,
        a `RuntimeError` will be raised with message:
        `RuntimeError: dictionary changed size during iteration`. This
        happens when the graph's underlying dictionary is modified during
        iteration. To avoid this error, evaluate the iterator into a separate
        object, e.g. by using `list(iterator_of_nodes)`, and pass this
        object to `G.remove_nodes_from`.

        Examples
        --------
        >>> G = nx.path_graph(3)  # or DiGraph, MultiGraph, MultiDiGraph, etc
        >>> e = list(G.nodes)
        >>> e
        [0, 1, 2]
        >>> G.remove_nodes_from(e)
        >>> list(G.nodes)
        []

        Evaluate an iterator over a graph if using it to modify the same graph

        >>> G = nx.Graph([(0, 1), (1, 2), (3, 4)])
        >>> # this command will fail, as the graph's dict is modified during iteration
        >>> # G.remove_nodes_from(n for n in G.nodes if n < 2)
        >>> # this command will work, since the dictionary underlying graph is not modified
        >>> G.remove_nodes_from(list(n for n in G.nodes if n < 2))
        """
        ...
    @cached_property
    def nodes(self) -> NodeView[_Node]:
        """
        A NodeView of the Graph as G.nodes or G.nodes().

        Can be used as `G.nodes` for data lookup and for set-like operations.
        Can also be used as `G.nodes(data='color', default=None)` to return a
        NodeDataView which reports specific node data but no set operations.
        It presents a dict-like interface as well with `G.nodes.items()`
        iterating over `(node, nodedata)` 2-tuples and `G.nodes[3]['foo']`
        providing the value of the `foo` attribute for node `3`. In addition,
        a view `G.nodes.data('foo')` provides a dict-like interface to the
        `foo` attribute of each node. `G.nodes.data('foo', default=1)`
        provides a default for nodes that do not have attribute `foo`.

        Parameters
        ----------
        data : string or bool, optional (default=False)
            The node attribute returned in 2-tuple (n, ddict[data]).
            If True, return entire node attribute dict as (n, ddict).
            If False, return just the nodes n.

        default : value, optional (default=None)
            Value used for nodes that don't have the requested attribute.
            Only relevant if data is not True or False.

        Returns
        -------
        NodeView
            Allows set-like operations over the nodes as well as node
            attribute dict lookup and calling to get a NodeDataView.
            A NodeDataView iterates over `(n, data)` and has no set operations.
            A NodeView iterates over `n` and includes set operations.

            When called, if data is False, an iterator over nodes.
            Otherwise an iterator of 2-tuples (node, attribute value)
            where the attribute is specified in `data`.
            If data is True then the attribute becomes the
            entire data dictionary.

        Notes
        -----
        If your node data is not needed, it is simpler and equivalent
        to use the expression ``for n in G``, or ``list(G)``.

        Examples
        --------
        There are two simple ways of getting a list of all nodes in the graph:

        >>> G = nx.path_graph(3)
        >>> list(G.nodes)
        [0, 1, 2]
        >>> list(G)
        [0, 1, 2]

        To get the node data along with the nodes:

        >>> G.add_node(1, time="5pm")
        >>> G.nodes[0]["foo"] = "bar"
        >>> list(G.nodes(data=True))
        [(0, {'foo': 'bar'}), (1, {'time': '5pm'}), (2, {})]
        >>> list(G.nodes.data())
        [(0, {'foo': 'bar'}), (1, {'time': '5pm'}), (2, {})]

        >>> list(G.nodes(data="foo"))
        [(0, 'bar'), (1, None), (2, None)]
        >>> list(G.nodes.data("foo"))
        [(0, 'bar'), (1, None), (2, None)]

        >>> list(G.nodes(data="time"))
        [(0, None), (1, '5pm'), (2, None)]
        >>> list(G.nodes.data("time"))
        [(0, None), (1, '5pm'), (2, None)]

        >>> list(G.nodes(data="time", default="Not Available"))
        [(0, 'Not Available'), (1, '5pm'), (2, 'Not Available')]
        >>> list(G.nodes.data("time", default="Not Available"))
        [(0, 'Not Available'), (1, '5pm'), (2, 'Not Available')]

        If some of your nodes have an attribute and the rest are assumed
        to have a default attribute value you can create a dictionary
        from node/attribute pairs using the `default` keyword argument
        to guarantee the value is never None::

            >>> G = nx.Graph()
            >>> G.add_node(0)
            >>> G.add_node(1, weight=2)
            >>> G.add_node(2, weight=3)
            >>> dict(G.nodes(data="weight", default=1))
            {0: 1, 1: 2, 2: 3}
        """
        ...
    def number_of_nodes(self) -> int:
        """
        Returns the number of nodes in the graph.

        Returns
        -------
        nnodes : int
            The number of nodes in the graph.

        See Also
        --------
        order: identical method
        __len__: identical method

        Examples
        --------
        >>> G = nx.path_graph(3)  # or DiGraph, MultiGraph, MultiDiGraph, etc
        >>> G.number_of_nodes()
        3
        """
        ...
    def order(self) -> int:
        """
        Returns the number of nodes in the graph.

        Returns
        -------
        nnodes : int
            The number of nodes in the graph.

        See Also
        --------
        number_of_nodes: identical method
        __len__: identical method

        Examples
        --------
        >>> G = nx.path_graph(3)  # or DiGraph, MultiGraph, MultiDiGraph, etc
        >>> G.order()
        3
        """
        ...
    def has_node(self, n: _Node) -> bool:
        """
        Returns True if the graph contains the node n.

        Identical to `n in G`

        Parameters
        ----------
        n : node

        Examples
        --------
        >>> G = nx.path_graph(3)  # or DiGraph, MultiGraph, MultiDiGraph, etc
        >>> G.has_node(0)
        True

        It is more readable and simpler to use

        >>> 0 in G
        True
        """
        ...
    # attr: Edge data (or labels or objects) can be assigned using keyword arguments
    def add_edge(self, u_of_edge: _Node, v_of_edge: _Node, **attr: Any) -> None:
        """
        Add an edge between u and v.

        The nodes u and v will be automatically added if they are
        not already in the graph.

        Edge attributes can be specified with keywords or by directly
        accessing the edge's attribute dictionary. See examples below.

        Parameters
        ----------
        u_of_edge, v_of_edge : nodes
            Nodes can be, for example, strings or numbers.
            Nodes must be hashable (and not None) Python objects.
        attr : keyword arguments, optional
            Edge data (or labels or objects) can be assigned using
            keyword arguments.

        See Also
        --------
        add_edges_from : add a collection of edges

        Notes
        -----
        Adding an edge that already exists updates the edge data.

        Many NetworkX algorithms designed for weighted graphs use
        an edge attribute (by default `weight`) to hold a numerical value.

        Examples
        --------
        The following all add the edge e=(1, 2) to graph G:

        >>> G = nx.Graph()  # or DiGraph, MultiGraph, MultiDiGraph, etc
        >>> e = (1, 2)
        >>> G.add_edge(1, 2)  # explicit two-node form
        >>> G.add_edge(*e)  # single edge as tuple of two nodes
        >>> G.add_edges_from([(1, 2)])  # add edges from iterable container

        Associate data to edges using keywords:

        >>> G.add_edge(1, 2, weight=3)
        >>> G.add_edge(1, 3, weight=7, capacity=15, length=342.7)

        For non-string attribute keys, use subscript notation.

        >>> G.add_edge(1, 2)
        >>> G[1][2].update({0: 5})
        >>> G.edges[1, 2].update({0: 5})
        """
        ...
    def add_edges_from(self, ebunch_to_add: Iterable[_EdgePlus[_Node]], **attr) -> None:
        """
        Add all the edges in ebunch_to_add.

        Parameters
        ----------
        ebunch_to_add : container of edges
            Each edge given in the container will be added to the
            graph. The edges must be given as 2-tuples (u, v) or
            3-tuples (u, v, d) where d is a dictionary containing edge data.
        attr : keyword arguments, optional
            Edge data (or labels or objects) can be assigned using
            keyword arguments.

        See Also
        --------
        add_edge : add a single edge
        add_weighted_edges_from : convenient way to add weighted edges

        Notes
        -----
        Adding the same edge twice has no effect but any edge data
        will be updated when each duplicate edge is added.

        Edge attributes specified in an ebunch take precedence over
        attributes specified via keyword arguments.

        When adding edges from an iterator over the graph you are changing,
        a `RuntimeError` can be raised with message:
        `RuntimeError: dictionary changed size during iteration`. This
        happens when the graph's underlying dictionary is modified during
        iteration. To avoid this error, evaluate the iterator into a separate
        object, e.g. by using `list(iterator_of_edges)`, and pass this
        object to `G.add_edges_from`.

        Examples
        --------
        >>> G = nx.Graph()  # or DiGraph, MultiGraph, MultiDiGraph, etc
        >>> G.add_edges_from([(0, 1), (1, 2)])  # using a list of edge tuples
        >>> e = zip(range(0, 3), range(1, 4))
        >>> G.add_edges_from(e)  # Add the path graph 0-1-2-3

        Associate data to edges

        >>> G.add_edges_from([(1, 2), (2, 3)], weight=3)
        >>> G.add_edges_from([(3, 4), (1, 4)], label="WN2898")

        Evaluate an iterator over a graph if using it to modify the same graph

        >>> G = nx.Graph([(1, 2), (2, 3), (3, 4)])
        >>> # Grow graph by one new node, adding edges to all existing nodes.
        >>> # wrong way - will raise RuntimeError
        >>> # G.add_edges_from(((5, n) for n in G.nodes))
        >>> # correct way - note that there will be no self-edge for node 5
        >>> G.add_edges_from(list((5, n) for n in G.nodes))
        """
        ...
    def add_weighted_edges_from(
        self, ebunch_to_add: Iterable[tuple[_Node, _Node, Incomplete]], weight: str = "weight", **attr
    ) -> None:
        """
        Add weighted edges in `ebunch_to_add` with specified weight attr

        Parameters
        ----------
        ebunch_to_add : container of edges
            Each edge given in the list or container will be added
            to the graph. The edges must be given as 3-tuples (u, v, w)
            where w is a number.
        weight : string, optional (default= 'weight')
            The attribute name for the edge weights to be added.
        attr : keyword arguments, optional (default= no attributes)
            Edge attributes to add/update for all edges.

        See Also
        --------
        add_edge : add a single edge
        add_edges_from : add multiple edges

        Notes
        -----
        Adding the same edge twice for Graph/DiGraph simply updates
        the edge data. For MultiGraph/MultiDiGraph, duplicate edges
        are stored.

        When adding edges from an iterator over the graph you are changing,
        a `RuntimeError` can be raised with message:
        `RuntimeError: dictionary changed size during iteration`. This
        happens when the graph's underlying dictionary is modified during
        iteration. To avoid this error, evaluate the iterator into a separate
        object, e.g. by using `list(iterator_of_edges)`, and pass this
        object to `G.add_weighted_edges_from`.

        Examples
        --------
        >>> G = nx.Graph()  # or DiGraph, MultiGraph, MultiDiGraph, etc
        >>> G.add_weighted_edges_from([(0, 1, 3.0), (1, 2, 7.5)])

        Evaluate an iterator over edges before passing it

        >>> G = nx.Graph([(1, 2), (2, 3), (3, 4)])
        >>> weight = 0.1
        >>> # Grow graph by one new node, adding edges to all existing nodes.
        >>> # wrong way - will raise RuntimeError
        >>> # G.add_weighted_edges_from(((5, n, weight) for n in G.nodes))
        >>> # correct way - note that there will be no self-edge for node 5
        >>> G.add_weighted_edges_from(list((5, n, weight) for n in G.nodes))
        """
        ...
    def remove_edge(self, u: _Node, v: _Node) -> None:
        """
        Remove the edge between u and v.

        Parameters
        ----------
        u, v : nodes
            Remove the edge between nodes u and v.

        Raises
        ------
        NetworkXError
            If there is not an edge between u and v.

        See Also
        --------
        remove_edges_from : remove a collection of edges

        Examples
        --------
        >>> G = nx.path_graph(4)  # or DiGraph, etc
        >>> G.remove_edge(0, 1)
        >>> e = (1, 2)
        >>> G.remove_edge(*e)  # unpacks e from an edge tuple
        >>> e = (2, 3, {"weight": 7})  # an edge with attribute data
        >>> G.remove_edge(*e[:2])  # select first part of edge tuple
        """
        ...
    def remove_edges_from(self, ebunch: Iterable[_EdgePlus[_Node]]) -> None:
        """
        Remove all edges specified in ebunch.

        Parameters
        ----------
        ebunch: list or container of edge tuples
            Each edge given in the list or container will be removed
            from the graph. The edges can be:

                - 2-tuples (u, v) edge between u and v.
                - 3-tuples (u, v, k) where k is ignored.

        See Also
        --------
        remove_edge : remove a single edge

        Notes
        -----
        Will fail silently if an edge in ebunch is not in the graph.

        Examples
        --------
        >>> G = nx.path_graph(4)  # or DiGraph, MultiGraph, MultiDiGraph, etc
        >>> ebunch = [(1, 2), (2, 3)]
        >>> G.remove_edges_from(ebunch)
        """
        ...
    @overload
    def update(self, edges: Graph[_Node], nodes: None = None) -> None:
        """
        Update the graph using nodes/edges/graphs as input.

        Like dict.update, this method takes a graph as input, adding the
        graph's nodes and edges to this graph. It can also take two inputs:
        edges and nodes. Finally it can take either edges or nodes.
        To specify only nodes the keyword `nodes` must be used.

        The collections of edges and nodes are treated similarly to
        the add_edges_from/add_nodes_from methods. When iterated, they
        should yield 2-tuples (u, v) or 3-tuples (u, v, datadict).

        Parameters
        ----------
        edges : Graph object, collection of edges, or None
            The first parameter can be a graph or some edges. If it has
            attributes `nodes` and `edges`, then it is taken to be a
            Graph-like object and those attributes are used as collections
            of nodes and edges to be added to the graph.
            If the first parameter does not have those attributes, it is
            treated as a collection of edges and added to the graph.
            If the first argument is None, no edges are added.
        nodes : collection of nodes, or None
            The second parameter is treated as a collection of nodes
            to be added to the graph unless it is None.
            If `edges is None` and `nodes is None` an exception is raised.
            If the first parameter is a Graph, then `nodes` is ignored.

        Examples
        --------
        >>> G = nx.path_graph(5)
        >>> G.update(nx.complete_graph(range(4, 10)))
        >>> from itertools import combinations
        >>> edges = (
        ...     (u, v, {"power": u * v})
        ...     for u, v in combinations(range(10, 20), 2)
        ...     if u * v < 225
        ... )
        >>> nodes = [1000]  # for singleton, use a container
        >>> G.update(edges, nodes)

        Notes
        -----
        It you want to update the graph using an adjacency structure
        it is straightforward to obtain the edges/nodes from adjacency.
        The following examples provide common cases, your adjacency may
        be slightly different and require tweaks of these examples::

        >>> # dict-of-set/list/tuple
        >>> adj = {1: {2, 3}, 2: {1, 3}, 3: {1, 2}}
        >>> e = [(u, v) for u, nbrs in adj.items() for v in nbrs]
        >>> G.update(edges=e, nodes=adj)

        >>> DG = nx.DiGraph()
        >>> # dict-of-dict-of-attribute
        >>> adj = {1: {2: 1.3, 3: 0.7}, 2: {1: 1.4}, 3: {1: 0.7}}
        >>> e = [
        ...     (u, v, {"weight": d})
        ...     for u, nbrs in adj.items()
        ...     for v, d in nbrs.items()
        ... ]
        >>> DG.update(edges=e, nodes=adj)

        >>> # dict-of-dict-of-dict
        >>> adj = {1: {2: {"weight": 1.3}, 3: {"color": 0.7, "weight": 1.2}}}
        >>> e = [
        ...     (u, v, {"weight": d})
        ...     for u, nbrs in adj.items()
        ...     for v, d in nbrs.items()
        ... ]
        >>> DG.update(edges=e, nodes=adj)

        >>> # predecessor adjacency (dict-of-set)
        >>> pred = {1: {2, 3}, 2: {3}, 3: {3}}
        >>> e = [(v, u) for u, nbrs in pred.items() for v in nbrs]

        >>> # MultiGraph dict-of-dict-of-dict-of-attribute
        >>> MDG = nx.MultiDiGraph()
        >>> adj = {
        ...     1: {2: {0: {"weight": 1.3}, 1: {"weight": 1.2}}},
        ...     3: {2: {0: {"weight": 0.7}}},
        ... }
        >>> e = [
        ...     (u, v, ekey, d)
        ...     for u, nbrs in adj.items()
        ...     for v, keydict in nbrs.items()
        ...     for ekey, d in keydict.items()
        ... ]
        >>> MDG.update(edges=e)

        See Also
        --------
        add_edges_from: add multiple edges to a graph
        add_nodes_from: add multiple nodes to a graph
        """
        ...
    @overload
    def update(
        self, edges: Graph[_Node] | Iterable[_EdgePlus[_Node]] | None = None, nodes: Iterable[_Node] | None = None
    ) -> None:
        """
        Update the graph using nodes/edges/graphs as input.

        Like dict.update, this method takes a graph as input, adding the
        graph's nodes and edges to this graph. It can also take two inputs:
        edges and nodes. Finally it can take either edges or nodes.
        To specify only nodes the keyword `nodes` must be used.

        The collections of edges and nodes are treated similarly to
        the add_edges_from/add_nodes_from methods. When iterated, they
        should yield 2-tuples (u, v) or 3-tuples (u, v, datadict).

        Parameters
        ----------
        edges : Graph object, collection of edges, or None
            The first parameter can be a graph or some edges. If it has
            attributes `nodes` and `edges`, then it is taken to be a
            Graph-like object and those attributes are used as collections
            of nodes and edges to be added to the graph.
            If the first parameter does not have those attributes, it is
            treated as a collection of edges and added to the graph.
            If the first argument is None, no edges are added.
        nodes : collection of nodes, or None
            The second parameter is treated as a collection of nodes
            to be added to the graph unless it is None.
            If `edges is None` and `nodes is None` an exception is raised.
            If the first parameter is a Graph, then `nodes` is ignored.

        Examples
        --------
        >>> G = nx.path_graph(5)
        >>> G.update(nx.complete_graph(range(4, 10)))
        >>> from itertools import combinations
        >>> edges = (
        ...     (u, v, {"power": u * v})
        ...     for u, v in combinations(range(10, 20), 2)
        ...     if u * v < 225
        ... )
        >>> nodes = [1000]  # for singleton, use a container
        >>> G.update(edges, nodes)

        Notes
        -----
        It you want to update the graph using an adjacency structure
        it is straightforward to obtain the edges/nodes from adjacency.
        The following examples provide common cases, your adjacency may
        be slightly different and require tweaks of these examples::

        >>> # dict-of-set/list/tuple
        >>> adj = {1: {2, 3}, 2: {1, 3}, 3: {1, 2}}
        >>> e = [(u, v) for u, nbrs in adj.items() for v in nbrs]
        >>> G.update(edges=e, nodes=adj)

        >>> DG = nx.DiGraph()
        >>> # dict-of-dict-of-attribute
        >>> adj = {1: {2: 1.3, 3: 0.7}, 2: {1: 1.4}, 3: {1: 0.7}}
        >>> e = [
        ...     (u, v, {"weight": d})
        ...     for u, nbrs in adj.items()
        ...     for v, d in nbrs.items()
        ... ]
        >>> DG.update(edges=e, nodes=adj)

        >>> # dict-of-dict-of-dict
        >>> adj = {1: {2: {"weight": 1.3}, 3: {"color": 0.7, "weight": 1.2}}}
        >>> e = [
        ...     (u, v, {"weight": d})
        ...     for u, nbrs in adj.items()
        ...     for v, d in nbrs.items()
        ... ]
        >>> DG.update(edges=e, nodes=adj)

        >>> # predecessor adjacency (dict-of-set)
        >>> pred = {1: {2, 3}, 2: {3}, 3: {3}}
        >>> e = [(v, u) for u, nbrs in pred.items() for v in nbrs]

        >>> # MultiGraph dict-of-dict-of-dict-of-attribute
        >>> MDG = nx.MultiDiGraph()
        >>> adj = {
        ...     1: {2: {0: {"weight": 1.3}, 1: {"weight": 1.2}}},
        ...     3: {2: {0: {"weight": 0.7}}},
        ... }
        >>> e = [
        ...     (u, v, ekey, d)
        ...     for u, nbrs in adj.items()
        ...     for v, keydict in nbrs.items()
        ...     for ekey, d in keydict.items()
        ... ]
        >>> MDG.update(edges=e)

        See Also
        --------
        add_edges_from: add multiple edges to a graph
        add_nodes_from: add multiple nodes to a graph
        """
        ...
    def has_edge(self, u: _Node, v: _Node) -> bool:
        """
        Returns True if the edge (u, v) is in the graph.

        This is the same as `v in G[u]` without KeyError exceptions.

        Parameters
        ----------
        u, v : nodes
            Nodes can be, for example, strings or numbers.
            Nodes must be hashable (and not None) Python objects.

        Returns
        -------
        edge_ind : bool
            True if edge is in the graph, False otherwise.

        Examples
        --------
        >>> G = nx.path_graph(4)  # or DiGraph, MultiGraph, MultiDiGraph, etc
        >>> G.has_edge(0, 1)  # using two nodes
        True
        >>> e = (0, 1)
        >>> G.has_edge(*e)  #  e is a 2-tuple (u, v)
        True
        >>> e = (0, 1, {"weight": 7})
        >>> G.has_edge(*e[:2])  # e is a 3-tuple (u, v, data_dictionary)
        True

        The following syntax are equivalent:

        >>> G.has_edge(0, 1)
        True
        >>> 1 in G[0]  # though this gives KeyError if 0 not in G
        True
        """
        ...
    def neighbors(self, n: _Node) -> Iterator[_Node]:
        """
        Returns an iterator over all neighbors of node n.

        This is identical to `iter(G[n])`

        Parameters
        ----------
        n : node
           A node in the graph

        Returns
        -------
        neighbors : iterator
            An iterator over all neighbors of node n

        Raises
        ------
        NetworkXError
            If the node n is not in the graph.

        Examples
        --------
        >>> G = nx.path_graph(4)  # or DiGraph, MultiGraph, MultiDiGraph, etc
        >>> [n for n in G.neighbors(0)]
        [1]

        Notes
        -----
        Alternate ways to access the neighbors are ``G.adj[n]`` or ``G[n]``:

        >>> G = nx.Graph()  # or DiGraph, MultiGraph, MultiDiGraph, etc
        >>> G.add_edge("a", "b", weight=7)
        >>> G["a"]
        AtlasView({'b': {'weight': 7}})
        >>> G = nx.path_graph(4)
        >>> [n for n in G[0]]
        [1]
        """
        ...
    @cached_property
<<<<<<< HEAD
    def edges(self) -> OutEdgeView[_Node]:
        """
        An EdgeView of the Graph as G.edges or G.edges().

        edges(self, nbunch=None, data=False, default=None)

        The EdgeView provides set-like operations on the edge-tuples
        as well as edge attribute lookup. When called, it also provides
        an EdgeDataView object which allows control of access to edge
        attributes (but does not provide set-like operations).
        Hence, `G.edges[u, v]['color']` provides the value of the color
        attribute for edge `(u, v)` while
        `for (u, v, c) in G.edges.data('color', default='red'):`
        iterates through all the edges yielding the color attribute
        with default `'red'` if no color attribute exists.

        Parameters
        ----------
        nbunch : single node, container, or all nodes (default= all nodes)
            The view will only report edges from these nodes.
        data : string or bool, optional (default=False)
            The edge attribute returned in 3-tuple (u, v, ddict[data]).
            If True, return edge attribute dict in 3-tuple (u, v, ddict).
            If False, return 2-tuple (u, v).
        default : value, optional (default=None)
            Value used for edges that don't have the requested attribute.
            Only relevant if data is not True or False.

        Returns
        -------
        edges : EdgeView
            A view of edge attributes, usually it iterates over (u, v)
            or (u, v, d) tuples of edges, but can also be used for
            attribute lookup as `edges[u, v]['foo']`.

        Notes
        -----
        Nodes in nbunch that are not in the graph will be (quietly) ignored.
        For directed graphs this returns the out-edges.

        Examples
        --------
        >>> G = nx.path_graph(3)  # or MultiGraph, etc
        >>> G.add_edge(2, 3, weight=5)
        >>> [e for e in G.edges]
        [(0, 1), (1, 2), (2, 3)]
        >>> G.edges.data()  # default data is {} (empty dict)
        EdgeDataView([(0, 1, {}), (1, 2, {}), (2, 3, {'weight': 5})])
        >>> G.edges.data("weight", default=1)
        EdgeDataView([(0, 1, 1), (1, 2, 1), (2, 3, 5)])
        >>> G.edges([0, 3])  # only edges from these nodes
        EdgeDataView([(0, 1), (3, 2)])
        >>> G.edges(0)  # only edges from node 0
        EdgeDataView([(0, 1)])
        """
        ...
    def get_edge_data(self, u: _Node, v: _Node, default: Incomplete | None = None) -> Mapping[str, Incomplete]:
        """
        Returns the attribute dictionary associated with edge (u, v).

        This is identical to `G[u][v]` except the default is returned
        instead of an exception if the edge doesn't exist.

        Parameters
        ----------
        u, v : nodes
        default:  any Python object (default=None)
            Value to return if the edge (u, v) is not found.

        Returns
        -------
        edge_dict : dictionary
            The edge attribute dictionary.

        Examples
        --------
        >>> G = nx.path_graph(4)  # or DiGraph, MultiGraph, MultiDiGraph, etc
        >>> G[0][1]
        {}

        Warning: Assigning to `G[u][v]` is not permitted.
        But it is safe to assign attributes `G[u][v]['foo']`

        >>> G[0][1]["weight"] = 7
        >>> G[0][1]["weight"]
        7
        >>> G[1][0]["weight"]
        7

        >>> G = nx.path_graph(4)  # or DiGraph, MultiGraph, MultiDiGraph, etc
        >>> G.get_edge_data(0, 1)  # default edge data is {}
        {}
        >>> e = (0, 1)
        >>> G.get_edge_data(*e)  # tuple form
        {}
        >>> G.get_edge_data("a", "b", default=0)  # edge not in graph, return 0
        0
        """
        ...
    def adjacency(self) -> Iterator[tuple[_Node, Mapping[_Node, Mapping[str, Incomplete]]]]:
        """
        Returns an iterator over (node, adjacency dict) tuples for all nodes.

        For directed graphs, only outgoing neighbors/adjacencies are included.

        Returns
        -------
        adj_iter : iterator
           An iterator over (node, adjacency dictionary) for all nodes in
           the graph.

        Examples
        --------
        >>> G = nx.path_graph(4)  # or DiGraph, MultiGraph, MultiDiGraph, etc
        >>> [(n, nbrdict) for n, nbrdict in G.adjacency()]
        [(0, {1: {}}), (1, {0: {}, 2: {}}), (2, {1: {}, 3: {}}), (3, {2: {}})]
        """
        ...
=======
    def edges(self) -> OutEdgeView[_Node]: ...
    def get_edge_data(self, u: _Node, v: _Node, default=None) -> Mapping[str, Incomplete]: ...
    def adjacency(self) -> Iterator[tuple[_Node, Mapping[_Node, Mapping[str, Incomplete]]]]: ...
>>>>>>> 9589e369
    @cached_property
    def degree(self) -> DiDegreeView[_Node]:
        """
        A DegreeView for the Graph as G.degree or G.degree().

        The node degree is the number of edges adjacent to the node.
        The weighted node degree is the sum of the edge weights for
        edges incident to that node.

        This object provides an iterator for (node, degree) as well as
        lookup for the degree for a single node.

        Parameters
        ----------
        nbunch : single node, container, or all nodes (default= all nodes)
            The view will only report edges incident to these nodes.

        weight : string or None, optional (default=None)
           The name of an edge attribute that holds the numerical value used
           as a weight.  If None, then each edge has weight 1.
           The degree is the sum of the edge weights adjacent to the node.

        Returns
        -------
        DegreeView or int
            If multiple nodes are requested (the default), returns a `DegreeView`
            mapping nodes to their degree.
            If a single node is requested, returns the degree of the node as an integer.

        Examples
        --------
        >>> G = nx.path_graph(4)  # or DiGraph, MultiGraph, MultiDiGraph, etc
        >>> G.degree[0]  # node 0 has degree 1
        1
        >>> list(G.degree([0, 1, 2]))
        [(0, 1), (1, 2), (2, 2)]
        """
        ...
    def clear(self) -> None:
        """
        Remove all nodes and edges from the graph.

        This also removes the name, and all graph, node, and edge attributes.

        Examples
        --------
        >>> G = nx.path_graph(4)  # or DiGraph, MultiGraph, MultiDiGraph, etc
        >>> G.clear()
        >>> list(G.nodes)
        []
        >>> list(G.edges)
        []
        """
        ...
    def clear_edges(self) -> None:
        """
        Remove all edges from the graph without altering nodes.

        Examples
        --------
        >>> G = nx.path_graph(4)  # or DiGraph, MultiGraph, MultiDiGraph, etc
        >>> G.clear_edges()
        >>> list(G.nodes)
        [0, 1, 2, 3]
        >>> list(G.edges)
        []
        """
        ...
    def is_multigraph(self) -> bool:
        """Returns True if graph is a multigraph, False otherwise."""
        ...
    def is_directed(self) -> bool:
        """Returns True if graph is directed, False otherwise."""
        ...
    def copy(self, as_view: bool = False) -> Self:
        """
        Returns a copy of the graph.

        The copy method by default returns an independent shallow copy
        of the graph and attributes. That is, if an attribute is a
        container, that container is shared by the original an the copy.
        Use Python's `copy.deepcopy` for new containers.

        If `as_view` is True then a view is returned instead of a copy.

        Notes
        -----
        All copies reproduce the graph structure, but data attributes
        may be handled in different ways. There are four types of copies
        of a graph that people might want.

        Deepcopy -- A "deepcopy" copies the graph structure as well as
        all data attributes and any objects they might contain.
        The entire graph object is new so that changes in the copy
        do not affect the original object. (see Python's copy.deepcopy)

        Data Reference (Shallow) -- For a shallow copy the graph structure
        is copied but the edge, node and graph attribute dicts are
        references to those in the original graph. This saves
        time and memory but could cause confusion if you change an attribute
        in one graph and it changes the attribute in the other.
        NetworkX does not provide this level of shallow copy.

        Independent Shallow -- This copy creates new independent attribute
        dicts and then does a shallow copy of the attributes. That is, any
        attributes that are containers are shared between the new graph
        and the original. This is exactly what `dict.copy()` provides.
        You can obtain this style copy using:

            >>> G = nx.path_graph(5)
            >>> H = G.copy()
            >>> H = G.copy(as_view=False)
            >>> H = nx.Graph(G)
            >>> H = G.__class__(G)

        Fresh Data -- For fresh data, the graph structure is copied while
        new empty data attribute dicts are created. The resulting graph
        is independent of the original and it has no edge, node or graph
        attributes. Fresh copies are not enabled. Instead use:

            >>> H = G.__class__()
            >>> H.add_nodes_from(G)
            >>> H.add_edges_from(G.edges)

        View -- Inspired by dict-views, graph-views act like read-only
        versions of the original graph, providing a copy of the original
        structure without requiring any memory for copying the information.

        See the Python copy module for more information on shallow
        and deep copies, https://docs.python.org/3/library/copy.html.

        Parameters
        ----------
        as_view : bool, optional (default=False)
            If True, the returned graph-view provides a read-only view
            of the original graph without actually copying any data.

        Returns
        -------
        G : Graph
            A copy of the graph.

        See Also
        --------
        to_directed: return a directed copy of the graph.

        Examples
        --------
        >>> G = nx.path_graph(4)  # or DiGraph, MultiGraph, MultiDiGraph, etc
        >>> H = G.copy()
        """
        ...
    def to_directed(self, as_view: bool = False) -> DiGraph[_Node]:
        """
        Returns a directed representation of the graph.

        Returns
        -------
        G : DiGraph
            A directed graph with the same name, same nodes, and with
            each edge (u, v, data) replaced by two directed edges
            (u, v, data) and (v, u, data).

        Notes
        -----
        This returns a "deepcopy" of the edge, node, and
        graph attributes which attempts to completely copy
        all of the data and references.

        This is in contrast to the similar D=DiGraph(G) which returns a
        shallow copy of the data.

        See the Python copy module for more information on shallow
        and deep copies, https://docs.python.org/3/library/copy.html.

        Warning: If you have subclassed Graph to use dict-like objects
        in the data structure, those changes do not transfer to the
        DiGraph created by this method.

        Examples
        --------
        >>> G = nx.Graph()  # or MultiGraph, etc
        >>> G.add_edge(0, 1)
        >>> H = G.to_directed()
        >>> list(H.edges)
        [(0, 1), (1, 0)]

        If already directed, return a (deep) copy

        >>> G = nx.DiGraph()  # or MultiDiGraph, etc
        >>> G.add_edge(0, 1)
        >>> H = G.to_directed()
        >>> list(H.edges)
        [(0, 1)]
        """
        ...
    def to_undirected(self, as_view: bool = False) -> Graph[_Node]:
        """
        Returns an undirected copy of the graph.

        Parameters
        ----------
        as_view : bool (optional, default=False)
          If True return a view of the original undirected graph.

        Returns
        -------
        G : Graph/MultiGraph
            A deepcopy of the graph.

        See Also
        --------
        Graph, copy, add_edge, add_edges_from

        Notes
        -----
        This returns a "deepcopy" of the edge, node, and
        graph attributes which attempts to completely copy
        all of the data and references.

        This is in contrast to the similar `G = nx.DiGraph(D)` which returns a
        shallow copy of the data.

        See the Python copy module for more information on shallow
        and deep copies, https://docs.python.org/3/library/copy.html.

        Warning: If you have subclassed DiGraph to use dict-like objects
        in the data structure, those changes do not transfer to the
        Graph created by this method.

        Examples
        --------
        >>> G = nx.path_graph(2)  # or MultiGraph, etc
        >>> H = G.to_directed()
        >>> list(H.edges)
        [(0, 1), (1, 0)]
        >>> G2 = H.to_undirected()
        >>> list(G2.edges)
        [(0, 1)]
        """
        ...
    def subgraph(self, nodes: Iterable[_Node]) -> Graph[_Node]:
        """
        Returns a SubGraph view of the subgraph induced on `nodes`.

        The induced subgraph of the graph contains the nodes in `nodes`
        and the edges between those nodes.

        Parameters
        ----------
        nodes : list, iterable
            A container of nodes which will be iterated through once.

        Returns
        -------
        G : SubGraph View
            A subgraph view of the graph. The graph structure cannot be
            changed but node/edge attributes can and are shared with the
            original graph.

        Notes
        -----
        The graph, edge and node attributes are shared with the original graph.
        Changes to the graph structure is ruled out by the view, but changes
        to attributes are reflected in the original graph.

        To create a subgraph with its own copy of the edge/node attributes use:
        G.subgraph(nodes).copy()

        For an inplace reduction of a graph to a subgraph you can remove nodes:
        G.remove_nodes_from([n for n in G if n not in set(nodes)])

        Subgraph views are sometimes NOT what you want. In most cases where
        you want to do more than simply look at the induced edges, it makes
        more sense to just create the subgraph as its own graph with code like:

        ::

            # Create a subgraph SG based on a (possibly multigraph) G
            SG = G.__class__()
            SG.add_nodes_from((n, G.nodes[n]) for n in largest_wcc)
            if SG.is_multigraph():
                SG.add_edges_from(
                    (n, nbr, key, d)
                    for n, nbrs in G.adj.items()
                    if n in largest_wcc
                    for nbr, keydict in nbrs.items()
                    if nbr in largest_wcc
                    for key, d in keydict.items()
                )
            else:
                SG.add_edges_from(
                    (n, nbr, d)
                    for n, nbrs in G.adj.items()
                    if n in largest_wcc
                    for nbr, d in nbrs.items()
                    if nbr in largest_wcc
                )
            SG.graph.update(G.graph)

        Examples
        --------
        >>> G = nx.path_graph(4)  # or DiGraph, MultiGraph, MultiDiGraph, etc
        >>> H = G.subgraph([0, 1, 2])
        >>> list(H.edges)
        [(0, 1), (1, 2)]
        """
        ...
    def edge_subgraph(self, edges: Iterable[_Edge[_Node]]) -> Graph[_Node]:
        """
        Returns the subgraph induced by the specified edges.

        The induced subgraph contains each edge in `edges` and each
        node incident to any one of those edges.

        Parameters
        ----------
        edges : iterable
            An iterable of edges in this graph.

        Returns
        -------
        G : Graph
            An edge-induced subgraph of this graph with the same edge
            attributes.

        Notes
        -----
        The graph, edge, and node attributes in the returned subgraph
        view are references to the corresponding attributes in the original
        graph. The view is read-only.

        To create a full graph version of the subgraph with its own copy
        of the edge or node attributes, use::

            G.edge_subgraph(edges).copy()

        Examples
        --------
        >>> G = nx.path_graph(5)
        >>> H = G.edge_subgraph([(0, 1), (3, 4)])
        >>> list(H.nodes)
        [0, 1, 3, 4]
        >>> list(H.edges)
        [(0, 1), (3, 4)]
        """
        ...
    @overload
    def size(self, weight: None = None) -> int:
        """
        Returns the number of edges or total of all edge weights.

        Parameters
        ----------
        weight : string or None, optional (default=None)
            The edge attribute that holds the numerical value used
            as a weight. If None, then each edge has weight 1.

        Returns
        -------
        size : numeric
            The number of edges or
            (if weight keyword is provided) the total weight sum.

            If weight is None, returns an int. Otherwise a float
            (or more general numeric if the weights are more general).

        See Also
        --------
        number_of_edges

        Examples
        --------
        >>> G = nx.path_graph(4)  # or DiGraph, MultiGraph, MultiDiGraph, etc
        >>> G.size()
        3

        >>> G = nx.Graph()  # or DiGraph, MultiGraph, MultiDiGraph, etc
        >>> G.add_edge("a", "b", weight=2)
        >>> G.add_edge("b", "c", weight=4)
        >>> G.size()
        2
        >>> G.size(weight="weight")
        6.0
        """
        ...
    @overload
    def size(self, weight: str) -> float:
        """
        Returns the number of edges or total of all edge weights.

        Parameters
        ----------
        weight : string or None, optional (default=None)
            The edge attribute that holds the numerical value used
            as a weight. If None, then each edge has weight 1.

        Returns
        -------
        size : numeric
            The number of edges or
            (if weight keyword is provided) the total weight sum.

            If weight is None, returns an int. Otherwise a float
            (or more general numeric if the weights are more general).

        See Also
        --------
        number_of_edges

        Examples
        --------
        >>> G = nx.path_graph(4)  # or DiGraph, MultiGraph, MultiDiGraph, etc
        >>> G.size()
        3

        >>> G = nx.Graph()  # or DiGraph, MultiGraph, MultiDiGraph, etc
        >>> G.add_edge("a", "b", weight=2)
        >>> G.add_edge("b", "c", weight=4)
        >>> G.size()
        2
        >>> G.size(weight="weight")
        6.0
        """
        ...
    def number_of_edges(self, u: _Node | None = None, v: _Node | None = None) -> int:
        """
        Returns the number of edges between two nodes.

        Parameters
        ----------
        u, v : nodes, optional (default=all edges)
            If u and v are specified, return the number of edges between
            u and v. Otherwise return the total number of all edges.

        Returns
        -------
        nedges : int
            The number of edges in the graph.  If nodes `u` and `v` are
            specified return the number of edges between those nodes. If
            the graph is directed, this only returns the number of edges
            from `u` to `v`.

        See Also
        --------
        size

        Examples
        --------
        For undirected graphs, this method counts the total number of
        edges in the graph:

        >>> G = nx.path_graph(4)
        >>> G.number_of_edges()
        3

        If you specify two nodes, this counts the total number of edges
        joining the two nodes:

        >>> G.number_of_edges(0, 1)
        1

        For directed graphs, this method can count the total number of
        directed edges from `u` to `v`:

        >>> G = nx.DiGraph()
        >>> G.add_edge(0, 1)
        >>> G.add_edge(1, 0)
        >>> G.number_of_edges(0, 1)
        1
        """
        ...
    def nbunch_iter(self, nbunch: _NBunch[_Node] = None) -> Iterator[_Node]:
        """
        Returns an iterator over nodes contained in nbunch that are
        also in the graph.

        The nodes in nbunch are checked for membership in the graph
        and if not are silently ignored.

        Parameters
        ----------
        nbunch : single node, container, or all nodes (default= all nodes)
            The view will only report edges incident to these nodes.

        Returns
        -------
        niter : iterator
            An iterator over nodes in nbunch that are also in the graph.
            If nbunch is None, iterate over all nodes in the graph.

        Raises
        ------
        NetworkXError
            If nbunch is not a node or sequence of nodes.
            If a node in nbunch is not hashable.

        See Also
        --------
        Graph.__iter__

        Notes
        -----
        When nbunch is an iterator, the returned iterator yields values
        directly from nbunch, becoming exhausted when nbunch is exhausted.

        To test whether nbunch is a single node, one can use
        "if nbunch in self:", even after processing with this routine.

        If nbunch is not a node or a (possibly empty) sequence/iterator
        or None, a :exc:`NetworkXError` is raised.  Also, if any object in
        nbunch is not hashable, a :exc:`NetworkXError` is raised.
        """
        ...<|MERGE_RESOLUTION|>--- conflicted
+++ resolved
@@ -1282,130 +1282,9 @@
         """
         ...
     @cached_property
-<<<<<<< HEAD
-    def edges(self) -> OutEdgeView[_Node]:
-        """
-        An EdgeView of the Graph as G.edges or G.edges().
-
-        edges(self, nbunch=None, data=False, default=None)
-
-        The EdgeView provides set-like operations on the edge-tuples
-        as well as edge attribute lookup. When called, it also provides
-        an EdgeDataView object which allows control of access to edge
-        attributes (but does not provide set-like operations).
-        Hence, `G.edges[u, v]['color']` provides the value of the color
-        attribute for edge `(u, v)` while
-        `for (u, v, c) in G.edges.data('color', default='red'):`
-        iterates through all the edges yielding the color attribute
-        with default `'red'` if no color attribute exists.
-
-        Parameters
-        ----------
-        nbunch : single node, container, or all nodes (default= all nodes)
-            The view will only report edges from these nodes.
-        data : string or bool, optional (default=False)
-            The edge attribute returned in 3-tuple (u, v, ddict[data]).
-            If True, return edge attribute dict in 3-tuple (u, v, ddict).
-            If False, return 2-tuple (u, v).
-        default : value, optional (default=None)
-            Value used for edges that don't have the requested attribute.
-            Only relevant if data is not True or False.
-
-        Returns
-        -------
-        edges : EdgeView
-            A view of edge attributes, usually it iterates over (u, v)
-            or (u, v, d) tuples of edges, but can also be used for
-            attribute lookup as `edges[u, v]['foo']`.
-
-        Notes
-        -----
-        Nodes in nbunch that are not in the graph will be (quietly) ignored.
-        For directed graphs this returns the out-edges.
-
-        Examples
-        --------
-        >>> G = nx.path_graph(3)  # or MultiGraph, etc
-        >>> G.add_edge(2, 3, weight=5)
-        >>> [e for e in G.edges]
-        [(0, 1), (1, 2), (2, 3)]
-        >>> G.edges.data()  # default data is {} (empty dict)
-        EdgeDataView([(0, 1, {}), (1, 2, {}), (2, 3, {'weight': 5})])
-        >>> G.edges.data("weight", default=1)
-        EdgeDataView([(0, 1, 1), (1, 2, 1), (2, 3, 5)])
-        >>> G.edges([0, 3])  # only edges from these nodes
-        EdgeDataView([(0, 1), (3, 2)])
-        >>> G.edges(0)  # only edges from node 0
-        EdgeDataView([(0, 1)])
-        """
-        ...
-    def get_edge_data(self, u: _Node, v: _Node, default: Incomplete | None = None) -> Mapping[str, Incomplete]:
-        """
-        Returns the attribute dictionary associated with edge (u, v).
-
-        This is identical to `G[u][v]` except the default is returned
-        instead of an exception if the edge doesn't exist.
-
-        Parameters
-        ----------
-        u, v : nodes
-        default:  any Python object (default=None)
-            Value to return if the edge (u, v) is not found.
-
-        Returns
-        -------
-        edge_dict : dictionary
-            The edge attribute dictionary.
-
-        Examples
-        --------
-        >>> G = nx.path_graph(4)  # or DiGraph, MultiGraph, MultiDiGraph, etc
-        >>> G[0][1]
-        {}
-
-        Warning: Assigning to `G[u][v]` is not permitted.
-        But it is safe to assign attributes `G[u][v]['foo']`
-
-        >>> G[0][1]["weight"] = 7
-        >>> G[0][1]["weight"]
-        7
-        >>> G[1][0]["weight"]
-        7
-
-        >>> G = nx.path_graph(4)  # or DiGraph, MultiGraph, MultiDiGraph, etc
-        >>> G.get_edge_data(0, 1)  # default edge data is {}
-        {}
-        >>> e = (0, 1)
-        >>> G.get_edge_data(*e)  # tuple form
-        {}
-        >>> G.get_edge_data("a", "b", default=0)  # edge not in graph, return 0
-        0
-        """
-        ...
-    def adjacency(self) -> Iterator[tuple[_Node, Mapping[_Node, Mapping[str, Incomplete]]]]:
-        """
-        Returns an iterator over (node, adjacency dict) tuples for all nodes.
-
-        For directed graphs, only outgoing neighbors/adjacencies are included.
-
-        Returns
-        -------
-        adj_iter : iterator
-           An iterator over (node, adjacency dictionary) for all nodes in
-           the graph.
-
-        Examples
-        --------
-        >>> G = nx.path_graph(4)  # or DiGraph, MultiGraph, MultiDiGraph, etc
-        >>> [(n, nbrdict) for n, nbrdict in G.adjacency()]
-        [(0, {1: {}}), (1, {0: {}, 2: {}}), (2, {1: {}, 3: {}}), (3, {2: {}})]
-        """
-        ...
-=======
     def edges(self) -> OutEdgeView[_Node]: ...
     def get_edge_data(self, u: _Node, v: _Node, default=None) -> Mapping[str, Incomplete]: ...
     def adjacency(self) -> Iterator[tuple[_Node, Mapping[_Node, Mapping[str, Incomplete]]]]: ...
->>>>>>> 9589e369
     @cached_property
     def degree(self) -> DiDegreeView[_Node]:
         """
