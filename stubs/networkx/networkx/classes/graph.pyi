--- conflicted
+++ resolved
@@ -40,252 +40,6 @@
 __all__ = ["Graph"]
 
 class Graph(Collection[_Node]):
-<<<<<<< HEAD
-    """
-    Base class for undirected graphs.
-
-    A Graph stores nodes and edges with optional data, or attributes.
-
-    Graphs hold undirected edges.  Self loops are allowed but multiple
-    (parallel) edges are not.
-
-    Nodes can be arbitrary (hashable) Python objects with optional
-    key/value attributes, except that `None` is not allowed as a node.
-
-    Edges are represented as links between nodes with optional
-    key/value attributes.
-
-    Parameters
-    ----------
-    incoming_graph_data : input graph (optional, default: None)
-        Data to initialize graph. If None (default) an empty
-        graph is created.  The data can be any format that is supported
-        by the to_networkx_graph() function, currently including edge list,
-        dict of dicts, dict of lists, NetworkX graph, 2D NumPy array, SciPy
-        sparse matrix, or PyGraphviz graph.
-
-    attr : keyword arguments, optional (default= no attributes)
-        Attributes to add to graph as key=value pairs.
-
-    See Also
-    --------
-    DiGraph
-    MultiGraph
-    MultiDiGraph
-
-    Examples
-    --------
-    Create an empty graph structure (a "null graph") with no nodes and
-    no edges.
-
-    >>> G = nx.Graph()
-
-    G can be grown in several ways.
-
-    **Nodes:**
-
-    Add one node at a time:
-
-    >>> G.add_node(1)
-
-    Add the nodes from any container (a list, dict, set or
-    even the lines from a file or the nodes from another graph).
-
-    >>> G.add_nodes_from([2, 3])
-    >>> G.add_nodes_from(range(100, 110))
-    >>> H = nx.path_graph(10)
-    >>> G.add_nodes_from(H)
-
-    In addition to strings and integers any hashable Python object
-    (except None) can represent a node, e.g. a customized node object,
-    or even another Graph.
-
-    >>> G.add_node(H)
-
-    **Edges:**
-
-    G can also be grown by adding edges.
-
-    Add one edge,
-
-    >>> G.add_edge(1, 2)
-
-    a list of edges,
-
-    >>> G.add_edges_from([(1, 2), (1, 3)])
-
-    or a collection of edges,
-
-    >>> G.add_edges_from(H.edges)
-
-    If some edges connect nodes not yet in the graph, the nodes
-    are added automatically.  There are no errors when adding
-    nodes or edges that already exist.
-
-    **Attributes:**
-
-    Each graph, node, and edge can hold key/value attribute pairs
-    in an associated attribute dictionary (the keys must be hashable).
-    By default these are empty, but can be added or changed using
-    add_edge, add_node or direct manipulation of the attribute
-    dictionaries named graph, node and edge respectively.
-
-    >>> G = nx.Graph(day="Friday")
-    >>> G.graph
-    {'day': 'Friday'}
-
-    Add node attributes using add_node(), add_nodes_from() or G.nodes
-
-    >>> G.add_node(1, time="5pm")
-    >>> G.add_nodes_from([3], time="2pm")
-    >>> G.nodes[1]
-    {'time': '5pm'}
-    >>> G.nodes[1]["room"] = 714  # node must exist already to use G.nodes
-    >>> del G.nodes[1]["room"]  # remove attribute
-    >>> list(G.nodes(data=True))
-    [(1, {'time': '5pm'}), (3, {'time': '2pm'})]
-
-    Add edge attributes using add_edge(), add_edges_from(), subscript
-    notation, or G.edges.
-
-    >>> G.add_edge(1, 2, weight=4.7)
-    >>> G.add_edges_from([(3, 4), (4, 5)], color="red")
-    >>> G.add_edges_from([(1, 2, {"color": "blue"}), (2, 3, {"weight": 8})])
-    >>> G[1][2]["weight"] = 4.7
-    >>> G.edges[1, 2]["weight"] = 4
-
-    Warning: we protect the graph data structure by making `G.edges` a
-    read-only dict-like structure. However, you can assign to attributes
-    in e.g. `G.edges[1, 2]`. Thus, use 2 sets of brackets to add/change
-    data attributes: `G.edges[1, 2]['weight'] = 4`
-    (For multigraphs: `MG.edges[u, v, key][name] = value`).
-
-    **Shortcuts:**
-
-    Many common graph features allow python syntax to speed reporting.
-
-    >>> 1 in G  # check if node in graph
-    True
-    >>> [n for n in G if n < 3]  # iterate through nodes
-    [1, 2]
-    >>> len(G)  # number of nodes in graph
-    5
-
-    Often the best way to traverse all edges of a graph is via the neighbors.
-    The neighbors are reported as an adjacency-dict `G.adj` or `G.adjacency()`
-
-    >>> for n, nbrsdict in G.adjacency():
-    ...     for nbr, eattr in nbrsdict.items():
-    ...         if "weight" in eattr:
-    ...             # Do something useful with the edges
-    ...             pass
-
-    But the edges() method is often more convenient:
-
-    >>> for u, v, weight in G.edges.data("weight"):
-    ...     if weight is not None:
-    ...         # Do something useful with the edges
-    ...         pass
-
-    **Reporting:**
-
-    Simple graph information is obtained using object-attributes and methods.
-    Reporting typically provides views instead of containers to reduce memory
-    usage. The views update as the graph is updated similarly to dict-views.
-    The objects `nodes`, `edges` and `adj` provide access to data attributes
-    via lookup (e.g. `nodes[n]`, `edges[u, v]`, `adj[u][v]`) and iteration
-    (e.g. `nodes.items()`, `nodes.data('color')`,
-    `nodes.data('color', default='blue')` and similarly for `edges`)
-    Views exist for `nodes`, `edges`, `neighbors()`/`adj` and `degree`.
-
-    For details on these and other miscellaneous methods, see below.
-
-    **Subclasses (Advanced):**
-
-    The Graph class uses a dict-of-dict-of-dict data structure.
-    The outer dict (node_dict) holds adjacency information keyed by node.
-    The next dict (adjlist_dict) represents the adjacency information and holds
-    edge data keyed by neighbor.  The inner dict (edge_attr_dict) represents
-    the edge data and holds edge attribute values keyed by attribute names.
-
-    Each of these three dicts can be replaced in a subclass by a user defined
-    dict-like object. In general, the dict-like features should be
-    maintained but extra features can be added. To replace one of the
-    dicts create a new graph class by changing the class(!) variable
-    holding the factory for that dict-like structure.
-
-    node_dict_factory : function, (default: dict)
-        Factory function to be used to create the dict containing node
-        attributes, keyed by node id.
-        It should require no arguments and return a dict-like object
-
-    node_attr_dict_factory: function, (default: dict)
-        Factory function to be used to create the node attribute
-        dict which holds attribute values keyed by attribute name.
-        It should require no arguments and return a dict-like object
-
-    adjlist_outer_dict_factory : function, (default: dict)
-        Factory function to be used to create the outer-most dict
-        in the data structure that holds adjacency info keyed by node.
-        It should require no arguments and return a dict-like object.
-
-    adjlist_inner_dict_factory : function, (default: dict)
-        Factory function to be used to create the adjacency list
-        dict which holds edge data keyed by neighbor.
-        It should require no arguments and return a dict-like object
-
-    edge_attr_dict_factory : function, (default: dict)
-        Factory function to be used to create the edge attribute
-        dict which holds attribute values keyed by attribute name.
-        It should require no arguments and return a dict-like object.
-
-    graph_attr_dict_factory : function, (default: dict)
-        Factory function to be used to create the graph attribute
-        dict which holds attribute values keyed by attribute name.
-        It should require no arguments and return a dict-like object.
-
-    Typically, if your extension doesn't impact the data structure all
-    methods will inherit without issue except: `to_directed/to_undirected`.
-    By default these methods create a DiGraph/Graph class and you probably
-    want them to create your extension of a DiGraph/Graph. To facilitate
-    this we define two class variables that you can set in your subclass.
-
-    to_directed_class : callable, (default: DiGraph or MultiDiGraph)
-        Class to create a new graph structure in the `to_directed` method.
-        If `None`, a NetworkX class (DiGraph or MultiDiGraph) is used.
-
-    to_undirected_class : callable, (default: Graph or MultiGraph)
-        Class to create a new graph structure in the `to_undirected` method.
-        If `None`, a NetworkX class (Graph or MultiGraph) is used.
-
-    **Subclassing Example**
-
-    Create a low memory graph class that effectively disallows edge
-    attributes by using a single attribute dict for all edges.
-    This reduces the memory used, but you lose edge attributes.
-
-    >>> class ThinGraph(nx.Graph):
-    ...     all_edge_dict = {"weight": 1}
-    ...
-    ...     def single_edge_dict(self):
-    ...         return self.all_edge_dict
-    ...
-    ...     edge_attr_dict_factory = single_edge_dict
-    >>> G = ThinGraph()
-    >>> G.add_edge(2, 1)
-    >>> G[2][1]
-    {'weight': 1}
-    >>> G.add_edge(2, 2)
-    >>> G[2][1] is G[2][2]
-    True
-    """
-    node_dict_factory: ClassVar[_MapFactory] = ...
-    node_attr_dict_factory: ClassVar[_MapFactory] = ...
-    adjlist_outer_dict_factory: ClassVar[_MapFactory] = ...
-    adjlist_inner_dict_factory: ClassVar[_MapFactory] = ...
-    edge_attr_dict_factory: ClassVar[_MapFactory] = ...
-    graph_attr_dict_factory: ClassVar[_MapFactory] = ...
-=======
     __networkx_backend__: ClassVar[str]
     node_dict_factory: ClassVar[_MapFactory]
     node_attr_dict_factory: ClassVar[_MapFactory]
@@ -293,7 +47,6 @@
     adjlist_inner_dict_factory: ClassVar[_MapFactory]
     edge_attr_dict_factory: ClassVar[_MapFactory]
     graph_attr_dict_factory: ClassVar[_MapFactory]
->>>>>>> 8b877a69
 
     graph: dict[str, Any]
 
