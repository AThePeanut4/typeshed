--- conflicted
+++ resolved
@@ -288,65 +288,12 @@
     graph: dict[str, Any]
     __networkx_cache__: dict[str, Any]
 
-<<<<<<< HEAD
-    def to_directed_class(self) -> type[DiGraph[_Node]]:
-        """
-        Returns the class to use for empty directed copies.
-
-        If you subclass the base classes, use this to designate
-        what directed class to use for `to_directed()` copies.
-        """
-        ...
-    def to_undirected_class(self) -> type[Graph[_Node]]:
-        """
-        Returns the class to use for empty undirected copies.
-
-        If you subclass the base classes, use this to designate
-        what directed class to use for `to_directed()` copies.
-        """
-        ...
-    def __init__(self, incoming_graph_data: _Data[_Node] | None = None, **attr: Any) -> None:
-        """
-        Initialize a graph with edges, name, or graph attributes.
-
-        Parameters
-        ----------
-        incoming_graph_data : input graph (optional, default: None)
-            Data to initialize graph. If None (default) an empty
-            graph is created.  The data can be an edge list, or any
-            NetworkX graph object.  If the corresponding optional Python
-            packages are installed the data can also be a 2D NumPy array, a
-            SciPy sparse array, or a PyGraphviz graph.
-
-        attr : keyword arguments, optional (default= no attributes)
-            Attributes to add to graph as key=value pairs.
-
-        See Also
-        --------
-        convert
-
-        Examples
-        --------
-        >>> G = nx.Graph()  # or DiGraph, MultiGraph, MultiDiGraph, etc
-        >>> G = nx.Graph(name="my graph")
-        >>> e = [(1, 2), (2, 3), (3, 4)]  # list of edges
-        >>> G = nx.Graph(e)
-
-        Arbitrary graph attribute pairs (key=value) may be assigned
-
-        >>> G = nx.Graph(e, day="Friday")
-        >>> G.graph
-        {'day': 'Friday'}
-        """
-        ...
-=======
     def to_directed_class(self) -> type[DiGraph[_Node]]: ...
     def to_undirected_class(self) -> type[Graph[_Node]]: ...
     # @_dispatchable adds `backend` argument, but this decorated is unsupported constructor type here
     # and __init__() ignores this argument
     def __new__(cls, incoming_graph_data: _Data[_Node] | None = None, *, backend=None, **attr: Any) -> Self: ...
     def __init__(self, incoming_graph_data: _Data[_Node] | None = None, **attr: Any) -> None: ...  # attr: key=value pairs
->>>>>>> 94ffa6e3
     @cached_property
     def adj(self) -> AdjacencyView[_Node, _Node, dict[str, Any]]:
         """
