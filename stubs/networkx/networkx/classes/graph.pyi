"""
Base class for undirected graphs.

The Graph class allows any hashable object as a node
and can associate key/value attribute pairs with each undirected edge.

Self-loops are allowed but multiple edges are not (see MultiGraph).

For directed graphs see DiGraph and MultiDiGraph.
"""

from _typeshed import Incomplete
from collections.abc import Callable, Collection, Hashable, Iterable, Iterator, Mapping, MutableMapping
from functools import cached_property
from typing import Any, ClassVar, TypeVar, overload
from typing_extensions import Self, TypeAlias

import numpy
from networkx.classes.coreviews import AdjacencyView, AtlasView
from networkx.classes.digraph import DiGraph
from networkx.classes.reportviews import DegreeView, DiDegreeView, NodeView, OutEdgeView

_Node = TypeVar("_Node", bound=Hashable)
_NodeWithData: TypeAlias = tuple[_Node, dict[str, Any]]
_NodePlus: TypeAlias = _Node | _NodeWithData[_Node]
_Edge: TypeAlias = tuple[_Node, _Node]
_EdgeWithData: TypeAlias = tuple[_Node, _Node, dict[str, Any]]
_EdgePlus: TypeAlias = _Edge[_Node] | _EdgeWithData[_Node]
_MapFactory: TypeAlias = Callable[[], MutableMapping[str, Any]]
_NBunch: TypeAlias = _Node | Iterable[_Node] | None
_Data: TypeAlias = (
    Graph[_Node]
    | dict[_Node, dict[_Node, dict[str, Any]]]
    | dict[_Node, Iterable[_Node]]
    | Iterable[_EdgePlus[_Node]]
    | numpy.ndarray[Any, Any]
    # | scipy.sparse.base.spmatrix
)

__all__ = ["Graph"]

class Graph(Collection[_Node]):
    """
    Base class for undirected graphs.

    A Graph stores nodes and edges with optional data, or attributes.

    Graphs hold undirected edges.  Self loops are allowed but multiple
    (parallel) edges are not.

    Nodes can be arbitrary (hashable) Python objects with optional
    key/value attributes, except that `None` is not allowed as a node.

    Edges are represented as links between nodes with optional
    key/value attributes.

    Parameters
    ----------
    incoming_graph_data : input graph (optional, default: None)
        Data to initialize graph. If None (default) an empty
        graph is created.  The data can be any format that is supported
        by the to_networkx_graph() function, currently including edge list,
        dict of dicts, dict of lists, NetworkX graph, 2D NumPy array, SciPy
        sparse matrix, or PyGraphviz graph.

    attr : keyword arguments, optional (default= no attributes)
        Attributes to add to graph as key=value pairs.

    See Also
    --------
    DiGraph
    MultiGraph
    MultiDiGraph

    Examples
    --------
    Create an empty graph structure (a "null graph") with no nodes and
    no edges.

    >>> G = nx.Graph()

    G can be grown in several ways.

    **Nodes:**

    Add one node at a time:

    >>> G.add_node(1)

    Add the nodes from any container (a list, dict, set or
    even the lines from a file or the nodes from another graph).

    >>> G.add_nodes_from([2, 3])
    >>> G.add_nodes_from(range(100, 110))
    >>> H = nx.path_graph(10)
    >>> G.add_nodes_from(H)

    In addition to strings and integers any hashable Python object
    (except None) can represent a node, e.g. a customized node object,
    or even another Graph.

    >>> G.add_node(H)

    **Edges:**

    G can also be grown by adding edges.

    Add one edge,

    >>> G.add_edge(1, 2)

    a list of edges,

    >>> G.add_edges_from([(1, 2), (1, 3)])

    or a collection of edges,

    >>> G.add_edges_from(H.edges)

    If some edges connect nodes not yet in the graph, the nodes
    are added automatically.  There are no errors when adding
    nodes or edges that already exist.

    **Attributes:**

    Each graph, node, and edge can hold key/value attribute pairs
    in an associated attribute dictionary (the keys must be hashable).
    By default these are empty, but can be added or changed using
    add_edge, add_node or direct manipulation of the attribute
    dictionaries named graph, node and edge respectively.

    >>> G = nx.Graph(day="Friday")
    >>> G.graph
    {'day': 'Friday'}

    Add node attributes using add_node(), add_nodes_from() or G.nodes

    >>> G.add_node(1, time="5pm")
    >>> G.add_nodes_from([3], time="2pm")
    >>> G.nodes[1]
    {'time': '5pm'}
    >>> G.nodes[1]["room"] = 714  # node must exist already to use G.nodes
    >>> del G.nodes[1]["room"]  # remove attribute
    >>> list(G.nodes(data=True))
    [(1, {'time': '5pm'}), (3, {'time': '2pm'})]

    Add edge attributes using add_edge(), add_edges_from(), subscript
    notation, or G.edges.

    >>> G.add_edge(1, 2, weight=4.7)
    >>> G.add_edges_from([(3, 4), (4, 5)], color="red")
    >>> G.add_edges_from([(1, 2, {"color": "blue"}), (2, 3, {"weight": 8})])
    >>> G[1][2]["weight"] = 4.7
    >>> G.edges[1, 2]["weight"] = 4

    Warning: we protect the graph data structure by making `G.edges` a
    read-only dict-like structure. However, you can assign to attributes
    in e.g. `G.edges[1, 2]`. Thus, use 2 sets of brackets to add/change
    data attributes: `G.edges[1, 2]['weight'] = 4`
    (For multigraphs: `MG.edges[u, v, key][name] = value`).

    **Shortcuts:**

    Many common graph features allow python syntax to speed reporting.

    >>> 1 in G  # check if node in graph
    True
    >>> [n for n in G if n < 3]  # iterate through nodes
    [1, 2]
    >>> len(G)  # number of nodes in graph
    5

    Often the best way to traverse all edges of a graph is via the neighbors.
    The neighbors are reported as an adjacency-dict `G.adj` or `G.adjacency()`

    >>> for n, nbrsdict in G.adjacency():
    ...     for nbr, eattr in nbrsdict.items():
    ...         if "weight" in eattr:
    ...             # Do something useful with the edges
    ...             pass

    But the edges() method is often more convenient:

    >>> for u, v, weight in G.edges.data("weight"):
    ...     if weight is not None:
    ...         # Do something useful with the edges
    ...         pass

    **Reporting:**

    Simple graph information is obtained using object-attributes and methods.
    Reporting typically provides views instead of containers to reduce memory
    usage. The views update as the graph is updated similarly to dict-views.
    The objects `nodes`, `edges` and `adj` provide access to data attributes
    via lookup (e.g. `nodes[n]`, `edges[u, v]`, `adj[u][v]`) and iteration
    (e.g. `nodes.items()`, `nodes.data('color')`,
    `nodes.data('color', default='blue')` and similarly for `edges`)
    Views exist for `nodes`, `edges`, `neighbors()`/`adj` and `degree`.

    For details on these and other miscellaneous methods, see below.

    **Subclasses (Advanced):**

    The Graph class uses a dict-of-dict-of-dict data structure.
    The outer dict (node_dict) holds adjacency information keyed by node.
    The next dict (adjlist_dict) represents the adjacency information and holds
    edge data keyed by neighbor.  The inner dict (edge_attr_dict) represents
    the edge data and holds edge attribute values keyed by attribute names.

    Each of these three dicts can be replaced in a subclass by a user defined
    dict-like object. In general, the dict-like features should be
    maintained but extra features can be added. To replace one of the
    dicts create a new graph class by changing the class(!) variable
    holding the factory for that dict-like structure.

    node_dict_factory : function, (default: dict)
        Factory function to be used to create the dict containing node
        attributes, keyed by node id.
        It should require no arguments and return a dict-like object

    node_attr_dict_factory: function, (default: dict)
        Factory function to be used to create the node attribute
        dict which holds attribute values keyed by attribute name.
        It should require no arguments and return a dict-like object

    adjlist_outer_dict_factory : function, (default: dict)
        Factory function to be used to create the outer-most dict
        in the data structure that holds adjacency info keyed by node.
        It should require no arguments and return a dict-like object.

    adjlist_inner_dict_factory : function, (default: dict)
        Factory function to be used to create the adjacency list
        dict which holds edge data keyed by neighbor.
        It should require no arguments and return a dict-like object

    edge_attr_dict_factory : function, (default: dict)
        Factory function to be used to create the edge attribute
        dict which holds attribute values keyed by attribute name.
        It should require no arguments and return a dict-like object.

    graph_attr_dict_factory : function, (default: dict)
        Factory function to be used to create the graph attribute
        dict which holds attribute values keyed by attribute name.
        It should require no arguments and return a dict-like object.

    Typically, if your extension doesn't impact the data structure all
    methods will inherit without issue except: `to_directed/to_undirected`.
    By default these methods create a DiGraph/Graph class and you probably
    want them to create your extension of a DiGraph/Graph. To facilitate
    this we define two class variables that you can set in your subclass.

    to_directed_class : callable, (default: DiGraph or MultiDiGraph)
        Class to create a new graph structure in the `to_directed` method.
        If `None`, a NetworkX class (DiGraph or MultiDiGraph) is used.

    to_undirected_class : callable, (default: Graph or MultiGraph)
        Class to create a new graph structure in the `to_undirected` method.
        If `None`, a NetworkX class (Graph or MultiGraph) is used.

    **Subclassing Example**

    Create a low memory graph class that effectively disallows edge
    attributes by using a single attribute dict for all edges.
    This reduces the memory used, but you lose edge attributes.

    >>> class ThinGraph(nx.Graph):
    ...     all_edge_dict = {"weight": 1}
    ...
    ...     def single_edge_dict(self):
    ...         return self.all_edge_dict
    ...
    ...     edge_attr_dict_factory = single_edge_dict
    >>> G = ThinGraph()
    >>> G.add_edge(2, 1)
    >>> G[2][1]
    {'weight': 1}
    >>> G.add_edge(2, 2)
    >>> G[2][1] is G[2][2]
    True
    """
    __networkx_backend__: ClassVar[str]
    node_dict_factory: ClassVar[_MapFactory]
    node_attr_dict_factory: ClassVar[_MapFactory]
    adjlist_outer_dict_factory: ClassVar[_MapFactory]
    adjlist_inner_dict_factory: ClassVar[_MapFactory]
    edge_attr_dict_factory: ClassVar[_MapFactory]
    graph_attr_dict_factory: ClassVar[_MapFactory]

    graph: dict[str, Any]

    def to_directed_class(self) -> type[DiGraph[_Node]]:
        """
        Returns the class to use for empty directed copies.

        If you subclass the base classes, use this to designate
        what directed class to use for `to_directed()` copies.
        """
        ...
    def to_undirected_class(self) -> type[Graph[_Node]]:
        """
        Returns the class to use for empty undirected copies.

        If you subclass the base classes, use this to designate
        what directed class to use for `to_directed()` copies.
        """
        ...
    def __init__(self, incoming_graph_data: _Data[_Node] | None = None, **attr) -> None:
        """
        Initialize a graph with edges, name, or graph attributes.

        Parameters
        ----------
        incoming_graph_data : input graph (optional, default: None)
            Data to initialize graph. If None (default) an empty
            graph is created.  The data can be an edge list, or any
            NetworkX graph object.  If the corresponding optional Python
            packages are installed the data can also be a 2D NumPy array, a
            SciPy sparse array, or a PyGraphviz graph.

        attr : keyword arguments, optional (default= no attributes)
            Attributes to add to graph as key=value pairs.

        See Also
        --------
        convert

        Examples
        --------
        >>> G = nx.Graph()  # or DiGraph, MultiGraph, MultiDiGraph, etc
        >>> G = nx.Graph(name="my graph")
        >>> e = [(1, 2), (2, 3), (3, 4)]  # list of edges
        >>> G = nx.Graph(e)

        Arbitrary graph attribute pairs (key=value) may be assigned

        >>> G = nx.Graph(e, day="Friday")
        >>> G.graph
        {'day': 'Friday'}
        """
        ...
    @cached_property
    def adj(self) -> AdjacencyView[_Node, _Node, dict[str, Incomplete]]:
        """
        Graph adjacency object holding the neighbors of each node.

        This object is a read-only dict-like structure with node keys
        and neighbor-dict values.  The neighbor-dict is keyed by neighbor
        to the edge-data-dict.  So `G.adj[3][2]['color'] = 'blue'` sets
        the color of the edge `(3, 2)` to `"blue"`.

        Iterating over G.adj behaves like a dict. Useful idioms include
        `for nbr, datadict in G.adj[n].items():`.

        The neighbor information is also provided by subscripting the graph.
        So `for nbr, foovalue in G[node].data('foo', default=1):` works.

        For directed graphs, `G.adj` holds outgoing (successor) info.
        """
        ...
    @property
    def name(self) -> str:
        """
        String identifier of the graph.

        This graph attribute appears in the attribute dict G.graph
        keyed by the string `"name"`. as well as an attribute (technically
        a property) `G.name`. This is entirely user controlled.
        """
        ...
    @name.setter
    def name(self, s: str) -> None:
        """
        String identifier of the graph.

        This graph attribute appears in the attribute dict G.graph
        keyed by the string `"name"`. as well as an attribute (technically
        a property) `G.name`. This is entirely user controlled.
        """
        ...
    def __getitem__(self, n: _Node) -> AtlasView[_Node, str, Any]:
        """
        Returns a dict of neighbors of node n.  Use: 'G[n]'.

        Parameters
        ----------
        n : node
           A node in the graph.

        Returns
        -------
        adj_dict : dictionary
           The adjacency dictionary for nodes connected to n.

        Notes
        -----
        G[n] is the same as G.adj[n] and similar to G.neighbors(n)
        (which is an iterator over G.adj[n])

        Examples
        --------
        >>> G = nx.path_graph(4)  # or DiGraph, MultiGraph, MultiDiGraph, etc
        >>> G[0]
        AtlasView({1: {}})
        """
        ...
    def __iter__(self) -> Iterator[_Node]:
        """
        Iterate over the nodes. Use: 'for n in G'.

        Returns
        -------
        niter : iterator
            An iterator over all nodes in the graph.

        Examples
        --------
        >>> G = nx.path_graph(4)  # or DiGraph, MultiGraph, MultiDiGraph, etc
        >>> [n for n in G]
        [0, 1, 2, 3]
        >>> list(G)
        [0, 1, 2, 3]
        """
        ...
    def __contains__(self, n: object) -> bool:
        """
        Returns True if n is a node, False otherwise. Use: 'n in G'.

        Examples
        --------
        >>> G = nx.path_graph(4)  # or DiGraph, MultiGraph, MultiDiGraph, etc
        >>> 1 in G
        True
        """
        ...
    def __len__(self) -> int:
        """
        Returns the number of nodes in the graph. Use: 'len(G)'.

        Returns
        -------
        nnodes : int
            The number of nodes in the graph.

        See Also
        --------
        number_of_nodes: identical method
        order: identical method

        Examples
        --------
        >>> G = nx.path_graph(4)  # or DiGraph, MultiGraph, MultiDiGraph, etc
        >>> len(G)
        4
        """
        ...
    def add_node(self, node_for_adding: _Node, **attr: Any) -> None:
        """
        Add a single node `node_for_adding` and update node attributes.

        Parameters
        ----------
        node_for_adding : node
            A node can be any hashable Python object except None.
        attr : keyword arguments, optional
            Set or change node attributes using key=value.

        See Also
        --------
        add_nodes_from

        Examples
        --------
        >>> G = nx.Graph()  # or DiGraph, MultiGraph, MultiDiGraph, etc
        >>> G.add_node(1)
        >>> G.add_node("Hello")
        >>> K3 = nx.Graph([(0, 1), (1, 2), (2, 0)])
        >>> G.add_node(K3)
        >>> G.number_of_nodes()
        3

        Use keywords set/change node attributes:

        >>> G.add_node(1, size=10)
        >>> G.add_node(3, weight=0.4, UTM=("13S", 382871, 3972649))

        Notes
        -----
        A hashable object is one that can be used as a key in a Python
        dictionary. This includes strings, numbers, tuples of strings
        and numbers, etc.

        On many platforms hashable items also include mutables such as
        NetworkX Graphs, though one should be careful that the hash
        doesn't change on mutables.
        """
        ...
    def add_nodes_from(self, nodes_for_adding: Iterable[_NodePlus[_Node]], **attr) -> None:
        """
        Add multiple nodes.

        Parameters
        ----------
        nodes_for_adding : iterable container
            A container of nodes (list, dict, set, etc.).
            OR
            A container of (node, attribute dict) tuples.
            Node attributes are updated using the attribute dict.
        attr : keyword arguments, optional (default= no attributes)
            Update attributes for all nodes in nodes.
            Node attributes specified in nodes as a tuple take
            precedence over attributes specified via keyword arguments.

        See Also
        --------
        add_node

        Notes
        -----
        When adding nodes from an iterator over the graph you are changing,
        a `RuntimeError` can be raised with message:
        `RuntimeError: dictionary changed size during iteration`. This
        happens when the graph's underlying dictionary is modified during
        iteration. To avoid this error, evaluate the iterator into a separate
        object, e.g. by using `list(iterator_of_nodes)`, and pass this
        object to `G.add_nodes_from`.

        Examples
        --------
        >>> G = nx.Graph()  # or DiGraph, MultiGraph, MultiDiGraph, etc
        >>> G.add_nodes_from("Hello")
        >>> K3 = nx.Graph([(0, 1), (1, 2), (2, 0)])
        >>> G.add_nodes_from(K3)
        >>> sorted(G.nodes(), key=str)
        [0, 1, 2, 'H', 'e', 'l', 'o']

        Use keywords to update specific node attributes for every node.

        >>> G.add_nodes_from([1, 2], size=10)
        >>> G.add_nodes_from([3, 4], weight=0.4)

        Use (node, attrdict) tuples to update attributes for specific nodes.

        >>> G.add_nodes_from([(1, dict(size=11)), (2, {"color": "blue"})])
        >>> G.nodes[1]["size"]
        11
        >>> H = nx.Graph()
        >>> H.add_nodes_from(G.nodes(data=True))
        >>> H.nodes[1]["size"]
        11

        Evaluate an iterator over a graph if using it to modify the same graph

        >>> G = nx.Graph([(0, 1), (1, 2), (3, 4)])
        >>> # wrong way - will raise RuntimeError
        >>> # G.add_nodes_from(n + 1 for n in G.nodes)
        >>> # correct way
        >>> G.add_nodes_from(list(n + 1 for n in G.nodes))
        """
        ...
    def remove_node(self, n: _Node) -> None:
        """
        Remove node n.

        Removes the node n and all adjacent edges.
        Attempting to remove a nonexistent node will raise an exception.

        Parameters
        ----------
        n : node
           A node in the graph

        Raises
        ------
        NetworkXError
           If n is not in the graph.

        See Also
        --------
        remove_nodes_from

        Examples
        --------
        >>> G = nx.path_graph(3)  # or DiGraph, MultiGraph, MultiDiGraph, etc
        >>> list(G.edges)
        [(0, 1), (1, 2)]
        >>> G.remove_node(1)
        >>> list(G.edges)
        []
        """
        ...
    def remove_nodes_from(self, nodes: Iterable[_Node]) -> None:
        """
        Remove multiple nodes.

        Parameters
        ----------
        nodes : iterable container
            A container of nodes (list, dict, set, etc.).  If a node
            in the container is not in the graph it is silently
            ignored.

        See Also
        --------
        remove_node

        Notes
        -----
        When removing nodes from an iterator over the graph you are changing,
        a `RuntimeError` will be raised with message:
        `RuntimeError: dictionary changed size during iteration`. This
        happens when the graph's underlying dictionary is modified during
        iteration. To avoid this error, evaluate the iterator into a separate
        object, e.g. by using `list(iterator_of_nodes)`, and pass this
        object to `G.remove_nodes_from`.

        Examples
        --------
        >>> G = nx.path_graph(3)  # or DiGraph, MultiGraph, MultiDiGraph, etc
        >>> e = list(G.nodes)
        >>> e
        [0, 1, 2]
        >>> G.remove_nodes_from(e)
        >>> list(G.nodes)
        []

        Evaluate an iterator over a graph if using it to modify the same graph

        >>> G = nx.Graph([(0, 1), (1, 2), (3, 4)])
        >>> # this command will fail, as the graph's dict is modified during iteration
        >>> # G.remove_nodes_from(n for n in G.nodes if n < 2)
        >>> # this command will work, since the dictionary underlying graph is not modified
        >>> G.remove_nodes_from(list(n for n in G.nodes if n < 2))
        """
        ...
    @cached_property
    def nodes(self) -> NodeView[_Node]:
        """
        A NodeView of the Graph as G.nodes or G.nodes().

        Can be used as `G.nodes` for data lookup and for set-like operations.
        Can also be used as `G.nodes(data='color', default=None)` to return a
        NodeDataView which reports specific node data but no set operations.
        It presents a dict-like interface as well with `G.nodes.items()`
        iterating over `(node, nodedata)` 2-tuples and `G.nodes[3]['foo']`
        providing the value of the `foo` attribute for node `3`. In addition,
        a view `G.nodes.data('foo')` provides a dict-like interface to the
        `foo` attribute of each node. `G.nodes.data('foo', default=1)`
        provides a default for nodes that do not have attribute `foo`.

        Parameters
        ----------
        data : string or bool, optional (default=False)
            The node attribute returned in 2-tuple (n, ddict[data]).
            If True, return entire node attribute dict as (n, ddict).
            If False, return just the nodes n.

        default : value, optional (default=None)
            Value used for nodes that don't have the requested attribute.
            Only relevant if data is not True or False.

        Returns
        -------
        NodeView
            Allows set-like operations over the nodes as well as node
            attribute dict lookup and calling to get a NodeDataView.
            A NodeDataView iterates over `(n, data)` and has no set operations.
            A NodeView iterates over `n` and includes set operations.

            When called, if data is False, an iterator over nodes.
            Otherwise an iterator of 2-tuples (node, attribute value)
            where the attribute is specified in `data`.
            If data is True then the attribute becomes the
            entire data dictionary.

        Notes
        -----
        If your node data is not needed, it is simpler and equivalent
        to use the expression ``for n in G``, or ``list(G)``.

        Examples
        --------
        There are two simple ways of getting a list of all nodes in the graph:

        >>> G = nx.path_graph(3)
        >>> list(G.nodes)
        [0, 1, 2]
        >>> list(G)
        [0, 1, 2]

        To get the node data along with the nodes:

        >>> G.add_node(1, time="5pm")
        >>> G.nodes[0]["foo"] = "bar"
        >>> list(G.nodes(data=True))
        [(0, {'foo': 'bar'}), (1, {'time': '5pm'}), (2, {})]
        >>> list(G.nodes.data())
        [(0, {'foo': 'bar'}), (1, {'time': '5pm'}), (2, {})]

        >>> list(G.nodes(data="foo"))
        [(0, 'bar'), (1, None), (2, None)]
        >>> list(G.nodes.data("foo"))
        [(0, 'bar'), (1, None), (2, None)]

        >>> list(G.nodes(data="time"))
        [(0, None), (1, '5pm'), (2, None)]
        >>> list(G.nodes.data("time"))
        [(0, None), (1, '5pm'), (2, None)]

        >>> list(G.nodes(data="time", default="Not Available"))
        [(0, 'Not Available'), (1, '5pm'), (2, 'Not Available')]
        >>> list(G.nodes.data("time", default="Not Available"))
        [(0, 'Not Available'), (1, '5pm'), (2, 'Not Available')]

        If some of your nodes have an attribute and the rest are assumed
        to have a default attribute value you can create a dictionary
        from node/attribute pairs using the `default` keyword argument
        to guarantee the value is never None::

            >>> G = nx.Graph()
            >>> G.add_node(0)
            >>> G.add_node(1, weight=2)
            >>> G.add_node(2, weight=3)
            >>> dict(G.nodes(data="weight", default=1))
            {0: 1, 1: 2, 2: 3}
        """
        ...
    def number_of_nodes(self) -> int:
        """
        Returns the number of nodes in the graph.

        Returns
        -------
        nnodes : int
            The number of nodes in the graph.

        See Also
        --------
        order: identical method
        __len__: identical method

        Examples
        --------
        >>> G = nx.path_graph(3)  # or DiGraph, MultiGraph, MultiDiGraph, etc
        >>> G.number_of_nodes()
        3
        """
        ...
    def order(self) -> int:
        """
        Returns the number of nodes in the graph.

        Returns
        -------
        nnodes : int
            The number of nodes in the graph.

        See Also
        --------
        number_of_nodes: identical method
        __len__: identical method

        Examples
        --------
        >>> G = nx.path_graph(3)  # or DiGraph, MultiGraph, MultiDiGraph, etc
        >>> G.order()
        3
        """
        ...
    def has_node(self, n: _Node) -> bool:
        """
        Returns True if the graph contains the node n.

        Identical to `n in G`

        Parameters
        ----------
        n : node

        Examples
        --------
        >>> G = nx.path_graph(3)  # or DiGraph, MultiGraph, MultiDiGraph, etc
        >>> G.has_node(0)
        True

        It is more readable and simpler to use

        >>> 0 in G
        True
        """
        ...
    # attr: Edge data (or labels or objects) can be assigned using keyword arguments
    def add_edge(self, u_of_edge: _Node, v_of_edge: _Node, **attr: Any) -> None:
        """
        Add an edge between u and v.

        The nodes u and v will be automatically added if they are
        not already in the graph.

        Edge attributes can be specified with keywords or by directly
        accessing the edge's attribute dictionary. See examples below.

        Parameters
        ----------
        u_of_edge, v_of_edge : nodes
            Nodes can be, for example, strings or numbers.
            Nodes must be hashable (and not None) Python objects.
        attr : keyword arguments, optional
            Edge data (or labels or objects) can be assigned using
            keyword arguments.

        See Also
        --------
        add_edges_from : add a collection of edges

        Notes
        -----
        Adding an edge that already exists updates the edge data.

        Many NetworkX algorithms designed for weighted graphs use
        an edge attribute (by default `weight`) to hold a numerical value.

        Examples
        --------
        The following all add the edge e=(1, 2) to graph G:

        >>> G = nx.Graph()  # or DiGraph, MultiGraph, MultiDiGraph, etc
        >>> e = (1, 2)
        >>> G.add_edge(1, 2)  # explicit two-node form
        >>> G.add_edge(*e)  # single edge as tuple of two nodes
        >>> G.add_edges_from([(1, 2)])  # add edges from iterable container

        Associate data to edges using keywords:

        >>> G.add_edge(1, 2, weight=3)
        >>> G.add_edge(1, 3, weight=7, capacity=15, length=342.7)

        For non-string attribute keys, use subscript notation.

        >>> G.add_edge(1, 2)
        >>> G[1][2].update({0: 5})
        >>> G.edges[1, 2].update({0: 5})
        """
        ...
    def add_edges_from(self, ebunch_to_add: Iterable[_EdgePlus[_Node]], **attr) -> None:
        """
        Add all the edges in ebunch_to_add.

        Parameters
        ----------
        ebunch_to_add : container of edges
            Each edge given in the container will be added to the
            graph. The edges must be given as 2-tuples (u, v) or
            3-tuples (u, v, d) where d is a dictionary containing edge data.
        attr : keyword arguments, optional
            Edge data (or labels or objects) can be assigned using
            keyword arguments.

        See Also
        --------
        add_edge : add a single edge
        add_weighted_edges_from : convenient way to add weighted edges

        Notes
        -----
        Adding the same edge twice has no effect but any edge data
        will be updated when each duplicate edge is added.

        Edge attributes specified in an ebunch take precedence over
        attributes specified via keyword arguments.

        When adding edges from an iterator over the graph you are changing,
        a `RuntimeError` can be raised with message:
        `RuntimeError: dictionary changed size during iteration`. This
        happens when the graph's underlying dictionary is modified during
        iteration. To avoid this error, evaluate the iterator into a separate
        object, e.g. by using `list(iterator_of_edges)`, and pass this
        object to `G.add_edges_from`.

        Examples
        --------
        >>> G = nx.Graph()  # or DiGraph, MultiGraph, MultiDiGraph, etc
        >>> G.add_edges_from([(0, 1), (1, 2)])  # using a list of edge tuples
        >>> e = zip(range(0, 3), range(1, 4))
        >>> G.add_edges_from(e)  # Add the path graph 0-1-2-3

        Associate data to edges

        >>> G.add_edges_from([(1, 2), (2, 3)], weight=3)
        >>> G.add_edges_from([(3, 4), (1, 4)], label="WN2898")

        Evaluate an iterator over a graph if using it to modify the same graph

        >>> G = nx.Graph([(1, 2), (2, 3), (3, 4)])
        >>> # Grow graph by one new node, adding edges to all existing nodes.
        >>> # wrong way - will raise RuntimeError
        >>> # G.add_edges_from(((5, n) for n in G.nodes))
        >>> # correct way - note that there will be no self-edge for node 5
        >>> G.add_edges_from(list((5, n) for n in G.nodes))
        """
        ...
    def add_weighted_edges_from(
        self, ebunch_to_add: Iterable[tuple[_Node, _Node, Incomplete]], weight: str = "weight", **attr
    ) -> None:
        """
        Add weighted edges in `ebunch_to_add` with specified weight attr

        Parameters
        ----------
        ebunch_to_add : container of edges
            Each edge given in the list or container will be added
            to the graph. The edges must be given as 3-tuples (u, v, w)
            where w is a number.
        weight : string, optional (default= 'weight')
            The attribute name for the edge weights to be added.
        attr : keyword arguments, optional (default= no attributes)
            Edge attributes to add/update for all edges.

        See Also
        --------
        add_edge : add a single edge
        add_edges_from : add multiple edges

        Notes
        -----
        Adding the same edge twice for Graph/DiGraph simply updates
        the edge data. For MultiGraph/MultiDiGraph, duplicate edges
        are stored.

        When adding edges from an iterator over the graph you are changing,
        a `RuntimeError` can be raised with message:
        `RuntimeError: dictionary changed size during iteration`. This
        happens when the graph's underlying dictionary is modified during
        iteration. To avoid this error, evaluate the iterator into a separate
        object, e.g. by using `list(iterator_of_edges)`, and pass this
        object to `G.add_weighted_edges_from`.

        Examples
        --------
        >>> G = nx.Graph()  # or DiGraph, MultiGraph, MultiDiGraph, etc
        >>> G.add_weighted_edges_from([(0, 1, 3.0), (1, 2, 7.5)])

        Evaluate an iterator over edges before passing it

        >>> G = nx.Graph([(1, 2), (2, 3), (3, 4)])
        >>> weight = 0.1
        >>> # Grow graph by one new node, adding edges to all existing nodes.
        >>> # wrong way - will raise RuntimeError
        >>> # G.add_weighted_edges_from(((5, n, weight) for n in G.nodes))
        >>> # correct way - note that there will be no self-edge for node 5
        >>> G.add_weighted_edges_from(list((5, n, weight) for n in G.nodes))
        """
        ...
    def remove_edge(self, u: _Node, v: _Node) -> None:
        """
        Remove the edge between u and v.

        Parameters
        ----------
        u, v : nodes
            Remove the edge between nodes u and v.

        Raises
        ------
        NetworkXError
            If there is not an edge between u and v.

        See Also
        --------
        remove_edges_from : remove a collection of edges

        Examples
        --------
        >>> G = nx.path_graph(4)  # or DiGraph, etc
        >>> G.remove_edge(0, 1)
        >>> e = (1, 2)
        >>> G.remove_edge(*e)  # unpacks e from an edge tuple
        >>> e = (2, 3, {"weight": 7})  # an edge with attribute data
        >>> G.remove_edge(*e[:2])  # select first part of edge tuple
        """
        ...
    def remove_edges_from(self, ebunch: Iterable[_EdgePlus[_Node]]) -> None:
        """
        Remove all edges specified in ebunch.

        Parameters
        ----------
        ebunch: list or container of edge tuples
            Each edge given in the list or container will be removed
            from the graph. The edges can be:

                - 2-tuples (u, v) edge between u and v.
                - 3-tuples (u, v, k) where k is ignored.

        See Also
        --------
        remove_edge : remove a single edge

        Notes
        -----
        Will fail silently if an edge in ebunch is not in the graph.

        Examples
        --------
        >>> G = nx.path_graph(4)  # or DiGraph, MultiGraph, MultiDiGraph, etc
        >>> ebunch = [(1, 2), (2, 3)]
        >>> G.remove_edges_from(ebunch)
        """
        ...
    @overload
    def update(self, edges: Graph[_Node], nodes: None = None) -> None:
        """
        Update the graph using nodes/edges/graphs as input.

        Like dict.update, this method takes a graph as input, adding the
        graph's nodes and edges to this graph. It can also take two inputs:
        edges and nodes. Finally it can take either edges or nodes.
        To specify only nodes the keyword `nodes` must be used.

        The collections of edges and nodes are treated similarly to
        the add_edges_from/add_nodes_from methods. When iterated, they
        should yield 2-tuples (u, v) or 3-tuples (u, v, datadict).

        Parameters
        ----------
        edges : Graph object, collection of edges, or None
            The first parameter can be a graph or some edges. If it has
            attributes `nodes` and `edges`, then it is taken to be a
            Graph-like object and those attributes are used as collections
            of nodes and edges to be added to the graph.
            If the first parameter does not have those attributes, it is
            treated as a collection of edges and added to the graph.
            If the first argument is None, no edges are added.
        nodes : collection of nodes, or None
            The second parameter is treated as a collection of nodes
            to be added to the graph unless it is None.
            If `edges is None` and `nodes is None` an exception is raised.
            If the first parameter is a Graph, then `nodes` is ignored.

        Examples
        --------
        >>> G = nx.path_graph(5)
        >>> G.update(nx.complete_graph(range(4, 10)))
        >>> from itertools import combinations
        >>> edges = (
        ...     (u, v, {"power": u * v})
        ...     for u, v in combinations(range(10, 20), 2)
        ...     if u * v < 225
        ... )
        >>> nodes = [1000]  # for singleton, use a container
        >>> G.update(edges, nodes)

        Notes
        -----
        It you want to update the graph using an adjacency structure
        it is straightforward to obtain the edges/nodes from adjacency.
        The following examples provide common cases, your adjacency may
        be slightly different and require tweaks of these examples::

        >>> # dict-of-set/list/tuple
        >>> adj = {1: {2, 3}, 2: {1, 3}, 3: {1, 2}}
        >>> e = [(u, v) for u, nbrs in adj.items() for v in nbrs]
        >>> G.update(edges=e, nodes=adj)

        >>> DG = nx.DiGraph()
        >>> # dict-of-dict-of-attribute
        >>> adj = {1: {2: 1.3, 3: 0.7}, 2: {1: 1.4}, 3: {1: 0.7}}
        >>> e = [
        ...     (u, v, {"weight": d})
        ...     for u, nbrs in adj.items()
        ...     for v, d in nbrs.items()
        ... ]
        >>> DG.update(edges=e, nodes=adj)

        >>> # dict-of-dict-of-dict
        >>> adj = {1: {2: {"weight": 1.3}, 3: {"color": 0.7, "weight": 1.2}}}
        >>> e = [
        ...     (u, v, {"weight": d})
        ...     for u, nbrs in adj.items()
        ...     for v, d in nbrs.items()
        ... ]
        >>> DG.update(edges=e, nodes=adj)

        >>> # predecessor adjacency (dict-of-set)
        >>> pred = {1: {2, 3}, 2: {3}, 3: {3}}
        >>> e = [(v, u) for u, nbrs in pred.items() for v in nbrs]

        >>> # MultiGraph dict-of-dict-of-dict-of-attribute
        >>> MDG = nx.MultiDiGraph()
        >>> adj = {
        ...     1: {2: {0: {"weight": 1.3}, 1: {"weight": 1.2}}},
        ...     3: {2: {0: {"weight": 0.7}}},
        ... }
        >>> e = [
        ...     (u, v, ekey, d)
        ...     for u, nbrs in adj.items()
        ...     for v, keydict in nbrs.items()
        ...     for ekey, d in keydict.items()
        ... ]
        >>> MDG.update(edges=e)

        See Also
        --------
        add_edges_from: add multiple edges to a graph
        add_nodes_from: add multiple nodes to a graph
        """
        ...
    @overload
    def update(
        self, edges: Graph[_Node] | Iterable[_EdgePlus[_Node]] | None = None, nodes: Iterable[_Node] | None = None
    ) -> None:
        """
        Update the graph using nodes/edges/graphs as input.

        Like dict.update, this method takes a graph as input, adding the
        graph's nodes and edges to this graph. It can also take two inputs:
        edges and nodes. Finally it can take either edges or nodes.
        To specify only nodes the keyword `nodes` must be used.

        The collections of edges and nodes are treated similarly to
        the add_edges_from/add_nodes_from methods. When iterated, they
        should yield 2-tuples (u, v) or 3-tuples (u, v, datadict).

        Parameters
        ----------
        edges : Graph object, collection of edges, or None
            The first parameter can be a graph or some edges. If it has
            attributes `nodes` and `edges`, then it is taken to be a
            Graph-like object and those attributes are used as collections
            of nodes and edges to be added to the graph.
            If the first parameter does not have those attributes, it is
            treated as a collection of edges and added to the graph.
            If the first argument is None, no edges are added.
        nodes : collection of nodes, or None
            The second parameter is treated as a collection of nodes
            to be added to the graph unless it is None.
            If `edges is None` and `nodes is None` an exception is raised.
            If the first parameter is a Graph, then `nodes` is ignored.

        Examples
        --------
        >>> G = nx.path_graph(5)
        >>> G.update(nx.complete_graph(range(4, 10)))
        >>> from itertools import combinations
        >>> edges = (
        ...     (u, v, {"power": u * v})
        ...     for u, v in combinations(range(10, 20), 2)
        ...     if u * v < 225
        ... )
        >>> nodes = [1000]  # for singleton, use a container
        >>> G.update(edges, nodes)

        Notes
        -----
        It you want to update the graph using an adjacency structure
        it is straightforward to obtain the edges/nodes from adjacency.
        The following examples provide common cases, your adjacency may
        be slightly different and require tweaks of these examples::

        >>> # dict-of-set/list/tuple
        >>> adj = {1: {2, 3}, 2: {1, 3}, 3: {1, 2}}
        >>> e = [(u, v) for u, nbrs in adj.items() for v in nbrs]
        >>> G.update(edges=e, nodes=adj)

        >>> DG = nx.DiGraph()
        >>> # dict-of-dict-of-attribute
        >>> adj = {1: {2: 1.3, 3: 0.7}, 2: {1: 1.4}, 3: {1: 0.7}}
        >>> e = [
        ...     (u, v, {"weight": d})
        ...     for u, nbrs in adj.items()
        ...     for v, d in nbrs.items()
        ... ]
        >>> DG.update(edges=e, nodes=adj)

        >>> # dict-of-dict-of-dict
        >>> adj = {1: {2: {"weight": 1.3}, 3: {"color": 0.7, "weight": 1.2}}}
        >>> e = [
        ...     (u, v, {"weight": d})
        ...     for u, nbrs in adj.items()
        ...     for v, d in nbrs.items()
        ... ]
        >>> DG.update(edges=e, nodes=adj)

        >>> # predecessor adjacency (dict-of-set)
        >>> pred = {1: {2, 3}, 2: {3}, 3: {3}}
        >>> e = [(v, u) for u, nbrs in pred.items() for v in nbrs]

        >>> # MultiGraph dict-of-dict-of-dict-of-attribute
        >>> MDG = nx.MultiDiGraph()
        >>> adj = {
        ...     1: {2: {0: {"weight": 1.3}, 1: {"weight": 1.2}}},
        ...     3: {2: {0: {"weight": 0.7}}},
        ... }
        >>> e = [
        ...     (u, v, ekey, d)
        ...     for u, nbrs in adj.items()
        ...     for v, keydict in nbrs.items()
        ...     for ekey, d in keydict.items()
        ... ]
        >>> MDG.update(edges=e)

        See Also
        --------
        add_edges_from: add multiple edges to a graph
        add_nodes_from: add multiple nodes to a graph
        """
        ...
    def has_edge(self, u: _Node, v: _Node) -> bool:
        """
        Returns True if the edge (u, v) is in the graph.

        This is the same as `v in G[u]` without KeyError exceptions.

        Parameters
        ----------
        u, v : nodes
            Nodes can be, for example, strings or numbers.
            Nodes must be hashable (and not None) Python objects.

        Returns
        -------
        edge_ind : bool
            True if edge is in the graph, False otherwise.

        Examples
        --------
        >>> G = nx.path_graph(4)  # or DiGraph, MultiGraph, MultiDiGraph, etc
        >>> G.has_edge(0, 1)  # using two nodes
        True
        >>> e = (0, 1)
        >>> G.has_edge(*e)  #  e is a 2-tuple (u, v)
        True
        >>> e = (0, 1, {"weight": 7})
        >>> G.has_edge(*e[:2])  # e is a 3-tuple (u, v, data_dictionary)
        True

        The following syntax are equivalent:

        >>> G.has_edge(0, 1)
        True
        >>> 1 in G[0]  # though this gives KeyError if 0 not in G
        True
        """
        ...
    def neighbors(self, n: _Node) -> Iterator[_Node]:
        """
        Returns an iterator over all neighbors of node n.

        This is identical to `iter(G[n])`

        Parameters
        ----------
        n : node
           A node in the graph

        Returns
        -------
        neighbors : iterator
            An iterator over all neighbors of node n

        Raises
        ------
        NetworkXError
            If the node n is not in the graph.

        Examples
        --------
        >>> G = nx.path_graph(4)  # or DiGraph, MultiGraph, MultiDiGraph, etc
        >>> [n for n in G.neighbors(0)]
        [1]

        Notes
        -----
        Alternate ways to access the neighbors are ``G.adj[n]`` or ``G[n]``:

        >>> G = nx.Graph()  # or DiGraph, MultiGraph, MultiDiGraph, etc
        >>> G.add_edge("a", "b", weight=7)
        >>> G["a"]
        AtlasView({'b': {'weight': 7}})
        >>> G = nx.path_graph(4)
        >>> [n for n in G[0]]
        [1]
        """
        ...
    @cached_property
    def edges(self) -> OutEdgeView[_Node]:
        """
        An EdgeView of the Graph as G.edges or G.edges().

        edges(self, nbunch=None, data=False, default=None)

        The EdgeView provides set-like operations on the edge-tuples
        as well as edge attribute lookup. When called, it also provides
        an EdgeDataView object which allows control of access to edge
        attributes (but does not provide set-like operations).
        Hence, `G.edges[u, v]['color']` provides the value of the color
        attribute for edge `(u, v)` while
        `for (u, v, c) in G.edges.data('color', default='red'):`
        iterates through all the edges yielding the color attribute
        with default `'red'` if no color attribute exists.

        Parameters
        ----------
        nbunch : single node, container, or all nodes (default= all nodes)
            The view will only report edges from these nodes.
        data : string or bool, optional (default=False)
            The edge attribute returned in 3-tuple (u, v, ddict[data]).
            If True, return edge attribute dict in 3-tuple (u, v, ddict).
            If False, return 2-tuple (u, v).
        default : value, optional (default=None)
            Value used for edges that don't have the requested attribute.
            Only relevant if data is not True or False.

        Returns
        -------
        edges : EdgeView
            A view of edge attributes, usually it iterates over (u, v)
            or (u, v, d) tuples of edges, but can also be used for
            attribute lookup as `edges[u, v]['foo']`.

        Notes
        -----
        Nodes in nbunch that are not in the graph will be (quietly) ignored.
        For directed graphs this returns the out-edges.

        Examples
        --------
        >>> G = nx.path_graph(3)  # or MultiGraph, etc
        >>> G.add_edge(2, 3, weight=5)
        >>> [e for e in G.edges]
        [(0, 1), (1, 2), (2, 3)]
        >>> G.edges.data()  # default data is {} (empty dict)
        EdgeDataView([(0, 1, {}), (1, 2, {}), (2, 3, {'weight': 5})])
        >>> G.edges.data("weight", default=1)
        EdgeDataView([(0, 1, 1), (1, 2, 1), (2, 3, 5)])
        >>> G.edges([0, 3])  # only edges from these nodes
        EdgeDataView([(0, 1), (3, 2)])
        >>> G.edges(0)  # only edges from node 0
        EdgeDataView([(0, 1)])
        """
        ...
    def get_edge_data(self, u: _Node, v: _Node, default=None) -> Mapping[str, Incomplete]:
        """
        Returns the attribute dictionary associated with edge (u, v).

        This is identical to `G[u][v]` except the default is returned
        instead of an exception if the edge doesn't exist.

        Parameters
        ----------
        u, v : nodes
        default:  any Python object (default=None)
            Value to return if the edge (u, v) is not found.

        Returns
        -------
        edge_dict : dictionary
            The edge attribute dictionary.

        Examples
        --------
        >>> G = nx.path_graph(4)  # or DiGraph, MultiGraph, MultiDiGraph, etc
        >>> G[0][1]
        {}

        Warning: Assigning to `G[u][v]` is not permitted.
        But it is safe to assign attributes `G[u][v]['foo']`

        >>> G[0][1]["weight"] = 7
        >>> G[0][1]["weight"]
        7
        >>> G[1][0]["weight"]
        7

        >>> G = nx.path_graph(4)  # or DiGraph, MultiGraph, MultiDiGraph, etc
        >>> G.get_edge_data(0, 1)  # default edge data is {}
        {}
        >>> e = (0, 1)
        >>> G.get_edge_data(*e)  # tuple form
        {}
        >>> G.get_edge_data("a", "b", default=0)  # edge not in graph, return 0
        0
        """
        ...
    def adjacency(self) -> Iterator[tuple[_Node, Mapping[_Node, Mapping[str, Incomplete]]]]:
        """
        Returns an iterator over (node, adjacency dict) tuples for all nodes.

        For directed graphs, only outgoing neighbors/adjacencies are included.

        Returns
        -------
        adj_iter : iterator
           An iterator over (node, adjacency dictionary) for all nodes in
           the graph.

        Examples
        --------
        >>> G = nx.path_graph(4)  # or DiGraph, MultiGraph, MultiDiGraph, etc
        >>> [(n, nbrdict) for n, nbrdict in G.adjacency()]
        [(0, {1: {}}), (1, {0: {}, 2: {}}), (2, {1: {}, 3: {}}), (3, {2: {}})]
        """
        ...
    @cached_property
<<<<<<< HEAD
    def degree(self) -> DiDegreeView[_Node]:
        """
        A DegreeView for the Graph as G.degree or G.degree().

        The node degree is the number of edges adjacent to the node.
        The weighted node degree is the sum of the edge weights for
        edges incident to that node.

        This object provides an iterator for (node, degree) as well as
        lookup for the degree for a single node.

        Parameters
        ----------
        nbunch : single node, container, or all nodes (default= all nodes)
            The view will only report edges incident to these nodes.

        weight : string or None, optional (default=None)
           The name of an edge attribute that holds the numerical value used
           as a weight.  If None, then each edge has weight 1.
           The degree is the sum of the edge weights adjacent to the node.

        Returns
        -------
        DegreeView or int
            If multiple nodes are requested (the default), returns a `DegreeView`
            mapping nodes to their degree.
            If a single node is requested, returns the degree of the node as an integer.

        Examples
        --------
        >>> G = nx.path_graph(4)  # or DiGraph, MultiGraph, MultiDiGraph, etc
        >>> G.degree[0]  # node 0 has degree 1
        1
        >>> list(G.degree([0, 1, 2]))
        [(0, 1), (1, 2), (2, 2)]
        """
        ...
    def clear(self) -> None:
        """
        Remove all nodes and edges from the graph.

        This also removes the name, and all graph, node, and edge attributes.

        Examples
        --------
        >>> G = nx.path_graph(4)  # or DiGraph, MultiGraph, MultiDiGraph, etc
        >>> G.clear()
        >>> list(G.nodes)
        []
        >>> list(G.edges)
        []
        """
        ...
    def clear_edges(self) -> None:
        """
        Remove all edges from the graph without altering nodes.

        Examples
        --------
        >>> G = nx.path_graph(4)  # or DiGraph, MultiGraph, MultiDiGraph, etc
        >>> G.clear_edges()
        >>> list(G.nodes)
        [0, 1, 2, 3]
        >>> list(G.edges)
        []
        """
        ...
    def is_multigraph(self) -> bool:
        """Returns True if graph is a multigraph, False otherwise."""
        ...
    def is_directed(self) -> bool:
        """Returns True if graph is directed, False otherwise."""
        ...
    def copy(self, as_view: bool = False) -> Self:
        """
        Returns a copy of the graph.

        The copy method by default returns an independent shallow copy
        of the graph and attributes. That is, if an attribute is a
        container, that container is shared by the original an the copy.
        Use Python's `copy.deepcopy` for new containers.

        If `as_view` is True then a view is returned instead of a copy.

        Notes
        -----
        All copies reproduce the graph structure, but data attributes
        may be handled in different ways. There are four types of copies
        of a graph that people might want.

        Deepcopy -- A "deepcopy" copies the graph structure as well as
        all data attributes and any objects they might contain.
        The entire graph object is new so that changes in the copy
        do not affect the original object. (see Python's copy.deepcopy)

        Data Reference (Shallow) -- For a shallow copy the graph structure
        is copied but the edge, node and graph attribute dicts are
        references to those in the original graph. This saves
        time and memory but could cause confusion if you change an attribute
        in one graph and it changes the attribute in the other.
        NetworkX does not provide this level of shallow copy.

        Independent Shallow -- This copy creates new independent attribute
        dicts and then does a shallow copy of the attributes. That is, any
        attributes that are containers are shared between the new graph
        and the original. This is exactly what `dict.copy()` provides.
        You can obtain this style copy using:

            >>> G = nx.path_graph(5)
            >>> H = G.copy()
            >>> H = G.copy(as_view=False)
            >>> H = nx.Graph(G)
            >>> H = G.__class__(G)

        Fresh Data -- For fresh data, the graph structure is copied while
        new empty data attribute dicts are created. The resulting graph
        is independent of the original and it has no edge, node or graph
        attributes. Fresh copies are not enabled. Instead use:

            >>> H = G.__class__()
            >>> H.add_nodes_from(G)
            >>> H.add_edges_from(G.edges)

        View -- Inspired by dict-views, graph-views act like read-only
        versions of the original graph, providing a copy of the original
        structure without requiring any memory for copying the information.

        See the Python copy module for more information on shallow
        and deep copies, https://docs.python.org/3/library/copy.html.

        Parameters
        ----------
        as_view : bool, optional (default=False)
            If True, the returned graph-view provides a read-only view
            of the original graph without actually copying any data.

        Returns
        -------
        G : Graph
            A copy of the graph.

        See Also
        --------
        to_directed: return a directed copy of the graph.

        Examples
        --------
        >>> G = nx.path_graph(4)  # or DiGraph, MultiGraph, MultiDiGraph, etc
        >>> H = G.copy()
        """
        ...
    def to_directed(self, as_view: bool = False) -> DiGraph[_Node]:
        """
        Returns a directed representation of the graph.

        Returns
        -------
        G : DiGraph
            A directed graph with the same name, same nodes, and with
            each edge (u, v, data) replaced by two directed edges
            (u, v, data) and (v, u, data).

        Notes
        -----
        This returns a "deepcopy" of the edge, node, and
        graph attributes which attempts to completely copy
        all of the data and references.

        This is in contrast to the similar D=DiGraph(G) which returns a
        shallow copy of the data.

        See the Python copy module for more information on shallow
        and deep copies, https://docs.python.org/3/library/copy.html.

        Warning: If you have subclassed Graph to use dict-like objects
        in the data structure, those changes do not transfer to the
        DiGraph created by this method.

        Examples
        --------
        >>> G = nx.Graph()  # or MultiGraph, etc
        >>> G.add_edge(0, 1)
        >>> H = G.to_directed()
        >>> list(H.edges)
        [(0, 1), (1, 0)]

        If already directed, return a (deep) copy

        >>> G = nx.DiGraph()  # or MultiDiGraph, etc
        >>> G.add_edge(0, 1)
        >>> H = G.to_directed()
        >>> list(H.edges)
        [(0, 1)]
        """
        ...
    def to_undirected(self, as_view: bool = False) -> Graph[_Node]:
        """
        Returns an undirected copy of the graph.

        Parameters
        ----------
        as_view : bool (optional, default=False)
          If True return a view of the original undirected graph.

        Returns
        -------
        G : Graph/MultiGraph
            A deepcopy of the graph.

        See Also
        --------
        Graph, copy, add_edge, add_edges_from

        Notes
        -----
        This returns a "deepcopy" of the edge, node, and
        graph attributes which attempts to completely copy
        all of the data and references.

        This is in contrast to the similar `G = nx.DiGraph(D)` which returns a
        shallow copy of the data.

        See the Python copy module for more information on shallow
        and deep copies, https://docs.python.org/3/library/copy.html.

        Warning: If you have subclassed DiGraph to use dict-like objects
        in the data structure, those changes do not transfer to the
        Graph created by this method.

        Examples
        --------
        >>> G = nx.path_graph(2)  # or MultiGraph, etc
        >>> H = G.to_directed()
        >>> list(H.edges)
        [(0, 1), (1, 0)]
        >>> G2 = H.to_undirected()
        >>> list(G2.edges)
        [(0, 1)]
        """
        ...
    def subgraph(self, nodes: Iterable[_Node]) -> Graph[_Node]:
        """
        Returns a SubGraph view of the subgraph induced on `nodes`.

        The induced subgraph of the graph contains the nodes in `nodes`
        and the edges between those nodes.

        Parameters
        ----------
        nodes : list, iterable
            A container of nodes which will be iterated through once.

        Returns
        -------
        G : SubGraph View
            A subgraph view of the graph. The graph structure cannot be
            changed but node/edge attributes can and are shared with the
            original graph.

        Notes
        -----
        The graph, edge and node attributes are shared with the original graph.
        Changes to the graph structure is ruled out by the view, but changes
        to attributes are reflected in the original graph.

        To create a subgraph with its own copy of the edge/node attributes use:
        G.subgraph(nodes).copy()

        For an inplace reduction of a graph to a subgraph you can remove nodes:
        G.remove_nodes_from([n for n in G if n not in set(nodes)])

        Subgraph views are sometimes NOT what you want. In most cases where
        you want to do more than simply look at the induced edges, it makes
        more sense to just create the subgraph as its own graph with code like:

        ::

            # Create a subgraph SG based on a (possibly multigraph) G
            SG = G.__class__()
            SG.add_nodes_from((n, G.nodes[n]) for n in largest_wcc)
            if SG.is_multigraph():
                SG.add_edges_from(
                    (n, nbr, key, d)
                    for n, nbrs in G.adj.items()
                    if n in largest_wcc
                    for nbr, keydict in nbrs.items()
                    if nbr in largest_wcc
                    for key, d in keydict.items()
                )
            else:
                SG.add_edges_from(
                    (n, nbr, d)
                    for n, nbrs in G.adj.items()
                    if n in largest_wcc
                    for nbr, d in nbrs.items()
                    if nbr in largest_wcc
                )
            SG.graph.update(G.graph)

        Subgraphs are not guaranteed to preserve the order of nodes or edges
        as they appear in the original graph. For example:

        >>> G = nx.Graph()
        >>> G.add_nodes_from(reversed(range(10)))
        >>> list(G)
        [9, 8, 7, 6, 5, 4, 3, 2, 1, 0]
        >>> list(G.subgraph([1, 3, 2]))
        [1, 2, 3]

        Examples
        --------
        >>> G = nx.path_graph(4)  # or DiGraph, MultiGraph, MultiDiGraph, etc
        >>> H = G.subgraph([0, 1, 2])
        >>> list(H.edges)
        [(0, 1), (1, 2)]
        """
        ...
    def edge_subgraph(self, edges: Iterable[_Edge[_Node]]) -> Graph[_Node]:
        """
        Returns the subgraph induced by the specified edges.

        The induced subgraph contains each edge in `edges` and each
        node incident to any one of those edges.

        Parameters
        ----------
        edges : iterable
            An iterable of edges in this graph.

        Returns
        -------
        G : Graph
            An edge-induced subgraph of this graph with the same edge
            attributes.

        Notes
        -----
        The graph, edge, and node attributes in the returned subgraph
        view are references to the corresponding attributes in the original
        graph. The view is read-only.

        To create a full graph version of the subgraph with its own copy
        of the edge or node attributes, use::

            G.edge_subgraph(edges).copy()

        Examples
        --------
        >>> G = nx.path_graph(5)
        >>> H = G.edge_subgraph([(0, 1), (3, 4)])
        >>> list(H.nodes)
        [0, 1, 3, 4]
        >>> list(H.edges)
        [(0, 1), (3, 4)]
        """
        ...
=======
    def degree(self) -> DegreeView[_Node] | DiDegreeView[_Node]: ...  # Include subtypes' possible return types
    def clear(self) -> None: ...
    def clear_edges(self) -> None: ...
    def is_multigraph(self) -> bool: ...
    def is_directed(self) -> bool: ...
    def copy(self, as_view: bool = False) -> Self: ...
    def to_directed(self, as_view: bool = False) -> DiGraph[_Node]: ...
    def to_undirected(self, as_view: bool = False) -> Graph[_Node]: ...
    def subgraph(self, nodes: Iterable[_Node]) -> Graph[_Node]: ...
    def edge_subgraph(self, edges: Iterable[_Edge[_Node]]) -> Graph[_Node]: ...
>>>>>>> 07a59e92
    @overload
    def size(self, weight: None = None) -> int:
        """
        Returns the number of edges or total of all edge weights.

        Parameters
        ----------
        weight : string or None, optional (default=None)
            The edge attribute that holds the numerical value used
            as a weight. If None, then each edge has weight 1.

        Returns
        -------
        size : numeric
            The number of edges or
            (if weight keyword is provided) the total weight sum.

            If weight is None, returns an int. Otherwise a float
            (or more general numeric if the weights are more general).

        See Also
        --------
        number_of_edges

        Examples
        --------
        >>> G = nx.path_graph(4)  # or DiGraph, MultiGraph, MultiDiGraph, etc
        >>> G.size()
        3

        >>> G = nx.Graph()  # or DiGraph, MultiGraph, MultiDiGraph, etc
        >>> G.add_edge("a", "b", weight=2)
        >>> G.add_edge("b", "c", weight=4)
        >>> G.size()
        2
        >>> G.size(weight="weight")
        6.0
        """
        ...
    @overload
    def size(self, weight: str) -> float:
        """
        Returns the number of edges or total of all edge weights.

        Parameters
        ----------
        weight : string or None, optional (default=None)
            The edge attribute that holds the numerical value used
            as a weight. If None, then each edge has weight 1.

        Returns
        -------
        size : numeric
            The number of edges or
            (if weight keyword is provided) the total weight sum.

            If weight is None, returns an int. Otherwise a float
            (or more general numeric if the weights are more general).

        See Also
        --------
        number_of_edges

        Examples
        --------
        >>> G = nx.path_graph(4)  # or DiGraph, MultiGraph, MultiDiGraph, etc
        >>> G.size()
        3

        >>> G = nx.Graph()  # or DiGraph, MultiGraph, MultiDiGraph, etc
        >>> G.add_edge("a", "b", weight=2)
        >>> G.add_edge("b", "c", weight=4)
        >>> G.size()
        2
        >>> G.size(weight="weight")
        6.0
        """
        ...
    def number_of_edges(self, u: _Node | None = None, v: _Node | None = None) -> int:
        """
        Returns the number of edges between two nodes.

        Parameters
        ----------
        u, v : nodes, optional (default=all edges)
            If u and v are specified, return the number of edges between
            u and v. Otherwise return the total number of all edges.

        Returns
        -------
        nedges : int
            The number of edges in the graph.  If nodes `u` and `v` are
            specified return the number of edges between those nodes. If
            the graph is directed, this only returns the number of edges
            from `u` to `v`.

        See Also
        --------
        size

        Examples
        --------
        For undirected graphs, this method counts the total number of
        edges in the graph:

        >>> G = nx.path_graph(4)
        >>> G.number_of_edges()
        3

        If you specify two nodes, this counts the total number of edges
        joining the two nodes:

        >>> G.number_of_edges(0, 1)
        1

        For directed graphs, this method can count the total number of
        directed edges from `u` to `v`:

        >>> G = nx.DiGraph()
        >>> G.add_edge(0, 1)
        >>> G.add_edge(1, 0)
        >>> G.number_of_edges(0, 1)
        1
        """
        ...
    def nbunch_iter(self, nbunch: _NBunch[_Node] = None) -> Iterator[_Node]:
        """
        Returns an iterator over nodes contained in nbunch that are
        also in the graph.

        The nodes in an iterable nbunch are checked for membership in the graph
        and if not are silently ignored.

        Parameters
        ----------
        nbunch : single node, container, or all nodes (default= all nodes)
            The view will only report edges incident to these nodes.

        Returns
        -------
        niter : iterator
            An iterator over nodes in nbunch that are also in the graph.
            If nbunch is None, iterate over all nodes in the graph.

        Raises
        ------
        NetworkXError
            If nbunch is not a node or sequence of nodes.
            If a node in nbunch is not hashable.

        See Also
        --------
        Graph.__iter__

        Notes
        -----
        When nbunch is an iterator, the returned iterator yields values
        directly from nbunch, becoming exhausted when nbunch is exhausted.

        To test whether nbunch is a single node, one can use
        "if nbunch in self:", even after processing with this routine.

        If nbunch is not a node or a (possibly empty) sequence/iterator
        or None, a :exc:`NetworkXError` is raised.  Also, if any object in
        nbunch is not hashable, a :exc:`NetworkXError` is raised.
        """
        ...<|MERGE_RESOLUTION|>--- conflicted
+++ resolved
@@ -1401,364 +1401,6 @@
         """
         ...
     @cached_property
-<<<<<<< HEAD
-    def degree(self) -> DiDegreeView[_Node]:
-        """
-        A DegreeView for the Graph as G.degree or G.degree().
-
-        The node degree is the number of edges adjacent to the node.
-        The weighted node degree is the sum of the edge weights for
-        edges incident to that node.
-
-        This object provides an iterator for (node, degree) as well as
-        lookup for the degree for a single node.
-
-        Parameters
-        ----------
-        nbunch : single node, container, or all nodes (default= all nodes)
-            The view will only report edges incident to these nodes.
-
-        weight : string or None, optional (default=None)
-           The name of an edge attribute that holds the numerical value used
-           as a weight.  If None, then each edge has weight 1.
-           The degree is the sum of the edge weights adjacent to the node.
-
-        Returns
-        -------
-        DegreeView or int
-            If multiple nodes are requested (the default), returns a `DegreeView`
-            mapping nodes to their degree.
-            If a single node is requested, returns the degree of the node as an integer.
-
-        Examples
-        --------
-        >>> G = nx.path_graph(4)  # or DiGraph, MultiGraph, MultiDiGraph, etc
-        >>> G.degree[0]  # node 0 has degree 1
-        1
-        >>> list(G.degree([0, 1, 2]))
-        [(0, 1), (1, 2), (2, 2)]
-        """
-        ...
-    def clear(self) -> None:
-        """
-        Remove all nodes and edges from the graph.
-
-        This also removes the name, and all graph, node, and edge attributes.
-
-        Examples
-        --------
-        >>> G = nx.path_graph(4)  # or DiGraph, MultiGraph, MultiDiGraph, etc
-        >>> G.clear()
-        >>> list(G.nodes)
-        []
-        >>> list(G.edges)
-        []
-        """
-        ...
-    def clear_edges(self) -> None:
-        """
-        Remove all edges from the graph without altering nodes.
-
-        Examples
-        --------
-        >>> G = nx.path_graph(4)  # or DiGraph, MultiGraph, MultiDiGraph, etc
-        >>> G.clear_edges()
-        >>> list(G.nodes)
-        [0, 1, 2, 3]
-        >>> list(G.edges)
-        []
-        """
-        ...
-    def is_multigraph(self) -> bool:
-        """Returns True if graph is a multigraph, False otherwise."""
-        ...
-    def is_directed(self) -> bool:
-        """Returns True if graph is directed, False otherwise."""
-        ...
-    def copy(self, as_view: bool = False) -> Self:
-        """
-        Returns a copy of the graph.
-
-        The copy method by default returns an independent shallow copy
-        of the graph and attributes. That is, if an attribute is a
-        container, that container is shared by the original an the copy.
-        Use Python's `copy.deepcopy` for new containers.
-
-        If `as_view` is True then a view is returned instead of a copy.
-
-        Notes
-        -----
-        All copies reproduce the graph structure, but data attributes
-        may be handled in different ways. There are four types of copies
-        of a graph that people might want.
-
-        Deepcopy -- A "deepcopy" copies the graph structure as well as
-        all data attributes and any objects they might contain.
-        The entire graph object is new so that changes in the copy
-        do not affect the original object. (see Python's copy.deepcopy)
-
-        Data Reference (Shallow) -- For a shallow copy the graph structure
-        is copied but the edge, node and graph attribute dicts are
-        references to those in the original graph. This saves
-        time and memory but could cause confusion if you change an attribute
-        in one graph and it changes the attribute in the other.
-        NetworkX does not provide this level of shallow copy.
-
-        Independent Shallow -- This copy creates new independent attribute
-        dicts and then does a shallow copy of the attributes. That is, any
-        attributes that are containers are shared between the new graph
-        and the original. This is exactly what `dict.copy()` provides.
-        You can obtain this style copy using:
-
-            >>> G = nx.path_graph(5)
-            >>> H = G.copy()
-            >>> H = G.copy(as_view=False)
-            >>> H = nx.Graph(G)
-            >>> H = G.__class__(G)
-
-        Fresh Data -- For fresh data, the graph structure is copied while
-        new empty data attribute dicts are created. The resulting graph
-        is independent of the original and it has no edge, node or graph
-        attributes. Fresh copies are not enabled. Instead use:
-
-            >>> H = G.__class__()
-            >>> H.add_nodes_from(G)
-            >>> H.add_edges_from(G.edges)
-
-        View -- Inspired by dict-views, graph-views act like read-only
-        versions of the original graph, providing a copy of the original
-        structure without requiring any memory for copying the information.
-
-        See the Python copy module for more information on shallow
-        and deep copies, https://docs.python.org/3/library/copy.html.
-
-        Parameters
-        ----------
-        as_view : bool, optional (default=False)
-            If True, the returned graph-view provides a read-only view
-            of the original graph without actually copying any data.
-
-        Returns
-        -------
-        G : Graph
-            A copy of the graph.
-
-        See Also
-        --------
-        to_directed: return a directed copy of the graph.
-
-        Examples
-        --------
-        >>> G = nx.path_graph(4)  # or DiGraph, MultiGraph, MultiDiGraph, etc
-        >>> H = G.copy()
-        """
-        ...
-    def to_directed(self, as_view: bool = False) -> DiGraph[_Node]:
-        """
-        Returns a directed representation of the graph.
-
-        Returns
-        -------
-        G : DiGraph
-            A directed graph with the same name, same nodes, and with
-            each edge (u, v, data) replaced by two directed edges
-            (u, v, data) and (v, u, data).
-
-        Notes
-        -----
-        This returns a "deepcopy" of the edge, node, and
-        graph attributes which attempts to completely copy
-        all of the data and references.
-
-        This is in contrast to the similar D=DiGraph(G) which returns a
-        shallow copy of the data.
-
-        See the Python copy module for more information on shallow
-        and deep copies, https://docs.python.org/3/library/copy.html.
-
-        Warning: If you have subclassed Graph to use dict-like objects
-        in the data structure, those changes do not transfer to the
-        DiGraph created by this method.
-
-        Examples
-        --------
-        >>> G = nx.Graph()  # or MultiGraph, etc
-        >>> G.add_edge(0, 1)
-        >>> H = G.to_directed()
-        >>> list(H.edges)
-        [(0, 1), (1, 0)]
-
-        If already directed, return a (deep) copy
-
-        >>> G = nx.DiGraph()  # or MultiDiGraph, etc
-        >>> G.add_edge(0, 1)
-        >>> H = G.to_directed()
-        >>> list(H.edges)
-        [(0, 1)]
-        """
-        ...
-    def to_undirected(self, as_view: bool = False) -> Graph[_Node]:
-        """
-        Returns an undirected copy of the graph.
-
-        Parameters
-        ----------
-        as_view : bool (optional, default=False)
-          If True return a view of the original undirected graph.
-
-        Returns
-        -------
-        G : Graph/MultiGraph
-            A deepcopy of the graph.
-
-        See Also
-        --------
-        Graph, copy, add_edge, add_edges_from
-
-        Notes
-        -----
-        This returns a "deepcopy" of the edge, node, and
-        graph attributes which attempts to completely copy
-        all of the data and references.
-
-        This is in contrast to the similar `G = nx.DiGraph(D)` which returns a
-        shallow copy of the data.
-
-        See the Python copy module for more information on shallow
-        and deep copies, https://docs.python.org/3/library/copy.html.
-
-        Warning: If you have subclassed DiGraph to use dict-like objects
-        in the data structure, those changes do not transfer to the
-        Graph created by this method.
-
-        Examples
-        --------
-        >>> G = nx.path_graph(2)  # or MultiGraph, etc
-        >>> H = G.to_directed()
-        >>> list(H.edges)
-        [(0, 1), (1, 0)]
-        >>> G2 = H.to_undirected()
-        >>> list(G2.edges)
-        [(0, 1)]
-        """
-        ...
-    def subgraph(self, nodes: Iterable[_Node]) -> Graph[_Node]:
-        """
-        Returns a SubGraph view of the subgraph induced on `nodes`.
-
-        The induced subgraph of the graph contains the nodes in `nodes`
-        and the edges between those nodes.
-
-        Parameters
-        ----------
-        nodes : list, iterable
-            A container of nodes which will be iterated through once.
-
-        Returns
-        -------
-        G : SubGraph View
-            A subgraph view of the graph. The graph structure cannot be
-            changed but node/edge attributes can and are shared with the
-            original graph.
-
-        Notes
-        -----
-        The graph, edge and node attributes are shared with the original graph.
-        Changes to the graph structure is ruled out by the view, but changes
-        to attributes are reflected in the original graph.
-
-        To create a subgraph with its own copy of the edge/node attributes use:
-        G.subgraph(nodes).copy()
-
-        For an inplace reduction of a graph to a subgraph you can remove nodes:
-        G.remove_nodes_from([n for n in G if n not in set(nodes)])
-
-        Subgraph views are sometimes NOT what you want. In most cases where
-        you want to do more than simply look at the induced edges, it makes
-        more sense to just create the subgraph as its own graph with code like:
-
-        ::
-
-            # Create a subgraph SG based on a (possibly multigraph) G
-            SG = G.__class__()
-            SG.add_nodes_from((n, G.nodes[n]) for n in largest_wcc)
-            if SG.is_multigraph():
-                SG.add_edges_from(
-                    (n, nbr, key, d)
-                    for n, nbrs in G.adj.items()
-                    if n in largest_wcc
-                    for nbr, keydict in nbrs.items()
-                    if nbr in largest_wcc
-                    for key, d in keydict.items()
-                )
-            else:
-                SG.add_edges_from(
-                    (n, nbr, d)
-                    for n, nbrs in G.adj.items()
-                    if n in largest_wcc
-                    for nbr, d in nbrs.items()
-                    if nbr in largest_wcc
-                )
-            SG.graph.update(G.graph)
-
-        Subgraphs are not guaranteed to preserve the order of nodes or edges
-        as they appear in the original graph. For example:
-
-        >>> G = nx.Graph()
-        >>> G.add_nodes_from(reversed(range(10)))
-        >>> list(G)
-        [9, 8, 7, 6, 5, 4, 3, 2, 1, 0]
-        >>> list(G.subgraph([1, 3, 2]))
-        [1, 2, 3]
-
-        Examples
-        --------
-        >>> G = nx.path_graph(4)  # or DiGraph, MultiGraph, MultiDiGraph, etc
-        >>> H = G.subgraph([0, 1, 2])
-        >>> list(H.edges)
-        [(0, 1), (1, 2)]
-        """
-        ...
-    def edge_subgraph(self, edges: Iterable[_Edge[_Node]]) -> Graph[_Node]:
-        """
-        Returns the subgraph induced by the specified edges.
-
-        The induced subgraph contains each edge in `edges` and each
-        node incident to any one of those edges.
-
-        Parameters
-        ----------
-        edges : iterable
-            An iterable of edges in this graph.
-
-        Returns
-        -------
-        G : Graph
-            An edge-induced subgraph of this graph with the same edge
-            attributes.
-
-        Notes
-        -----
-        The graph, edge, and node attributes in the returned subgraph
-        view are references to the corresponding attributes in the original
-        graph. The view is read-only.
-
-        To create a full graph version of the subgraph with its own copy
-        of the edge or node attributes, use::
-
-            G.edge_subgraph(edges).copy()
-
-        Examples
-        --------
-        >>> G = nx.path_graph(5)
-        >>> H = G.edge_subgraph([(0, 1), (3, 4)])
-        >>> list(H.nodes)
-        [0, 1, 3, 4]
-        >>> list(H.edges)
-        [(0, 1), (3, 4)]
-        """
-        ...
-=======
     def degree(self) -> DegreeView[_Node] | DiDegreeView[_Node]: ...  # Include subtypes' possible return types
     def clear(self) -> None: ...
     def clear_edges(self) -> None: ...
@@ -1769,7 +1411,6 @@
     def to_undirected(self, as_view: bool = False) -> Graph[_Node]: ...
     def subgraph(self, nodes: Iterable[_Node]) -> Graph[_Node]: ...
     def edge_subgraph(self, edges: Iterable[_Edge[_Node]]) -> Graph[_Node]: ...
->>>>>>> 07a59e92
     @overload
     def size(self, weight: None = None) -> int:
         """
