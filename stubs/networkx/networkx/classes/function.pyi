--- conflicted
+++ resolved
@@ -158,325 +158,6 @@
     """Return True if graph is directed."""
     ...
 @overload
-<<<<<<< HEAD
-def is_directed(G: Graph[Hashable]) -> Literal[False]:
-    """Return True if graph is directed."""
-    ...
-def freeze(G):
-    """
-    Modify graph to prevent further change by adding or removing
-    nodes or edges.
-
-    Node and edge data can still be modified.
-
-    Parameters
-    ----------
-    G : graph
-      A NetworkX graph
-
-    Examples
-    --------
-    >>> G = nx.path_graph(4)
-    >>> G = nx.freeze(G)
-    >>> try:
-    ...     G.add_edge(4, 5)
-    ... except nx.NetworkXError as err:
-    ...     print(str(err))
-    Frozen graph can't be modified
-
-    Notes
-    -----
-    To "unfreeze" a graph you must make a copy by creating a new graph object:
-
-    >>> graph = nx.path_graph(4)
-    >>> frozen_graph = nx.freeze(graph)
-    >>> unfrozen_graph = nx.Graph(frozen_graph)
-    >>> nx.is_frozen(unfrozen_graph)
-    False
-
-    See Also
-    --------
-    is_frozen
-    """
-    ...
-def is_frozen(G):
-    """
-    Returns True if graph is frozen.
-
-    Parameters
-    ----------
-    G : graph
-      A NetworkX graph
-
-    See Also
-    --------
-    freeze
-    """
-    ...
-def add_star(G_to_add_to, nodes_for_star, **attr) -> None:
-    """
-    Add a star to Graph G_to_add_to.
-
-    The first node in `nodes_for_star` is the middle of the star.
-    It is connected to all other nodes.
-
-    Parameters
-    ----------
-    G_to_add_to : graph
-        A NetworkX graph
-    nodes_for_star : iterable container
-        A container of nodes.
-    attr : keyword arguments, optional (default= no attributes)
-        Attributes to add to every edge in star.
-
-    See Also
-    --------
-    add_path, add_cycle
-
-    Examples
-    --------
-    >>> G = nx.Graph()
-    >>> nx.add_star(G, [0, 1, 2, 3])
-    >>> nx.add_star(G, [10, 11, 12], weight=2)
-    """
-    ...
-def add_path(G_to_add_to, nodes_for_path, **attr) -> None:
-    """
-    Add a path to the Graph G_to_add_to.
-
-    Parameters
-    ----------
-    G_to_add_to : graph
-        A NetworkX graph
-    nodes_for_path : iterable container
-        A container of nodes.  A path will be constructed from
-        the nodes (in order) and added to the graph.
-    attr : keyword arguments, optional (default= no attributes)
-        Attributes to add to every edge in path.
-
-    See Also
-    --------
-    add_star, add_cycle
-
-    Examples
-    --------
-    >>> G = nx.Graph()
-    >>> nx.add_path(G, [0, 1, 2, 3])
-    >>> nx.add_path(G, [10, 11, 12], weight=7)
-    """
-    ...
-def add_cycle(G_to_add_to, nodes_for_cycle, **attr) -> None:
-    """
-    Add a cycle to the Graph G_to_add_to.
-
-    Parameters
-    ----------
-    G_to_add_to : graph
-        A NetworkX graph
-    nodes_for_cycle: iterable container
-        A container of nodes.  A cycle will be constructed from
-        the nodes (in order) and added to the graph.
-    attr : keyword arguments, optional (default= no attributes)
-        Attributes to add to every edge in cycle.
-
-    See Also
-    --------
-    add_path, add_star
-
-    Examples
-    --------
-    >>> G = nx.Graph()  # or DiGraph, MultiGraph, MultiDiGraph, etc
-    >>> nx.add_cycle(G, [0, 1, 2, 3])
-    >>> nx.add_cycle(G, [10, 11, 12], weight=7)
-    """
-    ...
-def subgraph(G, nbunch):
-    """
-    Returns the subgraph induced on nodes in nbunch.
-
-    Parameters
-    ----------
-    G : graph
-       A NetworkX graph
-
-    nbunch : list, iterable
-       A container of nodes that will be iterated through once (thus
-       it should be an iterator or be iterable).  Each element of the
-       container should be a valid node type: any hashable type except
-       None.  If nbunch is None, return all edges data in the graph.
-       Nodes in nbunch that are not in the graph will be (quietly)
-       ignored.
-
-    Notes
-    -----
-    subgraph(G) calls G.subgraph()
-    """
-    ...
-def induced_subgraph(G: Graph[_Node], nbunch: _NBunch[_Node]) -> Graph[_Node]:
-    """
-    Returns a SubGraph view of `G` showing only nodes in nbunch.
-
-    The induced subgraph of a graph on a set of nodes N is the
-    graph with nodes N and edges from G which have both ends in N.
-
-    Parameters
-    ----------
-    G : NetworkX Graph
-    nbunch : node, container of nodes or None (for all nodes)
-
-    Returns
-    -------
-    subgraph : SubGraph View
-        A read-only view of the subgraph in `G` induced by the nodes.
-        Changes to the graph `G` will be reflected in the view.
-
-    Notes
-    -----
-    To create a mutable subgraph with its own copies of nodes
-    edges and attributes use `subgraph.copy()` or `Graph(subgraph)`
-
-    For an inplace reduction of a graph to a subgraph you can remove nodes:
-    `G.remove_nodes_from(n in G if n not in set(nbunch))`
-
-    If you are going to compute subgraphs of your subgraphs you could
-    end up with a chain of views that can be very slow once the chain
-    has about 15 views in it. If they are all induced subgraphs, you
-    can short-cut the chain by making them all subgraphs of the original
-    graph. The graph class method `G.subgraph` does this when `G` is
-    a subgraph. In contrast, this function allows you to choose to build
-    chains or not, as you wish. The returned subgraph is a view on `G`.
-
-    Examples
-    --------
-    >>> G = nx.path_graph(4)  # or DiGraph, MultiGraph, MultiDiGraph, etc
-    >>> H = nx.induced_subgraph(G, [0, 1, 3])
-    >>> list(H.edges)
-    [(0, 1)]
-    >>> list(H.nodes)
-    [0, 1, 3]
-    """
-    ...
-def edge_subgraph(G, edges):
-    """
-    Returns a view of the subgraph induced by the specified edges.
-
-    The induced subgraph contains each edge in `edges` and each
-    node incident to any of those edges.
-
-    Parameters
-    ----------
-    G : NetworkX Graph
-    edges : iterable
-        An iterable of edges. Edges not present in `G` are ignored.
-
-    Returns
-    -------
-    subgraph : SubGraph View
-        A read-only edge-induced subgraph of `G`.
-        Changes to `G` are reflected in the view.
-
-    Notes
-    -----
-    To create a mutable subgraph with its own copies of nodes
-    edges and attributes use `subgraph.copy()` or `Graph(subgraph)`
-
-    If you create a subgraph of a subgraph recursively you can end up
-    with a chain of subgraphs that becomes very slow with about 15
-    nested subgraph views. Luckily the edge_subgraph filter nests
-    nicely so you can use the original graph as G in this function
-    to avoid chains. We do not rule out chains programmatically so
-    that odd cases like an `edge_subgraph` of a `restricted_view`
-    can be created.
-
-    Examples
-    --------
-    >>> G = nx.path_graph(5)
-    >>> H = G.edge_subgraph([(0, 1), (3, 4)])
-    >>> list(H.nodes)
-    [0, 1, 3, 4]
-    >>> list(H.edges)
-    [(0, 1), (3, 4)]
-    """
-    ...
-def restricted_view(G, nodes, edges):
-    """
-    Returns a view of `G` with hidden nodes and edges.
-
-    The resulting subgraph filters out node `nodes` and edges `edges`.
-    Filtered out nodes also filter out any of their edges.
-
-    Parameters
-    ----------
-    G : NetworkX Graph
-    nodes : iterable
-        An iterable of nodes. Nodes not present in `G` are ignored.
-    edges : iterable
-        An iterable of edges. Edges not present in `G` are ignored.
-
-    Returns
-    -------
-    subgraph : SubGraph View
-        A read-only restricted view of `G` filtering out nodes and edges.
-        Changes to `G` are reflected in the view.
-
-    Notes
-    -----
-    To create a mutable subgraph with its own copies of nodes
-    edges and attributes use `subgraph.copy()` or `Graph(subgraph)`
-
-    If you create a subgraph of a subgraph recursively you may end up
-    with a chain of subgraph views. Such chains can get quite slow
-    for lengths near 15. To avoid long chains, try to make your subgraph
-    based on the original graph.  We do not rule out chains programmatically
-    so that odd cases like an `edge_subgraph` of a `restricted_view`
-    can be created.
-
-    Examples
-    --------
-    >>> G = nx.path_graph(5)
-    >>> H = nx.restricted_view(G, [0], [(1, 2), (3, 4)])
-    >>> list(H.nodes)
-    [1, 2, 3, 4]
-    >>> list(H.edges)
-    [(2, 3)]
-    """
-    ...
-def to_directed(graph):
-    """
-    Returns a directed view of the graph `graph`.
-
-    Identical to graph.to_directed(as_view=True)
-    Note that graph.to_directed defaults to `as_view=False`
-    while this function always provides a view.
-    """
-    ...
-def to_undirected(graph):
-    """
-    Returns an undirected view of the graph `graph`.
-
-    Identical to graph.to_undirected(as_view=True)
-    Note that graph.to_undirected defaults to `as_view=False`
-    while this function always provides a view.
-    """
-    ...
-def create_empty_copy(G, with_data: bool = True):
-    """
-    Returns a copy of the graph G with all of the edges removed.
-
-    Parameters
-    ----------
-    G : graph
-       A NetworkX graph
-
-    with_data :  bool (default=True)
-       Propagate Graph and Nodes data to the new graph.
-
-    See Also
-    --------
-    empty_graph
-    """
-    ...
-=======
 def is_directed(G: Graph[Hashable]) -> Literal[False]: ...
 def freeze(G): ...
 def is_frozen(G: Graph[Incomplete]) -> bool: ...
@@ -490,7 +171,6 @@
 def to_directed(graph): ...
 def to_undirected(graph): ...
 def create_empty_copy(G, with_data: bool = True): ...
->>>>>>> 1063db7c
 
 # incomplete: Can "Any scalar value" be enforced?
 @overload
@@ -1210,102 +890,9 @@
     """
     ...
 @_dispatchable
-<<<<<<< HEAD
-def is_negatively_weighted(G: Graph[_Node], edge: tuple[_Node, _Node] | None = None, weight: str = "weight"):
-    """
-    Returns True if `G` has negatively weighted edges.
-
-    Parameters
-    ----------
-    G : graph
-        A NetworkX graph.
-
-    edge : tuple, optional
-        A 2-tuple specifying the only edge in `G` that will be tested. If
-        None, then every edge in `G` is tested.
-
-    weight: string, optional
-        The attribute name used to query for edge weights.
-
-    Returns
-    -------
-    bool
-        A boolean signifying if `G`, or the specified edge, is negatively
-        weighted.
-
-    Raises
-    ------
-    NetworkXError
-        If the specified edge does not exist.
-
-    Examples
-    --------
-    >>> G = nx.Graph()
-    >>> G.add_edges_from([(1, 3), (2, 4), (2, 6)])
-    >>> G.add_edge(1, 2, weight=4)
-    >>> nx.is_negatively_weighted(G, (1, 2))
-    False
-    >>> G[2][4]["weight"] = -2
-    >>> nx.is_negatively_weighted(G)
-    True
-    >>> G = nx.DiGraph()
-    >>> edges = [("0", "3", 3), ("0", "1", -5), ("1", "0", -2)]
-    >>> G.add_weighted_edges_from(edges)
-    >>> nx.is_negatively_weighted(G)
-    True
-    """
-    ...
-def is_empty(G: Graph[Hashable]) -> bool:
-    """
-    Returns True if `G` has no edges.
-
-    Parameters
-    ----------
-    G : graph
-        A NetworkX graph.
-
-    Returns
-    -------
-    bool
-        True if `G` has no edges, and False otherwise.
-
-    Notes
-    -----
-    An empty graph can have nodes but not edges. The empty graph with zero
-    nodes is known as the null graph. This is an $O(n)$ operation where n
-    is the number of nodes in the graph.
-    """
-    ...
-def nodes_with_selfloops(G: Graph[_Node]) -> Generator[_Node, None, None]:
-    """
-    Returns an iterator over nodes with self loops.
-
-    A node with a self loop has an edge with both ends adjacent
-    to that node.
-
-    Returns
-    -------
-    nodelist : iterator
-        A iterator over nodes with self loops.
-
-    See Also
-    --------
-    selfloop_edges, number_of_selfloops
-
-    Examples
-    --------
-    >>> G = nx.Graph()  # or DiGraph, MultiGraph, MultiDiGraph, etc
-    >>> G.add_edge(1, 1)
-    >>> G.add_edge(1, 2)
-    >>> list(nx.nodes_with_selfloops(G))
-    [1]
-    """
-    ...
-=======
 def is_negatively_weighted(G: Graph[_Node], edge: tuple[_Node, _Node] | None = None, weight: str = "weight") -> bool: ...
 def is_empty(G: Graph[Hashable]) -> bool: ...
 def nodes_with_selfloops(G: Graph[_Node]) -> Generator[_Node, None, None]: ...
->>>>>>> 1063db7c
 @overload
 def selfloop_edges(
     G: Graph[_Node], data: Literal[False] = False, keys: Literal[False] = False, default=None
@@ -1591,126 +1178,7 @@
 @overload
 def selfloop_edges(
     G: Graph[_Node], data: str, keys: Literal[True], default: _U | None = None
-<<<<<<< HEAD
-) -> Generator[tuple[_Node, _Node, int, _U], None, None]:
-    """
-    Returns an iterator over selfloop edges.
-
-    A selfloop edge has the same node at both ends.
-
-    Parameters
-    ----------
-    G : graph
-        A NetworkX graph.
-    data : string or bool, optional (default=False)
-        Return selfloop edges as two tuples (u, v) (data=False)
-        or three-tuples (u, v, datadict) (data=True)
-        or three-tuples (u, v, datavalue) (data='attrname')
-    keys : bool, optional (default=False)
-        If True, return edge keys with each edge.
-    default : value, optional (default=None)
-        Value used for edges that don't have the requested attribute.
-        Only relevant if data is not True or False.
-
-    Returns
-    -------
-    edgeiter : iterator over edge tuples
-        An iterator over all selfloop edges.
-
-    See Also
-    --------
-    nodes_with_selfloops, number_of_selfloops
-
-    Examples
-    --------
-    >>> G = nx.MultiGraph()  # or Graph, DiGraph, MultiDiGraph, etc
-    >>> ekey = G.add_edge(1, 1)
-    >>> ekey = G.add_edge(1, 2)
-    >>> list(nx.selfloop_edges(G))
-    [(1, 1)]
-    >>> list(nx.selfloop_edges(G, data=True))
-    [(1, 1, {})]
-    >>> list(nx.selfloop_edges(G, keys=True))
-    [(1, 1, 0)]
-    >>> list(nx.selfloop_edges(G, keys=True, data=True))
-    [(1, 1, 0, {})]
-    """
-    ...
-def number_of_selfloops(G: Graph[Hashable]) -> int:
-    """
-    Returns the number of selfloop edges.
-
-    A selfloop edge has the same node at both ends.
-
-    Returns
-    -------
-    nloops : int
-        The number of selfloops.
-
-    See Also
-    --------
-    nodes_with_selfloops, selfloop_edges
-
-    Examples
-    --------
-    >>> G = nx.Graph()  # or DiGraph, MultiGraph, MultiDiGraph, etc
-    >>> G.add_edge(1, 1)
-    >>> G.add_edge(1, 2)
-    >>> nx.number_of_selfloops(G)
-    1
-    """
-    ...
-def is_path(G, path) -> bool:
-    """
-    Returns whether or not the specified path exists.
-
-    For it to return True, every node on the path must exist and
-    each consecutive pair must be connected via one or more edges.
-
-    Parameters
-    ----------
-    G : graph
-        A NetworkX graph.
-
-    path : list
-        A list of nodes which defines the path to traverse
-
-    Returns
-    -------
-    bool
-        True if `path` is a valid path in `G`
-    """
-    ...
-def path_weight(G, path, weight) -> int:
-    """
-    Returns total cost associated with specified path and weight
-
-    Parameters
-    ----------
-    G : graph
-        A NetworkX graph.
-
-    path: list
-        A list of node labels which defines the path to traverse
-
-    weight: string
-        A string indicating which edge attribute to use for path cost
-
-    Returns
-    -------
-    cost: int or float
-        An integer or a float representing the total cost with respect to the
-        specified weight of the specified path
-
-    Raises
-    ------
-    NetworkXNoPath
-        If the specified edge does not exist.
-    """
-    ...
-=======
 ) -> Generator[tuple[_Node, _Node, int, _U], None, None]: ...
 def number_of_selfloops(G: Graph[Hashable]) -> int: ...
 def is_path(G: Graph[_Node], path: Iterable[Incomplete]) -> bool: ...
-def path_weight(G, path, weight) -> int: ...
->>>>>>> 1063db7c
+def path_weight(G, path, weight) -> int: ...