--- conflicted
+++ resolved
@@ -478,90 +478,6 @@
 
 # incomplete: Can "Any scalar value" be enforced?
 @overload
-<<<<<<< HEAD
-def set_node_attributes(G: Graph[Hashable], values: SupportsItems[_Node, Unused], name: str) -> None:
-    """
-    Sets node attributes from a given value or dictionary of values.
-
-    .. Warning:: The call order of arguments `values` and `name`
-        switched between v1.x & v2.x.
-
-    Parameters
-    ----------
-    G : NetworkX Graph
-
-    values : scalar value, dict-like
-        What the node attribute should be set to.  If `values` is
-        not a dictionary, then it is treated as a single attribute value
-        that is then applied to every node in `G`.  This means that if
-        you provide a mutable object, like a list, updates to that object
-        will be reflected in the node attribute for every node.
-        The attribute name will be `name`.
-
-        If `values` is a dict or a dict of dict, it should be keyed
-        by node to either an attribute value or a dict of attribute key/value
-        pairs used to update the node's attributes.
-
-    name : string (optional, default=None)
-        Name of the node attribute to set if values is a scalar.
-
-    Examples
-    --------
-    After computing some property of the nodes of a graph, you may want
-    to assign a node attribute to store the value of that property for
-    each node::
-
-        >>> G = nx.path_graph(3)
-        >>> bb = nx.betweenness_centrality(G)
-        >>> isinstance(bb, dict)
-        True
-        >>> nx.set_node_attributes(G, bb, "betweenness")
-        >>> G.nodes[1]["betweenness"]
-        1.0
-
-    If you provide a list as the second argument, updates to the list
-    will be reflected in the node attribute for each node::
-
-        >>> G = nx.path_graph(3)
-        >>> labels = []
-        >>> nx.set_node_attributes(G, labels, "labels")
-        >>> labels.append("foo")
-        >>> G.nodes[0]["labels"]
-        ['foo']
-        >>> G.nodes[1]["labels"]
-        ['foo']
-        >>> G.nodes[2]["labels"]
-        ['foo']
-
-    If you provide a dictionary of dictionaries as the second argument,
-    the outer dictionary is assumed to be keyed by node to an inner
-    dictionary of node attributes for that node::
-
-        >>> G = nx.path_graph(3)
-        >>> attrs = {0: {"attr1": 20, "attr2": "nothing"}, 1: {"attr2": 3}}
-        >>> nx.set_node_attributes(G, attrs)
-        >>> G.nodes[0]["attr1"]
-        20
-        >>> G.nodes[0]["attr2"]
-        'nothing'
-        >>> G.nodes[1]["attr2"]
-        3
-        >>> G.nodes[2]
-        {}
-
-    Note that if the dictionary contains nodes that are not in `G`, the
-    values are silently ignored::
-
-        >>> G = nx.Graph()
-        >>> G.add_node(0)
-        >>> nx.set_node_attributes(G, {0: "red", 1: "blue"}, name="color")
-        >>> G.nodes[0]["color"]
-        'red'
-        >>> 1 in G.nodes
-        False
-    """
-    ...
-=======
 def set_node_attributes(
     G: Graph[Hashable],
     values: SupportsItems[_Node, Unused],
@@ -570,733 +486,11 @@
     backend=None,  # @_dispatchable adds these arguments, but we can't use this decorator with @overload
     **backend_kwargs,
 ) -> None: ...
->>>>>>> 8d1ac2e5
 @overload
 def set_node_attributes(
     G: Graph[_Node],
     values: SupportsItems[_Node, SupportsKeysAndGetItem[Incomplete, Incomplete] | Iterable[tuple[Incomplete, Incomplete]]],
     name: None = None,
-<<<<<<< HEAD
-) -> None:
-    """
-    Sets node attributes from a given value or dictionary of values.
-
-    .. Warning:: The call order of arguments `values` and `name`
-        switched between v1.x & v2.x.
-
-    Parameters
-    ----------
-    G : NetworkX Graph
-
-    values : scalar value, dict-like
-        What the node attribute should be set to.  If `values` is
-        not a dictionary, then it is treated as a single attribute value
-        that is then applied to every node in `G`.  This means that if
-        you provide a mutable object, like a list, updates to that object
-        will be reflected in the node attribute for every node.
-        The attribute name will be `name`.
-
-        If `values` is a dict or a dict of dict, it should be keyed
-        by node to either an attribute value or a dict of attribute key/value
-        pairs used to update the node's attributes.
-
-    name : string (optional, default=None)
-        Name of the node attribute to set if values is a scalar.
-
-    Examples
-    --------
-    After computing some property of the nodes of a graph, you may want
-    to assign a node attribute to store the value of that property for
-    each node::
-
-        >>> G = nx.path_graph(3)
-        >>> bb = nx.betweenness_centrality(G)
-        >>> isinstance(bb, dict)
-        True
-        >>> nx.set_node_attributes(G, bb, "betweenness")
-        >>> G.nodes[1]["betweenness"]
-        1.0
-
-    If you provide a list as the second argument, updates to the list
-    will be reflected in the node attribute for each node::
-
-        >>> G = nx.path_graph(3)
-        >>> labels = []
-        >>> nx.set_node_attributes(G, labels, "labels")
-        >>> labels.append("foo")
-        >>> G.nodes[0]["labels"]
-        ['foo']
-        >>> G.nodes[1]["labels"]
-        ['foo']
-        >>> G.nodes[2]["labels"]
-        ['foo']
-
-    If you provide a dictionary of dictionaries as the second argument,
-    the outer dictionary is assumed to be keyed by node to an inner
-    dictionary of node attributes for that node::
-
-        >>> G = nx.path_graph(3)
-        >>> attrs = {0: {"attr1": 20, "attr2": "nothing"}, 1: {"attr2": 3}}
-        >>> nx.set_node_attributes(G, attrs)
-        >>> G.nodes[0]["attr1"]
-        20
-        >>> G.nodes[0]["attr2"]
-        'nothing'
-        >>> G.nodes[1]["attr2"]
-        3
-        >>> G.nodes[2]
-        {}
-
-    Note that if the dictionary contains nodes that are not in `G`, the
-    values are silently ignored::
-
-        >>> G = nx.Graph()
-        >>> G.add_node(0)
-        >>> nx.set_node_attributes(G, {0: "red", 1: "blue"}, name="color")
-        >>> G.nodes[0]["color"]
-        'red'
-        >>> 1 in G.nodes
-        False
-    """
-    ...
-def get_node_attributes(G: Graph[_Node], name: str, default=None) -> dict[_Node, Incomplete]:
-    """
-    Get node attributes from graph
-
-    Parameters
-    ----------
-    G : NetworkX Graph
-
-    name : string
-       Attribute name
-
-    default: object (default=None)
-       Default value of the node attribute if there is no value set for that
-       node in graph. If `None` then nodes without this attribute are not
-       included in the returned dict.
-
-    Returns
-    -------
-    Dictionary of attributes keyed by node.
-
-    Examples
-    --------
-    >>> G = nx.Graph()
-    >>> G.add_nodes_from([1, 2, 3], color="red")
-    >>> color = nx.get_node_attributes(G, "color")
-    >>> color[1]
-    'red'
-    >>> G.add_node(4)
-    >>> color = nx.get_node_attributes(G, "color", default="yellow")
-    >>> color[4]
-    'yellow'
-    """
-    ...
-def remove_node_attributes(G, *attr_names, nbunch=None) -> None:
-    """
-    Remove node attributes from all nodes in the graph.
-
-    Parameters
-    ----------
-    G : NetworkX Graph
-
-    *attr_names : List of Strings
-        The attribute names to remove from the graph.
-
-    nbunch : List of Nodes
-        Remove the node attributes only from the nodes in this list.
-
-    Examples
-    --------
-    >>> G = nx.Graph()
-    >>> G.add_nodes_from([1, 2, 3], color="blue")
-    >>> nx.get_node_attributes(G, "color")
-    {1: 'blue', 2: 'blue', 3: 'blue'}
-    >>> nx.remove_node_attributes(G, "color")
-    >>> nx.get_node_attributes(G, "color")
-    {}
-    """
-    ...
-@overload
-def set_edge_attributes(G: Graph[_Node], values: SupportsItems[tuple[_Node, _Node], Incomplete], name: str) -> None:
-    """
-    Sets edge attributes from a given value or dictionary of values.
-
-    .. Warning:: The call order of arguments `values` and `name`
-        switched between v1.x & v2.x.
-
-    Parameters
-    ----------
-    G : NetworkX Graph
-
-    values : scalar value, dict-like
-        What the edge attribute should be set to.  If `values` is
-        not a dictionary, then it is treated as a single attribute value
-        that is then applied to every edge in `G`.  This means that if
-        you provide a mutable object, like a list, updates to that object
-        will be reflected in the edge attribute for each edge.  The attribute
-        name will be `name`.
-
-        If `values` is a dict or a dict of dict, it should be keyed
-        by edge tuple to either an attribute value or a dict of attribute
-        key/value pairs used to update the edge's attributes.
-        For multigraphs, the edge tuples must be of the form ``(u, v, key)``,
-        where `u` and `v` are nodes and `key` is the edge key.
-        For non-multigraphs, the keys must be tuples of the form ``(u, v)``.
-
-    name : string (optional, default=None)
-        Name of the edge attribute to set if values is a scalar.
-
-    Examples
-    --------
-    After computing some property of the edges of a graph, you may want
-    to assign a edge attribute to store the value of that property for
-    each edge::
-
-        >>> G = nx.path_graph(3)
-        >>> bb = nx.edge_betweenness_centrality(G, normalized=False)
-        >>> nx.set_edge_attributes(G, bb, "betweenness")
-        >>> G.edges[1, 2]["betweenness"]
-        2.0
-
-    If you provide a list as the second argument, updates to the list
-    will be reflected in the edge attribute for each edge::
-
-        >>> labels = []
-        >>> nx.set_edge_attributes(G, labels, "labels")
-        >>> labels.append("foo")
-        >>> G.edges[0, 1]["labels"]
-        ['foo']
-        >>> G.edges[1, 2]["labels"]
-        ['foo']
-
-    If you provide a dictionary of dictionaries as the second argument,
-    the entire dictionary will be used to update edge attributes::
-
-        >>> G = nx.path_graph(3)
-        >>> attrs = {(0, 1): {"attr1": 20, "attr2": "nothing"}, (1, 2): {"attr2": 3}}
-        >>> nx.set_edge_attributes(G, attrs)
-        >>> G[0][1]["attr1"]
-        20
-        >>> G[0][1]["attr2"]
-        'nothing'
-        >>> G[1][2]["attr2"]
-        3
-
-    The attributes of one Graph can be used to set those of another.
-
-        >>> H = nx.path_graph(3)
-        >>> nx.set_edge_attributes(H, G.edges)
-
-    Note that if the dict contains edges that are not in `G`, they are
-    silently ignored::
-
-        >>> G = nx.Graph([(0, 1)])
-        >>> nx.set_edge_attributes(G, {(1, 2): {"weight": 2.0}})
-        >>> (1, 2) in G.edges()
-        False
-
-    For multigraphs, the `values` dict is expected to be keyed by 3-tuples
-    including the edge key::
-
-        >>> MG = nx.MultiGraph()
-        >>> edges = [(0, 1), (0, 1)]
-        >>> MG.add_edges_from(edges)  # Returns list of edge keys
-        [0, 1]
-        >>> attributes = {(0, 1, 0): {"cost": 21}, (0, 1, 1): {"cost": 7}}
-        >>> nx.set_edge_attributes(MG, attributes)
-        >>> MG[0][1][0]["cost"]
-        21
-        >>> MG[0][1][1]["cost"]
-        7
-
-    If MultiGraph attributes are desired for a Graph, you must convert the 3-tuple
-    multiedge to a 2-tuple edge and the last multiedge's attribute value will
-    overwrite the previous values. Continuing from the previous case we get::
-
-        >>> H = nx.path_graph([0, 1, 2])
-        >>> nx.set_edge_attributes(H, {(u, v): ed for u, v, ed in MG.edges.data()})
-        >>> nx.get_edge_attributes(H, "cost")
-        {(0, 1): 7}
-    """
-    ...
-@overload
-def set_edge_attributes(G: MultiGraph[_Node], values: dict[tuple[_Node, _Node, Incomplete], Incomplete], name: str) -> None:
-    """
-    Sets edge attributes from a given value or dictionary of values.
-
-    .. Warning:: The call order of arguments `values` and `name`
-        switched between v1.x & v2.x.
-
-    Parameters
-    ----------
-    G : NetworkX Graph
-
-    values : scalar value, dict-like
-        What the edge attribute should be set to.  If `values` is
-        not a dictionary, then it is treated as a single attribute value
-        that is then applied to every edge in `G`.  This means that if
-        you provide a mutable object, like a list, updates to that object
-        will be reflected in the edge attribute for each edge.  The attribute
-        name will be `name`.
-
-        If `values` is a dict or a dict of dict, it should be keyed
-        by edge tuple to either an attribute value or a dict of attribute
-        key/value pairs used to update the edge's attributes.
-        For multigraphs, the edge tuples must be of the form ``(u, v, key)``,
-        where `u` and `v` are nodes and `key` is the edge key.
-        For non-multigraphs, the keys must be tuples of the form ``(u, v)``.
-
-    name : string (optional, default=None)
-        Name of the edge attribute to set if values is a scalar.
-
-    Examples
-    --------
-    After computing some property of the edges of a graph, you may want
-    to assign a edge attribute to store the value of that property for
-    each edge::
-
-        >>> G = nx.path_graph(3)
-        >>> bb = nx.edge_betweenness_centrality(G, normalized=False)
-        >>> nx.set_edge_attributes(G, bb, "betweenness")
-        >>> G.edges[1, 2]["betweenness"]
-        2.0
-
-    If you provide a list as the second argument, updates to the list
-    will be reflected in the edge attribute for each edge::
-
-        >>> labels = []
-        >>> nx.set_edge_attributes(G, labels, "labels")
-        >>> labels.append("foo")
-        >>> G.edges[0, 1]["labels"]
-        ['foo']
-        >>> G.edges[1, 2]["labels"]
-        ['foo']
-
-    If you provide a dictionary of dictionaries as the second argument,
-    the entire dictionary will be used to update edge attributes::
-
-        >>> G = nx.path_graph(3)
-        >>> attrs = {(0, 1): {"attr1": 20, "attr2": "nothing"}, (1, 2): {"attr2": 3}}
-        >>> nx.set_edge_attributes(G, attrs)
-        >>> G[0][1]["attr1"]
-        20
-        >>> G[0][1]["attr2"]
-        'nothing'
-        >>> G[1][2]["attr2"]
-        3
-
-    The attributes of one Graph can be used to set those of another.
-
-        >>> H = nx.path_graph(3)
-        >>> nx.set_edge_attributes(H, G.edges)
-
-    Note that if the dict contains edges that are not in `G`, they are
-    silently ignored::
-
-        >>> G = nx.Graph([(0, 1)])
-        >>> nx.set_edge_attributes(G, {(1, 2): {"weight": 2.0}})
-        >>> (1, 2) in G.edges()
-        False
-
-    For multigraphs, the `values` dict is expected to be keyed by 3-tuples
-    including the edge key::
-
-        >>> MG = nx.MultiGraph()
-        >>> edges = [(0, 1), (0, 1)]
-        >>> MG.add_edges_from(edges)  # Returns list of edge keys
-        [0, 1]
-        >>> attributes = {(0, 1, 0): {"cost": 21}, (0, 1, 1): {"cost": 7}}
-        >>> nx.set_edge_attributes(MG, attributes)
-        >>> MG[0][1][0]["cost"]
-        21
-        >>> MG[0][1][1]["cost"]
-        7
-
-    If MultiGraph attributes are desired for a Graph, you must convert the 3-tuple
-    multiedge to a 2-tuple edge and the last multiedge's attribute value will
-    overwrite the previous values. Continuing from the previous case we get::
-
-        >>> H = nx.path_graph([0, 1, 2])
-        >>> nx.set_edge_attributes(H, {(u, v): ed for u, v, ed in MG.edges.data()})
-        >>> nx.get_edge_attributes(H, "cost")
-        {(0, 1): 7}
-    """
-    ...
-@overload
-def set_edge_attributes(G: Graph[Hashable], values, name: None = None) -> None:
-    """
-    Sets edge attributes from a given value or dictionary of values.
-
-    .. Warning:: The call order of arguments `values` and `name`
-        switched between v1.x & v2.x.
-
-    Parameters
-    ----------
-    G : NetworkX Graph
-
-    values : scalar value, dict-like
-        What the edge attribute should be set to.  If `values` is
-        not a dictionary, then it is treated as a single attribute value
-        that is then applied to every edge in `G`.  This means that if
-        you provide a mutable object, like a list, updates to that object
-        will be reflected in the edge attribute for each edge.  The attribute
-        name will be `name`.
-
-        If `values` is a dict or a dict of dict, it should be keyed
-        by edge tuple to either an attribute value or a dict of attribute
-        key/value pairs used to update the edge's attributes.
-        For multigraphs, the edge tuples must be of the form ``(u, v, key)``,
-        where `u` and `v` are nodes and `key` is the edge key.
-        For non-multigraphs, the keys must be tuples of the form ``(u, v)``.
-
-    name : string (optional, default=None)
-        Name of the edge attribute to set if values is a scalar.
-
-    Examples
-    --------
-    After computing some property of the edges of a graph, you may want
-    to assign a edge attribute to store the value of that property for
-    each edge::
-
-        >>> G = nx.path_graph(3)
-        >>> bb = nx.edge_betweenness_centrality(G, normalized=False)
-        >>> nx.set_edge_attributes(G, bb, "betweenness")
-        >>> G.edges[1, 2]["betweenness"]
-        2.0
-
-    If you provide a list as the second argument, updates to the list
-    will be reflected in the edge attribute for each edge::
-
-        >>> labels = []
-        >>> nx.set_edge_attributes(G, labels, "labels")
-        >>> labels.append("foo")
-        >>> G.edges[0, 1]["labels"]
-        ['foo']
-        >>> G.edges[1, 2]["labels"]
-        ['foo']
-
-    If you provide a dictionary of dictionaries as the second argument,
-    the entire dictionary will be used to update edge attributes::
-
-        >>> G = nx.path_graph(3)
-        >>> attrs = {(0, 1): {"attr1": 20, "attr2": "nothing"}, (1, 2): {"attr2": 3}}
-        >>> nx.set_edge_attributes(G, attrs)
-        >>> G[0][1]["attr1"]
-        20
-        >>> G[0][1]["attr2"]
-        'nothing'
-        >>> G[1][2]["attr2"]
-        3
-
-    The attributes of one Graph can be used to set those of another.
-
-        >>> H = nx.path_graph(3)
-        >>> nx.set_edge_attributes(H, G.edges)
-
-    Note that if the dict contains edges that are not in `G`, they are
-    silently ignored::
-
-        >>> G = nx.Graph([(0, 1)])
-        >>> nx.set_edge_attributes(G, {(1, 2): {"weight": 2.0}})
-        >>> (1, 2) in G.edges()
-        False
-
-    For multigraphs, the `values` dict is expected to be keyed by 3-tuples
-    including the edge key::
-
-        >>> MG = nx.MultiGraph()
-        >>> edges = [(0, 1), (0, 1)]
-        >>> MG.add_edges_from(edges)  # Returns list of edge keys
-        [0, 1]
-        >>> attributes = {(0, 1, 0): {"cost": 21}, (0, 1, 1): {"cost": 7}}
-        >>> nx.set_edge_attributes(MG, attributes)
-        >>> MG[0][1][0]["cost"]
-        21
-        >>> MG[0][1][1]["cost"]
-        7
-
-    If MultiGraph attributes are desired for a Graph, you must convert the 3-tuple
-    multiedge to a 2-tuple edge and the last multiedge's attribute value will
-    overwrite the previous values. Continuing from the previous case we get::
-
-        >>> H = nx.path_graph([0, 1, 2])
-        >>> nx.set_edge_attributes(H, {(u, v): ed for u, v, ed in MG.edges.data()})
-        >>> nx.get_edge_attributes(H, "cost")
-        {(0, 1): 7}
-    """
-    ...
-def get_edge_attributes(G: Graph[_Node], name: str, default=None) -> dict[tuple[_Node, _Node], Incomplete]:
-    """
-    Get edge attributes from graph
-
-    Parameters
-    ----------
-    G : NetworkX Graph
-
-    name : string
-       Attribute name
-
-    default: object (default=None)
-       Default value of the edge attribute if there is no value set for that
-       edge in graph. If `None` then edges without this attribute are not
-       included in the returned dict.
-
-    Returns
-    -------
-    Dictionary of attributes keyed by edge. For (di)graphs, the keys are
-    2-tuples of the form: (u, v). For multi(di)graphs, the keys are 3-tuples of
-    the form: (u, v, key).
-
-    Examples
-    --------
-    >>> G = nx.Graph()
-    >>> nx.add_path(G, [1, 2, 3], color="red")
-    >>> color = nx.get_edge_attributes(G, "color")
-    >>> color[(1, 2)]
-    'red'
-    >>> G.add_edge(3, 4)
-    >>> color = nx.get_edge_attributes(G, "color", default="yellow")
-    >>> color[(3, 4)]
-    'yellow'
-    """
-    ...
-def remove_edge_attributes(G, *attr_names, ebunch=None) -> None:
-    """
-    Remove edge attributes from all edges in the graph.
-
-    Parameters
-    ----------
-    G : NetworkX Graph
-
-    *attr_names : List of Strings
-        The attribute names to remove from the graph.
-
-    Examples
-    --------
-    >>> G = nx.path_graph(3)
-    >>> nx.set_edge_attributes(G, {(u, v): u + v for u, v in G.edges()}, name="weight")
-    >>> nx.get_edge_attributes(G, "weight")
-    {(0, 1): 1, (1, 2): 3}
-    >>> remove_edge_attributes(G, "weight")
-    >>> nx.get_edge_attributes(G, "weight")
-    {}
-    """
-    ...
-def all_neighbors(graph: Graph[_Node], node: _Node) -> Iterator[_Node]:
-    """
-    Returns all of the neighbors of a node in the graph.
-
-    If the graph is directed returns predecessors as well as successors.
-
-    Parameters
-    ----------
-    graph : NetworkX graph
-        Graph to find neighbors.
-
-    node : node
-        The node whose neighbors will be returned.
-
-    Returns
-    -------
-    neighbors : iterator
-        Iterator of neighbors
-    """
-    ...
-def non_neighbors(graph: Graph[_Node], node: _Node) -> Generator[_Node, None, None]:
-    """
-    Returns the non-neighbors of the node in the graph.
-
-    Parameters
-    ----------
-    graph : NetworkX graph
-        Graph to find neighbors.
-
-    node : node
-        The node whose neighbors will be returned.
-
-    Returns
-    -------
-    non_neighbors : set
-        Set of nodes in the graph that are not neighbors of the node.
-    """
-    ...
-def non_edges(graph: Graph[_Node]) -> Generator[tuple[_Node, _Node], None, None]:
-    """
-    Returns the nonexistent edges in the graph.
-
-    Parameters
-    ----------
-    graph : NetworkX graph.
-        Graph to find nonexistent edges.
-
-    Returns
-    -------
-    non_edges : iterator
-        Iterator of edges that are not in the graph.
-    """
-    ...
-def common_neighbors(G: Graph[_Node], u: _Node, v: _Node) -> Generator[_Node, None, None]:
-    """
-    Returns the common neighbors of two nodes in a graph.
-
-    Parameters
-    ----------
-    G : graph
-        A NetworkX undirected graph.
-
-    u, v : nodes
-        Nodes in the graph.
-
-    Returns
-    -------
-    cnbors : set
-        Set of common neighbors of u and v in the graph.
-
-    Raises
-    ------
-    NetworkXError
-        If u or v is not a node in the graph.
-
-    Examples
-    --------
-    >>> G = nx.complete_graph(5)
-    >>> sorted(nx.common_neighbors(G, 0, 1))
-    [2, 3, 4]
-    """
-    ...
-def is_weighted(G: Graph[_Node], edge: tuple[_Node, _Node] | None = None, weight: str = "weight") -> bool:
-    """
-    Returns True if `G` has weighted edges.
-
-    Parameters
-    ----------
-    G : graph
-        A NetworkX graph.
-
-    edge : tuple, optional
-        A 2-tuple specifying the only edge in `G` that will be tested. If
-        None, then every edge in `G` is tested.
-
-    weight: string, optional
-        The attribute name used to query for edge weights.
-
-    Returns
-    -------
-    bool
-        A boolean signifying if `G`, or the specified edge, is weighted.
-
-    Raises
-    ------
-    NetworkXError
-        If the specified edge does not exist.
-
-    Examples
-    --------
-    >>> G = nx.path_graph(4)
-    >>> nx.is_weighted(G)
-    False
-    >>> nx.is_weighted(G, (2, 3))
-    False
-
-    >>> G = nx.DiGraph()
-    >>> G.add_edge(1, 2, weight=1)
-    >>> nx.is_weighted(G)
-    True
-    """
-    ...
-@_dispatchable
-def is_negatively_weighted(G: Graph[_Node], edge: tuple[_Node, _Node] | None = None, weight: str = "weight") -> bool:
-    """
-    Returns True if `G` has negatively weighted edges.
-
-    Parameters
-    ----------
-    G : graph
-        A NetworkX graph.
-
-    edge : tuple, optional
-        A 2-tuple specifying the only edge in `G` that will be tested. If
-        None, then every edge in `G` is tested.
-
-    weight: string, optional
-        The attribute name used to query for edge weights.
-
-    Returns
-    -------
-    bool
-        A boolean signifying if `G`, or the specified edge, is negatively
-        weighted.
-
-    Raises
-    ------
-    NetworkXError
-        If the specified edge does not exist.
-
-    Examples
-    --------
-    >>> G = nx.Graph()
-    >>> G.add_edges_from([(1, 3), (2, 4), (2, 6)])
-    >>> G.add_edge(1, 2, weight=4)
-    >>> nx.is_negatively_weighted(G, (1, 2))
-    False
-    >>> G[2][4]["weight"] = -2
-    >>> nx.is_negatively_weighted(G)
-    True
-    >>> G = nx.DiGraph()
-    >>> edges = [("0", "3", 3), ("0", "1", -5), ("1", "0", -2)]
-    >>> G.add_weighted_edges_from(edges)
-    >>> nx.is_negatively_weighted(G)
-    True
-    """
-    ...
-def is_empty(G: Graph[Hashable]) -> bool:
-    """
-    Returns True if `G` has no edges.
-
-    Parameters
-    ----------
-    G : graph
-        A NetworkX graph.
-
-    Returns
-    -------
-    bool
-        True if `G` has no edges, and False otherwise.
-
-    Notes
-    -----
-    An empty graph can have nodes but not edges. The empty graph with zero
-    nodes is known as the null graph. This is an $O(n)$ operation where n
-    is the number of nodes in the graph.
-    """
-    ...
-def nodes_with_selfloops(G: Graph[_Node]) -> Generator[_Node, None, None]:
-    """
-    Returns an iterator over nodes with self loops.
-
-    A node with a self loop has an edge with both ends adjacent
-    to that node.
-
-    Returns
-    -------
-    nodelist : iterator
-        A iterator over nodes with self loops.
-
-    See Also
-    --------
-    selfloop_edges, number_of_selfloops
-
-    Examples
-    --------
-    >>> G = nx.Graph()  # or DiGraph, MultiGraph, MultiDiGraph, etc
-    >>> G.add_edge(1, 1)
-    >>> G.add_edge(1, 2)
-    >>> list(nx.nodes_with_selfloops(G))
-    [1]
-    """
-    ...
-=======
     *,
     backend=None,
     **backend_kwargs,
@@ -1335,7 +529,6 @@
 @_dispatchable
 def is_empty(G: Graph[Hashable]) -> bool: ...
 def nodes_with_selfloops(G: Graph[_Node]) -> Generator[_Node, None, None]: ...
->>>>>>> 8d1ac2e5
 @overload
 def selfloop_edges(
     G: Graph[_Node], data: Literal[False] = False, keys: Literal[False] = False, default=None
@@ -1621,127 +814,8 @@
 @overload
 def selfloop_edges(
     G: Graph[_Node], data: str, keys: Literal[True], default: _U | None = None
-<<<<<<< HEAD
-) -> Generator[tuple[_Node, _Node, int, _U], None, None]:
-    """
-    Returns an iterator over selfloop edges.
-
-    A selfloop edge has the same node at both ends.
-
-    Parameters
-    ----------
-    G : graph
-        A NetworkX graph.
-    data : string or bool, optional (default=False)
-        Return selfloop edges as two tuples (u, v) (data=False)
-        or three-tuples (u, v, datadict) (data=True)
-        or three-tuples (u, v, datavalue) (data='attrname')
-    keys : bool, optional (default=False)
-        If True, return edge keys with each edge.
-    default : value, optional (default=None)
-        Value used for edges that don't have the requested attribute.
-        Only relevant if data is not True or False.
-
-    Returns
-    -------
-    edgeiter : iterator over edge tuples
-        An iterator over all selfloop edges.
-
-    See Also
-    --------
-    nodes_with_selfloops, number_of_selfloops
-
-    Examples
-    --------
-    >>> G = nx.MultiGraph()  # or Graph, DiGraph, MultiDiGraph, etc
-    >>> ekey = G.add_edge(1, 1)
-    >>> ekey = G.add_edge(1, 2)
-    >>> list(nx.selfloop_edges(G))
-    [(1, 1)]
-    >>> list(nx.selfloop_edges(G, data=True))
-    [(1, 1, {})]
-    >>> list(nx.selfloop_edges(G, keys=True))
-    [(1, 1, 0)]
-    >>> list(nx.selfloop_edges(G, keys=True, data=True))
-    [(1, 1, 0, {})]
-    """
-    ...
-def number_of_selfloops(G: Graph[Hashable]) -> int:
-    """
-    Returns the number of selfloop edges.
-
-    A selfloop edge has the same node at both ends.
-
-    Returns
-    -------
-    nloops : int
-        The number of selfloops.
-
-    See Also
-    --------
-    nodes_with_selfloops, selfloop_edges
-
-    Examples
-    --------
-    >>> G = nx.Graph()  # or DiGraph, MultiGraph, MultiDiGraph, etc
-    >>> G.add_edge(1, 1)
-    >>> G.add_edge(1, 2)
-    >>> nx.number_of_selfloops(G)
-    1
-    """
-    ...
-def is_path(G: Graph[_Node], path: Iterable[Incomplete]) -> bool:
-    """
-    Returns whether or not the specified path exists.
-
-    For it to return True, every node on the path must exist and
-    each consecutive pair must be connected via one or more edges.
-
-    Parameters
-    ----------
-    G : graph
-        A NetworkX graph.
-
-    path : list
-        A list of nodes which defines the path to traverse
-
-    Returns
-    -------
-    bool
-        True if `path` is a valid path in `G`
-    """
-    ...
-def path_weight(G, path, weight) -> int:
-    """
-    Returns total cost associated with specified path and weight
-
-    Parameters
-    ----------
-    G : graph
-        A NetworkX graph.
-
-    path: list
-        A list of node labels which defines the path to traverse
-
-    weight: string
-        A string indicating which edge attribute to use for path cost
-
-    Returns
-    -------
-    cost: int or float
-        An integer or a float representing the total cost with respect to the
-        specified weight of the specified path
-
-    Raises
-    ------
-    NetworkXNoPath
-        If the specified edge does not exist.
-    """
-    ...
-=======
 ) -> Generator[tuple[_Node, _Node, int, _U], None, None]: ...
 @_dispatchable
 def number_of_selfloops(G: Graph[Hashable]) -> int: ...
 def is_path(G: Graph[_Node], path: Iterable[Incomplete]) -> bool: ...
-def path_weight(G, path, weight) -> int: ...
->>>>>>> 8d1ac2e5
+def path_weight(G, path, weight) -> int: ...