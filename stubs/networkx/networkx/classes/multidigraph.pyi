<<<<<<< HEAD
"""Base class for MultiDiGraph."""

from _typeshed import Incomplete
=======
>>>>>>> 85a787bb
from functools import cached_property
from typing import Any

from networkx.classes.coreviews import MultiAdjacencyView
from networkx.classes.digraph import DiGraph
from networkx.classes.graph import _EdgeWithData, _Node
from networkx.classes.multigraph import MultiGraph
from networkx.classes.reportviews import (
    InMultiDegreeView,
    InMultiEdgeDataView,
    InMultiEdgeView,
    OutMultiDegreeView,
    OutMultiEdgeView,
)

__all__ = ["MultiDiGraph"]

class MultiDiGraph(MultiGraph[_Node], DiGraph[_Node]):
    """
    A directed graph class that can store multiedges.

    Multiedges are multiple edges between two nodes.  Each edge
    can hold optional data or attributes.

    A MultiDiGraph holds directed edges.  Self loops are allowed.

    Nodes can be arbitrary (hashable) Python objects with optional
    key/value attributes. By convention `None` is not used as a node.

    Edges are represented as links between nodes with optional
    key/value attributes.

    Parameters
    ----------
    incoming_graph_data : input graph (optional, default: None)
        Data to initialize graph. If None (default) an empty
        graph is created.  The data can be any format that is supported
        by the to_networkx_graph() function, currently including edge list,
        dict of dicts, dict of lists, NetworkX graph, 2D NumPy array, SciPy
        sparse matrix, or PyGraphviz graph.

    multigraph_input : bool or None (default None)
        Note: Only used when `incoming_graph_data` is a dict.
        If True, `incoming_graph_data` is assumed to be a
        dict-of-dict-of-dict-of-dict structure keyed by
        node to neighbor to edge keys to edge data for multi-edges.
        A NetworkXError is raised if this is not the case.
        If False, :func:`to_networkx_graph` is used to try to determine
        the dict's graph data structure as either a dict-of-dict-of-dict
        keyed by node to neighbor to edge data, or a dict-of-iterable
        keyed by node to neighbors.
        If None, the treatment for True is tried, but if it fails,
        the treatment for False is tried.

    attr : keyword arguments, optional (default= no attributes)
        Attributes to add to graph as key=value pairs.

    See Also
    --------
    Graph
    DiGraph
    MultiGraph

    Examples
    --------
    Create an empty graph structure (a "null graph") with no nodes and
    no edges.

    >>> G = nx.MultiDiGraph()

    G can be grown in several ways.

    **Nodes:**

    Add one node at a time:

    >>> G.add_node(1)

    Add the nodes from any container (a list, dict, set or
    even the lines from a file or the nodes from another graph).

    >>> G.add_nodes_from([2, 3])
    >>> G.add_nodes_from(range(100, 110))
    >>> H = nx.path_graph(10)
    >>> G.add_nodes_from(H)

    In addition to strings and integers any hashable Python object
    (except None) can represent a node, e.g. a customized node object,
    or even another Graph.

    >>> G.add_node(H)

    **Edges:**

    G can also be grown by adding edges.

    Add one edge,

    >>> key = G.add_edge(1, 2)

    a list of edges,

    >>> keys = G.add_edges_from([(1, 2), (1, 3)])

    or a collection of edges,

    >>> keys = G.add_edges_from(H.edges)

    If some edges connect nodes not yet in the graph, the nodes
    are added automatically.  If an edge already exists, an additional
    edge is created and stored using a key to identify the edge.
    By default the key is the lowest unused integer.

    >>> keys = G.add_edges_from([(4, 5, dict(route=282)), (4, 5, dict(route=37))])
    >>> G[4]
    AdjacencyView({5: {0: {}, 1: {'route': 282}, 2: {'route': 37}}})

    **Attributes:**

    Each graph, node, and edge can hold key/value attribute pairs
    in an associated attribute dictionary (the keys must be hashable).
    By default these are empty, but can be added or changed using
    add_edge, add_node or direct manipulation of the attribute
    dictionaries named graph, node and edge respectively.

    >>> G = nx.MultiDiGraph(day="Friday")
    >>> G.graph
    {'day': 'Friday'}

    Add node attributes using add_node(), add_nodes_from() or G.nodes

    >>> G.add_node(1, time="5pm")
    >>> G.add_nodes_from([3], time="2pm")
    >>> G.nodes[1]
    {'time': '5pm'}
    >>> G.nodes[1]["room"] = 714
    >>> del G.nodes[1]["room"]  # remove attribute
    >>> list(G.nodes(data=True))
    [(1, {'time': '5pm'}), (3, {'time': '2pm'})]

    Add edge attributes using add_edge(), add_edges_from(), subscript
    notation, or G.edges.

    >>> key = G.add_edge(1, 2, weight=4.7)
    >>> keys = G.add_edges_from([(3, 4), (4, 5)], color="red")
    >>> keys = G.add_edges_from([(1, 2, {"color": "blue"}), (2, 3, {"weight": 8})])
    >>> G[1][2][0]["weight"] = 4.7
    >>> G.edges[1, 2, 0]["weight"] = 4

    Warning: we protect the graph data structure by making `G.edges[1,
    2, 0]` a read-only dict-like structure. However, you can assign to
    attributes in e.g. `G.edges[1, 2, 0]`. Thus, use 2 sets of brackets
    to add/change data attributes: `G.edges[1, 2, 0]['weight'] = 4`
    (for multigraphs the edge key is required: `MG.edges[u, v,
    key][name] = value`).

    **Shortcuts:**

    Many common graph features allow python syntax to speed reporting.

    >>> 1 in G  # check if node in graph
    True
    >>> [n for n in G if n < 3]  # iterate through nodes
    [1, 2]
    >>> len(G)  # number of nodes in graph
    5
    >>> G[1]  # adjacency dict-like view mapping neighbor -> edge key -> edge attributes
    AdjacencyView({2: {0: {'weight': 4}, 1: {'color': 'blue'}}})

    Often the best way to traverse all edges of a graph is via the neighbors.
    The neighbors are available as an adjacency-view `G.adj` object or via
    the method `G.adjacency()`.

    >>> for n, nbrsdict in G.adjacency():
    ...     for nbr, keydict in nbrsdict.items():
    ...         for key, eattr in keydict.items():
    ...             if "weight" in eattr:
    ...                 # Do something useful with the edges
    ...                 pass

    But the edges() method is often more convenient:

    >>> for u, v, keys, weight in G.edges(data="weight", keys=True):
    ...     if weight is not None:
    ...         # Do something useful with the edges
    ...         pass

    **Reporting:**

    Simple graph information is obtained using methods and object-attributes.
    Reporting usually provides views instead of containers to reduce memory
    usage. The views update as the graph is updated similarly to dict-views.
    The objects `nodes`, `edges` and `adj` provide access to data attributes
    via lookup (e.g. `nodes[n]`, `edges[u, v, k]`, `adj[u][v]`) and iteration
    (e.g. `nodes.items()`, `nodes.data('color')`,
    `nodes.data('color', default='blue')` and similarly for `edges`)
    Views exist for `nodes`, `edges`, `neighbors()`/`adj` and `degree`.

    For details on these and other miscellaneous methods, see below.

    **Subclasses (Advanced):**

    The MultiDiGraph class uses a dict-of-dict-of-dict-of-dict structure.
    The outer dict (node_dict) holds adjacency information keyed by node.
    The next dict (adjlist_dict) represents the adjacency information
    and holds edge_key dicts keyed by neighbor. The edge_key dict holds
    each edge_attr dict keyed by edge key. The inner dict
    (edge_attr_dict) represents the edge data and holds edge attribute
    values keyed by attribute names.

    Each of these four dicts in the dict-of-dict-of-dict-of-dict
    structure can be replaced by a user defined dict-like object.
    In general, the dict-like features should be maintained but
    extra features can be added. To replace one of the dicts create
    a new graph class by changing the class(!) variable holding the
    factory for that dict-like structure. The variable names are
    node_dict_factory, node_attr_dict_factory, adjlist_inner_dict_factory,
    adjlist_outer_dict_factory, edge_key_dict_factory, edge_attr_dict_factory
    and graph_attr_dict_factory.

    node_dict_factory : function, (default: dict)
        Factory function to be used to create the dict containing node
        attributes, keyed by node id.
        It should require no arguments and return a dict-like object

    node_attr_dict_factory: function, (default: dict)
        Factory function to be used to create the node attribute
        dict which holds attribute values keyed by attribute name.
        It should require no arguments and return a dict-like object

    adjlist_outer_dict_factory : function, (default: dict)
        Factory function to be used to create the outer-most dict
        in the data structure that holds adjacency info keyed by node.
        It should require no arguments and return a dict-like object.

    adjlist_inner_dict_factory : function, (default: dict)
        Factory function to be used to create the adjacency list
        dict which holds multiedge key dicts keyed by neighbor.
        It should require no arguments and return a dict-like object.

    edge_key_dict_factory : function, (default: dict)
        Factory function to be used to create the edge key dict
        which holds edge data keyed by edge key.
        It should require no arguments and return a dict-like object.

    edge_attr_dict_factory : function, (default: dict)
        Factory function to be used to create the edge attribute
        dict which holds attribute values keyed by attribute name.
        It should require no arguments and return a dict-like object.

    graph_attr_dict_factory : function, (default: dict)
        Factory function to be used to create the graph attribute
        dict which holds attribute values keyed by attribute name.
        It should require no arguments and return a dict-like object.

    Typically, if your extension doesn't impact the data structure all
    methods will inherited without issue except: `to_directed/to_undirected`.
    By default these methods create a DiGraph/Graph class and you probably
    want them to create your extension of a DiGraph/Graph. To facilitate
    this we define two class variables that you can set in your subclass.

    to_directed_class : callable, (default: DiGraph or MultiDiGraph)
        Class to create a new graph structure in the `to_directed` method.
        If `None`, a NetworkX class (DiGraph or MultiDiGraph) is used.

    to_undirected_class : callable, (default: Graph or MultiGraph)
        Class to create a new graph structure in the `to_undirected` method.
        If `None`, a NetworkX class (Graph or MultiGraph) is used.

    **Subclassing Example**

    Create a low memory graph class that effectively disallows edge
    attributes by using a single attribute dict for all edges.
    This reduces the memory used, but you lose edge attributes.

    >>> class ThinGraph(nx.Graph):
    ...     all_edge_dict = {"weight": 1}
    ...
    ...     def single_edge_dict(self):
    ...         return self.all_edge_dict
    ...
    ...     edge_attr_dict_factory = single_edge_dict
    >>> G = ThinGraph()
    >>> G.add_edge(2, 1)
    >>> G[2][1]
    {'weight': 1}
    >>> G.add_edge(2, 2)
    >>> G[2][1] is G[2][2]
    True
    """
    @cached_property
<<<<<<< HEAD
    def succ(self) -> MultiAdjacencyView[_Node, _Node, dict[str, Incomplete]]:
        """
        Graph adjacency object holding the successors of each node.

        This object is a read-only dict-like structure with node keys
        and neighbor-dict values.  The neighbor-dict is keyed by neighbor
        to the edgekey-dict.  So `G.adj[3][2][0]['color'] = 'blue'` sets
        the color of the edge `(3, 2, 0)` to `"blue"`.

        Iterating over G.adj behaves like a dict. Useful idioms include
        `for nbr, datadict in G.adj[n].items():`.

        The neighbor information is also provided by subscripting the graph.
        So `for nbr, foovalue in G[node].data('foo', default=1):` works.

        For directed graphs, `G.succ` is identical to `G.adj`.
        """
        ...
    @cached_property
    def pred(self) -> MultiAdjacencyView[_Node, _Node, dict[str, Incomplete]]:
        """
        Graph adjacency object holding the predecessors of each node.

        This object is a read-only dict-like structure with node keys
        and neighbor-dict values.  The neighbor-dict is keyed by neighbor
        to the edgekey-dict.  So `G.adj[3][2][0]['color'] = 'blue'` sets
        the color of the edge `(3, 2, 0)` to `"blue"`.

        Iterating over G.adj behaves like a dict. Useful idioms include
        `for nbr, datadict in G.adj[n].items():`.
        """
        ...
=======
    def succ(self) -> MultiAdjacencyView[_Node, _Node, dict[str, Any]]: ...
    @cached_property
    def pred(self) -> MultiAdjacencyView[_Node, _Node, dict[str, Any]]: ...
>>>>>>> 85a787bb
    @cached_property
    def edges(self) -> OutMultiEdgeView[_Node]:
        """
        An OutMultiEdgeView of the Graph as G.edges or G.edges().

        edges(self, nbunch=None, data=False, keys=False, default=None)

        The OutMultiEdgeView provides set-like operations on the edge-tuples
        as well as edge attribute lookup. When called, it also provides
        an EdgeDataView object which allows control of access to edge
        attributes (but does not provide set-like operations).
        Hence, ``G.edges[u, v, k]['color']`` provides the value of the color
        attribute for the edge from ``u`` to ``v`` with key ``k`` while
        ``for (u, v, k, c) in G.edges(data='color', default='red', keys=True):``
        iterates through all the edges yielding the color attribute with
        default `'red'` if no color attribute exists.

        Edges are returned as tuples with optional data and keys
        in the order (node, neighbor, key, data). If ``keys=True`` is not
        provided, the tuples will just be (node, neighbor, data), but
        multiple tuples with the same node and neighbor will be
        generated when multiple edges between two nodes exist.

        Parameters
        ----------
        nbunch : single node, container, or all nodes (default= all nodes)
            The view will only report edges from these nodes.
        data : string or bool, optional (default=False)
            The edge attribute returned in 3-tuple (u, v, ddict[data]).
            If True, return edge attribute dict in 3-tuple (u, v, ddict).
            If False, return 2-tuple (u, v).
        keys : bool, optional (default=False)
            If True, return edge keys with each edge, creating (u, v, k,
            d) tuples when data is also requested (the default) and (u,
            v, k) tuples when data is not requested.
        default : value, optional (default=None)
            Value used for edges that don't have the requested attribute.
            Only relevant if data is not True or False.

        Returns
        -------
        edges : OutMultiEdgeView
            A view of edge attributes, usually it iterates over (u, v)
            (u, v, k) or (u, v, k, d) tuples of edges, but can also be
            used for attribute lookup as ``edges[u, v, k]['foo']``.

        Notes
        -----
        Nodes in nbunch that are not in the graph will be (quietly) ignored.
        For directed graphs this returns the out-edges.

        Examples
        --------
        >>> G = nx.MultiDiGraph()
        >>> nx.add_path(G, [0, 1, 2])
        >>> key = G.add_edge(2, 3, weight=5)
        >>> key2 = G.add_edge(1, 2)  # second edge between these nodes
        >>> [e for e in G.edges()]
        [(0, 1), (1, 2), (1, 2), (2, 3)]
        >>> list(G.edges(data=True))  # default data is {} (empty dict)
        [(0, 1, {}), (1, 2, {}), (1, 2, {}), (2, 3, {'weight': 5})]
        >>> list(G.edges(data="weight", default=1))
        [(0, 1, 1), (1, 2, 1), (1, 2, 1), (2, 3, 5)]
        >>> list(G.edges(keys=True))  # default keys are integers
        [(0, 1, 0), (1, 2, 0), (1, 2, 1), (2, 3, 0)]
        >>> list(G.edges(data=True, keys=True))
        [(0, 1, 0, {}), (1, 2, 0, {}), (1, 2, 1, {}), (2, 3, 0, {'weight': 5})]
        >>> list(G.edges(data="weight", default=1, keys=True))
        [(0, 1, 0, 1), (1, 2, 0, 1), (1, 2, 1, 1), (2, 3, 0, 5)]
        >>> list(G.edges([0, 2]))
        [(0, 1), (2, 3)]
        >>> list(G.edges(0))
        [(0, 1)]
        >>> list(G.edges(1))
        [(1, 2), (1, 2)]

        See Also
        --------
        in_edges, out_edges
        """
        ...
    # Returns: OutMultiEdgeView
    @cached_property
    def out_edges(self) -> OutMultiEdgeView[_Node]:
        """
        An OutMultiEdgeView of the Graph as G.edges or G.edges().

        edges(self, nbunch=None, data=False, keys=False, default=None)

        The OutMultiEdgeView provides set-like operations on the edge-tuples
        as well as edge attribute lookup. When called, it also provides
        an EdgeDataView object which allows control of access to edge
        attributes (but does not provide set-like operations).
        Hence, ``G.edges[u, v, k]['color']`` provides the value of the color
        attribute for the edge from ``u`` to ``v`` with key ``k`` while
        ``for (u, v, k, c) in G.edges(data='color', default='red', keys=True):``
        iterates through all the edges yielding the color attribute with
        default `'red'` if no color attribute exists.

        Edges are returned as tuples with optional data and keys
        in the order (node, neighbor, key, data). If ``keys=True`` is not
        provided, the tuples will just be (node, neighbor, data), but
        multiple tuples with the same node and neighbor will be
        generated when multiple edges between two nodes exist.

        Parameters
        ----------
        nbunch : single node, container, or all nodes (default= all nodes)
            The view will only report edges from these nodes.
        data : string or bool, optional (default=False)
            The edge attribute returned in 3-tuple (u, v, ddict[data]).
            If True, return edge attribute dict in 3-tuple (u, v, ddict).
            If False, return 2-tuple (u, v).
        keys : bool, optional (default=False)
            If True, return edge keys with each edge, creating (u, v, k,
            d) tuples when data is also requested (the default) and (u,
            v, k) tuples when data is not requested.
        default : value, optional (default=None)
            Value used for edges that don't have the requested attribute.
            Only relevant if data is not True or False.

        Returns
        -------
        edges : OutMultiEdgeView
            A view of edge attributes, usually it iterates over (u, v)
            (u, v, k) or (u, v, k, d) tuples of edges, but can also be
            used for attribute lookup as ``edges[u, v, k]['foo']``.

        Notes
        -----
        Nodes in nbunch that are not in the graph will be (quietly) ignored.
        For directed graphs this returns the out-edges.

        Examples
        --------
        >>> G = nx.MultiDiGraph()
        >>> nx.add_path(G, [0, 1, 2])
        >>> key = G.add_edge(2, 3, weight=5)
        >>> key2 = G.add_edge(1, 2)  # second edge between these nodes
        >>> [e for e in G.edges()]
        [(0, 1), (1, 2), (1, 2), (2, 3)]
        >>> list(G.edges(data=True))  # default data is {} (empty dict)
        [(0, 1, {}), (1, 2, {}), (1, 2, {}), (2, 3, {'weight': 5})]
        >>> list(G.edges(data="weight", default=1))
        [(0, 1, 1), (1, 2, 1), (1, 2, 1), (2, 3, 5)]
        >>> list(G.edges(keys=True))  # default keys are integers
        [(0, 1, 0), (1, 2, 0), (1, 2, 1), (2, 3, 0)]
        >>> list(G.edges(data=True, keys=True))
        [(0, 1, 0, {}), (1, 2, 0, {}), (1, 2, 1, {}), (2, 3, 0, {'weight': 5})]
        >>> list(G.edges(data="weight", default=1, keys=True))
        [(0, 1, 0, 1), (1, 2, 0, 1), (1, 2, 1, 1), (2, 3, 0, 5)]
        >>> list(G.edges([0, 2]))
        [(0, 1), (2, 3)]
        >>> list(G.edges(0))
        [(0, 1)]
        >>> list(G.edges(1))
        [(1, 2), (1, 2)]

        See Also
        --------
        in_edges, out_edges
        """
        ...
    @cached_property
<<<<<<< HEAD
    def in_edges(self) -> OutMultiEdgeView[_Node]:
        """
        A view of the in edges of the graph as G.in_edges or G.in_edges().

        in_edges(self, nbunch=None, data=False, keys=False, default=None)

        Parameters
        ----------
        nbunch : single node, container, or all nodes (default= all nodes)
            The view will only report edges incident to these nodes.
        data : string or bool, optional (default=False)
            The edge attribute returned in 3-tuple (u, v, ddict[data]).
            If True, return edge attribute dict in 3-tuple (u, v, ddict).
            If False, return 2-tuple (u, v).
        keys : bool, optional (default=False)
            If True, return edge keys with each edge, creating 3-tuples
            (u, v, k) or with data, 4-tuples (u, v, k, d).
        default : value, optional (default=None)
            Value used for edges that don't have the requested attribute.
            Only relevant if data is not True or False.

        Returns
        -------
        in_edges : InMultiEdgeView or InMultiEdgeDataView
            A view of edge attributes, usually it iterates over (u, v)
            or (u, v, k) or (u, v, k, d) tuples of edges, but can also be
            used for attribute lookup as `edges[u, v, k]['foo']`.

        See Also
        --------
        edges
        """
        ...
=======
    def in_edges(self) -> InMultiEdgeView[_Node] | InMultiEdgeDataView[_Node, _EdgeWithData[_Node]]: ...  # type: ignore[override]
    # Returns : InMultiEdgeView or InMultiEdgeDataView
>>>>>>> 85a787bb
    @cached_property
    def in_degree(self) -> InMultiDegreeView[_Node]:
        """
        A DegreeView for (node, in_degree) or in_degree for single node.

        The node in-degree is the number of edges pointing into the node.
        The weighted node degree is the sum of the edge weights for
        edges incident to that node.

        This object provides an iterator for (node, degree) as well as
        lookup for the degree for a single node.

        Parameters
        ----------
        nbunch : single node, container, or all nodes (default= all nodes)
            The view will only report edges incident to these nodes.

        weight : string or None, optional (default=None)
           The edge attribute that holds the numerical value used
           as a weight.  If None, then each edge has weight 1.
           The degree is the sum of the edge weights adjacent to the node.

        Returns
        -------
        If a single node is requested
        deg : int
            Degree of the node

        OR if multiple nodes are requested
        nd_iter : iterator
            The iterator returns two-tuples of (node, in-degree).

        See Also
        --------
        degree, out_degree

        Examples
        --------
        >>> G = nx.MultiDiGraph()
        >>> nx.add_path(G, [0, 1, 2, 3])
        >>> G.in_degree(0)  # node 0 with degree 0
        0
        >>> list(G.in_degree([0, 1, 2]))
        [(0, 0), (1, 1), (2, 1)]
        >>> G.add_edge(0, 1)  # parallel edge
        1
        >>> list(G.in_degree([0, 1, 2]))  # parallel edges counted
        [(0, 0), (1, 2), (2, 1)]
        """
        ...
    @cached_property
    def out_degree(self) -> OutMultiDegreeView[_Node]:
        """
        Returns an iterator for (node, out-degree) or out-degree for single node.

        out_degree(self, nbunch=None, weight=None)

        The node out-degree is the number of edges pointing out of the node.
        This function returns the out-degree for a single node or an iterator
        for a bunch of nodes or if nothing is passed as argument.

        Parameters
        ----------
        nbunch : single node, container, or all nodes (default= all nodes)
            The view will only report edges incident to these nodes.

        weight : string or None, optional (default=None)
           The edge attribute that holds the numerical value used
           as a weight.  If None, then each edge has weight 1.
           The degree is the sum of the edge weights.

        Returns
        -------
        If a single node is requested
        deg : int
            Degree of the node

        OR if multiple nodes are requested
        nd_iter : iterator
            The iterator returns two-tuples of (node, out-degree).

        See Also
        --------
        degree, in_degree

        Examples
        --------
        >>> G = nx.MultiDiGraph()
        >>> nx.add_path(G, [0, 1, 2, 3])
        >>> G.out_degree(0)  # node 0 with degree 1
        1
        >>> list(G.out_degree([0, 1, 2]))
        [(0, 1), (1, 1), (2, 1)]
        >>> G.add_edge(0, 1)  # parallel edge
        1
        >>> list(G.out_degree([0, 1, 2]))  # counts parallel edges
        [(0, 2), (1, 1), (2, 1)]
        """
        ...
    def to_undirected(self, reciprocal: bool = False, as_view: bool = False) -> MultiGraph[_Node]:
        """
        Returns an undirected representation of the digraph.

        Parameters
        ----------
        reciprocal : bool (optional)
          If True only keep edges that appear in both directions
          in the original digraph.
        as_view : bool (optional, default=False)
          If True return an undirected view of the original directed graph.

        Returns
        -------
        G : MultiGraph
            An undirected graph with the same name and nodes and
            with edge (u, v, data) if either (u, v, data) or (v, u, data)
            is in the digraph.  If both edges exist in digraph and
            their edge data is different, only one edge is created
            with an arbitrary choice of which edge data to use.
            You must check and correct for this manually if desired.

        See Also
        --------
        MultiGraph, copy, add_edge, add_edges_from

        Notes
        -----
        This returns a "deepcopy" of the edge, node, and
        graph attributes which attempts to completely copy
        all of the data and references.

        This is in contrast to the similar D=MultiDiGraph(G) which
        returns a shallow copy of the data.

        See the Python copy module for more information on shallow
        and deep copies, https://docs.python.org/3/library/copy.html.

        Warning: If you have subclassed MultiDiGraph to use dict-like
        objects in the data structure, those changes do not transfer
        to the MultiGraph created by this method.

        Examples
        --------
        >>> G = nx.path_graph(2)  # or MultiGraph, etc
        >>> H = G.to_directed()
        >>> list(H.edges)
        [(0, 1), (1, 0)]
        >>> G2 = H.to_undirected()
        >>> list(G2.edges)
        [(0, 1)]
        """
        ...
    def reverse(self, copy: bool = True) -> MultiDiGraph[_Node]:
        """
        Returns the reverse of the graph.

        The reverse is a graph with the same nodes and edges
        but with the directions of the edges reversed.

        Parameters
        ----------
        copy : bool optional (default=True)
            If True, return a new DiGraph holding the reversed edges.
            If False, the reverse graph is created using a view of
            the original graph.
        """
        ...
    def copy(self, as_view: bool = False) -> MultiDiGraph[_Node]:
        """
        Returns a copy of the graph.

        The copy method by default returns an independent shallow copy
        of the graph and attributes. That is, if an attribute is a
        container, that container is shared by the original an the copy.
        Use Python's `copy.deepcopy` for new containers.

        If `as_view` is True then a view is returned instead of a copy.

        Notes
        -----
        All copies reproduce the graph structure, but data attributes
        may be handled in different ways. There are four types of copies
        of a graph that people might want.

        Deepcopy -- A "deepcopy" copies the graph structure as well as
        all data attributes and any objects they might contain.
        The entire graph object is new so that changes in the copy
        do not affect the original object. (see Python's copy.deepcopy)

        Data Reference (Shallow) -- For a shallow copy the graph structure
        is copied but the edge, node and graph attribute dicts are
        references to those in the original graph. This saves
        time and memory but could cause confusion if you change an attribute
        in one graph and it changes the attribute in the other.
        NetworkX does not provide this level of shallow copy.

        Independent Shallow -- This copy creates new independent attribute
        dicts and then does a shallow copy of the attributes. That is, any
        attributes that are containers are shared between the new graph
        and the original. This is exactly what `dict.copy()` provides.
        You can obtain this style copy using:

            >>> G = nx.path_graph(5)
            >>> H = G.copy()
            >>> H = G.copy(as_view=False)
            >>> H = nx.Graph(G)
            >>> H = G.__class__(G)

        Fresh Data -- For fresh data, the graph structure is copied while
        new empty data attribute dicts are created. The resulting graph
        is independent of the original and it has no edge, node or graph
        attributes. Fresh copies are not enabled. Instead use:

            >>> H = G.__class__()
            >>> H.add_nodes_from(G)
            >>> H.add_edges_from(G.edges)

        View -- Inspired by dict-views, graph-views act like read-only
        versions of the original graph, providing a copy of the original
        structure without requiring any memory for copying the information.

        See the Python copy module for more information on shallow
        and deep copies, https://docs.python.org/3/library/copy.html.

        Parameters
        ----------
        as_view : bool, optional (default=False)
            If True, the returned graph-view provides a read-only view
            of the original graph without actually copying any data.

        Returns
        -------
        G : Graph
            A copy of the graph.

        See Also
        --------
        to_directed: return a directed copy of the graph.

        Examples
        --------
        >>> G = nx.path_graph(4)  # or DiGraph, MultiGraph, MultiDiGraph, etc
        >>> H = G.copy()
        """
        ...<|MERGE_RESOLUTION|>--- conflicted
+++ resolved
@@ -1,9 +1,3 @@
-<<<<<<< HEAD
-"""Base class for MultiDiGraph."""
-
-from _typeshed import Incomplete
-=======
->>>>>>> 85a787bb
 from functools import cached_property
 from typing import Any
 
@@ -295,44 +289,9 @@
     True
     """
     @cached_property
-<<<<<<< HEAD
-    def succ(self) -> MultiAdjacencyView[_Node, _Node, dict[str, Incomplete]]:
-        """
-        Graph adjacency object holding the successors of each node.
-
-        This object is a read-only dict-like structure with node keys
-        and neighbor-dict values.  The neighbor-dict is keyed by neighbor
-        to the edgekey-dict.  So `G.adj[3][2][0]['color'] = 'blue'` sets
-        the color of the edge `(3, 2, 0)` to `"blue"`.
-
-        Iterating over G.adj behaves like a dict. Useful idioms include
-        `for nbr, datadict in G.adj[n].items():`.
-
-        The neighbor information is also provided by subscripting the graph.
-        So `for nbr, foovalue in G[node].data('foo', default=1):` works.
-
-        For directed graphs, `G.succ` is identical to `G.adj`.
-        """
-        ...
-    @cached_property
-    def pred(self) -> MultiAdjacencyView[_Node, _Node, dict[str, Incomplete]]:
-        """
-        Graph adjacency object holding the predecessors of each node.
-
-        This object is a read-only dict-like structure with node keys
-        and neighbor-dict values.  The neighbor-dict is keyed by neighbor
-        to the edgekey-dict.  So `G.adj[3][2][0]['color'] = 'blue'` sets
-        the color of the edge `(3, 2, 0)` to `"blue"`.
-
-        Iterating over G.adj behaves like a dict. Useful idioms include
-        `for nbr, datadict in G.adj[n].items():`.
-        """
-        ...
-=======
     def succ(self) -> MultiAdjacencyView[_Node, _Node, dict[str, Any]]: ...
     @cached_property
     def pred(self) -> MultiAdjacencyView[_Node, _Node, dict[str, Any]]: ...
->>>>>>> 85a787bb
     @cached_property
     def edges(self) -> OutMultiEdgeView[_Node]:
         """
@@ -497,44 +456,8 @@
         """
         ...
     @cached_property
-<<<<<<< HEAD
-    def in_edges(self) -> OutMultiEdgeView[_Node]:
-        """
-        A view of the in edges of the graph as G.in_edges or G.in_edges().
-
-        in_edges(self, nbunch=None, data=False, keys=False, default=None)
-
-        Parameters
-        ----------
-        nbunch : single node, container, or all nodes (default= all nodes)
-            The view will only report edges incident to these nodes.
-        data : string or bool, optional (default=False)
-            The edge attribute returned in 3-tuple (u, v, ddict[data]).
-            If True, return edge attribute dict in 3-tuple (u, v, ddict).
-            If False, return 2-tuple (u, v).
-        keys : bool, optional (default=False)
-            If True, return edge keys with each edge, creating 3-tuples
-            (u, v, k) or with data, 4-tuples (u, v, k, d).
-        default : value, optional (default=None)
-            Value used for edges that don't have the requested attribute.
-            Only relevant if data is not True or False.
-
-        Returns
-        -------
-        in_edges : InMultiEdgeView or InMultiEdgeDataView
-            A view of edge attributes, usually it iterates over (u, v)
-            or (u, v, k) or (u, v, k, d) tuples of edges, but can also be
-            used for attribute lookup as `edges[u, v, k]['foo']`.
-
-        See Also
-        --------
-        edges
-        """
-        ...
-=======
     def in_edges(self) -> InMultiEdgeView[_Node] | InMultiEdgeDataView[_Node, _EdgeWithData[_Node]]: ...  # type: ignore[override]
     # Returns : InMultiEdgeView or InMultiEdgeDataView
->>>>>>> 85a787bb
     @cached_property
     def in_degree(self) -> InMultiDegreeView[_Node]:
         """
