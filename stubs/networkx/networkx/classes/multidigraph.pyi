--- conflicted
+++ resolved
@@ -481,204 +481,7 @@
         """
         ...
     @cached_property
-<<<<<<< HEAD
-    def out_degree(self) -> OutMultiDegreeView[_Node]:
-        """
-        Returns an iterator for (node, out-degree) or out-degree for single node.
-
-        out_degree(self, nbunch=None, weight=None)
-
-        The node out-degree is the number of edges pointing out of the node.
-        This function returns the out-degree for a single node or an iterator
-        for a bunch of nodes or if nothing is passed as argument.
-
-        Parameters
-        ----------
-        nbunch : single node, container, or all nodes (default= all nodes)
-            The view will only report edges incident to these nodes.
-
-        weight : string or None, optional (default=None)
-           The edge attribute that holds the numerical value used
-           as a weight.  If None, then each edge has weight 1.
-           The degree is the sum of the edge weights.
-
-        Returns
-        -------
-        If a single node is requested
-        deg : int
-            Degree of the node
-
-        OR if multiple nodes are requested
-        nd_iter : iterator
-            The iterator returns two-tuples of (node, out-degree).
-
-        See Also
-        --------
-        degree, in_degree
-
-        Examples
-        --------
-        >>> G = nx.MultiDiGraph()
-        >>> nx.add_path(G, [0, 1, 2, 3])
-        >>> G.out_degree(0)  # node 0 with degree 1
-        1
-        >>> list(G.out_degree([0, 1, 2]))
-        [(0, 1), (1, 1), (2, 1)]
-        >>> G.add_edge(0, 1)  # parallel edge
-        1
-        >>> list(G.out_degree([0, 1, 2]))  # counts parallel edges
-        [(0, 2), (1, 1), (2, 1)]
-        """
-        ...
-    def to_undirected(self, reciprocal: bool = False, as_view: bool = False) -> MultiGraph[_Node]:
-        """
-        Returns an undirected representation of the digraph.
-
-        Parameters
-        ----------
-        reciprocal : bool (optional)
-          If True only keep edges that appear in both directions
-          in the original digraph.
-        as_view : bool (optional, default=False)
-          If True return an undirected view of the original directed graph.
-
-        Returns
-        -------
-        G : MultiGraph
-            An undirected graph with the same name and nodes and
-            with edge (u, v, data) if either (u, v, data) or (v, u, data)
-            is in the digraph.  If both edges exist in digraph and
-            their edge data is different, only one edge is created
-            with an arbitrary choice of which edge data to use.
-            You must check and correct for this manually if desired.
-
-        See Also
-        --------
-        MultiGraph, copy, add_edge, add_edges_from
-
-        Notes
-        -----
-        This returns a "deepcopy" of the edge, node, and
-        graph attributes which attempts to completely copy
-        all of the data and references.
-
-        This is in contrast to the similar D=MultiDiGraph(G) which
-        returns a shallow copy of the data.
-
-        See the Python copy module for more information on shallow
-        and deep copies, https://docs.python.org/3/library/copy.html.
-
-        Warning: If you have subclassed MultiDiGraph to use dict-like
-        objects in the data structure, those changes do not transfer
-        to the MultiGraph created by this method.
-
-        Examples
-        --------
-        >>> G = nx.path_graph(2)  # or MultiGraph, etc
-        >>> H = G.to_directed()
-        >>> list(H.edges)
-        [(0, 1), (1, 0)]
-        >>> G2 = H.to_undirected()
-        >>> list(G2.edges)
-        [(0, 1)]
-        """
-        ...
-    def reverse(self, copy: bool = True) -> MultiDiGraph[_Node]:
-        """
-        Returns the reverse of the graph.
-
-        The reverse is a graph with the same nodes and edges
-        but with the directions of the edges reversed.
-
-        Parameters
-        ----------
-        copy : bool optional (default=True)
-            If True, return a new DiGraph holding the reversed edges.
-            If False, the reverse graph is created using a view of
-            the original graph.
-        """
-        ...
-    def copy(self, as_view: bool = False) -> MultiDiGraph[_Node]:
-        """
-        Returns a copy of the graph.
-
-        The copy method by default returns an independent shallow copy
-        of the graph and attributes. That is, if an attribute is a
-        container, that container is shared by the original an the copy.
-        Use Python's `copy.deepcopy` for new containers.
-
-        If `as_view` is True then a view is returned instead of a copy.
-
-        Notes
-        -----
-        All copies reproduce the graph structure, but data attributes
-        may be handled in different ways. There are four types of copies
-        of a graph that people might want.
-
-        Deepcopy -- A "deepcopy" copies the graph structure as well as
-        all data attributes and any objects they might contain.
-        The entire graph object is new so that changes in the copy
-        do not affect the original object. (see Python's copy.deepcopy)
-
-        Data Reference (Shallow) -- For a shallow copy the graph structure
-        is copied but the edge, node and graph attribute dicts are
-        references to those in the original graph. This saves
-        time and memory but could cause confusion if you change an attribute
-        in one graph and it changes the attribute in the other.
-        NetworkX does not provide this level of shallow copy.
-
-        Independent Shallow -- This copy creates new independent attribute
-        dicts and then does a shallow copy of the attributes. That is, any
-        attributes that are containers are shared between the new graph
-        and the original. This is exactly what `dict.copy()` provides.
-        You can obtain this style copy using:
-
-            >>> G = nx.path_graph(5)
-            >>> H = G.copy()
-            >>> H = G.copy(as_view=False)
-            >>> H = nx.Graph(G)
-            >>> H = G.__class__(G)
-
-        Fresh Data -- For fresh data, the graph structure is copied while
-        new empty data attribute dicts are created. The resulting graph
-        is independent of the original and it has no edge, node or graph
-        attributes. Fresh copies are not enabled. Instead use:
-
-            >>> H = G.__class__()
-            >>> H.add_nodes_from(G)
-            >>> H.add_edges_from(G.edges)
-
-        View -- Inspired by dict-views, graph-views act like read-only
-        versions of the original graph, providing a copy of the original
-        structure without requiring any memory for copying the information.
-
-        See the Python copy module for more information on shallow
-        and deep copies, https://docs.python.org/3/library/copy.html.
-
-        Parameters
-        ----------
-        as_view : bool, optional (default=False)
-            If True, the returned graph-view provides a read-only view
-            of the original graph without actually copying any data.
-
-        Returns
-        -------
-        G : Graph
-            A copy of the graph.
-
-        See Also
-        --------
-        to_directed: return a directed copy of the graph.
-
-        Examples
-        --------
-        >>> G = nx.path_graph(4)  # or DiGraph, MultiGraph, MultiDiGraph, etc
-        >>> H = G.copy()
-        """
-        ...
-=======
     def out_degree(self) -> OutMultiDegreeView[_Node]: ...
     def to_undirected(self, reciprocal: bool = False, as_view: bool = False) -> MultiGraph[_Node]: ...  # type: ignore[override]
     def reverse(self, copy: bool = True) -> MultiDiGraph[_Node]: ...
-    def copy(self, as_view: bool = False) -> MultiDiGraph[_Node]: ...
->>>>>>> 7178fa33
+    def copy(self, as_view: bool = False) -> MultiDiGraph[_Node]: ...