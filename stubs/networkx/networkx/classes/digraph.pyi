<<<<<<< HEAD
"""Base class for directed graphs."""

from _typeshed import Incomplete
=======
>>>>>>> 85a787bb
from collections.abc import Iterator
from functools import cached_property
from typing import Any
from typing_extensions import Self

from networkx.classes.coreviews import AdjacencyView
from networkx.classes.graph import Graph, _Node
from networkx.classes.reportviews import (
    DiDegreeView,
    InDegreeView,
    InEdgeView,
    InMultiDegreeView,
    OutDegreeView,
    OutEdgeView,
    OutMultiDegreeView,
)

__all__ = ["DiGraph"]

class DiGraph(Graph[_Node]):
    """
    Base class for directed graphs.

    A DiGraph stores nodes and edges with optional data, or attributes.

    DiGraphs hold directed edges.  Self loops are allowed but multiple
    (parallel) edges are not.

    Nodes can be arbitrary (hashable) Python objects with optional
    key/value attributes. By convention `None` is not used as a node.

    Edges are represented as links between nodes with optional
    key/value attributes.

    Parameters
    ----------
    incoming_graph_data : input graph (optional, default: None)
        Data to initialize graph. If None (default) an empty
        graph is created.  The data can be any format that is supported
        by the to_networkx_graph() function, currently including edge list,
        dict of dicts, dict of lists, NetworkX graph, 2D NumPy array, SciPy
        sparse matrix, or PyGraphviz graph.

    attr : keyword arguments, optional (default= no attributes)
        Attributes to add to graph as key=value pairs.

    See Also
    --------
    Graph
    MultiGraph
    MultiDiGraph

    Examples
    --------
    Create an empty graph structure (a "null graph") with no nodes and
    no edges.

    >>> G = nx.DiGraph()

    G can be grown in several ways.

    **Nodes:**

    Add one node at a time:

    >>> G.add_node(1)

    Add the nodes from any container (a list, dict, set or
    even the lines from a file or the nodes from another graph).

    >>> G.add_nodes_from([2, 3])
    >>> G.add_nodes_from(range(100, 110))
    >>> H = nx.path_graph(10)
    >>> G.add_nodes_from(H)

    In addition to strings and integers any hashable Python object
    (except None) can represent a node, e.g. a customized node object,
    or even another Graph.

    >>> G.add_node(H)

    **Edges:**

    G can also be grown by adding edges.

    Add one edge,

    >>> G.add_edge(1, 2)

    a list of edges,

    >>> G.add_edges_from([(1, 2), (1, 3)])

    or a collection of edges,

    >>> G.add_edges_from(H.edges)

    If some edges connect nodes not yet in the graph, the nodes
    are added automatically.  There are no errors when adding
    nodes or edges that already exist.

    **Attributes:**

    Each graph, node, and edge can hold key/value attribute pairs
    in an associated attribute dictionary (the keys must be hashable).
    By default these are empty, but can be added or changed using
    add_edge, add_node or direct manipulation of the attribute
    dictionaries named graph, node and edge respectively.

    >>> G = nx.DiGraph(day="Friday")
    >>> G.graph
    {'day': 'Friday'}

    Add node attributes using add_node(), add_nodes_from() or G.nodes

    >>> G.add_node(1, time="5pm")
    >>> G.add_nodes_from([3], time="2pm")
    >>> G.nodes[1]
    {'time': '5pm'}
    >>> G.nodes[1]["room"] = 714
    >>> del G.nodes[1]["room"]  # remove attribute
    >>> list(G.nodes(data=True))
    [(1, {'time': '5pm'}), (3, {'time': '2pm'})]

    Add edge attributes using add_edge(), add_edges_from(), subscript
    notation, or G.edges.

    >>> G.add_edge(1, 2, weight=4.7)
    >>> G.add_edges_from([(3, 4), (4, 5)], color="red")
    >>> G.add_edges_from([(1, 2, {"color": "blue"}), (2, 3, {"weight": 8})])
    >>> G[1][2]["weight"] = 4.7
    >>> G.edges[1, 2]["weight"] = 4

    Warning: we protect the graph data structure by making `G.edges[1, 2]` a
    read-only dict-like structure. However, you can assign to attributes
    in e.g. `G.edges[1, 2]`. Thus, use 2 sets of brackets to add/change
    data attributes: `G.edges[1, 2]['weight'] = 4`
    (For multigraphs: `MG.edges[u, v, key][name] = value`).

    **Shortcuts:**

    Many common graph features allow python syntax to speed reporting.

    >>> 1 in G  # check if node in graph
    True
    >>> [n for n in G if n < 3]  # iterate through nodes
    [1, 2]
    >>> len(G)  # number of nodes in graph
    5

    Often the best way to traverse all edges of a graph is via the neighbors.
    The neighbors are reported as an adjacency-dict `G.adj` or `G.adjacency()`

    >>> for n, nbrsdict in G.adjacency():
    ...     for nbr, eattr in nbrsdict.items():
    ...         if "weight" in eattr:
    ...             # Do something useful with the edges
    ...             pass

    But the edges reporting object is often more convenient:

    >>> for u, v, weight in G.edges(data="weight"):
    ...     if weight is not None:
    ...         # Do something useful with the edges
    ...         pass

    **Reporting:**

    Simple graph information is obtained using object-attributes and methods.
    Reporting usually provides views instead of containers to reduce memory
    usage. The views update as the graph is updated similarly to dict-views.
    The objects `nodes`, `edges` and `adj` provide access to data attributes
    via lookup (e.g. `nodes[n]`, `edges[u, v]`, `adj[u][v]`) and iteration
    (e.g. `nodes.items()`, `nodes.data('color')`,
    `nodes.data('color', default='blue')` and similarly for `edges`)
    Views exist for `nodes`, `edges`, `neighbors()`/`adj` and `degree`.

    For details on these and other miscellaneous methods, see below.

    **Subclasses (Advanced):**

    The Graph class uses a dict-of-dict-of-dict data structure.
    The outer dict (node_dict) holds adjacency information keyed by node.
    The next dict (adjlist_dict) represents the adjacency information and holds
    edge data keyed by neighbor.  The inner dict (edge_attr_dict) represents
    the edge data and holds edge attribute values keyed by attribute names.

    Each of these three dicts can be replaced in a subclass by a user defined
    dict-like object. In general, the dict-like features should be
    maintained but extra features can be added. To replace one of the
    dicts create a new graph class by changing the class(!) variable
    holding the factory for that dict-like structure. The variable names are
    node_dict_factory, node_attr_dict_factory, adjlist_inner_dict_factory,
    adjlist_outer_dict_factory, edge_attr_dict_factory and graph_attr_dict_factory.

    node_dict_factory : function, (default: dict)
        Factory function to be used to create the dict containing node
        attributes, keyed by node id.
        It should require no arguments and return a dict-like object

    node_attr_dict_factory: function, (default: dict)
        Factory function to be used to create the node attribute
        dict which holds attribute values keyed by attribute name.
        It should require no arguments and return a dict-like object

    adjlist_outer_dict_factory : function, (default: dict)
        Factory function to be used to create the outer-most dict
        in the data structure that holds adjacency info keyed by node.
        It should require no arguments and return a dict-like object.

    adjlist_inner_dict_factory : function, optional (default: dict)
        Factory function to be used to create the adjacency list
        dict which holds edge data keyed by neighbor.
        It should require no arguments and return a dict-like object

    edge_attr_dict_factory : function, optional (default: dict)
        Factory function to be used to create the edge attribute
        dict which holds attribute values keyed by attribute name.
        It should require no arguments and return a dict-like object.

    graph_attr_dict_factory : function, (default: dict)
        Factory function to be used to create the graph attribute
        dict which holds attribute values keyed by attribute name.
        It should require no arguments and return a dict-like object.

    Typically, if your extension doesn't impact the data structure all
    methods will inherited without issue except: `to_directed/to_undirected`.
    By default these methods create a DiGraph/Graph class and you probably
    want them to create your extension of a DiGraph/Graph. To facilitate
    this we define two class variables that you can set in your subclass.

    to_directed_class : callable, (default: DiGraph or MultiDiGraph)
        Class to create a new graph structure in the `to_directed` method.
        If `None`, a NetworkX class (DiGraph or MultiDiGraph) is used.

    to_undirected_class : callable, (default: Graph or MultiGraph)
        Class to create a new graph structure in the `to_undirected` method.
        If `None`, a NetworkX class (Graph or MultiGraph) is used.

    **Subclassing Example**

    Create a low memory graph class that effectively disallows edge
    attributes by using a single attribute dict for all edges.
    This reduces the memory used, but you lose edge attributes.

    >>> class ThinGraph(nx.Graph):
    ...     all_edge_dict = {"weight": 1}
    ...
    ...     def single_edge_dict(self):
    ...         return self.all_edge_dict
    ...
    ...     edge_attr_dict_factory = single_edge_dict
    >>> G = ThinGraph()
    >>> G.add_edge(2, 1)
    >>> G[2][1]
    {'weight': 1}
    >>> G.add_edge(2, 2)
    >>> G[2][1] is G[2][2]
    True
    """
    @cached_property
<<<<<<< HEAD
    def succ(self) -> AdjacencyView[_Node, _Node, dict[str, Incomplete]]:
        """
        Graph adjacency object holding the successors of each node.

        This object is a read-only dict-like structure with node keys
        and neighbor-dict values.  The neighbor-dict is keyed by neighbor
        to the edge-data-dict.  So `G.succ[3][2]['color'] = 'blue'` sets
        the color of the edge `(3, 2)` to `"blue"`.

        Iterating over G.succ behaves like a dict. Useful idioms include
        `for nbr, datadict in G.succ[n].items():`.  A data-view not provided
        by dicts also exists: `for nbr, foovalue in G.succ[node].data('foo'):`
        and a default can be set via a `default` argument to the `data` method.

        The neighbor information is also provided by subscripting the graph.
        So `for nbr, foovalue in G[node].data('foo', default=1):` works.

        For directed graphs, `G.adj` is identical to `G.succ`.
        """
        ...
    @cached_property
    def pred(self) -> AdjacencyView[_Node, _Node, dict[str, Incomplete]]:
        """
        Graph adjacency object holding the predecessors of each node.

        This object is a read-only dict-like structure with node keys
        and neighbor-dict values.  The neighbor-dict is keyed by neighbor
        to the edge-data-dict.  So `G.pred[2][3]['color'] = 'blue'` sets
        the color of the edge `(3, 2)` to `"blue"`.

        Iterating over G.pred behaves like a dict. Useful idioms include
        `for nbr, datadict in G.pred[n].items():`.  A data-view not provided
        by dicts also exists: `for nbr, foovalue in G.pred[node].data('foo'):`
        A default can be set via a `default` argument to the `data` method.
        """
        ...
    def has_successor(self, u: _Node, v: _Node) -> bool:
        """
        Returns True if node u has successor v.

        This is true if graph has the edge u->v.
        """
        ...
    def has_predecessor(self, u: _Node, v: _Node) -> bool:
        """
        Returns True if node u has predecessor v.

        This is true if graph has the edge u<-v.
        """
        ...
    def successors(self, n: _Node) -> Iterator[_Node]:
        """
        Returns an iterator over successor nodes of n.

        A successor of n is a node m such that there exists a directed
        edge from n to m.

        Parameters
        ----------
        n : node
           A node in the graph

        Raises
        ------
        NetworkXError
           If n is not in the graph.

        See Also
        --------
        predecessors

        Notes
        -----
        neighbors() and successors() are the same.
        """
        ...
    neighbors = successors
    def predecessors(self, n: _Node) -> Iterator[_Node]:
        """
        Returns an iterator over predecessor nodes of n.

        A predecessor of n is a node m such that there exists a directed
        edge from m to n.

        Parameters
        ----------
        n : node
           A node in the graph

        Raises
        ------
        NetworkXError
           If n is not in the graph.

        See Also
        --------
        successors
        """
        ...
=======
    def succ(self) -> AdjacencyView[_Node, _Node, dict[str, Any]]: ...
    @cached_property
    def pred(self) -> AdjacencyView[_Node, _Node, dict[str, Any]]: ...
    def has_successor(self, u: _Node, v: _Node) -> bool: ...
    def has_predecessor(self, u: _Node, v: _Node) -> bool: ...
    def successors(self, n: _Node) -> Iterator[_Node]: ...

    neighbors = successors

    def predecessors(self, n: _Node) -> Iterator[_Node]: ...
>>>>>>> 85a787bb
    @cached_property
    def out_edges(self) -> OutEdgeView[_Node]:
        """
        An OutEdgeView of the DiGraph as G.edges or G.edges().

        edges(self, nbunch=None, data=False, default=None)

        The OutEdgeView provides set-like operations on the edge-tuples
        as well as edge attribute lookup. When called, it also provides
        an EdgeDataView object which allows control of access to edge
        attributes (but does not provide set-like operations).
        Hence, `G.edges[u, v]['color']` provides the value of the color
        attribute for edge `(u, v)` while
        `for (u, v, c) in G.edges.data('color', default='red'):`
        iterates through all the edges yielding the color attribute
        with default `'red'` if no color attribute exists.

        Parameters
        ----------
        nbunch : single node, container, or all nodes (default= all nodes)
            The view will only report edges from these nodes.
        data : string or bool, optional (default=False)
            The edge attribute returned in 3-tuple (u, v, ddict[data]).
            If True, return edge attribute dict in 3-tuple (u, v, ddict).
            If False, return 2-tuple (u, v).
        default : value, optional (default=None)
            Value used for edges that don't have the requested attribute.
            Only relevant if data is not True or False.

        Returns
        -------
        edges : OutEdgeView
            A view of edge attributes, usually it iterates over (u, v)
            or (u, v, d) tuples of edges, but can also be used for
            attribute lookup as `edges[u, v]['foo']`.

        See Also
        --------
        in_edges, out_edges

        Notes
        -----
        Nodes in nbunch that are not in the graph will be (quietly) ignored.
        For directed graphs this returns the out-edges.

        Examples
        --------
        >>> G = nx.DiGraph()  # or MultiDiGraph, etc
        >>> nx.add_path(G, [0, 1, 2])
        >>> G.add_edge(2, 3, weight=5)
        >>> [e for e in G.edges]
        [(0, 1), (1, 2), (2, 3)]
        >>> G.edges.data()  # default data is {} (empty dict)
        OutEdgeDataView([(0, 1, {}), (1, 2, {}), (2, 3, {'weight': 5})])
        >>> G.edges.data("weight", default=1)
        OutEdgeDataView([(0, 1, 1), (1, 2, 1), (2, 3, 5)])
        >>> G.edges([0, 2])  # only edges originating from these nodes
        OutEdgeDataView([(0, 1), (2, 3)])
        >>> G.edges(0)  # only edges from node 0
        OutEdgeDataView([(0, 1)])
        """
        ...
    @cached_property
<<<<<<< HEAD
    def in_edges(self) -> OutEdgeView[_Node]:
        """
        A view of the in edges of the graph as G.in_edges or G.in_edges().

        in_edges(self, nbunch=None, data=False, default=None):

        Parameters
        ----------
        nbunch : single node, container, or all nodes (default= all nodes)
            The view will only report edges incident to these nodes.
        data : string or bool, optional (default=False)
            The edge attribute returned in 3-tuple (u, v, ddict[data]).
            If True, return edge attribute dict in 3-tuple (u, v, ddict).
            If False, return 2-tuple (u, v).
        default : value, optional (default=None)
            Value used for edges that don't have the requested attribute.
            Only relevant if data is not True or False.

        Returns
        -------
        in_edges : InEdgeView or InEdgeDataView
            A view of edge attributes, usually it iterates over (u, v)
            or (u, v, d) tuples of edges, but can also be used for
            attribute lookup as `edges[u, v]['foo']`.

        Examples
        --------
        >>> G = nx.DiGraph()
        >>> G.add_edge(1, 2, color="blue")
        >>> G.in_edges()
        InEdgeView([(1, 2)])
        >>> G.in_edges(nbunch=2)
        InEdgeDataView([(1, 2)])

        See Also
        --------
        edges
        """
        ...
    @cached_property
    def in_degree(self) -> InDegreeView[_Node] | InMultiDegreeView[_Node]:
        """
        An InDegreeView for (node, in_degree) or in_degree for single node.

        The node in_degree is the number of edges pointing to the node.
        The weighted node degree is the sum of the edge weights for
        edges incident to that node.

        This object provides an iteration over (node, in_degree) as well as
        lookup for the degree for a single node.

        Parameters
        ----------
        nbunch : single node, container, or all nodes (default= all nodes)
            The view will only report edges incident to these nodes.

        weight : string or None, optional (default=None)
           The name of an edge attribute that holds the numerical value used
           as a weight.  If None, then each edge has weight 1.
           The degree is the sum of the edge weights adjacent to the node.

        Returns
        -------
        If a single node is requested
        deg : int
            In-degree of the node

        OR if multiple nodes are requested
        nd_iter : iterator
            The iterator returns two-tuples of (node, in-degree).

        See Also
        --------
        degree, out_degree

        Examples
        --------
        >>> G = nx.DiGraph()
        >>> nx.add_path(G, [0, 1, 2, 3])
        >>> G.in_degree(0)  # node 0 with degree 0
        0
        >>> list(G.in_degree([0, 1, 2]))
        [(0, 0), (1, 1), (2, 1)]
        """
        ...
    @cached_property
    def out_degree(self) -> OutDegreeView[_Node] | OutMultiDegreeView[_Node]:
        """
        An OutDegreeView for (node, out_degree)

        The node out_degree is the number of edges pointing out of the node.
        The weighted node degree is the sum of the edge weights for
        edges incident to that node.

        This object provides an iterator over (node, out_degree) as well as
        lookup for the degree for a single node.

        Parameters
        ----------
        nbunch : single node, container, or all nodes (default= all nodes)
            The view will only report edges incident to these nodes.

        weight : string or None, optional (default=None)
           The name of an edge attribute that holds the numerical value used
           as a weight.  If None, then each edge has weight 1.
           The degree is the sum of the edge weights adjacent to the node.

        Returns
        -------
        If a single node is requested
        deg : int
            Out-degree of the node

        OR if multiple nodes are requested
        nd_iter : iterator
            The iterator returns two-tuples of (node, out-degree).

        See Also
        --------
        degree, in_degree

        Examples
        --------
        >>> G = nx.DiGraph()
        >>> nx.add_path(G, [0, 1, 2, 3])
        >>> G.out_degree(0)  # node 0 with degree 1
        1
        >>> list(G.out_degree([0, 1, 2]))
        [(0, 1), (1, 1), (2, 1)]
        """
        ...
    def to_undirected(self, reciprocal: bool = False, as_view: bool = False) -> Graph[_Node]:
        """
        Returns an undirected representation of the digraph.

        Parameters
        ----------
        reciprocal : bool (optional)
          If True only keep edges that appear in both directions
          in the original digraph.
        as_view : bool (optional, default=False)
          If True return an undirected view of the original directed graph.

        Returns
        -------
        G : Graph
            An undirected graph with the same name and nodes and
            with edge (u, v, data) if either (u, v, data) or (v, u, data)
            is in the digraph.  If both edges exist in digraph and
            their edge data is different, only one edge is created
            with an arbitrary choice of which edge data to use.
            You must check and correct for this manually if desired.

        See Also
        --------
        Graph, copy, add_edge, add_edges_from

        Notes
        -----
        If edges in both directions (u, v) and (v, u) exist in the
        graph, attributes for the new undirected edge will be a combination of
        the attributes of the directed edges.  The edge data is updated
        in the (arbitrary) order that the edges are encountered.  For
        more customized control of the edge attributes use add_edge().

        This returns a "deepcopy" of the edge, node, and
        graph attributes which attempts to completely copy
        all of the data and references.

        This is in contrast to the similar G=DiGraph(D) which returns a
        shallow copy of the data.

        See the Python copy module for more information on shallow
        and deep copies, https://docs.python.org/3/library/copy.html.

        Warning: If you have subclassed DiGraph to use dict-like objects
        in the data structure, those changes do not transfer to the
        Graph created by this method.

        Examples
        --------
        >>> G = nx.path_graph(2)  # or MultiGraph, etc
        >>> H = G.to_directed()
        >>> list(H.edges)
        [(0, 1), (1, 0)]
        >>> G2 = H.to_undirected()
        >>> list(G2.edges)
        [(0, 1)]
        """
        ...
    def reverse(self, copy: bool = True) -> Self:
        """
        Returns the reverse of the graph.

        The reverse is a graph with the same nodes and edges
        but with the directions of the edges reversed.

        Parameters
        ----------
        copy : bool optional (default=True)
            If True, return a new DiGraph holding the reversed edges.
            If False, the reverse graph is created using a view of
            the original graph.
        """
        ...
    def copy(self, as_view: bool = False) -> DiGraph[_Node]:
        """
        Returns a copy of the graph.

        The copy method by default returns an independent shallow copy
        of the graph and attributes. That is, if an attribute is a
        container, that container is shared by the original an the copy.
        Use Python's `copy.deepcopy` for new containers.

        If `as_view` is True then a view is returned instead of a copy.

        Notes
        -----
        All copies reproduce the graph structure, but data attributes
        may be handled in different ways. There are four types of copies
        of a graph that people might want.

        Deepcopy -- A "deepcopy" copies the graph structure as well as
        all data attributes and any objects they might contain.
        The entire graph object is new so that changes in the copy
        do not affect the original object. (see Python's copy.deepcopy)

        Data Reference (Shallow) -- For a shallow copy the graph structure
        is copied but the edge, node and graph attribute dicts are
        references to those in the original graph. This saves
        time and memory but could cause confusion if you change an attribute
        in one graph and it changes the attribute in the other.
        NetworkX does not provide this level of shallow copy.

        Independent Shallow -- This copy creates new independent attribute
        dicts and then does a shallow copy of the attributes. That is, any
        attributes that are containers are shared between the new graph
        and the original. This is exactly what `dict.copy()` provides.
        You can obtain this style copy using:

            >>> G = nx.path_graph(5)
            >>> H = G.copy()
            >>> H = G.copy(as_view=False)
            >>> H = nx.Graph(G)
            >>> H = G.__class__(G)

        Fresh Data -- For fresh data, the graph structure is copied while
        new empty data attribute dicts are created. The resulting graph
        is independent of the original and it has no edge, node or graph
        attributes. Fresh copies are not enabled. Instead use:

            >>> H = G.__class__()
            >>> H.add_nodes_from(G)
            >>> H.add_edges_from(G.edges)

        View -- Inspired by dict-views, graph-views act like read-only
        versions of the original graph, providing a copy of the original
        structure without requiring any memory for copying the information.

        See the Python copy module for more information on shallow
        and deep copies, https://docs.python.org/3/library/copy.html.

        Parameters
        ----------
        as_view : bool, optional (default=False)
            If True, the returned graph-view provides a read-only view
            of the original graph without actually copying any data.

        Returns
        -------
        G : Graph
            A copy of the graph.

        See Also
        --------
        to_directed: return a directed copy of the graph.

        Examples
        --------
        >>> G = nx.path_graph(4)  # or DiGraph, MultiGraph, MultiDiGraph, etc
        >>> H = G.copy()
        """
        ...
=======
    def in_edges(self) -> InEdgeView[_Node]: ...
    @cached_property
    def in_degree(self) -> int | InDegreeView[_Node] | InMultiDegreeView[_Node]: ...
    @cached_property
    def out_degree(self) -> int | OutDegreeView[_Node] | OutMultiDegreeView[_Node]: ...
    def to_undirected(self, reciprocal: bool = False, as_view: bool = False) -> Graph[_Node]: ...  # type: ignore[override]
    # reciprocal : If True, only edges that appear in both directions ... will be kept in the undirected graph.
    def reverse(self, copy: bool = True) -> Self: ...
    @cached_property
    def edges(self) -> OutEdgeView[_Node]: ...  # type: ignore[override] # An OutEdgeView of the DiGraph as G.edges or G.edges().
    @cached_property
    def degree(self) -> int | DiDegreeView[_Node]: ...  # type: ignore[override] # Returns DiDegreeView or int
>>>>>>> 85a787bb
<|MERGE_RESOLUTION|>--- conflicted
+++ resolved
@@ -1,9 +1,3 @@
-<<<<<<< HEAD
-"""Base class for directed graphs."""
-
-from _typeshed import Incomplete
-=======
->>>>>>> 85a787bb
 from collections.abc import Iterator
 from functools import cached_property
 from typing import Any
@@ -265,107 +259,6 @@
     True
     """
     @cached_property
-<<<<<<< HEAD
-    def succ(self) -> AdjacencyView[_Node, _Node, dict[str, Incomplete]]:
-        """
-        Graph adjacency object holding the successors of each node.
-
-        This object is a read-only dict-like structure with node keys
-        and neighbor-dict values.  The neighbor-dict is keyed by neighbor
-        to the edge-data-dict.  So `G.succ[3][2]['color'] = 'blue'` sets
-        the color of the edge `(3, 2)` to `"blue"`.
-
-        Iterating over G.succ behaves like a dict. Useful idioms include
-        `for nbr, datadict in G.succ[n].items():`.  A data-view not provided
-        by dicts also exists: `for nbr, foovalue in G.succ[node].data('foo'):`
-        and a default can be set via a `default` argument to the `data` method.
-
-        The neighbor information is also provided by subscripting the graph.
-        So `for nbr, foovalue in G[node].data('foo', default=1):` works.
-
-        For directed graphs, `G.adj` is identical to `G.succ`.
-        """
-        ...
-    @cached_property
-    def pred(self) -> AdjacencyView[_Node, _Node, dict[str, Incomplete]]:
-        """
-        Graph adjacency object holding the predecessors of each node.
-
-        This object is a read-only dict-like structure with node keys
-        and neighbor-dict values.  The neighbor-dict is keyed by neighbor
-        to the edge-data-dict.  So `G.pred[2][3]['color'] = 'blue'` sets
-        the color of the edge `(3, 2)` to `"blue"`.
-
-        Iterating over G.pred behaves like a dict. Useful idioms include
-        `for nbr, datadict in G.pred[n].items():`.  A data-view not provided
-        by dicts also exists: `for nbr, foovalue in G.pred[node].data('foo'):`
-        A default can be set via a `default` argument to the `data` method.
-        """
-        ...
-    def has_successor(self, u: _Node, v: _Node) -> bool:
-        """
-        Returns True if node u has successor v.
-
-        This is true if graph has the edge u->v.
-        """
-        ...
-    def has_predecessor(self, u: _Node, v: _Node) -> bool:
-        """
-        Returns True if node u has predecessor v.
-
-        This is true if graph has the edge u<-v.
-        """
-        ...
-    def successors(self, n: _Node) -> Iterator[_Node]:
-        """
-        Returns an iterator over successor nodes of n.
-
-        A successor of n is a node m such that there exists a directed
-        edge from n to m.
-
-        Parameters
-        ----------
-        n : node
-           A node in the graph
-
-        Raises
-        ------
-        NetworkXError
-           If n is not in the graph.
-
-        See Also
-        --------
-        predecessors
-
-        Notes
-        -----
-        neighbors() and successors() are the same.
-        """
-        ...
-    neighbors = successors
-    def predecessors(self, n: _Node) -> Iterator[_Node]:
-        """
-        Returns an iterator over predecessor nodes of n.
-
-        A predecessor of n is a node m such that there exists a directed
-        edge from m to n.
-
-        Parameters
-        ----------
-        n : node
-           A node in the graph
-
-        Raises
-        ------
-        NetworkXError
-           If n is not in the graph.
-
-        See Also
-        --------
-        successors
-        """
-        ...
-=======
     def succ(self) -> AdjacencyView[_Node, _Node, dict[str, Any]]: ...
     @cached_property
     def pred(self) -> AdjacencyView[_Node, _Node, dict[str, Any]]: ...
@@ -376,7 +269,6 @@
     neighbors = successors
 
     def predecessors(self, n: _Node) -> Iterator[_Node]: ...
->>>>>>> 85a787bb
     @cached_property
     def out_edges(self) -> OutEdgeView[_Node]:
         """
@@ -440,291 +332,6 @@
         """
         ...
     @cached_property
-<<<<<<< HEAD
-    def in_edges(self) -> OutEdgeView[_Node]:
-        """
-        A view of the in edges of the graph as G.in_edges or G.in_edges().
-
-        in_edges(self, nbunch=None, data=False, default=None):
-
-        Parameters
-        ----------
-        nbunch : single node, container, or all nodes (default= all nodes)
-            The view will only report edges incident to these nodes.
-        data : string or bool, optional (default=False)
-            The edge attribute returned in 3-tuple (u, v, ddict[data]).
-            If True, return edge attribute dict in 3-tuple (u, v, ddict).
-            If False, return 2-tuple (u, v).
-        default : value, optional (default=None)
-            Value used for edges that don't have the requested attribute.
-            Only relevant if data is not True or False.
-
-        Returns
-        -------
-        in_edges : InEdgeView or InEdgeDataView
-            A view of edge attributes, usually it iterates over (u, v)
-            or (u, v, d) tuples of edges, but can also be used for
-            attribute lookup as `edges[u, v]['foo']`.
-
-        Examples
-        --------
-        >>> G = nx.DiGraph()
-        >>> G.add_edge(1, 2, color="blue")
-        >>> G.in_edges()
-        InEdgeView([(1, 2)])
-        >>> G.in_edges(nbunch=2)
-        InEdgeDataView([(1, 2)])
-
-        See Also
-        --------
-        edges
-        """
-        ...
-    @cached_property
-    def in_degree(self) -> InDegreeView[_Node] | InMultiDegreeView[_Node]:
-        """
-        An InDegreeView for (node, in_degree) or in_degree for single node.
-
-        The node in_degree is the number of edges pointing to the node.
-        The weighted node degree is the sum of the edge weights for
-        edges incident to that node.
-
-        This object provides an iteration over (node, in_degree) as well as
-        lookup for the degree for a single node.
-
-        Parameters
-        ----------
-        nbunch : single node, container, or all nodes (default= all nodes)
-            The view will only report edges incident to these nodes.
-
-        weight : string or None, optional (default=None)
-           The name of an edge attribute that holds the numerical value used
-           as a weight.  If None, then each edge has weight 1.
-           The degree is the sum of the edge weights adjacent to the node.
-
-        Returns
-        -------
-        If a single node is requested
-        deg : int
-            In-degree of the node
-
-        OR if multiple nodes are requested
-        nd_iter : iterator
-            The iterator returns two-tuples of (node, in-degree).
-
-        See Also
-        --------
-        degree, out_degree
-
-        Examples
-        --------
-        >>> G = nx.DiGraph()
-        >>> nx.add_path(G, [0, 1, 2, 3])
-        >>> G.in_degree(0)  # node 0 with degree 0
-        0
-        >>> list(G.in_degree([0, 1, 2]))
-        [(0, 0), (1, 1), (2, 1)]
-        """
-        ...
-    @cached_property
-    def out_degree(self) -> OutDegreeView[_Node] | OutMultiDegreeView[_Node]:
-        """
-        An OutDegreeView for (node, out_degree)
-
-        The node out_degree is the number of edges pointing out of the node.
-        The weighted node degree is the sum of the edge weights for
-        edges incident to that node.
-
-        This object provides an iterator over (node, out_degree) as well as
-        lookup for the degree for a single node.
-
-        Parameters
-        ----------
-        nbunch : single node, container, or all nodes (default= all nodes)
-            The view will only report edges incident to these nodes.
-
-        weight : string or None, optional (default=None)
-           The name of an edge attribute that holds the numerical value used
-           as a weight.  If None, then each edge has weight 1.
-           The degree is the sum of the edge weights adjacent to the node.
-
-        Returns
-        -------
-        If a single node is requested
-        deg : int
-            Out-degree of the node
-
-        OR if multiple nodes are requested
-        nd_iter : iterator
-            The iterator returns two-tuples of (node, out-degree).
-
-        See Also
-        --------
-        degree, in_degree
-
-        Examples
-        --------
-        >>> G = nx.DiGraph()
-        >>> nx.add_path(G, [0, 1, 2, 3])
-        >>> G.out_degree(0)  # node 0 with degree 1
-        1
-        >>> list(G.out_degree([0, 1, 2]))
-        [(0, 1), (1, 1), (2, 1)]
-        """
-        ...
-    def to_undirected(self, reciprocal: bool = False, as_view: bool = False) -> Graph[_Node]:
-        """
-        Returns an undirected representation of the digraph.
-
-        Parameters
-        ----------
-        reciprocal : bool (optional)
-          If True only keep edges that appear in both directions
-          in the original digraph.
-        as_view : bool (optional, default=False)
-          If True return an undirected view of the original directed graph.
-
-        Returns
-        -------
-        G : Graph
-            An undirected graph with the same name and nodes and
-            with edge (u, v, data) if either (u, v, data) or (v, u, data)
-            is in the digraph.  If both edges exist in digraph and
-            their edge data is different, only one edge is created
-            with an arbitrary choice of which edge data to use.
-            You must check and correct for this manually if desired.
-
-        See Also
-        --------
-        Graph, copy, add_edge, add_edges_from
-
-        Notes
-        -----
-        If edges in both directions (u, v) and (v, u) exist in the
-        graph, attributes for the new undirected edge will be a combination of
-        the attributes of the directed edges.  The edge data is updated
-        in the (arbitrary) order that the edges are encountered.  For
-        more customized control of the edge attributes use add_edge().
-
-        This returns a "deepcopy" of the edge, node, and
-        graph attributes which attempts to completely copy
-        all of the data and references.
-
-        This is in contrast to the similar G=DiGraph(D) which returns a
-        shallow copy of the data.
-
-        See the Python copy module for more information on shallow
-        and deep copies, https://docs.python.org/3/library/copy.html.
-
-        Warning: If you have subclassed DiGraph to use dict-like objects
-        in the data structure, those changes do not transfer to the
-        Graph created by this method.
-
-        Examples
-        --------
-        >>> G = nx.path_graph(2)  # or MultiGraph, etc
-        >>> H = G.to_directed()
-        >>> list(H.edges)
-        [(0, 1), (1, 0)]
-        >>> G2 = H.to_undirected()
-        >>> list(G2.edges)
-        [(0, 1)]
-        """
-        ...
-    def reverse(self, copy: bool = True) -> Self:
-        """
-        Returns the reverse of the graph.
-
-        The reverse is a graph with the same nodes and edges
-        but with the directions of the edges reversed.
-
-        Parameters
-        ----------
-        copy : bool optional (default=True)
-            If True, return a new DiGraph holding the reversed edges.
-            If False, the reverse graph is created using a view of
-            the original graph.
-        """
-        ...
-    def copy(self, as_view: bool = False) -> DiGraph[_Node]:
-        """
-        Returns a copy of the graph.
-
-        The copy method by default returns an independent shallow copy
-        of the graph and attributes. That is, if an attribute is a
-        container, that container is shared by the original an the copy.
-        Use Python's `copy.deepcopy` for new containers.
-
-        If `as_view` is True then a view is returned instead of a copy.
-
-        Notes
-        -----
-        All copies reproduce the graph structure, but data attributes
-        may be handled in different ways. There are four types of copies
-        of a graph that people might want.
-
-        Deepcopy -- A "deepcopy" copies the graph structure as well as
-        all data attributes and any objects they might contain.
-        The entire graph object is new so that changes in the copy
-        do not affect the original object. (see Python's copy.deepcopy)
-
-        Data Reference (Shallow) -- For a shallow copy the graph structure
-        is copied but the edge, node and graph attribute dicts are
-        references to those in the original graph. This saves
-        time and memory but could cause confusion if you change an attribute
-        in one graph and it changes the attribute in the other.
-        NetworkX does not provide this level of shallow copy.
-
-        Independent Shallow -- This copy creates new independent attribute
-        dicts and then does a shallow copy of the attributes. That is, any
-        attributes that are containers are shared between the new graph
-        and the original. This is exactly what `dict.copy()` provides.
-        You can obtain this style copy using:
-
-            >>> G = nx.path_graph(5)
-            >>> H = G.copy()
-            >>> H = G.copy(as_view=False)
-            >>> H = nx.Graph(G)
-            >>> H = G.__class__(G)
-
-        Fresh Data -- For fresh data, the graph structure is copied while
-        new empty data attribute dicts are created. The resulting graph
-        is independent of the original and it has no edge, node or graph
-        attributes. Fresh copies are not enabled. Instead use:
-
-            >>> H = G.__class__()
-            >>> H.add_nodes_from(G)
-            >>> H.add_edges_from(G.edges)
-
-        View -- Inspired by dict-views, graph-views act like read-only
-        versions of the original graph, providing a copy of the original
-        structure without requiring any memory for copying the information.
-
-        See the Python copy module for more information on shallow
-        and deep copies, https://docs.python.org/3/library/copy.html.
-
-        Parameters
-        ----------
-        as_view : bool, optional (default=False)
-            If True, the returned graph-view provides a read-only view
-            of the original graph without actually copying any data.
-
-        Returns
-        -------
-        G : Graph
-            A copy of the graph.
-
-        See Also
-        --------
-        to_directed: return a directed copy of the graph.
-
-        Examples
-        --------
-        >>> G = nx.path_graph(4)  # or DiGraph, MultiGraph, MultiDiGraph, etc
-        >>> H = G.copy()
-        """
-        ...
-=======
     def in_edges(self) -> InEdgeView[_Node]: ...
     @cached_property
     def in_degree(self) -> int | InDegreeView[_Node] | InMultiDegreeView[_Node]: ...
@@ -736,5 +343,4 @@
     @cached_property
     def edges(self) -> OutEdgeView[_Node]: ...  # type: ignore[override] # An OutEdgeView of the DiGraph as G.edges or G.edges().
     @cached_property
-    def degree(self) -> int | DiDegreeView[_Node]: ...  # type: ignore[override] # Returns DiDegreeView or int
->>>>>>> 85a787bb
+    def degree(self) -> int | DiDegreeView[_Node]: ...  # type: ignore[override] # Returns DiDegreeView or int