--- conflicted
+++ resolved
@@ -465,163 +465,10 @@
         """
         ...
     @cached_property
-<<<<<<< HEAD
-    def in_degree(self) -> int | InDegreeView[_Node] | InMultiDegreeView[_Node]:
-        """
-        An InDegreeView for (node, in_degree) or in_degree for single node.
-
-        The node in_degree is the number of edges pointing to the node.
-        The weighted node degree is the sum of the edge weights for
-        edges incident to that node.
-
-        This object provides an iteration over (node, in_degree) as well as
-        lookup for the degree for a single node.
-
-        Parameters
-        ----------
-        nbunch : single node, container, or all nodes (default= all nodes)
-            The view will only report edges incident to these nodes.
-
-        weight : string or None, optional (default=None)
-           The name of an edge attribute that holds the numerical value used
-           as a weight.  If None, then each edge has weight 1.
-           The degree is the sum of the edge weights adjacent to the node.
-
-        Returns
-        -------
-        If a single node is requested
-        deg : int
-            In-degree of the node
-
-        OR if multiple nodes are requested
-        nd_iter : iterator
-            The iterator returns two-tuples of (node, in-degree).
-
-        See Also
-        --------
-        degree, out_degree
-
-        Examples
-        --------
-        >>> G = nx.DiGraph()
-        >>> nx.add_path(G, [0, 1, 2, 3])
-        >>> G.in_degree(0)  # node 0 with degree 0
-        0
-        >>> list(G.in_degree([0, 1, 2]))
-        [(0, 0), (1, 1), (2, 1)]
-        """
-        ...
-    @cached_property
-    def out_degree(self) -> int | OutDegreeView[_Node] | OutMultiDegreeView[_Node]:
-        """
-        An OutDegreeView for (node, out_degree)
-
-        The node out_degree is the number of edges pointing out of the node.
-        The weighted node degree is the sum of the edge weights for
-        edges incident to that node.
-
-        This object provides an iterator over (node, out_degree) as well as
-        lookup for the degree for a single node.
-
-        Parameters
-        ----------
-        nbunch : single node, container, or all nodes (default= all nodes)
-            The view will only report edges incident to these nodes.
-
-        weight : string or None, optional (default=None)
-           The name of an edge attribute that holds the numerical value used
-           as a weight.  If None, then each edge has weight 1.
-           The degree is the sum of the edge weights adjacent to the node.
-
-        Returns
-        -------
-        If a single node is requested
-        deg : int
-            Out-degree of the node
-
-        OR if multiple nodes are requested
-        nd_iter : iterator
-            The iterator returns two-tuples of (node, out-degree).
-
-        See Also
-        --------
-        degree, in_degree
-
-        Examples
-        --------
-        >>> G = nx.DiGraph()
-        >>> nx.add_path(G, [0, 1, 2, 3])
-        >>> G.out_degree(0)  # node 0 with degree 1
-        1
-        >>> list(G.out_degree([0, 1, 2]))
-        [(0, 1), (1, 1), (2, 1)]
-        """
-        ...
-    def to_undirected(self, reciprocal: bool = False, as_view: bool = False) -> Graph[_Node]:
-        """
-        Returns an undirected representation of the digraph.
-
-        Parameters
-        ----------
-        reciprocal : bool (optional)
-          If True only keep edges that appear in both directions
-          in the original digraph.
-        as_view : bool (optional, default=False)
-          If True return an undirected view of the original directed graph.
-
-        Returns
-        -------
-        G : Graph
-            An undirected graph with the same name and nodes and
-            with edge (u, v, data) if either (u, v, data) or (v, u, data)
-            is in the digraph.  If both edges exist in digraph and
-            their edge data is different, only one edge is created
-            with an arbitrary choice of which edge data to use.
-            You must check and correct for this manually if desired.
-
-        See Also
-        --------
-        Graph, copy, add_edge, add_edges_from
-
-        Notes
-        -----
-        If edges in both directions (u, v) and (v, u) exist in the
-        graph, attributes for the new undirected edge will be a combination of
-        the attributes of the directed edges.  The edge data is updated
-        in the (arbitrary) order that the edges are encountered.  For
-        more customized control of the edge attributes use add_edge().
-
-        This returns a "deepcopy" of the edge, node, and
-        graph attributes which attempts to completely copy
-        all of the data and references.
-
-        This is in contrast to the similar G=DiGraph(D) which returns a
-        shallow copy of the data.
-
-        See the Python copy module for more information on shallow
-        and deep copies, https://docs.python.org/3/library/copy.html.
-
-        Warning: If you have subclassed DiGraph to use dict-like objects
-        in the data structure, those changes do not transfer to the
-        Graph created by this method.
-
-        Examples
-        --------
-        >>> G = nx.path_graph(2)  # or MultiGraph, etc
-        >>> H = G.to_directed()
-        >>> list(H.edges)
-        [(0, 1), (1, 0)]
-        >>> G2 = H.to_undirected()
-        >>> list(G2.edges)
-        [(0, 1)]
-        """
-        ...
-=======
     def in_degree(self) -> InDegreeView[_Node] | InMultiDegreeView[_Node]: ...
     @cached_property
     def out_degree(self) -> OutDegreeView[_Node] | OutMultiDegreeView[_Node]: ...
     def to_undirected(self, reciprocal: bool = False, as_view: bool = False) -> Graph[_Node]: ...  # type: ignore[override]
->>>>>>> bfd07fbb
     # reciprocal : If True, only edges that appear in both directions ... will be kept in the undirected graph.
     def reverse(self, copy: bool = True) -> Self:
         """
