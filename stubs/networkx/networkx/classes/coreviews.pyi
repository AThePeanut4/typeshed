"""
Views of core data structures such as nested Mappings (e.g. dict-of-dicts).
These ``Views`` often restrict element access, with either the entire view or
layers of nested mappings being read-only.
"""

from collections.abc import Callable, Iterator, Mapping
from typing import TypeVar
from typing_extensions import Self

_T = TypeVar("_T")
_U = TypeVar("_U")
_V = TypeVar("_V")

class AtlasView(Mapping[_T, dict[_U, _V]]):
<<<<<<< HEAD
    """
    An AtlasView is a Read-only Mapping of Mappings.

    It is a View into a dict-of-dict data structure.
    The inner level of dict is read-write. But the
    outer level is read-only.

    See Also
    ========
    AdjacencyView: View into dict-of-dict-of-dict
    MultiAdjacencyView: View into dict-of-dict-of-dict-of-dict
    """
=======
    def __getstate__(self) -> dict[str, Mapping[_T, dict[_U, _V]]]: ...
    def __setstate__(self, state: dict[str, Mapping[_T, dict[_U, _V]]]) -> None: ...
>>>>>>> 45e9a79e
    def __init__(self, d: Mapping[_T, dict[_U, _V]]) -> None: ...
    def __len__(self) -> int: ...
    def __iter__(self) -> Iterator[_T]: ...
    def __getitem__(self, key: _T) -> dict[_U, _V]: ...
    def copy(self) -> dict[_T, dict[_U, _V]]: ...

class AdjacencyView(AtlasView[_T, _U, _V]):
    """
    An AdjacencyView is a Read-only Map of Maps of Maps.

    It is a View into a dict-of-dict-of-dict data structure.
    The inner level of dict is read-write. But the
    outer levels are read-only.

    See Also
    ========
    AtlasView: View into dict-of-dict
    MultiAdjacencyView: View into dict-of-dict-of-dict-of-dict
    """
    ...
class MultiAdjacencyView(AdjacencyView[_T, _U, _V]):
    """
    An MultiAdjacencyView is a Read-only Map of Maps of Maps of Maps.

    It is a View into a dict-of-dict-of-dict-of-dict data structure.
    The inner level of dict is read-write. But the
    outer levels are read-only.

    See Also
    ========
    AtlasView: View into dict-of-dict
    AdjacencyView: View into dict-of-dict-of-dict
    """
    ...

class UnionAtlas(Mapping[_T, dict[_U, _V]]):
    """
    A read-only union of two atlases (dict-of-dict).

    The two dict-of-dicts represent the inner dict of
    an Adjacency:  `G.succ[node]` and `G.pred[node]`.
    The inner level of dict of both hold attribute key:value
    pairs and is read-write. But the outer level is read-only.

    See Also
    ========
    UnionAdjacency: View into dict-of-dict-of-dict
    UnionMultiAdjacency: View into dict-of-dict-of-dict-of-dict
    """
    def __init__(self, succ: AtlasView[_T, _U, _V], pred: AtlasView[_T, _U, _V]) -> None: ...
    def __len__(self) -> int: ...
    def __iter__(self) -> Iterator[_T]: ...
    def __getitem__(self, key: _T) -> dict[_U, _V]: ...
    def copy(self) -> Self: ...

class UnionAdjacency(Mapping[_T, dict[_U, _V]]):
    """
    A read-only union of dict Adjacencies as a Map of Maps of Maps.

    The two input dict-of-dict-of-dicts represent the union of
    `G.succ` and `G.pred`. Return values are UnionAtlas
    The inner level of dict is read-write. But the
    middle and outer levels are read-only.

    succ : a dict-of-dict-of-dict {node: nbrdict}
    pred : a dict-of-dict-of-dict {node: nbrdict}
    The keys for the two dicts should be the same

    See Also
    ========
    UnionAtlas: View into dict-of-dict
    UnionMultiAdjacency: View into dict-of-dict-of-dict-of-dict
    """
    def __init__(self, succ: AdjacencyView[_T, _U, _V], pred: AdjacencyView[_T, _U, _V]) -> None: ...
    def __len__(self) -> int: ...
    def __iter__(self) -> Iterator[_T]: ...
    def __getitem__(self, key: _T) -> dict[_U, _V]: ...
    def copy(self) -> Self: ...

class UnionMultiInner(UnionAtlas[_T, _U, _V]):
    """
    A read-only union of two inner dicts of MultiAdjacencies.

    The two input dict-of-dict-of-dicts represent the union of
    `G.succ[node]` and `G.pred[node]` for MultiDiGraphs.
    Return values are UnionAtlas.
    The inner level of dict is read-write. But the outer levels are read-only.

    See Also
    ========
    UnionAtlas: View into dict-of-dict
    UnionAdjacency:  View into dict-of-dict-of-dict
    UnionMultiAdjacency:  View into dict-of-dict-of-dict-of-dict
    """
    ...
class UnionMultiAdjacency(UnionAdjacency[_T, _U, _V]):
    """
    A read-only union of two dict MultiAdjacencies.

    The two input dict-of-dict-of-dict-of-dicts represent the union of
    `G.succ` and `G.pred` for MultiDiGraphs. Return values are UnionAdjacency.
    The inner level of dict is read-write. But the outer levels are read-only.

    See Also
    ========
    UnionAtlas:  View into dict-of-dict
    UnionMultiInner:  View into dict-of-dict-of-dict
    """
    ...

class FilterAtlas(Mapping[_T, _U]):
    """
    A read-only Mapping of Mappings with filtering criteria for nodes.

    It is a view into a dict-of-dict data structure, and it selects only
    nodes that meet the criteria defined by ``NODE_OK``.

    See Also
    ========
    FilterAdjacency
    FilterMultiInner
    FilterMultiAdjacency
    """
    NODE_OK: Callable[[_T], bool]
    def __init__(self, d: Mapping[_T, _U], NODE_OK: Callable[[_T], bool]) -> None: ...
    def __len__(self) -> int: ...
    def __iter__(self) -> Iterator[_T]: ...
    def __getitem__(self, key: _T) -> _U: ...

class FilterAdjacency(Mapping[_T, Mapping[_U, _V]]):
    """
    A read-only Mapping of Mappings with filtering criteria for nodes and edges.

    It is a view into a dict-of-dict-of-dict data structure, and it selects nodes
    and edges that satisfy specific criteria defined by ``NODE_OK`` and ``EDGE_OK``,
    respectively.

    See Also
    ========
    FilterAtlas
    FilterMultiInner
    FilterMultiAdjacency
    """
    NODE_OK: Callable[[_T], bool]
    EDGE_OK: Callable[[_T, _T], bool]
    def __init__(
        self, d: Mapping[_T, Mapping[_U, _V]], NODE_OK: Callable[[_T], bool], EDGE_OK: Callable[[_T, _T], bool]
    ) -> None: ...
    def __len__(self): ...
    def __iter__(self): ...
    def __getitem__(self, node: _T) -> FilterAtlas[_U, _V]: ...

class FilterMultiInner(FilterAdjacency[_T, _U, _V]):
    """
    A read-only Mapping of Mappings with filtering criteria for nodes and edges.

    It is a view into a dict-of-dict-of-dict-of-dict data structure, and it selects nodes
    and edges that meet specific criteria defined by ``NODE_OK`` and ``EDGE_OK``.

    See Also
    ========
    FilterAtlas
    FilterAdjacency
    FilterMultiAdjacency
    """
    ...
class FilterMultiAdjacency(FilterAdjacency[_T, _U, _V]):
    """
    A read-only Mapping of Mappings with filtering criteria
    for nodes and edges.

    It is a view into a dict-of-dict-of-dict-of-dict data structure,
    and it selects nodes and edges that satisfy specific criteria
    defined by ``NODE_OK`` and ``EDGE_OK``, respectively.

    See Also
    ========
    FilterAtlas
    FilterAdjacency
    FilterMultiInner
    """
    ...<|MERGE_RESOLUTION|>--- conflicted
+++ resolved
@@ -13,23 +13,8 @@
 _V = TypeVar("_V")
 
 class AtlasView(Mapping[_T, dict[_U, _V]]):
-<<<<<<< HEAD
-    """
-    An AtlasView is a Read-only Mapping of Mappings.
-
-    It is a View into a dict-of-dict data structure.
-    The inner level of dict is read-write. But the
-    outer level is read-only.
-
-    See Also
-    ========
-    AdjacencyView: View into dict-of-dict-of-dict
-    MultiAdjacencyView: View into dict-of-dict-of-dict-of-dict
-    """
-=======
     def __getstate__(self) -> dict[str, Mapping[_T, dict[_U, _V]]]: ...
     def __setstate__(self, state: dict[str, Mapping[_T, dict[_U, _V]]]) -> None: ...
->>>>>>> 45e9a79e
     def __init__(self, d: Mapping[_T, dict[_U, _V]]) -> None: ...
     def __len__(self) -> int: ...
     def __iter__(self) -> Iterator[_T]: ...
