"""
Views of core data structures such as nested Mappings (e.g. dict-of-dicts).
These ``Views`` often restrict element access, with either the entire view or
layers of nested mappings being read-only.
"""

from collections.abc import Callable, Iterator, Mapping
from typing import TypeVar
from typing_extensions import Self

_T = TypeVar("_T")
_U = TypeVar("_U")
_V = TypeVar("_V")

__all__ = [
    "AtlasView",
    "AdjacencyView",
    "MultiAdjacencyView",
    "UnionAtlas",
    "UnionAdjacency",
    "UnionMultiInner",
    "UnionMultiAdjacency",
    "FilterAtlas",
    "FilterAdjacency",
    "FilterMultiInner",
    "FilterMultiAdjacency",
]

class AtlasView(Mapping[_T, dict[_U, _V]]):
<<<<<<< HEAD
    """
    An AtlasView is a Read-only Mapping of Mappings.

    It is a View into a dict-of-dict data structure.
    The inner level of dict is read-write. But the
    outer level is read-only.

    See Also
    ========
    AdjacencyView: View into dict-of-dict-of-dict
    MultiAdjacencyView: View into dict-of-dict-of-dict-of-dict
    """
=======
    __slots__ = ("_atlas",)
>>>>>>> ca44e4c4
    def __getstate__(self) -> dict[str, Mapping[_T, dict[_U, _V]]]: ...
    def __setstate__(self, state: dict[str, Mapping[_T, dict[_U, _V]]]) -> None: ...
    def __init__(self, d: Mapping[_T, dict[_U, _V]]) -> None: ...
    def __len__(self) -> int: ...
    def __iter__(self) -> Iterator[_T]: ...
    def __getitem__(self, key: _T) -> dict[_U, _V]: ...
    def copy(self) -> dict[_T, dict[_U, _V]]: ...

class AdjacencyView(AtlasView[_T, _U, _V]):
<<<<<<< HEAD
    """
    An AdjacencyView is a Read-only Map of Maps of Maps.

    It is a View into a dict-of-dict-of-dict data structure.
    The inner level of dict is read-write. But the
    outer levels are read-only.

    See Also
    ========
    AtlasView: View into dict-of-dict
    MultiAdjacencyView: View into dict-of-dict-of-dict-of-dict
    """
    ...
class MultiAdjacencyView(AdjacencyView[_T, _U, _V]):
    """
    An MultiAdjacencyView is a Read-only Map of Maps of Maps of Maps.

    It is a View into a dict-of-dict-of-dict-of-dict data structure.
    The inner level of dict is read-write. But the
    outer levels are read-only.

    See Also
    ========
    AtlasView: View into dict-of-dict
    AdjacencyView: View into dict-of-dict-of-dict
    """
    ...

class UnionAtlas(Mapping[_T, dict[_U, _V]]):
    """
    A read-only union of two atlases (dict-of-dict).

    The two dict-of-dicts represent the inner dict of
    an Adjacency:  `G.succ[node]` and `G.pred[node]`.
    The inner level of dict of both hold attribute key:value
    pairs and is read-write. But the outer level is read-only.

    See Also
    ========
    UnionAdjacency: View into dict-of-dict-of-dict
    UnionMultiAdjacency: View into dict-of-dict-of-dict-of-dict
    """
=======
    __slots__ = ()

class MultiAdjacencyView(AdjacencyView[_T, _U, _V]):
    __slots__ = ()

class UnionAtlas(Mapping[_T, dict[_U, _V]]):
    __slots__ = ("_succ", "_pred")
>>>>>>> ca44e4c4
    def __init__(self, succ: AtlasView[_T, _U, _V], pred: AtlasView[_T, _U, _V]) -> None: ...
    def __len__(self) -> int: ...
    def __iter__(self) -> Iterator[_T]: ...
    def __getitem__(self, key: _T) -> dict[_U, _V]: ...
    def copy(self) -> Self: ...

class UnionAdjacency(Mapping[_T, dict[_U, _V]]):
<<<<<<< HEAD
    """
    A read-only union of dict Adjacencies as a Map of Maps of Maps.

    The two input dict-of-dict-of-dicts represent the union of
    `G.succ` and `G.pred`. Return values are UnionAtlas
    The inner level of dict is read-write. But the
    middle and outer levels are read-only.

    succ : a dict-of-dict-of-dict {node: nbrdict}
    pred : a dict-of-dict-of-dict {node: nbrdict}
    The keys for the two dicts should be the same

    See Also
    ========
    UnionAtlas: View into dict-of-dict
    UnionMultiAdjacency: View into dict-of-dict-of-dict-of-dict
    """
=======
    __slots__ = ("_succ", "_pred")
>>>>>>> ca44e4c4
    def __init__(self, succ: AdjacencyView[_T, _U, _V], pred: AdjacencyView[_T, _U, _V]) -> None: ...
    def __len__(self) -> int: ...
    def __iter__(self) -> Iterator[_T]: ...
    def __getitem__(self, key: _T) -> dict[_U, _V]: ...
    def copy(self) -> Self: ...

class UnionMultiInner(UnionAtlas[_T, _U, _V]):
<<<<<<< HEAD
    """
    A read-only union of two inner dicts of MultiAdjacencies.

    The two input dict-of-dict-of-dicts represent the union of
    `G.succ[node]` and `G.pred[node]` for MultiDiGraphs.
    Return values are UnionAtlas.
    The inner level of dict is read-write. But the outer levels are read-only.

    See Also
    ========
    UnionAtlas: View into dict-of-dict
    UnionAdjacency:  View into dict-of-dict-of-dict
    UnionMultiAdjacency:  View into dict-of-dict-of-dict-of-dict
    """
    ...
class UnionMultiAdjacency(UnionAdjacency[_T, _U, _V]):
    """
    A read-only union of two dict MultiAdjacencies.

    The two input dict-of-dict-of-dict-of-dicts represent the union of
    `G.succ` and `G.pred` for MultiDiGraphs. Return values are UnionAdjacency.
    The inner level of dict is read-write. But the outer levels are read-only.

    See Also
    ========
    UnionAtlas:  View into dict-of-dict
    UnionMultiInner:  View into dict-of-dict-of-dict
    """
    ...
=======
    __slots__ = ()

class UnionMultiAdjacency(UnionAdjacency[_T, _U, _V]):
    __slots__ = ()
>>>>>>> ca44e4c4

class FilterAtlas(Mapping[_T, _U]):
    """
    A read-only Mapping of Mappings with filtering criteria for nodes.

    It is a view into a dict-of-dict data structure, and it selects only
    nodes that meet the criteria defined by ``NODE_OK``.

    See Also
    ========
    FilterAdjacency
    FilterMultiInner
    FilterMultiAdjacency
    """
    NODE_OK: Callable[[_T], bool]
    def __init__(self, d: Mapping[_T, _U], NODE_OK: Callable[[_T], bool]) -> None: ...
    def __len__(self) -> int: ...
    def __iter__(self) -> Iterator[_T]: ...
    def __getitem__(self, key: _T) -> _U: ...

class FilterAdjacency(Mapping[_T, Mapping[_U, _V]]):
    """
    A read-only Mapping of Mappings with filtering criteria for nodes and edges.

    It is a view into a dict-of-dict-of-dict data structure, and it selects nodes
    and edges that satisfy specific criteria defined by ``NODE_OK`` and ``EDGE_OK``,
    respectively.

    See Also
    ========
    FilterAtlas
    FilterMultiInner
    FilterMultiAdjacency
    """
    NODE_OK: Callable[[_T], bool]
    EDGE_OK: Callable[[_T, _T], bool]
    def __init__(
        self, d: Mapping[_T, Mapping[_U, _V]], NODE_OK: Callable[[_T], bool], EDGE_OK: Callable[[_T, _T], bool]
    ) -> None: ...
    def __len__(self): ...
    def __iter__(self): ...
    def __getitem__(self, node: _T) -> FilterAtlas[_U, _V]: ...

class FilterMultiInner(FilterAdjacency[_T, _U, _V]):
    """
    A read-only Mapping of Mappings with filtering criteria for nodes and edges.

    It is a view into a dict-of-dict-of-dict-of-dict data structure, and it selects nodes
    and edges that meet specific criteria defined by ``NODE_OK`` and ``EDGE_OK``.

    See Also
    ========
    FilterAtlas
    FilterAdjacency
    FilterMultiAdjacency
    """
    ...
class FilterMultiAdjacency(FilterAdjacency[_T, _U, _V]):
    """
    A read-only Mapping of Mappings with filtering criteria
    for nodes and edges.

    It is a view into a dict-of-dict-of-dict-of-dict data structure,
    and it selects nodes and edges that satisfy specific criteria
    defined by ``NODE_OK`` and ``EDGE_OK``, respectively.

    See Also
    ========
    FilterAtlas
    FilterAdjacency
    FilterMultiInner
    """
    ...<|MERGE_RESOLUTION|>--- conflicted
+++ resolved
@@ -27,22 +27,7 @@
 ]
 
 class AtlasView(Mapping[_T, dict[_U, _V]]):
-<<<<<<< HEAD
-    """
-    An AtlasView is a Read-only Mapping of Mappings.
-
-    It is a View into a dict-of-dict data structure.
-    The inner level of dict is read-write. But the
-    outer level is read-only.
-
-    See Also
-    ========
-    AdjacencyView: View into dict-of-dict-of-dict
-    MultiAdjacencyView: View into dict-of-dict-of-dict-of-dict
-    """
-=======
     __slots__ = ("_atlas",)
->>>>>>> ca44e4c4
     def __getstate__(self) -> dict[str, Mapping[_T, dict[_U, _V]]]: ...
     def __setstate__(self, state: dict[str, Mapping[_T, dict[_U, _V]]]) -> None: ...
     def __init__(self, d: Mapping[_T, dict[_U, _V]]) -> None: ...
@@ -52,50 +37,6 @@
     def copy(self) -> dict[_T, dict[_U, _V]]: ...
 
 class AdjacencyView(AtlasView[_T, _U, _V]):
-<<<<<<< HEAD
-    """
-    An AdjacencyView is a Read-only Map of Maps of Maps.
-
-    It is a View into a dict-of-dict-of-dict data structure.
-    The inner level of dict is read-write. But the
-    outer levels are read-only.
-
-    See Also
-    ========
-    AtlasView: View into dict-of-dict
-    MultiAdjacencyView: View into dict-of-dict-of-dict-of-dict
-    """
-    ...
-class MultiAdjacencyView(AdjacencyView[_T, _U, _V]):
-    """
-    An MultiAdjacencyView is a Read-only Map of Maps of Maps of Maps.
-
-    It is a View into a dict-of-dict-of-dict-of-dict data structure.
-    The inner level of dict is read-write. But the
-    outer levels are read-only.
-
-    See Also
-    ========
-    AtlasView: View into dict-of-dict
-    AdjacencyView: View into dict-of-dict-of-dict
-    """
-    ...
-
-class UnionAtlas(Mapping[_T, dict[_U, _V]]):
-    """
-    A read-only union of two atlases (dict-of-dict).
-
-    The two dict-of-dicts represent the inner dict of
-    an Adjacency:  `G.succ[node]` and `G.pred[node]`.
-    The inner level of dict of both hold attribute key:value
-    pairs and is read-write. But the outer level is read-only.
-
-    See Also
-    ========
-    UnionAdjacency: View into dict-of-dict-of-dict
-    UnionMultiAdjacency: View into dict-of-dict-of-dict-of-dict
-    """
-=======
     __slots__ = ()
 
 class MultiAdjacencyView(AdjacencyView[_T, _U, _V]):
@@ -103,7 +44,6 @@
 
 class UnionAtlas(Mapping[_T, dict[_U, _V]]):
     __slots__ = ("_succ", "_pred")
->>>>>>> ca44e4c4
     def __init__(self, succ: AtlasView[_T, _U, _V], pred: AtlasView[_T, _U, _V]) -> None: ...
     def __len__(self) -> int: ...
     def __iter__(self) -> Iterator[_T]: ...
@@ -111,27 +51,7 @@
     def copy(self) -> Self: ...
 
 class UnionAdjacency(Mapping[_T, dict[_U, _V]]):
-<<<<<<< HEAD
-    """
-    A read-only union of dict Adjacencies as a Map of Maps of Maps.
-
-    The two input dict-of-dict-of-dicts represent the union of
-    `G.succ` and `G.pred`. Return values are UnionAtlas
-    The inner level of dict is read-write. But the
-    middle and outer levels are read-only.
-
-    succ : a dict-of-dict-of-dict {node: nbrdict}
-    pred : a dict-of-dict-of-dict {node: nbrdict}
-    The keys for the two dicts should be the same
-
-    See Also
-    ========
-    UnionAtlas: View into dict-of-dict
-    UnionMultiAdjacency: View into dict-of-dict-of-dict-of-dict
-    """
-=======
     __slots__ = ("_succ", "_pred")
->>>>>>> ca44e4c4
     def __init__(self, succ: AdjacencyView[_T, _U, _V], pred: AdjacencyView[_T, _U, _V]) -> None: ...
     def __len__(self) -> int: ...
     def __iter__(self) -> Iterator[_T]: ...
@@ -139,42 +59,10 @@
     def copy(self) -> Self: ...
 
 class UnionMultiInner(UnionAtlas[_T, _U, _V]):
-<<<<<<< HEAD
-    """
-    A read-only union of two inner dicts of MultiAdjacencies.
-
-    The two input dict-of-dict-of-dicts represent the union of
-    `G.succ[node]` and `G.pred[node]` for MultiDiGraphs.
-    Return values are UnionAtlas.
-    The inner level of dict is read-write. But the outer levels are read-only.
-
-    See Also
-    ========
-    UnionAtlas: View into dict-of-dict
-    UnionAdjacency:  View into dict-of-dict-of-dict
-    UnionMultiAdjacency:  View into dict-of-dict-of-dict-of-dict
-    """
-    ...
-class UnionMultiAdjacency(UnionAdjacency[_T, _U, _V]):
-    """
-    A read-only union of two dict MultiAdjacencies.
-
-    The two input dict-of-dict-of-dict-of-dicts represent the union of
-    `G.succ` and `G.pred` for MultiDiGraphs. Return values are UnionAdjacency.
-    The inner level of dict is read-write. But the outer levels are read-only.
-
-    See Also
-    ========
-    UnionAtlas:  View into dict-of-dict
-    UnionMultiInner:  View into dict-of-dict-of-dict
-    """
-    ...
-=======
     __slots__ = ()
 
 class UnionMultiAdjacency(UnionAdjacency[_T, _U, _V]):
     __slots__ = ()
->>>>>>> ca44e4c4
 
 class FilterAtlas(Mapping[_T, _U]):
     """
