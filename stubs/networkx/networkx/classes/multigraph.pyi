--- conflicted
+++ resolved
@@ -311,59 +311,8 @@
         ...
     # @_dispatchable adds `backend` argument, but this decorated is unsupported constructor type here
     # and __init__() ignores this argument
-<<<<<<< HEAD
-    def __new__(cls, incoming_graph_data=None, multigraph_input: bool | None = None, *, backend=None, **attr: Any) -> Self: ...
-    def __init__(self, incoming_graph_data=None, multigraph_input: bool | None = None, **attr: Any) -> None:
-        """
-        Initialize a graph with edges, name, or graph attributes.
-
-        Parameters
-        ----------
-        incoming_graph_data : input graph
-            Data to initialize graph.  If incoming_graph_data=None (default)
-            an empty graph is created.  The data can be an edge list, or any
-            NetworkX graph object.  If the corresponding optional Python
-            packages are installed the data can also be a 2D NumPy array, a
-            SciPy sparse array, or a PyGraphviz graph.
-
-        multigraph_input : bool or None (default None)
-            Note: Only used when `incoming_graph_data` is a dict.
-            If True, `incoming_graph_data` is assumed to be a
-            dict-of-dict-of-dict-of-dict structure keyed by
-            node to neighbor to edge keys to edge data for multi-edges.
-            A NetworkXError is raised if this is not the case.
-            If False, :func:`to_networkx_graph` is used to try to determine
-            the dict's graph data structure as either a dict-of-dict-of-dict
-            keyed by node to neighbor to edge data, or a dict-of-iterable
-            keyed by node to neighbors.
-            If None, the treatment for True is tried, but if it fails,
-            the treatment for False is tried.
-
-        attr : keyword arguments, optional (default= no attributes)
-            Attributes to add to graph as key=value pairs.
-
-        See Also
-        --------
-        convert
-
-        Examples
-        --------
-        >>> G = nx.MultiGraph()
-        >>> G = nx.MultiGraph(name="my graph")
-        >>> e = [(1, 2), (1, 2), (2, 3), (3, 4)]  # list of edges
-        >>> G = nx.MultiGraph(e)
-
-        Arbitrary graph attribute pairs (key=value) may be assigned
-
-        >>> G = nx.MultiGraph(e, day="Friday")
-        >>> G.graph
-        {'day': 'Friday'}
-        """
-        ...
-=======
     def __new__(cls, *args, backend=None, **kwargs) -> Self: ...
     def __init__(self, incoming_graph_data=None, multigraph_input: bool | None = None, **attr: Any) -> None: ...
->>>>>>> 0153c409
     @cached_property
     def adj(self) -> MultiAdjacencyView[_Node, _Node, dict[str, Any]]:
         """
