"""Base class for MultiGraph."""

from _typeshed import Incomplete
from functools import cached_property
from typing import ClassVar
from typing_extensions import TypeAlias

from networkx.classes.coreviews import MultiAdjacencyView
from networkx.classes.graph import Graph, _MapFactory, _Node
from networkx.classes.multidigraph import MultiDiGraph
from networkx.classes.reportviews import OutMultiEdgeView

_MultiEdge: TypeAlias = tuple[_Node, _Node, int]  # noqa: Y047

__all__ = ["MultiGraph"]

class MultiGraph(Graph[_Node]):
    """
    An undirected graph class that can store multiedges.

    Multiedges are multiple edges between two nodes.  Each edge
    can hold optional data or attributes.

    A MultiGraph holds undirected edges.  Self loops are allowed.

    Nodes can be arbitrary (hashable) Python objects with optional
    key/value attributes. By convention `None` is not used as a node.

    Edges are represented as links between nodes with optional
    key/value attributes, in a MultiGraph each edge has a key to
    distinguish between multiple edges that have the same source and
    destination nodes.

    Parameters
    ----------
    incoming_graph_data : input graph (optional, default: None)
        Data to initialize graph. If None (default) an empty
        graph is created.  The data can be any format that is supported
        by the to_networkx_graph() function, currently including edge list,
        dict of dicts, dict of lists, NetworkX graph, 2D NumPy array,
        SciPy sparse array, or PyGraphviz graph.

    multigraph_input : bool or None (default None)
        Note: Only used when `incoming_graph_data` is a dict.
        If True, `incoming_graph_data` is assumed to be a
        dict-of-dict-of-dict-of-dict structure keyed by
        node to neighbor to edge keys to edge data for multi-edges.
        A NetworkXError is raised if this is not the case.
        If False, :func:`to_networkx_graph` is used to try to determine
        the dict's graph data structure as either a dict-of-dict-of-dict
        keyed by node to neighbor to edge data, or a dict-of-iterable
        keyed by node to neighbors.
        If None, the treatment for True is tried, but if it fails,
        the treatment for False is tried.

    attr : keyword arguments, optional (default= no attributes)
        Attributes to add to graph as key=value pairs.

    See Also
    --------
    Graph
    DiGraph
    MultiDiGraph

    Examples
    --------
    Create an empty graph structure (a "null graph") with no nodes and
    no edges.

    >>> G = nx.MultiGraph()

    G can be grown in several ways.

    **Nodes:**

    Add one node at a time:

    >>> G.add_node(1)

    Add the nodes from any container (a list, dict, set or
    even the lines from a file or the nodes from another graph).

    >>> G.add_nodes_from([2, 3])
    >>> G.add_nodes_from(range(100, 110))
    >>> H = nx.path_graph(10)
    >>> G.add_nodes_from(H)

    In addition to strings and integers any hashable Python object
    (except None) can represent a node, e.g. a customized node object,
    or even another Graph.

    >>> G.add_node(H)

    **Edges:**

    G can also be grown by adding edges.

    Add one edge,

    >>> key = G.add_edge(1, 2)

    a list of edges,

    >>> keys = G.add_edges_from([(1, 2), (1, 3)])

    or a collection of edges,

    >>> keys = G.add_edges_from(H.edges)

    If some edges connect nodes not yet in the graph, the nodes
    are added automatically.  If an edge already exists, an additional
    edge is created and stored using a key to identify the edge.
    By default the key is the lowest unused integer.

    >>> keys = G.add_edges_from([(4, 5, {"route": 28}), (4, 5, {"route": 37})])
    >>> G[4]
    AdjacencyView({3: {0: {}}, 5: {0: {}, 1: {'route': 28}, 2: {'route': 37}}})

    **Attributes:**

    Each graph, node, and edge can hold key/value attribute pairs
    in an associated attribute dictionary (the keys must be hashable).
    By default these are empty, but can be added or changed using
    add_edge, add_node or direct manipulation of the attribute
    dictionaries named graph, node and edge respectively.

    >>> G = nx.MultiGraph(day="Friday")
    >>> G.graph
    {'day': 'Friday'}

    Add node attributes using add_node(), add_nodes_from() or G.nodes

    >>> G.add_node(1, time="5pm")
    >>> G.add_nodes_from([3], time="2pm")
    >>> G.nodes[1]
    {'time': '5pm'}
    >>> G.nodes[1]["room"] = 714
    >>> del G.nodes[1]["room"]  # remove attribute
    >>> list(G.nodes(data=True))
    [(1, {'time': '5pm'}), (3, {'time': '2pm'})]

    Add edge attributes using add_edge(), add_edges_from(), subscript
    notation, or G.edges.

    >>> key = G.add_edge(1, 2, weight=4.7)
    >>> keys = G.add_edges_from([(3, 4), (4, 5)], color="red")
    >>> keys = G.add_edges_from([(1, 2, {"color": "blue"}), (2, 3, {"weight": 8})])
    >>> G[1][2][0]["weight"] = 4.7
    >>> G.edges[1, 2, 0]["weight"] = 4

    Warning: we protect the graph data structure by making `G.edges[1,
    2, 0]` a read-only dict-like structure. However, you can assign to
    attributes in e.g. `G.edges[1, 2, 0]`. Thus, use 2 sets of brackets
    to add/change data attributes: `G.edges[1, 2, 0]['weight'] = 4`.

    **Shortcuts:**

    Many common graph features allow python syntax to speed reporting.

    >>> 1 in G  # check if node in graph
    True
    >>> [n for n in G if n < 3]  # iterate through nodes
    [1, 2]
    >>> len(G)  # number of nodes in graph
    5
    >>> G[1]  # adjacency dict-like view mapping neighbor -> edge key -> edge attributes
    AdjacencyView({2: {0: {'weight': 4}, 1: {'color': 'blue'}}})

    Often the best way to traverse all edges of a graph is via the neighbors.
    The neighbors are reported as an adjacency-dict `G.adj` or `G.adjacency()`.

    >>> for n, nbrsdict in G.adjacency():
    ...     for nbr, keydict in nbrsdict.items():
    ...         for key, eattr in keydict.items():
    ...             if "weight" in eattr:
    ...                 # Do something useful with the edges
    ...                 pass

    But the edges() method is often more convenient:

    >>> for u, v, keys, weight in G.edges(data="weight", keys=True):
    ...     if weight is not None:
    ...         # Do something useful with the edges
    ...         pass

    **Reporting:**

    Simple graph information is obtained using methods and object-attributes.
    Reporting usually provides views instead of containers to reduce memory
    usage. The views update as the graph is updated similarly to dict-views.
    The objects `nodes`, `edges` and `adj` provide access to data attributes
    via lookup (e.g. `nodes[n]`, `edges[u, v, k]`, `adj[u][v]`) and iteration
    (e.g. `nodes.items()`, `nodes.data('color')`,
    `nodes.data('color', default='blue')` and similarly for `edges`)
    Views exist for `nodes`, `edges`, `neighbors()`/`adj` and `degree`.

    For details on these and other miscellaneous methods, see below.

    **Subclasses (Advanced):**

    The MultiGraph class uses a dict-of-dict-of-dict-of-dict data structure.
    The outer dict (node_dict) holds adjacency information keyed by node.
    The next dict (adjlist_dict) represents the adjacency information
    and holds edge_key dicts keyed by neighbor. The edge_key dict holds
    each edge_attr dict keyed by edge key. The inner dict
    (edge_attr_dict) represents the edge data and holds edge attribute
    values keyed by attribute names.

    Each of these four dicts in the dict-of-dict-of-dict-of-dict
    structure can be replaced by a user defined dict-like object.
    In general, the dict-like features should be maintained but
    extra features can be added. To replace one of the dicts create
    a new graph class by changing the class(!) variable holding the
    factory for that dict-like structure. The variable names are
    node_dict_factory, node_attr_dict_factory, adjlist_inner_dict_factory,
    adjlist_outer_dict_factory, edge_key_dict_factory, edge_attr_dict_factory
    and graph_attr_dict_factory.

    node_dict_factory : function, (default: dict)
        Factory function to be used to create the dict containing node
        attributes, keyed by node id.
        It should require no arguments and return a dict-like object

    node_attr_dict_factory: function, (default: dict)
        Factory function to be used to create the node attribute
        dict which holds attribute values keyed by attribute name.
        It should require no arguments and return a dict-like object

    adjlist_outer_dict_factory : function, (default: dict)
        Factory function to be used to create the outer-most dict
        in the data structure that holds adjacency info keyed by node.
        It should require no arguments and return a dict-like object.

    adjlist_inner_dict_factory : function, (default: dict)
        Factory function to be used to create the adjacency list
        dict which holds multiedge key dicts keyed by neighbor.
        It should require no arguments and return a dict-like object.

    edge_key_dict_factory : function, (default: dict)
        Factory function to be used to create the edge key dict
        which holds edge data keyed by edge key.
        It should require no arguments and return a dict-like object.

    edge_attr_dict_factory : function, (default: dict)
        Factory function to be used to create the edge attribute
        dict which holds attribute values keyed by attribute name.
        It should require no arguments and return a dict-like object.

    graph_attr_dict_factory : function, (default: dict)
        Factory function to be used to create the graph attribute
        dict which holds attribute values keyed by attribute name.
        It should require no arguments and return a dict-like object.

    Typically, if your extension doesn't impact the data structure all
    methods will inherited without issue except: `to_directed/to_undirected`.
    By default these methods create a DiGraph/Graph class and you probably
    want them to create your extension of a DiGraph/Graph. To facilitate
    this we define two class variables that you can set in your subclass.

    to_directed_class : callable, (default: DiGraph or MultiDiGraph)
        Class to create a new graph structure in the `to_directed` method.
        If `None`, a NetworkX class (DiGraph or MultiDiGraph) is used.

    to_undirected_class : callable, (default: Graph or MultiGraph)
        Class to create a new graph structure in the `to_undirected` method.
        If `None`, a NetworkX class (Graph or MultiGraph) is used.

    **Subclassing Example**

    Create a low memory graph class that effectively disallows edge
    attributes by using a single attribute dict for all edges.
    This reduces the memory used, but you lose edge attributes.

    >>> class ThinGraph(nx.Graph):
    ...     all_edge_dict = {"weight": 1}
    ...
    ...     def single_edge_dict(self):
    ...         return self.all_edge_dict
    ...
    ...     edge_attr_dict_factory = single_edge_dict
    >>> G = ThinGraph()
    >>> G.add_edge(2, 1)
    >>> G[2][1]
    {'weight': 1}
    >>> G.add_edge(2, 2)
    >>> G[2][1] is G[2][2]
    True
    """
    edge_key_dict_factory: ClassVar[_MapFactory]
    def __init__(self, incoming_graph_data=None, multigraph_input: bool | None = None, **attr) -> None:
        """
        Initialize a graph with edges, name, or graph attributes.

        Parameters
        ----------
        incoming_graph_data : input graph
            Data to initialize graph.  If incoming_graph_data=None (default)
            an empty graph is created.  The data can be an edge list, or any
            NetworkX graph object.  If the corresponding optional Python
            packages are installed the data can also be a 2D NumPy array, a
            SciPy sparse array, or a PyGraphviz graph.

        multigraph_input : bool or None (default None)
            Note: Only used when `incoming_graph_data` is a dict.
            If True, `incoming_graph_data` is assumed to be a
            dict-of-dict-of-dict-of-dict structure keyed by
            node to neighbor to edge keys to edge data for multi-edges.
            A NetworkXError is raised if this is not the case.
            If False, :func:`to_networkx_graph` is used to try to determine
            the dict's graph data structure as either a dict-of-dict-of-dict
            keyed by node to neighbor to edge data, or a dict-of-iterable
            keyed by node to neighbors.
            If None, the treatment for True is tried, but if it fails,
            the treatment for False is tried.

        attr : keyword arguments, optional (default= no attributes)
            Attributes to add to graph as key=value pairs.

        See Also
        --------
        convert

        Examples
        --------
        >>> G = nx.MultiGraph()
        >>> G = nx.MultiGraph(name="my graph")
        >>> e = [(1, 2), (1, 2), (2, 3), (3, 4)]  # list of edges
        >>> G = nx.MultiGraph(e)

        Arbitrary graph attribute pairs (key=value) may be assigned

        >>> G = nx.MultiGraph(e, day="Friday")
        >>> G.graph
        {'day': 'Friday'}
        """
        ...
    @cached_property
<<<<<<< HEAD
    def adj(self) -> MultiAdjacencyView[_Node, _Node, dict[str, Incomplete]]:
        """
        Graph adjacency object holding the neighbors of each node.

        This object is a read-only dict-like structure with node keys
        and neighbor-dict values.  The neighbor-dict is keyed by neighbor
        to the edgekey-data-dict.  So `G.adj[3][2][0]['color'] = 'blue'` sets
        the color of the edge `(3, 2, 0)` to `"blue"`.

        Iterating over G.adj behaves like a dict. Useful idioms include
        `for nbr, edgesdict in G.adj[n].items():`.

        The neighbor information is also provided by subscripting the graph.

        Examples
        --------
        >>> e = [(1, 2), (1, 2), (1, 3), (3, 4)]  # list of edges
        >>> G = nx.MultiGraph(e)
        >>> G.edges[1, 2, 0]["weight"] = 3
        >>> result = set()
        >>> for edgekey, data in G[1][2].items():
        ...     result.add(data.get("weight", 1))
        >>> result
        {1, 3}

        For directed graphs, `G.adj` holds outgoing (successor) info.
        """
        ...
    def new_edge_key(self, u: _Node, v: _Node) -> int:
        """
        Returns an unused key for edges between nodes `u` and `v`.

        The nodes `u` and `v` do not need to be already in the graph.

        Notes
        -----
        In the standard MultiGraph class the new key is the number of existing
        edges between `u` and `v` (increased if necessary to ensure unused).
        The first edge will have key 0, then 1, etc. If an edge is removed
        further new_edge_keys may not be in this order.

        Parameters
        ----------
        u, v : nodes

        Returns
        -------
        key : int
        """
        ...
    def add_edge(self, u_for_edge, v_for_edge, key=None, **attr):
        """
        Add an edge between u and v.

        The nodes u and v will be automatically added if they are
        not already in the graph.

        Edge attributes can be specified with keywords or by directly
        accessing the edge's attribute dictionary. See examples below.

        Parameters
        ----------
        u_for_edge, v_for_edge : nodes
            Nodes can be, for example, strings or numbers.
            Nodes must be hashable (and not None) Python objects.
        key : hashable identifier, optional (default=lowest unused integer)
            Used to distinguish multiedges between a pair of nodes.
        attr : keyword arguments, optional
            Edge data (or labels or objects) can be assigned using
            keyword arguments.

        Returns
        -------
        The edge key assigned to the edge.

        See Also
        --------
        add_edges_from : add a collection of edges

        Notes
        -----
        To replace/update edge data, use the optional key argument
        to identify a unique edge.  Otherwise a new edge will be created.

        NetworkX algorithms designed for weighted graphs cannot use
        multigraphs directly because it is not clear how to handle
        multiedge weights.  Convert to Graph using edge attribute
        'weight' to enable weighted graph algorithms.

        Default keys are generated using the method `new_edge_key()`.
        This method can be overridden by subclassing the base class and
        providing a custom `new_edge_key()` method.

        Examples
        --------
        The following each add an additional edge e=(1, 2) to graph G:

        >>> G = nx.MultiGraph()
        >>> e = (1, 2)
        >>> ekey = G.add_edge(1, 2)  # explicit two-node form
        >>> G.add_edge(*e)  # single edge as tuple of two nodes
        1
        >>> G.add_edges_from([(1, 2)])  # add edges from iterable container
        [2]

        Associate data to edges using keywords:

        >>> ekey = G.add_edge(1, 2, weight=3)
        >>> ekey = G.add_edge(1, 2, key=0, weight=4)  # update data for key=0
        >>> ekey = G.add_edge(1, 3, weight=7, capacity=15, length=342.7)

        For non-string attribute keys, use subscript notation.

        >>> ekey = G.add_edge(1, 2)
        >>> G[1][2][0].update({0: 5})
        >>> G.edges[1, 2, 0].update({0: 5})
        """
        ...
    def remove_edge(self, u, v, key=None):
        """
        Remove an edge between u and v.

        Parameters
        ----------
        u, v : nodes
            Remove an edge between nodes u and v.
        key : hashable identifier, optional (default=None)
            Used to distinguish multiple edges between a pair of nodes.
            If None, remove a single edge between u and v. If there are
            multiple edges, removes the last edge added in terms of
            insertion order.

        Raises
        ------
        NetworkXError
            If there is not an edge between u and v, or
            if there is no edge with the specified key.

        See Also
        --------
        remove_edges_from : remove a collection of edges

        Examples
        --------
        >>> G = nx.MultiGraph()
        >>> nx.add_path(G, [0, 1, 2, 3])
        >>> G.remove_edge(0, 1)
        >>> e = (1, 2)
        >>> G.remove_edge(*e)  # unpacks e from an edge tuple

        For multiple edges

        >>> G = nx.MultiGraph()  # or MultiDiGraph, etc
        >>> G.add_edges_from([(1, 2), (1, 2), (1, 2)])  # key_list returned
        [0, 1, 2]

        When ``key=None`` (the default), edges are removed in the opposite
        order that they were added:

        >>> G.remove_edge(1, 2)
        >>> G.edges(keys=True)
        MultiEdgeView([(1, 2, 0), (1, 2, 1)])
        >>> G.remove_edge(2, 1)  # edges are not directed
        >>> G.edges(keys=True)
        MultiEdgeView([(1, 2, 0)])

        For edges with keys

        >>> G = nx.MultiGraph()
        >>> G.add_edge(1, 2, key="first")
        'first'
        >>> G.add_edge(1, 2, key="second")
        'second'
        >>> G.remove_edge(1, 2, key="first")
        >>> G.edges(keys=True)
        MultiEdgeView([(1, 2, 'second')])
        """
        ...
    def has_edge(self, u, v, key=None):
        """
        Returns True if the graph has an edge between nodes u and v.

        This is the same as `v in G[u] or key in G[u][v]`
        without KeyError exceptions.

        Parameters
        ----------
        u, v : nodes
            Nodes can be, for example, strings or numbers.

        key : hashable identifier, optional (default=None)
            If specified return True only if the edge with
            key is found.

        Returns
        -------
        edge_ind : bool
            True if edge is in the graph, False otherwise.

        Examples
        --------
        Can be called either using two nodes u, v, an edge tuple (u, v),
        or an edge tuple (u, v, key).

        >>> G = nx.MultiGraph()  # or MultiDiGraph
        >>> nx.add_path(G, [0, 1, 2, 3])
        >>> G.has_edge(0, 1)  # using two nodes
        True
        >>> e = (0, 1)
        >>> G.has_edge(*e)  #  e is a 2-tuple (u, v)
        True
        >>> G.add_edge(0, 1, key="a")
        'a'
        >>> G.has_edge(0, 1, key="a")  # specify key
        True
        >>> G.has_edge(1, 0, key="a")  # edges aren't directed
        True
        >>> e = (0, 1, "a")
        >>> G.has_edge(*e)  # e is a 3-tuple (u, v, 'a')
        True

        The following syntax are equivalent:

        >>> G.has_edge(0, 1)
        True
        >>> 1 in G[0]  # though this gives :exc:`KeyError` if 0 not in G
        True
        >>> 0 in G[1]  # other order; also gives :exc:`KeyError` if 0 not in G
        True
        """
        ...
=======
    def adj(self) -> MultiAdjacencyView[_Node, _Node, dict[str, Incomplete]]: ...
    def new_edge_key(self, u: _Node, v: _Node) -> int: ...
    def add_edge(self, u_for_edge, v_for_edge, key=None, **attr): ...  # type: ignore[override]  # Has an additional `key` keyword argument
    def remove_edge(self, u, v, key=None): ...
    def has_edge(self, u: _Node, v: _Node, key=None) -> bool: ...
>>>>>>> 1063db7c
    def get_edge_data(  # type: ignore[override]  # Has an additional `key` keyword argument
        self, u, v, key=None, default=None
    ):
        """
        Returns the attribute dictionary associated with edge (u, v,
        key).

        If a key is not provided, returns a dictionary mapping edge keys
        to attribute dictionaries for each edge between u and v.

        This is identical to `G[u][v][key]` except the default is returned
        instead of an exception is the edge doesn't exist.

        Parameters
        ----------
        u, v : nodes

        default :  any Python object (default=None)
            Value to return if the specific edge (u, v, key) is not
            found, OR if there are no edges between u and v and no key
            is specified.

        key : hashable identifier, optional (default=None)
            Return data only for the edge with specified key, as an
            attribute dictionary (rather than a dictionary mapping keys
            to attribute dictionaries).

        Returns
        -------
        edge_dict : dictionary
            The edge attribute dictionary, OR a dictionary mapping edge
            keys to attribute dictionaries for each of those edges if no
            specific key is provided (even if there's only one edge
            between u and v).

        Examples
        --------
        >>> G = nx.MultiGraph()  # or MultiDiGraph
        >>> key = G.add_edge(0, 1, key="a", weight=7)
        >>> G[0][1]["a"]  # key='a'
        {'weight': 7}
        >>> G.edges[0, 1, "a"]  # key='a'
        {'weight': 7}

        Warning: we protect the graph data structure by making
        `G.edges` and `G[1][2]` read-only dict-like structures.
        However, you can assign values to attributes in e.g.
        `G.edges[1, 2, 'a']` or `G[1][2]['a']` using an additional
        bracket as shown next. You need to specify all edge info
        to assign to the edge data associated with an edge.

        >>> G[0][1]["a"]["weight"] = 10
        >>> G.edges[0, 1, "a"]["weight"] = 10
        >>> G[0][1]["a"]["weight"]
        10
        >>> G.edges[1, 0, "a"]["weight"]
        10

        >>> G = nx.MultiGraph()  # or MultiDiGraph
        >>> nx.add_path(G, [0, 1, 2, 3])
        >>> G.edges[0, 1, 0]["weight"] = 5
        >>> G.get_edge_data(0, 1)
        {0: {'weight': 5}}
        >>> e = (0, 1)
        >>> G.get_edge_data(*e)  # tuple form
        {0: {'weight': 5}}
        >>> G.get_edge_data(3, 0)  # edge not in graph, returns None
        >>> G.get_edge_data(3, 0, default=0)  # edge not in graph, return default
        0
        >>> G.get_edge_data(1, 0, 0)  # specific key gives back
        {'weight': 5}
        """
        ...
    def copy(self, as_view: bool = False) -> MultiGraph[_Node]:
        """
        Returns a copy of the graph.

        The copy method by default returns an independent shallow copy
        of the graph and attributes. That is, if an attribute is a
        container, that container is shared by the original an the copy.
        Use Python's `copy.deepcopy` for new containers.

        If `as_view` is True then a view is returned instead of a copy.

        Notes
        -----
        All copies reproduce the graph structure, but data attributes
        may be handled in different ways. There are four types of copies
        of a graph that people might want.

        Deepcopy -- A "deepcopy" copies the graph structure as well as
        all data attributes and any objects they might contain.
        The entire graph object is new so that changes in the copy
        do not affect the original object. (see Python's copy.deepcopy)

        Data Reference (Shallow) -- For a shallow copy the graph structure
        is copied but the edge, node and graph attribute dicts are
        references to those in the original graph. This saves
        time and memory but could cause confusion if you change an attribute
        in one graph and it changes the attribute in the other.
        NetworkX does not provide this level of shallow copy.

        Independent Shallow -- This copy creates new independent attribute
        dicts and then does a shallow copy of the attributes. That is, any
        attributes that are containers are shared between the new graph
        and the original. This is exactly what `dict.copy()` provides.
        You can obtain this style copy using:

            >>> G = nx.path_graph(5)
            >>> H = G.copy()
            >>> H = G.copy(as_view=False)
            >>> H = nx.Graph(G)
            >>> H = G.__class__(G)

        Fresh Data -- For fresh data, the graph structure is copied while
        new empty data attribute dicts are created. The resulting graph
        is independent of the original and it has no edge, node or graph
        attributes. Fresh copies are not enabled. Instead use:

            >>> H = G.__class__()
            >>> H.add_nodes_from(G)
            >>> H.add_edges_from(G.edges)

        View -- Inspired by dict-views, graph-views act like read-only
        versions of the original graph, providing a copy of the original
        structure without requiring any memory for copying the information.

        See the Python copy module for more information on shallow
        and deep copies, https://docs.python.org/3/library/copy.html.

        Parameters
        ----------
        as_view : bool, optional (default=False)
            If True, the returned graph-view provides a read-only view
            of the original graph without actually copying any data.

        Returns
        -------
        G : Graph
            A copy of the graph.

        See Also
        --------
        to_directed: return a directed copy of the graph.

        Examples
        --------
        >>> G = nx.path_graph(4)  # or DiGraph, MultiGraph, MultiDiGraph, etc
        >>> H = G.copy()
        """
        ...
    def to_directed(self, as_view: bool = False) -> MultiDiGraph[_Node]:
        """
        Returns a directed representation of the graph.

        Returns
        -------
        G : MultiDiGraph
            A directed graph with the same name, same nodes, and with
            each edge (u, v, k, data) replaced by two directed edges
            (u, v, k, data) and (v, u, k, data).

        Notes
        -----
        This returns a "deepcopy" of the edge, node, and
        graph attributes which attempts to completely copy
        all of the data and references.

        This is in contrast to the similar D=MultiDiGraph(G) which
        returns a shallow copy of the data.

        See the Python copy module for more information on shallow
        and deep copies, https://docs.python.org/3/library/copy.html.

        Warning: If you have subclassed MultiGraph to use dict-like objects
        in the data structure, those changes do not transfer to the
        MultiDiGraph created by this method.

        Examples
        --------
        >>> G = nx.MultiGraph()
        >>> G.add_edge(0, 1)
        0
        >>> G.add_edge(0, 1)
        1
        >>> H = G.to_directed()
        >>> list(H.edges)
        [(0, 1, 0), (0, 1, 1), (1, 0, 0), (1, 0, 1)]

        If already directed, return a (deep) copy

        >>> G = nx.MultiDiGraph()
        >>> G.add_edge(0, 1)
        0
        >>> H = G.to_directed()
        >>> list(H.edges)
        [(0, 1, 0)]
        """
        ...
    def to_undirected(self, as_view: bool = False) -> MultiGraph[_Node]:
        """
        Returns an undirected copy of the graph.

        Returns
        -------
        G : Graph/MultiGraph
            A deepcopy of the graph.

        See Also
        --------
        copy, add_edge, add_edges_from

        Notes
        -----
        This returns a "deepcopy" of the edge, node, and
        graph attributes which attempts to completely copy
        all of the data and references.

        This is in contrast to the similar `G = nx.MultiGraph(D)`
        which returns a shallow copy of the data.

        See the Python copy module for more information on shallow
        and deep copies, https://docs.python.org/3/library/copy.html.

        Warning: If you have subclassed MultiGraph to use dict-like
        objects in the data structure, those changes do not transfer
        to the MultiGraph created by this method.

        Examples
        --------
        >>> G = nx.MultiGraph([(0, 1), (0, 1), (1, 2)])
        >>> H = G.to_directed()
        >>> list(H.edges)
        [(0, 1, 0), (0, 1, 1), (1, 0, 0), (1, 0, 1), (1, 2, 0), (2, 1, 0)]
        >>> G2 = H.to_undirected()
        >>> list(G2.edges)
        [(0, 1, 0), (0, 1, 1), (1, 2, 0)]
        """
        ...
    def number_of_edges(self, u: _Node | None = None, v: _Node | None = None) -> int:
        """
        Returns the number of edges between two nodes.

        Parameters
        ----------
        u, v : nodes, optional (Default=all edges)
            If u and v are specified, return the number of edges between
            u and v. Otherwise return the total number of all edges.

        Returns
        -------
        nedges : int
            The number of edges in the graph.  If nodes `u` and `v` are
            specified return the number of edges between those nodes. If
            the graph is directed, this only returns the number of edges
            from `u` to `v`.

        See Also
        --------
        size

        Examples
        --------
        For undirected multigraphs, this method counts the total number
        of edges in the graph::

            >>> G = nx.MultiGraph()
            >>> G.add_edges_from([(0, 1), (0, 1), (1, 2)])
            [0, 1, 0]
            >>> G.number_of_edges()
            3

        If you specify two nodes, this counts the total number of edges
        joining the two nodes::

            >>> G.number_of_edges(0, 1)
            2

        For directed multigraphs, this method can count the total number
        of directed edges from `u` to `v`::

            >>> G = nx.MultiDiGraph()
            >>> G.add_edges_from([(0, 1), (0, 1), (1, 0)])
            [0, 1, 0]
            >>> G.number_of_edges(0, 1)
            2
            >>> G.number_of_edges(1, 0)
            1
        """
        ...
    @cached_property
    def edges(self) -> OutMultiEdgeView[_Node]:
        """
        Returns an iterator over the edges.

        edges(self, nbunch=None, data=False, keys=False, default=None)

        The MultiEdgeView provides set-like operations on the edge-tuples
        as well as edge attribute lookup. When called, it also provides
        an EdgeDataView object which allows control of access to edge
        attributes (but does not provide set-like operations).
        Hence, ``G.edges[u, v, k]['color']`` provides the value of the color
        attribute for the edge from ``u`` to ``v`` with key ``k`` while
        ``for (u, v, k, c) in G.edges(data='color', keys=True, default="red"):``
        iterates through all the edges yielding the color attribute with
        default `'red'` if no color attribute exists.

        Edges are returned as tuples with optional data and keys
        in the order (node, neighbor, key, data). If ``keys=True`` is not
        provided, the tuples will just be (node, neighbor, data), but
        multiple tuples with the same node and neighbor will be generated
        when multiple edges exist between two nodes.

        Parameters
        ----------
        nbunch : single node, container, or all nodes (default= all nodes)
            The view will only report edges from these nodes.
        data : string or bool, optional (default=False)
            The edge attribute returned in 3-tuple (u, v, ddict[data]).
            If True, return edge attribute dict in 3-tuple (u, v, ddict).
            If False, return 2-tuple (u, v).
        keys : bool, optional (default=False)
            If True, return edge keys with each edge, creating (u, v, k)
            tuples or (u, v, k, d) tuples if data is also requested.
        default : value, optional (default=None)
            Value used for edges that don't have the requested attribute.
            Only relevant if data is not True or False.

        Returns
        -------
        edges : MultiEdgeView
            A view of edge attributes, usually it iterates over (u, v)
            (u, v, k) or (u, v, k, d) tuples of edges, but can also be
            used for attribute lookup as ``edges[u, v, k]['foo']``.

        Notes
        -----
        Nodes in nbunch that are not in the graph will be (quietly) ignored.
        For directed graphs this returns the out-edges.

        Examples
        --------
        >>> G = nx.MultiGraph()
        >>> nx.add_path(G, [0, 1, 2])
        >>> key = G.add_edge(2, 3, weight=5)
        >>> key2 = G.add_edge(2, 1, weight=2)  # multi-edge
        >>> [e for e in G.edges()]
        [(0, 1), (1, 2), (1, 2), (2, 3)]
        >>> G.edges.data()  # default data is {} (empty dict)
        MultiEdgeDataView([(0, 1, {}), (1, 2, {}), (1, 2, {'weight': 2}), (2, 3, {'weight': 5})])
        >>> G.edges.data("weight", default=1)
        MultiEdgeDataView([(0, 1, 1), (1, 2, 1), (1, 2, 2), (2, 3, 5)])
        >>> G.edges(keys=True)  # default keys are integers
        MultiEdgeView([(0, 1, 0), (1, 2, 0), (1, 2, 1), (2, 3, 0)])
        >>> G.edges.data(keys=True)
        MultiEdgeDataView([(0, 1, 0, {}), (1, 2, 0, {}), (1, 2, 1, {'weight': 2}), (2, 3, 0, {'weight': 5})])
        >>> G.edges.data("weight", default=1, keys=True)
        MultiEdgeDataView([(0, 1, 0, 1), (1, 2, 0, 1), (1, 2, 1, 2), (2, 3, 0, 5)])
        >>> G.edges([0, 3])  # Note ordering of tuples from listed sources
        MultiEdgeDataView([(0, 1), (3, 2)])
        >>> G.edges([0, 3, 2, 1])  # Note ordering of tuples
        MultiEdgeDataView([(0, 1), (3, 2), (2, 1), (2, 1)])
        >>> G.edges(0)
        MultiEdgeDataView([(0, 1)])
        """
        ...<|MERGE_RESOLUTION|>--- conflicted
+++ resolved
@@ -335,245 +335,11 @@
         """
         ...
     @cached_property
-<<<<<<< HEAD
-    def adj(self) -> MultiAdjacencyView[_Node, _Node, dict[str, Incomplete]]:
-        """
-        Graph adjacency object holding the neighbors of each node.
-
-        This object is a read-only dict-like structure with node keys
-        and neighbor-dict values.  The neighbor-dict is keyed by neighbor
-        to the edgekey-data-dict.  So `G.adj[3][2][0]['color'] = 'blue'` sets
-        the color of the edge `(3, 2, 0)` to `"blue"`.
-
-        Iterating over G.adj behaves like a dict. Useful idioms include
-        `for nbr, edgesdict in G.adj[n].items():`.
-
-        The neighbor information is also provided by subscripting the graph.
-
-        Examples
-        --------
-        >>> e = [(1, 2), (1, 2), (1, 3), (3, 4)]  # list of edges
-        >>> G = nx.MultiGraph(e)
-        >>> G.edges[1, 2, 0]["weight"] = 3
-        >>> result = set()
-        >>> for edgekey, data in G[1][2].items():
-        ...     result.add(data.get("weight", 1))
-        >>> result
-        {1, 3}
-
-        For directed graphs, `G.adj` holds outgoing (successor) info.
-        """
-        ...
-    def new_edge_key(self, u: _Node, v: _Node) -> int:
-        """
-        Returns an unused key for edges between nodes `u` and `v`.
-
-        The nodes `u` and `v` do not need to be already in the graph.
-
-        Notes
-        -----
-        In the standard MultiGraph class the new key is the number of existing
-        edges between `u` and `v` (increased if necessary to ensure unused).
-        The first edge will have key 0, then 1, etc. If an edge is removed
-        further new_edge_keys may not be in this order.
-
-        Parameters
-        ----------
-        u, v : nodes
-
-        Returns
-        -------
-        key : int
-        """
-        ...
-    def add_edge(self, u_for_edge, v_for_edge, key=None, **attr):
-        """
-        Add an edge between u and v.
-
-        The nodes u and v will be automatically added if they are
-        not already in the graph.
-
-        Edge attributes can be specified with keywords or by directly
-        accessing the edge's attribute dictionary. See examples below.
-
-        Parameters
-        ----------
-        u_for_edge, v_for_edge : nodes
-            Nodes can be, for example, strings or numbers.
-            Nodes must be hashable (and not None) Python objects.
-        key : hashable identifier, optional (default=lowest unused integer)
-            Used to distinguish multiedges between a pair of nodes.
-        attr : keyword arguments, optional
-            Edge data (or labels or objects) can be assigned using
-            keyword arguments.
-
-        Returns
-        -------
-        The edge key assigned to the edge.
-
-        See Also
-        --------
-        add_edges_from : add a collection of edges
-
-        Notes
-        -----
-        To replace/update edge data, use the optional key argument
-        to identify a unique edge.  Otherwise a new edge will be created.
-
-        NetworkX algorithms designed for weighted graphs cannot use
-        multigraphs directly because it is not clear how to handle
-        multiedge weights.  Convert to Graph using edge attribute
-        'weight' to enable weighted graph algorithms.
-
-        Default keys are generated using the method `new_edge_key()`.
-        This method can be overridden by subclassing the base class and
-        providing a custom `new_edge_key()` method.
-
-        Examples
-        --------
-        The following each add an additional edge e=(1, 2) to graph G:
-
-        >>> G = nx.MultiGraph()
-        >>> e = (1, 2)
-        >>> ekey = G.add_edge(1, 2)  # explicit two-node form
-        >>> G.add_edge(*e)  # single edge as tuple of two nodes
-        1
-        >>> G.add_edges_from([(1, 2)])  # add edges from iterable container
-        [2]
-
-        Associate data to edges using keywords:
-
-        >>> ekey = G.add_edge(1, 2, weight=3)
-        >>> ekey = G.add_edge(1, 2, key=0, weight=4)  # update data for key=0
-        >>> ekey = G.add_edge(1, 3, weight=7, capacity=15, length=342.7)
-
-        For non-string attribute keys, use subscript notation.
-
-        >>> ekey = G.add_edge(1, 2)
-        >>> G[1][2][0].update({0: 5})
-        >>> G.edges[1, 2, 0].update({0: 5})
-        """
-        ...
-    def remove_edge(self, u, v, key=None):
-        """
-        Remove an edge between u and v.
-
-        Parameters
-        ----------
-        u, v : nodes
-            Remove an edge between nodes u and v.
-        key : hashable identifier, optional (default=None)
-            Used to distinguish multiple edges between a pair of nodes.
-            If None, remove a single edge between u and v. If there are
-            multiple edges, removes the last edge added in terms of
-            insertion order.
-
-        Raises
-        ------
-        NetworkXError
-            If there is not an edge between u and v, or
-            if there is no edge with the specified key.
-
-        See Also
-        --------
-        remove_edges_from : remove a collection of edges
-
-        Examples
-        --------
-        >>> G = nx.MultiGraph()
-        >>> nx.add_path(G, [0, 1, 2, 3])
-        >>> G.remove_edge(0, 1)
-        >>> e = (1, 2)
-        >>> G.remove_edge(*e)  # unpacks e from an edge tuple
-
-        For multiple edges
-
-        >>> G = nx.MultiGraph()  # or MultiDiGraph, etc
-        >>> G.add_edges_from([(1, 2), (1, 2), (1, 2)])  # key_list returned
-        [0, 1, 2]
-
-        When ``key=None`` (the default), edges are removed in the opposite
-        order that they were added:
-
-        >>> G.remove_edge(1, 2)
-        >>> G.edges(keys=True)
-        MultiEdgeView([(1, 2, 0), (1, 2, 1)])
-        >>> G.remove_edge(2, 1)  # edges are not directed
-        >>> G.edges(keys=True)
-        MultiEdgeView([(1, 2, 0)])
-
-        For edges with keys
-
-        >>> G = nx.MultiGraph()
-        >>> G.add_edge(1, 2, key="first")
-        'first'
-        >>> G.add_edge(1, 2, key="second")
-        'second'
-        >>> G.remove_edge(1, 2, key="first")
-        >>> G.edges(keys=True)
-        MultiEdgeView([(1, 2, 'second')])
-        """
-        ...
-    def has_edge(self, u, v, key=None):
-        """
-        Returns True if the graph has an edge between nodes u and v.
-
-        This is the same as `v in G[u] or key in G[u][v]`
-        without KeyError exceptions.
-
-        Parameters
-        ----------
-        u, v : nodes
-            Nodes can be, for example, strings or numbers.
-
-        key : hashable identifier, optional (default=None)
-            If specified return True only if the edge with
-            key is found.
-
-        Returns
-        -------
-        edge_ind : bool
-            True if edge is in the graph, False otherwise.
-
-        Examples
-        --------
-        Can be called either using two nodes u, v, an edge tuple (u, v),
-        or an edge tuple (u, v, key).
-
-        >>> G = nx.MultiGraph()  # or MultiDiGraph
-        >>> nx.add_path(G, [0, 1, 2, 3])
-        >>> G.has_edge(0, 1)  # using two nodes
-        True
-        >>> e = (0, 1)
-        >>> G.has_edge(*e)  #  e is a 2-tuple (u, v)
-        True
-        >>> G.add_edge(0, 1, key="a")
-        'a'
-        >>> G.has_edge(0, 1, key="a")  # specify key
-        True
-        >>> G.has_edge(1, 0, key="a")  # edges aren't directed
-        True
-        >>> e = (0, 1, "a")
-        >>> G.has_edge(*e)  # e is a 3-tuple (u, v, 'a')
-        True
-
-        The following syntax are equivalent:
-
-        >>> G.has_edge(0, 1)
-        True
-        >>> 1 in G[0]  # though this gives :exc:`KeyError` if 0 not in G
-        True
-        >>> 0 in G[1]  # other order; also gives :exc:`KeyError` if 0 not in G
-        True
-        """
-        ...
-=======
     def adj(self) -> MultiAdjacencyView[_Node, _Node, dict[str, Incomplete]]: ...
     def new_edge_key(self, u: _Node, v: _Node) -> int: ...
     def add_edge(self, u_for_edge, v_for_edge, key=None, **attr): ...  # type: ignore[override]  # Has an additional `key` keyword argument
     def remove_edge(self, u, v, key=None): ...
     def has_edge(self, u: _Node, v: _Node, key=None) -> bool: ...
->>>>>>> 1063db7c
     def get_edge_data(  # type: ignore[override]  # Has an additional `key` keyword argument
         self, u, v, key=None, default=None
     ):
