<<<<<<< HEAD
"""Base class for MultiGraph."""

from _typeshed import Incomplete
from collections.abc import Mapping
=======
from collections.abc import Hashable, Mapping
>>>>>>> 91ba0da4
from functools import cached_property
from typing import Any, ClassVar, overload
from typing_extensions import TypeAlias, TypeVar

from networkx.classes.coreviews import MultiAdjacencyView
from networkx.classes.graph import Graph, _MapFactory, _Node
from networkx.classes.multidigraph import MultiDiGraph
from networkx.classes.reportviews import MultiEdgeView

_MultiEdge: TypeAlias = tuple[_Node, _Node, int]  # noqa: Y047

_Any = TypeVar("_Any")

__all__ = ["MultiGraph"]

class MultiGraph(Graph[_Node]):
    """
    An undirected graph class that can store multiedges.

    Multiedges are multiple edges between two nodes.  Each edge
    can hold optional data or attributes.

    A MultiGraph holds undirected edges.  Self loops are allowed.

    Nodes can be arbitrary (hashable) Python objects with optional
    key/value attributes. By convention `None` is not used as a node.

    Edges are represented as links between nodes with optional
    key/value attributes, in a MultiGraph each edge has a key to
    distinguish between multiple edges that have the same source and
    destination nodes.

    Parameters
    ----------
    incoming_graph_data : input graph (optional, default: None)
        Data to initialize graph. If None (default) an empty
        graph is created.  The data can be any format that is supported
        by the to_networkx_graph() function, currently including edge list,
        dict of dicts, dict of lists, NetworkX graph, 2D NumPy array,
        SciPy sparse array, or PyGraphviz graph.

    multigraph_input : bool or None (default None)
        Note: Only used when `incoming_graph_data` is a dict.
        If True, `incoming_graph_data` is assumed to be a
        dict-of-dict-of-dict-of-dict structure keyed by
        node to neighbor to edge keys to edge data for multi-edges.
        A NetworkXError is raised if this is not the case.
        If False, :func:`to_networkx_graph` is used to try to determine
        the dict's graph data structure as either a dict-of-dict-of-dict
        keyed by node to neighbor to edge data, or a dict-of-iterable
        keyed by node to neighbors.
        If None, the treatment for True is tried, but if it fails,
        the treatment for False is tried.

    attr : keyword arguments, optional (default= no attributes)
        Attributes to add to graph as key=value pairs.

    See Also
    --------
    Graph
    DiGraph
    MultiDiGraph

    Examples
    --------
    Create an empty graph structure (a "null graph") with no nodes and
    no edges.

    >>> G = nx.MultiGraph()

    G can be grown in several ways.

    **Nodes:**

    Add one node at a time:

    >>> G.add_node(1)

    Add the nodes from any container (a list, dict, set or
    even the lines from a file or the nodes from another graph).

    >>> G.add_nodes_from([2, 3])
    >>> G.add_nodes_from(range(100, 110))
    >>> H = nx.path_graph(10)
    >>> G.add_nodes_from(H)

    In addition to strings and integers any hashable Python object
    (except None) can represent a node, e.g. a customized node object,
    or even another Graph.

    >>> G.add_node(H)

    **Edges:**

    G can also be grown by adding edges.

    Add one edge,

    >>> key = G.add_edge(1, 2)

    a list of edges,

    >>> keys = G.add_edges_from([(1, 2), (1, 3)])

    or a collection of edges,

    >>> keys = G.add_edges_from(H.edges)

    If some edges connect nodes not yet in the graph, the nodes
    are added automatically.  If an edge already exists, an additional
    edge is created and stored using a key to identify the edge.
    By default the key is the lowest unused integer.

    >>> keys = G.add_edges_from([(4, 5, {"route": 28}), (4, 5, {"route": 37})])
    >>> G[4]
    AdjacencyView({3: {0: {}}, 5: {0: {}, 1: {'route': 28}, 2: {'route': 37}}})

    **Attributes:**

    Each graph, node, and edge can hold key/value attribute pairs
    in an associated attribute dictionary (the keys must be hashable).
    By default these are empty, but can be added or changed using
    add_edge, add_node or direct manipulation of the attribute
    dictionaries named graph, node and edge respectively.

    >>> G = nx.MultiGraph(day="Friday")
    >>> G.graph
    {'day': 'Friday'}

    Add node attributes using add_node(), add_nodes_from() or G.nodes

    >>> G.add_node(1, time="5pm")
    >>> G.add_nodes_from([3], time="2pm")
    >>> G.nodes[1]
    {'time': '5pm'}
    >>> G.nodes[1]["room"] = 714
    >>> del G.nodes[1]["room"]  # remove attribute
    >>> list(G.nodes(data=True))
    [(1, {'time': '5pm'}), (3, {'time': '2pm'})]

    Add edge attributes using add_edge(), add_edges_from(), subscript
    notation, or G.edges.

    >>> key = G.add_edge(1, 2, weight=4.7)
    >>> keys = G.add_edges_from([(3, 4), (4, 5)], color="red")
    >>> keys = G.add_edges_from([(1, 2, {"color": "blue"}), (2, 3, {"weight": 8})])
    >>> G[1][2][0]["weight"] = 4.7
    >>> G.edges[1, 2, 0]["weight"] = 4

    Warning: we protect the graph data structure by making `G.edges[1,
    2, 0]` a read-only dict-like structure. However, you can assign to
    attributes in e.g. `G.edges[1, 2, 0]`. Thus, use 2 sets of brackets
    to add/change data attributes: `G.edges[1, 2, 0]['weight'] = 4`.

    **Shortcuts:**

    Many common graph features allow python syntax to speed reporting.

    >>> 1 in G  # check if node in graph
    True
    >>> [n for n in G if n < 3]  # iterate through nodes
    [1, 2]
    >>> len(G)  # number of nodes in graph
    5
    >>> G[1]  # adjacency dict-like view mapping neighbor -> edge key -> edge attributes
    AdjacencyView({2: {0: {'weight': 4}, 1: {'color': 'blue'}}})

    Often the best way to traverse all edges of a graph is via the neighbors.
    The neighbors are reported as an adjacency-dict `G.adj` or `G.adjacency()`.

    >>> for n, nbrsdict in G.adjacency():
    ...     for nbr, keydict in nbrsdict.items():
    ...         for key, eattr in keydict.items():
    ...             if "weight" in eattr:
    ...                 # Do something useful with the edges
    ...                 pass

    But the edges() method is often more convenient:

    >>> for u, v, keys, weight in G.edges(data="weight", keys=True):
    ...     if weight is not None:
    ...         # Do something useful with the edges
    ...         pass

    **Reporting:**

    Simple graph information is obtained using methods and object-attributes.
    Reporting usually provides views instead of containers to reduce memory
    usage. The views update as the graph is updated similarly to dict-views.
    The objects `nodes`, `edges` and `adj` provide access to data attributes
    via lookup (e.g. `nodes[n]`, `edges[u, v, k]`, `adj[u][v]`) and iteration
    (e.g. `nodes.items()`, `nodes.data('color')`,
    `nodes.data('color', default='blue')` and similarly for `edges`)
    Views exist for `nodes`, `edges`, `neighbors()`/`adj` and `degree`.

    For details on these and other miscellaneous methods, see below.

    **Subclasses (Advanced):**

    The MultiGraph class uses a dict-of-dict-of-dict-of-dict data structure.
    The outer dict (node_dict) holds adjacency information keyed by node.
    The next dict (adjlist_dict) represents the adjacency information
    and holds edge_key dicts keyed by neighbor. The edge_key dict holds
    each edge_attr dict keyed by edge key. The inner dict
    (edge_attr_dict) represents the edge data and holds edge attribute
    values keyed by attribute names.

    Each of these four dicts in the dict-of-dict-of-dict-of-dict
    structure can be replaced by a user defined dict-like object.
    In general, the dict-like features should be maintained but
    extra features can be added. To replace one of the dicts create
    a new graph class by changing the class(!) variable holding the
    factory for that dict-like structure. The variable names are
    node_dict_factory, node_attr_dict_factory, adjlist_inner_dict_factory,
    adjlist_outer_dict_factory, edge_key_dict_factory, edge_attr_dict_factory
    and graph_attr_dict_factory.

    node_dict_factory : function, (default: dict)
        Factory function to be used to create the dict containing node
        attributes, keyed by node id.
        It should require no arguments and return a dict-like object

    node_attr_dict_factory: function, (default: dict)
        Factory function to be used to create the node attribute
        dict which holds attribute values keyed by attribute name.
        It should require no arguments and return a dict-like object

    adjlist_outer_dict_factory : function, (default: dict)
        Factory function to be used to create the outer-most dict
        in the data structure that holds adjacency info keyed by node.
        It should require no arguments and return a dict-like object.

    adjlist_inner_dict_factory : function, (default: dict)
        Factory function to be used to create the adjacency list
        dict which holds multiedge key dicts keyed by neighbor.
        It should require no arguments and return a dict-like object.

    edge_key_dict_factory : function, (default: dict)
        Factory function to be used to create the edge key dict
        which holds edge data keyed by edge key.
        It should require no arguments and return a dict-like object.

    edge_attr_dict_factory : function, (default: dict)
        Factory function to be used to create the edge attribute
        dict which holds attribute values keyed by attribute name.
        It should require no arguments and return a dict-like object.

    graph_attr_dict_factory : function, (default: dict)
        Factory function to be used to create the graph attribute
        dict which holds attribute values keyed by attribute name.
        It should require no arguments and return a dict-like object.

    Typically, if your extension doesn't impact the data structure all
    methods will inherited without issue except: `to_directed/to_undirected`.
    By default these methods create a DiGraph/Graph class and you probably
    want them to create your extension of a DiGraph/Graph. To facilitate
    this we define two class variables that you can set in your subclass.

    to_directed_class : callable, (default: DiGraph or MultiDiGraph)
        Class to create a new graph structure in the `to_directed` method.
        If `None`, a NetworkX class (DiGraph or MultiDiGraph) is used.

    to_undirected_class : callable, (default: Graph or MultiGraph)
        Class to create a new graph structure in the `to_undirected` method.
        If `None`, a NetworkX class (Graph or MultiGraph) is used.

    **Subclassing Example**

    Create a low memory graph class that effectively disallows edge
    attributes by using a single attribute dict for all edges.
    This reduces the memory used, but you lose edge attributes.

    >>> class ThinGraph(nx.Graph):
    ...     all_edge_dict = {"weight": 1}
    ...
    ...     def single_edge_dict(self):
    ...         return self.all_edge_dict
    ...
    ...     edge_attr_dict_factory = single_edge_dict
    >>> G = ThinGraph()
    >>> G.add_edge(2, 1)
    >>> G[2][1]
    {'weight': 1}
    >>> G.add_edge(2, 2)
    >>> G[2][1] is G[2][2]
    True
    """
    edge_key_dict_factory: ClassVar[_MapFactory]
<<<<<<< HEAD
    def __init__(self, incoming_graph_data=None, multigraph_input: bool | None = None, **attr) -> None:
        """
        Initialize a graph with edges, name, or graph attributes.

        Parameters
        ----------
        incoming_graph_data : input graph
            Data to initialize graph.  If incoming_graph_data=None (default)
            an empty graph is created.  The data can be an edge list, or any
            NetworkX graph object.  If the corresponding optional Python
            packages are installed the data can also be a 2D NumPy array, a
            SciPy sparse array, or a PyGraphviz graph.

        multigraph_input : bool or None (default None)
            Note: Only used when `incoming_graph_data` is a dict.
            If True, `incoming_graph_data` is assumed to be a
            dict-of-dict-of-dict-of-dict structure keyed by
            node to neighbor to edge keys to edge data for multi-edges.
            A NetworkXError is raised if this is not the case.
            If False, :func:`to_networkx_graph` is used to try to determine
            the dict's graph data structure as either a dict-of-dict-of-dict
            keyed by node to neighbor to edge data, or a dict-of-iterable
            keyed by node to neighbors.
            If None, the treatment for True is tried, but if it fails,
            the treatment for False is tried.

        attr : keyword arguments, optional (default= no attributes)
            Attributes to add to graph as key=value pairs.

        See Also
        --------
        convert

        Examples
        --------
        >>> G = nx.MultiGraph()
        >>> G = nx.MultiGraph(name="my graph")
        >>> e = [(1, 2), (1, 2), (2, 3), (3, 4)]  # list of edges
        >>> G = nx.MultiGraph(e)

        Arbitrary graph attribute pairs (key=value) may be assigned

        >>> G = nx.MultiGraph(e, day="Friday")
        >>> G.graph
        {'day': 'Friday'}
        """
        ...
    @cached_property
    def adj(self) -> MultiAdjacencyView[_Node, _Node, dict[str, Incomplete]]:
        """
        Graph adjacency object holding the neighbors of each node.

        This object is a read-only dict-like structure with node keys
        and neighbor-dict values.  The neighbor-dict is keyed by neighbor
        to the edgekey-data-dict.  So `G.adj[3][2][0]['color'] = 'blue'` sets
        the color of the edge `(3, 2, 0)` to `"blue"`.

        Iterating over G.adj behaves like a dict. Useful idioms include
        `for nbr, edgesdict in G.adj[n].items():`.

        The neighbor information is also provided by subscripting the graph.

        Examples
        --------
        >>> e = [(1, 2), (1, 2), (1, 3), (3, 4)]  # list of edges
        >>> G = nx.MultiGraph(e)
        >>> G.edges[1, 2, 0]["weight"] = 3
        >>> result = set()
        >>> for edgekey, data in G[1][2].items():
        ...     result.add(data.get("weight", 1))
        >>> result
        {1, 3}

        For directed graphs, `G.adj` holds outgoing (successor) info.
        """
        ...
    def new_edge_key(self, u: _Node, v: _Node) -> int:
        """
        Returns an unused key for edges between nodes `u` and `v`.

        The nodes `u` and `v` do not need to be already in the graph.

        Notes
        -----
        In the standard MultiGraph class the new key is the number of existing
        edges between `u` and `v` (increased if necessary to ensure unused).
        The first edge will have key 0, then 1, etc. If an edge is removed
        further new_edge_keys may not be in this order.

        Parameters
        ----------
        u, v : nodes

        Returns
        -------
        key : int
        """
        ...
    def add_edge(self, u_for_edge, v_for_edge, key=None, **attr):
        """
        Add an edge between u and v.

        The nodes u and v will be automatically added if they are
        not already in the graph.

        Edge attributes can be specified with keywords or by directly
        accessing the edge's attribute dictionary. See examples below.

        Parameters
        ----------
        u_for_edge, v_for_edge : nodes
            Nodes can be, for example, strings or numbers.
            Nodes must be hashable (and not None) Python objects.
        key : hashable identifier, optional (default=lowest unused integer)
            Used to distinguish multiedges between a pair of nodes.
        attr : keyword arguments, optional
            Edge data (or labels or objects) can be assigned using
            keyword arguments.

        Returns
        -------
        The edge key assigned to the edge.

        See Also
        --------
        add_edges_from : add a collection of edges

        Notes
        -----
        To replace/update edge data, use the optional key argument
        to identify a unique edge.  Otherwise a new edge will be created.

        NetworkX algorithms designed for weighted graphs cannot use
        multigraphs directly because it is not clear how to handle
        multiedge weights.  Convert to Graph using edge attribute
        'weight' to enable weighted graph algorithms.

        Default keys are generated using the method `new_edge_key()`.
        This method can be overridden by subclassing the base class and
        providing a custom `new_edge_key()` method.

        Examples
        --------
        The following each add an additional edge e=(1, 2) to graph G:

        >>> G = nx.MultiGraph()
        >>> e = (1, 2)
        >>> ekey = G.add_edge(1, 2)  # explicit two-node form
        >>> G.add_edge(*e)  # single edge as tuple of two nodes
        1
        >>> G.add_edges_from([(1, 2)])  # add edges from iterable container
        [2]

        Associate data to edges using keywords:

        >>> ekey = G.add_edge(1, 2, weight=3)
        >>> ekey = G.add_edge(1, 2, key=0, weight=4)  # update data for key=0
        >>> ekey = G.add_edge(1, 3, weight=7, capacity=15, length=342.7)

        For non-string attribute keys, use subscript notation.

        >>> ekey = G.add_edge(1, 2)
        >>> G[1][2][0].update({0: 5})
        >>> G.edges[1, 2, 0].update({0: 5})
        """
        ...
    def remove_edge(self, u, v, key=None):
        """
        Remove an edge between u and v.

        Parameters
        ----------
        u, v : nodes
            Remove an edge between nodes u and v.
        key : hashable identifier, optional (default=None)
            Used to distinguish multiple edges between a pair of nodes.
            If None, remove a single edge between u and v. If there are
            multiple edges, removes the last edge added in terms of
            insertion order.

        Raises
        ------
        NetworkXError
            If there is not an edge between u and v, or
            if there is no edge with the specified key.

        See Also
        --------
        remove_edges_from : remove a collection of edges

        Examples
        --------
        >>> G = nx.MultiGraph()
        >>> nx.add_path(G, [0, 1, 2, 3])
        >>> G.remove_edge(0, 1)
        >>> e = (1, 2)
        >>> G.remove_edge(*e)  # unpacks e from an edge tuple

        For multiple edges

        >>> G = nx.MultiGraph()  # or MultiDiGraph, etc
        >>> G.add_edges_from([(1, 2), (1, 2), (1, 2)])  # key_list returned
        [0, 1, 2]

        When ``key=None`` (the default), edges are removed in the opposite
        order that they were added:

        >>> G.remove_edge(1, 2)
        >>> G.edges(keys=True)
        MultiEdgeView([(1, 2, 0), (1, 2, 1)])
        >>> G.remove_edge(2, 1)  # edges are not directed
        >>> G.edges(keys=True)
        MultiEdgeView([(1, 2, 0)])

        For edges with keys

        >>> G = nx.MultiGraph()
        >>> G.add_edge(1, 2, key="first")
        'first'
        >>> G.add_edge(1, 2, key="second")
        'second'
        >>> G.remove_edge(1, 2, key="first")
        >>> G.edges(keys=True)
        MultiEdgeView([(1, 2, 'second')])
        """
        ...
    def has_edge(self, u: _Node, v: _Node, key=None) -> bool:
        """
        Returns True if the graph has an edge between nodes u and v.

        This is the same as `v in G[u] or key in G[u][v]`
        without KeyError exceptions.

        Parameters
        ----------
        u, v : nodes
            Nodes can be, for example, strings or numbers.

        key : hashable identifier, optional (default=None)
            If specified return True only if the edge with
            key is found.

        Returns
        -------
        edge_ind : bool
            True if edge is in the graph, False otherwise.

        Examples
        --------
        Can be called either using two nodes u, v, an edge tuple (u, v),
        or an edge tuple (u, v, key).

        >>> G = nx.MultiGraph()  # or MultiDiGraph
        >>> nx.add_path(G, [0, 1, 2, 3])
        >>> G.has_edge(0, 1)  # using two nodes
        True
        >>> e = (0, 1)
        >>> G.has_edge(*e)  #  e is a 2-tuple (u, v)
        True
        >>> G.add_edge(0, 1, key="a")
        'a'
        >>> G.has_edge(0, 1, key="a")  # specify key
        True
        >>> G.has_edge(1, 0, key="a")  # edges aren't directed
        True
        >>> e = (0, 1, "a")
        >>> G.has_edge(*e)  # e is a 3-tuple (u, v, 'a')
        True

        The following syntax are equivalent:

        >>> G.has_edge(0, 1)
        True
        >>> 1 in G[0]  # though this gives :exc:`KeyError` if 0 not in G
        True
        >>> 0 in G[1]  # other order; also gives :exc:`KeyError` if 0 not in G
        True
        """
        ...
    def get_edge_data(  # type: ignore[override]  # Has an additional `key` keyword argument
        self, u, v, key=None, default=None
    ) -> Mapping[str, Incomplete]:
        """
        Returns the attribute dictionary associated with edge (u, v,
        key).

        If a key is not provided, returns a dictionary mapping edge keys
        to attribute dictionaries for each edge between u and v.

        This is identical to `G[u][v][key]` except the default is returned
        instead of an exception is the edge doesn't exist.

        Parameters
        ----------
        u, v : nodes

        default :  any Python object (default=None)
            Value to return if the specific edge (u, v, key) is not
            found, OR if there are no edges between u and v and no key
            is specified.

        key : hashable identifier, optional (default=None)
            Return data only for the edge with specified key, as an
            attribute dictionary (rather than a dictionary mapping keys
            to attribute dictionaries).

        Returns
        -------
        edge_dict : dictionary
            The edge attribute dictionary, OR a dictionary mapping edge
            keys to attribute dictionaries for each of those edges if no
            specific key is provided (even if there's only one edge
            between u and v).

        Examples
        --------
        >>> G = nx.MultiGraph()  # or MultiDiGraph
        >>> key = G.add_edge(0, 1, key="a", weight=7)
        >>> G[0][1]["a"]  # key='a'
        {'weight': 7}
        >>> G.edges[0, 1, "a"]  # key='a'
        {'weight': 7}

        Warning: we protect the graph data structure by making
        `G.edges` and `G[1][2]` read-only dict-like structures.
        However, you can assign values to attributes in e.g.
        `G.edges[1, 2, 'a']` or `G[1][2]['a']` using an additional
        bracket as shown next. You need to specify all edge info
        to assign to the edge data associated with an edge.

        >>> G[0][1]["a"]["weight"] = 10
        >>> G.edges[0, 1, "a"]["weight"] = 10
        >>> G[0][1]["a"]["weight"]
        10
        >>> G.edges[1, 0, "a"]["weight"]
        10

        >>> G = nx.MultiGraph()  # or MultiDiGraph
        >>> nx.add_path(G, [0, 1, 2, 3])
        >>> G.edges[0, 1, 0]["weight"] = 5
        >>> G.get_edge_data(0, 1)
        {0: {'weight': 5}}
        >>> e = (0, 1)
        >>> G.get_edge_data(*e)  # tuple form
        {0: {'weight': 5}}
        >>> G.get_edge_data(3, 0)  # edge not in graph, returns None
        >>> G.get_edge_data(3, 0, default=0)  # edge not in graph, return default
        0
        >>> G.get_edge_data(1, 0, 0)  # specific key gives back
        {'weight': 5}
        """
        ...
    def copy(self, as_view: bool = False) -> MultiGraph[_Node]:
        """
        Returns a copy of the graph.

        The copy method by default returns an independent shallow copy
        of the graph and attributes. That is, if an attribute is a
        container, that container is shared by the original an the copy.
        Use Python's `copy.deepcopy` for new containers.

        If `as_view` is True then a view is returned instead of a copy.

        Notes
        -----
        All copies reproduce the graph structure, but data attributes
        may be handled in different ways. There are four types of copies
        of a graph that people might want.

        Deepcopy -- A "deepcopy" copies the graph structure as well as
        all data attributes and any objects they might contain.
        The entire graph object is new so that changes in the copy
        do not affect the original object. (see Python's copy.deepcopy)

        Data Reference (Shallow) -- For a shallow copy the graph structure
        is copied but the edge, node and graph attribute dicts are
        references to those in the original graph. This saves
        time and memory but could cause confusion if you change an attribute
        in one graph and it changes the attribute in the other.
        NetworkX does not provide this level of shallow copy.

        Independent Shallow -- This copy creates new independent attribute
        dicts and then does a shallow copy of the attributes. That is, any
        attributes that are containers are shared between the new graph
        and the original. This is exactly what `dict.copy()` provides.
        You can obtain this style copy using:

            >>> G = nx.path_graph(5)
            >>> H = G.copy()
            >>> H = G.copy(as_view=False)
            >>> H = nx.Graph(G)
            >>> H = G.__class__(G)

        Fresh Data -- For fresh data, the graph structure is copied while
        new empty data attribute dicts are created. The resulting graph
        is independent of the original and it has no edge, node or graph
        attributes. Fresh copies are not enabled. Instead use:

            >>> H = G.__class__()
            >>> H.add_nodes_from(G)
            >>> H.add_edges_from(G.edges)

        View -- Inspired by dict-views, graph-views act like read-only
        versions of the original graph, providing a copy of the original
        structure without requiring any memory for copying the information.

        See the Python copy module for more information on shallow
        and deep copies, https://docs.python.org/3/library/copy.html.

        Parameters
        ----------
        as_view : bool, optional (default=False)
            If True, the returned graph-view provides a read-only view
            of the original graph without actually copying any data.

        Returns
        -------
        G : Graph
            A copy of the graph.

        See Also
        --------
        to_directed: return a directed copy of the graph.

        Examples
        --------
        >>> G = nx.path_graph(4)  # or DiGraph, MultiGraph, MultiDiGraph, etc
        >>> H = G.copy()
        """
        ...
    def to_directed(self, as_view: bool = False) -> MultiDiGraph[_Node]:
        """
        Returns a directed representation of the graph.

        Returns
        -------
        G : MultiDiGraph
            A directed graph with the same name, same nodes, and with
            each edge (u, v, k, data) replaced by two directed edges
            (u, v, k, data) and (v, u, k, data).

        Notes
        -----
        This returns a "deepcopy" of the edge, node, and
        graph attributes which attempts to completely copy
        all of the data and references.

        This is in contrast to the similar D=MultiDiGraph(G) which
        returns a shallow copy of the data.

        See the Python copy module for more information on shallow
        and deep copies, https://docs.python.org/3/library/copy.html.

        Warning: If you have subclassed MultiGraph to use dict-like objects
        in the data structure, those changes do not transfer to the
        MultiDiGraph created by this method.

        Examples
        --------
        >>> G = nx.MultiGraph()
        >>> G.add_edge(0, 1)
        0
        >>> G.add_edge(0, 1)
        1
        >>> H = G.to_directed()
        >>> list(H.edges)
        [(0, 1, 0), (0, 1, 1), (1, 0, 0), (1, 0, 1)]

        If already directed, return a (deep) copy

        >>> G = nx.MultiDiGraph()
        >>> G.add_edge(0, 1)
        0
        >>> H = G.to_directed()
        >>> list(H.edges)
        [(0, 1, 0)]
        """
        ...
    def to_undirected(self, as_view: bool = False) -> MultiGraph[_Node]:
        """
        Returns an undirected copy of the graph.

        Returns
        -------
        G : Graph/MultiGraph
            A deepcopy of the graph.

        See Also
        --------
        copy, add_edge, add_edges_from

        Notes
        -----
        This returns a "deepcopy" of the edge, node, and
        graph attributes which attempts to completely copy
        all of the data and references.

        This is in contrast to the similar `G = nx.MultiGraph(D)`
        which returns a shallow copy of the data.

        See the Python copy module for more information on shallow
        and deep copies, https://docs.python.org/3/library/copy.html.

        Warning: If you have subclassed MultiGraph to use dict-like
        objects in the data structure, those changes do not transfer
        to the MultiGraph created by this method.

        Examples
        --------
        >>> G = nx.MultiGraph([(0, 1), (0, 1), (1, 2)])
        >>> H = G.to_directed()
        >>> list(H.edges)
        [(0, 1, 0), (0, 1, 1), (1, 0, 0), (1, 0, 1), (1, 2, 0), (2, 1, 0)]
        >>> G2 = H.to_undirected()
        >>> list(G2.edges)
        [(0, 1, 0), (0, 1, 1), (1, 2, 0)]
        """
        ...
    def number_of_edges(self, u: _Node | None = None, v: _Node | None = None) -> int:
        """
        Returns the number of edges between two nodes.

        Parameters
        ----------
        u, v : nodes, optional (Default=all edges)
            If u and v are specified, return the number of edges between
            u and v. Otherwise return the total number of all edges.

        Returns
        -------
        nedges : int
            The number of edges in the graph.  If nodes `u` and `v` are
            specified return the number of edges between those nodes. If
            the graph is directed, this only returns the number of edges
            from `u` to `v`.

        See Also
        --------
        size

        Examples
        --------
        For undirected multigraphs, this method counts the total number
        of edges in the graph::

            >>> G = nx.MultiGraph()
            >>> G.add_edges_from([(0, 1), (0, 1), (1, 2)])
            [0, 1, 0]
            >>> G.number_of_edges()
            3

        If you specify two nodes, this counts the total number of edges
        joining the two nodes::

            >>> G.number_of_edges(0, 1)
            2

        For directed multigraphs, this method can count the total number
        of directed edges from `u` to `v`::

            >>> G = nx.MultiDiGraph()
            >>> G.add_edges_from([(0, 1), (0, 1), (1, 0)])
            [0, 1, 0]
            >>> G.number_of_edges(0, 1)
            2
            >>> G.number_of_edges(1, 0)
            1
        """
        ...
    @cached_property
    def edges(self) -> OutMultiEdgeView[_Node]:
        """
        Returns an iterator over the edges.

        edges(self, nbunch=None, data=False, keys=False, default=None)

        The MultiEdgeView provides set-like operations on the edge-tuples
        as well as edge attribute lookup. When called, it also provides
        an EdgeDataView object which allows control of access to edge
        attributes (but does not provide set-like operations).
        Hence, ``G.edges[u, v, k]['color']`` provides the value of the color
        attribute for the edge from ``u`` to ``v`` with key ``k`` while
        ``for (u, v, k, c) in G.edges(data='color', keys=True, default="red"):``
        iterates through all the edges yielding the color attribute with
        default `'red'` if no color attribute exists.

        Edges are returned as tuples with optional data and keys
        in the order (node, neighbor, key, data). If ``keys=True`` is not
        provided, the tuples will just be (node, neighbor, data), but
        multiple tuples with the same node and neighbor will be generated
        when multiple edges exist between two nodes.

        Parameters
        ----------
        nbunch : single node, container, or all nodes (default= all nodes)
            The view will only report edges from these nodes.
        data : string or bool, optional (default=False)
            The edge attribute returned in 3-tuple (u, v, ddict[data]).
            If True, return edge attribute dict in 3-tuple (u, v, ddict).
            If False, return 2-tuple (u, v).
        keys : bool, optional (default=False)
            If True, return edge keys with each edge, creating (u, v, k)
            tuples or (u, v, k, d) tuples if data is also requested.
        default : value, optional (default=None)
            Value used for edges that don't have the requested attribute.
            Only relevant if data is not True or False.

        Returns
        -------
        edges : MultiEdgeView
            A view of edge attributes, usually it iterates over (u, v)
            (u, v, k) or (u, v, k, d) tuples of edges, but can also be
            used for attribute lookup as ``edges[u, v, k]['foo']``.

        Notes
        -----
        Nodes in nbunch that are not in the graph will be (quietly) ignored.
        For directed graphs this returns the out-edges.

        Examples
        --------
        >>> G = nx.MultiGraph()
        >>> nx.add_path(G, [0, 1, 2])
        >>> key = G.add_edge(2, 3, weight=5)
        >>> key2 = G.add_edge(2, 1, weight=2)  # multi-edge
        >>> [e for e in G.edges()]
        [(0, 1), (1, 2), (1, 2), (2, 3)]
        >>> G.edges.data()  # default data is {} (empty dict)
        MultiEdgeDataView([(0, 1, {}), (1, 2, {}), (1, 2, {'weight': 2}), (2, 3, {'weight': 5})])
        >>> G.edges.data("weight", default=1)
        MultiEdgeDataView([(0, 1, 1), (1, 2, 1), (1, 2, 2), (2, 3, 5)])
        >>> G.edges(keys=True)  # default keys are integers
        MultiEdgeView([(0, 1, 0), (1, 2, 0), (1, 2, 1), (2, 3, 0)])
        >>> G.edges.data(keys=True)
        MultiEdgeDataView([(0, 1, 0, {}), (1, 2, 0, {}), (1, 2, 1, {'weight': 2}), (2, 3, 0, {'weight': 5})])
        >>> G.edges.data("weight", default=1, keys=True)
        MultiEdgeDataView([(0, 1, 0, 1), (1, 2, 0, 1), (1, 2, 1, 2), (2, 3, 0, 5)])
        >>> G.edges([0, 3])  # Note ordering of tuples from listed sources
        MultiEdgeDataView([(0, 1), (3, 2)])
        >>> G.edges([0, 3, 2, 1])  # Note ordering of tuples
        MultiEdgeDataView([(0, 1), (3, 2), (2, 1), (2, 1)])
        >>> G.edges(0)
        MultiEdgeDataView([(0, 1)])
        """
        ...
=======
    def __init__(self, incoming_graph_data=None, multigraph_input: bool | None = None, **attr: Any) -> None: ...
    @cached_property
    def adj(self) -> MultiAdjacencyView[_Node, _Node, Mapping[str, Any]]: ...
    def new_edge_key(self, u: _Node, v: _Node) -> int: ...
    def add_edge(  # type: ignore[override]
        self, u_for_edge: _Node, v_for_edge: _Node, key: Hashable | int | None = None, **attr: Any
    ) -> Hashable | int: ...
    # key : hashable identifier, optional (default=lowest unused integer)
    def remove_edge(self, u, v, key=None): ...
    def has_edge(self, u: _Node, v: _Node, key=None) -> bool: ...
    @overload  # type: ignore[override]
    def get_edge_data(self, u: _Node, v: _Node, key: Hashable, default: _Any | None = None) -> Mapping[str, Any] | _Any: ...
    # key : hashable identifier, optional (default=None).
    # default : any Python object (default=None). Value to return if the specific edge (u, v, key) is not found.
    # Returns: The edge attribute dictionary.
    @overload
    def get_edge_data(
        self, u: _Node, v: _Node, key: None = None, default: _Any | None = None
    ) -> Mapping[Hashable, Mapping[str, Any] | _Any]: ...
    # default : any Python object (default=None). Value to return if there are no edges between u and v and no key is specified.
    # Returns: A dictionary mapping edge keys to attribute dictionaries for each of those edges if no specific key is provided.
    def copy(self, as_view: bool = False) -> MultiGraph[_Node]: ...
    def to_directed(self, as_view: bool = False) -> MultiDiGraph[_Node]: ...
    def to_undirected(self, as_view: bool = False) -> MultiGraph[_Node]: ...
    def number_of_edges(self, u: _Node | None = None, v: _Node | None = None) -> int: ...
    @cached_property
    def edges(self) -> MultiEdgeView[_Node]: ...  # type: ignore[override]
    # Returns: MultiEdgeView
>>>>>>> 91ba0da4
<|MERGE_RESOLUTION|>--- conflicted
+++ resolved
@@ -1,11 +1,4 @@
-<<<<<<< HEAD
-"""Base class for MultiGraph."""
-
-from _typeshed import Incomplete
-from collections.abc import Mapping
-=======
 from collections.abc import Hashable, Mapping
->>>>>>> 91ba0da4
 from functools import cached_property
 from typing import Any, ClassVar, overload
 from typing_extensions import TypeAlias, TypeVar
@@ -294,653 +287,6 @@
     True
     """
     edge_key_dict_factory: ClassVar[_MapFactory]
-<<<<<<< HEAD
-    def __init__(self, incoming_graph_data=None, multigraph_input: bool | None = None, **attr) -> None:
-        """
-        Initialize a graph with edges, name, or graph attributes.
-
-        Parameters
-        ----------
-        incoming_graph_data : input graph
-            Data to initialize graph.  If incoming_graph_data=None (default)
-            an empty graph is created.  The data can be an edge list, or any
-            NetworkX graph object.  If the corresponding optional Python
-            packages are installed the data can also be a 2D NumPy array, a
-            SciPy sparse array, or a PyGraphviz graph.
-
-        multigraph_input : bool or None (default None)
-            Note: Only used when `incoming_graph_data` is a dict.
-            If True, `incoming_graph_data` is assumed to be a
-            dict-of-dict-of-dict-of-dict structure keyed by
-            node to neighbor to edge keys to edge data for multi-edges.
-            A NetworkXError is raised if this is not the case.
-            If False, :func:`to_networkx_graph` is used to try to determine
-            the dict's graph data structure as either a dict-of-dict-of-dict
-            keyed by node to neighbor to edge data, or a dict-of-iterable
-            keyed by node to neighbors.
-            If None, the treatment for True is tried, but if it fails,
-            the treatment for False is tried.
-
-        attr : keyword arguments, optional (default= no attributes)
-            Attributes to add to graph as key=value pairs.
-
-        See Also
-        --------
-        convert
-
-        Examples
-        --------
-        >>> G = nx.MultiGraph()
-        >>> G = nx.MultiGraph(name="my graph")
-        >>> e = [(1, 2), (1, 2), (2, 3), (3, 4)]  # list of edges
-        >>> G = nx.MultiGraph(e)
-
-        Arbitrary graph attribute pairs (key=value) may be assigned
-
-        >>> G = nx.MultiGraph(e, day="Friday")
-        >>> G.graph
-        {'day': 'Friday'}
-        """
-        ...
-    @cached_property
-    def adj(self) -> MultiAdjacencyView[_Node, _Node, dict[str, Incomplete]]:
-        """
-        Graph adjacency object holding the neighbors of each node.
-
-        This object is a read-only dict-like structure with node keys
-        and neighbor-dict values.  The neighbor-dict is keyed by neighbor
-        to the edgekey-data-dict.  So `G.adj[3][2][0]['color'] = 'blue'` sets
-        the color of the edge `(3, 2, 0)` to `"blue"`.
-
-        Iterating over G.adj behaves like a dict. Useful idioms include
-        `for nbr, edgesdict in G.adj[n].items():`.
-
-        The neighbor information is also provided by subscripting the graph.
-
-        Examples
-        --------
-        >>> e = [(1, 2), (1, 2), (1, 3), (3, 4)]  # list of edges
-        >>> G = nx.MultiGraph(e)
-        >>> G.edges[1, 2, 0]["weight"] = 3
-        >>> result = set()
-        >>> for edgekey, data in G[1][2].items():
-        ...     result.add(data.get("weight", 1))
-        >>> result
-        {1, 3}
-
-        For directed graphs, `G.adj` holds outgoing (successor) info.
-        """
-        ...
-    def new_edge_key(self, u: _Node, v: _Node) -> int:
-        """
-        Returns an unused key for edges between nodes `u` and `v`.
-
-        The nodes `u` and `v` do not need to be already in the graph.
-
-        Notes
-        -----
-        In the standard MultiGraph class the new key is the number of existing
-        edges between `u` and `v` (increased if necessary to ensure unused).
-        The first edge will have key 0, then 1, etc. If an edge is removed
-        further new_edge_keys may not be in this order.
-
-        Parameters
-        ----------
-        u, v : nodes
-
-        Returns
-        -------
-        key : int
-        """
-        ...
-    def add_edge(self, u_for_edge, v_for_edge, key=None, **attr):
-        """
-        Add an edge between u and v.
-
-        The nodes u and v will be automatically added if they are
-        not already in the graph.
-
-        Edge attributes can be specified with keywords or by directly
-        accessing the edge's attribute dictionary. See examples below.
-
-        Parameters
-        ----------
-        u_for_edge, v_for_edge : nodes
-            Nodes can be, for example, strings or numbers.
-            Nodes must be hashable (and not None) Python objects.
-        key : hashable identifier, optional (default=lowest unused integer)
-            Used to distinguish multiedges between a pair of nodes.
-        attr : keyword arguments, optional
-            Edge data (or labels or objects) can be assigned using
-            keyword arguments.
-
-        Returns
-        -------
-        The edge key assigned to the edge.
-
-        See Also
-        --------
-        add_edges_from : add a collection of edges
-
-        Notes
-        -----
-        To replace/update edge data, use the optional key argument
-        to identify a unique edge.  Otherwise a new edge will be created.
-
-        NetworkX algorithms designed for weighted graphs cannot use
-        multigraphs directly because it is not clear how to handle
-        multiedge weights.  Convert to Graph using edge attribute
-        'weight' to enable weighted graph algorithms.
-
-        Default keys are generated using the method `new_edge_key()`.
-        This method can be overridden by subclassing the base class and
-        providing a custom `new_edge_key()` method.
-
-        Examples
-        --------
-        The following each add an additional edge e=(1, 2) to graph G:
-
-        >>> G = nx.MultiGraph()
-        >>> e = (1, 2)
-        >>> ekey = G.add_edge(1, 2)  # explicit two-node form
-        >>> G.add_edge(*e)  # single edge as tuple of two nodes
-        1
-        >>> G.add_edges_from([(1, 2)])  # add edges from iterable container
-        [2]
-
-        Associate data to edges using keywords:
-
-        >>> ekey = G.add_edge(1, 2, weight=3)
-        >>> ekey = G.add_edge(1, 2, key=0, weight=4)  # update data for key=0
-        >>> ekey = G.add_edge(1, 3, weight=7, capacity=15, length=342.7)
-
-        For non-string attribute keys, use subscript notation.
-
-        >>> ekey = G.add_edge(1, 2)
-        >>> G[1][2][0].update({0: 5})
-        >>> G.edges[1, 2, 0].update({0: 5})
-        """
-        ...
-    def remove_edge(self, u, v, key=None):
-        """
-        Remove an edge between u and v.
-
-        Parameters
-        ----------
-        u, v : nodes
-            Remove an edge between nodes u and v.
-        key : hashable identifier, optional (default=None)
-            Used to distinguish multiple edges between a pair of nodes.
-            If None, remove a single edge between u and v. If there are
-            multiple edges, removes the last edge added in terms of
-            insertion order.
-
-        Raises
-        ------
-        NetworkXError
-            If there is not an edge between u and v, or
-            if there is no edge with the specified key.
-
-        See Also
-        --------
-        remove_edges_from : remove a collection of edges
-
-        Examples
-        --------
-        >>> G = nx.MultiGraph()
-        >>> nx.add_path(G, [0, 1, 2, 3])
-        >>> G.remove_edge(0, 1)
-        >>> e = (1, 2)
-        >>> G.remove_edge(*e)  # unpacks e from an edge tuple
-
-        For multiple edges
-
-        >>> G = nx.MultiGraph()  # or MultiDiGraph, etc
-        >>> G.add_edges_from([(1, 2), (1, 2), (1, 2)])  # key_list returned
-        [0, 1, 2]
-
-        When ``key=None`` (the default), edges are removed in the opposite
-        order that they were added:
-
-        >>> G.remove_edge(1, 2)
-        >>> G.edges(keys=True)
-        MultiEdgeView([(1, 2, 0), (1, 2, 1)])
-        >>> G.remove_edge(2, 1)  # edges are not directed
-        >>> G.edges(keys=True)
-        MultiEdgeView([(1, 2, 0)])
-
-        For edges with keys
-
-        >>> G = nx.MultiGraph()
-        >>> G.add_edge(1, 2, key="first")
-        'first'
-        >>> G.add_edge(1, 2, key="second")
-        'second'
-        >>> G.remove_edge(1, 2, key="first")
-        >>> G.edges(keys=True)
-        MultiEdgeView([(1, 2, 'second')])
-        """
-        ...
-    def has_edge(self, u: _Node, v: _Node, key=None) -> bool:
-        """
-        Returns True if the graph has an edge between nodes u and v.
-
-        This is the same as `v in G[u] or key in G[u][v]`
-        without KeyError exceptions.
-
-        Parameters
-        ----------
-        u, v : nodes
-            Nodes can be, for example, strings or numbers.
-
-        key : hashable identifier, optional (default=None)
-            If specified return True only if the edge with
-            key is found.
-
-        Returns
-        -------
-        edge_ind : bool
-            True if edge is in the graph, False otherwise.
-
-        Examples
-        --------
-        Can be called either using two nodes u, v, an edge tuple (u, v),
-        or an edge tuple (u, v, key).
-
-        >>> G = nx.MultiGraph()  # or MultiDiGraph
-        >>> nx.add_path(G, [0, 1, 2, 3])
-        >>> G.has_edge(0, 1)  # using two nodes
-        True
-        >>> e = (0, 1)
-        >>> G.has_edge(*e)  #  e is a 2-tuple (u, v)
-        True
-        >>> G.add_edge(0, 1, key="a")
-        'a'
-        >>> G.has_edge(0, 1, key="a")  # specify key
-        True
-        >>> G.has_edge(1, 0, key="a")  # edges aren't directed
-        True
-        >>> e = (0, 1, "a")
-        >>> G.has_edge(*e)  # e is a 3-tuple (u, v, 'a')
-        True
-
-        The following syntax are equivalent:
-
-        >>> G.has_edge(0, 1)
-        True
-        >>> 1 in G[0]  # though this gives :exc:`KeyError` if 0 not in G
-        True
-        >>> 0 in G[1]  # other order; also gives :exc:`KeyError` if 0 not in G
-        True
-        """
-        ...
-    def get_edge_data(  # type: ignore[override]  # Has an additional `key` keyword argument
-        self, u, v, key=None, default=None
-    ) -> Mapping[str, Incomplete]:
-        """
-        Returns the attribute dictionary associated with edge (u, v,
-        key).
-
-        If a key is not provided, returns a dictionary mapping edge keys
-        to attribute dictionaries for each edge between u and v.
-
-        This is identical to `G[u][v][key]` except the default is returned
-        instead of an exception is the edge doesn't exist.
-
-        Parameters
-        ----------
-        u, v : nodes
-
-        default :  any Python object (default=None)
-            Value to return if the specific edge (u, v, key) is not
-            found, OR if there are no edges between u and v and no key
-            is specified.
-
-        key : hashable identifier, optional (default=None)
-            Return data only for the edge with specified key, as an
-            attribute dictionary (rather than a dictionary mapping keys
-            to attribute dictionaries).
-
-        Returns
-        -------
-        edge_dict : dictionary
-            The edge attribute dictionary, OR a dictionary mapping edge
-            keys to attribute dictionaries for each of those edges if no
-            specific key is provided (even if there's only one edge
-            between u and v).
-
-        Examples
-        --------
-        >>> G = nx.MultiGraph()  # or MultiDiGraph
-        >>> key = G.add_edge(0, 1, key="a", weight=7)
-        >>> G[0][1]["a"]  # key='a'
-        {'weight': 7}
-        >>> G.edges[0, 1, "a"]  # key='a'
-        {'weight': 7}
-
-        Warning: we protect the graph data structure by making
-        `G.edges` and `G[1][2]` read-only dict-like structures.
-        However, you can assign values to attributes in e.g.
-        `G.edges[1, 2, 'a']` or `G[1][2]['a']` using an additional
-        bracket as shown next. You need to specify all edge info
-        to assign to the edge data associated with an edge.
-
-        >>> G[0][1]["a"]["weight"] = 10
-        >>> G.edges[0, 1, "a"]["weight"] = 10
-        >>> G[0][1]["a"]["weight"]
-        10
-        >>> G.edges[1, 0, "a"]["weight"]
-        10
-
-        >>> G = nx.MultiGraph()  # or MultiDiGraph
-        >>> nx.add_path(G, [0, 1, 2, 3])
-        >>> G.edges[0, 1, 0]["weight"] = 5
-        >>> G.get_edge_data(0, 1)
-        {0: {'weight': 5}}
-        >>> e = (0, 1)
-        >>> G.get_edge_data(*e)  # tuple form
-        {0: {'weight': 5}}
-        >>> G.get_edge_data(3, 0)  # edge not in graph, returns None
-        >>> G.get_edge_data(3, 0, default=0)  # edge not in graph, return default
-        0
-        >>> G.get_edge_data(1, 0, 0)  # specific key gives back
-        {'weight': 5}
-        """
-        ...
-    def copy(self, as_view: bool = False) -> MultiGraph[_Node]:
-        """
-        Returns a copy of the graph.
-
-        The copy method by default returns an independent shallow copy
-        of the graph and attributes. That is, if an attribute is a
-        container, that container is shared by the original an the copy.
-        Use Python's `copy.deepcopy` for new containers.
-
-        If `as_view` is True then a view is returned instead of a copy.
-
-        Notes
-        -----
-        All copies reproduce the graph structure, but data attributes
-        may be handled in different ways. There are four types of copies
-        of a graph that people might want.
-
-        Deepcopy -- A "deepcopy" copies the graph structure as well as
-        all data attributes and any objects they might contain.
-        The entire graph object is new so that changes in the copy
-        do not affect the original object. (see Python's copy.deepcopy)
-
-        Data Reference (Shallow) -- For a shallow copy the graph structure
-        is copied but the edge, node and graph attribute dicts are
-        references to those in the original graph. This saves
-        time and memory but could cause confusion if you change an attribute
-        in one graph and it changes the attribute in the other.
-        NetworkX does not provide this level of shallow copy.
-
-        Independent Shallow -- This copy creates new independent attribute
-        dicts and then does a shallow copy of the attributes. That is, any
-        attributes that are containers are shared between the new graph
-        and the original. This is exactly what `dict.copy()` provides.
-        You can obtain this style copy using:
-
-            >>> G = nx.path_graph(5)
-            >>> H = G.copy()
-            >>> H = G.copy(as_view=False)
-            >>> H = nx.Graph(G)
-            >>> H = G.__class__(G)
-
-        Fresh Data -- For fresh data, the graph structure is copied while
-        new empty data attribute dicts are created. The resulting graph
-        is independent of the original and it has no edge, node or graph
-        attributes. Fresh copies are not enabled. Instead use:
-
-            >>> H = G.__class__()
-            >>> H.add_nodes_from(G)
-            >>> H.add_edges_from(G.edges)
-
-        View -- Inspired by dict-views, graph-views act like read-only
-        versions of the original graph, providing a copy of the original
-        structure without requiring any memory for copying the information.
-
-        See the Python copy module for more information on shallow
-        and deep copies, https://docs.python.org/3/library/copy.html.
-
-        Parameters
-        ----------
-        as_view : bool, optional (default=False)
-            If True, the returned graph-view provides a read-only view
-            of the original graph without actually copying any data.
-
-        Returns
-        -------
-        G : Graph
-            A copy of the graph.
-
-        See Also
-        --------
-        to_directed: return a directed copy of the graph.
-
-        Examples
-        --------
-        >>> G = nx.path_graph(4)  # or DiGraph, MultiGraph, MultiDiGraph, etc
-        >>> H = G.copy()
-        """
-        ...
-    def to_directed(self, as_view: bool = False) -> MultiDiGraph[_Node]:
-        """
-        Returns a directed representation of the graph.
-
-        Returns
-        -------
-        G : MultiDiGraph
-            A directed graph with the same name, same nodes, and with
-            each edge (u, v, k, data) replaced by two directed edges
-            (u, v, k, data) and (v, u, k, data).
-
-        Notes
-        -----
-        This returns a "deepcopy" of the edge, node, and
-        graph attributes which attempts to completely copy
-        all of the data and references.
-
-        This is in contrast to the similar D=MultiDiGraph(G) which
-        returns a shallow copy of the data.
-
-        See the Python copy module for more information on shallow
-        and deep copies, https://docs.python.org/3/library/copy.html.
-
-        Warning: If you have subclassed MultiGraph to use dict-like objects
-        in the data structure, those changes do not transfer to the
-        MultiDiGraph created by this method.
-
-        Examples
-        --------
-        >>> G = nx.MultiGraph()
-        >>> G.add_edge(0, 1)
-        0
-        >>> G.add_edge(0, 1)
-        1
-        >>> H = G.to_directed()
-        >>> list(H.edges)
-        [(0, 1, 0), (0, 1, 1), (1, 0, 0), (1, 0, 1)]
-
-        If already directed, return a (deep) copy
-
-        >>> G = nx.MultiDiGraph()
-        >>> G.add_edge(0, 1)
-        0
-        >>> H = G.to_directed()
-        >>> list(H.edges)
-        [(0, 1, 0)]
-        """
-        ...
-    def to_undirected(self, as_view: bool = False) -> MultiGraph[_Node]:
-        """
-        Returns an undirected copy of the graph.
-
-        Returns
-        -------
-        G : Graph/MultiGraph
-            A deepcopy of the graph.
-
-        See Also
-        --------
-        copy, add_edge, add_edges_from
-
-        Notes
-        -----
-        This returns a "deepcopy" of the edge, node, and
-        graph attributes which attempts to completely copy
-        all of the data and references.
-
-        This is in contrast to the similar `G = nx.MultiGraph(D)`
-        which returns a shallow copy of the data.
-
-        See the Python copy module for more information on shallow
-        and deep copies, https://docs.python.org/3/library/copy.html.
-
-        Warning: If you have subclassed MultiGraph to use dict-like
-        objects in the data structure, those changes do not transfer
-        to the MultiGraph created by this method.
-
-        Examples
-        --------
-        >>> G = nx.MultiGraph([(0, 1), (0, 1), (1, 2)])
-        >>> H = G.to_directed()
-        >>> list(H.edges)
-        [(0, 1, 0), (0, 1, 1), (1, 0, 0), (1, 0, 1), (1, 2, 0), (2, 1, 0)]
-        >>> G2 = H.to_undirected()
-        >>> list(G2.edges)
-        [(0, 1, 0), (0, 1, 1), (1, 2, 0)]
-        """
-        ...
-    def number_of_edges(self, u: _Node | None = None, v: _Node | None = None) -> int:
-        """
-        Returns the number of edges between two nodes.
-
-        Parameters
-        ----------
-        u, v : nodes, optional (Default=all edges)
-            If u and v are specified, return the number of edges between
-            u and v. Otherwise return the total number of all edges.
-
-        Returns
-        -------
-        nedges : int
-            The number of edges in the graph.  If nodes `u` and `v` are
-            specified return the number of edges between those nodes. If
-            the graph is directed, this only returns the number of edges
-            from `u` to `v`.
-
-        See Also
-        --------
-        size
-
-        Examples
-        --------
-        For undirected multigraphs, this method counts the total number
-        of edges in the graph::
-
-            >>> G = nx.MultiGraph()
-            >>> G.add_edges_from([(0, 1), (0, 1), (1, 2)])
-            [0, 1, 0]
-            >>> G.number_of_edges()
-            3
-
-        If you specify two nodes, this counts the total number of edges
-        joining the two nodes::
-
-            >>> G.number_of_edges(0, 1)
-            2
-
-        For directed multigraphs, this method can count the total number
-        of directed edges from `u` to `v`::
-
-            >>> G = nx.MultiDiGraph()
-            >>> G.add_edges_from([(0, 1), (0, 1), (1, 0)])
-            [0, 1, 0]
-            >>> G.number_of_edges(0, 1)
-            2
-            >>> G.number_of_edges(1, 0)
-            1
-        """
-        ...
-    @cached_property
-    def edges(self) -> OutMultiEdgeView[_Node]:
-        """
-        Returns an iterator over the edges.
-
-        edges(self, nbunch=None, data=False, keys=False, default=None)
-
-        The MultiEdgeView provides set-like operations on the edge-tuples
-        as well as edge attribute lookup. When called, it also provides
-        an EdgeDataView object which allows control of access to edge
-        attributes (but does not provide set-like operations).
-        Hence, ``G.edges[u, v, k]['color']`` provides the value of the color
-        attribute for the edge from ``u`` to ``v`` with key ``k`` while
-        ``for (u, v, k, c) in G.edges(data='color', keys=True, default="red"):``
-        iterates through all the edges yielding the color attribute with
-        default `'red'` if no color attribute exists.
-
-        Edges are returned as tuples with optional data and keys
-        in the order (node, neighbor, key, data). If ``keys=True`` is not
-        provided, the tuples will just be (node, neighbor, data), but
-        multiple tuples with the same node and neighbor will be generated
-        when multiple edges exist between two nodes.
-
-        Parameters
-        ----------
-        nbunch : single node, container, or all nodes (default= all nodes)
-            The view will only report edges from these nodes.
-        data : string or bool, optional (default=False)
-            The edge attribute returned in 3-tuple (u, v, ddict[data]).
-            If True, return edge attribute dict in 3-tuple (u, v, ddict).
-            If False, return 2-tuple (u, v).
-        keys : bool, optional (default=False)
-            If True, return edge keys with each edge, creating (u, v, k)
-            tuples or (u, v, k, d) tuples if data is also requested.
-        default : value, optional (default=None)
-            Value used for edges that don't have the requested attribute.
-            Only relevant if data is not True or False.
-
-        Returns
-        -------
-        edges : MultiEdgeView
-            A view of edge attributes, usually it iterates over (u, v)
-            (u, v, k) or (u, v, k, d) tuples of edges, but can also be
-            used for attribute lookup as ``edges[u, v, k]['foo']``.
-
-        Notes
-        -----
-        Nodes in nbunch that are not in the graph will be (quietly) ignored.
-        For directed graphs this returns the out-edges.
-
-        Examples
-        --------
-        >>> G = nx.MultiGraph()
-        >>> nx.add_path(G, [0, 1, 2])
-        >>> key = G.add_edge(2, 3, weight=5)
-        >>> key2 = G.add_edge(2, 1, weight=2)  # multi-edge
-        >>> [e for e in G.edges()]
-        [(0, 1), (1, 2), (1, 2), (2, 3)]
-        >>> G.edges.data()  # default data is {} (empty dict)
-        MultiEdgeDataView([(0, 1, {}), (1, 2, {}), (1, 2, {'weight': 2}), (2, 3, {'weight': 5})])
-        >>> G.edges.data("weight", default=1)
-        MultiEdgeDataView([(0, 1, 1), (1, 2, 1), (1, 2, 2), (2, 3, 5)])
-        >>> G.edges(keys=True)  # default keys are integers
-        MultiEdgeView([(0, 1, 0), (1, 2, 0), (1, 2, 1), (2, 3, 0)])
-        >>> G.edges.data(keys=True)
-        MultiEdgeDataView([(0, 1, 0, {}), (1, 2, 0, {}), (1, 2, 1, {'weight': 2}), (2, 3, 0, {'weight': 5})])
-        >>> G.edges.data("weight", default=1, keys=True)
-        MultiEdgeDataView([(0, 1, 0, 1), (1, 2, 0, 1), (1, 2, 1, 2), (2, 3, 0, 5)])
-        >>> G.edges([0, 3])  # Note ordering of tuples from listed sources
-        MultiEdgeDataView([(0, 1), (3, 2)])
-        >>> G.edges([0, 3, 2, 1])  # Note ordering of tuples
-        MultiEdgeDataView([(0, 1), (3, 2), (2, 1), (2, 1)])
-        >>> G.edges(0)
-        MultiEdgeDataView([(0, 1)])
-        """
-        ...
-=======
     def __init__(self, incoming_graph_data=None, multigraph_input: bool | None = None, **attr: Any) -> None: ...
     @cached_property
     def adj(self) -> MultiAdjacencyView[_Node, _Node, Mapping[str, Any]]: ...
@@ -968,5 +314,4 @@
     def number_of_edges(self, u: _Node | None = None, v: _Node | None = None) -> int: ...
     @cached_property
     def edges(self) -> MultiEdgeView[_Node]: ...  # type: ignore[override]
-    # Returns: MultiEdgeView
->>>>>>> 91ba0da4
+    # Returns: MultiEdgeView