--- conflicted
+++ resolved
@@ -94,32 +94,7 @@
     """
     ...
 @_dispatchable
-<<<<<<< HEAD
-def from_dict_of_lists(d: dict[_Node, Iterable[_Node]], create_using: Incomplete | None = None) -> Graph[_Node]:
-    """
-    Returns a graph from a dictionary of lists.
-
-    Parameters
-    ----------
-    d : dictionary of lists
-      A dictionary of lists adjacency representation.
-
-    create_using : NetworkX graph constructor, optional (default=nx.Graph)
-        Graph type to create. If graph instance, then cleared before populated.
-
-    Examples
-    --------
-    >>> dol = {0: [1]}  # single edge (0,1)
-    >>> G = nx.from_dict_of_lists(dol)
-
-    or
-
-    >>> G = nx.Graph(dol)  # use Graph constructor
-    """
-    ...
-=======
 def from_dict_of_lists(d: dict[_Node, Iterable[_Node]], create_using=None) -> Graph[_Node]: ...
->>>>>>> 9589e369
 def to_dict_of_dicts(
     G: Graph[_Node], nodelist: Collection[_Node] | None = None, edge_data=None
 ) -> dict[Incomplete, Incomplete]:
