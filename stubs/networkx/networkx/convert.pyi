"""
Functions to convert NetworkX graphs to and from other formats.

The preferred way of converting data to a NetworkX graph is through the
graph constructor.  The constructor calls the to_networkx_graph() function
which attempts to guess the input type and convert it automatically.

Examples
--------
Create a graph with a single edge from a dictionary of dictionaries

>>> d = {0: {1: 1}}  # dict-of-dicts single edge (0,1)
>>> G = nx.Graph(d)

See Also
--------
nx_agraph, nx_pydot
"""

from _typeshed import Incomplete
from collections.abc import Callable, Collection, Iterable

from networkx.classes.graph import Graph, _Data, _Node
from networkx.utils.backends import _dispatchable

__all__ = [
    "to_networkx_graph",
    "from_dict_of_dicts",
    "to_dict_of_dicts",
    "from_dict_of_lists",
    "to_dict_of_lists",
    "from_edgelist",
    "to_edgelist",
]

def to_networkx_graph(
    data: _Data[_Node], create_using: Graph[_Node] | Callable[[], Graph[_Node]] | None = None, multigraph_input: bool = False
) -> Graph[_Node]:
    """
    Make a NetworkX graph from a known data structure.

    The preferred way to call this is automatically
    from the class constructor

    >>> d = {0: {1: {"weight": 1}}}  # dict-of-dicts single edge (0,1)
    >>> G = nx.Graph(d)

    instead of the equivalent

    >>> G = nx.from_dict_of_dicts(d)

    Parameters
    ----------
    data : object to be converted

        Current known types are:
         any NetworkX graph
         dict-of-dicts
         dict-of-lists
         container (e.g. set, list, tuple) of edges
         iterator (e.g. itertools.chain) that produces edges
         generator of edges
         Pandas DataFrame (row per edge)
         2D numpy array
         scipy sparse array
         pygraphviz agraph

    create_using : NetworkX graph constructor, optional (default=nx.Graph)
        Graph type to create. If graph instance, then cleared before populated.

    multigraph_input : bool (default False)
        If True and  data is a dict_of_dicts,
        try to create a multigraph assuming dict_of_dict_of_lists.
        If data and create_using are both multigraphs then create
        a multigraph from a multigraph.
    """
    ...
@_dispatchable
<<<<<<< HEAD
def to_dict_of_lists(G: Graph[_Node], nodelist: None | Iterable[_Node] = None) -> dict[_Node, list[_Node]]:
    """
    Returns adjacency representation of graph as a dictionary of lists.

    Parameters
    ----------
    G : graph
       A NetworkX graph

    nodelist : list
       Use only nodes specified in nodelist

    Notes
    -----
    Completely ignores edge data for MultiGraph and MultiDiGraph.
    """
    ...
@_dispatchable
def from_dict_of_lists(d: dict[_Node, Iterable[_Node]], create_using: Incomplete | None = None) -> Graph[_Node]:
    """
    Returns a graph from a dictionary of lists.

    Parameters
    ----------
    d : dictionary of lists
      A dictionary of lists adjacency representation.

    create_using : NetworkX graph constructor, optional (default=nx.Graph)
        Graph type to create. If graph instance, then cleared before populated.

    Examples
    --------
    >>> dol = {0: [1]}  # single edge (0,1)
    >>> G = nx.from_dict_of_lists(dol)

    or

    >>> G = nx.Graph(dol)  # use Graph constructor
    """
    ...
def to_dict_of_dicts(G: Graph[_Node], nodelist=None, edge_data=None) -> dict[Incomplete, Incomplete]:
    """
    Returns adjacency representation of graph as a dictionary of dictionaries.

    Parameters
    ----------
    G : graph
       A NetworkX graph

    nodelist : list
       Use only nodes specified in nodelist

    edge_data : scalar, optional
       If provided, the value of the dictionary will be set to `edge_data` for
       all edges. Usual values could be `1` or `True`. If `edge_data` is
       `None` (the default), the edgedata in `G` is used, resulting in a
       dict-of-dict-of-dicts. If `G` is a MultiGraph, the result will be a
       dict-of-dict-of-dict-of-dicts. See Notes for an approach to customize
       handling edge data. `edge_data` should *not* be a container.

    Returns
    -------
    dod : dict
       A nested dictionary representation of `G`. Note that the level of
       nesting depends on the type of `G` and the value of `edge_data`
       (see Examples).

    See Also
    --------
    from_dict_of_dicts, to_dict_of_lists

    Notes
    -----
    For a more custom approach to handling edge data, try::

        dod = {
            n: {nbr: custom(n, nbr, dd) for nbr, dd in nbrdict.items()}
            for n, nbrdict in G.adj.items()
        }

    where `custom` returns the desired edge data for each edge between `n` and
    `nbr`, given existing edge data `dd`.

    Examples
    --------
    >>> G = nx.path_graph(3)
    >>> nx.to_dict_of_dicts(G)
    {0: {1: {}}, 1: {0: {}, 2: {}}, 2: {1: {}}}

    Edge data is preserved by default (``edge_data=None``), resulting
    in dict-of-dict-of-dicts where the innermost dictionary contains the
    edge data:

    >>> G = nx.Graph()
    >>> G.add_edges_from(
    ...     [
    ...         (0, 1, {"weight": 1.0}),
    ...         (1, 2, {"weight": 2.0}),
    ...         (2, 0, {"weight": 1.0}),
    ...     ]
    ... )
    >>> d = nx.to_dict_of_dicts(G)
    >>> d  # doctest: +SKIP
    {0: {1: {'weight': 1.0}, 2: {'weight': 1.0}},
     1: {0: {'weight': 1.0}, 2: {'weight': 2.0}},
     2: {1: {'weight': 2.0}, 0: {'weight': 1.0}}}
    >>> d[1][2]["weight"]
    2.0

    If `edge_data` is not `None`, edge data in the original graph (if any) is
    replaced:

    >>> d = nx.to_dict_of_dicts(G, edge_data=1)
    >>> d
    {0: {1: 1, 2: 1}, 1: {0: 1, 2: 1}, 2: {1: 1, 0: 1}}
    >>> d[1][2]
    1

    This also applies to MultiGraphs: edge data is preserved by default:

    >>> G = nx.MultiGraph()
    >>> G.add_edge(0, 1, key="a", weight=1.0)
    'a'
    >>> G.add_edge(0, 1, key="b", weight=5.0)
    'b'
    >>> d = nx.to_dict_of_dicts(G)
    >>> d  # doctest: +SKIP
    {0: {1: {'a': {'weight': 1.0}, 'b': {'weight': 5.0}}},
     1: {0: {'a': {'weight': 1.0}, 'b': {'weight': 5.0}}}}
    >>> d[0][1]["b"]["weight"]
    5.0

    But multi edge data is lost if `edge_data` is not `None`:

    >>> d = nx.to_dict_of_dicts(G, edge_data=10)
    >>> d
    {0: {1: 10}, 1: {0: 10}}
    """
    ...
=======
def to_dict_of_lists(G: Graph[_Node], nodelist: Collection[_Node] | None = None) -> dict[_Node, list[_Node]]: ...
@_dispatchable
def from_dict_of_lists(d: dict[_Node, Iterable[_Node]], create_using: Incomplete | None = None) -> Graph[_Node]: ...
def to_dict_of_dicts(
    G: Graph[_Node], nodelist: Collection[_Node] | None = None, edge_data=None
) -> dict[Incomplete, Incomplete]: ...
>>>>>>> 41eb1a67
@_dispatchable
def from_dict_of_dicts(d, create_using=None, multigraph_input=False) -> Graph[Incomplete]:
    """
    Returns a graph from a dictionary of dictionaries.

    Parameters
    ----------
    d : dictionary of dictionaries
      A dictionary of dictionaries adjacency representation.

    create_using : NetworkX graph constructor, optional (default=nx.Graph)
        Graph type to create. If graph instance, then cleared before populated.

    multigraph_input : bool (default False)
       When True, the dict `d` is assumed
       to be a dict-of-dict-of-dict-of-dict structure keyed by
       node to neighbor to edge keys to edge data for multi-edges.
       Otherwise this routine assumes dict-of-dict-of-dict keyed by
       node to neighbor to edge data.

    Examples
    --------
    >>> dod = {0: {1: {"weight": 1}}}  # single edge (0,1)
    >>> G = nx.from_dict_of_dicts(dod)

    or

    >>> G = nx.Graph(dod)  # use Graph constructor
    """
    ...
@_dispatchable
<<<<<<< HEAD
def to_edgelist(G: Graph[_Node], nodelist=None):
    """
    Returns a list of edges in the graph.

    Parameters
    ----------
    G : graph
       A NetworkX graph

    nodelist : list
       Use only nodes specified in nodelist
    """
    ...
=======
def to_edgelist(G: Graph[_Node], nodelist: Collection[_Node] | None = None): ...
>>>>>>> 41eb1a67
@_dispatchable
def from_edgelist(edgelist, create_using=None) -> Graph[Incomplete]:
    """
    Returns a graph from a list of edges.

    Parameters
    ----------
    edgelist : list or iterator
      Edge tuples

    create_using : NetworkX graph constructor, optional (default=nx.Graph)
        Graph type to create. If graph instance, then cleared before populated.

    Examples
    --------
    >>> edgelist = [(0, 1)]  # single edge (0,1)
    >>> G = nx.from_edgelist(edgelist)

    or

    >>> G = nx.Graph(edgelist)  # use Graph constructor
    """
    ...<|MERGE_RESOLUTION|>--- conflicted
+++ resolved
@@ -76,154 +76,12 @@
     """
     ...
 @_dispatchable
-<<<<<<< HEAD
-def to_dict_of_lists(G: Graph[_Node], nodelist: None | Iterable[_Node] = None) -> dict[_Node, list[_Node]]:
-    """
-    Returns adjacency representation of graph as a dictionary of lists.
-
-    Parameters
-    ----------
-    G : graph
-       A NetworkX graph
-
-    nodelist : list
-       Use only nodes specified in nodelist
-
-    Notes
-    -----
-    Completely ignores edge data for MultiGraph and MultiDiGraph.
-    """
-    ...
-@_dispatchable
-def from_dict_of_lists(d: dict[_Node, Iterable[_Node]], create_using: Incomplete | None = None) -> Graph[_Node]:
-    """
-    Returns a graph from a dictionary of lists.
-
-    Parameters
-    ----------
-    d : dictionary of lists
-      A dictionary of lists adjacency representation.
-
-    create_using : NetworkX graph constructor, optional (default=nx.Graph)
-        Graph type to create. If graph instance, then cleared before populated.
-
-    Examples
-    --------
-    >>> dol = {0: [1]}  # single edge (0,1)
-    >>> G = nx.from_dict_of_lists(dol)
-
-    or
-
-    >>> G = nx.Graph(dol)  # use Graph constructor
-    """
-    ...
-def to_dict_of_dicts(G: Graph[_Node], nodelist=None, edge_data=None) -> dict[Incomplete, Incomplete]:
-    """
-    Returns adjacency representation of graph as a dictionary of dictionaries.
-
-    Parameters
-    ----------
-    G : graph
-       A NetworkX graph
-
-    nodelist : list
-       Use only nodes specified in nodelist
-
-    edge_data : scalar, optional
-       If provided, the value of the dictionary will be set to `edge_data` for
-       all edges. Usual values could be `1` or `True`. If `edge_data` is
-       `None` (the default), the edgedata in `G` is used, resulting in a
-       dict-of-dict-of-dicts. If `G` is a MultiGraph, the result will be a
-       dict-of-dict-of-dict-of-dicts. See Notes for an approach to customize
-       handling edge data. `edge_data` should *not* be a container.
-
-    Returns
-    -------
-    dod : dict
-       A nested dictionary representation of `G`. Note that the level of
-       nesting depends on the type of `G` and the value of `edge_data`
-       (see Examples).
-
-    See Also
-    --------
-    from_dict_of_dicts, to_dict_of_lists
-
-    Notes
-    -----
-    For a more custom approach to handling edge data, try::
-
-        dod = {
-            n: {nbr: custom(n, nbr, dd) for nbr, dd in nbrdict.items()}
-            for n, nbrdict in G.adj.items()
-        }
-
-    where `custom` returns the desired edge data for each edge between `n` and
-    `nbr`, given existing edge data `dd`.
-
-    Examples
-    --------
-    >>> G = nx.path_graph(3)
-    >>> nx.to_dict_of_dicts(G)
-    {0: {1: {}}, 1: {0: {}, 2: {}}, 2: {1: {}}}
-
-    Edge data is preserved by default (``edge_data=None``), resulting
-    in dict-of-dict-of-dicts where the innermost dictionary contains the
-    edge data:
-
-    >>> G = nx.Graph()
-    >>> G.add_edges_from(
-    ...     [
-    ...         (0, 1, {"weight": 1.0}),
-    ...         (1, 2, {"weight": 2.0}),
-    ...         (2, 0, {"weight": 1.0}),
-    ...     ]
-    ... )
-    >>> d = nx.to_dict_of_dicts(G)
-    >>> d  # doctest: +SKIP
-    {0: {1: {'weight': 1.0}, 2: {'weight': 1.0}},
-     1: {0: {'weight': 1.0}, 2: {'weight': 2.0}},
-     2: {1: {'weight': 2.0}, 0: {'weight': 1.0}}}
-    >>> d[1][2]["weight"]
-    2.0
-
-    If `edge_data` is not `None`, edge data in the original graph (if any) is
-    replaced:
-
-    >>> d = nx.to_dict_of_dicts(G, edge_data=1)
-    >>> d
-    {0: {1: 1, 2: 1}, 1: {0: 1, 2: 1}, 2: {1: 1, 0: 1}}
-    >>> d[1][2]
-    1
-
-    This also applies to MultiGraphs: edge data is preserved by default:
-
-    >>> G = nx.MultiGraph()
-    >>> G.add_edge(0, 1, key="a", weight=1.0)
-    'a'
-    >>> G.add_edge(0, 1, key="b", weight=5.0)
-    'b'
-    >>> d = nx.to_dict_of_dicts(G)
-    >>> d  # doctest: +SKIP
-    {0: {1: {'a': {'weight': 1.0}, 'b': {'weight': 5.0}}},
-     1: {0: {'a': {'weight': 1.0}, 'b': {'weight': 5.0}}}}
-    >>> d[0][1]["b"]["weight"]
-    5.0
-
-    But multi edge data is lost if `edge_data` is not `None`:
-
-    >>> d = nx.to_dict_of_dicts(G, edge_data=10)
-    >>> d
-    {0: {1: 10}, 1: {0: 10}}
-    """
-    ...
-=======
 def to_dict_of_lists(G: Graph[_Node], nodelist: Collection[_Node] | None = None) -> dict[_Node, list[_Node]]: ...
 @_dispatchable
 def from_dict_of_lists(d: dict[_Node, Iterable[_Node]], create_using: Incomplete | None = None) -> Graph[_Node]: ...
 def to_dict_of_dicts(
     G: Graph[_Node], nodelist: Collection[_Node] | None = None, edge_data=None
 ) -> dict[Incomplete, Incomplete]: ...
->>>>>>> 41eb1a67
 @_dispatchable
 def from_dict_of_dicts(d, create_using=None, multigraph_input=False) -> Graph[Incomplete]:
     """
@@ -255,23 +113,7 @@
     """
     ...
 @_dispatchable
-<<<<<<< HEAD
-def to_edgelist(G: Graph[_Node], nodelist=None):
-    """
-    Returns a list of edges in the graph.
-
-    Parameters
-    ----------
-    G : graph
-       A NetworkX graph
-
-    nodelist : list
-       Use only nodes specified in nodelist
-    """
-    ...
-=======
 def to_edgelist(G: Graph[_Node], nodelist: Collection[_Node] | None = None): ...
->>>>>>> 41eb1a67
 @_dispatchable
 def from_edgelist(edgelist, create_using=None) -> Graph[Incomplete]:
     """
