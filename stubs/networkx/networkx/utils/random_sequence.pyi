"""
Utilities for generating random numbers, random sequences, and
random selections.
"""

from _typeshed import Incomplete

<<<<<<< HEAD
def powerlaw_sequence(n, exponent: float = 2.0, seed: Incomplete | None = None):
    """Return sample sequence of length n from a power law distribution."""
    ...
def zipf_rv(alpha, xmin: int = 1, seed: Incomplete | None = None):
    r"""
    Returns a random value chosen from the Zipf distribution.

    The return value is an integer drawn from the probability distribution

    .. math::

        p(x)=\frac{x^{-\alpha}}{\zeta(\alpha, x_{\min})},

    where $\zeta(\alpha, x_{\min})$ is the Hurwitz zeta function.

    Parameters
    ----------
    alpha : float
      Exponent value of the distribution
    xmin : int
      Minimum value
    seed : integer, random_state, or None (default)
        Indicator of random number generation state.
        See :ref:`Randomness<randomness>`.

    Returns
    -------
    x : int
      Random value from Zipf distribution

    Raises
    ------
    ValueError:
      If xmin < 1 or
      If alpha <= 1

    Notes
    -----
    The rejection algorithm generates random values for a the power-law
    distribution in uniformly bounded expected time dependent on
    parameters.  See [1]_ for details on its operation.

    Examples
    --------
    >>> nx.utils.zipf_rv(alpha=2, xmin=3, seed=42)
    8

    References
    ----------
    .. [1] Luc Devroye, Non-Uniform Random Variate Generation,
       Springer-Verlag, New York, 1986.
    """
    ...
def cumulative_distribution(distribution):
    """Returns normalized cumulative distribution from discrete distribution."""
    ...
=======
__all__ = [
    "powerlaw_sequence",
    "zipf_rv",
    "cumulative_distribution",
    "discrete_sequence",
    "random_weighted_sample",
    "weighted_choice",
]

def powerlaw_sequence(n, exponent: float = 2.0, seed: Incomplete | None = None): ...
def zipf_rv(alpha, xmin: int = 1, seed: Incomplete | None = None): ...
def cumulative_distribution(distribution): ...
>>>>>>> 9a0ad919
def discrete_sequence(
    n, distribution: Incomplete | None = None, cdistribution: Incomplete | None = None, seed: Incomplete | None = None
):
    """
    Return sample sequence of length n from a given discrete distribution
    or discrete cumulative distribution.

    One of the following must be specified.

    distribution = histogram of values, will be normalized

    cdistribution = normalized discrete cumulative distribution
    """
    ...
def random_weighted_sample(mapping, k, seed: Incomplete | None = None):
    """
    Returns k items without replacement from a weighted sample.

    The input is a dictionary of items with weights as values.
    """
    ...
def weighted_choice(mapping, seed: Incomplete | None = None):
    """
    Returns a single element from a weighted sample.

    The input is a dictionary of items with weights as values.
    """
    ...<|MERGE_RESOLUTION|>--- conflicted
+++ resolved
@@ -5,64 +5,6 @@
 
 from _typeshed import Incomplete
 
-<<<<<<< HEAD
-def powerlaw_sequence(n, exponent: float = 2.0, seed: Incomplete | None = None):
-    """Return sample sequence of length n from a power law distribution."""
-    ...
-def zipf_rv(alpha, xmin: int = 1, seed: Incomplete | None = None):
-    r"""
-    Returns a random value chosen from the Zipf distribution.
-
-    The return value is an integer drawn from the probability distribution
-
-    .. math::
-
-        p(x)=\frac{x^{-\alpha}}{\zeta(\alpha, x_{\min})},
-
-    where $\zeta(\alpha, x_{\min})$ is the Hurwitz zeta function.
-
-    Parameters
-    ----------
-    alpha : float
-      Exponent value of the distribution
-    xmin : int
-      Minimum value
-    seed : integer, random_state, or None (default)
-        Indicator of random number generation state.
-        See :ref:`Randomness<randomness>`.
-
-    Returns
-    -------
-    x : int
-      Random value from Zipf distribution
-
-    Raises
-    ------
-    ValueError:
-      If xmin < 1 or
-      If alpha <= 1
-
-    Notes
-    -----
-    The rejection algorithm generates random values for a the power-law
-    distribution in uniformly bounded expected time dependent on
-    parameters.  See [1]_ for details on its operation.
-
-    Examples
-    --------
-    >>> nx.utils.zipf_rv(alpha=2, xmin=3, seed=42)
-    8
-
-    References
-    ----------
-    .. [1] Luc Devroye, Non-Uniform Random Variate Generation,
-       Springer-Verlag, New York, 1986.
-    """
-    ...
-def cumulative_distribution(distribution):
-    """Returns normalized cumulative distribution from discrete distribution."""
-    ...
-=======
 __all__ = [
     "powerlaw_sequence",
     "zipf_rv",
@@ -75,7 +17,6 @@
 def powerlaw_sequence(n, exponent: float = 2.0, seed: Incomplete | None = None): ...
 def zipf_rv(alpha, xmin: int = 1, seed: Incomplete | None = None): ...
 def cumulative_distribution(distribution): ...
->>>>>>> 9a0ad919
 def discrete_sequence(
     n, distribution: Incomplete | None = None, cdistribution: Incomplete | None = None, seed: Incomplete | None = None
 ):
