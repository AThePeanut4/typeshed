"""
Miscellaneous Helpers for NetworkX.

These are not imported into the base networkx namespace but
can be accessed, for example, as

>>> import networkx as nx
>>> nx.utils.make_list_of_ints({1, 2, 3})
[1, 2, 3]
>>> nx.utils.arbitrary_element({5, 1, 7})  # doctest: +SKIP
1
"""

import random
import sys
from types import ModuleType
from typing_extensions import Self, TypeAlias

import numpy
from networkx.classes.graph import Graph, _Node

__all__ = [
    "flatten",
    "make_list_of_ints",
    "dict_to_numpy_array",
    "arbitrary_element",
    "pairwise",
    "groups",
    "create_random_state",
    "create_py_random_state",
    "PythonRandomInterface",
    "PythonRandomViaNumpyBits",
    "nodes_equal",
    "edges_equal",
    "graphs_equal",
    "_clear_cache",
]

_RandomNumberGenerator: TypeAlias = (
    ModuleType | random.Random | numpy.random.RandomState | numpy.random.Generator | PythonRandomInterface
)
_RandomState: TypeAlias = int | _RandomNumberGenerator | None

def flatten(obj, result=None):
    """Return flattened version of (possibly nested) iterable object."""
    ...
def make_list_of_ints(sequence):
    """
    Return list of ints from sequence of integral numbers.

    All elements of the sequence must satisfy int(element) == element
    or a ValueError is raised. Sequence is iterated through once.

    If sequence is a list, the non-int values are replaced with ints.
    So, no new list is created
    """
    ...
def dict_to_numpy_array(d, mapping=None):
    """
    Convert a dictionary of dictionaries to a numpy array
    with optional mapping.
    """
    ...
def arbitrary_element(iterable):
    """
    Returns an arbitrary element of `iterable` without removing it.

    This is most useful for "peeking" at an arbitrary element of a set,
    but can be used for any list, dictionary, etc., as well.

    Parameters
    ----------
    iterable : `abc.collections.Iterable` instance
        Any object that implements ``__iter__``, e.g. set, dict, list, tuple,
        etc.

    Returns
    -------
    The object that results from ``next(iter(iterable))``

    Raises
    ------
    ValueError
        If `iterable` is an iterator (because the current implementation of
        this function would consume an element from the iterator).

    Examples
    --------
    Arbitrary elements from common Iterable objects:

    >>> nx.utils.arbitrary_element([1, 2, 3])  # list
    1
    >>> nx.utils.arbitrary_element((1, 2, 3))  # tuple
    1
    >>> nx.utils.arbitrary_element({1, 2, 3})  # set
    1
    >>> d = {k: v for k, v in zip([1, 2, 3], [3, 2, 1])}
    >>> nx.utils.arbitrary_element(d)  # dict_keys
    1
    >>> nx.utils.arbitrary_element(d.values())  # dict values
    3

    `str` is also an Iterable:

    >>> nx.utils.arbitrary_element("hello")
    'h'

    :exc:`ValueError` is raised if `iterable` is an iterator:

    >>> iterator = iter([1, 2, 3])  # Iterator, *not* Iterable
    >>> nx.utils.arbitrary_element(iterator)
    Traceback (most recent call last):
        ...
    ValueError: cannot return an arbitrary item from an iterator

    Notes
    -----
    This function does not return a *random* element. If `iterable` is
    ordered, sequential calls will return the same value::

        >>> l = [1, 2, 3]
        >>> nx.utils.arbitrary_element(l)
        1
        >>> nx.utils.arbitrary_element(l)
        1
    """
    ...
def pairwise(iterable, cyclic: bool = False):
    """s -> (s0, s1), (s1, s2), (s2, s3), ..."""
    ...
def groups(many_to_one):
    """
    Converts a many-to-one mapping into a one-to-many mapping.

    `many_to_one` must be a dictionary whose keys and values are all
    :term:`hashable`.

    The return value is a dictionary mapping values from `many_to_one`
    to sets of keys from `many_to_one` that have that value.

    Examples
    --------
    >>> from networkx.utils import groups
    >>> many_to_one = {"a": 1, "b": 1, "c": 2, "d": 3, "e": 3}
    >>> groups(many_to_one)  # doctest: +SKIP
    {1: {'a', 'b'}, 2: {'c'}, 3: {'e', 'd'}}
    """
    ...
def create_random_state(random_state=None):
    """
    Returns a numpy.random.RandomState or numpy.random.Generator instance
    depending on input.

    Parameters
    ----------
    random_state : int or NumPy RandomState or Generator instance, optional (default=None)
        If int, return a numpy.random.RandomState instance set with seed=int.
        if `numpy.random.RandomState` instance, return it.
        if `numpy.random.Generator` instance, return it.
        if None or numpy.random, return the global random number generator used
        by numpy.random.
    """
    ...

class PythonRandomViaNumpyBits(random.Random):
    """
    Provide the random.random algorithms using a numpy.random bit generator

    The intent is to allow people to contribute code that uses Python's random
    library, but still allow users to provide a single easily controlled random
    bit-stream for all work with NetworkX. This implementation is based on helpful
    comments and code from Robert Kern on NumPy's GitHub Issue #24458.

    This implementation supersedes that of `PythonRandomInterface` which rewrote
    methods to account for subtle differences in API between `random` and
    `numpy.random`. Instead this subclasses `random.Random` and overwrites
    the methods `random`, `getrandbits`, `getstate`, `setstate` and `seed`.
    It makes them use the rng values from an input numpy `RandomState` or `Generator`.
    Those few methods allow the rest of the `random.Random` methods to provide
    the API interface of `random.random` while using randomness generated by
    a numpy generator.
    """
    def __init__(self, rng: numpy.random.Generator | None = None) -> None: ...
    if sys.version_info < (3, 10):
        # this is a workaround for pyright correctly flagging an inconsistent inherited constructor, see #14624
        def __new__(cls, rng: numpy.random.Generator | None = None) -> Self: ...

    def getrandbits(self, k: int) -> int:
        """getrandbits(k) -> x.  Generates an int with k random bits."""
        ...

class PythonRandomInterface:
    """
    PythonRandomInterface is included for backward compatibility
    New code should use PythonRandomViaNumpyBits instead.
    """
    def __init__(self, rng=None) -> None: ...
    def random(self): ...
    def uniform(self, a, b): ...
    def randrange(self, a, b=None): ...
    def choice(self, seq): ...
    def gauss(self, mu, sigma): ...
    def shuffle(self, seq): ...
    def sample(self, seq, k): ...
    def randint(self, a, b): ...
    def expovariate(self, scale): ...
    def paretovariate(self, shape): ...

<<<<<<< HEAD
def create_py_random_state(random_state: _RandomState = None):
    """
    Returns a random.Random instance depending on input.

    Parameters
    ----------
    random_state : int or random number generator or None (default=None)
        - If int, return a `random.Random` instance set with seed=int.
        - If `random.Random` instance, return it.
        - If None or the `np.random` package, return the global random number
          generator used by `np.random`.
        - If an `np.random.Generator` instance, or the `np.random` package, or
          the global numpy random number generator, then return it.
          wrapped in a `PythonRandomViaNumpyBits` class.
        - If a `PythonRandomViaNumpyBits` instance, return it.
        - If a `PythonRandomInterface` instance, return it.
        - If a `np.random.RandomState` instance and not the global numpy default,
          return it wrapped in `PythonRandomInterface` for backward bit-stream
          matching with legacy code.

    Notes
    -----
    - A diagram intending to illustrate the relationships behind our support
      for numpy random numbers is called
      `NetworkX Numpy Random Numbers <https://excalidraw.com/#room=b5303f2b03d3af7ccc6a,e5ZDIWdWWCTTsg8OqoRvPA>`_.
    - More discussion about this support also appears in
      `gh-6869#comment <https://github.com/networkx/networkx/pull/6869#issuecomment-1944799534>`_.
    - Wrappers of numpy.random number generators allow them to mimic the Python random
      number generation algorithms. For example, Python can create arbitrarily large
      random ints, and the wrappers use Numpy bit-streams with CPython's random module
      to choose arbitrarily large random integers too.
    - We provide two wrapper classes:
      `PythonRandomViaNumpyBits` is usually what you want and is always used for
      `np.Generator` instances. But for users who need to recreate random numbers
      produced in NetworkX 3.2 or earlier, we maintain the `PythonRandomInterface`
      wrapper as well. We use it only used if passed a (non-default) `np.RandomState`
      instance pre-initialized from a seed. Otherwise the newer wrapper is used.
    """
    ...
def nodes_equal(nodes1, nodes2) -> bool:
    """
    Check if nodes are equal.

    Equality here means equal as Python objects.
    Node data must match if included.
    The order of nodes is not relevant.

    Parameters
    ----------
    nodes1, nodes2 : iterables of nodes, or (node, datadict) tuples

    Returns
    -------
    bool
        True if nodes are equal, False otherwise.
    """
    ...
def edges_equal(edges1, edges2) -> bool:
    """
    Check if edges are equal.

    Equality here means equal as Python objects.
    Edge data must match if included.
    The order of the edges is not relevant.

    Parameters
    ----------
    edges1, edges2 : iterables of with u, v nodes as
        edge tuples (u, v), or
        edge tuples with data dicts (u, v, d), or
        edge tuples with keys and data dicts (u, v, k, d)

    Returns
    -------
    bool
        True if edges are equal, False otherwise.
    """
    ...
def graphs_equal(graph1, graph2) -> bool:
    """
    Check if graphs are equal.

    Equality here means equal as Python objects (not isomorphism).
    Node, edge and graph data must match.

    Parameters
    ----------
    graph1, graph2 : graph

    Returns
    -------
    bool
        True if graphs are equal, False otherwise.
    """
    ...
def _clear_cache(G: Graph[_Node]) -> None:
    """
    Clear the cache of a graph (currently stores converted graphs).

    Caching is controlled via ``nx.config.cache_converted_graphs`` configuration.
    """
    ...
=======
def create_py_random_state(random_state: _RandomState = None): ...
def nodes_equal(nodes1, nodes2) -> bool: ...
def edges_equal(edges1, edges2, *, directed: bool = False) -> bool: ...
def graphs_equal(graph1, graph2) -> bool: ...
def _clear_cache(G: Graph[_Node]) -> None: ...
>>>>>>> 94ffa6e3
<|MERGE_RESOLUTION|>--- conflicted
+++ resolved
@@ -206,113 +206,8 @@
     def expovariate(self, scale): ...
     def paretovariate(self, shape): ...
 
-<<<<<<< HEAD
-def create_py_random_state(random_state: _RandomState = None):
-    """
-    Returns a random.Random instance depending on input.
-
-    Parameters
-    ----------
-    random_state : int or random number generator or None (default=None)
-        - If int, return a `random.Random` instance set with seed=int.
-        - If `random.Random` instance, return it.
-        - If None or the `np.random` package, return the global random number
-          generator used by `np.random`.
-        - If an `np.random.Generator` instance, or the `np.random` package, or
-          the global numpy random number generator, then return it.
-          wrapped in a `PythonRandomViaNumpyBits` class.
-        - If a `PythonRandomViaNumpyBits` instance, return it.
-        - If a `PythonRandomInterface` instance, return it.
-        - If a `np.random.RandomState` instance and not the global numpy default,
-          return it wrapped in `PythonRandomInterface` for backward bit-stream
-          matching with legacy code.
-
-    Notes
-    -----
-    - A diagram intending to illustrate the relationships behind our support
-      for numpy random numbers is called
-      `NetworkX Numpy Random Numbers <https://excalidraw.com/#room=b5303f2b03d3af7ccc6a,e5ZDIWdWWCTTsg8OqoRvPA>`_.
-    - More discussion about this support also appears in
-      `gh-6869#comment <https://github.com/networkx/networkx/pull/6869#issuecomment-1944799534>`_.
-    - Wrappers of numpy.random number generators allow them to mimic the Python random
-      number generation algorithms. For example, Python can create arbitrarily large
-      random ints, and the wrappers use Numpy bit-streams with CPython's random module
-      to choose arbitrarily large random integers too.
-    - We provide two wrapper classes:
-      `PythonRandomViaNumpyBits` is usually what you want and is always used for
-      `np.Generator` instances. But for users who need to recreate random numbers
-      produced in NetworkX 3.2 or earlier, we maintain the `PythonRandomInterface`
-      wrapper as well. We use it only used if passed a (non-default) `np.RandomState`
-      instance pre-initialized from a seed. Otherwise the newer wrapper is used.
-    """
-    ...
-def nodes_equal(nodes1, nodes2) -> bool:
-    """
-    Check if nodes are equal.
-
-    Equality here means equal as Python objects.
-    Node data must match if included.
-    The order of nodes is not relevant.
-
-    Parameters
-    ----------
-    nodes1, nodes2 : iterables of nodes, or (node, datadict) tuples
-
-    Returns
-    -------
-    bool
-        True if nodes are equal, False otherwise.
-    """
-    ...
-def edges_equal(edges1, edges2) -> bool:
-    """
-    Check if edges are equal.
-
-    Equality here means equal as Python objects.
-    Edge data must match if included.
-    The order of the edges is not relevant.
-
-    Parameters
-    ----------
-    edges1, edges2 : iterables of with u, v nodes as
-        edge tuples (u, v), or
-        edge tuples with data dicts (u, v, d), or
-        edge tuples with keys and data dicts (u, v, k, d)
-
-    Returns
-    -------
-    bool
-        True if edges are equal, False otherwise.
-    """
-    ...
-def graphs_equal(graph1, graph2) -> bool:
-    """
-    Check if graphs are equal.
-
-    Equality here means equal as Python objects (not isomorphism).
-    Node, edge and graph data must match.
-
-    Parameters
-    ----------
-    graph1, graph2 : graph
-
-    Returns
-    -------
-    bool
-        True if graphs are equal, False otherwise.
-    """
-    ...
-def _clear_cache(G: Graph[_Node]) -> None:
-    """
-    Clear the cache of a graph (currently stores converted graphs).
-
-    Caching is controlled via ``nx.config.cache_converted_graphs`` configuration.
-    """
-    ...
-=======
 def create_py_random_state(random_state: _RandomState = None): ...
 def nodes_equal(nodes1, nodes2) -> bool: ...
 def edges_equal(edges1, edges2, *, directed: bool = False) -> bool: ...
 def graphs_equal(graph1, graph2) -> bool: ...
-def _clear_cache(G: Graph[_Node]) -> None: ...
->>>>>>> 94ffa6e3
+def _clear_cache(G: Graph[_Node]) -> None: ...