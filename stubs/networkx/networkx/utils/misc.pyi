"""
Miscellaneous Helpers for NetworkX.

These are not imported into the base networkx namespace but
can be accessed, for example, as

>>> import networkx as nx
>>> nx.utils.make_list_of_ints({1, 2, 3})
[1, 2, 3]
>>> nx.utils.arbitrary_element({5, 1, 7})  # doctest: +SKIP
1
"""

import random
import sys
from types import ModuleType
from typing_extensions import Self, TypeAlias

import numpy

__all__ = [
    "flatten",
    "make_list_of_ints",
    "dict_to_numpy_array",
    "arbitrary_element",
    "pairwise",
    "groups",
    "create_random_state",
    "create_py_random_state",
    "PythonRandomInterface",
    "PythonRandomViaNumpyBits",
    "nodes_equal",
    "edges_equal",
    "graphs_equal",
    "_clear_cache",
]

_RandomNumberGenerator: TypeAlias = (
    ModuleType | random.Random | numpy.random.RandomState | numpy.random.Generator | PythonRandomInterface
)
_RandomState: TypeAlias = int | _RandomNumberGenerator | None

def flatten(obj, result=None):
    """Return flattened version of (possibly nested) iterable object."""
    ...
def make_list_of_ints(sequence):
    """
    Return list of ints from sequence of integral numbers.

    All elements of the sequence must satisfy int(element) == element
    or a ValueError is raised. Sequence is iterated through once.

    If sequence is a list, the non-int values are replaced with ints.
    So, no new list is created
    """
    ...
def dict_to_numpy_array(d, mapping=None):
    """
    Convert a dictionary of dictionaries to a numpy array
    with optional mapping.
    """
    ...
def arbitrary_element(iterable):
    """
    Returns an arbitrary element of `iterable` without removing it.

    This is most useful for "peeking" at an arbitrary element of a set,
    but can be used for any list, dictionary, etc., as well.

    Parameters
    ----------
    iterable : `abc.collections.Iterable` instance
        Any object that implements ``__iter__``, e.g. set, dict, list, tuple,
        etc.

    Returns
    -------
    The object that results from ``next(iter(iterable))``

    Raises
    ------
    ValueError
        If `iterable` is an iterator (because the current implementation of
        this function would consume an element from the iterator).

    Examples
    --------
    Arbitrary elements from common Iterable objects:

    >>> nx.utils.arbitrary_element([1, 2, 3])  # list
    1
    >>> nx.utils.arbitrary_element((1, 2, 3))  # tuple
    1
    >>> nx.utils.arbitrary_element({1, 2, 3})  # set
    1
    >>> d = {k: v for k, v in zip([1, 2, 3], [3, 2, 1])}
    >>> nx.utils.arbitrary_element(d)  # dict_keys
    1
    >>> nx.utils.arbitrary_element(d.values())  # dict values
    3

    `str` is also an Iterable:

    >>> nx.utils.arbitrary_element("hello")
    'h'

    :exc:`ValueError` is raised if `iterable` is an iterator:

    >>> iterator = iter([1, 2, 3])  # Iterator, *not* Iterable
    >>> nx.utils.arbitrary_element(iterator)
    Traceback (most recent call last):
        ...
    ValueError: cannot return an arbitrary item from an iterator

    Notes
    -----
    This function does not return a *random* element. If `iterable` is
    ordered, sequential calls will return the same value::

        >>> l = [1, 2, 3]
        >>> nx.utils.arbitrary_element(l)
        1
        >>> nx.utils.arbitrary_element(l)
        1
    """
    ...
def pairwise(iterable, cyclic: bool = False):
    """s -> (s0, s1), (s1, s2), (s2, s3), ..."""
    ...
def groups(many_to_one):
    """
    Converts a many-to-one mapping into a one-to-many mapping.

    `many_to_one` must be a dictionary whose keys and values are all
    :term:`hashable`.

    The return value is a dictionary mapping values from `many_to_one`
    to sets of keys from `many_to_one` that have that value.

    Examples
    --------
    >>> from networkx.utils import groups
    >>> many_to_one = {"a": 1, "b": 1, "c": 2, "d": 3, "e": 3}
    >>> groups(many_to_one)  # doctest: +SKIP
    {1: {'a', 'b'}, 2: {'c'}, 3: {'e', 'd'}}
    """
    ...
def create_random_state(random_state=None):
    """
    Returns a numpy.random.RandomState or numpy.random.Generator instance
    depending on input.

    Parameters
    ----------
    random_state : int or NumPy RandomState or Generator instance, optional (default=None)
        If int, return a numpy.random.RandomState instance set with seed=int.
        if `numpy.random.RandomState` instance, return it.
        if `numpy.random.Generator` instance, return it.
        if None or numpy.random, return the global random number generator used
        by numpy.random.
    """
    ...

class PythonRandomViaNumpyBits(random.Random):
    """
    Provide the random.random algorithms using a numpy.random bit generator

    The intent is to allow people to contribute code that uses Python's random
    library, but still allow users to provide a single easily controlled random
    bit-stream for all work with NetworkX. This implementation is based on helpful
    comments and code from Robert Kern on NumPy's GitHub Issue #24458.

    This implementation supersedes that of `PythonRandomInterface` which rewrote
    methods to account for subtle differences in API between `random` and
    `numpy.random`. Instead this subclasses `random.Random` and overwrites
    the methods `random`, `getrandbits`, `getstate`, `setstate` and `seed`.
    It makes them use the rng values from an input numpy `RandomState` or `Generator`.
    Those few methods allow the rest of the `random.Random` methods to provide
    the API interface of `random.random` while using randomness generated by
    a numpy generator.
    """
    def __init__(self, rng: numpy.random.Generator | None = None) -> None: ...
<<<<<<< HEAD
    def getrandbits(self, k: int) -> int:
        """getrandbits(k) -> x.  Generates an int with k random bits."""
        ...
=======
    if sys.version_info < (3, 10):
        # this is a workaround for pyright correctly flagging an inconsistent inherited constructor, see #14624
        def __new__(cls, rng: numpy.random.Generator | None = None) -> Self: ...

    def getrandbits(self, k: int) -> int: ...
>>>>>>> b6e21d05

class PythonRandomInterface:
    """
    PythonRandomInterface is included for backward compatibility
    New code should use PythonRandomViaNumpyBits instead.
    """
    def __init__(self, rng=None) -> None: ...
    def random(self): ...
    def uniform(self, a, b): ...
    def randrange(self, a, b=None): ...
    def choice(self, seq): ...
    def gauss(self, mu, sigma): ...
    def shuffle(self, seq): ...
    def sample(self, seq, k): ...
    def randint(self, a, b): ...
    def expovariate(self, scale): ...
    def paretovariate(self, shape): ...

def create_py_random_state(random_state: _RandomState = None):
    """
    Returns a random.Random instance depending on input.

    Parameters
    ----------
    random_state : int or random number generator or None (default=None)
        - If int, return a `random.Random` instance set with seed=int.
        - If `random.Random` instance, return it.
        - If None or the `np.random` package, return the global random number
          generator used by `np.random`.
        - If an `np.random.Generator` instance, or the `np.random` package, or
          the global numpy random number generator, then return it.
          wrapped in a `PythonRandomViaNumpyBits` class.
        - If a `PythonRandomViaNumpyBits` instance, return it.
        - If a `PythonRandomInterface` instance, return it.
        - If a `np.random.RandomState` instance and not the global numpy default,
          return it wrapped in `PythonRandomInterface` for backward bit-stream
          matching with legacy code.

    Notes
    -----
    - A diagram intending to illustrate the relationships behind our support
      for numpy random numbers is called
      `NetworkX Numpy Random Numbers <https://excalidraw.com/#room=b5303f2b03d3af7ccc6a,e5ZDIWdWWCTTsg8OqoRvPA>`_.
    - More discussion about this support also appears in
      `gh-6869#comment <https://github.com/networkx/networkx/pull/6869#issuecomment-1944799534>`_.
    - Wrappers of numpy.random number generators allow them to mimic the Python random
      number generation algorithms. For example, Python can create arbitrarily large
      random ints, and the wrappers use Numpy bit-streams with CPython's random module
      to choose arbitrarily large random integers too.
    - We provide two wrapper classes:
      `PythonRandomViaNumpyBits` is usually what you want and is always used for
      `np.Generator` instances. But for users who need to recreate random numbers
      produced in NetworkX 3.2 or earlier, we maintain the `PythonRandomInterface`
      wrapper as well. We use it only used if passed a (non-default) `np.RandomState`
      instance pre-initialized from a seed. Otherwise the newer wrapper is used.
    """
    ...
def nodes_equal(nodes1, nodes2) -> bool:
    """
    Check if nodes are equal.

    Equality here means equal as Python objects.
    Node data must match if included.
    The order of nodes is not relevant.

    Parameters
    ----------
    nodes1, nodes2 : iterables of nodes, or (node, datadict) tuples

    Returns
    -------
    bool
        True if nodes are equal, False otherwise.
    """
    ...
def edges_equal(edges1, edges2) -> bool:
    """
    Check if edges are equal.

    Equality here means equal as Python objects.
    Edge data must match if included.
    The order of the edges is not relevant.

    Parameters
    ----------
    edges1, edges2 : iterables of with u, v nodes as
        edge tuples (u, v), or
        edge tuples with data dicts (u, v, d), or
        edge tuples with keys and data dicts (u, v, k, d)

    Returns
    -------
    bool
        True if edges are equal, False otherwise.
    """
    ...
def graphs_equal(graph1, graph2) -> bool:
    """
    Check if graphs are equal.

    Equality here means equal as Python objects (not isomorphism).
    Node, edge and graph data must match.

    Parameters
    ----------
    graph1, graph2 : graph

    Returns
    -------
    bool
        True if graphs are equal, False otherwise.
    """
    ...
def _clear_cache(G) -> None:
    """
    Clear the cache of a graph (currently stores converted graphs).

    Caching is controlled via ``nx.config.cache_converted_graphs`` configuration.
    """
    ...<|MERGE_RESOLUTION|>--- conflicted
+++ resolved
@@ -180,17 +180,11 @@
     a numpy generator.
     """
     def __init__(self, rng: numpy.random.Generator | None = None) -> None: ...
-<<<<<<< HEAD
-    def getrandbits(self, k: int) -> int:
-        """getrandbits(k) -> x.  Generates an int with k random bits."""
-        ...
-=======
     if sys.version_info < (3, 10):
         # this is a workaround for pyright correctly flagging an inconsistent inherited constructor, see #14624
         def __new__(cls, rng: numpy.random.Generator | None = None) -> Self: ...
 
     def getrandbits(self, k: int) -> int: ...
->>>>>>> b6e21d05
 
 class PythonRandomInterface:
     """
