--- conflicted
+++ resolved
@@ -511,106 +511,8 @@
         preserve_all_attrs: bool = False,
         mutates_input: bool = False,
         returns_graph: bool = False,
-<<<<<<< HEAD
-    ) -> Self:
-        """
-        A decorator function that is used to redirect the execution of ``func``
-        function to its backend implementation.
-
-        This decorator function dispatches to
-        a different backend implementation based on the input graph types, and it also
-        manages all the ``backend_kwargs``. Usage can be any of the following decorator
-        forms:
-
-        - ``@_dispatchable``
-        - ``@_dispatchable()``
-        - ``@_dispatchable(name="override_name")``
-        - ``@_dispatchable(graphs="graph_var_name")``
-        - ``@_dispatchable(edge_attrs="weight")``
-        - ``@_dispatchable(graphs={"G": 0, "H": 1}, edge_attrs={"weight": "default"})``
-            with 0 and 1 giving the position in the signature function for graph
-            objects. When ``edge_attrs`` is a dict, keys are keyword names and values
-            are defaults.
-
-        Parameters
-        ----------
-        func : callable, optional
-            The function to be decorated. If ``func`` is not provided, returns a
-            partial object that can be used to decorate a function later. If ``func``
-            is provided, returns a new callable object that dispatches to a backend
-            algorithm based on input graph types.
-
-        name : str, optional
-            The name of the algorithm to use for dispatching. If not provided,
-            the name of ``func`` will be used. ``name`` is useful to avoid name
-            conflicts, as all dispatched algorithms live in a single namespace.
-            For example, ``tournament.is_strongly_connected`` had a name conflict
-            with the standard ``nx.is_strongly_connected``, so we used
-            ``@_dispatchable(name="tournament_is_strongly_connected")``.
-
-        graphs : str or dict or None, default "G"
-            If a string, the parameter name of the graph, which must be the first
-            argument of the wrapped function. If more than one graph is required
-            for the algorithm (or if the graph is not the first argument), provide
-            a dict keyed to argument names with argument position as values for each
-            graph argument. For example, ``@_dispatchable(graphs={"G": 0, "auxiliary?": 4})``
-            indicates the 0th parameter ``G`` of the function is a required graph,
-            and the 4th parameter ``auxiliary?`` is an optional graph.
-            To indicate that an argument is a list of graphs, do ``"[graphs]"``.
-            Use ``graphs=None``, if *no* arguments are NetworkX graphs such as for
-            graph generators, readers, and conversion functions.
-
-        edge_attrs : str or dict, optional
-            ``edge_attrs`` holds information about edge attribute arguments
-            and default values for those edge attributes.
-            If a string, ``edge_attrs`` holds the function argument name that
-            indicates a single edge attribute to include in the converted graph.
-            The default value for this attribute is 1. To indicate that an argument
-            is a list of attributes (all with default value 1), use e.g. ``"[attrs]"``.
-            If a dict, ``edge_attrs`` holds a dict keyed by argument names, with
-            values that are either the default value or, if a string, the argument
-            name that indicates the default value.
-
-        node_attrs : str or dict, optional
-            Like ``edge_attrs``, but for node attributes.
-
-        preserve_edge_attrs : bool or str or dict, optional
-            For bool, whether to preserve all edge attributes.
-            For str, the parameter name that may indicate (with ``True`` or a
-            callable argument) whether all edge attributes should be preserved
-            when converting.
-            For dict of ``{graph_name: {attr: default}}``, indicate pre-determined
-            edge attributes (and defaults) to preserve for input graphs.
-
-        preserve_node_attrs : bool or str or dict, optional
-            Like ``preserve_edge_attrs``, but for node attributes.
-
-        preserve_graph_attrs : bool or set
-            For bool, whether to preserve all graph attributes.
-            For set, which input graph arguments to preserve graph attributes.
-
-        preserve_all_attrs : bool
-            Whether to preserve all edge, node and graph attributes.
-            This overrides all the other preserve_*_attrs.
-
-        mutates_input : bool or dict, default False
-            For bool, whether the function mutates an input graph argument.
-            For dict of ``{arg_name: arg_pos}``, arguments that indicate whether an
-            input graph will be mutated, and ``arg_name`` may begin with ``"not "``
-            to negate the logic (for example, this is used by ``copy=`` arguments).
-            By default, dispatching doesn't convert input graphs to a different
-            backend for functions that mutate input graphs.
-
-        returns_graph : bool, default False
-            Whether the function can return or yield a graph object. By default,
-            dispatching doesn't convert input graphs to a different backend for
-            functions that return graphs.
-        """
-        ...
-=======
         implemented_by_nx: bool = True,
     ) -> Self: ...
->>>>>>> 8d1ac2e5
     @property
     def __doc__(self):
         """
@@ -656,15 +558,4 @@
     # def __call__(self, *args: _P.args, backend: None = None, **kwargs: _P.kwargs) -> _R: ...
     # @overload
     # def __call__(self, *args: _P.args, backend: str, **kwargs: _P.kwargs, **backend_kwargs: Any) -> _R: ...
-<<<<<<< HEAD
-
-    def __reduce__(self):
-        """
-        Allow this object to be serialized with pickle.
-
-        This uses the global registry `_registered_algorithms` to deserialize.
-        """
-        ...
-=======
-    def __reduce__(self): ...
->>>>>>> 8d1ac2e5
+    def __reduce__(self): ...