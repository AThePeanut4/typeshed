--- conflicted
+++ resolved
@@ -7,85 +7,6 @@
 
 __all__ = ["Config"]
 
-<<<<<<< HEAD
-class Config(Mapping[str, Incomplete]):
-    """
-    The base class for NetworkX configuration.
-
-    There are two ways to use this to create configurations. The recommended way
-    is to subclass ``Config`` with docs and annotations.
-
-    >>> class MyConfig(Config):
-    ...     '''Breakfast!'''
-    ...
-    ...     eggs: int
-    ...     spam: int
-    ...
-    ...     def _on_setattr(self, key, value):
-    ...         assert isinstance(value, int) and value >= 0
-    ...         return value
-    >>> cfg = MyConfig(eggs=1, spam=5)
-
-    Another way is to simply pass the initial configuration as keyword arguments to
-    the ``Config`` instance:
-
-    >>> cfg1 = Config(eggs=1, spam=5)
-    >>> cfg1
-    Config(eggs=1, spam=5)
-
-    Once defined, config items may be modified, but can't be added or deleted by default.
-    ``Config`` is a ``Mapping``, and can get and set configs via attributes or brackets:
-
-    >>> cfg.eggs = 2
-    >>> cfg.eggs
-    2
-    >>> cfg["spam"] = 42
-    >>> cfg["spam"]
-    42
-
-    For convenience, it can also set configs within a context with the "with" statement:
-
-    >>> with cfg(spam=3):
-    ...     print("spam (in context):", cfg.spam)
-    spam (in context): 3
-    >>> print("spam (after context):", cfg.spam)
-    spam (after context): 42
-
-    Subclasses may also define ``_on_setattr`` (as done in the example above)
-    to ensure the value being assigned is valid:
-
-    >>> cfg.spam = -1
-    Traceback (most recent call last):
-        ...
-    AssertionError
-
-    If a more flexible configuration object is needed that allows adding and deleting
-    configurations, then pass ``strict=False`` when defining the subclass:
-
-    >>> class FlexibleConfig(Config, strict=False):
-    ...     default_greeting: str = "Hello"
-    >>> flexcfg = FlexibleConfig()
-    >>> flexcfg.name = "Mr. Anderson"
-    >>> flexcfg
-    FlexibleConfig(default_greeting='Hello', name='Mr. Anderson')
-    """
-    def __init_subclass__(cls, strict: bool = True) -> None: ...
-    def __new__(cls, **kwargs) -> Self: ...
-    def __dir__(self) -> Iterable[str]: ...
-    def __setattr__(self, name: str, value) -> None: ...
-    def __delattr__(self, name: str) -> None: ...
-    def __contains__(self, key: object) -> bool: ...
-    def __iter__(self) -> Iterator[str]: ...
-    def __len__(self) -> int: ...
-    def __reversed__(self) -> Iterator[str]: ...
-    def __getitem__(self, key: str): ...
-    def __setitem__(self, key: str, value) -> None: ...
-    def __delitem__(self, key: str) -> None: ...
-    def get(self, key: str, default: Incomplete | None = None): ...
-    def items(self) -> ItemsView[str, Incomplete]: ...
-    def keys(self) -> KeysView[str]: ...
-    def values(self) -> ValuesView[Incomplete]: ...
-=======
 # TODO: Our pyright test doesn't understand `requires_python` in METADATA.toml
 # https://github.com/python/typeshed/issues/14025
 if sys.version_info >= (3, 10):
@@ -139,7 +60,6 @@
         def __exit__(
             self, exc_type: type[BaseException] | None, exc_value: BaseException | None, traceback: TracebackType | None
         ) -> None: ...
->>>>>>> 8b877a69
 
 class NetworkXConfig(Config):
     """
