--- conflicted
+++ resolved
@@ -618,107 +618,9 @@
     networkx.algorithms.community.quality.require_partition
     """
     def __init__(self, func, *args, try_finally: bool = False) -> None: ...
-<<<<<<< HEAD
-    def __call__(self, f):
-        """
-        Construct a lazily decorated wrapper of f.
-
-        The decorated function will be compiled when it is called for the first time,
-        and it will replace its own __code__ object so subsequent calls are fast.
-
-        Parameters
-        ----------
-        f : callable
-            A function to be decorated.
-
-        Returns
-        -------
-        func : callable
-            The decorated function.
-
-        See Also
-        --------
-        argmap._lazy_compile
-        """
-        ...
-    def compile(self, f):
-        """
-        Compile the decorated function.
-
-        Called once for a given decorated function -- collects the code from all
-        argmap decorators in the stack, and compiles the decorated function.
-
-        Much of the work done here uses the `assemble` method to allow recursive
-        treatment of multiple argmap decorators on a single decorated function.
-        That flattens the argmap decorators, collects the source code to construct
-        a single decorated function, then compiles/executes/returns that function.
-
-        The source code for the decorated function is stored as an attribute
-        `_code` on the function object itself.
-
-        Note that Python's `compile` function requires a filename, but this
-        code is constructed without a file, so a fictitious filename is used
-        to describe where the function comes from. The name is something like:
-        "argmap compilation 4".
-
-        Parameters
-        ----------
-        f : callable
-            The function to be decorated
-
-        Returns
-        -------
-        func : callable
-            The decorated file
-        """
-        ...
-    def assemble(self, f):
-        """
-        Collects components of the source for the decorated function wrapping f.
-
-        If `f` has multiple argmap decorators, we recursively assemble the stack of
-        decorators into a single flattened function.
-
-        This method is part of the `compile` method's process yet separated
-        from that method to allow recursive processing. The outputs are
-        strings, dictionaries and lists that collect needed info to
-        flatten any nested argmap-decoration.
-
-        Parameters
-        ----------
-        f : callable
-            The function to be decorated.  If f is argmapped, we assemble it.
-
-        Returns
-        -------
-        sig : argmap.Signature
-            The function signature as an `argmap.Signature` object.
-        wrapped_name : str
-            The mangled name used to represent the wrapped function in the code
-            being assembled.
-        functions : dict
-            A dictionary mapping id(g) -> (mangled_name(g), g) for functions g
-            referred to in the code being assembled. These need to be present
-            in the ``globals`` scope of ``exec`` when defining the decorated
-            function.
-        mapblock : list of lists and/or strings
-            Code that implements mapping of parameters including any try blocks
-            if needed. This code will precede the decorated function call.
-        finallys : list of lists and/or strings
-            Code that implements the finally blocks to post-process the
-            arguments (usually close any files if needed) after the
-            decorated function is called.
-        mutable_args : bool
-            True if the decorator needs to modify positional arguments
-            via their indices. The compile method then turns the argument
-            tuple into a list so that the arguments can be modified.
-        """
-        ...
-=======
     def __call__(self, f) -> Callable[..., Incomplete]: ...
     def compile(self, f) -> Callable[..., Incomplete]: ...
     def assemble(self, f): ...
->>>>>>> 07a59e92
     @classmethod
     def signature(cls, f):
         r"""
