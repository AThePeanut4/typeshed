--- conflicted
+++ resolved
@@ -1,282 +1,6 @@
 from _typeshed import Incomplete
 from typing import NamedTuple
 
-<<<<<<< HEAD
-def not_implemented_for(*graph_types):
-    """
-    Decorator to mark algorithms as not implemented
-
-    Parameters
-    ----------
-    graph_types : container of strings
-        Entries must be one of "directed", "undirected", "multigraph", or "graph".
-
-    Returns
-    -------
-    _require : function
-        The decorated function.
-
-    Raises
-    ------
-    NetworkXNotImplemented
-    If any of the packages cannot be imported
-
-    Notes
-    -----
-    Multiple types are joined logically with "and".
-    For "or" use multiple @not_implemented_for() lines.
-
-    Examples
-    --------
-    Decorate functions like this::
-
-       @not_implemented_for("directed")
-       def sp_function(G):
-           pass
-
-
-       # rule out MultiDiGraph
-       @not_implemented_for("directed", "multigraph")
-       def sp_np_function(G):
-           pass
-
-
-       # rule out all except DiGraph
-       @not_implemented_for("undirected")
-       @not_implemented_for("multigraph")
-       def sp_np_function(G):
-           pass
-    """
-    ...
-def open_file(path_arg, mode: str = "r"):
-    """
-    Decorator to ensure clean opening and closing of files.
-
-    Parameters
-    ----------
-    path_arg : string or int
-        Name or index of the argument that is a path.
-
-    mode : str
-        String for opening mode.
-
-    Returns
-    -------
-    _open_file : function
-        Function which cleanly executes the io.
-
-    Examples
-    --------
-    Decorate functions like this::
-
-       @open_file(0, "r")
-       def read_function(pathname):
-           pass
-
-
-       @open_file(1, "w")
-       def write_function(G, pathname):
-           pass
-
-
-       @open_file(1, "w")
-       def write_function(G, pathname="graph.dot"):
-           pass
-
-
-       @open_file("pathname", "w")
-       def write_function(G, pathname="graph.dot"):
-           pass
-
-
-       @open_file("path", "w+")
-       def another_function(arg, **kwargs):
-           path = kwargs["path"]
-           pass
-
-    Notes
-    -----
-    Note that this decorator solves the problem when a path argument is
-    specified as a string, but it does not handle the situation when the
-    function wants to accept a default of None (and then handle it).
-
-    Here is an example of how to handle this case::
-
-      @open_file("path")
-      def some_function(arg1, arg2, path=None):
-          if path is None:
-              fobj = tempfile.NamedTemporaryFile(delete=False)
-          else:
-              # `path` could have been a string or file object or something
-              # similar. In any event, the decorator has given us a file object
-              # and it will close it for us, if it should.
-              fobj = path
-
-          try:
-              fobj.write("blah")
-          finally:
-              if path is None:
-                  fobj.close()
-
-    Normally, we'd want to use "with" to ensure that fobj gets closed.
-    However, the decorator will make `path` a file object for us,
-    and using "with" would undesirably close that file object.
-    Instead, we use a try block, as shown above.
-    When we exit the function, fobj will be closed, if it should be, by the decorator.
-    """
-    ...
-def nodes_or_number(which_args):
-    """
-    Decorator to allow number of nodes or container of nodes.
-
-    With this decorator, the specified argument can be either a number or a container
-    of nodes. If it is a number, the nodes used are `range(n)`.
-    This allows `nx.complete_graph(50)` in place of `nx.complete_graph(list(range(50)))`.
-    And it also allows `nx.complete_graph(any_list_of_nodes)`.
-
-    Parameters
-    ----------
-    which_args : string or int or sequence of strings or ints
-        If string, the name of the argument to be treated.
-        If int, the index of the argument to be treated.
-        If more than one node argument is allowed, can be a list of locations.
-
-    Returns
-    -------
-    _nodes_or_numbers : function
-        Function which replaces int args with ranges.
-
-    Examples
-    --------
-    Decorate functions like this::
-
-       @nodes_or_number("nodes")
-       def empty_graph(nodes):
-           # nodes is converted to a list of nodes
-
-       @nodes_or_number(0)
-       def empty_graph(nodes):
-           # nodes is converted to a list of nodes
-
-       @nodes_or_number(["m1", "m2"])
-       def grid_2d_graph(m1, m2, periodic=False):
-           # m1 and m2 are each converted to a list of nodes
-
-       @nodes_or_number([0, 1])
-       def grid_2d_graph(m1, m2, periodic=False):
-           # m1 and m2 are each converted to a list of nodes
-
-       @nodes_or_number(1)
-       def full_rary_tree(r, n)
-           # presumably r is a number. It is not handled by this decorator.
-           # n is converted to a list of nodes
-    """
-    ...
-def np_random_state(random_state_argument):
-    """
-    Decorator to generate a numpy RandomState or Generator instance.
-
-    The decorator processes the argument indicated by `random_state_argument`
-    using :func:`nx.utils.create_random_state`.
-    The argument value can be a seed (integer), or a `numpy.random.RandomState`
-    or `numpy.random.RandomState` instance or (`None` or `numpy.random`).
-    The latter two options use the global random number generator for `numpy.random`.
-
-    The returned instance is a `numpy.random.RandomState` or `numpy.random.Generator`.
-
-    Parameters
-    ----------
-    random_state_argument : string or int
-        The name or index of the argument to be converted
-        to a `numpy.random.RandomState` instance.
-
-    Returns
-    -------
-    _random_state : function
-        Function whose random_state keyword argument is a RandomState instance.
-
-    Examples
-    --------
-    Decorate functions like this::
-
-       @np_random_state("seed")
-       def random_float(seed=None):
-           return seed.rand()
-
-
-       @np_random_state(0)
-       def random_float(rng=None):
-           return rng.rand()
-
-
-       @np_random_state(1)
-       def random_array(dims, random_state=1):
-           return random_state.rand(*dims)
-
-    See Also
-    --------
-    py_random_state
-    """
-    ...
-def py_random_state(random_state_argument):
-    """
-    Decorator to generate a random.Random instance (or equiv).
-
-    This decorator processes `random_state_argument` using
-    :func:`nx.utils.create_py_random_state`.
-    The input value can be a seed (integer), or a random number generator::
-
-        If int, return a random.Random instance set with seed=int.
-        If random.Random instance, return it.
-        If None or the `random` package, return the global random number
-        generator used by `random`.
-        If np.random package, or the default numpy RandomState instance,
-        return the default numpy random number generator wrapped in a
-        `PythonRandomViaNumpyBits`  class.
-        If np.random.Generator instance, return it wrapped in a
-        `PythonRandomViaNumpyBits`  class.
-
-        # Legacy options
-        If np.random.RandomState instance, return it wrapped in a
-        `PythonRandomInterface` class.
-        If a `PythonRandomInterface` instance, return it
-
-    Parameters
-    ----------
-    random_state_argument : string or int
-        The name of the argument or the index of the argument in args that is
-        to be converted to the random.Random instance or numpy.random.RandomState
-        instance that mimics basic methods of random.Random.
-
-    Returns
-    -------
-    _random_state : function
-        Function whose random_state_argument is converted to a Random instance.
-
-    Examples
-    --------
-    Decorate functions like this::
-
-       @py_random_state("random_state")
-       def random_float(random_state=None):
-           return random_state.rand()
-
-
-       @py_random_state(0)
-       def random_float(rng=None):
-           return rng.rand()
-
-
-       @py_random_state(1)
-       def random_array(dims, seed=12345):
-           return seed.rand(*dims)
-
-    See Also
-    --------
-    np_random_state
-    """
-    ...
-=======
 __all__ = ["not_implemented_for", "open_file", "nodes_or_number", "np_random_state", "py_random_state", "argmap"]
 
 def not_implemented_for(*graph_types): ...
@@ -284,7 +8,6 @@
 def nodes_or_number(which_args): ...
 def np_random_state(random_state_argument): ...
 def py_random_state(random_state_argument): ...
->>>>>>> 9a0ad919
 
 class argmap:
     """
