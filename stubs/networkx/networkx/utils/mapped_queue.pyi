--- conflicted
+++ resolved
@@ -6,32 +6,7 @@
 __all__ = ["MappedQueue"]
 
 class _HeapElement:
-<<<<<<< HEAD
-    """
-    This proxy class separates the heap element from its priority.
-
-    The idea is that using a 2-tuple (priority, element) works
-    for sorting, but not for dict lookup because priorities are
-    often floating point values so round-off can mess up equality.
-
-    So, we need inequalities to look at the priority (for sorting)
-    and equality (and hash) to look at the element to enable
-    updates to the priority.
-
-    Unfortunately, this class can be tricky to work with if you forget that
-    `__lt__` compares the priority while `__eq__` compares the element.
-    In `greedy_modularity_communities()` the following code is
-    used to check that two _HeapElements differ in either element or priority:
-
-        if d_oldmax != row_max or d_oldmax.priority != row_max.priority:
-
-    If the priorities are the same, this implementation uses the element
-    as a tiebreaker. This provides compatibility with older systems that
-    use tuples to combine priority and elements.
-    """
-=======
     __slots__ = ["priority", "element", "_hash"]
->>>>>>> ca44e4c4
     priority: Incomplete
     element: Incomplete
     def __init__(self, priority, element) -> None: ...
