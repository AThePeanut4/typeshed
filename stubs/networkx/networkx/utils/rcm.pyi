"""Cuthill-McKee ordering of graph nodes to produce sparse matrices"""

from _typeshed import Incomplete
from collections.abc import Generator

<<<<<<< HEAD
def cuthill_mckee_ordering(G, heuristic: Incomplete | None = None) -> Generator[Incomplete, Incomplete, None]:
    """
    Generate an ordering (permutation) of the graph nodes to make
    a sparse matrix.

    Uses the Cuthill-McKee heuristic (based on breadth-first search) [1]_.

    Parameters
    ----------
    G : graph
      A NetworkX graph

    heuristic : function, optional
      Function to choose starting node for RCM algorithm.  If None
      a node from a pseudo-peripheral pair is used.  A user-defined function
      can be supplied that takes a graph object and returns a single node.

    Returns
    -------
    nodes : generator
       Generator of nodes in Cuthill-McKee ordering.

    Examples
    --------
    >>> from networkx.utils import cuthill_mckee_ordering
    >>> G = nx.path_graph(4)
    >>> rcm = list(cuthill_mckee_ordering(G))
    >>> A = nx.adjacency_matrix(G, nodelist=rcm)

    Smallest degree node as heuristic function:

    >>> def smallest_degree(G):
    ...     return min(G, key=G.degree)
    >>> rcm = list(cuthill_mckee_ordering(G, heuristic=smallest_degree))


    See Also
    --------
    reverse_cuthill_mckee_ordering

    Notes
    -----
    The optimal solution the bandwidth reduction is NP-complete [2]_.


    References
    ----------
    .. [1] E. Cuthill and J. McKee.
       Reducing the bandwidth of sparse symmetric matrices,
       In Proc. 24th Nat. Conf. ACM, pages 157-172, 1969.
       http://doi.acm.org/10.1145/800195.805928
    .. [2]  Steven S. Skiena. 1997. The Algorithm Design Manual.
       Springer-Verlag New York, Inc., New York, NY, USA.
    """
    ...
def reverse_cuthill_mckee_ordering(G, heuristic: Incomplete | None = None):
    """
    Generate an ordering (permutation) of the graph nodes to make
    a sparse matrix.

    Uses the reverse Cuthill-McKee heuristic (based on breadth-first search)
    [1]_.

    Parameters
    ----------
    G : graph
      A NetworkX graph

    heuristic : function, optional
      Function to choose starting node for RCM algorithm.  If None
      a node from a pseudo-peripheral pair is used.  A user-defined function
      can be supplied that takes a graph object and returns a single node.

    Returns
    -------
    nodes : generator
       Generator of nodes in reverse Cuthill-McKee ordering.

    Examples
    --------
    >>> from networkx.utils import reverse_cuthill_mckee_ordering
    >>> G = nx.path_graph(4)
    >>> rcm = list(reverse_cuthill_mckee_ordering(G))
    >>> A = nx.adjacency_matrix(G, nodelist=rcm)

    Smallest degree node as heuristic function:

    >>> def smallest_degree(G):
    ...     return min(G, key=G.degree)
    >>> rcm = list(reverse_cuthill_mckee_ordering(G, heuristic=smallest_degree))


    See Also
    --------
    cuthill_mckee_ordering

    Notes
    -----
    The optimal solution the bandwidth reduction is NP-complete [2]_.

    References
    ----------
    .. [1] E. Cuthill and J. McKee.
       Reducing the bandwidth of sparse symmetric matrices,
       In Proc. 24th Nat. Conf. ACM, pages 157-72, 1969.
       http://doi.acm.org/10.1145/800195.805928
    .. [2]  Steven S. Skiena. 1997. The Algorithm Design Manual.
       Springer-Verlag New York, Inc., New York, NY, USA.
    """
    ...
=======
__all__ = ["cuthill_mckee_ordering", "reverse_cuthill_mckee_ordering"]

def cuthill_mckee_ordering(G, heuristic: Incomplete | None = None) -> Generator[Incomplete, Incomplete, None]: ...
def reverse_cuthill_mckee_ordering(G, heuristic: Incomplete | None = None): ...
>>>>>>> 9a0ad919
<|MERGE_RESOLUTION|>--- conflicted
+++ resolved
@@ -3,120 +3,7 @@
 from _typeshed import Incomplete
 from collections.abc import Generator
 
-<<<<<<< HEAD
-def cuthill_mckee_ordering(G, heuristic: Incomplete | None = None) -> Generator[Incomplete, Incomplete, None]:
-    """
-    Generate an ordering (permutation) of the graph nodes to make
-    a sparse matrix.
-
-    Uses the Cuthill-McKee heuristic (based on breadth-first search) [1]_.
-
-    Parameters
-    ----------
-    G : graph
-      A NetworkX graph
-
-    heuristic : function, optional
-      Function to choose starting node for RCM algorithm.  If None
-      a node from a pseudo-peripheral pair is used.  A user-defined function
-      can be supplied that takes a graph object and returns a single node.
-
-    Returns
-    -------
-    nodes : generator
-       Generator of nodes in Cuthill-McKee ordering.
-
-    Examples
-    --------
-    >>> from networkx.utils import cuthill_mckee_ordering
-    >>> G = nx.path_graph(4)
-    >>> rcm = list(cuthill_mckee_ordering(G))
-    >>> A = nx.adjacency_matrix(G, nodelist=rcm)
-
-    Smallest degree node as heuristic function:
-
-    >>> def smallest_degree(G):
-    ...     return min(G, key=G.degree)
-    >>> rcm = list(cuthill_mckee_ordering(G, heuristic=smallest_degree))
-
-
-    See Also
-    --------
-    reverse_cuthill_mckee_ordering
-
-    Notes
-    -----
-    The optimal solution the bandwidth reduction is NP-complete [2]_.
-
-
-    References
-    ----------
-    .. [1] E. Cuthill and J. McKee.
-       Reducing the bandwidth of sparse symmetric matrices,
-       In Proc. 24th Nat. Conf. ACM, pages 157-172, 1969.
-       http://doi.acm.org/10.1145/800195.805928
-    .. [2]  Steven S. Skiena. 1997. The Algorithm Design Manual.
-       Springer-Verlag New York, Inc., New York, NY, USA.
-    """
-    ...
-def reverse_cuthill_mckee_ordering(G, heuristic: Incomplete | None = None):
-    """
-    Generate an ordering (permutation) of the graph nodes to make
-    a sparse matrix.
-
-    Uses the reverse Cuthill-McKee heuristic (based on breadth-first search)
-    [1]_.
-
-    Parameters
-    ----------
-    G : graph
-      A NetworkX graph
-
-    heuristic : function, optional
-      Function to choose starting node for RCM algorithm.  If None
-      a node from a pseudo-peripheral pair is used.  A user-defined function
-      can be supplied that takes a graph object and returns a single node.
-
-    Returns
-    -------
-    nodes : generator
-       Generator of nodes in reverse Cuthill-McKee ordering.
-
-    Examples
-    --------
-    >>> from networkx.utils import reverse_cuthill_mckee_ordering
-    >>> G = nx.path_graph(4)
-    >>> rcm = list(reverse_cuthill_mckee_ordering(G))
-    >>> A = nx.adjacency_matrix(G, nodelist=rcm)
-
-    Smallest degree node as heuristic function:
-
-    >>> def smallest_degree(G):
-    ...     return min(G, key=G.degree)
-    >>> rcm = list(reverse_cuthill_mckee_ordering(G, heuristic=smallest_degree))
-
-
-    See Also
-    --------
-    cuthill_mckee_ordering
-
-    Notes
-    -----
-    The optimal solution the bandwidth reduction is NP-complete [2]_.
-
-    References
-    ----------
-    .. [1] E. Cuthill and J. McKee.
-       Reducing the bandwidth of sparse symmetric matrices,
-       In Proc. 24th Nat. Conf. ACM, pages 157-72, 1969.
-       http://doi.acm.org/10.1145/800195.805928
-    .. [2]  Steven S. Skiena. 1997. The Algorithm Design Manual.
-       Springer-Verlag New York, Inc., New York, NY, USA.
-    """
-    ...
-=======
 __all__ = ["cuthill_mckee_ordering", "reverse_cuthill_mckee_ordering"]
 
 def cuthill_mckee_ordering(G, heuristic: Incomplete | None = None) -> Generator[Incomplete, Incomplete, None]: ...
-def reverse_cuthill_mckee_ordering(G, heuristic: Incomplete | None = None): ...
->>>>>>> 9a0ad919
+def reverse_cuthill_mckee_ordering(G, heuristic: Incomplete | None = None): ...