--- conflicted
+++ resolved
@@ -13,11 +13,7 @@
     value in an existing pair and deleting the minimum pair.
     """
     class _Item:
-<<<<<<< HEAD
-        """Used by subclassess to represent a key-value pair."""
-=======
         __slots__ = ("key", "value")
->>>>>>> ca44e4c4
         key: Incomplete
         value: Incomplete
         def __init__(self, key, value) -> None: ...
@@ -120,16 +116,7 @@
 class PairingHeap(MinHeap):
     """A pairing heap."""
     class _Node(MinHeap._Item):
-<<<<<<< HEAD
-        """
-        A node in a pairing heap.
-
-        A tree in a pairing heap is stored using the left-child, right-sibling
-        representation.
-        """
-=======
         __slots__ = ("left", "next", "prev", "parent")
->>>>>>> ca44e4c4
         left: Incomplete
         next: Incomplete
         prev: Incomplete
