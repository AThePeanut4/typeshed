--- conflicted
+++ resolved
@@ -1,79 +1,7 @@
-<<<<<<< HEAD
-"""Threshold Graphs - Creation, manipulation and identification."""
-
-from _typeshed import Incomplete
-
-from networkx.utils.backends import _dispatchable
-
-@_dispatchable
-def is_threshold_graph(G):
-    """
-    Returns `True` if `G` is a threshold graph.
-
-    Parameters
-    ----------
-    G : NetworkX graph instance
-        An instance of `Graph`, `DiGraph`, `MultiGraph` or `MultiDiGraph`
-
-    Returns
-    -------
-    bool
-        `True` if `G` is a threshold graph, `False` otherwise.
-
-    Examples
-    --------
-    >>> from networkx.algorithms.threshold import is_threshold_graph
-    >>> G = nx.path_graph(3)
-    >>> is_threshold_graph(G)
-    True
-    >>> G = nx.barbell_graph(3, 3)
-    >>> is_threshold_graph(G)
-    False
-
-    References
-    ----------
-    .. [1] Threshold graphs: https://en.wikipedia.org/wiki/Threshold_graph
-    """
-    ...
-@_dispatchable
-def find_threshold_graph(G, create_using: Incomplete | None = None):
-    """
-    Returns a threshold subgraph that is close to largest in `G`.
-
-    The threshold graph will contain the largest degree node in G.
-
-    Parameters
-    ----------
-    G : NetworkX graph instance
-        An instance of `Graph`, or `MultiDiGraph`
-    create_using : NetworkX graph class or `None` (default), optional
-        Type of graph to use when constructing the threshold graph.
-        If `None`, infer the appropriate graph type from the input.
-
-    Returns
-    -------
-    graph :
-        A graph instance representing the threshold graph
-
-    Examples
-    --------
-    >>> from networkx.algorithms.threshold import find_threshold_graph
-    >>> G = nx.barbell_graph(3, 3)
-    >>> T = find_threshold_graph(G)
-    >>> T.nodes  # may vary
-    NodeView((7, 8, 5, 6))
-
-    References
-    ----------
-    .. [1] Threshold graphs: https://en.wikipedia.org/wiki/Threshold_graph
-    """
-    ...
-=======
 from networkx.classes.graph import Graph, _Node
 from networkx.utils.backends import _dispatchable
 
 @_dispatchable
 def is_threshold_graph(G: Graph[_Node]): ...
 @_dispatchable
-def find_threshold_graph(G: Graph[_Node], create_using: Graph[_Node] | None = None): ...
->>>>>>> 62feb28c
+def find_threshold_graph(G: Graph[_Node], create_using: Graph[_Node] | None = None): ...