<<<<<<< HEAD
"""Threshold Graphs - Creation, manipulation and identification."""
=======
from collections.abc import Sequence
>>>>>>> 1063db7c

from networkx.classes.graph import Graph, _Node
from networkx.utils.backends import _dispatchable

__all__ = ["is_threshold_graph", "find_threshold_graph"]

@_dispatchable
<<<<<<< HEAD
def is_threshold_graph(G: Graph[_Node]):
    """
    Returns `True` if `G` is a threshold graph.

    Parameters
    ----------
    G : NetworkX graph instance
        An instance of `Graph`, `DiGraph`, `MultiGraph` or `MultiDiGraph`

    Returns
    -------
    bool
        `True` if `G` is a threshold graph, `False` otherwise.

    Examples
    --------
    >>> from networkx.algorithms.threshold import is_threshold_graph
    >>> G = nx.path_graph(3)
    >>> is_threshold_graph(G)
    True
    >>> G = nx.barbell_graph(3, 3)
    >>> is_threshold_graph(G)
    False

    References
    ----------
    .. [1] Threshold graphs: https://en.wikipedia.org/wiki/Threshold_graph
    """
    ...
=======
def is_threshold_graph(G: Graph[_Node]) -> bool: ...
def is_threshold_sequence(degree_sequence: Sequence[list[int]]) -> bool: ...
>>>>>>> 1063db7c
@_dispatchable
def find_threshold_graph(G: Graph[_Node], create_using: Graph[_Node] | None = None):
    """
    Returns a threshold subgraph that is close to largest in `G`.

    The threshold graph will contain the largest degree node in G.

    Parameters
    ----------
    G : NetworkX graph instance
        An instance of `Graph`, or `MultiDiGraph`
    create_using : NetworkX graph class or `None` (default), optional
        Type of graph to use when constructing the threshold graph.
        If `None`, infer the appropriate graph type from the input.

    Returns
    -------
    graph :
        A graph instance representing the threshold graph

    Examples
    --------
    >>> from networkx.algorithms.threshold import find_threshold_graph
    >>> G = nx.barbell_graph(3, 3)
    >>> T = find_threshold_graph(G)
    >>> T.nodes  # may vary
    NodeView((7, 8, 5, 6))

    References
    ----------
    .. [1] Threshold graphs: https://en.wikipedia.org/wiki/Threshold_graph
    """
    ...<|MERGE_RESOLUTION|>--- conflicted
+++ resolved
@@ -1,8 +1,4 @@
-<<<<<<< HEAD
-"""Threshold Graphs - Creation, manipulation and identification."""
-=======
 from collections.abc import Sequence
->>>>>>> 1063db7c
 
 from networkx.classes.graph import Graph, _Node
 from networkx.utils.backends import _dispatchable
@@ -10,40 +6,8 @@
 __all__ = ["is_threshold_graph", "find_threshold_graph"]
 
 @_dispatchable
-<<<<<<< HEAD
-def is_threshold_graph(G: Graph[_Node]):
-    """
-    Returns `True` if `G` is a threshold graph.
-
-    Parameters
-    ----------
-    G : NetworkX graph instance
-        An instance of `Graph`, `DiGraph`, `MultiGraph` or `MultiDiGraph`
-
-    Returns
-    -------
-    bool
-        `True` if `G` is a threshold graph, `False` otherwise.
-
-    Examples
-    --------
-    >>> from networkx.algorithms.threshold import is_threshold_graph
-    >>> G = nx.path_graph(3)
-    >>> is_threshold_graph(G)
-    True
-    >>> G = nx.barbell_graph(3, 3)
-    >>> is_threshold_graph(G)
-    False
-
-    References
-    ----------
-    .. [1] Threshold graphs: https://en.wikipedia.org/wiki/Threshold_graph
-    """
-    ...
-=======
 def is_threshold_graph(G: Graph[_Node]) -> bool: ...
 def is_threshold_sequence(degree_sequence: Sequence[list[int]]) -> bool: ...
->>>>>>> 1063db7c
 @_dispatchable
 def find_threshold_graph(G: Graph[_Node], create_using: Graph[_Node] | None = None):
     """
