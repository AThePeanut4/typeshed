"""Functions related to graph covers."""

from _typeshed import Incomplete
from collections.abc import Callable

from networkx.classes.graph import Graph, _Node
from networkx.utils.backends import _dispatchable

__all__ = ["min_edge_cover"]

@_dispatchable
<<<<<<< HEAD
def min_edge_cover(G: Graph[_Node], matching_algorithm: Callable[..., Incomplete] | None = None):
    """
    Returns a set of edges which constitutes
    the minimum edge cover of the graph.

    The smallest edge cover can be found in polynomial time by finding
    a maximum matching and extending it greedily so that all nodes
    are covered.

    Parameters
    ----------
    G : NetworkX graph
        An undirected bipartite graph.

    matching_algorithm : function
        A function that returns a maximum cardinality matching in a
        given bipartite graph. The function must take one input, the
        graph ``G``, and return a dictionary mapping each node to its
        mate. If not specified,
        :func:`~networkx.algorithms.bipartite.matching.hopcroft_karp_matching`
        will be used. Other possibilities include
        :func:`~networkx.algorithms.bipartite.matching.eppstein_matching`,

    Returns
    -------
    set
        A set of the edges in a minimum edge cover of the graph, given as
        pairs of nodes. It contains both the edges `(u, v)` and `(v, u)`
        for given nodes `u` and `v` among the edges of minimum edge cover.

    Notes
    -----
    An edge cover of a graph is a set of edges such that every node of
    the graph is incident to at least one edge of the set.
    A minimum edge cover is an edge covering of smallest cardinality.

    Due to its implementation, the worst-case running time of this algorithm
    is bounded by the worst-case running time of the function
    ``matching_algorithm``.
    """
    ...
=======
def min_edge_cover(G: Graph[_Node], matching_algorithm: Callable[..., Incomplete] | None = None) -> set[Incomplete]: ...
>>>>>>> 07a59e92
<|MERGE_RESOLUTION|>--- conflicted
+++ resolved
@@ -9,48 +9,4 @@
 __all__ = ["min_edge_cover"]
 
 @_dispatchable
-<<<<<<< HEAD
-def min_edge_cover(G: Graph[_Node], matching_algorithm: Callable[..., Incomplete] | None = None):
-    """
-    Returns a set of edges which constitutes
-    the minimum edge cover of the graph.
-
-    The smallest edge cover can be found in polynomial time by finding
-    a maximum matching and extending it greedily so that all nodes
-    are covered.
-
-    Parameters
-    ----------
-    G : NetworkX graph
-        An undirected bipartite graph.
-
-    matching_algorithm : function
-        A function that returns a maximum cardinality matching in a
-        given bipartite graph. The function must take one input, the
-        graph ``G``, and return a dictionary mapping each node to its
-        mate. If not specified,
-        :func:`~networkx.algorithms.bipartite.matching.hopcroft_karp_matching`
-        will be used. Other possibilities include
-        :func:`~networkx.algorithms.bipartite.matching.eppstein_matching`,
-
-    Returns
-    -------
-    set
-        A set of the edges in a minimum edge cover of the graph, given as
-        pairs of nodes. It contains both the edges `(u, v)` and `(v, u)`
-        for given nodes `u` and `v` among the edges of minimum edge cover.
-
-    Notes
-    -----
-    An edge cover of a graph is a set of edges such that every node of
-    the graph is incident to at least one edge of the set.
-    A minimum edge cover is an edge covering of smallest cardinality.
-
-    Due to its implementation, the worst-case running time of this algorithm
-    is bounded by the worst-case running time of the function
-    ``matching_algorithm``.
-    """
-    ...
-=======
-def min_edge_cover(G: Graph[_Node], matching_algorithm: Callable[..., Incomplete] | None = None) -> set[Incomplete]: ...
->>>>>>> 07a59e92
+def min_edge_cover(G: Graph[_Node], matching_algorithm: Callable[..., Incomplete] | None = None) -> set[Incomplete]: ...