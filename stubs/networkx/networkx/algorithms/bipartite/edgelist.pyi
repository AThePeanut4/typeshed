--- conflicted
+++ resolved
@@ -31,111 +31,11 @@
 __all__ = ["generate_edgelist", "write_edgelist", "parse_edgelist", "read_edgelist"]
 
 @_dispatchable
-<<<<<<< HEAD
-def write_edgelist(G, path, comments: str = "#", delimiter: str = " ", data: bool = True, encoding: str = "utf-8") -> None:
-    """
-    Write a bipartite graph as a list of edges.
-
-    Parameters
-    ----------
-    G : Graph
-       A NetworkX bipartite graph
-    path : file or string
-       File or filename to write. If a file is provided, it must be
-       opened in 'wb' mode. Filenames ending in .gz or .bz2 will be compressed.
-    comments : string, optional
-       The character used to indicate the start of a comment
-    delimiter : string, optional
-       The string used to separate values.  The default is whitespace.
-    data : bool or list, optional
-       If False write no edge data.
-       If True write a string representation of the edge data dictionary..
-       If a list (or other iterable) is provided, write the  keys specified
-       in the list.
-    encoding: string, optional
-       Specify which encoding to use when writing file.
-
-    Examples
-    --------
-    >>> G = nx.path_graph(4)
-    >>> G.add_nodes_from([0, 2], bipartite=0)
-    >>> G.add_nodes_from([1, 3], bipartite=1)
-    >>> nx.write_edgelist(G, "test.edgelist")
-    >>> fh = open("test.edgelist_open", "wb")
-    >>> nx.write_edgelist(G, fh)
-    >>> nx.write_edgelist(G, "test.edgelist.gz")
-    >>> nx.write_edgelist(G, "test.edgelist_nodata.gz", data=False)
-
-    >>> G = nx.Graph()
-    >>> G.add_edge(1, 2, weight=7, color="red")
-    >>> nx.write_edgelist(G, "test.edgelist_bigger_nodata", data=False)
-    >>> nx.write_edgelist(G, "test.edgelist_color", data=["color"])
-    >>> nx.write_edgelist(G, "test.edgelist_color_weight", data=["color", "weight"])
-
-    See Also
-    --------
-    write_edgelist
-    generate_edgelist
-    """
-    ...
-@_dispatchable
-def generate_edgelist(G, delimiter: str = " ", data: bool = True) -> Generator[str]:
-    """
-    Generate a single line of the bipartite graph G in edge list format.
-
-    Parameters
-    ----------
-    G : NetworkX graph
-       The graph is assumed to have node attribute `part` set to 0,1 representing
-       the two graph parts
-
-    delimiter : string, optional
-       Separator for node labels
-
-    data : bool or list of keys
-       If False generate no edge data.  If True use a dictionary
-       representation of edge data.  If a list of keys use a list of data
-       values corresponding to the keys.
-
-    Returns
-    -------
-    lines : string
-        Lines of data in adjlist format.
-
-    Examples
-    --------
-    >>> from networkx.algorithms import bipartite
-    >>> G = nx.path_graph(4)
-    >>> G.add_nodes_from([0, 2], bipartite=0)
-    >>> G.add_nodes_from([1, 3], bipartite=1)
-    >>> G[1][2]["weight"] = 3
-    >>> G[2][3]["capacity"] = 12
-    >>> for line in bipartite.generate_edgelist(G, data=False):
-    ...     print(line)
-    0 1
-    2 1
-    2 3
-
-    >>> for line in bipartite.generate_edgelist(G):
-    ...     print(line)
-    0 1 {}
-    2 1 {'weight': 3}
-    2 3 {'capacity': 12}
-
-    >>> for line in bipartite.generate_edgelist(G, data=["weight"]):
-    ...     print(line)
-    0 1
-    2 1 3
-    2 3
-    """
-    ...
-=======
 def write_edgelist(
     G: Graph[_Node], path, comments: str = "#", delimiter: str = " ", data: bool = True, encoding: str = "utf-8"
 ) -> None: ...
 @_dispatchable
 def generate_edgelist(G: Graph[_Node], delimiter: str = " ", data: bool = True) -> Generator[str]: ...
->>>>>>> 91055c73
 @_dispatchable
 def parse_edgelist(
     lines,
