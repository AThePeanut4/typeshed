--- conflicted
+++ resolved
@@ -1,32 +1,3 @@
-<<<<<<< HEAD
-"""
-********************
-Bipartite Edge Lists
-********************
-Read and write NetworkX graphs as bipartite edge lists.
-
-Format
-------
-You can read or write three formats of edge lists with these functions.
-
-Node pairs with no data::
-
- 1 2
-
-Python dictionary as data::
-
- 1 2 {'weight':7, 'color':'green'}
-
-Arbitrary data::
-
- 1 2 7 green
-
-For each edge (u, v) the node u is assigned to part 0 and the node v to part 1.
-"""
-
-from _typeshed import Incomplete
-=======
->>>>>>> 07a59e92
 from collections.abc import Generator
 
 from networkx.classes.graph import Graph, _Node
@@ -82,60 +53,7 @@
     """
     ...
 @_dispatchable
-<<<<<<< HEAD
-def generate_edgelist(G, delimiter: str = " ", data: bool = True) -> Generator[Incomplete, None, None]:
-    """
-    Generate a single line of the bipartite graph G in edge list format.
-
-    Parameters
-    ----------
-    G : NetworkX graph
-       The graph is assumed to have node attribute `part` set to 0,1 representing
-       the two graph parts
-
-    delimiter : string, optional
-       Separator for node labels
-
-    data : bool or list of keys
-       If False generate no edge data.  If True use a dictionary
-       representation of edge data.  If a list of keys use a list of data
-       values corresponding to the keys.
-
-    Returns
-    -------
-    lines : string
-        Lines of data in adjlist format.
-
-    Examples
-    --------
-    >>> from networkx.algorithms import bipartite
-    >>> G = nx.path_graph(4)
-    >>> G.add_nodes_from([0, 2], bipartite=0)
-    >>> G.add_nodes_from([1, 3], bipartite=1)
-    >>> G[1][2]["weight"] = 3
-    >>> G[2][3]["capacity"] = 12
-    >>> for line in bipartite.generate_edgelist(G, data=False):
-    ...     print(line)
-    0 1
-    2 1
-    2 3
-
-    >>> for line in bipartite.generate_edgelist(G):
-    ...     print(line)
-    0 1 {}
-    2 1 {'weight': 3}
-    2 3 {'capacity': 12}
-
-    >>> for line in bipartite.generate_edgelist(G, data=["weight"]):
-    ...     print(line)
-    0 1
-    2 1 3
-    2 3
-    """
-    ...
-=======
 def generate_edgelist(G, delimiter: str = " ", data: bool = True) -> Generator[str]: ...
->>>>>>> 07a59e92
 @_dispatchable
 def parse_edgelist(
     lines,
