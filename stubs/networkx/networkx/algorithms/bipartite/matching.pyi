"""
Provides functions for computing maximum cardinality matchings and minimum
weight full matchings in a bipartite graph.

If you don't care about the particular implementation of the maximum matching
algorithm, simply use the :func:`maximum_matching`. If you do care, you can
import one of the named maximum matching algorithms directly.

For example, to find a maximum matching in the complete bipartite graph with
two vertices on the left and three vertices on the right:

>>> G = nx.complete_bipartite_graph(2, 3)
>>> left, right = nx.bipartite.sets(G)
>>> list(left)
[0, 1]
>>> list(right)
[2, 3, 4]
>>> nx.bipartite.maximum_matching(G)
{0: 2, 1: 3, 2: 0, 3: 1}

The dictionary returned by :func:`maximum_matching` includes a mapping for
vertices in both the left and right vertex sets.

Similarly, :func:`minimum_weight_full_matching` produces, for a complete
weighted bipartite graph, a matching whose cardinality is the cardinality of
the smaller of the two partitions, and for which the sum of the weights of the
edges included in the matching is minimal.
"""

from _typeshed import Incomplete, SupportsGetItem
from collections.abc import Iterable

from networkx.classes.graph import Graph, _Node
from networkx.utils.backends import _dispatchable

__all__ = ["maximum_matching", "hopcroft_karp_matching", "eppstein_matching", "to_vertex_cover", "minimum_weight_full_matching"]

@_dispatchable
<<<<<<< HEAD
def hopcroft_karp_matching(G: Graph[_Node], top_nodes: Iterable[_Node] | None = None):
    """
    Returns the maximum cardinality matching of the bipartite graph `G`.

    A matching is a set of edges that do not share any nodes. A maximum
    cardinality matching is a matching with the most edges possible. It
    is not always unique. Finding a matching in a bipartite graph can be
    treated as a networkx flow problem.

    The functions ``hopcroft_karp_matching`` and ``maximum_matching``
    are aliases of the same function.

    Parameters
    ----------
    G : NetworkX graph

      Undirected bipartite graph

    top_nodes : container of nodes

      Container with all nodes in one bipartite node set. If not supplied
      it will be computed. But if more than one solution exists an exception
      will be raised.

    Returns
    -------
    matches : dictionary

      The matching is returned as a dictionary, `matches`, such that
      ``matches[v] == w`` if node `v` is matched to node `w`. Unmatched
      nodes do not occur as a key in `matches`.

    Raises
    ------
    AmbiguousSolution
      Raised if the input bipartite graph is disconnected and no container
      with all nodes in one bipartite set is provided. When determining
      the nodes in each bipartite set more than one valid solution is
      possible if the input graph is disconnected.

    Notes
    -----
    This function is implemented with the `Hopcroft--Karp matching algorithm
    <https://en.wikipedia.org/wiki/Hopcroft%E2%80%93Karp_algorithm>`_ for
    bipartite graphs.

    See :mod:`bipartite documentation <networkx.algorithms.bipartite>`
    for further details on how bipartite graphs are handled in NetworkX.

    See Also
    --------
    maximum_matching
    hopcroft_karp_matching
    eppstein_matching

    References
    ----------
    .. [1] John E. Hopcroft and Richard M. Karp. "An n^{5 / 2} Algorithm for
       Maximum Matchings in Bipartite Graphs" In: **SIAM Journal of Computing**
       2.4 (1973), pp. 225--231. <https://doi.org/10.1137/0202019>.
    """
    ...
@_dispatchable
def eppstein_matching(G: Graph[_Node], top_nodes: Iterable[Incomplete] | None = None):
    """
    Returns the maximum cardinality matching of the bipartite graph `G`.

    Parameters
    ----------
    G : NetworkX graph

      Undirected bipartite graph

    top_nodes : container

      Container with all nodes in one bipartite node set. If not supplied
      it will be computed. But if more than one solution exists an exception
      will be raised.

    Returns
    -------
    matches : dictionary

      The matching is returned as a dictionary, `matching`, such that
      ``matching[v] == w`` if node `v` is matched to node `w`. Unmatched
      nodes do not occur as a key in `matching`.

    Raises
    ------
    AmbiguousSolution
      Raised if the input bipartite graph is disconnected and no container
      with all nodes in one bipartite set is provided. When determining
      the nodes in each bipartite set more than one valid solution is
      possible if the input graph is disconnected.

    Notes
    -----
    This function is implemented with David Eppstein's version of the algorithm
    Hopcroft--Karp algorithm (see :func:`hopcroft_karp_matching`), which
    originally appeared in the `Python Algorithms and Data Structures library
    (PADS) <http://www.ics.uci.edu/~eppstein/PADS/ABOUT-PADS.txt>`_.

    See :mod:`bipartite documentation <networkx.algorithms.bipartite>`
    for further details on how bipartite graphs are handled in NetworkX.

    See Also
    --------

    hopcroft_karp_matching
    """
    ...
=======
def hopcroft_karp_matching(G: Graph[_Node], top_nodes: Iterable[_Node] | None = None) -> dict[Incomplete, Incomplete]: ...
@_dispatchable
def eppstein_matching(G: Graph[_Node], top_nodes: Iterable[Incomplete] | None = None) -> dict[Incomplete, Incomplete]: ...
>>>>>>> 07a59e92
@_dispatchable
def to_vertex_cover(
    G: Graph[_Node], matching: SupportsGetItem[Incomplete, Incomplete], top_nodes: Iterable[Incomplete] | None = None
):
    """
    Returns the minimum vertex cover corresponding to the given maximum
    matching of the bipartite graph `G`.

    Parameters
    ----------
    G : NetworkX graph

      Undirected bipartite graph

    matching : dictionary

      A dictionary whose keys are vertices in `G` and whose values are the
      distinct neighbors comprising the maximum matching for `G`, as returned
      by, for example, :func:`maximum_matching`. The dictionary *must*
      represent the maximum matching.

    top_nodes : container

      Container with all nodes in one bipartite node set. If not supplied
      it will be computed. But if more than one solution exists an exception
      will be raised.

    Returns
    -------
    vertex_cover : :class:`set`

      The minimum vertex cover in `G`.

    Raises
    ------
    AmbiguousSolution
      Raised if the input bipartite graph is disconnected and no container
      with all nodes in one bipartite set is provided. When determining
      the nodes in each bipartite set more than one valid solution is
      possible if the input graph is disconnected.

    Notes
    -----
    This function is implemented using the procedure guaranteed by `Konig's
    theorem
    <https://en.wikipedia.org/wiki/K%C3%B6nig%27s_theorem_%28graph_theory%29>`_,
    which proves an equivalence between a maximum matching and a minimum vertex
    cover in bipartite graphs.

    Since a minimum vertex cover is the complement of a maximum independent set
    for any graph, one can compute the maximum independent set of a bipartite
    graph this way:

    >>> G = nx.complete_bipartite_graph(2, 3)
    >>> matching = nx.bipartite.maximum_matching(G)
    >>> vertex_cover = nx.bipartite.to_vertex_cover(G, matching)
    >>> independent_set = set(G) - vertex_cover
    >>> print(list(independent_set))
    [2, 3, 4]

    See :mod:`bipartite documentation <networkx.algorithms.bipartite>`
    for further details on how bipartite graphs are handled in NetworkX.
    """
    ...

maximum_matching = hopcroft_karp_matching

@_dispatchable
def minimum_weight_full_matching(
    G: Graph[_Node], top_nodes: Iterable[Incomplete] | None = None, weight: str | None = "weight"
<<<<<<< HEAD
):
    r"""
    Returns a minimum weight full matching of the bipartite graph `G`.

    Let :math:`G = ((U, V), E)` be a weighted bipartite graph with real weights
    :math:`w : E \to \mathbb{R}`. This function then produces a matching
    :math:`M \subseteq E` with cardinality

    .. math::
       \lvert M \rvert = \min(\lvert U \rvert, \lvert V \rvert),

    which minimizes the sum of the weights of the edges included in the
    matching, :math:`\sum_{e \in M} w(e)`, or raises an error if no such
    matching exists.

    When :math:`\lvert U \rvert = \lvert V \rvert`, this is commonly
    referred to as a perfect matching; here, since we allow
    :math:`\lvert U \rvert` and :math:`\lvert V \rvert` to differ, we
    follow Karp [1]_ and refer to the matching as *full*.

    Parameters
    ----------
    G : NetworkX graph

      Undirected bipartite graph

    top_nodes : container

      Container with all nodes in one bipartite node set. If not supplied
      it will be computed.

    weight : string, optional (default='weight')

       The edge data key used to provide each value in the matrix.
       If None, then each edge has weight 1.

    Returns
    -------
    matches : dictionary

      The matching is returned as a dictionary, `matches`, such that
      ``matches[v] == w`` if node `v` is matched to node `w`. Unmatched
      nodes do not occur as a key in `matches`.

    Raises
    ------
    ValueError
      Raised if no full matching exists.

    ImportError
      Raised if SciPy is not available.

    Notes
    -----
    The problem of determining a minimum weight full matching is also known as
    the rectangular linear assignment problem. This implementation defers the
    calculation of the assignment to SciPy.

    References
    ----------
    .. [1] Richard Manning Karp:
       An algorithm to Solve the m x n Assignment Problem in Expected Time
       O(mn log n).
       Networks, 10(2):143–152, 1980.
    """
    ...
=======
) -> dict[Incomplete, Incomplete]: ...
>>>>>>> 07a59e92
<|MERGE_RESOLUTION|>--- conflicted
+++ resolved
@@ -36,123 +36,9 @@
 __all__ = ["maximum_matching", "hopcroft_karp_matching", "eppstein_matching", "to_vertex_cover", "minimum_weight_full_matching"]
 
 @_dispatchable
-<<<<<<< HEAD
-def hopcroft_karp_matching(G: Graph[_Node], top_nodes: Iterable[_Node] | None = None):
-    """
-    Returns the maximum cardinality matching of the bipartite graph `G`.
-
-    A matching is a set of edges that do not share any nodes. A maximum
-    cardinality matching is a matching with the most edges possible. It
-    is not always unique. Finding a matching in a bipartite graph can be
-    treated as a networkx flow problem.
-
-    The functions ``hopcroft_karp_matching`` and ``maximum_matching``
-    are aliases of the same function.
-
-    Parameters
-    ----------
-    G : NetworkX graph
-
-      Undirected bipartite graph
-
-    top_nodes : container of nodes
-
-      Container with all nodes in one bipartite node set. If not supplied
-      it will be computed. But if more than one solution exists an exception
-      will be raised.
-
-    Returns
-    -------
-    matches : dictionary
-
-      The matching is returned as a dictionary, `matches`, such that
-      ``matches[v] == w`` if node `v` is matched to node `w`. Unmatched
-      nodes do not occur as a key in `matches`.
-
-    Raises
-    ------
-    AmbiguousSolution
-      Raised if the input bipartite graph is disconnected and no container
-      with all nodes in one bipartite set is provided. When determining
-      the nodes in each bipartite set more than one valid solution is
-      possible if the input graph is disconnected.
-
-    Notes
-    -----
-    This function is implemented with the `Hopcroft--Karp matching algorithm
-    <https://en.wikipedia.org/wiki/Hopcroft%E2%80%93Karp_algorithm>`_ for
-    bipartite graphs.
-
-    See :mod:`bipartite documentation <networkx.algorithms.bipartite>`
-    for further details on how bipartite graphs are handled in NetworkX.
-
-    See Also
-    --------
-    maximum_matching
-    hopcroft_karp_matching
-    eppstein_matching
-
-    References
-    ----------
-    .. [1] John E. Hopcroft and Richard M. Karp. "An n^{5 / 2} Algorithm for
-       Maximum Matchings in Bipartite Graphs" In: **SIAM Journal of Computing**
-       2.4 (1973), pp. 225--231. <https://doi.org/10.1137/0202019>.
-    """
-    ...
-@_dispatchable
-def eppstein_matching(G: Graph[_Node], top_nodes: Iterable[Incomplete] | None = None):
-    """
-    Returns the maximum cardinality matching of the bipartite graph `G`.
-
-    Parameters
-    ----------
-    G : NetworkX graph
-
-      Undirected bipartite graph
-
-    top_nodes : container
-
-      Container with all nodes in one bipartite node set. If not supplied
-      it will be computed. But if more than one solution exists an exception
-      will be raised.
-
-    Returns
-    -------
-    matches : dictionary
-
-      The matching is returned as a dictionary, `matching`, such that
-      ``matching[v] == w`` if node `v` is matched to node `w`. Unmatched
-      nodes do not occur as a key in `matching`.
-
-    Raises
-    ------
-    AmbiguousSolution
-      Raised if the input bipartite graph is disconnected and no container
-      with all nodes in one bipartite set is provided. When determining
-      the nodes in each bipartite set more than one valid solution is
-      possible if the input graph is disconnected.
-
-    Notes
-    -----
-    This function is implemented with David Eppstein's version of the algorithm
-    Hopcroft--Karp algorithm (see :func:`hopcroft_karp_matching`), which
-    originally appeared in the `Python Algorithms and Data Structures library
-    (PADS) <http://www.ics.uci.edu/~eppstein/PADS/ABOUT-PADS.txt>`_.
-
-    See :mod:`bipartite documentation <networkx.algorithms.bipartite>`
-    for further details on how bipartite graphs are handled in NetworkX.
-
-    See Also
-    --------
-
-    hopcroft_karp_matching
-    """
-    ...
-=======
 def hopcroft_karp_matching(G: Graph[_Node], top_nodes: Iterable[_Node] | None = None) -> dict[Incomplete, Incomplete]: ...
 @_dispatchable
 def eppstein_matching(G: Graph[_Node], top_nodes: Iterable[Incomplete] | None = None) -> dict[Incomplete, Incomplete]: ...
->>>>>>> 07a59e92
 @_dispatchable
 def to_vertex_cover(
     G: Graph[_Node], matching: SupportsGetItem[Incomplete, Incomplete], top_nodes: Iterable[Incomplete] | None = None
@@ -223,73 +109,4 @@
 @_dispatchable
 def minimum_weight_full_matching(
     G: Graph[_Node], top_nodes: Iterable[Incomplete] | None = None, weight: str | None = "weight"
-<<<<<<< HEAD
-):
-    r"""
-    Returns a minimum weight full matching of the bipartite graph `G`.
-
-    Let :math:`G = ((U, V), E)` be a weighted bipartite graph with real weights
-    :math:`w : E \to \mathbb{R}`. This function then produces a matching
-    :math:`M \subseteq E` with cardinality
-
-    .. math::
-       \lvert M \rvert = \min(\lvert U \rvert, \lvert V \rvert),
-
-    which minimizes the sum of the weights of the edges included in the
-    matching, :math:`\sum_{e \in M} w(e)`, or raises an error if no such
-    matching exists.
-
-    When :math:`\lvert U \rvert = \lvert V \rvert`, this is commonly
-    referred to as a perfect matching; here, since we allow
-    :math:`\lvert U \rvert` and :math:`\lvert V \rvert` to differ, we
-    follow Karp [1]_ and refer to the matching as *full*.
-
-    Parameters
-    ----------
-    G : NetworkX graph
-
-      Undirected bipartite graph
-
-    top_nodes : container
-
-      Container with all nodes in one bipartite node set. If not supplied
-      it will be computed.
-
-    weight : string, optional (default='weight')
-
-       The edge data key used to provide each value in the matrix.
-       If None, then each edge has weight 1.
-
-    Returns
-    -------
-    matches : dictionary
-
-      The matching is returned as a dictionary, `matches`, such that
-      ``matches[v] == w`` if node `v` is matched to node `w`. Unmatched
-      nodes do not occur as a key in `matches`.
-
-    Raises
-    ------
-    ValueError
-      Raised if no full matching exists.
-
-    ImportError
-      Raised if SciPy is not available.
-
-    Notes
-    -----
-    The problem of determining a minimum weight full matching is also known as
-    the rectangular linear assignment problem. This implementation defers the
-    calculation of the assignment to SciPy.
-
-    References
-    ----------
-    .. [1] Richard Manning Karp:
-       An algorithm to Solve the m x n Assignment Problem in Expected Time
-       O(mn log n).
-       Networks, 10(2):143–152, 1980.
-    """
-    ...
-=======
-) -> dict[Incomplete, Incomplete]: ...
->>>>>>> 07a59e92
+) -> dict[Incomplete, Incomplete]: ...