<<<<<<< HEAD
"""Functions for computing dominating sets in a graph."""

from _typeshed import Incomplete
=======
>>>>>>> 1063db7c
from collections.abc import Iterable

from networkx.classes.graph import Graph, _Node
from networkx.utils.backends import _dispatchable

__all__ = ["dominating_set", "is_dominating_set"]

@_dispatchable
def dominating_set(G: Graph[_Node], start_with: _Node | None = None):
    """
    Finds a dominating set for the graph G.

    A *dominating set* for a graph with node set *V* is a subset *D* of
    *V* such that every node not in *D* is adjacent to at least one
    member of *D* [1]_.

    Parameters
    ----------
    G : NetworkX graph

    start_with : node (default=None)
        Node to use as a starting point for the algorithm.

    Returns
    -------
    D : set
        A dominating set for G.

    Notes
    -----
    This function is an implementation of algorithm 7 in [2]_ which
    finds some dominating set, not necessarily the smallest one.

    See also
    --------
    is_dominating_set

    References
    ----------
    .. [1] https://en.wikipedia.org/wiki/Dominating_set

    .. [2] Abdol-Hossein Esfahanian. Connectivity Algorithms.
        http://www.cse.msu.edu/~cse835/Papers/Graph_connectivity_revised.pdf
    """
    ...
@_dispatchable
<<<<<<< HEAD
def is_dominating_set(G: Graph[_Node], nbunch: Iterable[Incomplete]):
    """
    Checks if `nbunch` is a dominating set for `G`.

    A *dominating set* for a graph with node set *V* is a subset *D* of
    *V* such that every node not in *D* is adjacent to at least one
    member of *D* [1]_.

    Parameters
    ----------
    G : NetworkX graph

    nbunch : iterable
        An iterable of nodes in the graph `G`.

    See also
    --------
    dominating_set

    References
    ----------
    .. [1] https://en.wikipedia.org/wiki/Dominating_set
    """
    ...
=======
def is_dominating_set(G: Graph[_Node], nbunch: Iterable[_Node]) -> bool: ...
>>>>>>> 1063db7c
<|MERGE_RESOLUTION|>--- conflicted
+++ resolved
@@ -1,9 +1,3 @@
-<<<<<<< HEAD
-"""Functions for computing dominating sets in a graph."""
-
-from _typeshed import Incomplete
-=======
->>>>>>> 1063db7c
 from collections.abc import Iterable
 
 from networkx.classes.graph import Graph, _Node
@@ -50,31 +44,4 @@
     """
     ...
 @_dispatchable
-<<<<<<< HEAD
-def is_dominating_set(G: Graph[_Node], nbunch: Iterable[Incomplete]):
-    """
-    Checks if `nbunch` is a dominating set for `G`.
-
-    A *dominating set* for a graph with node set *V* is a subset *D* of
-    *V* such that every node not in *D* is adjacent to at least one
-    member of *D* [1]_.
-
-    Parameters
-    ----------
-    G : NetworkX graph
-
-    nbunch : iterable
-        An iterable of nodes in the graph `G`.
-
-    See also
-    --------
-    dominating_set
-
-    References
-    ----------
-    .. [1] https://en.wikipedia.org/wiki/Dominating_set
-    """
-    ...
-=======
-def is_dominating_set(G: Graph[_Node], nbunch: Iterable[_Node]) -> bool: ...
->>>>>>> 1063db7c
+def is_dominating_set(G: Graph[_Node], nbunch: Iterable[_Node]) -> bool: ...