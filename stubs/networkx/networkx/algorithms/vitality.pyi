--- conflicted
+++ resolved
@@ -1,8 +1,4 @@
-<<<<<<< HEAD
-"""Vitality measures."""
-=======
 from _typeshed import Incomplete
->>>>>>> 07a59e92
 
 from networkx.classes.graph import Graph, _Node
 from networkx.utils.backends import _dispatchable
@@ -10,67 +6,6 @@
 __all__ = ["closeness_vitality"]
 
 @_dispatchable
-<<<<<<< HEAD
-def closeness_vitality(G: Graph[_Node], node=None, weight: str | None = None, wiener_index: float | None = None):
-    """
-    Returns the closeness vitality for nodes in the graph.
-
-    The *closeness vitality* of a node, defined in Section 3.6.2 of [1],
-    is the change in the sum of distances between all node pairs when
-    excluding that node.
-
-    Parameters
-    ----------
-    G : NetworkX graph
-        A strongly-connected graph.
-
-    weight : string
-        The name of the edge attribute used as weight. This is passed
-        directly to the :func:`~networkx.wiener_index` function.
-
-    node : object
-        If specified, only the closeness vitality for this node will be
-        returned. Otherwise, a dictionary mapping each node to its
-        closeness vitality will be returned.
-
-    Other parameters
-    ----------------
-    wiener_index : number
-        If you have already computed the Wiener index of the graph
-        `G`, you can provide that value here. Otherwise, it will be
-        computed for you.
-
-    Returns
-    -------
-    dictionary or float
-        If `node` is None, this function returns a dictionary
-        with nodes as keys and closeness vitality as the
-        value. Otherwise, it returns only the closeness vitality for the
-        specified `node`.
-
-        The closeness vitality of a node may be negative infinity if
-        removing that node would disconnect the graph.
-
-    Examples
-    --------
-    >>> G = nx.cycle_graph(3)
-    >>> nx.closeness_vitality(G)
-    {0: 2.0, 1: 2.0, 2: 2.0}
-
-    See Also
-    --------
-    closeness_centrality
-
-    References
-    ----------
-    .. [1] Ulrik Brandes, Thomas Erlebach (eds.).
-           *Network Analysis: Methodological Foundations*.
-           Springer, 2005.
-           <http://books.google.com/books?id=TTNhSm7HYrIC>
-    """
-    ...
-=======
 def closeness_vitality(
     G: Graph[_Node], node=None, weight: str | None = None, wiener_index: float | None = None
-) -> float | dict[Incomplete, Incomplete]: ...
->>>>>>> 07a59e92
+) -> float | dict[Incomplete, Incomplete]: ...