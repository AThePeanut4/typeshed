--- conflicted
+++ resolved
@@ -64,258 +64,6 @@
     """
     ...
 @_dispatchable
-<<<<<<< HEAD
-def all_simple_paths(G: Graph[_Node], source: _Node, target, cutoff: int | None = None) -> Generator[list[_Node], None, None]:
-    """
-    Generate all simple paths in the graph G from source to target.
-
-    A simple path is a path with no repeated nodes.
-
-    Parameters
-    ----------
-    G : NetworkX graph
-
-    source : node
-       Starting node for path
-
-    target : nodes
-       Single node or iterable of nodes at which to end path
-
-    cutoff : integer, optional
-        Depth to stop the search. Only paths of length <= cutoff are returned.
-
-    Returns
-    -------
-    path_generator: generator
-       A generator that produces lists of simple paths.  If there are no paths
-       between the source and target within the given cutoff the generator
-       produces no output. If it is possible to traverse the same sequence of
-       nodes in multiple ways, namely through parallel edges, then it will be
-       returned multiple times (once for each viable edge combination).
-
-    Examples
-    --------
-    This iterator generates lists of nodes::
-
-        >>> G = nx.complete_graph(4)
-        >>> for path in nx.all_simple_paths(G, source=0, target=3):
-        ...     print(path)
-        ...
-        [0, 1, 2, 3]
-        [0, 1, 3]
-        [0, 2, 1, 3]
-        [0, 2, 3]
-        [0, 3]
-
-    You can generate only those paths that are shorter than a certain
-    length by using the `cutoff` keyword argument::
-
-        >>> paths = nx.all_simple_paths(G, source=0, target=3, cutoff=2)
-        >>> print(list(paths))
-        [[0, 1, 3], [0, 2, 3], [0, 3]]
-
-    To get each path as the corresponding list of edges, you can use the
-    :func:`networkx.utils.pairwise` helper function::
-
-        >>> paths = nx.all_simple_paths(G, source=0, target=3)
-        >>> for path in map(nx.utils.pairwise, paths):
-        ...     print(list(path))
-        [(0, 1), (1, 2), (2, 3)]
-        [(0, 1), (1, 3)]
-        [(0, 2), (2, 1), (1, 3)]
-        [(0, 2), (2, 3)]
-        [(0, 3)]
-
-    Pass an iterable of nodes as target to generate all paths ending in any of several nodes::
-
-        >>> G = nx.complete_graph(4)
-        >>> for path in nx.all_simple_paths(G, source=0, target=[3, 2]):
-        ...     print(path)
-        ...
-        [0, 1, 2]
-        [0, 1, 2, 3]
-        [0, 1, 3]
-        [0, 1, 3, 2]
-        [0, 2]
-        [0, 2, 1, 3]
-        [0, 2, 3]
-        [0, 3]
-        [0, 3, 1, 2]
-        [0, 3, 2]
-
-    The singleton path from ``source`` to itself is considered a simple path and is
-    included in the results:
-
-        >>> G = nx.empty_graph(5)
-        >>> list(nx.all_simple_paths(G, source=0, target=0))
-        [[0]]
-
-        >>> G = nx.path_graph(3)
-        >>> list(nx.all_simple_paths(G, source=0, target={0, 1, 2}))
-        [[0], [0, 1], [0, 1, 2]]
-
-    Iterate over each path from the root nodes to the leaf nodes in a
-    directed acyclic graph using a functional programming approach::
-
-        >>> from itertools import chain
-        >>> from itertools import product
-        >>> from itertools import starmap
-        >>> from functools import partial
-        >>>
-        >>> chaini = chain.from_iterable
-        >>>
-        >>> G = nx.DiGraph([(0, 1), (1, 2), (0, 3), (3, 2)])
-        >>> roots = (v for v, d in G.in_degree() if d == 0)
-        >>> leaves = (v for v, d in G.out_degree() if d == 0)
-        >>> all_paths = partial(nx.all_simple_paths, G)
-        >>> list(chaini(starmap(all_paths, product(roots, leaves))))
-        [[0, 1, 2], [0, 3, 2]]
-
-    The same list computed using an iterative approach::
-
-        >>> G = nx.DiGraph([(0, 1), (1, 2), (0, 3), (3, 2)])
-        >>> roots = (v for v, d in G.in_degree() if d == 0)
-        >>> leaves = (v for v, d in G.out_degree() if d == 0)
-        >>> all_paths = []
-        >>> for root in roots:
-        ...     for leaf in leaves:
-        ...         paths = nx.all_simple_paths(G, root, leaf)
-        ...         all_paths.extend(paths)
-        >>> all_paths
-        [[0, 1, 2], [0, 3, 2]]
-
-    Iterate over each path from the root nodes to the leaf nodes in a
-    directed acyclic graph passing all leaves together to avoid unnecessary
-    compute::
-
-        >>> G = nx.DiGraph([(0, 1), (2, 1), (1, 3), (1, 4)])
-        >>> roots = (v for v, d in G.in_degree() if d == 0)
-        >>> leaves = [v for v, d in G.out_degree() if d == 0]
-        >>> all_paths = []
-        >>> for root in roots:
-        ...     paths = nx.all_simple_paths(G, root, leaves)
-        ...     all_paths.extend(paths)
-        >>> all_paths
-        [[0, 1, 3], [0, 1, 4], [2, 1, 3], [2, 1, 4]]
-
-    If parallel edges offer multiple ways to traverse a given sequence of
-    nodes, this sequence of nodes will be returned multiple times:
-
-        >>> G = nx.MultiDiGraph([(0, 1), (0, 1), (1, 2)])
-        >>> list(nx.all_simple_paths(G, 0, 2))
-        [[0, 1, 2], [0, 1, 2]]
-
-    Notes
-    -----
-    This algorithm uses a modified depth-first search to generate the
-    paths [1]_.  A single path can be found in $O(V+E)$ time but the
-    number of simple paths in a graph can be very large, e.g. $O(n!)$ in
-    the complete graph of order $n$.
-
-    This function does not check that a path exists between `source` and
-    `target`. For large graphs, this may result in very long runtimes.
-    Consider using `has_path` to check that a path exists between `source` and
-    `target` before calling this function on large graphs.
-
-    References
-    ----------
-    .. [1] R. Sedgewick, "Algorithms in C, Part 5: Graph Algorithms",
-       Addison Wesley Professional, 3rd ed., 2001.
-
-    See Also
-    --------
-    all_shortest_paths, shortest_path, has_path
-    """
-    ...
-@_dispatchable
-def all_simple_edge_paths(
-    G: Graph[_Node], source: _Node, target, cutoff: int | None = None
-) -> Generator[list[_Node] | list[tuple[_Node, _Node]], None, list[_Node] | None]:
-    """
-    Generate lists of edges for all simple paths in G from source to target.
-
-    A simple path is a path with no repeated nodes.
-
-    Parameters
-    ----------
-    G : NetworkX graph
-
-    source : node
-       Starting node for path
-
-    target : nodes
-       Single node or iterable of nodes at which to end path
-
-    cutoff : integer, optional
-        Depth to stop the search. Only paths of length <= cutoff are returned.
-
-    Returns
-    -------
-    path_generator: generator
-       A generator that produces lists of simple paths.  If there are no paths
-       between the source and target within the given cutoff the generator
-       produces no output.
-       For multigraphs, the list of edges have elements of the form `(u,v,k)`.
-       Where `k` corresponds to the edge key.
-
-    Examples
-    --------
-
-    Print the simple path edges of a Graph::
-
-        >>> g = nx.Graph([(1, 2), (2, 4), (1, 3), (3, 4)])
-        >>> for path in sorted(nx.all_simple_edge_paths(g, 1, 4)):
-        ...     print(path)
-        [(1, 2), (2, 4)]
-        [(1, 3), (3, 4)]
-
-    Print the simple path edges of a MultiGraph. Returned edges come with
-    their associated keys::
-
-        >>> mg = nx.MultiGraph()
-        >>> mg.add_edge(1, 2, key="k0")
-        'k0'
-        >>> mg.add_edge(1, 2, key="k1")
-        'k1'
-        >>> mg.add_edge(2, 3, key="k0")
-        'k0'
-        >>> for path in sorted(nx.all_simple_edge_paths(mg, 1, 3)):
-        ...     print(path)
-        [(1, 2, 'k0'), (2, 3, 'k0')]
-        [(1, 2, 'k1'), (2, 3, 'k0')]
-
-    When ``source`` is one of the targets, the empty path starting and ending at
-    ``source`` without traversing any edge is considered a valid simple edge path
-    and is included in the results:
-
-        >>> G = nx.Graph()
-        >>> G.add_node(0)
-        >>> paths = list(nx.all_simple_edge_paths(G, 0, 0))
-        >>> for path in paths:
-        ...     print(path)
-        []
-        >>> len(paths)
-        1
-
-
-    Notes
-    -----
-    This algorithm uses a modified depth-first search to generate the
-    paths [1]_.  A single path can be found in $O(V+E)$ time but the
-    number of simple paths in a graph can be very large, e.g. $O(n!)$ in
-    the complete graph of order $n$.
-
-    References
-    ----------
-    .. [1] R. Sedgewick, "Algorithms in C, Part 5: Graph Algorithms",
-       Addison Wesley Professional, 3rd ed., 2001.
-
-    See Also
-    --------
-    all_shortest_paths, shortest_path, all_simple_paths
-    """
-    ...
-=======
 def all_simple_paths(
     G: Graph[_Node], source: _Node, target: _Node | Iterable[_Node], cutoff: int | None = None
 ) -> Generator[list[_Node]]: ...
@@ -323,7 +71,6 @@
 def all_simple_edge_paths(
     G: Graph[_Node], source: _Node, target: _Node | Iterable[_Node], cutoff: int | None = None
 ) -> Generator[list[_Node] | list[tuple[_Node, _Node]], None, list[_Node] | None]: ...
->>>>>>> d019a53a
 @_dispatchable
 def shortest_simple_paths(
     G: Graph[_Node],
