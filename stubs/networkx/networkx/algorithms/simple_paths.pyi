from _typeshed import Incomplete, SupportsGetItem
from collections.abc import Callable, Collection, Generator
from typing import Any

from networkx.classes.graph import Graph, _Node
from networkx.utils.backends import _dispatchable

__all__ = ["all_simple_paths", "is_simple_path", "shortest_simple_paths", "all_simple_edge_paths"]

@_dispatchable
<<<<<<< HEAD
def is_simple_path(G: Graph[_Node], nodes: Iterable[Incomplete]):
    """
    Returns True if and only if `nodes` form a simple path in `G`.

    A *simple path* in a graph is a nonempty sequence of nodes in which
    no node appears more than once in the sequence, and each adjacent
    pair of nodes in the sequence is adjacent in the graph.

    Parameters
    ----------
    G : graph
        A NetworkX graph.
    nodes : list
        A list of one or more nodes in the graph `G`.

    Returns
    -------
    bool
        Whether the given list of nodes represents a simple path in `G`.

    Notes
    -----
    An empty list of nodes is not a path but a list of one node is a
    path. Here's an explanation why.

    This function operates on *node paths*. One could also consider
    *edge paths*. There is a bijection between node paths and edge
    paths.

    The *length of a path* is the number of edges in the path, so a list
    of nodes of length *n* corresponds to a path of length *n* - 1.
    Thus the smallest edge path would be a list of zero edges, the empty
    path. This corresponds to a list of one node.

    To convert between a node path and an edge path, you can use code
    like the following::

        >>> from networkx.utils import pairwise
        >>> nodes = [0, 1, 2, 3]
        >>> edges = list(pairwise(nodes))
        >>> edges
        [(0, 1), (1, 2), (2, 3)]
        >>> nodes = [edges[0][0]] + [v for u, v in edges]
        >>> nodes
        [0, 1, 2, 3]

    Examples
    --------
    >>> G = nx.cycle_graph(4)
    >>> nx.is_simple_path(G, [2, 3, 0])
    True
    >>> nx.is_simple_path(G, [0, 2])
    False
    """
    ...
=======
def is_simple_path(G: Graph[_Node], nodes: Collection[Incomplete]) -> bool: ...
>>>>>>> 1063db7c
@_dispatchable
def all_simple_paths(G: Graph[_Node], source: _Node, target, cutoff: int | None = None) -> Generator[list[_Node], None, None]:
    """
    Generate all simple paths in the graph G from source to target.

    A simple path is a path with no repeated nodes.

    Parameters
    ----------
    G : NetworkX graph

    source : node
       Starting node for path

    target : nodes
       Single node or iterable of nodes at which to end path

    cutoff : integer, optional
        Depth to stop the search. Only paths of length <= cutoff are returned.

    Returns
    -------
    path_generator: generator
       A generator that produces lists of simple paths.  If there are no paths
       between the source and target within the given cutoff the generator
       produces no output. If it is possible to traverse the same sequence of
       nodes in multiple ways, namely through parallel edges, then it will be
       returned multiple times (once for each viable edge combination).

    Examples
    --------
    This iterator generates lists of nodes::

        >>> G = nx.complete_graph(4)
        >>> for path in nx.all_simple_paths(G, source=0, target=3):
        ...     print(path)
        ...
        [0, 1, 2, 3]
        [0, 1, 3]
        [0, 2, 1, 3]
        [0, 2, 3]
        [0, 3]

    You can generate only those paths that are shorter than a certain
    length by using the `cutoff` keyword argument::

        >>> paths = nx.all_simple_paths(G, source=0, target=3, cutoff=2)
        >>> print(list(paths))
        [[0, 1, 3], [0, 2, 3], [0, 3]]

    To get each path as the corresponding list of edges, you can use the
    :func:`networkx.utils.pairwise` helper function::

        >>> paths = nx.all_simple_paths(G, source=0, target=3)
        >>> for path in map(nx.utils.pairwise, paths):
        ...     print(list(path))
        [(0, 1), (1, 2), (2, 3)]
        [(0, 1), (1, 3)]
        [(0, 2), (2, 1), (1, 3)]
        [(0, 2), (2, 3)]
        [(0, 3)]

    Pass an iterable of nodes as target to generate all paths ending in any of several nodes::

        >>> G = nx.complete_graph(4)
        >>> for path in nx.all_simple_paths(G, source=0, target=[3, 2]):
        ...     print(path)
        ...
        [0, 1, 2]
        [0, 1, 2, 3]
        [0, 1, 3]
        [0, 1, 3, 2]
        [0, 2]
        [0, 2, 1, 3]
        [0, 2, 3]
        [0, 3]
        [0, 3, 1, 2]
        [0, 3, 2]

    The singleton path from ``source`` to itself is considered a simple path and is
    included in the results:

        >>> G = nx.empty_graph(5)
        >>> list(nx.all_simple_paths(G, source=0, target=0))
        [[0]]

        >>> G = nx.path_graph(3)
        >>> list(nx.all_simple_paths(G, source=0, target={0, 1, 2}))
        [[0], [0, 1], [0, 1, 2]]

    Iterate over each path from the root nodes to the leaf nodes in a
    directed acyclic graph using a functional programming approach::

        >>> from itertools import chain
        >>> from itertools import product
        >>> from itertools import starmap
        >>> from functools import partial
        >>>
        >>> chaini = chain.from_iterable
        >>>
        >>> G = nx.DiGraph([(0, 1), (1, 2), (0, 3), (3, 2)])
        >>> roots = (v for v, d in G.in_degree() if d == 0)
        >>> leaves = (v for v, d in G.out_degree() if d == 0)
        >>> all_paths = partial(nx.all_simple_paths, G)
        >>> list(chaini(starmap(all_paths, product(roots, leaves))))
        [[0, 1, 2], [0, 3, 2]]

    The same list computed using an iterative approach::

        >>> G = nx.DiGraph([(0, 1), (1, 2), (0, 3), (3, 2)])
        >>> roots = (v for v, d in G.in_degree() if d == 0)
        >>> leaves = (v for v, d in G.out_degree() if d == 0)
        >>> all_paths = []
        >>> for root in roots:
        ...     for leaf in leaves:
        ...         paths = nx.all_simple_paths(G, root, leaf)
        ...         all_paths.extend(paths)
        >>> all_paths
        [[0, 1, 2], [0, 3, 2]]

    Iterate over each path from the root nodes to the leaf nodes in a
    directed acyclic graph passing all leaves together to avoid unnecessary
    compute::

        >>> G = nx.DiGraph([(0, 1), (2, 1), (1, 3), (1, 4)])
        >>> roots = (v for v, d in G.in_degree() if d == 0)
        >>> leaves = [v for v, d in G.out_degree() if d == 0]
        >>> all_paths = []
        >>> for root in roots:
        ...     paths = nx.all_simple_paths(G, root, leaves)
        ...     all_paths.extend(paths)
        >>> all_paths
        [[0, 1, 3], [0, 1, 4], [2, 1, 3], [2, 1, 4]]

    If parallel edges offer multiple ways to traverse a given sequence of
    nodes, this sequence of nodes will be returned multiple times:

        >>> G = nx.MultiDiGraph([(0, 1), (0, 1), (1, 2)])
        >>> list(nx.all_simple_paths(G, 0, 2))
        [[0, 1, 2], [0, 1, 2]]

    Notes
    -----
    This algorithm uses a modified depth-first search to generate the
    paths [1]_.  A single path can be found in $O(V+E)$ time but the
    number of simple paths in a graph can be very large, e.g. $O(n!)$ in
    the complete graph of order $n$.

    This function does not check that a path exists between `source` and
    `target`. For large graphs, this may result in very long runtimes.
    Consider using `has_path` to check that a path exists between `source` and
    `target` before calling this function on large graphs.

    References
    ----------
    .. [1] R. Sedgewick, "Algorithms in C, Part 5: Graph Algorithms",
       Addison Wesley Professional, 3rd ed., 2001.

    See Also
    --------
    all_shortest_paths, shortest_path, has_path
    """
    ...
@_dispatchable
def all_simple_edge_paths(
    G: Graph[_Node], source: _Node, target, cutoff: int | None = None
) -> Generator[list[_Node] | list[tuple[_Node, _Node]], None, list[_Node] | None]:
    """
    Generate lists of edges for all simple paths in G from source to target.

    A simple path is a path with no repeated nodes.

    Parameters
    ----------
    G : NetworkX graph

    source : node
       Starting node for path

    target : nodes
       Single node or iterable of nodes at which to end path

    cutoff : integer, optional
        Depth to stop the search. Only paths of length <= cutoff are returned.

    Returns
    -------
    path_generator: generator
       A generator that produces lists of simple paths.  If there are no paths
       between the source and target within the given cutoff the generator
       produces no output.
       For multigraphs, the list of edges have elements of the form `(u,v,k)`.
       Where `k` corresponds to the edge key.

    Examples
    --------

    Print the simple path edges of a Graph::

        >>> g = nx.Graph([(1, 2), (2, 4), (1, 3), (3, 4)])
        >>> for path in sorted(nx.all_simple_edge_paths(g, 1, 4)):
        ...     print(path)
        [(1, 2), (2, 4)]
        [(1, 3), (3, 4)]

    Print the simple path edges of a MultiGraph. Returned edges come with
    their associated keys::

        >>> mg = nx.MultiGraph()
        >>> mg.add_edge(1, 2, key="k0")
        'k0'
        >>> mg.add_edge(1, 2, key="k1")
        'k1'
        >>> mg.add_edge(2, 3, key="k0")
        'k0'
        >>> for path in sorted(nx.all_simple_edge_paths(mg, 1, 3)):
        ...     print(path)
        [(1, 2, 'k0'), (2, 3, 'k0')]
        [(1, 2, 'k1'), (2, 3, 'k0')]

    When ``source`` is one of the targets, the empty path starting and ending at
    ``source`` without traversing any edge is considered a valid simple edge path
    and is included in the results:

        >>> G = nx.Graph()
        >>> G.add_node(0)
        >>> paths = list(nx.all_simple_edge_paths(G, 0, 0))
        >>> for path in paths:
        ...     print(path)
        []
        >>> len(paths)
        1


    Notes
    -----
    This algorithm uses a modified depth-first search to generate the
    paths [1]_.  A single path can be found in $O(V+E)$ time but the
    number of simple paths in a graph can be very large, e.g. $O(n!)$ in
    the complete graph of order $n$.

    References
    ----------
    .. [1] R. Sedgewick, "Algorithms in C, Part 5: Graph Algorithms",
       Addison Wesley Professional, 3rd ed., 2001.

    See Also
    --------
    all_shortest_paths, shortest_path, all_simple_paths
    """
    ...
@_dispatchable
def shortest_simple_paths(
    G: Graph[_Node],
    source: _Node,
    target: _Node,
    weight: str | Callable[[Any, Any, SupportsGetItem[str, Any]], float | None] | None = None,
) -> Generator[list[_Node], None, None]:
    """
    Generate all simple paths in the graph G from source to target,
       starting from shortest ones.

    A simple path is a path with no repeated nodes.

    If a weighted shortest path search is to be used, no negative weights
    are allowed.

    Parameters
    ----------
    G : NetworkX graph

    source : node
       Starting node for path

    target : node
       Ending node for path

    weight : string or function
        If it is a string, it is the name of the edge attribute to be
        used as a weight.

        If it is a function, the weight of an edge is the value returned
        by the function. The function must accept exactly three positional
        arguments: the two endpoints of an edge and the dictionary of edge
        attributes for that edge. The function must return a number or None.
        The weight function can be used to hide edges by returning None.
        So ``weight = lambda u, v, d: 1 if d['color']=="red" else None``
        will find the shortest red path.

        If None all edges are considered to have unit weight. Default
        value None.

    Returns
    -------
    path_generator: generator
       A generator that produces lists of simple paths, in order from
       shortest to longest.

    Raises
    ------
    NetworkXNoPath
       If no path exists between source and target.

    NetworkXError
       If source or target nodes are not in the input graph.

    NetworkXNotImplemented
       If the input graph is a Multi[Di]Graph.

    Examples
    --------

    >>> G = nx.cycle_graph(7)
    >>> paths = list(nx.shortest_simple_paths(G, 0, 3))
    >>> print(paths)
    [[0, 1, 2, 3], [0, 6, 5, 4, 3]]

    You can use this function to efficiently compute the k shortest/best
    paths between two nodes.

    >>> from itertools import islice
    >>> def k_shortest_paths(G, source, target, k, weight=None):
    ...     return list(
    ...         islice(nx.shortest_simple_paths(G, source, target, weight=weight), k)
    ...     )
    >>> for path in k_shortest_paths(G, 0, 3, 2):
    ...     print(path)
    [0, 1, 2, 3]
    [0, 6, 5, 4, 3]

    Notes
    -----
    This procedure is based on algorithm by Jin Y. Yen [1]_.  Finding
    the first $K$ paths requires $O(KN^3)$ operations.

    See Also
    --------
    all_shortest_paths
    shortest_path
    all_simple_paths

    References
    ----------
    .. [1] Jin Y. Yen, "Finding the K Shortest Loopless Paths in a
       Network", Management Science, Vol. 17, No. 11, Theory Series
       (Jul., 1971), pp. 712-716.
    """
    ...

class PathBuffer:
    paths: Incomplete
    sortedpaths: Incomplete
    counter: Incomplete

    def __init__(self) -> None: ...
    def __len__(self): ...
    def push(self, cost, path) -> None: ...
    def pop(self): ...<|MERGE_RESOLUTION|>--- conflicted
+++ resolved
@@ -8,65 +8,7 @@
 __all__ = ["all_simple_paths", "is_simple_path", "shortest_simple_paths", "all_simple_edge_paths"]
 
 @_dispatchable
-<<<<<<< HEAD
-def is_simple_path(G: Graph[_Node], nodes: Iterable[Incomplete]):
-    """
-    Returns True if and only if `nodes` form a simple path in `G`.
-
-    A *simple path* in a graph is a nonempty sequence of nodes in which
-    no node appears more than once in the sequence, and each adjacent
-    pair of nodes in the sequence is adjacent in the graph.
-
-    Parameters
-    ----------
-    G : graph
-        A NetworkX graph.
-    nodes : list
-        A list of one or more nodes in the graph `G`.
-
-    Returns
-    -------
-    bool
-        Whether the given list of nodes represents a simple path in `G`.
-
-    Notes
-    -----
-    An empty list of nodes is not a path but a list of one node is a
-    path. Here's an explanation why.
-
-    This function operates on *node paths*. One could also consider
-    *edge paths*. There is a bijection between node paths and edge
-    paths.
-
-    The *length of a path* is the number of edges in the path, so a list
-    of nodes of length *n* corresponds to a path of length *n* - 1.
-    Thus the smallest edge path would be a list of zero edges, the empty
-    path. This corresponds to a list of one node.
-
-    To convert between a node path and an edge path, you can use code
-    like the following::
-
-        >>> from networkx.utils import pairwise
-        >>> nodes = [0, 1, 2, 3]
-        >>> edges = list(pairwise(nodes))
-        >>> edges
-        [(0, 1), (1, 2), (2, 3)]
-        >>> nodes = [edges[0][0]] + [v for u, v in edges]
-        >>> nodes
-        [0, 1, 2, 3]
-
-    Examples
-    --------
-    >>> G = nx.cycle_graph(4)
-    >>> nx.is_simple_path(G, [2, 3, 0])
-    True
-    >>> nx.is_simple_path(G, [0, 2])
-    False
-    """
-    ...
-=======
 def is_simple_path(G: Graph[_Node], nodes: Collection[Incomplete]) -> bool: ...
->>>>>>> 1063db7c
 @_dispatchable
 def all_simple_paths(G: Graph[_Node], source: _Node, target, cutoff: int | None = None) -> Generator[list[_Node], None, None]:
     """
