<<<<<<< HEAD
"""Mixing matrices for node attributes and degree."""

from _typeshed import Incomplete
=======
from _typeshed import Incomplete, SupportsGetItem
from collections.abc import Iterable
>>>>>>> 62feb28c

from networkx.classes.graph import Graph, _Node
from networkx.utils.backends import _dispatchable

@_dispatchable
<<<<<<< HEAD
def attribute_mixing_dict(G, attribute, nodes: Incomplete | None = None, normalized: bool = False):
    """
    Returns dictionary representation of mixing matrix for attribute.

    Parameters
    ----------
    G : graph
       NetworkX graph object.

    attribute : string
       Node attribute key.

    nodes: list or iterable (optional)
        Unse nodes in container to build the dict. The default is all nodes.

    normalized : bool (default=False)
       Return counts if False or probabilities if True.

    Examples
    --------
    >>> G = nx.Graph()
    >>> G.add_nodes_from([0, 1], color="red")
    >>> G.add_nodes_from([2, 3], color="blue")
    >>> G.add_edge(1, 3)
    >>> d = nx.attribute_mixing_dict(G, "color")
    >>> print(d["red"]["blue"])
    1
    >>> print(d["blue"]["red"])  # d symmetric for undirected graphs
    1

    Returns
    -------
    d : dictionary
       Counts or joint probability of occurrence of attribute pairs.
    """
    ...
@_dispatchable
def attribute_mixing_matrix(
    G, attribute, nodes: Incomplete | None = None, mapping: Incomplete | None = None, normalized: bool = True
):
    """
    Returns mixing matrix for attribute.

    Parameters
    ----------
    G : graph
       NetworkX graph object.

    attribute : string
       Node attribute key.

    nodes: list or iterable (optional)
        Use only nodes in container to build the matrix. The default is
        all nodes.

    mapping : dictionary, optional
       Mapping from node attribute to integer index in matrix.
       If not specified, an arbitrary ordering will be used.

    normalized : bool (default=True)
       Return counts if False or probabilities if True.

    Returns
    -------
    m: numpy array
       Counts or joint probability of occurrence of attribute pairs.

    Notes
    -----
    If each node has a unique attribute value, the unnormalized mixing matrix
    will be equal to the adjacency matrix. To get a denser mixing matrix,
    the rounding can be performed to form groups of nodes with equal values.
    For example, the exact height of persons in cm (180.79155222, 163.9080892,
    163.30095355, 167.99016217, 168.21590163, ...) can be rounded to (180, 163,
    163, 168, 168, ...).

    Definitions of attribute mixing matrix vary on whether the matrix
    should include rows for attribute values that don't arise. Here we
    do not include such empty-rows. But you can force them to appear
    by inputting a `mapping` that includes those values.

    Examples
    --------
    >>> G = nx.path_graph(3)
    >>> gender = {0: "male", 1: "female", 2: "female"}
    >>> nx.set_node_attributes(G, gender, "gender")
    >>> mapping = {"male": 0, "female": 1}
    >>> mix_mat = nx.attribute_mixing_matrix(G, "gender", mapping=mapping)
    >>> mix_mat
    array([[0.  , 0.25],
           [0.25, 0.5 ]])
    """
    ...
@_dispatchable
def degree_mixing_dict(
    G, x: str = "out", y: str = "in", weight: Incomplete | None = None, nodes: Incomplete | None = None, normalized: bool = False
):
    """
    Returns dictionary representation of mixing matrix for degree.

    Parameters
    ----------
    G : graph
        NetworkX graph object.

    x: string ('in','out')
       The degree type for source node (directed graphs only).

    y: string ('in','out')
       The degree type for target node (directed graphs only).

    weight: string or None, optional (default=None)
       The edge attribute that holds the numerical value used
       as a weight.  If None, then each edge has weight 1.
       The degree is the sum of the edge weights adjacent to the node.

    normalized : bool (default=False)
        Return counts if False or probabilities if True.

    Returns
    -------
    d: dictionary
       Counts or joint probability of occurrence of degree pairs.
    """
    ...
=======
def attribute_mixing_dict(
    G: Graph[_Node], attribute: str, nodes: Iterable[Incomplete] | None = None, normalized: bool = False
): ...
@_dispatchable
def attribute_mixing_matrix(
    G: Graph[_Node],
    attribute: str,
    nodes: Iterable[Incomplete] | None = None,
    mapping: SupportsGetItem[Incomplete, Incomplete] | None = None,
    normalized: bool = True,
): ...
@_dispatchable
def degree_mixing_dict(
    G: Graph[_Node], x: str = "out", y: str = "in", weight: str | None = None, nodes=None, normalized: bool = False
): ...
>>>>>>> 62feb28c
@_dispatchable
def degree_mixing_matrix(
    G: Graph[_Node],
    x: str = "out",
    y: str = "in",
    weight: str | None = None,
    nodes: Iterable[Incomplete] | None = None,
    normalized: bool = True,
<<<<<<< HEAD
    mapping: Incomplete | None = None,
):
    """
    Returns mixing matrix for attribute.

    Parameters
    ----------
    G : graph
       NetworkX graph object.

    x: string ('in','out')
       The degree type for source node (directed graphs only).

    y: string ('in','out')
       The degree type for target node (directed graphs only).

    nodes: list or iterable (optional)
        Build the matrix using only nodes in container.
        The default is all nodes.

    weight: string or None, optional (default=None)
       The edge attribute that holds the numerical value used
       as a weight.  If None, then each edge has weight 1.
       The degree is the sum of the edge weights adjacent to the node.

    normalized : bool (default=True)
       Return counts if False or probabilities if True.

    mapping : dictionary, optional
       Mapping from node degree to integer index in matrix.
       If not specified, an arbitrary ordering will be used.

    Returns
    -------
    m: numpy array
       Counts, or joint probability, of occurrence of node degree.

    Notes
    -----
    Definitions of degree mixing matrix vary on whether the matrix
    should include rows for degree values that don't arise. Here we
    do not include such empty-rows. But you can force them to appear
    by inputting a `mapping` that includes those values. See examples.

    Examples
    --------
    >>> G = nx.star_graph(3)
    >>> mix_mat = nx.degree_mixing_matrix(G)
    >>> mix_mat
    array([[0. , 0.5],
           [0.5, 0. ]])

    If you want every possible degree to appear as a row, even if no nodes
    have that degree, use `mapping` as follows,

    >>> max_degree = max(deg for n, deg in G.degree)
    >>> mapping = {x: x for x in range(max_degree + 1)}  # identity mapping
    >>> mix_mat = nx.degree_mixing_matrix(G, mapping=mapping)
    >>> mix_mat
    array([[0. , 0. , 0. , 0. ],
           [0. , 0. , 0. , 0.5],
           [0. , 0. , 0. , 0. ],
           [0. , 0.5, 0. , 0. ]])
    """
    ...
=======
    mapping: SupportsGetItem[Incomplete, Incomplete] | None = None,
): ...
>>>>>>> 62feb28c
@_dispatchable
def mixing_dict(xy, normalized: bool = False):
    """
    Returns a dictionary representation of mixing matrix.

    Parameters
    ----------
    xy : list or container of two-tuples
       Pairs of (x,y) items.

    attribute : string
       Node attribute key

    normalized : bool (default=False)
       Return counts if False or probabilities if True.

    Returns
    -------
    d: dictionary
       Counts or Joint probability of occurrence of values in xy.
    """
    ...<|MERGE_RESOLUTION|>--- conflicted
+++ resolved
@@ -1,143 +1,10 @@
-<<<<<<< HEAD
-"""Mixing matrices for node attributes and degree."""
-
-from _typeshed import Incomplete
-=======
 from _typeshed import Incomplete, SupportsGetItem
 from collections.abc import Iterable
->>>>>>> 62feb28c
 
 from networkx.classes.graph import Graph, _Node
 from networkx.utils.backends import _dispatchable
 
 @_dispatchable
-<<<<<<< HEAD
-def attribute_mixing_dict(G, attribute, nodes: Incomplete | None = None, normalized: bool = False):
-    """
-    Returns dictionary representation of mixing matrix for attribute.
-
-    Parameters
-    ----------
-    G : graph
-       NetworkX graph object.
-
-    attribute : string
-       Node attribute key.
-
-    nodes: list or iterable (optional)
-        Unse nodes in container to build the dict. The default is all nodes.
-
-    normalized : bool (default=False)
-       Return counts if False or probabilities if True.
-
-    Examples
-    --------
-    >>> G = nx.Graph()
-    >>> G.add_nodes_from([0, 1], color="red")
-    >>> G.add_nodes_from([2, 3], color="blue")
-    >>> G.add_edge(1, 3)
-    >>> d = nx.attribute_mixing_dict(G, "color")
-    >>> print(d["red"]["blue"])
-    1
-    >>> print(d["blue"]["red"])  # d symmetric for undirected graphs
-    1
-
-    Returns
-    -------
-    d : dictionary
-       Counts or joint probability of occurrence of attribute pairs.
-    """
-    ...
-@_dispatchable
-def attribute_mixing_matrix(
-    G, attribute, nodes: Incomplete | None = None, mapping: Incomplete | None = None, normalized: bool = True
-):
-    """
-    Returns mixing matrix for attribute.
-
-    Parameters
-    ----------
-    G : graph
-       NetworkX graph object.
-
-    attribute : string
-       Node attribute key.
-
-    nodes: list or iterable (optional)
-        Use only nodes in container to build the matrix. The default is
-        all nodes.
-
-    mapping : dictionary, optional
-       Mapping from node attribute to integer index in matrix.
-       If not specified, an arbitrary ordering will be used.
-
-    normalized : bool (default=True)
-       Return counts if False or probabilities if True.
-
-    Returns
-    -------
-    m: numpy array
-       Counts or joint probability of occurrence of attribute pairs.
-
-    Notes
-    -----
-    If each node has a unique attribute value, the unnormalized mixing matrix
-    will be equal to the adjacency matrix. To get a denser mixing matrix,
-    the rounding can be performed to form groups of nodes with equal values.
-    For example, the exact height of persons in cm (180.79155222, 163.9080892,
-    163.30095355, 167.99016217, 168.21590163, ...) can be rounded to (180, 163,
-    163, 168, 168, ...).
-
-    Definitions of attribute mixing matrix vary on whether the matrix
-    should include rows for attribute values that don't arise. Here we
-    do not include such empty-rows. But you can force them to appear
-    by inputting a `mapping` that includes those values.
-
-    Examples
-    --------
-    >>> G = nx.path_graph(3)
-    >>> gender = {0: "male", 1: "female", 2: "female"}
-    >>> nx.set_node_attributes(G, gender, "gender")
-    >>> mapping = {"male": 0, "female": 1}
-    >>> mix_mat = nx.attribute_mixing_matrix(G, "gender", mapping=mapping)
-    >>> mix_mat
-    array([[0.  , 0.25],
-           [0.25, 0.5 ]])
-    """
-    ...
-@_dispatchable
-def degree_mixing_dict(
-    G, x: str = "out", y: str = "in", weight: Incomplete | None = None, nodes: Incomplete | None = None, normalized: bool = False
-):
-    """
-    Returns dictionary representation of mixing matrix for degree.
-
-    Parameters
-    ----------
-    G : graph
-        NetworkX graph object.
-
-    x: string ('in','out')
-       The degree type for source node (directed graphs only).
-
-    y: string ('in','out')
-       The degree type for target node (directed graphs only).
-
-    weight: string or None, optional (default=None)
-       The edge attribute that holds the numerical value used
-       as a weight.  If None, then each edge has weight 1.
-       The degree is the sum of the edge weights adjacent to the node.
-
-    normalized : bool (default=False)
-        Return counts if False or probabilities if True.
-
-    Returns
-    -------
-    d: dictionary
-       Counts or joint probability of occurrence of degree pairs.
-    """
-    ...
-=======
 def attribute_mixing_dict(
     G: Graph[_Node], attribute: str, nodes: Iterable[Incomplete] | None = None, normalized: bool = False
 ): ...
@@ -153,7 +20,6 @@
 def degree_mixing_dict(
     G: Graph[_Node], x: str = "out", y: str = "in", weight: str | None = None, nodes=None, normalized: bool = False
 ): ...
->>>>>>> 62feb28c
 @_dispatchable
 def degree_mixing_matrix(
     G: Graph[_Node],
@@ -162,76 +28,8 @@
     weight: str | None = None,
     nodes: Iterable[Incomplete] | None = None,
     normalized: bool = True,
-<<<<<<< HEAD
-    mapping: Incomplete | None = None,
-):
-    """
-    Returns mixing matrix for attribute.
-
-    Parameters
-    ----------
-    G : graph
-       NetworkX graph object.
-
-    x: string ('in','out')
-       The degree type for source node (directed graphs only).
-
-    y: string ('in','out')
-       The degree type for target node (directed graphs only).
-
-    nodes: list or iterable (optional)
-        Build the matrix using only nodes in container.
-        The default is all nodes.
-
-    weight: string or None, optional (default=None)
-       The edge attribute that holds the numerical value used
-       as a weight.  If None, then each edge has weight 1.
-       The degree is the sum of the edge weights adjacent to the node.
-
-    normalized : bool (default=True)
-       Return counts if False or probabilities if True.
-
-    mapping : dictionary, optional
-       Mapping from node degree to integer index in matrix.
-       If not specified, an arbitrary ordering will be used.
-
-    Returns
-    -------
-    m: numpy array
-       Counts, or joint probability, of occurrence of node degree.
-
-    Notes
-    -----
-    Definitions of degree mixing matrix vary on whether the matrix
-    should include rows for degree values that don't arise. Here we
-    do not include such empty-rows. But you can force them to appear
-    by inputting a `mapping` that includes those values. See examples.
-
-    Examples
-    --------
-    >>> G = nx.star_graph(3)
-    >>> mix_mat = nx.degree_mixing_matrix(G)
-    >>> mix_mat
-    array([[0. , 0.5],
-           [0.5, 0. ]])
-
-    If you want every possible degree to appear as a row, even if no nodes
-    have that degree, use `mapping` as follows,
-
-    >>> max_degree = max(deg for n, deg in G.degree)
-    >>> mapping = {x: x for x in range(max_degree + 1)}  # identity mapping
-    >>> mix_mat = nx.degree_mixing_matrix(G, mapping=mapping)
-    >>> mix_mat
-    array([[0. , 0. , 0. , 0. ],
-           [0. , 0. , 0. , 0.5],
-           [0. , 0. , 0. , 0. ],
-           [0. , 0.5, 0. , 0. ]])
-    """
-    ...
-=======
     mapping: SupportsGetItem[Incomplete, Incomplete] | None = None,
 ): ...
->>>>>>> 62feb28c
 @_dispatchable
 def mixing_dict(xy, normalized: bool = False):
     """
