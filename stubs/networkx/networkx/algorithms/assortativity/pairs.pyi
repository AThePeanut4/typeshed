"""Generators of x-y pairs of node data."""

from _typeshed import Incomplete
from collections.abc import Generator, Iterable

from networkx.classes.graph import Graph, _Node
from networkx.utils.backends import _dispatchable

@_dispatchable
<<<<<<< HEAD
def node_attribute_xy(G, attribute, nodes: Incomplete | None = None) -> Generator[Incomplete, None, None]:
    """
    Yields 2-tuples of node attribute values for all edges in `G`.

    This generator yields, for each edge in `G` incident to a node in `nodes`,
    a 2-tuple of form ``(attribute value,  attribute value)`` for the parameter
    specified node-attribute.

    Parameters
    ----------
    G: NetworkX graph

    attribute: key
        The node attribute key.

    nodes: list or iterable (optional)
        Use only edges that are incident to specified nodes.
        The default is all nodes.

    Yields
    ------
    (x, y): 2-tuple
        Generates 2-tuple of (attribute, attribute) values.

    Examples
    --------
    >>> G = nx.DiGraph()
    >>> G.add_node(1, color="red")
    >>> G.add_node(2, color="blue")
    >>> G.add_node(3, color="green")
    >>> G.add_edge(1, 2)
    >>> list(nx.node_attribute_xy(G, "color"))
    [('red', 'blue')]

    Notes
    -----
    For undirected graphs, each edge is produced twice, once for each edge
    representation (u, v) and (v, u), with the exception of self-loop edges
    which only appear once.
    """
    ...
@_dispatchable
def node_degree_xy(
    G, x: str = "out", y: str = "in", weight: Incomplete | None = None, nodes: Incomplete | None = None
) -> Generator[Incomplete, None, None]:
    """
    Yields 2-tuples of ``(degree, degree)`` values for edges in `G`.

    This generator yields, for each edge in `G` incident to a node in `nodes`,
    a 2-tuple of form ``(degree, degree)``. The node degrees are weighted
    when a `weight` attribute is specified.

    Parameters
    ----------
    G: NetworkX graph

    x: string ('in','out')
       The degree type for source node (directed graphs only).

    y: string ('in','out')
       The degree type for target node (directed graphs only).

    weight: string or None, optional (default=None)
       The edge attribute that holds the numerical value used
       as a weight.  If None, then each edge has weight 1.
       The degree is the sum of the edge weights adjacent to the node.

    nodes: list or iterable (optional)
        Use only edges that are adjacency to specified nodes.
        The default is all nodes.

    Yields
    ------
    (x, y): 2-tuple
        Generates 2-tuple of (degree, degree) values.

    Examples
    --------
    >>> G = nx.DiGraph()
    >>> G.add_edge(1, 2)
    >>> list(nx.node_degree_xy(G, x="out", y="in"))
    [(1, 1)]
    >>> list(nx.node_degree_xy(G, x="in", y="out"))
    [(0, 0)]

    Notes
    -----
    For undirected graphs, each edge is produced twice, once for each edge
    representation (u, v) and (v, u), with the exception of self-loop edges
    which only appear once.
    """
    ...
=======
def node_attribute_xy(
    G: Graph[_Node], attribute, nodes: Iterable[Incomplete] | None = None
) -> Generator[Incomplete, None, None]: ...
@_dispatchable
def node_degree_xy(
    G: Graph[_Node], x: str = "out", y: str = "in", weight: str | None = None, nodes: Iterable[Incomplete] | None = None
) -> Generator[Incomplete, None, None]: ...
>>>>>>> 62feb28c
<|MERGE_RESOLUTION|>--- conflicted
+++ resolved
@@ -7,105 +7,10 @@
 from networkx.utils.backends import _dispatchable
 
 @_dispatchable
-<<<<<<< HEAD
-def node_attribute_xy(G, attribute, nodes: Incomplete | None = None) -> Generator[Incomplete, None, None]:
-    """
-    Yields 2-tuples of node attribute values for all edges in `G`.
-
-    This generator yields, for each edge in `G` incident to a node in `nodes`,
-    a 2-tuple of form ``(attribute value,  attribute value)`` for the parameter
-    specified node-attribute.
-
-    Parameters
-    ----------
-    G: NetworkX graph
-
-    attribute: key
-        The node attribute key.
-
-    nodes: list or iterable (optional)
-        Use only edges that are incident to specified nodes.
-        The default is all nodes.
-
-    Yields
-    ------
-    (x, y): 2-tuple
-        Generates 2-tuple of (attribute, attribute) values.
-
-    Examples
-    --------
-    >>> G = nx.DiGraph()
-    >>> G.add_node(1, color="red")
-    >>> G.add_node(2, color="blue")
-    >>> G.add_node(3, color="green")
-    >>> G.add_edge(1, 2)
-    >>> list(nx.node_attribute_xy(G, "color"))
-    [('red', 'blue')]
-
-    Notes
-    -----
-    For undirected graphs, each edge is produced twice, once for each edge
-    representation (u, v) and (v, u), with the exception of self-loop edges
-    which only appear once.
-    """
-    ...
-@_dispatchable
-def node_degree_xy(
-    G, x: str = "out", y: str = "in", weight: Incomplete | None = None, nodes: Incomplete | None = None
-) -> Generator[Incomplete, None, None]:
-    """
-    Yields 2-tuples of ``(degree, degree)`` values for edges in `G`.
-
-    This generator yields, for each edge in `G` incident to a node in `nodes`,
-    a 2-tuple of form ``(degree, degree)``. The node degrees are weighted
-    when a `weight` attribute is specified.
-
-    Parameters
-    ----------
-    G: NetworkX graph
-
-    x: string ('in','out')
-       The degree type for source node (directed graphs only).
-
-    y: string ('in','out')
-       The degree type for target node (directed graphs only).
-
-    weight: string or None, optional (default=None)
-       The edge attribute that holds the numerical value used
-       as a weight.  If None, then each edge has weight 1.
-       The degree is the sum of the edge weights adjacent to the node.
-
-    nodes: list or iterable (optional)
-        Use only edges that are adjacency to specified nodes.
-        The default is all nodes.
-
-    Yields
-    ------
-    (x, y): 2-tuple
-        Generates 2-tuple of (degree, degree) values.
-
-    Examples
-    --------
-    >>> G = nx.DiGraph()
-    >>> G.add_edge(1, 2)
-    >>> list(nx.node_degree_xy(G, x="out", y="in"))
-    [(1, 1)]
-    >>> list(nx.node_degree_xy(G, x="in", y="out"))
-    [(0, 0)]
-
-    Notes
-    -----
-    For undirected graphs, each edge is produced twice, once for each edge
-    representation (u, v) and (v, u), with the exception of self-loop edges
-    which only appear once.
-    """
-    ...
-=======
 def node_attribute_xy(
     G: Graph[_Node], attribute, nodes: Iterable[Incomplete] | None = None
 ) -> Generator[Incomplete, None, None]: ...
 @_dispatchable
 def node_degree_xy(
     G: Graph[_Node], x: str = "out", y: str = "in", weight: str | None = None, nodes: Iterable[Incomplete] | None = None
-) -> Generator[Incomplete, None, None]: ...
->>>>>>> 62feb28c
+) -> Generator[Incomplete, None, None]: ...