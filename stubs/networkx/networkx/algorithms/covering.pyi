"""Functions related to graph covers."""

from _typeshed import Incomplete
from collections.abc import Callable, Iterable

from networkx.classes.graph import Graph, _Node
from networkx.utils.backends import _dispatchable

__all__ = ["min_edge_cover", "is_edge_cover"]

@_dispatchable
<<<<<<< HEAD
def min_edge_cover(G: Graph[_Node], matching_algorithm: Callable[..., Incomplete] | None = None):
    """
    Returns the min cardinality edge cover of the graph as a set of edges.

    A smallest edge cover can be found in polynomial time by finding
    a maximum matching and extending it greedily so that all nodes
    are covered. This function follows that process. A maximum matching
    algorithm can be specified for the first step of the algorithm.
    The resulting set may return a set with one 2-tuple for each edge,
    (the usual case) or with both 2-tuples `(u, v)` and `(v, u)` for
    each edge. The latter is only done when a bipartite matching algorithm
    is specified as `matching_algorithm`.

    Parameters
    ----------
    G : NetworkX graph
        An undirected graph.

    matching_algorithm : function
        A function that returns a maximum cardinality matching for `G`.
        The function must take one input, the graph `G`, and return
        either a set of edges (with only one direction for the pair of nodes)
        or a dictionary mapping each node to its mate. If not specified,
        :func:`~networkx.algorithms.matching.max_weight_matching` is used.
        Common bipartite matching functions include
        :func:`~networkx.algorithms.bipartite.matching.hopcroft_karp_matching`
        or
        :func:`~networkx.algorithms.bipartite.matching.eppstein_matching`.

    Returns
    -------
    min_cover : set

        A set of the edges in a minimum edge cover in the form of tuples.
        It contains only one of the equivalent 2-tuples `(u, v)` and `(v, u)`
        for each edge. If a bipartite method is used to compute the matching,
        the returned set contains both the 2-tuples `(u, v)` and `(v, u)`
        for each edge of a minimum edge cover.

    Examples
    --------
    >>> G = nx.Graph([(0, 1), (0, 2), (0, 3), (1, 2), (1, 3)])
    >>> sorted(nx.min_edge_cover(G))
    [(2, 1), (3, 0)]

    Notes
    -----
    An edge cover of a graph is a set of edges such that every node of
    the graph is incident to at least one edge of the set.
    The minimum edge cover is an edge covering of smallest cardinality.

    Due to its implementation, the worst-case running time of this algorithm
    is bounded by the worst-case running time of the function
    ``matching_algorithm``.

    Minimum edge cover for `G` can also be found using
    :func:`~networkx.algorithms.bipartite.covering.min_edge_covering` which is
    simply this function with a default matching algorithm of
    :func:`~networkx.algorithms.bipartite.matching.hopcroft_karp_matching`
    """
    ...
=======
def min_edge_cover(G: Graph[_Node], matching_algorithm: Callable[..., Incomplete] | None = None) -> set[Incomplete]: ...
>>>>>>> 07a59e92
@_dispatchable
def is_edge_cover(G: Graph[_Node], cover: Iterable[Iterable[Incomplete]]) -> bool:
    """
    Decides whether a set of edges is a valid edge cover of the graph.

    Given a set of edges, whether it is an edge covering can
    be decided if we just check whether all nodes of the graph
    has an edge from the set, incident on it.

    Parameters
    ----------
    G : NetworkX graph
        An undirected bipartite graph.

    cover : set
        Set of edges to be checked.

    Returns
    -------
    bool
        Whether the set of edges is a valid edge cover of the graph.

    Examples
    --------
    >>> G = nx.Graph([(0, 1), (0, 2), (0, 3), (1, 2), (1, 3)])
    >>> cover = {(2, 1), (3, 0)}
    >>> nx.is_edge_cover(G, cover)
    True

    Notes
    -----
    An edge cover of a graph is a set of edges such that every node of
    the graph is incident to at least one edge of the set.
    """
    ...<|MERGE_RESOLUTION|>--- conflicted
+++ resolved
@@ -9,71 +9,7 @@
 __all__ = ["min_edge_cover", "is_edge_cover"]
 
 @_dispatchable
-<<<<<<< HEAD
-def min_edge_cover(G: Graph[_Node], matching_algorithm: Callable[..., Incomplete] | None = None):
-    """
-    Returns the min cardinality edge cover of the graph as a set of edges.
-
-    A smallest edge cover can be found in polynomial time by finding
-    a maximum matching and extending it greedily so that all nodes
-    are covered. This function follows that process. A maximum matching
-    algorithm can be specified for the first step of the algorithm.
-    The resulting set may return a set with one 2-tuple for each edge,
-    (the usual case) or with both 2-tuples `(u, v)` and `(v, u)` for
-    each edge. The latter is only done when a bipartite matching algorithm
-    is specified as `matching_algorithm`.
-
-    Parameters
-    ----------
-    G : NetworkX graph
-        An undirected graph.
-
-    matching_algorithm : function
-        A function that returns a maximum cardinality matching for `G`.
-        The function must take one input, the graph `G`, and return
-        either a set of edges (with only one direction for the pair of nodes)
-        or a dictionary mapping each node to its mate. If not specified,
-        :func:`~networkx.algorithms.matching.max_weight_matching` is used.
-        Common bipartite matching functions include
-        :func:`~networkx.algorithms.bipartite.matching.hopcroft_karp_matching`
-        or
-        :func:`~networkx.algorithms.bipartite.matching.eppstein_matching`.
-
-    Returns
-    -------
-    min_cover : set
-
-        A set of the edges in a minimum edge cover in the form of tuples.
-        It contains only one of the equivalent 2-tuples `(u, v)` and `(v, u)`
-        for each edge. If a bipartite method is used to compute the matching,
-        the returned set contains both the 2-tuples `(u, v)` and `(v, u)`
-        for each edge of a minimum edge cover.
-
-    Examples
-    --------
-    >>> G = nx.Graph([(0, 1), (0, 2), (0, 3), (1, 2), (1, 3)])
-    >>> sorted(nx.min_edge_cover(G))
-    [(2, 1), (3, 0)]
-
-    Notes
-    -----
-    An edge cover of a graph is a set of edges such that every node of
-    the graph is incident to at least one edge of the set.
-    The minimum edge cover is an edge covering of smallest cardinality.
-
-    Due to its implementation, the worst-case running time of this algorithm
-    is bounded by the worst-case running time of the function
-    ``matching_algorithm``.
-
-    Minimum edge cover for `G` can also be found using
-    :func:`~networkx.algorithms.bipartite.covering.min_edge_covering` which is
-    simply this function with a default matching algorithm of
-    :func:`~networkx.algorithms.bipartite.matching.hopcroft_karp_matching`
-    """
-    ...
-=======
 def min_edge_cover(G: Graph[_Node], matching_algorithm: Callable[..., Incomplete] | None = None) -> set[Incomplete]: ...
->>>>>>> 07a59e92
 @_dispatchable
 def is_edge_cover(G: Graph[_Node], cover: Iterable[Iterable[Incomplete]]) -> bool:
     """
