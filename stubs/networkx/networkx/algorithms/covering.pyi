--- conflicted
+++ resolved
@@ -71,41 +71,4 @@
     """
     ...
 @_dispatchable
-<<<<<<< HEAD
-def is_edge_cover(G: Graph[_Node], cover: set[Incomplete]):
-    """
-    Decides whether a set of edges is a valid edge cover of the graph.
-
-    Given a set of edges, whether it is an edge covering can
-    be decided if we just check whether all nodes of the graph
-    has an edge from the set, incident on it.
-
-    Parameters
-    ----------
-    G : NetworkX graph
-        An undirected bipartite graph.
-
-    cover : set
-        Set of edges to be checked.
-
-    Returns
-    -------
-    bool
-        Whether the set of edges is a valid edge cover of the graph.
-
-    Examples
-    --------
-    >>> G = nx.Graph([(0, 1), (0, 2), (0, 3), (1, 2), (1, 3)])
-    >>> cover = {(2, 1), (3, 0)}
-    >>> nx.is_edge_cover(G, cover)
-    True
-
-    Notes
-    -----
-    An edge cover of a graph is a set of edges such that every node of
-    the graph is incident to at least one edge of the set.
-    """
-    ...
-=======
-def is_edge_cover(G: Graph[_Node], cover: Iterable[Iterable[Incomplete]]) -> bool: ...
->>>>>>> 1063db7c
+def is_edge_cover(G: Graph[_Node], cover: Iterable[Iterable[Incomplete]]) -> bool: ...