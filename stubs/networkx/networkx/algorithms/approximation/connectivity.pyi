--- conflicted
+++ resolved
@@ -143,68 +143,6 @@
     """
     ...
 @_dispatchable
-<<<<<<< HEAD
-def all_pairs_node_connectivity(G: Graph[_Node], nbunch: Iterable[Incomplete] | None = None, cutoff: int | None = None):
-    """
-    Compute node connectivity between all pairs of nodes.
-
-    Pairwise or local node connectivity between two distinct and nonadjacent
-    nodes is the minimum number of nodes that must be removed (minimum
-    separating cutset) to disconnect them. By Menger's theorem, this is equal
-    to the number of node independent paths (paths that share no nodes other
-    than source and target). Which is what we compute in this function.
-
-    This algorithm is a fast approximation that gives an strict lower
-    bound on the actual number of node independent paths between two nodes [1]_.
-    It works for both directed and undirected graphs.
-
-
-    Parameters
-    ----------
-    G : NetworkX graph
-
-    nbunch: container
-        Container of nodes. If provided node connectivity will be computed
-        only over pairs of nodes in nbunch.
-
-    cutoff : integer
-        Maximum node connectivity to consider. If None, the minimum degree
-        of source or target is used as a cutoff in each pair of nodes.
-        Default value None.
-
-    Returns
-    -------
-    K : dictionary
-        Dictionary, keyed by source and target, of pairwise node connectivity
-
-    Examples
-    --------
-    A 3 node cycle with one extra node attached has connectivity 2 between all
-    nodes in the cycle and connectivity 1 between the extra node and the rest:
-
-    >>> G = nx.cycle_graph(3)
-    >>> G.add_edge(2, 3)
-    >>> import pprint  # for nice dictionary formatting
-    >>> pprint.pprint(nx.all_pairs_node_connectivity(G))
-    {0: {1: 2, 2: 2, 3: 1},
-     1: {0: 2, 2: 2, 3: 1},
-     2: {0: 2, 1: 2, 3: 1},
-     3: {0: 1, 1: 1, 2: 1}}
-
-    See Also
-    --------
-    local_node_connectivity
-    node_connectivity
-
-    References
-    ----------
-    .. [1] White, Douglas R., and Mark Newman. 2001 A Fast Algorithm for
-        Node-Independent Paths. Santa Fe Institute Working Paper #01-07-035
-        http://eclectic.ss.uci.edu/~drwhite/working.pdf
-    """
-    ...
-=======
 def all_pairs_node_connectivity(
     G: Graph[_Node], nbunch: Iterable[Incomplete] | None = None, cutoff: int | None = None
-) -> dict[Incomplete, dict[Incomplete, Incomplete]]: ...
->>>>>>> 07a59e92
+) -> dict[Incomplete, dict[Incomplete, Incomplete]]: ...