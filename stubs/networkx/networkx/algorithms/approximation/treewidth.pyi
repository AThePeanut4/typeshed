--- conflicted
+++ resolved
@@ -90,21 +90,7 @@
     def __init__(self, graph) -> None: ...
     def best_node(self, graph): ...
 
-<<<<<<< HEAD
-def min_fill_in_heuristic(graph) -> Incomplete | None:
-    """
-    Implements the Minimum Degree heuristic.
-
-    Returns the node from the graph, where the number of edges added when
-    turning the neighborhood of the chosen node into clique is as small as
-    possible. This algorithm chooses the nodes using the Minimum Fill-In
-    heuristic. The running time of the algorithm is :math:`O(V^3)` and it uses
-    additional constant memory.
-    """
-    ...
-=======
 def min_fill_in_heuristic(graph_dict) -> Incomplete | None: ...
->>>>>>> 8d1ac2e5
 @_dispatchable
 def treewidth_decomp(G: Graph[_Node], heuristic=...) -> tuple[int, Graph[_Node]]:
     """
