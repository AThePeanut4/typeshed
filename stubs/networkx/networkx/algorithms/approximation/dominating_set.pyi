<<<<<<< HEAD
"""
Functions for finding node and edge dominating sets.

A `dominating set`_ for an undirected graph *G* with vertex set *V*
and edge set *E* is a subset *D* of *V* such that every vertex not in
*D* is adjacent to at least one member of *D*. An `edge dominating set`_
is a subset *F* of *E* such that every edge not in *F* is
incident to an endpoint of at least one edge in *F*.

.. _dominating set: https://en.wikipedia.org/wiki/Dominating_set
.. _edge dominating set: https://en.wikipedia.org/wiki/Edge_dominating_set
"""
=======
from _typeshed import Incomplete
>>>>>>> 07a59e92

from networkx.classes.graph import Graph, _Node
from networkx.utils.backends import _dispatchable

__all__ = ["min_weighted_dominating_set", "min_edge_dominating_set"]

@_dispatchable
<<<<<<< HEAD
def min_weighted_dominating_set(G: Graph[_Node], weight: str | None = None):
    r"""
    Returns a dominating set that approximates the minimum weight node
    dominating set.

    Parameters
    ----------
    G : NetworkX graph
        Undirected graph.

    weight : string
        The node attribute storing the weight of an node. If provided,
        the node attribute with this key must be a number for each
        node. If not provided, each node is assumed to have weight one.

    Returns
    -------
    min_weight_dominating_set : set
        A set of nodes, the sum of whose weights is no more than `(\log
        w(V)) w(V^*)`, where `w(V)` denotes the sum of the weights of
        each node in the graph and `w(V^*)` denotes the sum of the
        weights of each node in the minimum weight dominating set.

    Examples
    --------
    >>> G = nx.Graph([(0, 1), (0, 4), (1, 4), (1, 2), (2, 3), (3, 4), (2, 5)])
    >>> nx.approximation.min_weighted_dominating_set(G)
    {1, 2, 4}

    Raises
    ------
    NetworkXNotImplemented
        If G is directed.

    Notes
    -----
    This algorithm computes an approximate minimum weighted dominating
    set for the graph `G`. The returned solution has weight `(\log
    w(V)) w(V^*)`, where `w(V)` denotes the sum of the weights of each
    node in the graph and `w(V^*)` denotes the sum of the weights of
    each node in the minimum weight dominating set for the graph.

    This implementation of the algorithm runs in $O(m)$ time, where $m$
    is the number of edges in the graph.

    References
    ----------
    .. [1] Vazirani, Vijay V.
           *Approximation Algorithms*.
           Springer Science & Business Media, 2001.
    """
    ...
@_dispatchable
def min_edge_dominating_set(G: Graph[_Node]):
    """
    Returns minimum cardinality edge dominating set.

    Parameters
    ----------
    G : NetworkX graph
      Undirected graph

    Returns
    -------
    min_edge_dominating_set : set
      Returns a set of dominating edges whose size is no more than 2 * OPT.

    Examples
    --------
    >>> G = nx.petersen_graph()
    >>> nx.approximation.min_edge_dominating_set(G)
    {(0, 1), (4, 9), (6, 8), (5, 7), (2, 3)}

    Raises
    ------
    ValueError
        If the input graph `G` is empty.

    Notes
    -----
    The algorithm computes an approximate solution to the edge dominating set
    problem. The result is no more than 2 * OPT in terms of size of the set.
    Runtime of the algorithm is $O(|E|)$.
    """
    ...
=======
def min_weighted_dominating_set(G: Graph[_Node], weight: str | None = None) -> set[Incomplete]: ...
@_dispatchable
def min_edge_dominating_set(G: Graph[_Node]) -> set[Incomplete]: ...
>>>>>>> 07a59e92
<|MERGE_RESOLUTION|>--- conflicted
+++ resolved
@@ -1,19 +1,4 @@
-<<<<<<< HEAD
-"""
-Functions for finding node and edge dominating sets.
-
-A `dominating set`_ for an undirected graph *G* with vertex set *V*
-and edge set *E* is a subset *D* of *V* such that every vertex not in
-*D* is adjacent to at least one member of *D*. An `edge dominating set`_
-is a subset *F* of *E* such that every edge not in *F* is
-incident to an endpoint of at least one edge in *F*.
-
-.. _dominating set: https://en.wikipedia.org/wiki/Dominating_set
-.. _edge dominating set: https://en.wikipedia.org/wiki/Edge_dominating_set
-"""
-=======
 from _typeshed import Incomplete
->>>>>>> 07a59e92
 
 from networkx.classes.graph import Graph, _Node
 from networkx.utils.backends import _dispatchable
@@ -21,94 +6,6 @@
 __all__ = ["min_weighted_dominating_set", "min_edge_dominating_set"]
 
 @_dispatchable
-<<<<<<< HEAD
-def min_weighted_dominating_set(G: Graph[_Node], weight: str | None = None):
-    r"""
-    Returns a dominating set that approximates the minimum weight node
-    dominating set.
-
-    Parameters
-    ----------
-    G : NetworkX graph
-        Undirected graph.
-
-    weight : string
-        The node attribute storing the weight of an node. If provided,
-        the node attribute with this key must be a number for each
-        node. If not provided, each node is assumed to have weight one.
-
-    Returns
-    -------
-    min_weight_dominating_set : set
-        A set of nodes, the sum of whose weights is no more than `(\log
-        w(V)) w(V^*)`, where `w(V)` denotes the sum of the weights of
-        each node in the graph and `w(V^*)` denotes the sum of the
-        weights of each node in the minimum weight dominating set.
-
-    Examples
-    --------
-    >>> G = nx.Graph([(0, 1), (0, 4), (1, 4), (1, 2), (2, 3), (3, 4), (2, 5)])
-    >>> nx.approximation.min_weighted_dominating_set(G)
-    {1, 2, 4}
-
-    Raises
-    ------
-    NetworkXNotImplemented
-        If G is directed.
-
-    Notes
-    -----
-    This algorithm computes an approximate minimum weighted dominating
-    set for the graph `G`. The returned solution has weight `(\log
-    w(V)) w(V^*)`, where `w(V)` denotes the sum of the weights of each
-    node in the graph and `w(V^*)` denotes the sum of the weights of
-    each node in the minimum weight dominating set for the graph.
-
-    This implementation of the algorithm runs in $O(m)$ time, where $m$
-    is the number of edges in the graph.
-
-    References
-    ----------
-    .. [1] Vazirani, Vijay V.
-           *Approximation Algorithms*.
-           Springer Science & Business Media, 2001.
-    """
-    ...
-@_dispatchable
-def min_edge_dominating_set(G: Graph[_Node]):
-    """
-    Returns minimum cardinality edge dominating set.
-
-    Parameters
-    ----------
-    G : NetworkX graph
-      Undirected graph
-
-    Returns
-    -------
-    min_edge_dominating_set : set
-      Returns a set of dominating edges whose size is no more than 2 * OPT.
-
-    Examples
-    --------
-    >>> G = nx.petersen_graph()
-    >>> nx.approximation.min_edge_dominating_set(G)
-    {(0, 1), (4, 9), (6, 8), (5, 7), (2, 3)}
-
-    Raises
-    ------
-    ValueError
-        If the input graph `G` is empty.
-
-    Notes
-    -----
-    The algorithm computes an approximate solution to the edge dominating set
-    problem. The result is no more than 2 * OPT in terms of size of the set.
-    Runtime of the algorithm is $O(|E|)$.
-    """
-    ...
-=======
 def min_weighted_dominating_set(G: Graph[_Node], weight: str | None = None) -> set[Incomplete]: ...
 @_dispatchable
-def min_edge_dominating_set(G: Graph[_Node]) -> set[Incomplete]: ...
->>>>>>> 07a59e92
+def min_edge_dominating_set(G: Graph[_Node]) -> set[Incomplete]: ...