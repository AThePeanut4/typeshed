<<<<<<< HEAD
"""
Functions for computing an approximate minimum weight vertex cover.

A |vertex cover|_ is a subset of nodes such that each edge in the graph
is incident to at least one node in the subset.

.. _vertex cover: https://en.wikipedia.org/wiki/Vertex_cover
.. |vertex cover| replace:: *vertex cover*
"""
=======
from _typeshed import Incomplete
>>>>>>> 07a59e92

from networkx.classes.graph import Graph, _Node
from networkx.utils.backends import _dispatchable

__all__ = ["min_weighted_vertex_cover"]

@_dispatchable
<<<<<<< HEAD
def min_weighted_vertex_cover(G: Graph[_Node], weight: str | None = None):
    r"""
    Returns an approximate minimum weighted vertex cover.

    The set of nodes returned by this function is guaranteed to be a
    vertex cover, and the total weight of the set is guaranteed to be at
    most twice the total weight of the minimum weight vertex cover. In
    other words,

    .. math::

       w(S) \leq 2 * w(S^*),

    where $S$ is the vertex cover returned by this function,
    $S^*$ is the vertex cover of minimum weight out of all vertex
    covers of the graph, and $w$ is the function that computes the
    sum of the weights of each node in that given set.

    Parameters
    ----------
    G : NetworkX graph

    weight : string, optional (default = None)
        If None, every node has weight 1. If a string, use this node
        attribute as the node weight. A node without this attribute is
        assumed to have weight 1.

    Returns
    -------
    min_weighted_cover : set
        Returns a set of nodes whose weight sum is no more than twice
        the weight sum of the minimum weight vertex cover.

    Notes
    -----
    For a directed graph, a vertex cover has the same definition: a set
    of nodes such that each edge in the graph is incident to at least
    one node in the set. Whether the node is the head or tail of the
    directed edge is ignored.

    This is the local-ratio algorithm for computing an approximate
    vertex cover. The algorithm greedily reduces the costs over edges,
    iteratively building a cover. The worst-case runtime of this
    implementation is $O(m \log n)$, where $n$ is the number
    of nodes and $m$ the number of edges in the graph.

    References
    ----------
    .. [1] Bar-Yehuda, R., and Even, S. (1985). "A local-ratio theorem for
       approximating the weighted vertex cover problem."
       *Annals of Discrete Mathematics*, 25, 27–46
       <http://www.cs.technion.ac.il/~reuven/PDF/vc_lr.pdf>
    """
    ...
=======
def min_weighted_vertex_cover(G: Graph[_Node], weight: str | None = None) -> set[Incomplete]: ...
>>>>>>> 07a59e92
<|MERGE_RESOLUTION|>--- conflicted
+++ resolved
@@ -1,16 +1,4 @@
-<<<<<<< HEAD
-"""
-Functions for computing an approximate minimum weight vertex cover.
-
-A |vertex cover|_ is a subset of nodes such that each edge in the graph
-is incident to at least one node in the subset.
-
-.. _vertex cover: https://en.wikipedia.org/wiki/Vertex_cover
-.. |vertex cover| replace:: *vertex cover*
-"""
-=======
 from _typeshed import Incomplete
->>>>>>> 07a59e92
 
 from networkx.classes.graph import Graph, _Node
 from networkx.utils.backends import _dispatchable
@@ -18,61 +6,4 @@
 __all__ = ["min_weighted_vertex_cover"]
 
 @_dispatchable
-<<<<<<< HEAD
-def min_weighted_vertex_cover(G: Graph[_Node], weight: str | None = None):
-    r"""
-    Returns an approximate minimum weighted vertex cover.
-
-    The set of nodes returned by this function is guaranteed to be a
-    vertex cover, and the total weight of the set is guaranteed to be at
-    most twice the total weight of the minimum weight vertex cover. In
-    other words,
-
-    .. math::
-
-       w(S) \leq 2 * w(S^*),
-
-    where $S$ is the vertex cover returned by this function,
-    $S^*$ is the vertex cover of minimum weight out of all vertex
-    covers of the graph, and $w$ is the function that computes the
-    sum of the weights of each node in that given set.
-
-    Parameters
-    ----------
-    G : NetworkX graph
-
-    weight : string, optional (default = None)
-        If None, every node has weight 1. If a string, use this node
-        attribute as the node weight. A node without this attribute is
-        assumed to have weight 1.
-
-    Returns
-    -------
-    min_weighted_cover : set
-        Returns a set of nodes whose weight sum is no more than twice
-        the weight sum of the minimum weight vertex cover.
-
-    Notes
-    -----
-    For a directed graph, a vertex cover has the same definition: a set
-    of nodes such that each edge in the graph is incident to at least
-    one node in the set. Whether the node is the head or tail of the
-    directed edge is ignored.
-
-    This is the local-ratio algorithm for computing an approximate
-    vertex cover. The algorithm greedily reduces the costs over edges,
-    iteratively building a cover. The worst-case runtime of this
-    implementation is $O(m \log n)$, where $n$ is the number
-    of nodes and $m$ the number of edges in the graph.
-
-    References
-    ----------
-    .. [1] Bar-Yehuda, R., and Even, S. (1985). "A local-ratio theorem for
-       approximating the weighted vertex cover problem."
-       *Annals of Discrete Mathematics*, 25, 27–46
-       <http://www.cs.technion.ac.il/~reuven/PDF/vc_lr.pdf>
-    """
-    ...
-=======
-def min_weighted_vertex_cover(G: Graph[_Node], weight: str | None = None) -> set[Incomplete]: ...
->>>>>>> 07a59e92
+def min_weighted_vertex_cover(G: Graph[_Node], weight: str | None = None) -> set[Incomplete]: ...