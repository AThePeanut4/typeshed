"""Test sequences for graphiness."""

from _typeshed import Incomplete
from collections.abc import Iterable
from typing import Literal

from networkx.utils.backends import _dispatchable

__all__ = [
    "is_graphical",
    "is_multigraphical",
    "is_pseudographical",
    "is_digraphical",
    "is_valid_degree_sequence_erdos_gallai",
    "is_valid_degree_sequence_havel_hakimi",
]

@_dispatchable
<<<<<<< HEAD
def is_graphical(sequence: Iterable[Incomplete], method="eg"):
    """
    Returns True if sequence is a valid degree sequence.

    A degree sequence is valid if some graph can realize it.

    Parameters
    ----------
    sequence : list or iterable container
        A sequence of integer node degrees

    method : "eg" | "hh"  (default: 'eg')
        The method used to validate the degree sequence.
        "eg" corresponds to the Erdős-Gallai algorithm
        [EG1960]_, [choudum1986]_, and
        "hh" to the Havel-Hakimi algorithm
        [havel1955]_, [hakimi1962]_, [CL1996]_.

    Returns
    -------
    valid : bool
        True if the sequence is a valid degree sequence and False if not.

    Examples
    --------
    >>> G = nx.path_graph(4)
    >>> sequence = (d for n, d in G.degree())
    >>> nx.is_graphical(sequence)
    True

    To test a non-graphical sequence:
    >>> sequence_list = [d for n, d in G.degree()]
    >>> sequence_list[-1] += 1
    >>> nx.is_graphical(sequence_list)
    False

    References
    ----------
    .. [EG1960] Erdős and Gallai, Mat. Lapok 11 264, 1960.
    .. [choudum1986] S.A. Choudum. "A simple proof of the Erdős-Gallai theorem on
       graph sequences." Bulletin of the Australian Mathematical Society, 33,
       pp 67-70, 1986. https://doi.org/10.1017/S0004972700002872
    .. [havel1955] Havel, V. "A Remark on the Existence of Finite Graphs"
       Casopis Pest. Mat. 80, 477-480, 1955.
    .. [hakimi1962] Hakimi, S. "On the Realizability of a Set of Integers as
       Degrees of the Vertices of a Graph." SIAM J. Appl. Math. 10, 496-506, 1962.
    .. [CL1996] G. Chartrand and L. Lesniak, "Graphs and Digraphs",
       Chapman and Hall/CRC, 1996.
    """
    ...
@_dispatchable
def is_valid_degree_sequence_havel_hakimi(deg_sequence: Iterable[Incomplete]):
    r"""
    Returns True if deg_sequence can be realized by a simple graph.

    The validation proceeds using the Havel-Hakimi theorem
    [havel1955]_, [hakimi1962]_, [CL1996]_.
    Worst-case run time is $O(s)$ where $s$ is the sum of the sequence.

    Parameters
    ----------
    deg_sequence : list
        A list of integers where each element specifies the degree of a node
        in a graph.

    Returns
    -------
    valid : bool
        True if deg_sequence is graphical and False if not.

    Examples
    --------
    >>> G = nx.Graph([(1, 2), (1, 3), (2, 3), (3, 4), (4, 2), (5, 1), (5, 4)])
    >>> sequence = (d for _, d in G.degree())
    >>> nx.is_valid_degree_sequence_havel_hakimi(sequence)
    True

    To test a non-valid sequence:
    >>> sequence_list = [d for _, d in G.degree()]
    >>> sequence_list[-1] += 1
    >>> nx.is_valid_degree_sequence_havel_hakimi(sequence_list)
    False

    Notes
    -----
    The ZZ condition says that for the sequence d if

    .. math::
        |d| >= \frac{(\max(d) + \min(d) + 1)^2}{4*\min(d)}

    then d is graphical.  This was shown in Theorem 6 in [1]_.

    References
    ----------
    .. [1] I.E. Zverovich and V.E. Zverovich. "Contributions to the theory
       of graphic sequences", Discrete Mathematics, 105, pp. 292-303 (1992).
    .. [havel1955] Havel, V. "A Remark on the Existence of Finite Graphs"
       Casopis Pest. Mat. 80, 477-480, 1955.
    .. [hakimi1962] Hakimi, S. "On the Realizability of a Set of Integers as
       Degrees of the Vertices of a Graph." SIAM J. Appl. Math. 10, 496-506, 1962.
    .. [CL1996] G. Chartrand and L. Lesniak, "Graphs and Digraphs",
       Chapman and Hall/CRC, 1996.
    """
    ...
@_dispatchable
def is_valid_degree_sequence_erdos_gallai(deg_sequence: Iterable[Incomplete]):
    r"""
    Returns True if deg_sequence can be realized by a simple graph.

    The validation is done using the Erdős-Gallai theorem [EG1960]_.

    Parameters
    ----------
    deg_sequence : list
        A list of integers

    Returns
    -------
    valid : bool
        True if deg_sequence is graphical and False if not.

    Examples
    --------
    >>> G = nx.Graph([(1, 2), (1, 3), (2, 3), (3, 4), (4, 2), (5, 1), (5, 4)])
    >>> sequence = (d for _, d in G.degree())
    >>> nx.is_valid_degree_sequence_erdos_gallai(sequence)
    True

    To test a non-valid sequence:
    >>> sequence_list = [d for _, d in G.degree()]
    >>> sequence_list[-1] += 1
    >>> nx.is_valid_degree_sequence_erdos_gallai(sequence_list)
    False

    Notes
    -----

    This implementation uses an equivalent form of the Erdős-Gallai criterion.
    Worst-case run time is $O(n)$ where $n$ is the length of the sequence.

    Specifically, a sequence d is graphical if and only if the
    sum of the sequence is even and for all strong indices k in the sequence,

     .. math::

       \sum_{i=1}^{k} d_i \leq k(k-1) + \sum_{j=k+1}^{n} \min(d_i,k)
             = k(n-1) - ( k \sum_{j=0}^{k-1} n_j - \sum_{j=0}^{k-1} j n_j )

    A strong index k is any index where d_k >= k and the value n_j is the
    number of occurrences of j in d.  The maximal strong index is called the
    Durfee index.

    This particular rearrangement comes from the proof of Theorem 3 in [2]_.

    The ZZ condition says that for the sequence d if

    .. math::
        |d| >= \frac{(\max(d) + \min(d) + 1)^2}{4*\min(d)}

    then d is graphical.  This was shown in Theorem 6 in [2]_.

    References
    ----------
    .. [1] A. Tripathi and S. Vijay. "A note on a theorem of Erdős & Gallai",
       Discrete Mathematics, 265, pp. 417-420 (2003).
    .. [2] I.E. Zverovich and V.E. Zverovich. "Contributions to the theory
       of graphic sequences", Discrete Mathematics, 105, pp. 292-303 (1992).
    .. [EG1960] Erdős and Gallai, Mat. Lapok 11 264, 1960.
    """
    ...
@_dispatchable
def is_multigraphical(sequence: Iterable[Incomplete]):
    """
    Returns True if some multigraph can realize the sequence.

    Parameters
    ----------
    sequence : list
        A list of integers

    Returns
    -------
    valid : bool
        True if deg_sequence is a multigraphic degree sequence and False if not.

    Examples
    --------
    >>> G = nx.MultiGraph([(1, 2), (1, 3), (2, 3), (3, 4), (4, 2), (5, 1), (5, 4)])
    >>> sequence = (d for _, d in G.degree())
    >>> nx.is_multigraphical(sequence)
    True

    To test a non-multigraphical sequence:
    >>> sequence_list = [d for _, d in G.degree()]
    >>> sequence_list[-1] += 1
    >>> nx.is_multigraphical(sequence_list)
    False

    Notes
    -----
    The worst-case run time is $O(n)$ where $n$ is the length of the sequence.

    References
    ----------
    .. [1] S. L. Hakimi. "On the realizability of a set of integers as
       degrees of the vertices of a linear graph", J. SIAM, 10, pp. 496-506
       (1962).
    """
    ...
@_dispatchable
def is_pseudographical(sequence: Iterable[Incomplete]):
    """
    Returns True if some pseudograph can realize the sequence.

    Every nonnegative integer sequence with an even sum is pseudographical
    (see [1]_).

    Parameters
    ----------
    sequence : list or iterable container
        A sequence of integer node degrees

    Returns
    -------
    valid : bool
      True if the sequence is a pseudographic degree sequence and False if not.

    Examples
    --------
    >>> G = nx.Graph([(1, 2), (1, 3), (2, 3), (3, 4), (4, 2), (5, 1), (5, 4)])
    >>> sequence = (d for _, d in G.degree())
    >>> nx.is_pseudographical(sequence)
    True

    To test a non-pseudographical sequence:
    >>> sequence_list = [d for _, d in G.degree()]
    >>> sequence_list[-1] += 1
    >>> nx.is_pseudographical(sequence_list)
    False

    Notes
    -----
    The worst-case run time is $O(n)$ where n is the length of the sequence.

    References
    ----------
    .. [1] F. Boesch and F. Harary. "Line removal algorithms for graphs
       and their degree lists", IEEE Trans. Circuits and Systems, CAS-23(12),
       pp. 778-782 (1976).
    """
    ...
@_dispatchable
def is_digraphical(in_sequence: Iterable[Incomplete], out_sequence: Iterable[Incomplete]):
    r"""
    Returns True if some directed graph can realize the in- and out-degree
    sequences.

    Parameters
    ----------
    in_sequence : list or iterable container
        A sequence of integer node in-degrees

    out_sequence : list or iterable container
        A sequence of integer node out-degrees

    Returns
    -------
    valid : bool
      True if in and out-sequences are digraphic False if not.

    Examples
    --------
    >>> G = nx.DiGraph([(1, 2), (1, 3), (2, 3), (3, 4), (4, 2), (5, 1), (5, 4)])
    >>> in_seq = (d for n, d in G.in_degree())
    >>> out_seq = (d for n, d in G.out_degree())
    >>> nx.is_digraphical(in_seq, out_seq)
    True

    To test a non-digraphical scenario:
    >>> in_seq_list = [d for n, d in G.in_degree()]
    >>> in_seq_list[-1] += 1
    >>> nx.is_digraphical(in_seq_list, out_seq)
    False

    Notes
    -----
    This algorithm is from Kleitman and Wang [1]_.
    The worst case runtime is $O(s \times \log n)$ where $s$ and $n$ are the
    sum and length of the sequences respectively.

    References
    ----------
    .. [1] D.J. Kleitman and D.L. Wang
       Algorithms for Constructing Graphs and Digraphs with Given Valences
       and Factors, Discrete Mathematics, 6(1), pp. 79-88 (1973)
    """
    ...
=======
def is_graphical(sequence: Iterable[Incomplete], method: Literal["eg", "hh"] = "eg") -> bool: ...
@_dispatchable
def is_valid_degree_sequence_havel_hakimi(deg_sequence: Iterable[Incomplete]) -> bool: ...
@_dispatchable
def is_valid_degree_sequence_erdos_gallai(deg_sequence: Iterable[Incomplete]) -> bool: ...
@_dispatchable
def is_multigraphical(sequence: Iterable[Incomplete]) -> bool: ...
@_dispatchable
def is_pseudographical(sequence: Iterable[Incomplete]) -> bool: ...
@_dispatchable
def is_digraphical(in_sequence: Iterable[Incomplete], out_sequence: Iterable[Incomplete]) -> bool: ...
>>>>>>> 1063db7c
<|MERGE_RESOLUTION|>--- conflicted
+++ resolved
@@ -16,305 +16,6 @@
 ]
 
 @_dispatchable
-<<<<<<< HEAD
-def is_graphical(sequence: Iterable[Incomplete], method="eg"):
-    """
-    Returns True if sequence is a valid degree sequence.
-
-    A degree sequence is valid if some graph can realize it.
-
-    Parameters
-    ----------
-    sequence : list or iterable container
-        A sequence of integer node degrees
-
-    method : "eg" | "hh"  (default: 'eg')
-        The method used to validate the degree sequence.
-        "eg" corresponds to the Erdős-Gallai algorithm
-        [EG1960]_, [choudum1986]_, and
-        "hh" to the Havel-Hakimi algorithm
-        [havel1955]_, [hakimi1962]_, [CL1996]_.
-
-    Returns
-    -------
-    valid : bool
-        True if the sequence is a valid degree sequence and False if not.
-
-    Examples
-    --------
-    >>> G = nx.path_graph(4)
-    >>> sequence = (d for n, d in G.degree())
-    >>> nx.is_graphical(sequence)
-    True
-
-    To test a non-graphical sequence:
-    >>> sequence_list = [d for n, d in G.degree()]
-    >>> sequence_list[-1] += 1
-    >>> nx.is_graphical(sequence_list)
-    False
-
-    References
-    ----------
-    .. [EG1960] Erdős and Gallai, Mat. Lapok 11 264, 1960.
-    .. [choudum1986] S.A. Choudum. "A simple proof of the Erdős-Gallai theorem on
-       graph sequences." Bulletin of the Australian Mathematical Society, 33,
-       pp 67-70, 1986. https://doi.org/10.1017/S0004972700002872
-    .. [havel1955] Havel, V. "A Remark on the Existence of Finite Graphs"
-       Casopis Pest. Mat. 80, 477-480, 1955.
-    .. [hakimi1962] Hakimi, S. "On the Realizability of a Set of Integers as
-       Degrees of the Vertices of a Graph." SIAM J. Appl. Math. 10, 496-506, 1962.
-    .. [CL1996] G. Chartrand and L. Lesniak, "Graphs and Digraphs",
-       Chapman and Hall/CRC, 1996.
-    """
-    ...
-@_dispatchable
-def is_valid_degree_sequence_havel_hakimi(deg_sequence: Iterable[Incomplete]):
-    r"""
-    Returns True if deg_sequence can be realized by a simple graph.
-
-    The validation proceeds using the Havel-Hakimi theorem
-    [havel1955]_, [hakimi1962]_, [CL1996]_.
-    Worst-case run time is $O(s)$ where $s$ is the sum of the sequence.
-
-    Parameters
-    ----------
-    deg_sequence : list
-        A list of integers where each element specifies the degree of a node
-        in a graph.
-
-    Returns
-    -------
-    valid : bool
-        True if deg_sequence is graphical and False if not.
-
-    Examples
-    --------
-    >>> G = nx.Graph([(1, 2), (1, 3), (2, 3), (3, 4), (4, 2), (5, 1), (5, 4)])
-    >>> sequence = (d for _, d in G.degree())
-    >>> nx.is_valid_degree_sequence_havel_hakimi(sequence)
-    True
-
-    To test a non-valid sequence:
-    >>> sequence_list = [d for _, d in G.degree()]
-    >>> sequence_list[-1] += 1
-    >>> nx.is_valid_degree_sequence_havel_hakimi(sequence_list)
-    False
-
-    Notes
-    -----
-    The ZZ condition says that for the sequence d if
-
-    .. math::
-        |d| >= \frac{(\max(d) + \min(d) + 1)^2}{4*\min(d)}
-
-    then d is graphical.  This was shown in Theorem 6 in [1]_.
-
-    References
-    ----------
-    .. [1] I.E. Zverovich and V.E. Zverovich. "Contributions to the theory
-       of graphic sequences", Discrete Mathematics, 105, pp. 292-303 (1992).
-    .. [havel1955] Havel, V. "A Remark on the Existence of Finite Graphs"
-       Casopis Pest. Mat. 80, 477-480, 1955.
-    .. [hakimi1962] Hakimi, S. "On the Realizability of a Set of Integers as
-       Degrees of the Vertices of a Graph." SIAM J. Appl. Math. 10, 496-506, 1962.
-    .. [CL1996] G. Chartrand and L. Lesniak, "Graphs and Digraphs",
-       Chapman and Hall/CRC, 1996.
-    """
-    ...
-@_dispatchable
-def is_valid_degree_sequence_erdos_gallai(deg_sequence: Iterable[Incomplete]):
-    r"""
-    Returns True if deg_sequence can be realized by a simple graph.
-
-    The validation is done using the Erdős-Gallai theorem [EG1960]_.
-
-    Parameters
-    ----------
-    deg_sequence : list
-        A list of integers
-
-    Returns
-    -------
-    valid : bool
-        True if deg_sequence is graphical and False if not.
-
-    Examples
-    --------
-    >>> G = nx.Graph([(1, 2), (1, 3), (2, 3), (3, 4), (4, 2), (5, 1), (5, 4)])
-    >>> sequence = (d for _, d in G.degree())
-    >>> nx.is_valid_degree_sequence_erdos_gallai(sequence)
-    True
-
-    To test a non-valid sequence:
-    >>> sequence_list = [d for _, d in G.degree()]
-    >>> sequence_list[-1] += 1
-    >>> nx.is_valid_degree_sequence_erdos_gallai(sequence_list)
-    False
-
-    Notes
-    -----
-
-    This implementation uses an equivalent form of the Erdős-Gallai criterion.
-    Worst-case run time is $O(n)$ where $n$ is the length of the sequence.
-
-    Specifically, a sequence d is graphical if and only if the
-    sum of the sequence is even and for all strong indices k in the sequence,
-
-     .. math::
-
-       \sum_{i=1}^{k} d_i \leq k(k-1) + \sum_{j=k+1}^{n} \min(d_i,k)
-             = k(n-1) - ( k \sum_{j=0}^{k-1} n_j - \sum_{j=0}^{k-1} j n_j )
-
-    A strong index k is any index where d_k >= k and the value n_j is the
-    number of occurrences of j in d.  The maximal strong index is called the
-    Durfee index.
-
-    This particular rearrangement comes from the proof of Theorem 3 in [2]_.
-
-    The ZZ condition says that for the sequence d if
-
-    .. math::
-        |d| >= \frac{(\max(d) + \min(d) + 1)^2}{4*\min(d)}
-
-    then d is graphical.  This was shown in Theorem 6 in [2]_.
-
-    References
-    ----------
-    .. [1] A. Tripathi and S. Vijay. "A note on a theorem of Erdős & Gallai",
-       Discrete Mathematics, 265, pp. 417-420 (2003).
-    .. [2] I.E. Zverovich and V.E. Zverovich. "Contributions to the theory
-       of graphic sequences", Discrete Mathematics, 105, pp. 292-303 (1992).
-    .. [EG1960] Erdős and Gallai, Mat. Lapok 11 264, 1960.
-    """
-    ...
-@_dispatchable
-def is_multigraphical(sequence: Iterable[Incomplete]):
-    """
-    Returns True if some multigraph can realize the sequence.
-
-    Parameters
-    ----------
-    sequence : list
-        A list of integers
-
-    Returns
-    -------
-    valid : bool
-        True if deg_sequence is a multigraphic degree sequence and False if not.
-
-    Examples
-    --------
-    >>> G = nx.MultiGraph([(1, 2), (1, 3), (2, 3), (3, 4), (4, 2), (5, 1), (5, 4)])
-    >>> sequence = (d for _, d in G.degree())
-    >>> nx.is_multigraphical(sequence)
-    True
-
-    To test a non-multigraphical sequence:
-    >>> sequence_list = [d for _, d in G.degree()]
-    >>> sequence_list[-1] += 1
-    >>> nx.is_multigraphical(sequence_list)
-    False
-
-    Notes
-    -----
-    The worst-case run time is $O(n)$ where $n$ is the length of the sequence.
-
-    References
-    ----------
-    .. [1] S. L. Hakimi. "On the realizability of a set of integers as
-       degrees of the vertices of a linear graph", J. SIAM, 10, pp. 496-506
-       (1962).
-    """
-    ...
-@_dispatchable
-def is_pseudographical(sequence: Iterable[Incomplete]):
-    """
-    Returns True if some pseudograph can realize the sequence.
-
-    Every nonnegative integer sequence with an even sum is pseudographical
-    (see [1]_).
-
-    Parameters
-    ----------
-    sequence : list or iterable container
-        A sequence of integer node degrees
-
-    Returns
-    -------
-    valid : bool
-      True if the sequence is a pseudographic degree sequence and False if not.
-
-    Examples
-    --------
-    >>> G = nx.Graph([(1, 2), (1, 3), (2, 3), (3, 4), (4, 2), (5, 1), (5, 4)])
-    >>> sequence = (d for _, d in G.degree())
-    >>> nx.is_pseudographical(sequence)
-    True
-
-    To test a non-pseudographical sequence:
-    >>> sequence_list = [d for _, d in G.degree()]
-    >>> sequence_list[-1] += 1
-    >>> nx.is_pseudographical(sequence_list)
-    False
-
-    Notes
-    -----
-    The worst-case run time is $O(n)$ where n is the length of the sequence.
-
-    References
-    ----------
-    .. [1] F. Boesch and F. Harary. "Line removal algorithms for graphs
-       and their degree lists", IEEE Trans. Circuits and Systems, CAS-23(12),
-       pp. 778-782 (1976).
-    """
-    ...
-@_dispatchable
-def is_digraphical(in_sequence: Iterable[Incomplete], out_sequence: Iterable[Incomplete]):
-    r"""
-    Returns True if some directed graph can realize the in- and out-degree
-    sequences.
-
-    Parameters
-    ----------
-    in_sequence : list or iterable container
-        A sequence of integer node in-degrees
-
-    out_sequence : list or iterable container
-        A sequence of integer node out-degrees
-
-    Returns
-    -------
-    valid : bool
-      True if in and out-sequences are digraphic False if not.
-
-    Examples
-    --------
-    >>> G = nx.DiGraph([(1, 2), (1, 3), (2, 3), (3, 4), (4, 2), (5, 1), (5, 4)])
-    >>> in_seq = (d for n, d in G.in_degree())
-    >>> out_seq = (d for n, d in G.out_degree())
-    >>> nx.is_digraphical(in_seq, out_seq)
-    True
-
-    To test a non-digraphical scenario:
-    >>> in_seq_list = [d for n, d in G.in_degree()]
-    >>> in_seq_list[-1] += 1
-    >>> nx.is_digraphical(in_seq_list, out_seq)
-    False
-
-    Notes
-    -----
-    This algorithm is from Kleitman and Wang [1]_.
-    The worst case runtime is $O(s \times \log n)$ where $s$ and $n$ are the
-    sum and length of the sequences respectively.
-
-    References
-    ----------
-    .. [1] D.J. Kleitman and D.L. Wang
-       Algorithms for Constructing Graphs and Digraphs with Given Valences
-       and Factors, Discrete Mathematics, 6(1), pp. 79-88 (1973)
-    """
-    ...
-=======
 def is_graphical(sequence: Iterable[Incomplete], method: Literal["eg", "hh"] = "eg") -> bool: ...
 @_dispatchable
 def is_valid_degree_sequence_havel_hakimi(deg_sequence: Iterable[Incomplete]) -> bool: ...
@@ -325,5 +26,4 @@
 @_dispatchable
 def is_pseudographical(sequence: Iterable[Incomplete]) -> bool: ...
 @_dispatchable
-def is_digraphical(in_sequence: Iterable[Incomplete], out_sequence: Iterable[Incomplete]) -> bool: ...
->>>>>>> 1063db7c
+def is_digraphical(in_sequence: Iterable[Incomplete], out_sequence: Iterable[Incomplete]) -> bool: ...