"""
Routines to find the boundary of a set of nodes.

An edge boundary is a set of edges, each of which has exactly one
endpoint in a given set of nodes (or, in the case of directed graphs,
the set of edges whose source node is in the set).

A node boundary of a set *S* of nodes is the set of (out-)neighbors of
nodes in *S* that are outside *S*.
"""

from _typeshed import Incomplete
from collections.abc import Generator, Iterable
from typing import TypeVar, overload

from networkx.classes.graph import Graph, _Node
from networkx.utils.backends import _dispatchable

_U = TypeVar("_U")
__all__ = ["edge_boundary", "node_boundary"]

@overload
def edge_boundary(
    G: Graph[_Node],
    nbunch1: Iterable[Incomplete],
    nbunch2: Iterable[Incomplete] | None = None,
    data=False,
    keys: bool = False,
<<<<<<< HEAD
    default: Incomplete | None = None,
) -> Generator[tuple[_Node, _Node], None, None]:
    """
    Returns the edge boundary of `nbunch1`.

    The *edge boundary* of a set *S* with respect to a set *T* is the
    set of edges (*u*, *v*) such that *u* is in *S* and *v* is in *T*.
    If *T* is not specified, it is assumed to be the set of all nodes
    not in *S*.

    Parameters
    ----------
    G : NetworkX graph

    nbunch1 : iterable
        Iterable of nodes in the graph representing the set of nodes
        whose edge boundary will be returned. (This is the set *S* from
        the definition above.)

    nbunch2 : iterable
        Iterable of nodes representing the target (or "exterior") set of
        nodes. (This is the set *T* from the definition above.) If not
        specified, this is assumed to be the set of all nodes in `G`
        not in `nbunch1`.

    keys : bool
        This parameter has the same meaning as in
        :meth:`MultiGraph.edges`.

    data : bool or object
        This parameter has the same meaning as in
        :meth:`MultiGraph.edges`.

    default : object
        This parameter has the same meaning as in
        :meth:`MultiGraph.edges`.

    Returns
    -------
    iterator
        An iterator over the edges in the boundary of `nbunch1` with
        respect to `nbunch2`. If `keys`, `data`, or `default`
        are specified and `G` is a multigraph, then edges are returned
        with keys and/or data, as in :meth:`MultiGraph.edges`.

    Examples
    --------
    >>> G = nx.wheel_graph(6)

    When nbunch2=None:

    >>> list(nx.edge_boundary(G, (1, 3)))
    [(1, 0), (1, 2), (1, 5), (3, 0), (3, 2), (3, 4)]

    When nbunch2 is given:

    >>> list(nx.edge_boundary(G, (1, 3), (2, 0)))
    [(1, 0), (1, 2), (3, 0), (3, 2)]

    Notes
    -----
    Any element of `nbunch` that is not in the graph `G` will be
    ignored.

    `nbunch1` and `nbunch2` are usually meant to be disjoint, but in
    the interest of speed and generality, that is not required here.
    """
    ...
=======
    default=None,
) -> Generator[tuple[_Node, _Node], None, None]: ...
>>>>>>> 9589e369
@overload
def edge_boundary(
    G: Graph[_Node],
    nbunch1: Iterable[Incomplete],
    nbunch2: Iterable[Incomplete] | None = None,
    data=False,
    keys: bool = False,
<<<<<<< HEAD
    default: Incomplete | None = None,
) -> Generator[tuple[_Node, _Node, dict[str, Incomplete]], None, None]:
    """
    Returns the edge boundary of `nbunch1`.

    The *edge boundary* of a set *S* with respect to a set *T* is the
    set of edges (*u*, *v*) such that *u* is in *S* and *v* is in *T*.
    If *T* is not specified, it is assumed to be the set of all nodes
    not in *S*.

    Parameters
    ----------
    G : NetworkX graph

    nbunch1 : iterable
        Iterable of nodes in the graph representing the set of nodes
        whose edge boundary will be returned. (This is the set *S* from
        the definition above.)

    nbunch2 : iterable
        Iterable of nodes representing the target (or "exterior") set of
        nodes. (This is the set *T* from the definition above.) If not
        specified, this is assumed to be the set of all nodes in `G`
        not in `nbunch1`.

    keys : bool
        This parameter has the same meaning as in
        :meth:`MultiGraph.edges`.

    data : bool or object
        This parameter has the same meaning as in
        :meth:`MultiGraph.edges`.

    default : object
        This parameter has the same meaning as in
        :meth:`MultiGraph.edges`.

    Returns
    -------
    iterator
        An iterator over the edges in the boundary of `nbunch1` with
        respect to `nbunch2`. If `keys`, `data`, or `default`
        are specified and `G` is a multigraph, then edges are returned
        with keys and/or data, as in :meth:`MultiGraph.edges`.

    Examples
    --------
    >>> G = nx.wheel_graph(6)

    When nbunch2=None:

    >>> list(nx.edge_boundary(G, (1, 3)))
    [(1, 0), (1, 2), (1, 5), (3, 0), (3, 2), (3, 4)]

    When nbunch2 is given:

    >>> list(nx.edge_boundary(G, (1, 3), (2, 0)))
    [(1, 0), (1, 2), (3, 0), (3, 2)]

    Notes
    -----
    Any element of `nbunch` that is not in the graph `G` will be
    ignored.

    `nbunch1` and `nbunch2` are usually meant to be disjoint, but in
    the interest of speed and generality, that is not required here.
    """
    ...
=======
    default=None,
) -> Generator[tuple[_Node, _Node, dict[str, Incomplete]], None, None]: ...
>>>>>>> 9589e369
@overload
def edge_boundary(
    G: Graph[_Node],
    nbunch1: Iterable[Incomplete],
    nbunch2: Iterable[Incomplete] | None = None,
    data=False,
    keys: bool = False,
<<<<<<< HEAD
    default: Incomplete | None = None,
) -> Generator[tuple[_Node, _Node, dict[str, Incomplete]], None, None]:
    """
    Returns the edge boundary of `nbunch1`.

    The *edge boundary* of a set *S* with respect to a set *T* is the
    set of edges (*u*, *v*) such that *u* is in *S* and *v* is in *T*.
    If *T* is not specified, it is assumed to be the set of all nodes
    not in *S*.

    Parameters
    ----------
    G : NetworkX graph

    nbunch1 : iterable
        Iterable of nodes in the graph representing the set of nodes
        whose edge boundary will be returned. (This is the set *S* from
        the definition above.)

    nbunch2 : iterable
        Iterable of nodes representing the target (or "exterior") set of
        nodes. (This is the set *T* from the definition above.) If not
        specified, this is assumed to be the set of all nodes in `G`
        not in `nbunch1`.

    keys : bool
        This parameter has the same meaning as in
        :meth:`MultiGraph.edges`.

    data : bool or object
        This parameter has the same meaning as in
        :meth:`MultiGraph.edges`.

    default : object
        This parameter has the same meaning as in
        :meth:`MultiGraph.edges`.

    Returns
    -------
    iterator
        An iterator over the edges in the boundary of `nbunch1` with
        respect to `nbunch2`. If `keys`, `data`, or `default`
        are specified and `G` is a multigraph, then edges are returned
        with keys and/or data, as in :meth:`MultiGraph.edges`.

    Examples
    --------
    >>> G = nx.wheel_graph(6)

    When nbunch2=None:

    >>> list(nx.edge_boundary(G, (1, 3)))
    [(1, 0), (1, 2), (1, 5), (3, 0), (3, 2), (3, 4)]

    When nbunch2 is given:

    >>> list(nx.edge_boundary(G, (1, 3), (2, 0)))
    [(1, 0), (1, 2), (3, 0), (3, 2)]

    Notes
    -----
    Any element of `nbunch` that is not in the graph `G` will be
    ignored.

    `nbunch1` and `nbunch2` are usually meant to be disjoint, but in
    the interest of speed and generality, that is not required here.
    """
    ...
=======
    default=None,
) -> Generator[tuple[_Node, _Node, dict[str, Incomplete]], None, None]: ...
>>>>>>> 9589e369
@overload
def edge_boundary(
    G: Graph[_Node],
    nbunch1: Iterable[Incomplete],
    nbunch2: Iterable[Incomplete] | None = None,
    data=False,
    keys: bool = False,
    default: _U | None = None,
) -> Generator[tuple[_Node, _Node, dict[str, _U]], None, None]:
    """
    Returns the edge boundary of `nbunch1`.

    The *edge boundary* of a set *S* with respect to a set *T* is the
    set of edges (*u*, *v*) such that *u* is in *S* and *v* is in *T*.
    If *T* is not specified, it is assumed to be the set of all nodes
    not in *S*.

    Parameters
    ----------
    G : NetworkX graph

    nbunch1 : iterable
        Iterable of nodes in the graph representing the set of nodes
        whose edge boundary will be returned. (This is the set *S* from
        the definition above.)

    nbunch2 : iterable
        Iterable of nodes representing the target (or "exterior") set of
        nodes. (This is the set *T* from the definition above.) If not
        specified, this is assumed to be the set of all nodes in `G`
        not in `nbunch1`.

    keys : bool
        This parameter has the same meaning as in
        :meth:`MultiGraph.edges`.

    data : bool or object
        This parameter has the same meaning as in
        :meth:`MultiGraph.edges`.

    default : object
        This parameter has the same meaning as in
        :meth:`MultiGraph.edges`.

    Returns
    -------
    iterator
        An iterator over the edges in the boundary of `nbunch1` with
        respect to `nbunch2`. If `keys`, `data`, or `default`
        are specified and `G` is a multigraph, then edges are returned
        with keys and/or data, as in :meth:`MultiGraph.edges`.

    Examples
    --------
    >>> G = nx.wheel_graph(6)

    When nbunch2=None:

    >>> list(nx.edge_boundary(G, (1, 3)))
    [(1, 0), (1, 2), (1, 5), (3, 0), (3, 2), (3, 4)]

    When nbunch2 is given:

    >>> list(nx.edge_boundary(G, (1, 3), (2, 0)))
    [(1, 0), (1, 2), (3, 0), (3, 2)]

    Notes
    -----
    Any element of `nbunch` that is not in the graph `G` will be
    ignored.

    `nbunch1` and `nbunch2` are usually meant to be disjoint, but in
    the interest of speed and generality, that is not required here.
    """
    ...
@overload
def edge_boundary(
    G: Graph[_Node],
    nbunch1: Iterable[Incomplete],
    nbunch2: Iterable[Incomplete] | None = None,
    data=False,
    keys: bool = False,
    default: _U | None = None,
) -> Generator[tuple[_Node, _Node, dict[str, _U]], None, None]:
    """
    Returns the edge boundary of `nbunch1`.

    The *edge boundary* of a set *S* with respect to a set *T* is the
    set of edges (*u*, *v*) such that *u* is in *S* and *v* is in *T*.
    If *T* is not specified, it is assumed to be the set of all nodes
    not in *S*.

    Parameters
    ----------
    G : NetworkX graph

    nbunch1 : iterable
        Iterable of nodes in the graph representing the set of nodes
        whose edge boundary will be returned. (This is the set *S* from
        the definition above.)

    nbunch2 : iterable
        Iterable of nodes representing the target (or "exterior") set of
        nodes. (This is the set *T* from the definition above.) If not
        specified, this is assumed to be the set of all nodes in `G`
        not in `nbunch1`.

    keys : bool
        This parameter has the same meaning as in
        :meth:`MultiGraph.edges`.

    data : bool or object
        This parameter has the same meaning as in
        :meth:`MultiGraph.edges`.

    default : object
        This parameter has the same meaning as in
        :meth:`MultiGraph.edges`.

    Returns
    -------
    iterator
        An iterator over the edges in the boundary of `nbunch1` with
        respect to `nbunch2`. If `keys`, `data`, or `default`
        are specified and `G` is a multigraph, then edges are returned
        with keys and/or data, as in :meth:`MultiGraph.edges`.

    Examples
    --------
    >>> G = nx.wheel_graph(6)

    When nbunch2=None:

    >>> list(nx.edge_boundary(G, (1, 3)))
    [(1, 0), (1, 2), (1, 5), (3, 0), (3, 2), (3, 4)]

    When nbunch2 is given:

    >>> list(nx.edge_boundary(G, (1, 3), (2, 0)))
    [(1, 0), (1, 2), (3, 0), (3, 2)]

    Notes
    -----
    Any element of `nbunch` that is not in the graph `G` will be
    ignored.

    `nbunch1` and `nbunch2` are usually meant to be disjoint, but in
    the interest of speed and generality, that is not required here.
    """
    ...
@overload
def edge_boundary(
    G: Graph[_Node],
    nbunch1: Iterable[Incomplete],
    nbunch2: Iterable[Incomplete] | None = None,
    data=False,
    keys: bool = False,
<<<<<<< HEAD
    default: Incomplete | None = None,
) -> Generator[tuple[_Node, _Node, int], None, None]:
    """
    Returns the edge boundary of `nbunch1`.

    The *edge boundary* of a set *S* with respect to a set *T* is the
    set of edges (*u*, *v*) such that *u* is in *S* and *v* is in *T*.
    If *T* is not specified, it is assumed to be the set of all nodes
    not in *S*.

    Parameters
    ----------
    G : NetworkX graph

    nbunch1 : iterable
        Iterable of nodes in the graph representing the set of nodes
        whose edge boundary will be returned. (This is the set *S* from
        the definition above.)

    nbunch2 : iterable
        Iterable of nodes representing the target (or "exterior") set of
        nodes. (This is the set *T* from the definition above.) If not
        specified, this is assumed to be the set of all nodes in `G`
        not in `nbunch1`.

    keys : bool
        This parameter has the same meaning as in
        :meth:`MultiGraph.edges`.

    data : bool or object
        This parameter has the same meaning as in
        :meth:`MultiGraph.edges`.

    default : object
        This parameter has the same meaning as in
        :meth:`MultiGraph.edges`.

    Returns
    -------
    iterator
        An iterator over the edges in the boundary of `nbunch1` with
        respect to `nbunch2`. If `keys`, `data`, or `default`
        are specified and `G` is a multigraph, then edges are returned
        with keys and/or data, as in :meth:`MultiGraph.edges`.

    Examples
    --------
    >>> G = nx.wheel_graph(6)

    When nbunch2=None:

    >>> list(nx.edge_boundary(G, (1, 3)))
    [(1, 0), (1, 2), (1, 5), (3, 0), (3, 2), (3, 4)]

    When nbunch2 is given:

    >>> list(nx.edge_boundary(G, (1, 3), (2, 0)))
    [(1, 0), (1, 2), (3, 0), (3, 2)]

    Notes
    -----
    Any element of `nbunch` that is not in the graph `G` will be
    ignored.

    `nbunch1` and `nbunch2` are usually meant to be disjoint, but in
    the interest of speed and generality, that is not required here.
    """
    ...
=======
    default=None,
) -> Generator[tuple[_Node, _Node, int], None, None]: ...
>>>>>>> 9589e369
@overload
def edge_boundary(
    G: Graph[_Node],
    nbunch1: Iterable[Incomplete],
    nbunch2: Iterable[Incomplete] | None = None,
    data=False,
    keys: bool = False,
<<<<<<< HEAD
    default: Incomplete | None = None,
) -> Generator[tuple[_Node, _Node, int], None, None]:
    """
    Returns the edge boundary of `nbunch1`.

    The *edge boundary* of a set *S* with respect to a set *T* is the
    set of edges (*u*, *v*) such that *u* is in *S* and *v* is in *T*.
    If *T* is not specified, it is assumed to be the set of all nodes
    not in *S*.

    Parameters
    ----------
    G : NetworkX graph

    nbunch1 : iterable
        Iterable of nodes in the graph representing the set of nodes
        whose edge boundary will be returned. (This is the set *S* from
        the definition above.)

    nbunch2 : iterable
        Iterable of nodes representing the target (or "exterior") set of
        nodes. (This is the set *T* from the definition above.) If not
        specified, this is assumed to be the set of all nodes in `G`
        not in `nbunch1`.

    keys : bool
        This parameter has the same meaning as in
        :meth:`MultiGraph.edges`.

    data : bool or object
        This parameter has the same meaning as in
        :meth:`MultiGraph.edges`.

    default : object
        This parameter has the same meaning as in
        :meth:`MultiGraph.edges`.

    Returns
    -------
    iterator
        An iterator over the edges in the boundary of `nbunch1` with
        respect to `nbunch2`. If `keys`, `data`, or `default`
        are specified and `G` is a multigraph, then edges are returned
        with keys and/or data, as in :meth:`MultiGraph.edges`.

    Examples
    --------
    >>> G = nx.wheel_graph(6)

    When nbunch2=None:

    >>> list(nx.edge_boundary(G, (1, 3)))
    [(1, 0), (1, 2), (1, 5), (3, 0), (3, 2), (3, 4)]

    When nbunch2 is given:

    >>> list(nx.edge_boundary(G, (1, 3), (2, 0)))
    [(1, 0), (1, 2), (3, 0), (3, 2)]

    Notes
    -----
    Any element of `nbunch` that is not in the graph `G` will be
    ignored.

    `nbunch1` and `nbunch2` are usually meant to be disjoint, but in
    the interest of speed and generality, that is not required here.
    """
    ...
=======
    default=None,
) -> Generator[tuple[_Node, _Node, int], None, None]: ...
>>>>>>> 9589e369
@overload
def edge_boundary(
    G: Graph[_Node],
    nbunch1: Iterable[Incomplete],
    nbunch2: Iterable[Incomplete] | None = None,
    data=False,
    keys: bool = False,
<<<<<<< HEAD
    default: Incomplete | None = None,
) -> Generator[tuple[_Node, _Node, int, dict[str, Incomplete]], None, None]:
    """
    Returns the edge boundary of `nbunch1`.

    The *edge boundary* of a set *S* with respect to a set *T* is the
    set of edges (*u*, *v*) such that *u* is in *S* and *v* is in *T*.
    If *T* is not specified, it is assumed to be the set of all nodes
    not in *S*.

    Parameters
    ----------
    G : NetworkX graph

    nbunch1 : iterable
        Iterable of nodes in the graph representing the set of nodes
        whose edge boundary will be returned. (This is the set *S* from
        the definition above.)

    nbunch2 : iterable
        Iterable of nodes representing the target (or "exterior") set of
        nodes. (This is the set *T* from the definition above.) If not
        specified, this is assumed to be the set of all nodes in `G`
        not in `nbunch1`.

    keys : bool
        This parameter has the same meaning as in
        :meth:`MultiGraph.edges`.

    data : bool or object
        This parameter has the same meaning as in
        :meth:`MultiGraph.edges`.

    default : object
        This parameter has the same meaning as in
        :meth:`MultiGraph.edges`.

    Returns
    -------
    iterator
        An iterator over the edges in the boundary of `nbunch1` with
        respect to `nbunch2`. If `keys`, `data`, or `default`
        are specified and `G` is a multigraph, then edges are returned
        with keys and/or data, as in :meth:`MultiGraph.edges`.

    Examples
    --------
    >>> G = nx.wheel_graph(6)

    When nbunch2=None:

    >>> list(nx.edge_boundary(G, (1, 3)))
    [(1, 0), (1, 2), (1, 5), (3, 0), (3, 2), (3, 4)]

    When nbunch2 is given:

    >>> list(nx.edge_boundary(G, (1, 3), (2, 0)))
    [(1, 0), (1, 2), (3, 0), (3, 2)]

    Notes
    -----
    Any element of `nbunch` that is not in the graph `G` will be
    ignored.

    `nbunch1` and `nbunch2` are usually meant to be disjoint, but in
    the interest of speed and generality, that is not required here.
    """
    ...
=======
    default=None,
) -> Generator[tuple[_Node, _Node, int, dict[str, Incomplete]], None, None]: ...
>>>>>>> 9589e369
@overload
def edge_boundary(
    G: Graph[_Node],
    nbunch1: Iterable[Incomplete],
    nbunch2: Iterable[Incomplete] | None = None,
    data=False,
    keys: bool = False,
<<<<<<< HEAD
    default: Incomplete | None = None,
) -> Generator[tuple[_Node, _Node, int, dict[str, Incomplete]], None, None]:
    """
    Returns the edge boundary of `nbunch1`.

    The *edge boundary* of a set *S* with respect to a set *T* is the
    set of edges (*u*, *v*) such that *u* is in *S* and *v* is in *T*.
    If *T* is not specified, it is assumed to be the set of all nodes
    not in *S*.

    Parameters
    ----------
    G : NetworkX graph

    nbunch1 : iterable
        Iterable of nodes in the graph representing the set of nodes
        whose edge boundary will be returned. (This is the set *S* from
        the definition above.)

    nbunch2 : iterable
        Iterable of nodes representing the target (or "exterior") set of
        nodes. (This is the set *T* from the definition above.) If not
        specified, this is assumed to be the set of all nodes in `G`
        not in `nbunch1`.

    keys : bool
        This parameter has the same meaning as in
        :meth:`MultiGraph.edges`.

    data : bool or object
        This parameter has the same meaning as in
        :meth:`MultiGraph.edges`.

    default : object
        This parameter has the same meaning as in
        :meth:`MultiGraph.edges`.

    Returns
    -------
    iterator
        An iterator over the edges in the boundary of `nbunch1` with
        respect to `nbunch2`. If `keys`, `data`, or `default`
        are specified and `G` is a multigraph, then edges are returned
        with keys and/or data, as in :meth:`MultiGraph.edges`.

    Examples
    --------
    >>> G = nx.wheel_graph(6)

    When nbunch2=None:

    >>> list(nx.edge_boundary(G, (1, 3)))
    [(1, 0), (1, 2), (1, 5), (3, 0), (3, 2), (3, 4)]

    When nbunch2 is given:

    >>> list(nx.edge_boundary(G, (1, 3), (2, 0)))
    [(1, 0), (1, 2), (3, 0), (3, 2)]

    Notes
    -----
    Any element of `nbunch` that is not in the graph `G` will be
    ignored.

    `nbunch1` and `nbunch2` are usually meant to be disjoint, but in
    the interest of speed and generality, that is not required here.
    """
    ...
=======
    default=None,
) -> Generator[tuple[_Node, _Node, int, dict[str, Incomplete]], None, None]: ...
>>>>>>> 9589e369
@overload
def edge_boundary(
    G: Graph[_Node],
    nbunch1: Iterable[Incomplete],
    nbunch2: Iterable[Incomplete] | None = None,
    data=False,
    keys: bool = False,
    default: _U | None = None,
) -> Generator[tuple[_Node, _Node, int, dict[str, _U]], None, None]:
    """
    Returns the edge boundary of `nbunch1`.

    The *edge boundary* of a set *S* with respect to a set *T* is the
    set of edges (*u*, *v*) such that *u* is in *S* and *v* is in *T*.
    If *T* is not specified, it is assumed to be the set of all nodes
    not in *S*.

    Parameters
    ----------
    G : NetworkX graph

    nbunch1 : iterable
        Iterable of nodes in the graph representing the set of nodes
        whose edge boundary will be returned. (This is the set *S* from
        the definition above.)

    nbunch2 : iterable
        Iterable of nodes representing the target (or "exterior") set of
        nodes. (This is the set *T* from the definition above.) If not
        specified, this is assumed to be the set of all nodes in `G`
        not in `nbunch1`.

    keys : bool
        This parameter has the same meaning as in
        :meth:`MultiGraph.edges`.

    data : bool or object
        This parameter has the same meaning as in
        :meth:`MultiGraph.edges`.

    default : object
        This parameter has the same meaning as in
        :meth:`MultiGraph.edges`.

    Returns
    -------
    iterator
        An iterator over the edges in the boundary of `nbunch1` with
        respect to `nbunch2`. If `keys`, `data`, or `default`
        are specified and `G` is a multigraph, then edges are returned
        with keys and/or data, as in :meth:`MultiGraph.edges`.

    Examples
    --------
    >>> G = nx.wheel_graph(6)

    When nbunch2=None:

    >>> list(nx.edge_boundary(G, (1, 3)))
    [(1, 0), (1, 2), (1, 5), (3, 0), (3, 2), (3, 4)]

    When nbunch2 is given:

    >>> list(nx.edge_boundary(G, (1, 3), (2, 0)))
    [(1, 0), (1, 2), (3, 0), (3, 2)]

    Notes
    -----
    Any element of `nbunch` that is not in the graph `G` will be
    ignored.

    `nbunch1` and `nbunch2` are usually meant to be disjoint, but in
    the interest of speed and generality, that is not required here.
    """
    ...
@overload
def edge_boundary(
    G: Graph[_Node],
    nbunch1: Iterable[Incomplete],
    nbunch2: Iterable[Incomplete] | None = None,
    data=False,
    keys: bool = False,
    default: _U | None = None,
) -> Generator[tuple[_Node, _Node, int, dict[str, _U]], None, None]:
    """
    Returns the edge boundary of `nbunch1`.

    The *edge boundary* of a set *S* with respect to a set *T* is the
    set of edges (*u*, *v*) such that *u* is in *S* and *v* is in *T*.
    If *T* is not specified, it is assumed to be the set of all nodes
    not in *S*.

    Parameters
    ----------
    G : NetworkX graph

    nbunch1 : iterable
        Iterable of nodes in the graph representing the set of nodes
        whose edge boundary will be returned. (This is the set *S* from
        the definition above.)

    nbunch2 : iterable
        Iterable of nodes representing the target (or "exterior") set of
        nodes. (This is the set *T* from the definition above.) If not
        specified, this is assumed to be the set of all nodes in `G`
        not in `nbunch1`.

    keys : bool
        This parameter has the same meaning as in
        :meth:`MultiGraph.edges`.

    data : bool or object
        This parameter has the same meaning as in
        :meth:`MultiGraph.edges`.

    default : object
        This parameter has the same meaning as in
        :meth:`MultiGraph.edges`.

    Returns
    -------
    iterator
        An iterator over the edges in the boundary of `nbunch1` with
        respect to `nbunch2`. If `keys`, `data`, or `default`
        are specified and `G` is a multigraph, then edges are returned
        with keys and/or data, as in :meth:`MultiGraph.edges`.

    Examples
    --------
    >>> G = nx.wheel_graph(6)

    When nbunch2=None:

    >>> list(nx.edge_boundary(G, (1, 3)))
    [(1, 0), (1, 2), (1, 5), (3, 0), (3, 2), (3, 4)]

    When nbunch2 is given:

    >>> list(nx.edge_boundary(G, (1, 3), (2, 0)))
    [(1, 0), (1, 2), (3, 0), (3, 2)]

    Notes
    -----
    Any element of `nbunch` that is not in the graph `G` will be
    ignored.

    `nbunch1` and `nbunch2` are usually meant to be disjoint, but in
    the interest of speed and generality, that is not required here.
    """
    ...
@_dispatchable
def node_boundary(G: Graph[_Node], nbunch1: Iterable[Incomplete], nbunch2: Iterable[Incomplete] | None = None) -> set[_Node]:
    """
    Returns the node boundary of `nbunch1`.

    The *node boundary* of a set *S* with respect to a set *T* is the
    set of nodes *v* in *T* such that for some *u* in *S*, there is an
    edge joining *u* to *v*. If *T* is not specified, it is assumed to
    be the set of all nodes not in *S*.

    Parameters
    ----------
    G : NetworkX graph

    nbunch1 : iterable
        Iterable of nodes in the graph representing the set of nodes
        whose node boundary will be returned. (This is the set *S* from
        the definition above.)

    nbunch2 : iterable
        Iterable of nodes representing the target (or "exterior") set of
        nodes. (This is the set *T* from the definition above.) If not
        specified, this is assumed to be the set of all nodes in `G`
        not in `nbunch1`.

    Returns
    -------
    set
        The node boundary of `nbunch1` with respect to `nbunch2`.

    Examples
    --------
    >>> G = nx.wheel_graph(6)

    When nbunch2=None:

    >>> list(nx.node_boundary(G, (3, 4)))
    [0, 2, 5]

    When nbunch2 is given:

    >>> list(nx.node_boundary(G, (3, 4), (0, 1, 5)))
    [0, 5]

    Notes
    -----
    Any element of `nbunch` that is not in the graph `G` will be
    ignored.

    `nbunch1` and `nbunch2` are usually meant to be disjoint, but in
    the interest of speed and generality, that is not required here.
    """
    ...<|MERGE_RESOLUTION|>--- conflicted
+++ resolved
@@ -26,9 +26,35 @@
     nbunch2: Iterable[Incomplete] | None = None,
     data=False,
     keys: bool = False,
-<<<<<<< HEAD
-    default: Incomplete | None = None,
-) -> Generator[tuple[_Node, _Node], None, None]:
+    default=None,
+) -> Generator[tuple[_Node, _Node], None, None]: ...
+@overload
+def edge_boundary(
+    G: Graph[_Node],
+    nbunch1: Iterable[Incomplete],
+    nbunch2: Iterable[Incomplete] | None = None,
+    data=False,
+    keys: bool = False,
+    default=None,
+) -> Generator[tuple[_Node, _Node, dict[str, Incomplete]], None, None]: ...
+@overload
+def edge_boundary(
+    G: Graph[_Node],
+    nbunch1: Iterable[Incomplete],
+    nbunch2: Iterable[Incomplete] | None = None,
+    data=False,
+    keys: bool = False,
+    default=None,
+) -> Generator[tuple[_Node, _Node, dict[str, Incomplete]], None, None]: ...
+@overload
+def edge_boundary(
+    G: Graph[_Node],
+    nbunch1: Iterable[Incomplete],
+    nbunch2: Iterable[Incomplete] | None = None,
+    data=False,
+    keys: bool = False,
+    default: _U | None = None,
+) -> Generator[tuple[_Node, _Node, dict[str, _U]], None, None]:
     """
     Returns the edge boundary of `nbunch1`.
 
@@ -95,20 +121,15 @@
     the interest of speed and generality, that is not required here.
     """
     ...
-=======
-    default=None,
-) -> Generator[tuple[_Node, _Node], None, None]: ...
->>>>>>> 9589e369
-@overload
-def edge_boundary(
-    G: Graph[_Node],
-    nbunch1: Iterable[Incomplete],
-    nbunch2: Iterable[Incomplete] | None = None,
-    data=False,
-    keys: bool = False,
-<<<<<<< HEAD
-    default: Incomplete | None = None,
-) -> Generator[tuple[_Node, _Node, dict[str, Incomplete]], None, None]:
+@overload
+def edge_boundary(
+    G: Graph[_Node],
+    nbunch1: Iterable[Incomplete],
+    nbunch2: Iterable[Incomplete] | None = None,
+    data=False,
+    keys: bool = False,
+    default: _U | None = None,
+) -> Generator[tuple[_Node, _Node, dict[str, _U]], None, None]:
     """
     Returns the edge boundary of `nbunch1`.
 
@@ -175,20 +196,51 @@
     the interest of speed and generality, that is not required here.
     """
     ...
-=======
-    default=None,
-) -> Generator[tuple[_Node, _Node, dict[str, Incomplete]], None, None]: ...
->>>>>>> 9589e369
-@overload
-def edge_boundary(
-    G: Graph[_Node],
-    nbunch1: Iterable[Incomplete],
-    nbunch2: Iterable[Incomplete] | None = None,
-    data=False,
-    keys: bool = False,
-<<<<<<< HEAD
-    default: Incomplete | None = None,
-) -> Generator[tuple[_Node, _Node, dict[str, Incomplete]], None, None]:
+@overload
+def edge_boundary(
+    G: Graph[_Node],
+    nbunch1: Iterable[Incomplete],
+    nbunch2: Iterable[Incomplete] | None = None,
+    data=False,
+    keys: bool = False,
+    default=None,
+) -> Generator[tuple[_Node, _Node, int], None, None]: ...
+@overload
+def edge_boundary(
+    G: Graph[_Node],
+    nbunch1: Iterable[Incomplete],
+    nbunch2: Iterable[Incomplete] | None = None,
+    data=False,
+    keys: bool = False,
+    default=None,
+) -> Generator[tuple[_Node, _Node, int], None, None]: ...
+@overload
+def edge_boundary(
+    G: Graph[_Node],
+    nbunch1: Iterable[Incomplete],
+    nbunch2: Iterable[Incomplete] | None = None,
+    data=False,
+    keys: bool = False,
+    default=None,
+) -> Generator[tuple[_Node, _Node, int, dict[str, Incomplete]], None, None]: ...
+@overload
+def edge_boundary(
+    G: Graph[_Node],
+    nbunch1: Iterable[Incomplete],
+    nbunch2: Iterable[Incomplete] | None = None,
+    data=False,
+    keys: bool = False,
+    default=None,
+) -> Generator[tuple[_Node, _Node, int, dict[str, Incomplete]], None, None]: ...
+@overload
+def edge_boundary(
+    G: Graph[_Node],
+    nbunch1: Iterable[Incomplete],
+    nbunch2: Iterable[Incomplete] | None = None,
+    data=False,
+    keys: bool = False,
+    default: _U | None = None,
+) -> Generator[tuple[_Node, _Node, int, dict[str, _U]], None, None]:
     """
     Returns the edge boundary of `nbunch1`.
 
@@ -255,10 +307,6 @@
     the interest of speed and generality, that is not required here.
     """
     ...
-=======
-    default=None,
-) -> Generator[tuple[_Node, _Node, dict[str, Incomplete]], None, None]: ...
->>>>>>> 9589e369
 @overload
 def edge_boundary(
     G: Graph[_Node],
@@ -267,7 +315,7 @@
     data=False,
     keys: bool = False,
     default: _U | None = None,
-) -> Generator[tuple[_Node, _Node, dict[str, _U]], None, None]:
+) -> Generator[tuple[_Node, _Node, int, dict[str, _U]], None, None]:
     """
     Returns the edge boundary of `nbunch1`.
 
@@ -334,22 +382,15 @@
     the interest of speed and generality, that is not required here.
     """
     ...
-@overload
-def edge_boundary(
-    G: Graph[_Node],
-    nbunch1: Iterable[Incomplete],
-    nbunch2: Iterable[Incomplete] | None = None,
-    data=False,
-    keys: bool = False,
-    default: _U | None = None,
-) -> Generator[tuple[_Node, _Node, dict[str, _U]], None, None]:
-    """
-    Returns the edge boundary of `nbunch1`.
-
-    The *edge boundary* of a set *S* with respect to a set *T* is the
-    set of edges (*u*, *v*) such that *u* is in *S* and *v* is in *T*.
-    If *T* is not specified, it is assumed to be the set of all nodes
-    not in *S*.
+@_dispatchable
+def node_boundary(G: Graph[_Node], nbunch1: Iterable[Incomplete], nbunch2: Iterable[Incomplete] | None = None) -> set[_Node]:
+    """
+    Returns the node boundary of `nbunch1`.
+
+    The *node boundary* of a set *S* with respect to a set *T* is the
+    set of nodes *v* in *T* such that for some *u* in *S*, there is an
+    edge joining *u* to *v*. If *T* is not specified, it is assumed to
+    be the set of all nodes not in *S*.
 
     Parameters
     ----------
@@ -357,7 +398,7 @@
 
     nbunch1 : iterable
         Iterable of nodes in the graph representing the set of nodes
-        whose edge boundary will be returned. (This is the set *S* from
+        whose node boundary will be returned. (This is the set *S* from
         the definition above.)
 
     nbunch2 : iterable
@@ -366,25 +407,10 @@
         specified, this is assumed to be the set of all nodes in `G`
         not in `nbunch1`.
 
-    keys : bool
-        This parameter has the same meaning as in
-        :meth:`MultiGraph.edges`.
-
-    data : bool or object
-        This parameter has the same meaning as in
-        :meth:`MultiGraph.edges`.
-
-    default : object
-        This parameter has the same meaning as in
-        :meth:`MultiGraph.edges`.
-
     Returns
     -------
-    iterator
-        An iterator over the edges in the boundary of `nbunch1` with
-        respect to `nbunch2`. If `keys`, `data`, or `default`
-        are specified and `G` is a multigraph, then edges are returned
-        with keys and/or data, as in :meth:`MultiGraph.edges`.
+    set
+        The node boundary of `nbunch1` with respect to `nbunch2`.
 
     Examples
     --------
@@ -392,13 +418,13 @@
 
     When nbunch2=None:
 
-    >>> list(nx.edge_boundary(G, (1, 3)))
-    [(1, 0), (1, 2), (1, 5), (3, 0), (3, 2), (3, 4)]
+    >>> list(nx.node_boundary(G, (3, 4)))
+    [0, 2, 5]
 
     When nbunch2 is given:
 
-    >>> list(nx.edge_boundary(G, (1, 3), (2, 0)))
-    [(1, 0), (1, 2), (3, 0), (3, 2)]
+    >>> list(nx.node_boundary(G, (3, 4), (0, 1, 5)))
+    [0, 5]
 
     Notes
     -----
@@ -408,527 +434,4 @@
     `nbunch1` and `nbunch2` are usually meant to be disjoint, but in
     the interest of speed and generality, that is not required here.
     """
-    ...
-@overload
-def edge_boundary(
-    G: Graph[_Node],
-    nbunch1: Iterable[Incomplete],
-    nbunch2: Iterable[Incomplete] | None = None,
-    data=False,
-    keys: bool = False,
-<<<<<<< HEAD
-    default: Incomplete | None = None,
-) -> Generator[tuple[_Node, _Node, int], None, None]:
-    """
-    Returns the edge boundary of `nbunch1`.
-
-    The *edge boundary* of a set *S* with respect to a set *T* is the
-    set of edges (*u*, *v*) such that *u* is in *S* and *v* is in *T*.
-    If *T* is not specified, it is assumed to be the set of all nodes
-    not in *S*.
-
-    Parameters
-    ----------
-    G : NetworkX graph
-
-    nbunch1 : iterable
-        Iterable of nodes in the graph representing the set of nodes
-        whose edge boundary will be returned. (This is the set *S* from
-        the definition above.)
-
-    nbunch2 : iterable
-        Iterable of nodes representing the target (or "exterior") set of
-        nodes. (This is the set *T* from the definition above.) If not
-        specified, this is assumed to be the set of all nodes in `G`
-        not in `nbunch1`.
-
-    keys : bool
-        This parameter has the same meaning as in
-        :meth:`MultiGraph.edges`.
-
-    data : bool or object
-        This parameter has the same meaning as in
-        :meth:`MultiGraph.edges`.
-
-    default : object
-        This parameter has the same meaning as in
-        :meth:`MultiGraph.edges`.
-
-    Returns
-    -------
-    iterator
-        An iterator over the edges in the boundary of `nbunch1` with
-        respect to `nbunch2`. If `keys`, `data`, or `default`
-        are specified and `G` is a multigraph, then edges are returned
-        with keys and/or data, as in :meth:`MultiGraph.edges`.
-
-    Examples
-    --------
-    >>> G = nx.wheel_graph(6)
-
-    When nbunch2=None:
-
-    >>> list(nx.edge_boundary(G, (1, 3)))
-    [(1, 0), (1, 2), (1, 5), (3, 0), (3, 2), (3, 4)]
-
-    When nbunch2 is given:
-
-    >>> list(nx.edge_boundary(G, (1, 3), (2, 0)))
-    [(1, 0), (1, 2), (3, 0), (3, 2)]
-
-    Notes
-    -----
-    Any element of `nbunch` that is not in the graph `G` will be
-    ignored.
-
-    `nbunch1` and `nbunch2` are usually meant to be disjoint, but in
-    the interest of speed and generality, that is not required here.
-    """
-    ...
-=======
-    default=None,
-) -> Generator[tuple[_Node, _Node, int], None, None]: ...
->>>>>>> 9589e369
-@overload
-def edge_boundary(
-    G: Graph[_Node],
-    nbunch1: Iterable[Incomplete],
-    nbunch2: Iterable[Incomplete] | None = None,
-    data=False,
-    keys: bool = False,
-<<<<<<< HEAD
-    default: Incomplete | None = None,
-) -> Generator[tuple[_Node, _Node, int], None, None]:
-    """
-    Returns the edge boundary of `nbunch1`.
-
-    The *edge boundary* of a set *S* with respect to a set *T* is the
-    set of edges (*u*, *v*) such that *u* is in *S* and *v* is in *T*.
-    If *T* is not specified, it is assumed to be the set of all nodes
-    not in *S*.
-
-    Parameters
-    ----------
-    G : NetworkX graph
-
-    nbunch1 : iterable
-        Iterable of nodes in the graph representing the set of nodes
-        whose edge boundary will be returned. (This is the set *S* from
-        the definition above.)
-
-    nbunch2 : iterable
-        Iterable of nodes representing the target (or "exterior") set of
-        nodes. (This is the set *T* from the definition above.) If not
-        specified, this is assumed to be the set of all nodes in `G`
-        not in `nbunch1`.
-
-    keys : bool
-        This parameter has the same meaning as in
-        :meth:`MultiGraph.edges`.
-
-    data : bool or object
-        This parameter has the same meaning as in
-        :meth:`MultiGraph.edges`.
-
-    default : object
-        This parameter has the same meaning as in
-        :meth:`MultiGraph.edges`.
-
-    Returns
-    -------
-    iterator
-        An iterator over the edges in the boundary of `nbunch1` with
-        respect to `nbunch2`. If `keys`, `data`, or `default`
-        are specified and `G` is a multigraph, then edges are returned
-        with keys and/or data, as in :meth:`MultiGraph.edges`.
-
-    Examples
-    --------
-    >>> G = nx.wheel_graph(6)
-
-    When nbunch2=None:
-
-    >>> list(nx.edge_boundary(G, (1, 3)))
-    [(1, 0), (1, 2), (1, 5), (3, 0), (3, 2), (3, 4)]
-
-    When nbunch2 is given:
-
-    >>> list(nx.edge_boundary(G, (1, 3), (2, 0)))
-    [(1, 0), (1, 2), (3, 0), (3, 2)]
-
-    Notes
-    -----
-    Any element of `nbunch` that is not in the graph `G` will be
-    ignored.
-
-    `nbunch1` and `nbunch2` are usually meant to be disjoint, but in
-    the interest of speed and generality, that is not required here.
-    """
-    ...
-=======
-    default=None,
-) -> Generator[tuple[_Node, _Node, int], None, None]: ...
->>>>>>> 9589e369
-@overload
-def edge_boundary(
-    G: Graph[_Node],
-    nbunch1: Iterable[Incomplete],
-    nbunch2: Iterable[Incomplete] | None = None,
-    data=False,
-    keys: bool = False,
-<<<<<<< HEAD
-    default: Incomplete | None = None,
-) -> Generator[tuple[_Node, _Node, int, dict[str, Incomplete]], None, None]:
-    """
-    Returns the edge boundary of `nbunch1`.
-
-    The *edge boundary* of a set *S* with respect to a set *T* is the
-    set of edges (*u*, *v*) such that *u* is in *S* and *v* is in *T*.
-    If *T* is not specified, it is assumed to be the set of all nodes
-    not in *S*.
-
-    Parameters
-    ----------
-    G : NetworkX graph
-
-    nbunch1 : iterable
-        Iterable of nodes in the graph representing the set of nodes
-        whose edge boundary will be returned. (This is the set *S* from
-        the definition above.)
-
-    nbunch2 : iterable
-        Iterable of nodes representing the target (or "exterior") set of
-        nodes. (This is the set *T* from the definition above.) If not
-        specified, this is assumed to be the set of all nodes in `G`
-        not in `nbunch1`.
-
-    keys : bool
-        This parameter has the same meaning as in
-        :meth:`MultiGraph.edges`.
-
-    data : bool or object
-        This parameter has the same meaning as in
-        :meth:`MultiGraph.edges`.
-
-    default : object
-        This parameter has the same meaning as in
-        :meth:`MultiGraph.edges`.
-
-    Returns
-    -------
-    iterator
-        An iterator over the edges in the boundary of `nbunch1` with
-        respect to `nbunch2`. If `keys`, `data`, or `default`
-        are specified and `G` is a multigraph, then edges are returned
-        with keys and/or data, as in :meth:`MultiGraph.edges`.
-
-    Examples
-    --------
-    >>> G = nx.wheel_graph(6)
-
-    When nbunch2=None:
-
-    >>> list(nx.edge_boundary(G, (1, 3)))
-    [(1, 0), (1, 2), (1, 5), (3, 0), (3, 2), (3, 4)]
-
-    When nbunch2 is given:
-
-    >>> list(nx.edge_boundary(G, (1, 3), (2, 0)))
-    [(1, 0), (1, 2), (3, 0), (3, 2)]
-
-    Notes
-    -----
-    Any element of `nbunch` that is not in the graph `G` will be
-    ignored.
-
-    `nbunch1` and `nbunch2` are usually meant to be disjoint, but in
-    the interest of speed and generality, that is not required here.
-    """
-    ...
-=======
-    default=None,
-) -> Generator[tuple[_Node, _Node, int, dict[str, Incomplete]], None, None]: ...
->>>>>>> 9589e369
-@overload
-def edge_boundary(
-    G: Graph[_Node],
-    nbunch1: Iterable[Incomplete],
-    nbunch2: Iterable[Incomplete] | None = None,
-    data=False,
-    keys: bool = False,
-<<<<<<< HEAD
-    default: Incomplete | None = None,
-) -> Generator[tuple[_Node, _Node, int, dict[str, Incomplete]], None, None]:
-    """
-    Returns the edge boundary of `nbunch1`.
-
-    The *edge boundary* of a set *S* with respect to a set *T* is the
-    set of edges (*u*, *v*) such that *u* is in *S* and *v* is in *T*.
-    If *T* is not specified, it is assumed to be the set of all nodes
-    not in *S*.
-
-    Parameters
-    ----------
-    G : NetworkX graph
-
-    nbunch1 : iterable
-        Iterable of nodes in the graph representing the set of nodes
-        whose edge boundary will be returned. (This is the set *S* from
-        the definition above.)
-
-    nbunch2 : iterable
-        Iterable of nodes representing the target (or "exterior") set of
-        nodes. (This is the set *T* from the definition above.) If not
-        specified, this is assumed to be the set of all nodes in `G`
-        not in `nbunch1`.
-
-    keys : bool
-        This parameter has the same meaning as in
-        :meth:`MultiGraph.edges`.
-
-    data : bool or object
-        This parameter has the same meaning as in
-        :meth:`MultiGraph.edges`.
-
-    default : object
-        This parameter has the same meaning as in
-        :meth:`MultiGraph.edges`.
-
-    Returns
-    -------
-    iterator
-        An iterator over the edges in the boundary of `nbunch1` with
-        respect to `nbunch2`. If `keys`, `data`, or `default`
-        are specified and `G` is a multigraph, then edges are returned
-        with keys and/or data, as in :meth:`MultiGraph.edges`.
-
-    Examples
-    --------
-    >>> G = nx.wheel_graph(6)
-
-    When nbunch2=None:
-
-    >>> list(nx.edge_boundary(G, (1, 3)))
-    [(1, 0), (1, 2), (1, 5), (3, 0), (3, 2), (3, 4)]
-
-    When nbunch2 is given:
-
-    >>> list(nx.edge_boundary(G, (1, 3), (2, 0)))
-    [(1, 0), (1, 2), (3, 0), (3, 2)]
-
-    Notes
-    -----
-    Any element of `nbunch` that is not in the graph `G` will be
-    ignored.
-
-    `nbunch1` and `nbunch2` are usually meant to be disjoint, but in
-    the interest of speed and generality, that is not required here.
-    """
-    ...
-=======
-    default=None,
-) -> Generator[tuple[_Node, _Node, int, dict[str, Incomplete]], None, None]: ...
->>>>>>> 9589e369
-@overload
-def edge_boundary(
-    G: Graph[_Node],
-    nbunch1: Iterable[Incomplete],
-    nbunch2: Iterable[Incomplete] | None = None,
-    data=False,
-    keys: bool = False,
-    default: _U | None = None,
-) -> Generator[tuple[_Node, _Node, int, dict[str, _U]], None, None]:
-    """
-    Returns the edge boundary of `nbunch1`.
-
-    The *edge boundary* of a set *S* with respect to a set *T* is the
-    set of edges (*u*, *v*) such that *u* is in *S* and *v* is in *T*.
-    If *T* is not specified, it is assumed to be the set of all nodes
-    not in *S*.
-
-    Parameters
-    ----------
-    G : NetworkX graph
-
-    nbunch1 : iterable
-        Iterable of nodes in the graph representing the set of nodes
-        whose edge boundary will be returned. (This is the set *S* from
-        the definition above.)
-
-    nbunch2 : iterable
-        Iterable of nodes representing the target (or "exterior") set of
-        nodes. (This is the set *T* from the definition above.) If not
-        specified, this is assumed to be the set of all nodes in `G`
-        not in `nbunch1`.
-
-    keys : bool
-        This parameter has the same meaning as in
-        :meth:`MultiGraph.edges`.
-
-    data : bool or object
-        This parameter has the same meaning as in
-        :meth:`MultiGraph.edges`.
-
-    default : object
-        This parameter has the same meaning as in
-        :meth:`MultiGraph.edges`.
-
-    Returns
-    -------
-    iterator
-        An iterator over the edges in the boundary of `nbunch1` with
-        respect to `nbunch2`. If `keys`, `data`, or `default`
-        are specified and `G` is a multigraph, then edges are returned
-        with keys and/or data, as in :meth:`MultiGraph.edges`.
-
-    Examples
-    --------
-    >>> G = nx.wheel_graph(6)
-
-    When nbunch2=None:
-
-    >>> list(nx.edge_boundary(G, (1, 3)))
-    [(1, 0), (1, 2), (1, 5), (3, 0), (3, 2), (3, 4)]
-
-    When nbunch2 is given:
-
-    >>> list(nx.edge_boundary(G, (1, 3), (2, 0)))
-    [(1, 0), (1, 2), (3, 0), (3, 2)]
-
-    Notes
-    -----
-    Any element of `nbunch` that is not in the graph `G` will be
-    ignored.
-
-    `nbunch1` and `nbunch2` are usually meant to be disjoint, but in
-    the interest of speed and generality, that is not required here.
-    """
-    ...
-@overload
-def edge_boundary(
-    G: Graph[_Node],
-    nbunch1: Iterable[Incomplete],
-    nbunch2: Iterable[Incomplete] | None = None,
-    data=False,
-    keys: bool = False,
-    default: _U | None = None,
-) -> Generator[tuple[_Node, _Node, int, dict[str, _U]], None, None]:
-    """
-    Returns the edge boundary of `nbunch1`.
-
-    The *edge boundary* of a set *S* with respect to a set *T* is the
-    set of edges (*u*, *v*) such that *u* is in *S* and *v* is in *T*.
-    If *T* is not specified, it is assumed to be the set of all nodes
-    not in *S*.
-
-    Parameters
-    ----------
-    G : NetworkX graph
-
-    nbunch1 : iterable
-        Iterable of nodes in the graph representing the set of nodes
-        whose edge boundary will be returned. (This is the set *S* from
-        the definition above.)
-
-    nbunch2 : iterable
-        Iterable of nodes representing the target (or "exterior") set of
-        nodes. (This is the set *T* from the definition above.) If not
-        specified, this is assumed to be the set of all nodes in `G`
-        not in `nbunch1`.
-
-    keys : bool
-        This parameter has the same meaning as in
-        :meth:`MultiGraph.edges`.
-
-    data : bool or object
-        This parameter has the same meaning as in
-        :meth:`MultiGraph.edges`.
-
-    default : object
-        This parameter has the same meaning as in
-        :meth:`MultiGraph.edges`.
-
-    Returns
-    -------
-    iterator
-        An iterator over the edges in the boundary of `nbunch1` with
-        respect to `nbunch2`. If `keys`, `data`, or `default`
-        are specified and `G` is a multigraph, then edges are returned
-        with keys and/or data, as in :meth:`MultiGraph.edges`.
-
-    Examples
-    --------
-    >>> G = nx.wheel_graph(6)
-
-    When nbunch2=None:
-
-    >>> list(nx.edge_boundary(G, (1, 3)))
-    [(1, 0), (1, 2), (1, 5), (3, 0), (3, 2), (3, 4)]
-
-    When nbunch2 is given:
-
-    >>> list(nx.edge_boundary(G, (1, 3), (2, 0)))
-    [(1, 0), (1, 2), (3, 0), (3, 2)]
-
-    Notes
-    -----
-    Any element of `nbunch` that is not in the graph `G` will be
-    ignored.
-
-    `nbunch1` and `nbunch2` are usually meant to be disjoint, but in
-    the interest of speed and generality, that is not required here.
-    """
-    ...
-@_dispatchable
-def node_boundary(G: Graph[_Node], nbunch1: Iterable[Incomplete], nbunch2: Iterable[Incomplete] | None = None) -> set[_Node]:
-    """
-    Returns the node boundary of `nbunch1`.
-
-    The *node boundary* of a set *S* with respect to a set *T* is the
-    set of nodes *v* in *T* such that for some *u* in *S*, there is an
-    edge joining *u* to *v*. If *T* is not specified, it is assumed to
-    be the set of all nodes not in *S*.
-
-    Parameters
-    ----------
-    G : NetworkX graph
-
-    nbunch1 : iterable
-        Iterable of nodes in the graph representing the set of nodes
-        whose node boundary will be returned. (This is the set *S* from
-        the definition above.)
-
-    nbunch2 : iterable
-        Iterable of nodes representing the target (or "exterior") set of
-        nodes. (This is the set *T* from the definition above.) If not
-        specified, this is assumed to be the set of all nodes in `G`
-        not in `nbunch1`.
-
-    Returns
-    -------
-    set
-        The node boundary of `nbunch1` with respect to `nbunch2`.
-
-    Examples
-    --------
-    >>> G = nx.wheel_graph(6)
-
-    When nbunch2=None:
-
-    >>> list(nx.node_boundary(G, (3, 4)))
-    [0, 2, 5]
-
-    When nbunch2 is given:
-
-    >>> list(nx.node_boundary(G, (3, 4), (0, 1, 5)))
-    [0, 5]
-
-    Notes
-    -----
-    Any element of `nbunch` that is not in the graph `G` will be
-    ignored.
-
-    `nbunch1` and `nbunch2` are usually meant to be disjoint, but in
-    the interest of speed and generality, that is not required here.
-    """
     ...