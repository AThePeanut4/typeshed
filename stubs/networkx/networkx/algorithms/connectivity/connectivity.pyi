--- conflicted
+++ resolved
@@ -1,9 +1,3 @@
-<<<<<<< HEAD
-"""Flow based connectivity algorithms"""
-
-from _typeshed import Incomplete
-=======
->>>>>>> 2480d7e7
 from collections.abc import Callable, Iterable
 
 from networkx.algorithms.flow import edmonds_karp
@@ -30,344 +24,6 @@
     auxiliary: DiGraph[_Node] | None = None,
     residual: DiGraph[_Node] | None = None,
     cutoff: float | None = None,
-<<<<<<< HEAD
-):
-    """
-    Computes local node connectivity for nodes s and t.
-
-    Local node connectivity for two non adjacent nodes s and t is the
-    minimum number of nodes that must be removed (along with their incident
-    edges) to disconnect them.
-
-    This is a flow based implementation of node connectivity. We compute the
-    maximum flow on an auxiliary digraph build from the original input
-    graph (see below for details).
-
-    Parameters
-    ----------
-    G : NetworkX graph
-        Undirected graph
-
-    s : node
-        Source node
-
-    t : node
-        Target node
-
-    flow_func : function
-        A function for computing the maximum flow among a pair of nodes.
-        The function has to accept at least three parameters: a Digraph,
-        a source node, and a target node. And return a residual network
-        that follows NetworkX conventions (see :meth:`maximum_flow` for
-        details). If flow_func is None, the default maximum flow function
-        (:meth:`edmonds_karp`) is used. See below for details. The choice
-        of the default function may change from version to version and
-        should not be relied on. Default value: None.
-
-    auxiliary : NetworkX DiGraph
-        Auxiliary digraph to compute flow based node connectivity. It has
-        to have a graph attribute called mapping with a dictionary mapping
-        node names in G and in the auxiliary digraph. If provided
-        it will be reused instead of recreated. Default value: None.
-
-    residual : NetworkX DiGraph
-        Residual network to compute maximum flow. If provided it will be
-        reused instead of recreated. Default value: None.
-
-    cutoff : integer, float, or None (default: None)
-        If specified, the maximum flow algorithm will terminate when the
-        flow value reaches or exceeds the cutoff. This only works for flows
-        that support the cutoff parameter (most do) and is ignored otherwise.
-
-    Returns
-    -------
-    K : integer
-        local node connectivity for nodes s and t
-
-    Examples
-    --------
-    This function is not imported in the base NetworkX namespace, so you
-    have to explicitly import it from the connectivity package:
-
-    >>> from networkx.algorithms.connectivity import local_node_connectivity
-
-    We use in this example the platonic icosahedral graph, which has node
-    connectivity 5.
-
-    >>> G = nx.icosahedral_graph()
-    >>> local_node_connectivity(G, 0, 6)
-    5
-
-    If you need to compute local connectivity on several pairs of
-    nodes in the same graph, it is recommended that you reuse the
-    data structures that NetworkX uses in the computation: the
-    auxiliary digraph for node connectivity, and the residual
-    network for the underlying maximum flow computation.
-
-    Example of how to compute local node connectivity among
-    all pairs of nodes of the platonic icosahedral graph reusing
-    the data structures.
-
-    >>> import itertools
-    >>> # You also have to explicitly import the function for
-    >>> # building the auxiliary digraph from the connectivity package
-    >>> from networkx.algorithms.connectivity import build_auxiliary_node_connectivity
-    >>> H = build_auxiliary_node_connectivity(G)
-    >>> # And the function for building the residual network from the
-    >>> # flow package
-    >>> from networkx.algorithms.flow import build_residual_network
-    >>> # Note that the auxiliary digraph has an edge attribute named capacity
-    >>> R = build_residual_network(H, "capacity")
-    >>> result = dict.fromkeys(G, dict())
-    >>> # Reuse the auxiliary digraph and the residual network by passing them
-    >>> # as parameters
-    >>> for u, v in itertools.combinations(G, 2):
-    ...     k = local_node_connectivity(G, u, v, auxiliary=H, residual=R)
-    ...     result[u][v] = k
-    >>> all(result[u][v] == 5 for u, v in itertools.combinations(G, 2))
-    True
-
-    You can also use alternative flow algorithms for computing node
-    connectivity. For instance, in dense networks the algorithm
-    :meth:`shortest_augmenting_path` will usually perform better than
-    the default :meth:`edmonds_karp` which is faster for sparse
-    networks with highly skewed degree distributions. Alternative flow
-    functions have to be explicitly imported from the flow package.
-
-    >>> from networkx.algorithms.flow import shortest_augmenting_path
-    >>> local_node_connectivity(G, 0, 6, flow_func=shortest_augmenting_path)
-    5
-
-    Notes
-    -----
-    This is a flow based implementation of node connectivity. We compute the
-    maximum flow using, by default, the :meth:`edmonds_karp` algorithm (see:
-    :meth:`maximum_flow`) on an auxiliary digraph build from the original
-    input graph:
-
-    For an undirected graph G having `n` nodes and `m` edges we derive a
-    directed graph H with `2n` nodes and `2m+n` arcs by replacing each
-    original node `v` with two nodes `v_A`, `v_B` linked by an (internal)
-    arc in H. Then for each edge (`u`, `v`) in G we add two arcs
-    (`u_B`, `v_A`) and (`v_B`, `u_A`) in H. Finally we set the attribute
-    capacity = 1 for each arc in H [1]_ .
-
-    For a directed graph G having `n` nodes and `m` arcs we derive a
-    directed graph H with `2n` nodes and `m+n` arcs by replacing each
-    original node `v` with two nodes `v_A`, `v_B` linked by an (internal)
-    arc (`v_A`, `v_B`) in H. Then for each arc (`u`, `v`) in G we add one arc
-    (`u_B`, `v_A`) in H. Finally we set the attribute capacity = 1 for
-    each arc in H.
-
-    This is equal to the local node connectivity because the value of
-    a maximum s-t-flow is equal to the capacity of a minimum s-t-cut.
-
-    See also
-    --------
-    :meth:`local_edge_connectivity`
-    :meth:`node_connectivity`
-    :meth:`minimum_node_cut`
-    :meth:`maximum_flow`
-    :meth:`edmonds_karp`
-    :meth:`preflow_push`
-    :meth:`shortest_augmenting_path`
-
-    References
-    ----------
-    .. [1] Kammer, Frank and Hanjo Taubig. Graph Connectivity. in Brandes and
-        Erlebach, 'Network Analysis: Methodological Foundations', Lecture
-        Notes in Computer Science, Volume 3418, Springer-Verlag, 2005.
-        http://www.informatik.uni-augsburg.de/thi/personen/kammer/Graph_Connectivity.pdf
-    """
-    ...
-@_dispatchable
-def node_connectivity(
-    G: Graph[_Node], s: _Node | None = None, t: _Node | None = None, flow_func: Callable[..., Incomplete] | None = None
-):
-    r"""
-    Returns node connectivity for a graph or digraph G.
-
-    Node connectivity is equal to the minimum number of nodes that
-    must be removed to disconnect G or render it trivial. If source
-    and target nodes are provided, this function returns the local node
-    connectivity: the minimum number of nodes that must be removed to break
-    all paths from source to target in G.
-
-    Parameters
-    ----------
-    G : NetworkX graph
-        Undirected graph
-
-    s : node
-        Source node. Optional. Default value: None.
-
-    t : node
-        Target node. Optional. Default value: None.
-
-    flow_func : function
-        A function for computing the maximum flow among a pair of nodes.
-        The function has to accept at least three parameters: a Digraph,
-        a source node, and a target node. And return a residual network
-        that follows NetworkX conventions (see :meth:`maximum_flow` for
-        details). If flow_func is None, the default maximum flow function
-        (:meth:`edmonds_karp`) is used. See below for details. The
-        choice of the default function may change from version
-        to version and should not be relied on. Default value: None.
-
-    Returns
-    -------
-    K : integer
-        Node connectivity of G, or local node connectivity if source
-        and target are provided.
-
-    Examples
-    --------
-    >>> # Platonic icosahedral graph is 5-node-connected
-    >>> G = nx.icosahedral_graph()
-    >>> nx.node_connectivity(G)
-    5
-
-    You can use alternative flow algorithms for the underlying maximum
-    flow computation. In dense networks the algorithm
-    :meth:`shortest_augmenting_path` will usually perform better
-    than the default :meth:`edmonds_karp`, which is faster for
-    sparse networks with highly skewed degree distributions. Alternative
-    flow functions have to be explicitly imported from the flow package.
-
-    >>> from networkx.algorithms.flow import shortest_augmenting_path
-    >>> nx.node_connectivity(G, flow_func=shortest_augmenting_path)
-    5
-
-    If you specify a pair of nodes (source and target) as parameters,
-    this function returns the value of local node connectivity.
-
-    >>> nx.node_connectivity(G, 3, 7)
-    5
-
-    If you need to perform several local computations among different
-    pairs of nodes on the same graph, it is recommended that you reuse
-    the data structures used in the maximum flow computations. See
-    :meth:`local_node_connectivity` for details.
-
-    Notes
-    -----
-    This is a flow based implementation of node connectivity. The
-    algorithm works by solving $O((n-\delta-1+\delta(\delta-1)/2))$
-    maximum flow problems on an auxiliary digraph. Where $\delta$
-    is the minimum degree of G. For details about the auxiliary
-    digraph and the computation of local node connectivity see
-    :meth:`local_node_connectivity`. This implementation is based
-    on algorithm 11 in [1]_.
-
-    See also
-    --------
-    :meth:`local_node_connectivity`
-    :meth:`edge_connectivity`
-    :meth:`maximum_flow`
-    :meth:`edmonds_karp`
-    :meth:`preflow_push`
-    :meth:`shortest_augmenting_path`
-
-    References
-    ----------
-    .. [1] Abdol-Hossein Esfahanian. Connectivity Algorithms.
-        http://www.cse.msu.edu/~cse835/Papers/Graph_connectivity_revised.pdf
-    """
-    ...
-@_dispatchable
-def average_node_connectivity(G: Graph[_Node], flow_func: Callable[..., Incomplete] | None = None) -> float:
-    r"""
-    Returns the average connectivity of a graph G.
-
-    The average connectivity `\bar{\kappa}` of a graph G is the average
-    of local node connectivity over all pairs of nodes of G [1]_ .
-
-    .. math::
-
-        \bar{\kappa}(G) = \frac{\sum_{u,v} \kappa_{G}(u,v)}{{n \choose 2}}
-
-    Parameters
-    ----------
-
-    G : NetworkX graph
-        Undirected graph
-
-    flow_func : function
-        A function for computing the maximum flow among a pair of nodes.
-        The function has to accept at least three parameters: a Digraph,
-        a source node, and a target node. And return a residual network
-        that follows NetworkX conventions (see :meth:`maximum_flow` for
-        details). If flow_func is None, the default maximum flow function
-        (:meth:`edmonds_karp`) is used. See :meth:`local_node_connectivity`
-        for details. The choice of the default function may change from
-        version to version and should not be relied on. Default value: None.
-
-    Returns
-    -------
-    K : float
-        Average node connectivity
-
-    See also
-    --------
-    :meth:`local_node_connectivity`
-    :meth:`node_connectivity`
-    :meth:`edge_connectivity`
-    :meth:`maximum_flow`
-    :meth:`edmonds_karp`
-    :meth:`preflow_push`
-    :meth:`shortest_augmenting_path`
-
-    References
-    ----------
-    .. [1]  Beineke, L., O. Oellermann, and R. Pippert (2002). The average
-            connectivity of a graph. Discrete mathematics 252(1-3), 31-45.
-            http://www.sciencedirect.com/science/article/pii/S0012365X01001807
-    """
-    ...
-@_dispatchable
-def all_pairs_node_connectivity(
-    G: Graph[_Node], nbunch: Iterable[Incomplete] | None = None, flow_func: Callable[..., Incomplete] | None = None
-) -> dict[Incomplete, dict[Incomplete, Incomplete]]:
-    """
-    Compute node connectivity between all pairs of nodes of G.
-
-    Parameters
-    ----------
-    G : NetworkX graph
-        Undirected graph
-
-    nbunch: container
-        Container of nodes. If provided node connectivity will be computed
-        only over pairs of nodes in nbunch.
-
-    flow_func : function
-        A function for computing the maximum flow among a pair of nodes.
-        The function has to accept at least three parameters: a Digraph,
-        a source node, and a target node. And return a residual network
-        that follows NetworkX conventions (see :meth:`maximum_flow` for
-        details). If flow_func is None, the default maximum flow function
-        (:meth:`edmonds_karp`) is used. See below for details. The
-        choice of the default function may change from version
-        to version and should not be relied on. Default value: None.
-
-    Returns
-    -------
-    all_pairs : dict
-        A dictionary with node connectivity between all pairs of nodes
-        in G, or in nbunch if provided.
-
-    See also
-    --------
-    :meth:`local_node_connectivity`
-    :meth:`edge_connectivity`
-    :meth:`local_edge_connectivity`
-    :meth:`maximum_flow`
-    :meth:`edmonds_karp`
-    :meth:`preflow_push`
-    :meth:`shortest_augmenting_path`
-    """
-    ...
-=======
 ) -> float: ...
 @_dispatchable
 def node_connectivity(
@@ -386,7 +42,6 @@
     nbunch: Iterable[tuple[_Node, _Node]] | None = None,
     flow_func: Callable[[DiGraph[_Node], _Node, _Node], DiGraph[_Node]] | None = None,
 ) -> dict[_Node, dict[_Node, float]]: ...
->>>>>>> 2480d7e7
 @_dispatchable
 def local_edge_connectivity(
     G: Graph[_Node],
@@ -396,148 +51,7 @@
     auxiliary: DiGraph[_Node] | None = None,
     residual: DiGraph[_Node] | None = None,
     cutoff: float | None = None,
-<<<<<<< HEAD
-):
-    """
-    Returns local edge connectivity for nodes s and t in G.
-
-    Local edge connectivity for two nodes s and t is the minimum number
-    of edges that must be removed to disconnect them.
-
-    This is a flow based implementation of edge connectivity. We compute the
-    maximum flow on an auxiliary digraph build from the original
-    network (see below for details). This is equal to the local edge
-    connectivity because the value of a maximum s-t-flow is equal to the
-    capacity of a minimum s-t-cut (Ford and Fulkerson theorem) [1]_ .
-
-    Parameters
-    ----------
-    G : NetworkX graph
-        Undirected or directed graph
-
-    s : node
-        Source node
-
-    t : node
-        Target node
-
-    flow_func : function
-        A function for computing the maximum flow among a pair of nodes.
-        The function has to accept at least three parameters: a Digraph,
-        a source node, and a target node. And return a residual network
-        that follows NetworkX conventions (see :meth:`maximum_flow` for
-        details). If flow_func is None, the default maximum flow function
-        (:meth:`edmonds_karp`) is used. See below for details. The
-        choice of the default function may change from version
-        to version and should not be relied on. Default value: None.
-
-    auxiliary : NetworkX DiGraph
-        Auxiliary digraph for computing flow based edge connectivity. If
-        provided it will be reused instead of recreated. Default value: None.
-
-    residual : NetworkX DiGraph
-        Residual network to compute maximum flow. If provided it will be
-        reused instead of recreated. Default value: None.
-
-    cutoff : integer, float, or None (default: None)
-        If specified, the maximum flow algorithm will terminate when the
-        flow value reaches or exceeds the cutoff. This only works for flows
-        that support the cutoff parameter (most do) and is ignored otherwise.
-
-    Returns
-    -------
-    K : integer
-        local edge connectivity for nodes s and t.
-
-    Examples
-    --------
-    This function is not imported in the base NetworkX namespace, so you
-    have to explicitly import it from the connectivity package:
-
-    >>> from networkx.algorithms.connectivity import local_edge_connectivity
-
-    We use in this example the platonic icosahedral graph, which has edge
-    connectivity 5.
-
-    >>> G = nx.icosahedral_graph()
-    >>> local_edge_connectivity(G, 0, 6)
-    5
-
-    If you need to compute local connectivity on several pairs of
-    nodes in the same graph, it is recommended that you reuse the
-    data structures that NetworkX uses in the computation: the
-    auxiliary digraph for edge connectivity, and the residual
-    network for the underlying maximum flow computation.
-
-    Example of how to compute local edge connectivity among
-    all pairs of nodes of the platonic icosahedral graph reusing
-    the data structures.
-
-    >>> import itertools
-    >>> # You also have to explicitly import the function for
-    >>> # building the auxiliary digraph from the connectivity package
-    >>> from networkx.algorithms.connectivity import build_auxiliary_edge_connectivity
-    >>> H = build_auxiliary_edge_connectivity(G)
-    >>> # And the function for building the residual network from the
-    >>> # flow package
-    >>> from networkx.algorithms.flow import build_residual_network
-    >>> # Note that the auxiliary digraph has an edge attribute named capacity
-    >>> R = build_residual_network(H, "capacity")
-    >>> result = dict.fromkeys(G, dict())
-    >>> # Reuse the auxiliary digraph and the residual network by passing them
-    >>> # as parameters
-    >>> for u, v in itertools.combinations(G, 2):
-    ...     k = local_edge_connectivity(G, u, v, auxiliary=H, residual=R)
-    ...     result[u][v] = k
-    >>> all(result[u][v] == 5 for u, v in itertools.combinations(G, 2))
-    True
-
-    You can also use alternative flow algorithms for computing edge
-    connectivity. For instance, in dense networks the algorithm
-    :meth:`shortest_augmenting_path` will usually perform better than
-    the default :meth:`edmonds_karp` which is faster for sparse
-    networks with highly skewed degree distributions. Alternative flow
-    functions have to be explicitly imported from the flow package.
-
-    >>> from networkx.algorithms.flow import shortest_augmenting_path
-    >>> local_edge_connectivity(G, 0, 6, flow_func=shortest_augmenting_path)
-    5
-
-    Notes
-    -----
-    This is a flow based implementation of edge connectivity. We compute the
-    maximum flow using, by default, the :meth:`edmonds_karp` algorithm on an
-    auxiliary digraph build from the original input graph:
-
-    If the input graph is undirected, we replace each edge (`u`,`v`) with
-    two reciprocal arcs (`u`, `v`) and (`v`, `u`) and then we set the attribute
-    'capacity' for each arc to 1. If the input graph is directed we simply
-    add the 'capacity' attribute. This is an implementation of algorithm 1
-    in [1]_.
-
-    The maximum flow in the auxiliary network is equal to the local edge
-    connectivity because the value of a maximum s-t-flow is equal to the
-    capacity of a minimum s-t-cut (Ford and Fulkerson theorem).
-
-    See also
-    --------
-    :meth:`edge_connectivity`
-    :meth:`local_node_connectivity`
-    :meth:`node_connectivity`
-    :meth:`maximum_flow`
-    :meth:`edmonds_karp`
-    :meth:`preflow_push`
-    :meth:`shortest_augmenting_path`
-
-    References
-    ----------
-    .. [1] Abdol-Hossein Esfahanian. Connectivity Algorithms.
-        http://www.cse.msu.edu/~cse835/Papers/Graph_connectivity_revised.pdf
-    """
-    ...
-=======
 ) -> float: ...
->>>>>>> 2480d7e7
 @_dispatchable
 def edge_connectivity(
     G: Graph[_Node],
@@ -545,108 +59,4 @@
     t: _Node | None = None,
     flow_func: Callable[[DiGraph[_Node], _Node, _Node], DiGraph[_Node]] | None = None,
     cutoff: float | None = None,
-<<<<<<< HEAD
-):
-    """
-    Returns the edge connectivity of the graph or digraph G.
-
-    The edge connectivity is equal to the minimum number of edges that
-    must be removed to disconnect G or render it trivial. If source
-    and target nodes are provided, this function returns the local edge
-    connectivity: the minimum number of edges that must be removed to
-    break all paths from source to target in G.
-
-    Parameters
-    ----------
-    G : NetworkX graph
-        Undirected or directed graph
-
-    s : node
-        Source node. Optional. Default value: None.
-
-    t : node
-        Target node. Optional. Default value: None.
-
-    flow_func : function
-        A function for computing the maximum flow among a pair of nodes.
-        The function has to accept at least three parameters: a Digraph,
-        a source node, and a target node. And return a residual network
-        that follows NetworkX conventions (see :meth:`maximum_flow` for
-        details). If flow_func is None, the default maximum flow function
-        (:meth:`edmonds_karp`) is used. See below for details. The
-        choice of the default function may change from version
-        to version and should not be relied on. Default value: None.
-
-    cutoff : integer, float, or None (default: None)
-        If specified, the maximum flow algorithm will terminate when the
-        flow value reaches or exceeds the cutoff. This only works for flows
-        that support the cutoff parameter (most do) and is ignored otherwise.
-
-    Returns
-    -------
-    K : integer
-        Edge connectivity for G, or local edge connectivity if source
-        and target were provided
-
-    Examples
-    --------
-    >>> # Platonic icosahedral graph is 5-edge-connected
-    >>> G = nx.icosahedral_graph()
-    >>> nx.edge_connectivity(G)
-    5
-
-    You can use alternative flow algorithms for the underlying
-    maximum flow computation. In dense networks the algorithm
-    :meth:`shortest_augmenting_path` will usually perform better
-    than the default :meth:`edmonds_karp`, which is faster for
-    sparse networks with highly skewed degree distributions.
-    Alternative flow functions have to be explicitly imported
-    from the flow package.
-
-    >>> from networkx.algorithms.flow import shortest_augmenting_path
-    >>> nx.edge_connectivity(G, flow_func=shortest_augmenting_path)
-    5
-
-    If you specify a pair of nodes (source and target) as parameters,
-    this function returns the value of local edge connectivity.
-
-    >>> nx.edge_connectivity(G, 3, 7)
-    5
-
-    If you need to perform several local computations among different
-    pairs of nodes on the same graph, it is recommended that you reuse
-    the data structures used in the maximum flow computations. See
-    :meth:`local_edge_connectivity` for details.
-
-    Notes
-    -----
-    This is a flow based implementation of global edge connectivity.
-    For undirected graphs the algorithm works by finding a 'small'
-    dominating set of nodes of G (see algorithm 7 in [1]_ ) and
-    computing local maximum flow (see :meth:`local_edge_connectivity`)
-    between an arbitrary node in the dominating set and the rest of
-    nodes in it. This is an implementation of algorithm 6 in [1]_ .
-    For directed graphs, the algorithm does n calls to the maximum
-    flow function. This is an implementation of algorithm 8 in [1]_ .
-
-    See also
-    --------
-    :meth:`local_edge_connectivity`
-    :meth:`local_node_connectivity`
-    :meth:`node_connectivity`
-    :meth:`maximum_flow`
-    :meth:`edmonds_karp`
-    :meth:`preflow_push`
-    :meth:`shortest_augmenting_path`
-    :meth:`k_edge_components`
-    :meth:`k_edge_subgraphs`
-
-    References
-    ----------
-    .. [1] Abdol-Hossein Esfahanian. Connectivity Algorithms.
-        http://www.cse.msu.edu/~cse835/Papers/Graph_connectivity_revised.pdf
-    """
-    ...
-=======
-) -> float: ...
->>>>>>> 2480d7e7
+) -> float: ...