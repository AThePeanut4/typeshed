--- conflicted
+++ resolved
@@ -271,106 +271,11 @@
     """
     ...
 @_dispatchable
-<<<<<<< HEAD
-def average_node_connectivity(G: Graph[_Node], flow_func: Callable[..., Incomplete] | None = None):
-    r"""
-    Returns the average connectivity of a graph G.
-
-    The average connectivity `\bar{\kappa}` of a graph G is the average
-    of local node connectivity over all pairs of nodes of G [1]_ .
-
-    .. math::
-
-        \bar{\kappa}(G) = \frac{\sum_{u,v} \kappa_{G}(u,v)}{{n \choose 2}}
-
-    Parameters
-    ----------
-
-    G : NetworkX graph
-        Undirected graph
-
-    flow_func : function
-        A function for computing the maximum flow among a pair of nodes.
-        The function has to accept at least three parameters: a Digraph,
-        a source node, and a target node. And return a residual network
-        that follows NetworkX conventions (see :meth:`maximum_flow` for
-        details). If flow_func is None, the default maximum flow function
-        (:meth:`edmonds_karp`) is used. See :meth:`local_node_connectivity`
-        for details. The choice of the default function may change from
-        version to version and should not be relied on. Default value: None.
-
-    Returns
-    -------
-    K : float
-        Average node connectivity
-
-    See also
-    --------
-    :meth:`local_node_connectivity`
-    :meth:`node_connectivity`
-    :meth:`edge_connectivity`
-    :meth:`maximum_flow`
-    :meth:`edmonds_karp`
-    :meth:`preflow_push`
-    :meth:`shortest_augmenting_path`
-
-    References
-    ----------
-    .. [1]  Beineke, L., O. Oellermann, and R. Pippert (2002). The average
-            connectivity of a graph. Discrete mathematics 252(1-3), 31-45.
-            http://www.sciencedirect.com/science/article/pii/S0012365X01001807
-    """
-    ...
-@_dispatchable
-def all_pairs_node_connectivity(
-    G: Graph[_Node], nbunch: Iterable[Incomplete] | None = None, flow_func: Callable[..., Incomplete] | None = None
-):
-    """
-    Compute node connectivity between all pairs of nodes of G.
-
-    Parameters
-    ----------
-    G : NetworkX graph
-        Undirected graph
-
-    nbunch: container
-        Container of nodes. If provided node connectivity will be computed
-        only over pairs of nodes in nbunch.
-
-    flow_func : function
-        A function for computing the maximum flow among a pair of nodes.
-        The function has to accept at least three parameters: a Digraph,
-        a source node, and a target node. And return a residual network
-        that follows NetworkX conventions (see :meth:`maximum_flow` for
-        details). If flow_func is None, the default maximum flow function
-        (:meth:`edmonds_karp`) is used. See below for details. The
-        choice of the default function may change from version
-        to version and should not be relied on. Default value: None.
-
-    Returns
-    -------
-    all_pairs : dict
-        A dictionary with node connectivity between all pairs of nodes
-        in G, or in nbunch if provided.
-
-    See also
-    --------
-    :meth:`local_node_connectivity`
-    :meth:`edge_connectivity`
-    :meth:`local_edge_connectivity`
-    :meth:`maximum_flow`
-    :meth:`edmonds_karp`
-    :meth:`preflow_push`
-    :meth:`shortest_augmenting_path`
-    """
-    ...
-=======
 def average_node_connectivity(G: Graph[_Node], flow_func: Callable[..., Incomplete] | None = None) -> float: ...
 @_dispatchable
 def all_pairs_node_connectivity(
     G: Graph[_Node], nbunch: Iterable[Incomplete] | None = None, flow_func: Callable[..., Incomplete] | None = None
 ) -> dict[Incomplete, dict[Incomplete, Incomplete]]: ...
->>>>>>> 07a59e92
 @_dispatchable
 def local_edge_connectivity(
     G: Graph[_Node],
