<<<<<<< HEAD
"""
Algorithms for finding k-edge-augmentations

A k-edge-augmentation is a set of edges, that once added to a graph, ensures
that the graph is k-edge-connected; i.e. the graph cannot be disconnected
unless k or more edges are removed.  Typically, the goal is to find the
augmentation with minimum weight.  In general, it is not guaranteed that a
k-edge-augmentation exists.

See Also
--------
:mod:`edge_kcomponents` : algorithms for finding k-edge-connected components
:mod:`connectivity` : algorithms for determining edge connectivity.
"""

from collections.abc import Generator, Hashable
=======
from _typeshed import SupportsGetItem
from collections.abc import Generator
>>>>>>> 62feb28c

from networkx.classes.graph import Graph, _Node
from networkx.utils.backends import _dispatchable

@_dispatchable
<<<<<<< HEAD
def is_k_edge_connected(G: Graph[Hashable], k: int):
    """
    Tests to see if a graph is k-edge-connected.

    Is it impossible to disconnect the graph by removing fewer than k edges?
    If so, then G is k-edge-connected.

    Parameters
    ----------
    G : NetworkX graph
       An undirected graph.

    k : integer
        edge connectivity to test for

    Returns
    -------
    boolean
        True if G is k-edge-connected.

    See Also
    --------
    :func:`is_locally_k_edge_connected`

    Examples
    --------
    >>> G = nx.barbell_graph(10, 0)
    >>> nx.is_k_edge_connected(G, k=1)
    True
    >>> nx.is_k_edge_connected(G, k=2)
    False
    """
    ...
@_dispatchable
def is_locally_k_edge_connected(G, s, t, k):
    """
    Tests to see if an edge in a graph is locally k-edge-connected.

    Is it impossible to disconnect s and t by removing fewer than k edges?
    If so, then s and t are locally k-edge-connected in G.

    Parameters
    ----------
    G : NetworkX graph
       An undirected graph.

    s : node
        Source node

    t : node
        Target node

    k : integer
        local edge connectivity for nodes s and t

    Returns
    -------
    boolean
        True if s and t are locally k-edge-connected in G.

    See Also
    --------
    :func:`is_k_edge_connected`

    Examples
    --------
    >>> from networkx.algorithms.connectivity import is_locally_k_edge_connected
    >>> G = nx.barbell_graph(10, 0)
    >>> is_locally_k_edge_connected(G, 5, 15, k=1)
    True
    >>> is_locally_k_edge_connected(G, 5, 15, k=2)
    False
    >>> is_locally_k_edge_connected(G, 1, 5, k=2)
    True
    """
    ...
=======
def is_k_edge_connected(G: Graph[_Node], k: int): ...
@_dispatchable
def is_locally_k_edge_connected(G: Graph[_Node], s: _Node, t: _Node, k: int): ...
>>>>>>> 62feb28c
@_dispatchable
def k_edge_augmentation(
    G: Graph[_Node],
    k: int,
    avail: set[tuple[int, int]] | set[tuple[int, int, float]] | SupportsGetItem[tuple[int, int], float] | None = None,
    weight: str | None = None,
    partial: bool = False,
) -> Generator[tuple[_Node, _Node], None, None]:
    """
    Finds set of edges to k-edge-connect G.

    Adding edges from the augmentation to G make it impossible to disconnect G
    unless k or more edges are removed. This function uses the most efficient
    function available (depending on the value of k and if the problem is
    weighted or unweighted) to search for a minimum weight subset of available
    edges that k-edge-connects G. In general, finding a k-edge-augmentation is
    NP-hard, so solutions are not guaranteed to be minimal. Furthermore, a
    k-edge-augmentation may not exist.

    Parameters
    ----------
    G : NetworkX graph
       An undirected graph.

    k : integer
        Desired edge connectivity

    avail : dict or a set of 2 or 3 tuples
        The available edges that can be used in the augmentation.

        If unspecified, then all edges in the complement of G are available.
        Otherwise, each item is an available edge (with an optional weight).

        In the unweighted case, each item is an edge ``(u, v)``.

        In the weighted case, each item is a 3-tuple ``(u, v, d)`` or a dict
        with items ``(u, v): d``.  The third item, ``d``, can be a dictionary
        or a real number.  If ``d`` is a dictionary ``d[weight]``
        correspondings to the weight.

    weight : string
        key to use to find weights if ``avail`` is a set of 3-tuples where the
        third item in each tuple is a dictionary.

    partial : boolean
        If partial is True and no feasible k-edge-augmentation exists, then all
        a partial k-edge-augmentation is generated. Adding the edges in a
        partial augmentation to G, minimizes the number of k-edge-connected
        components and maximizes the edge connectivity between those
        components. For details, see :func:`partial_k_edge_augmentation`.

    Yields
    ------
    edge : tuple
        Edges that, once added to G, would cause G to become k-edge-connected.
        If partial is False, an error is raised if this is not possible.
        Otherwise, generated edges form a partial augmentation, which
        k-edge-connects any part of G where it is possible, and maximally
        connects the remaining parts.

    Raises
    ------
    NetworkXUnfeasible
        If partial is False and no k-edge-augmentation exists.

    NetworkXNotImplemented
        If the input graph is directed or a multigraph.

    ValueError:
        If k is less than 1

    Notes
    -----
    When k=1 this returns an optimal solution.

    When k=2 and ``avail`` is None, this returns an optimal solution.
    Otherwise when k=2, this returns a 2-approximation of the optimal solution.

    For k>3, this problem is NP-hard and this uses a randomized algorithm that
        produces a feasible solution, but provides no guarantees on the
        solution weight.

    Examples
    --------
    >>> # Unweighted cases
    >>> G = nx.path_graph((1, 2, 3, 4))
    >>> G.add_node(5)
    >>> sorted(nx.k_edge_augmentation(G, k=1))
    [(1, 5)]
    >>> sorted(nx.k_edge_augmentation(G, k=2))
    [(1, 5), (5, 4)]
    >>> sorted(nx.k_edge_augmentation(G, k=3))
    [(1, 4), (1, 5), (2, 5), (3, 5), (4, 5)]
    >>> complement = list(nx.k_edge_augmentation(G, k=5, partial=True))
    >>> G.add_edges_from(complement)
    >>> nx.edge_connectivity(G)
    4

    >>> # Weighted cases
    >>> G = nx.path_graph((1, 2, 3, 4))
    >>> G.add_node(5)
    >>> # avail can be a tuple with a dict
    >>> avail = [(1, 5, {"weight": 11}), (2, 5, {"weight": 10})]
    >>> sorted(nx.k_edge_augmentation(G, k=1, avail=avail, weight="weight"))
    [(2, 5)]
    >>> # or avail can be a 3-tuple with a real number
    >>> avail = [(1, 5, 11), (2, 5, 10), (4, 3, 1), (4, 5, 51)]
    >>> sorted(nx.k_edge_augmentation(G, k=2, avail=avail))
    [(1, 5), (2, 5), (4, 5)]
    >>> # or avail can be a dict
    >>> avail = {(1, 5): 11, (2, 5): 10, (4, 3): 1, (4, 5): 51}
    >>> sorted(nx.k_edge_augmentation(G, k=2, avail=avail))
    [(1, 5), (2, 5), (4, 5)]
    >>> # If augmentation is infeasible, then a partial solution can be found
    >>> avail = {(1, 5): 11}
    >>> sorted(nx.k_edge_augmentation(G, k=2, avail=avail, partial=True))
    [(1, 5)]
    """
    ...<|MERGE_RESOLUTION|>--- conflicted
+++ resolved
@@ -1,111 +1,13 @@
-<<<<<<< HEAD
-"""
-Algorithms for finding k-edge-augmentations
-
-A k-edge-augmentation is a set of edges, that once added to a graph, ensures
-that the graph is k-edge-connected; i.e. the graph cannot be disconnected
-unless k or more edges are removed.  Typically, the goal is to find the
-augmentation with minimum weight.  In general, it is not guaranteed that a
-k-edge-augmentation exists.
-
-See Also
---------
-:mod:`edge_kcomponents` : algorithms for finding k-edge-connected components
-:mod:`connectivity` : algorithms for determining edge connectivity.
-"""
-
-from collections.abc import Generator, Hashable
-=======
 from _typeshed import SupportsGetItem
 from collections.abc import Generator
->>>>>>> 62feb28c
 
 from networkx.classes.graph import Graph, _Node
 from networkx.utils.backends import _dispatchable
 
 @_dispatchable
-<<<<<<< HEAD
-def is_k_edge_connected(G: Graph[Hashable], k: int):
-    """
-    Tests to see if a graph is k-edge-connected.
-
-    Is it impossible to disconnect the graph by removing fewer than k edges?
-    If so, then G is k-edge-connected.
-
-    Parameters
-    ----------
-    G : NetworkX graph
-       An undirected graph.
-
-    k : integer
-        edge connectivity to test for
-
-    Returns
-    -------
-    boolean
-        True if G is k-edge-connected.
-
-    See Also
-    --------
-    :func:`is_locally_k_edge_connected`
-
-    Examples
-    --------
-    >>> G = nx.barbell_graph(10, 0)
-    >>> nx.is_k_edge_connected(G, k=1)
-    True
-    >>> nx.is_k_edge_connected(G, k=2)
-    False
-    """
-    ...
-@_dispatchable
-def is_locally_k_edge_connected(G, s, t, k):
-    """
-    Tests to see if an edge in a graph is locally k-edge-connected.
-
-    Is it impossible to disconnect s and t by removing fewer than k edges?
-    If so, then s and t are locally k-edge-connected in G.
-
-    Parameters
-    ----------
-    G : NetworkX graph
-       An undirected graph.
-
-    s : node
-        Source node
-
-    t : node
-        Target node
-
-    k : integer
-        local edge connectivity for nodes s and t
-
-    Returns
-    -------
-    boolean
-        True if s and t are locally k-edge-connected in G.
-
-    See Also
-    --------
-    :func:`is_k_edge_connected`
-
-    Examples
-    --------
-    >>> from networkx.algorithms.connectivity import is_locally_k_edge_connected
-    >>> G = nx.barbell_graph(10, 0)
-    >>> is_locally_k_edge_connected(G, 5, 15, k=1)
-    True
-    >>> is_locally_k_edge_connected(G, 5, 15, k=2)
-    False
-    >>> is_locally_k_edge_connected(G, 1, 5, k=2)
-    True
-    """
-    ...
-=======
 def is_k_edge_connected(G: Graph[_Node], k: int): ...
 @_dispatchable
 def is_locally_k_edge_connected(G: Graph[_Node], s: _Node, t: _Node, k: int): ...
->>>>>>> 62feb28c
 @_dispatchable
 def k_edge_augmentation(
     G: Graph[_Node],
