--- conflicted
+++ resolved
@@ -11,93 +11,4 @@
 default_flow_func = edmonds_karp
 
 @_dispatchable
-<<<<<<< HEAD
-def k_components(G, flow_func: Incomplete | None = None):
-    """
-    Returns the k-component structure of a graph G.
-
-    A `k`-component is a maximal subgraph of a graph G that has, at least,
-    node connectivity `k`: we need to remove at least `k` nodes to break it
-    into more components. `k`-components have an inherent hierarchical
-    structure because they are nested in terms of connectivity: a connected
-    graph can contain several 2-components, each of which can contain
-    one or more 3-components, and so forth.
-
-    Parameters
-    ----------
-    G : NetworkX graph
-
-    flow_func : function
-        Function to perform the underlying flow computations. Default value
-        :meth:`edmonds_karp`. This function performs better in sparse graphs with
-        right tailed degree distributions. :meth:`shortest_augmenting_path` will
-        perform better in denser graphs.
-
-    Returns
-    -------
-    k_components : dict
-        Dictionary with all connectivity levels `k` in the input Graph as keys
-        and a list of sets of nodes that form a k-component of level `k` as
-        values.
-
-    Raises
-    ------
-    NetworkXNotImplemented
-        If the input graph is directed.
-
-    Examples
-    --------
-    >>> # Petersen graph has 10 nodes and it is triconnected, thus all
-    >>> # nodes are in a single component on all three connectivity levels
-    >>> G = nx.petersen_graph()
-    >>> k_components = nx.k_components(G)
-
-    Notes
-    -----
-    Moody and White [1]_ (appendix A) provide an algorithm for identifying
-    k-components in a graph, which is based on Kanevsky's algorithm [2]_
-    for finding all minimum-size node cut-sets of a graph (implemented in
-    :meth:`all_node_cuts` function):
-
-        1. Compute node connectivity, k, of the input graph G.
-
-        2. Identify all k-cutsets at the current level of connectivity using
-           Kanevsky's algorithm.
-
-        3. Generate new graph components based on the removal of
-           these cutsets. Nodes in a cutset belong to both sides
-           of the induced cut.
-
-        4. If the graph is neither complete nor trivial, return to 1;
-           else end.
-
-    This implementation also uses some heuristics (see [3]_ for details)
-    to speed up the computation.
-
-    See also
-    --------
-    node_connectivity
-    all_node_cuts
-    biconnected_components : special case of this function when k=2
-    k_edge_components : similar to this function, but uses edge-connectivity
-        instead of node-connectivity
-
-    References
-    ----------
-    .. [1]  Moody, J. and D. White (2003). Social cohesion and embeddedness:
-            A hierarchical conception of social groups.
-            American Sociological Review 68(1), 103--28.
-            http://www2.asanet.org/journals/ASRFeb03MoodyWhite.pdf
-
-    .. [2]  Kanevsky, A. (1993). Finding all minimum-size separating vertex
-            sets in a graph. Networks 23(6), 533--541.
-            http://onlinelibrary.wiley.com/doi/10.1002/net.3230230604/abstract
-
-    .. [3]  Torrents, J. and F. Ferraro (2015). Structural Cohesion:
-            Visualization and Heuristics for Fast Computation.
-            https://arxiv.org/pdf/1503.04476v1
-    """
-    ...
-=======
-def k_components(G: Graph[_Node], flow_func: Callable[..., Incomplete] | None = None): ...
->>>>>>> 62feb28c
+def k_components(G: Graph[_Node], flow_func: Callable[..., Incomplete] | None = None): ...