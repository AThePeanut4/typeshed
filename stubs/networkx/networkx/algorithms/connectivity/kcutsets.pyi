--- conflicted
+++ resolved
@@ -11,76 +11,6 @@
 default_flow_func = edmonds_karp
 
 @_dispatchable
-<<<<<<< HEAD
-def all_node_cuts(G, k: Incomplete | None = None, flow_func: Incomplete | None = None) -> Generator[Incomplete, None, None]:
-    """
-    Returns all minimum k cutsets of an undirected graph G.
-
-    This implementation is based on Kanevsky's algorithm [1]_ for finding all
-    minimum-size node cut-sets of an undirected graph G; ie the set (or sets)
-    of nodes of cardinality equal to the node connectivity of G. Thus if
-    removed, would break G into two or more connected components.
-
-    Parameters
-    ----------
-    G : NetworkX graph
-        Undirected graph
-
-    k : Integer
-        Node connectivity of the input graph. If k is None, then it is
-        computed. Default value: None.
-
-    flow_func : function
-        Function to perform the underlying flow computations. Default value is
-        :func:`~networkx.algorithms.flow.edmonds_karp`. This function performs
-        better in sparse graphs with right tailed degree distributions.
-        :func:`~networkx.algorithms.flow.shortest_augmenting_path` will
-        perform better in denser graphs.
-
-
-    Returns
-    -------
-    cuts : a generator of node cutsets
-        Each node cutset has cardinality equal to the node connectivity of
-        the input graph.
-
-    Examples
-    --------
-    >>> # A two-dimensional grid graph has 4 cutsets of cardinality 2
-    >>> G = nx.grid_2d_graph(5, 5)
-    >>> cutsets = list(nx.all_node_cuts(G))
-    >>> len(cutsets)
-    4
-    >>> all(2 == len(cutset) for cutset in cutsets)
-    True
-    >>> nx.node_connectivity(G)
-    2
-
-    Notes
-    -----
-    This implementation is based on the sequential algorithm for finding all
-    minimum-size separating vertex sets in a graph [1]_. The main idea is to
-    compute minimum cuts using local maximum flow computations among a set
-    of nodes of highest degree and all other non-adjacent nodes in the Graph.
-    Once we find a minimum cut, we add an edge between the high degree
-    node and the target node of the local maximum flow computation to make
-    sure that we will not find that minimum cut again.
-
-    See also
-    --------
-    node_connectivity
-    edmonds_karp
-    shortest_augmenting_path
-
-    References
-    ----------
-    .. [1]  Kanevsky, A. (1993). Finding all minimum-size separating vertex
-            sets in a graph. Networks 23(6), 533--541.
-            http://onlinelibrary.wiley.com/doi/10.1002/net.3230230604/abstract
-    """
-    ...
-=======
 def all_node_cuts(
     G: Graph[_Node], k: int | None = None, flow_func: Callable[..., Incomplete] | None = None
-) -> Generator[Incomplete, None, None]: ...
->>>>>>> 62feb28c
+) -> Generator[Incomplete, None, None]: ...