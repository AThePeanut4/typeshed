--- conflicted
+++ resolved
@@ -16,179 +16,11 @@
 from networkx.utils.backends import _dispatchable
 
 @_dispatchable
-<<<<<<< HEAD
-def k_edge_components(G, k):
-    """
-    Generates nodes in each maximal k-edge-connected component in G.
-
-    Parameters
-    ----------
-    G : NetworkX graph
-
-    k : Integer
-        Desired edge connectivity
-
-    Returns
-    -------
-    k_edge_components : a generator of k-edge-ccs. Each set of returned nodes
-       will have k-edge-connectivity in the graph G.
-
-    See Also
-    --------
-    :func:`local_edge_connectivity`
-    :func:`k_edge_subgraphs` : similar to this function, but the subgraph
-        defined by the nodes must also have k-edge-connectivity.
-    :func:`k_components` : similar to this function, but uses node-connectivity
-        instead of edge-connectivity
-
-    Raises
-    ------
-    NetworkXNotImplemented
-        If the input graph is a multigraph.
-
-    ValueError:
-        If k is less than 1
-
-    Notes
-    -----
-    Attempts to use the most efficient implementation available based on k.
-    If k=1, this is simply connected components for directed graphs and
-    connected components for undirected graphs.
-    If k=2 on an efficient bridge connected component algorithm from _[1] is
-    run based on the chain decomposition.
-    Otherwise, the algorithm from _[2] is used.
-
-    Examples
-    --------
-    >>> import itertools as it
-    >>> from networkx.utils import pairwise
-    >>> paths = [
-    ...     (1, 2, 4, 3, 1, 4),
-    ...     (5, 6, 7, 8, 5, 7, 8, 6),
-    ... ]
-    >>> G = nx.Graph()
-    >>> G.add_nodes_from(it.chain(*paths))
-    >>> G.add_edges_from(it.chain(*[pairwise(path) for path in paths]))
-    >>> # note this returns {1, 4} unlike k_edge_subgraphs
-    >>> sorted(map(sorted, nx.k_edge_components(G, k=3)))
-    [[1, 4], [2], [3], [5, 6, 7, 8]]
-
-    References
-    ----------
-    .. [1] https://en.wikipedia.org/wiki/Bridge_%28graph_theory%29
-    .. [2] Wang, Tianhao, et al. (2015) A simple algorithm for finding all
-        k-edge-connected components.
-        http://journals.plos.org/plosone/article?id=10.1371/journal.pone.0136264
-    """
-    ...
-@_dispatchable
-def k_edge_subgraphs(G, k):
-    """
-    Generates nodes in each maximal k-edge-connected subgraph in G.
-
-    Parameters
-    ----------
-    G : NetworkX graph
-
-    k : Integer
-        Desired edge connectivity
-
-    Returns
-    -------
-    k_edge_subgraphs : a generator of k-edge-subgraphs
-        Each k-edge-subgraph is a maximal set of nodes that defines a subgraph
-        of G that is k-edge-connected.
-
-    See Also
-    --------
-    :func:`edge_connectivity`
-    :func:`k_edge_components` : similar to this function, but nodes only
-        need to have k-edge-connectivity within the graph G and the subgraphs
-        might not be k-edge-connected.
-
-    Raises
-    ------
-    NetworkXNotImplemented
-        If the input graph is a multigraph.
-
-    ValueError:
-        If k is less than 1
-
-    Notes
-    -----
-    Attempts to use the most efficient implementation available based on k.
-    If k=1, or k=2 and the graph is undirected, then this simply calls
-    `k_edge_components`.  Otherwise the algorithm from _[1] is used.
-
-    Examples
-    --------
-    >>> import itertools as it
-    >>> from networkx.utils import pairwise
-    >>> paths = [
-    ...     (1, 2, 4, 3, 1, 4),
-    ...     (5, 6, 7, 8, 5, 7, 8, 6),
-    ... ]
-    >>> G = nx.Graph()
-    >>> G.add_nodes_from(it.chain(*paths))
-    >>> G.add_edges_from(it.chain(*[pairwise(path) for path in paths]))
-    >>> # note this does not return {1, 4} unlike k_edge_components
-    >>> sorted(map(sorted, nx.k_edge_subgraphs(G, k=3)))
-    [[1], [2], [3], [4], [5, 6, 7, 8]]
-
-    References
-    ----------
-    .. [1] Zhou, Liu, et al. (2012) Finding maximal k-edge-connected subgraphs
-        from a large graph.  ACM International Conference on Extending Database
-        Technology 2012 480-–491.
-        https://openproceedings.org/2012/conf/edbt/ZhouLYLCL12.pdf
-    """
-    ...
-@_dispatchable
-def bridge_components(G) -> Generator[Incomplete, Incomplete, None]:
-    """
-    Finds all bridge-connected components G.
-
-    Parameters
-    ----------
-    G : NetworkX undirected graph
-
-    Returns
-    -------
-    bridge_components : a generator of 2-edge-connected components
-
-
-    See Also
-    --------
-    :func:`k_edge_subgraphs` : this function is a special case for an
-        undirected graph where k=2.
-    :func:`biconnected_components` : similar to this function, but is defined
-        using 2-node-connectivity instead of 2-edge-connectivity.
-
-    Raises
-    ------
-    NetworkXNotImplemented
-        If the input graph is directed or a multigraph.
-
-    Notes
-    -----
-    Bridge-connected components are also known as 2-edge-connected components.
-
-    Examples
-    --------
-    >>> # The barbell graph with parameter zero has a single bridge
-    >>> G = nx.barbell_graph(5, 0)
-    >>> from networkx.algorithms.connectivity.edge_kcomponents import bridge_components
-    >>> sorted(map(sorted, bridge_components(G)))
-    [[0, 1, 2, 3, 4], [5, 6, 7, 8, 9]]
-    """
-    ...
-=======
 def k_edge_components(G: Graph[_Node], k: int): ...
 @_dispatchable
 def k_edge_subgraphs(G: Graph[_Node], k: int): ...
 @_dispatchable
 def bridge_components(G: Graph[_Node]) -> Generator[Incomplete, Incomplete, None]: ...
->>>>>>> 62feb28c
 
 class EdgeComponentAuxGraph:
     r"""
@@ -266,75 +98,6 @@
     H: Incomplete
 
     @classmethod
-<<<<<<< HEAD
-    def construct(cls, G):
-        """
-        Builds an auxiliary graph encoding edge-connectivity between nodes.
-
-        Notes
-        -----
-        Given G=(V, E), initialize an empty auxiliary graph A.
-        Choose an arbitrary source node s.  Initialize a set N of available
-        nodes (that can be used as the sink). The algorithm picks an
-        arbitrary node t from N - {s}, and then computes the minimum st-cut
-        (S, T) with value w. If G is directed the minimum of the st-cut or
-        the ts-cut is used instead. Then, the edge (s, t) is added to the
-        auxiliary graph with weight w. The algorithm is called recursively
-        first using S as the available nodes and s as the source, and then
-        using T and t. Recursion stops when the source is the only available
-        node.
-
-        Parameters
-        ----------
-        G : NetworkX graph
-        """
-        ...
-    def k_edge_components(self, k) -> Generator[Incomplete, Incomplete, None]:
-        """
-        Queries the auxiliary graph for k-edge-connected components.
-
-        Parameters
-        ----------
-        k : Integer
-            Desired edge connectivity
-
-        Returns
-        -------
-        k_edge_components : a generator of k-edge-ccs
-
-        Notes
-        -----
-        Given the auxiliary graph, the k-edge-connected components can be
-        determined in linear time by removing all edges with weights less than
-        k from the auxiliary graph.  The resulting connected components are the
-        k-edge-ccs in the original graph.
-        """
-        ...
-    def k_edge_subgraphs(self, k) -> Generator[Incomplete, Incomplete, None]:
-        """
-        Queries the auxiliary graph for k-edge-connected subgraphs.
-
-        Parameters
-        ----------
-        k : Integer
-            Desired edge connectivity
-
-        Returns
-        -------
-        k_edge_subgraphs : a generator of k-edge-subgraphs
-
-        Notes
-        -----
-        Refines the k-edge-ccs into k-edge-subgraphs. The running time is more
-        than $O(|V|)$.
-
-        For single values of k it is faster to use `nx.k_edge_subgraphs`.
-        But for multiple values of k, it can be faster to build AuxGraph and
-        then use this method.
-        """
-        ...
-=======
     def construct(cls, G): ...
     def k_edge_components(self, k: int) -> Generator[Incomplete, Incomplete, None]: ...
-    def k_edge_subgraphs(self, k: int) -> Generator[Incomplete, Incomplete, None]: ...
->>>>>>> 62feb28c
+    def k_edge_subgraphs(self, k: int) -> Generator[Incomplete, Incomplete, None]: ...