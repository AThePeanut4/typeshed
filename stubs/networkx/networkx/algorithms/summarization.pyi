--- conflicted
+++ resolved
@@ -66,116 +66,7 @@
 from networkx.utils.backends import _dispatchable
 
 @_dispatchable
-<<<<<<< HEAD
-def dedensify(G, threshold, prefix: Incomplete | None = None, copy: bool = True):
-    """
-    Compresses neighborhoods around high-degree nodes
-
-    Reduces the number of edges to high-degree nodes by adding compressor nodes
-    that summarize multiple edges of the same type to high-degree nodes (nodes
-    with a degree greater than a given threshold).  Dedensification also has
-    the added benefit of reducing the number of edges around high-degree nodes.
-    The implementation currently supports graphs with a single edge type.
-
-    Parameters
-    ----------
-    G: graph
-       A networkx graph
-    threshold: int
-       Minimum degree threshold of a node to be considered a high degree node.
-       The threshold must be greater than or equal to 2.
-    prefix: str or None, optional (default: None)
-       An optional prefix for denoting compressor nodes
-    copy: bool, optional (default: True)
-       Indicates if dedensification should be done inplace
-
-    Returns
-    -------
-    dedensified networkx graph : (graph, set)
-        2-tuple of the dedensified graph and set of compressor nodes
-
-    Notes
-    -----
-    According to the algorithm in [1]_, removes edges in a graph by
-    compressing/decompressing the neighborhoods around high degree nodes by
-    adding compressor nodes that summarize multiple edges of the same type
-    to high-degree nodes.  Dedensification will only add a compressor node when
-    doing so will reduce the total number of edges in the given graph. This
-    implementation currently supports graphs with a single edge type.
-
-    Examples
-    --------
-    Dedensification will only add compressor nodes when doing so would result
-    in fewer edges::
-
-        >>> original_graph = nx.DiGraph()
-        >>> original_graph.add_nodes_from(
-        ...     ["1", "2", "3", "4", "5", "6", "A", "B", "C"]
-        ... )
-        >>> original_graph.add_edges_from(
-        ...     [
-        ...         ("1", "C"), ("1", "B"),
-        ...         ("2", "C"), ("2", "B"), ("2", "A"),
-        ...         ("3", "B"), ("3", "A"), ("3", "6"),
-        ...         ("4", "C"), ("4", "B"), ("4", "A"),
-        ...         ("5", "B"), ("5", "A"),
-        ...         ("6", "5"),
-        ...         ("A", "6")
-        ...     ]
-        ... )
-        >>> c_graph, c_nodes = nx.dedensify(original_graph, threshold=2)
-        >>> original_graph.number_of_edges()
-        15
-        >>> c_graph.number_of_edges()
-        14
-
-    A dedensified, directed graph can be "densified" to reconstruct the
-    original graph::
-
-        >>> original_graph = nx.DiGraph()
-        >>> original_graph.add_nodes_from(
-        ...     ["1", "2", "3", "4", "5", "6", "A", "B", "C"]
-        ... )
-        >>> original_graph.add_edges_from(
-        ...     [
-        ...         ("1", "C"), ("1", "B"),
-        ...         ("2", "C"), ("2", "B"), ("2", "A"),
-        ...         ("3", "B"), ("3", "A"), ("3", "6"),
-        ...         ("4", "C"), ("4", "B"), ("4", "A"),
-        ...         ("5", "B"), ("5", "A"),
-        ...         ("6", "5"),
-        ...         ("A", "6")
-        ...     ]
-        ... )
-        >>> c_graph, c_nodes = nx.dedensify(original_graph, threshold=2)
-        >>> # re-densifies the compressed graph into the original graph
-        >>> for c_node in c_nodes:
-        ...     all_neighbors = set(nx.all_neighbors(c_graph, c_node))
-        ...     out_neighbors = set(c_graph.neighbors(c_node))
-        ...     for out_neighbor in out_neighbors:
-        ...         c_graph.remove_edge(c_node, out_neighbor)
-        ...     in_neighbors = all_neighbors - out_neighbors
-        ...     for in_neighbor in in_neighbors:
-        ...         c_graph.remove_edge(in_neighbor, c_node)
-        ...         for out_neighbor in out_neighbors:
-        ...             c_graph.add_edge(in_neighbor, out_neighbor)
-        ...     c_graph.remove_node(c_node)
-        ...
-        >>> nx.is_isomorphic(original_graph, c_graph)
-        True
-
-    References
-    ----------
-    .. [1] Maccioni, A., & Abadi, D. J. (2016, August).
-       Scalable pattern matching over compressed graphs via dedensification.
-       In Proceedings of the 22nd ACM SIGKDD International Conference on
-       Knowledge Discovery and Data Mining (pp. 1755-1764).
-       http://www.cs.umd.edu/~abadi/papers/graph-dedense.pdf
-    """
-    ...
-=======
 def dedensify(G: Graph[_Node], threshold: int, prefix=None, copy: bool | None = True): ...
->>>>>>> 62feb28c
 @_dispatchable
 def snap_aggregation(
     G: Graph[_Node],
