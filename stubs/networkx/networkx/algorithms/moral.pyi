<<<<<<< HEAD
"""Function for computing the moral graph of a directed graph."""

from networkx.utils.backends import _dispatchable

@_dispatchable
def moral_graph(G):
    """
    Return the Moral Graph

    Returns the moralized graph of a given directed graph.

    Parameters
    ----------
    G : NetworkX graph
        Directed graph

    Returns
    -------
    H : NetworkX graph
        The undirected moralized graph of G

    Raises
    ------
    NetworkXNotImplemented
        If `G` is undirected.

    Examples
    --------
    >>> G = nx.DiGraph([(1, 2), (2, 3), (2, 5), (3, 4), (4, 3)])
    >>> G_moral = nx.moral_graph(G)
    >>> G_moral.edges()
    EdgeView([(1, 2), (2, 3), (2, 5), (2, 4), (3, 4)])

    Notes
    -----
    A moral graph is an undirected graph H = (V, E) generated from a
    directed Graph, where if a node has more than one parent node, edges
    between these parent nodes are inserted and all directed edges become
    undirected.

    https://en.wikipedia.org/wiki/Moral_graph

    References
    ----------
    .. [1] Wray L. Buntine. 1995. Chain graphs for learning.
           In Proceedings of the Eleventh conference on Uncertainty
           in artificial intelligence (UAI'95)
    """
    ...
=======
from networkx.classes.graph import Graph, _Node
from networkx.utils.backends import _dispatchable

@_dispatchable
def moral_graph(G: Graph[_Node]): ...
>>>>>>> 62feb28c
<|MERGE_RESOLUTION|>--- conflicted
+++ resolved
@@ -1,57 +1,5 @@
-<<<<<<< HEAD
-"""Function for computing the moral graph of a directed graph."""
-
-from networkx.utils.backends import _dispatchable
-
-@_dispatchable
-def moral_graph(G):
-    """
-    Return the Moral Graph
-
-    Returns the moralized graph of a given directed graph.
-
-    Parameters
-    ----------
-    G : NetworkX graph
-        Directed graph
-
-    Returns
-    -------
-    H : NetworkX graph
-        The undirected moralized graph of G
-
-    Raises
-    ------
-    NetworkXNotImplemented
-        If `G` is undirected.
-
-    Examples
-    --------
-    >>> G = nx.DiGraph([(1, 2), (2, 3), (2, 5), (3, 4), (4, 3)])
-    >>> G_moral = nx.moral_graph(G)
-    >>> G_moral.edges()
-    EdgeView([(1, 2), (2, 3), (2, 5), (2, 4), (3, 4)])
-
-    Notes
-    -----
-    A moral graph is an undirected graph H = (V, E) generated from a
-    directed Graph, where if a node has more than one parent node, edges
-    between these parent nodes are inserted and all directed edges become
-    undirected.
-
-    https://en.wikipedia.org/wiki/Moral_graph
-
-    References
-    ----------
-    .. [1] Wray L. Buntine. 1995. Chain graphs for learning.
-           In Proceedings of the Eleventh conference on Uncertainty
-           in artificial intelligence (UAI'95)
-    """
-    ...
-=======
 from networkx.classes.graph import Graph, _Node
 from networkx.utils.backends import _dispatchable
 
 @_dispatchable
-def moral_graph(G: Graph[_Node]): ...
->>>>>>> 62feb28c
+def moral_graph(G: Graph[_Node]): ...