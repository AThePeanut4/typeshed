--- conflicted
+++ resolved
@@ -82,25 +82,4 @@
     """
     ...
 @_dispatchable
-<<<<<<< HEAD
-def number_of_isolates(G: Graph[_Node]):
-    """
-    Returns the number of isolates in the graph.
-
-    An *isolate* is a node with no neighbors (that is, with degree
-    zero). For directed graphs, this means no in-neighbors and no
-    out-neighbors.
-
-    Parameters
-    ----------
-    G : NetworkX graph
-
-    Returns
-    -------
-    int
-        The number of degree zero nodes in the graph `G`.
-    """
-    ...
-=======
-def number_of_isolates(G: Graph[_Node]) -> int: ...
->>>>>>> 07a59e92
+def number_of_isolates(G: Graph[_Node]) -> int: ...