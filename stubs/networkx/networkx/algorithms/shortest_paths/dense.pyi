--- conflicted
+++ resolved
@@ -7,65 +7,7 @@
 from networkx.utils.backends import _dispatchable
 
 @_dispatchable
-<<<<<<< HEAD
-def floyd_warshall_numpy(G: Graph[_Node], nodelist: Iterable[Incomplete] | None = None, weight: str | None = "weight"):
-    """
-    Find all-pairs shortest path lengths using Floyd's algorithm.
-
-    This algorithm for finding shortest paths takes advantage of
-    matrix representations of a graph and works well for dense
-    graphs where all-pairs shortest path lengths are desired.
-    The results are returned as a NumPy array, distance[i, j],
-    where i and j are the indexes of two nodes in nodelist.
-    The entry distance[i, j] is the distance along a shortest
-    path from i to j. If no path exists the distance is Inf.
-
-    Parameters
-    ----------
-    G : NetworkX graph
-
-    nodelist : list, optional (default=G.nodes)
-       The rows and columns are ordered by the nodes in nodelist.
-       If nodelist is None then the ordering is produced by G.nodes.
-       Nodelist should include all nodes in G.
-
-    weight: string, optional (default='weight')
-       Edge data key corresponding to the edge weight.
-
-    Returns
-    -------
-    distance : 2D numpy.ndarray
-        A numpy array of shortest path distances between nodes.
-        If there is no path between two nodes the value is Inf.
-
-    Examples
-    --------
-    >>> G = nx.DiGraph()
-    >>> G.add_weighted_edges_from(
-    ...     [(0, 1, 5), (1, 2, 2), (2, 3, -3), (1, 3, 10), (3, 2, 8)]
-    ... )
-    >>> nx.floyd_warshall_numpy(G)
-    array([[ 0.,  5.,  7.,  4.],
-           [inf,  0.,  2., -1.],
-           [inf, inf,  0., -3.],
-           [inf, inf,  8.,  0.]])
-
-    Notes
-    -----
-    Floyd's algorithm is appropriate for finding shortest paths in
-    dense graphs or graphs with negative weights when Dijkstra's
-    algorithm fails. This algorithm can still fail if there are negative
-    cycles. It has running time $O(n^3)$ with running space of $O(n^2)$.
-
-    Raises
-    ------
-    NetworkXError
-        If nodelist is not a list of the nodes in G.
-    """
-    ...
-=======
 def floyd_warshall_numpy(G: Graph[_Node], nodelist: Collection[_Node] | None = None, weight: str | None = "weight"): ...
->>>>>>> 41eb1a67
 @_dispatchable
 def floyd_warshall_predecessor_and_distance(G: Graph[_Node], weight: str | None = "weight"):
     """
