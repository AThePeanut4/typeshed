--- conflicted
+++ resolved
@@ -1,212 +1,14 @@
-<<<<<<< HEAD
-"""Floyd-Warshall algorithm for shortest paths."""
-
-from _typeshed import Incomplete
-=======
 from _typeshed import Incomplete, SupportsGetItem
 from collections.abc import Iterable
->>>>>>> 62feb28c
 
 from networkx.classes.graph import Graph, _Node
 from networkx.utils.backends import _dispatchable
 
 @_dispatchable
-<<<<<<< HEAD
-def floyd_warshall_numpy(G, nodelist: Incomplete | None = None, weight: str = "weight"):
-    """
-    Find all-pairs shortest path lengths using Floyd's algorithm.
-
-    This algorithm for finding shortest paths takes advantage of
-    matrix representations of a graph and works well for dense
-    graphs where all-pairs shortest path lengths are desired.
-    The results are returned as a NumPy array, distance[i, j],
-    where i and j are the indexes of two nodes in nodelist.
-    The entry distance[i, j] is the distance along a shortest
-    path from i to j. If no path exists the distance is Inf.
-
-    Parameters
-    ----------
-    G : NetworkX graph
-
-    nodelist : list, optional (default=G.nodes)
-       The rows and columns are ordered by the nodes in nodelist.
-       If nodelist is None then the ordering is produced by G.nodes.
-       Nodelist should include all nodes in G.
-
-    weight: string, optional (default='weight')
-       Edge data key corresponding to the edge weight.
-
-    Returns
-    -------
-    distance : 2D numpy.ndarray
-        A numpy array of shortest path distances between nodes.
-        If there is no path between two nodes the value is Inf.
-
-    Examples
-    --------
-    >>> G = nx.DiGraph()
-    >>> G.add_weighted_edges_from(
-    ...     [(0, 1, 5), (1, 2, 2), (2, 3, -3), (1, 3, 10), (3, 2, 8)]
-    ... )
-    >>> nx.floyd_warshall_numpy(G)
-    array([[ 0.,  5.,  7.,  4.],
-           [inf,  0.,  2., -1.],
-           [inf, inf,  0., -3.],
-           [inf, inf,  8.,  0.]])
-
-    Notes
-    -----
-    Floyd's algorithm is appropriate for finding shortest paths in
-    dense graphs or graphs with negative weights when Dijkstra's
-    algorithm fails. This algorithm can still fail if there are negative
-    cycles. It has running time $O(n^3)$ with running space of $O(n^2)$.
-
-    Raises
-    ------
-    NetworkXError
-        If nodelist is not a list of the nodes in G.
-    """
-    ...
-@_dispatchable
-def floyd_warshall_predecessor_and_distance(G, weight: str = "weight"):
-    """
-    Find all-pairs shortest path lengths using Floyd's algorithm.
-
-    Parameters
-    ----------
-    G : NetworkX graph
-
-    weight: string, optional (default= 'weight')
-       Edge data key corresponding to the edge weight.
-
-    Returns
-    -------
-    predecessor,distance : dictionaries
-       Dictionaries, keyed by source and target, of predecessors and distances
-       in the shortest path.
-
-    Examples
-    --------
-    >>> G = nx.DiGraph()
-    >>> G.add_weighted_edges_from(
-    ...     [
-    ...         ("s", "u", 10),
-    ...         ("s", "x", 5),
-    ...         ("u", "v", 1),
-    ...         ("u", "x", 2),
-    ...         ("v", "y", 1),
-    ...         ("x", "u", 3),
-    ...         ("x", "v", 5),
-    ...         ("x", "y", 2),
-    ...         ("y", "s", 7),
-    ...         ("y", "v", 6),
-    ...     ]
-    ... )
-    >>> predecessors, _ = nx.floyd_warshall_predecessor_and_distance(G)
-    >>> print(nx.reconstruct_path("s", "v", predecessors))
-    ['s', 'x', 'u', 'v']
-
-    Notes
-    -----
-    Floyd's algorithm is appropriate for finding shortest paths
-    in dense graphs or graphs with negative weights when Dijkstra's algorithm
-    fails.  This algorithm can still fail if there are negative cycles.
-    It has running time $O(n^3)$ with running space of $O(n^2)$.
-
-    See Also
-    --------
-    floyd_warshall
-    floyd_warshall_numpy
-    all_pairs_shortest_path
-    all_pairs_shortest_path_length
-    """
-    ...
-@_dispatchable
-def reconstruct_path(source, target, predecessors):
-    """
-    Reconstruct a path from source to target using the predecessors
-    dict as returned by floyd_warshall_predecessor_and_distance
-
-    Parameters
-    ----------
-    source : node
-       Starting node for path
-
-    target : node
-       Ending node for path
-
-    predecessors: dictionary
-       Dictionary, keyed by source and target, of predecessors in the
-       shortest path, as returned by floyd_warshall_predecessor_and_distance
-
-    Returns
-    -------
-    path : list
-       A list of nodes containing the shortest path from source to target
-
-       If source and target are the same, an empty list is returned
-
-    Notes
-    -----
-    This function is meant to give more applicability to the
-    floyd_warshall_predecessor_and_distance function
-
-    See Also
-    --------
-    floyd_warshall_predecessor_and_distance
-    """
-    ...
-@_dispatchable
-def floyd_warshall(G, weight: str = "weight"):
-    """
-    Find all-pairs shortest path lengths using Floyd's algorithm.
-
-    Parameters
-    ----------
-    G : NetworkX graph
-
-    weight: string, optional (default= 'weight')
-       Edge data key corresponding to the edge weight.
-
-
-    Returns
-    -------
-    distance : dict
-       A dictionary,  keyed by source and target, of shortest paths distances
-       between nodes.
-
-    Examples
-    --------
-    >>> G = nx.DiGraph()
-    >>> G.add_weighted_edges_from(
-    ...     [(0, 1, 5), (1, 2, 2), (2, 3, -3), (1, 3, 10), (3, 2, 8)]
-    ... )
-    >>> fw = nx.floyd_warshall(G, weight="weight")
-    >>> results = {a: dict(b) for a, b in fw.items()}
-    >>> print(results)
-    {0: {0: 0, 1: 5, 2: 7, 3: 4}, 1: {1: 0, 2: 2, 3: -1, 0: inf}, 2: {2: 0, 3: -3, 0: inf, 1: inf}, 3: {3: 0, 2: 8, 0: inf, 1: inf}}
-
-    Notes
-    -----
-    Floyd's algorithm is appropriate for finding shortest paths
-    in dense graphs or graphs with negative weights when Dijkstra's algorithm
-    fails.  This algorithm can still fail if there are negative cycles.
-    It has running time $O(n^3)$ with running space of $O(n^2)$.
-
-    See Also
-    --------
-    floyd_warshall_predecessor_and_distance
-    floyd_warshall_numpy
-    all_pairs_shortest_path
-    all_pairs_shortest_path_length
-    """
-    ...
-=======
 def floyd_warshall_numpy(G: Graph[_Node], nodelist: Iterable[Incomplete] | None = None, weight: str | None = "weight"): ...
 @_dispatchable
 def floyd_warshall_predecessor_and_distance(G: Graph[_Node], weight: str | None = "weight"): ...
 @_dispatchable
 def reconstruct_path(source: _Node, target: _Node, predecessors: SupportsGetItem[Incomplete, Incomplete]): ...
 @_dispatchable
-def floyd_warshall(G: Graph[_Node], weight: str | None = "weight"): ...
->>>>>>> 62feb28c
+def floyd_warshall(G: Graph[_Node], weight: str | None = "weight"): ...