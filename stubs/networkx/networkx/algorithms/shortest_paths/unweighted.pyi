"""Shortest path algorithms for unweighted graphs."""

from _typeshed import Incomplete
from collections.abc import Generator

from networkx.classes.graph import Graph, _Node
from networkx.utils.backends import _dispatchable

__all__ = [
    "bidirectional_shortest_path",
    "single_source_shortest_path",
    "single_source_shortest_path_length",
    "single_target_shortest_path",
    "single_target_shortest_path_length",
    "all_pairs_shortest_path",
    "all_pairs_shortest_path_length",
    "predecessor",
]

@_dispatchable
<<<<<<< HEAD
def single_source_shortest_path_length(G: Graph[_Node], source: _Node, cutoff: int | None = None):
    """
    Compute the shortest path lengths from `source` to all reachable nodes in `G`.

    Parameters
    ----------
    G : NetworkX graph

    source : node
       Starting node for path

    cutoff : integer, optional
        Depth to stop the search. Only paths of length <= `cutoff` are returned.

    Returns
    -------
    lengths : dict
        Dict keyed by node to shortest path length to `source`.

    Examples
    --------
    >>> G = nx.path_graph(5)
    >>> nx.single_source_shortest_path_length(G, 0)
    {0: 0, 1: 1, 2: 2, 3: 3, 4: 4}

    See Also
    --------
    :any:`shortest_path_length` :
       Shortest path length with specifiable source, target, and weight.
    :any:`single_source_dijkstra_path_length` :
       Shortest weighted path length from source with Dijkstra algorithm.
    :any:`single_source_bellman_ford_path_length` :
       Shortest weighted path length from source with Bellman-Ford algorithm.
    """
    ...
=======
def single_source_shortest_path_length(G: Graph[_Node], source: _Node, cutoff: int | None = None) -> dict[Incomplete, int]: ...
>>>>>>> 07a59e92
@_dispatchable
def single_target_shortest_path_length(G: Graph[_Node], target: _Node, cutoff: int | None = None):
    """
    Compute the shortest path lengths to target from all reachable nodes.

    Parameters
    ----------
    G : NetworkX graph

    target : node
       Target node for path

    cutoff : integer, optional
        Depth to stop the search. Only paths of length <= cutoff are returned.

    Returns
    -------
    lengths : dictionary
        Dictionary, keyed by source, of shortest path lengths.

    Examples
    --------
    >>> G = nx.path_graph(5, create_using=nx.DiGraph())
    >>> length = nx.single_target_shortest_path_length(G, 4)
    >>> length[0]
    4
    >>> for node in range(5):
    ...     print(f"{node}: {length[node]}")
    0: 4
    1: 3
    2: 2
    3: 1
    4: 0

    See Also
    --------
    single_source_shortest_path_length, shortest_path_length
    """
    ...
@_dispatchable
def all_pairs_shortest_path_length(G: Graph[_Node], cutoff: int | None = None) -> Generator[Incomplete, None, None]:
    """
    Computes the shortest path lengths between all nodes in `G`.

    Parameters
    ----------
    G : NetworkX graph

    cutoff : integer, optional
        Depth at which to stop the search. Only paths of length at most
        `cutoff` are returned.

    Returns
    -------
    lengths : iterator
        (source, dictionary) iterator with dictionary keyed by target and
        shortest path length as the key value.

    Notes
    -----
    The iterator returned only has reachable node pairs.

    Examples
    --------
    >>> G = nx.path_graph(5)
    >>> length = dict(nx.all_pairs_shortest_path_length(G))
    >>> for node in [0, 1, 2, 3, 4]:
    ...     print(f"1 - {node}: {length[1][node]}")
    1 - 0: 1
    1 - 1: 0
    1 - 2: 1
    1 - 3: 2
    1 - 4: 3
    >>> length[3][2]
    1
    >>> length[2][2]
    0
    """
    ...
@_dispatchable
<<<<<<< HEAD
def bidirectional_shortest_path(G: Graph[_Node], source: _Node, target: _Node):
    """
    Returns a list of nodes in a shortest path between source and target.

    Parameters
    ----------
    G : NetworkX graph

    source : node label
       starting node for path

    target : node label
       ending node for path

    Returns
    -------
    path: list
       List of nodes in a path from source to target.

    Raises
    ------
    NetworkXNoPath
       If no path exists between source and target.

    Examples
    --------
    >>> G = nx.Graph()
    >>> nx.add_path(G, [0, 1, 2, 3, 0, 4, 5, 6, 7, 4])
    >>> nx.bidirectional_shortest_path(G, 2, 6)
    [2, 1, 0, 4, 5, 6]

    See Also
    --------
    shortest_path

    Notes
    -----
    This algorithm is used by shortest_path(G, source, target).
    """
    ...
@_dispatchable
def single_source_shortest_path(G: Graph[_Node], source: _Node, cutoff: int | None = None):
    """
    Compute shortest path between source
    and all other nodes reachable from source.

    Parameters
    ----------
    G : NetworkX graph

    source : node label
       Starting node for path

    cutoff : integer, optional
        Depth to stop the search. Only paths of length <= cutoff are returned.

    Returns
    -------
    paths : dictionary
        Dictionary, keyed by target, of shortest paths.

    Examples
    --------
    >>> G = nx.path_graph(5)
    >>> path = nx.single_source_shortest_path(G, 0)
    >>> path[4]
    [0, 1, 2, 3, 4]

    Notes
    -----
    The shortest path is not necessarily unique. So there can be multiple
    paths between the source and each target node, all of which have the
    same 'shortest' length. For each target node, this function returns
    only one of those paths.

    See Also
    --------
    shortest_path
    """
    ...
@_dispatchable
def single_target_shortest_path(G: Graph[_Node], target: _Node, cutoff: int | None = None):
    """
    Compute shortest path to target from all nodes that reach target.

    Parameters
    ----------
    G : NetworkX graph

    target : node label
       Target node for path

    cutoff : integer, optional
        Depth to stop the search. Only paths of length <= cutoff are returned.

    Returns
    -------
    paths : dictionary
        Dictionary, keyed by target, of shortest paths.

    Examples
    --------
    >>> G = nx.path_graph(5, create_using=nx.DiGraph())
    >>> path = nx.single_target_shortest_path(G, 4)
    >>> path[0]
    [0, 1, 2, 3, 4]

    Notes
    -----
    The shortest path is not necessarily unique. So there can be multiple
    paths between the source and each target node, all of which have the
    same 'shortest' length. For each target node, this function returns
    only one of those paths.

    See Also
    --------
    shortest_path, single_source_shortest_path
    """
    ...
@_dispatchable
def all_pairs_shortest_path(G: Graph[_Node], cutoff: int | None = None) -> Generator[Incomplete, None, None]:
    """
    Compute shortest paths between all nodes.

    Parameters
    ----------
    G : NetworkX graph

    cutoff : integer, optional
        Depth at which to stop the search. Only paths of length at most
        `cutoff` are returned.

    Returns
    -------
    paths : iterator
        Dictionary, keyed by source and target, of shortest paths.

    Examples
    --------
    >>> G = nx.path_graph(5)
    >>> path = dict(nx.all_pairs_shortest_path(G))
    >>> print(path[0][4])
    [0, 1, 2, 3, 4]

    Notes
    -----
    There may be multiple shortest paths with the same length between
    two nodes. For each pair, this function returns only one of those paths.

    See Also
    --------
    floyd_warshall
    all_pairs_all_shortest_paths
    """
    ...
=======
def bidirectional_shortest_path(G: Graph[_Node], source: _Node, target: _Node) -> list[Incomplete]: ...
@_dispatchable
def single_source_shortest_path(
    G: Graph[_Node], source: _Node, cutoff: int | None = None
) -> dict[Incomplete, list[Incomplete]]: ...
@_dispatchable
def single_target_shortest_path(
    G: Graph[_Node], target: _Node, cutoff: int | None = None
) -> dict[Incomplete, list[Incomplete]]: ...
@_dispatchable
def all_pairs_shortest_path(
    G: Graph[_Node], cutoff: int | None = None
) -> Generator[tuple[Incomplete, dict[Incomplete, list[Incomplete]]]]: ...
>>>>>>> 07a59e92
@_dispatchable
def predecessor(
    G: Graph[_Node], source: _Node, target: _Node | None = None, cutoff: int | None = None, return_seen: bool | None = None
):
    """
    Returns dict of predecessors for the path from source to all nodes in G.

    Parameters
    ----------
    G : NetworkX graph

    source : node label
       Starting node for path

    target : node label, optional
       Ending node for path. If provided only predecessors between
       source and target are returned

    cutoff : integer, optional
        Depth to stop the search. Only paths of length <= cutoff are returned.

    return_seen : bool, optional (default=None)
        Whether to return a dictionary, keyed by node, of the level (number of
        hops) to reach the node (as seen during breadth-first-search).

    Returns
    -------
    pred : dictionary
        Dictionary, keyed by node, of predecessors in the shortest path.


    (pred, seen): tuple of dictionaries
        If `return_seen` argument is set to `True`, then a tuple of dictionaries
        is returned. The first element is the dictionary, keyed by node, of
        predecessors in the shortest path. The second element is the dictionary,
        keyed by node, of the level (number of hops) to reach the node (as seen
        during breadth-first-search).

    Examples
    --------
    >>> G = nx.path_graph(4)
    >>> list(G)
    [0, 1, 2, 3]
    >>> nx.predecessor(G, 0)
    {0: [], 1: [0], 2: [1], 3: [2]}
    >>> nx.predecessor(G, 0, return_seen=True)
    ({0: [], 1: [0], 2: [1], 3: [2]}, {0: 0, 1: 1, 2: 2, 3: 3})
    """
    ...<|MERGE_RESOLUTION|>--- conflicted
+++ resolved
@@ -18,45 +18,7 @@
 ]
 
 @_dispatchable
-<<<<<<< HEAD
-def single_source_shortest_path_length(G: Graph[_Node], source: _Node, cutoff: int | None = None):
-    """
-    Compute the shortest path lengths from `source` to all reachable nodes in `G`.
-
-    Parameters
-    ----------
-    G : NetworkX graph
-
-    source : node
-       Starting node for path
-
-    cutoff : integer, optional
-        Depth to stop the search. Only paths of length <= `cutoff` are returned.
-
-    Returns
-    -------
-    lengths : dict
-        Dict keyed by node to shortest path length to `source`.
-
-    Examples
-    --------
-    >>> G = nx.path_graph(5)
-    >>> nx.single_source_shortest_path_length(G, 0)
-    {0: 0, 1: 1, 2: 2, 3: 3, 4: 4}
-
-    See Also
-    --------
-    :any:`shortest_path_length` :
-       Shortest path length with specifiable source, target, and weight.
-    :any:`single_source_dijkstra_path_length` :
-       Shortest weighted path length from source with Dijkstra algorithm.
-    :any:`single_source_bellman_ford_path_length` :
-       Shortest weighted path length from source with Bellman-Ford algorithm.
-    """
-    ...
-=======
 def single_source_shortest_path_length(G: Graph[_Node], source: _Node, cutoff: int | None = None) -> dict[Incomplete, int]: ...
->>>>>>> 07a59e92
 @_dispatchable
 def single_target_shortest_path_length(G: Graph[_Node], target: _Node, cutoff: int | None = None):
     """
@@ -137,163 +99,6 @@
     """
     ...
 @_dispatchable
-<<<<<<< HEAD
-def bidirectional_shortest_path(G: Graph[_Node], source: _Node, target: _Node):
-    """
-    Returns a list of nodes in a shortest path between source and target.
-
-    Parameters
-    ----------
-    G : NetworkX graph
-
-    source : node label
-       starting node for path
-
-    target : node label
-       ending node for path
-
-    Returns
-    -------
-    path: list
-       List of nodes in a path from source to target.
-
-    Raises
-    ------
-    NetworkXNoPath
-       If no path exists between source and target.
-
-    Examples
-    --------
-    >>> G = nx.Graph()
-    >>> nx.add_path(G, [0, 1, 2, 3, 0, 4, 5, 6, 7, 4])
-    >>> nx.bidirectional_shortest_path(G, 2, 6)
-    [2, 1, 0, 4, 5, 6]
-
-    See Also
-    --------
-    shortest_path
-
-    Notes
-    -----
-    This algorithm is used by shortest_path(G, source, target).
-    """
-    ...
-@_dispatchable
-def single_source_shortest_path(G: Graph[_Node], source: _Node, cutoff: int | None = None):
-    """
-    Compute shortest path between source
-    and all other nodes reachable from source.
-
-    Parameters
-    ----------
-    G : NetworkX graph
-
-    source : node label
-       Starting node for path
-
-    cutoff : integer, optional
-        Depth to stop the search. Only paths of length <= cutoff are returned.
-
-    Returns
-    -------
-    paths : dictionary
-        Dictionary, keyed by target, of shortest paths.
-
-    Examples
-    --------
-    >>> G = nx.path_graph(5)
-    >>> path = nx.single_source_shortest_path(G, 0)
-    >>> path[4]
-    [0, 1, 2, 3, 4]
-
-    Notes
-    -----
-    The shortest path is not necessarily unique. So there can be multiple
-    paths between the source and each target node, all of which have the
-    same 'shortest' length. For each target node, this function returns
-    only one of those paths.
-
-    See Also
-    --------
-    shortest_path
-    """
-    ...
-@_dispatchable
-def single_target_shortest_path(G: Graph[_Node], target: _Node, cutoff: int | None = None):
-    """
-    Compute shortest path to target from all nodes that reach target.
-
-    Parameters
-    ----------
-    G : NetworkX graph
-
-    target : node label
-       Target node for path
-
-    cutoff : integer, optional
-        Depth to stop the search. Only paths of length <= cutoff are returned.
-
-    Returns
-    -------
-    paths : dictionary
-        Dictionary, keyed by target, of shortest paths.
-
-    Examples
-    --------
-    >>> G = nx.path_graph(5, create_using=nx.DiGraph())
-    >>> path = nx.single_target_shortest_path(G, 4)
-    >>> path[0]
-    [0, 1, 2, 3, 4]
-
-    Notes
-    -----
-    The shortest path is not necessarily unique. So there can be multiple
-    paths between the source and each target node, all of which have the
-    same 'shortest' length. For each target node, this function returns
-    only one of those paths.
-
-    See Also
-    --------
-    shortest_path, single_source_shortest_path
-    """
-    ...
-@_dispatchable
-def all_pairs_shortest_path(G: Graph[_Node], cutoff: int | None = None) -> Generator[Incomplete, None, None]:
-    """
-    Compute shortest paths between all nodes.
-
-    Parameters
-    ----------
-    G : NetworkX graph
-
-    cutoff : integer, optional
-        Depth at which to stop the search. Only paths of length at most
-        `cutoff` are returned.
-
-    Returns
-    -------
-    paths : iterator
-        Dictionary, keyed by source and target, of shortest paths.
-
-    Examples
-    --------
-    >>> G = nx.path_graph(5)
-    >>> path = dict(nx.all_pairs_shortest_path(G))
-    >>> print(path[0][4])
-    [0, 1, 2, 3, 4]
-
-    Notes
-    -----
-    There may be multiple shortest paths with the same length between
-    two nodes. For each pair, this function returns only one of those paths.
-
-    See Also
-    --------
-    floyd_warshall
-    all_pairs_all_shortest_paths
-    """
-    ...
-=======
 def bidirectional_shortest_path(G: Graph[_Node], source: _Node, target: _Node) -> list[Incomplete]: ...
 @_dispatchable
 def single_source_shortest_path(
@@ -307,7 +112,6 @@
 def all_pairs_shortest_path(
     G: Graph[_Node], cutoff: int | None = None
 ) -> Generator[tuple[Incomplete, dict[Incomplete, list[Incomplete]]]]: ...
->>>>>>> 07a59e92
 @_dispatchable
 def predecessor(
     G: Graph[_Node], source: _Node, target: _Node | None = None, cutoff: int | None = None, return_seen: bool | None = None
