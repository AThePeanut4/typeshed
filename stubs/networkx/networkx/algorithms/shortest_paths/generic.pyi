--- conflicted
+++ resolved
@@ -509,74 +509,6 @@
     target: _Node,
     weight: str | Callable[..., Incomplete] | None = None,
     method: str | None = "dijkstra",
-<<<<<<< HEAD
-) -> Generator[list[_Node], None, None]:
-    """
-    Compute all shortest simple paths in the graph.
-
-    Parameters
-    ----------
-    G : NetworkX graph
-
-    source : node
-       Starting node for path.
-
-    target : node
-       Ending node for path.
-
-    weight : None, string or function, optional (default = None)
-        If None, every edge has weight/distance/cost 1.
-        If a string, use this edge attribute as the edge weight.
-        Any edge attribute not present defaults to 1.
-        If this is a function, the weight of an edge is the value
-        returned by the function. The function must accept exactly
-        three positional arguments: the two endpoints of an edge and
-        the dictionary of edge attributes for that edge.
-        The function must return a number.
-
-    method : string, optional (default = 'dijkstra')
-       The algorithm to use to compute the path lengths.
-       Supported options: 'dijkstra', 'bellman-ford'.
-       Other inputs produce a ValueError.
-       If `weight` is None, unweighted graph methods are used, and this
-       suggestion is ignored.
-
-    Returns
-    -------
-    paths : generator of lists
-        A generator of all paths between source and target.
-
-    Raises
-    ------
-    ValueError
-        If `method` is not among the supported options.
-
-    NetworkXNoPath
-        If `target` cannot be reached from `source`.
-
-    Examples
-    --------
-    >>> G = nx.Graph()
-    >>> nx.add_path(G, [0, 1, 2])
-    >>> nx.add_path(G, [0, 10, 2])
-    >>> print([p for p in nx.all_shortest_paths(G, source=0, target=2)])
-    [[0, 1, 2], [0, 10, 2]]
-
-    Notes
-    -----
-    There may be many shortest paths between the source and target.  If G
-    contains zero-weight cycles, this function will not produce all shortest
-    paths because doing so would produce infinitely many paths of unbounded
-    length -- instead, we only produce the shortest simple paths.
-
-    See Also
-    --------
-    shortest_path
-    single_source_shortest_path
-    all_pairs_shortest_path
-    """
-    ...
-=======
 ) -> Generator[list[_Node], None, None]: ...
 @_dispatchable
 def single_source_all_shortest_paths(
@@ -585,5 +517,4 @@
 @_dispatchable
 def all_pairs_all_shortest_paths(
     G, weight=None, method="dijkstra"
-) -> Generator[tuple[Incomplete, dict[Incomplete, Incomplete]]]: ...
->>>>>>> 9a0ad919
+) -> Generator[tuple[Incomplete, dict[Incomplete, Incomplete]]]: ...