--- conflicted
+++ resolved
@@ -1,15 +1,4 @@
-<<<<<<< HEAD
-"""
-Compute the shortest paths and path lengths between nodes in the graph.
-
-These algorithms work with undirected and directed graphs.
-"""
-
-from _typeshed import Incomplete
-from collections.abc import Callable, Generator
-=======
 from collections.abc import Generator
->>>>>>> ea394101
 from typing import overload
 
 from networkx.algorithms.shortest_paths.weighted import _WeightFunc
@@ -27,339 +16,36 @@
 ]
 
 @_dispatchable
-<<<<<<< HEAD
-def has_path(G: Graph[_Node], source: _Node, target: _Node) -> bool:
-    """
-    Returns *True* if *G* has a path from *source* to *target*.
-
-    Parameters
-    ----------
-    G : NetworkX graph
-
-    source : node
-       Starting node for path
-
-    target : node
-       Ending node for path
-    """
-    ...
-@overload
-=======
 def has_path(G: Graph[_Node], source: _Node, target: _Node) -> bool: ...
 @overload  # both source and target are specified => (s -> t)
->>>>>>> ea394101
 def shortest_path(
     G: Graph[_Node],
     source: _Node,
     target: _Node,
     weight: str | _WeightFunc[_Node] | None = None,
     method: str | None = "dijkstra",
-<<<<<<< HEAD
-) -> list[_Node]:
-    """
-    Compute shortest paths in the graph.
-
-    Parameters
-    ----------
-    G : NetworkX graph
-
-    source : node, optional
-        Starting node for path. If not specified, compute shortest
-        paths for each possible starting node.
-
-    target : node, optional
-        Ending node for path. If not specified, compute shortest
-        paths to all possible nodes.
-
-    weight : None, string or function, optional (default = None)
-        If None, every edge has weight/distance/cost 1.
-        If a string, use this edge attribute as the edge weight.
-        Any edge attribute not present defaults to 1.
-        If this is a function, the weight of an edge is the value
-        returned by the function. The function must accept exactly
-        three positional arguments: the two endpoints of an edge and
-        the dictionary of edge attributes for that edge.
-        The function must return a number.
-
-    method : string, optional (default = 'dijkstra')
-        The algorithm to use to compute the path.
-        Supported options: 'dijkstra', 'bellman-ford'.
-        Other inputs produce a ValueError.
-        If `weight` is None, unweighted graph methods are used, and this
-        suggestion is ignored.
-
-    Returns
-    -------
-    path: list or dictionary or iterator
-        All returned paths include both the source and target in the path.
-
-        If the source and target are both specified, return a single list
-        of nodes in a shortest path from the source to the target.
-
-        If only the source is specified, return a dictionary keyed by
-        targets with a list of nodes in a shortest path from the source
-        to one of the targets.
-
-        If only the target is specified, return a dictionary keyed by
-        sources with a list of nodes in a shortest path from one of the
-        sources to the target.
-
-        If neither the source nor target are specified, return an iterator
-        over (source, dictionary) where dictionary is keyed by target to
-        list of nodes in a shortest path from the source to the target.
-
-    Raises
-    ------
-    NodeNotFound
-        If `source` is not in `G`.
-
-    ValueError
-        If `method` is not among the supported options.
-
-    Examples
-    --------
-    >>> G = nx.path_graph(5)
-    >>> print(nx.shortest_path(G, source=0, target=4))
-    [0, 1, 2, 3, 4]
-    >>> p = nx.shortest_path(G, source=0)  # target not specified
-    >>> p[3]  # shortest path from source=0 to target=3
-    [0, 1, 2, 3]
-    >>> p = nx.shortest_path(G, target=4)  # source not specified
-    >>> p[1]  # shortest path from source=1 to target=4
-    [1, 2, 3, 4]
-    >>> p = dict(nx.shortest_path(G))  # source, target not specified
-    >>> p[2][4]  # shortest path from source=2 to target=4
-    [2, 3, 4]
-
-    Notes
-    -----
-    There may be more than one shortest path between a source and target.
-    This returns only one of them.
-
-    See Also
-    --------
-    all_pairs_shortest_path
-    all_pairs_dijkstra_path
-    all_pairs_bellman_ford_path
-    single_source_shortest_path
-    single_source_dijkstra_path
-    single_source_bellman_ford_path
-    """
-    ...
-@overload
-=======
     *,
     backend: str | None = None,
     **backend_kwargs,
 ) -> list[_Node]: ...
 @overload  # only source is specified => {t1: (s -> t), t2: (s -> t), ...}
->>>>>>> ea394101
 def shortest_path(
     G: Graph[_Node],
     source: _Node,
     target: None = None,
     weight: str | _WeightFunc[_Node] | None = None,
     method: str | None = "dijkstra",
-<<<<<<< HEAD
-) -> dict[_Node, list[_Node]]:
-    """
-    Compute shortest paths in the graph.
-
-    Parameters
-    ----------
-    G : NetworkX graph
-
-    source : node, optional
-        Starting node for path. If not specified, compute shortest
-        paths for each possible starting node.
-
-    target : node, optional
-        Ending node for path. If not specified, compute shortest
-        paths to all possible nodes.
-
-    weight : None, string or function, optional (default = None)
-        If None, every edge has weight/distance/cost 1.
-        If a string, use this edge attribute as the edge weight.
-        Any edge attribute not present defaults to 1.
-        If this is a function, the weight of an edge is the value
-        returned by the function. The function must accept exactly
-        three positional arguments: the two endpoints of an edge and
-        the dictionary of edge attributes for that edge.
-        The function must return a number.
-
-    method : string, optional (default = 'dijkstra')
-        The algorithm to use to compute the path.
-        Supported options: 'dijkstra', 'bellman-ford'.
-        Other inputs produce a ValueError.
-        If `weight` is None, unweighted graph methods are used, and this
-        suggestion is ignored.
-
-    Returns
-    -------
-    path: list or dictionary or iterator
-        All returned paths include both the source and target in the path.
-
-        If the source and target are both specified, return a single list
-        of nodes in a shortest path from the source to the target.
-
-        If only the source is specified, return a dictionary keyed by
-        targets with a list of nodes in a shortest path from the source
-        to one of the targets.
-
-        If only the target is specified, return a dictionary keyed by
-        sources with a list of nodes in a shortest path from one of the
-        sources to the target.
-
-        If neither the source nor target are specified, return an iterator
-        over (source, dictionary) where dictionary is keyed by target to
-        list of nodes in a shortest path from the source to the target.
-
-    Raises
-    ------
-    NodeNotFound
-        If `source` is not in `G`.
-
-    ValueError
-        If `method` is not among the supported options.
-
-    Examples
-    --------
-    >>> G = nx.path_graph(5)
-    >>> print(nx.shortest_path(G, source=0, target=4))
-    [0, 1, 2, 3, 4]
-    >>> p = nx.shortest_path(G, source=0)  # target not specified
-    >>> p[3]  # shortest path from source=0 to target=3
-    [0, 1, 2, 3]
-    >>> p = nx.shortest_path(G, target=4)  # source not specified
-    >>> p[1]  # shortest path from source=1 to target=4
-    [1, 2, 3, 4]
-    >>> p = dict(nx.shortest_path(G))  # source, target not specified
-    >>> p[2][4]  # shortest path from source=2 to target=4
-    [2, 3, 4]
-
-    Notes
-    -----
-    There may be more than one shortest path between a source and target.
-    This returns only one of them.
-
-    See Also
-    --------
-    all_pairs_shortest_path
-    all_pairs_dijkstra_path
-    all_pairs_bellman_ford_path
-    single_source_shortest_path
-    single_source_dijkstra_path
-    single_source_bellman_ford_path
-    """
-    ...
-@overload
-=======
     *,
     backend: str | None = None,
     **backend_kwargs,
 ) -> dict[_Node, list[_Node]]: ...
 @overload  # only target is specified (positional) => {s1: (s1 -> t), s2: (s2 -> t), ...}
->>>>>>> ea394101
 def shortest_path(
     G: Graph[_Node],
     source: None,
     target: _Node,
     weight: str | _WeightFunc[_Node] | None = None,
     method: str | None = "dijkstra",
-<<<<<<< HEAD
-) -> dict[_Node, list[_Node]]:
-    """
-    Compute shortest paths in the graph.
-
-    Parameters
-    ----------
-    G : NetworkX graph
-
-    source : node, optional
-        Starting node for path. If not specified, compute shortest
-        paths for each possible starting node.
-
-    target : node, optional
-        Ending node for path. If not specified, compute shortest
-        paths to all possible nodes.
-
-    weight : None, string or function, optional (default = None)
-        If None, every edge has weight/distance/cost 1.
-        If a string, use this edge attribute as the edge weight.
-        Any edge attribute not present defaults to 1.
-        If this is a function, the weight of an edge is the value
-        returned by the function. The function must accept exactly
-        three positional arguments: the two endpoints of an edge and
-        the dictionary of edge attributes for that edge.
-        The function must return a number.
-
-    method : string, optional (default = 'dijkstra')
-        The algorithm to use to compute the path.
-        Supported options: 'dijkstra', 'bellman-ford'.
-        Other inputs produce a ValueError.
-        If `weight` is None, unweighted graph methods are used, and this
-        suggestion is ignored.
-
-    Returns
-    -------
-    path: list or dictionary or iterator
-        All returned paths include both the source and target in the path.
-
-        If the source and target are both specified, return a single list
-        of nodes in a shortest path from the source to the target.
-
-        If only the source is specified, return a dictionary keyed by
-        targets with a list of nodes in a shortest path from the source
-        to one of the targets.
-
-        If only the target is specified, return a dictionary keyed by
-        sources with a list of nodes in a shortest path from one of the
-        sources to the target.
-
-        If neither the source nor target are specified, return an iterator
-        over (source, dictionary) where dictionary is keyed by target to
-        list of nodes in a shortest path from the source to the target.
-
-    Raises
-    ------
-    NodeNotFound
-        If `source` is not in `G`.
-
-    ValueError
-        If `method` is not among the supported options.
-
-    Examples
-    --------
-    >>> G = nx.path_graph(5)
-    >>> print(nx.shortest_path(G, source=0, target=4))
-    [0, 1, 2, 3, 4]
-    >>> p = nx.shortest_path(G, source=0)  # target not specified
-    >>> p[3]  # shortest path from source=0 to target=3
-    [0, 1, 2, 3]
-    >>> p = nx.shortest_path(G, target=4)  # source not specified
-    >>> p[1]  # shortest path from source=1 to target=4
-    [1, 2, 3, 4]
-    >>> p = dict(nx.shortest_path(G))  # source, target not specified
-    >>> p[2][4]  # shortest path from source=2 to target=4
-    [2, 3, 4]
-
-    Notes
-    -----
-    There may be more than one shortest path between a source and target.
-    This returns only one of them.
-
-    See Also
-    --------
-    all_pairs_shortest_path
-    all_pairs_dijkstra_path
-    all_pairs_bellman_ford_path
-    single_source_shortest_path
-    single_source_dijkstra_path
-    single_source_bellman_ford_path
-    """
-    ...
-@_dispatchable
-=======
     *,
     backend: str | None = None,
     **backend_kwargs,
@@ -387,191 +73,18 @@
     **backend_kwargs,
 ) -> Generator[tuple[_Node, dict[str, list[_Node]]]]: ...
 @overload  # both source and target are specified => len(s -> t)
->>>>>>> ea394101
 def shortest_path_length(
     G: Graph[_Node],
     source: _Node,
     target: _Node,
     weight: str | _WeightFunc[_Node] | None = None,
     method: str | None = "dijkstra",
-<<<<<<< HEAD
-):
-    """
-    Compute shortest path lengths in the graph.
-
-    Parameters
-    ----------
-    G : NetworkX graph
-
-    source : node, optional
-        Starting node for path.
-        If not specified, compute shortest path lengths using all nodes as
-        source nodes.
-
-    target : node, optional
-        Ending node for path.
-        If not specified, compute shortest path lengths using all nodes as
-        target nodes.
-
-    weight : None, string or function, optional (default = None)
-        If None, every edge has weight/distance/cost 1.
-        If a string, use this edge attribute as the edge weight.
-        Any edge attribute not present defaults to 1.
-        If this is a function, the weight of an edge is the value
-        returned by the function. The function must accept exactly
-        three positional arguments: the two endpoints of an edge and
-        the dictionary of edge attributes for that edge.
-        The function must return a number.
-
-    method : string, optional (default = 'dijkstra')
-        The algorithm to use to compute the path length.
-        Supported options: 'dijkstra', 'bellman-ford'.
-        Other inputs produce a ValueError.
-        If `weight` is None, unweighted graph methods are used, and this
-        suggestion is ignored.
-
-    Returns
-    -------
-    length: number or iterator
-        If the source and target are both specified, return the length of
-        the shortest path from the source to the target.
-
-        If only the source is specified, return a dict keyed by target
-        to the shortest path length from the source to that target.
-
-        If only the target is specified, return a dict keyed by source
-        to the shortest path length from that source to the target.
-
-        If neither the source nor target are specified, return an iterator
-        over (source, dictionary) where dictionary is keyed by target to
-        shortest path length from source to that target.
-
-    Raises
-    ------
-    NodeNotFound
-        If `source` is not in `G`.
-
-    NetworkXNoPath
-        If no path exists between source and target.
-
-    ValueError
-        If `method` is not among the supported options.
-
-    Examples
-    --------
-    >>> G = nx.path_graph(5)
-    >>> nx.shortest_path_length(G, source=0, target=4)
-    4
-    >>> p = nx.shortest_path_length(G, source=0)  # target not specified
-    >>> p[4]
-    4
-    >>> p = nx.shortest_path_length(G, target=4)  # source not specified
-    >>> p[0]
-    4
-    >>> p = dict(nx.shortest_path_length(G))  # source,target not specified
-    >>> p[0][4]
-    4
-
-    Notes
-    -----
-    The length of the path is always 1 less than the number of nodes involved
-    in the path since the length measures the number of edges followed.
-
-    For digraphs this returns the shortest directed path length. To find path
-    lengths in the reverse direction use G.reverse(copy=False) first to flip
-    the edge orientation.
-
-    See Also
-    --------
-    all_pairs_shortest_path_length
-    all_pairs_dijkstra_path_length
-    all_pairs_bellman_ford_path_length
-    single_source_shortest_path_length
-    single_source_dijkstra_path_length
-    single_source_bellman_ford_path_length
-    """
-    ...
-@_dispatchable
-def average_shortest_path_length(
-    G: Graph[_Node], weight: str | Callable[..., Incomplete] | None = None, method: str | None = None
-):
-    r"""
-    Returns the average shortest path length.
-
-    The average shortest path length is
-
-    .. math::
-
-       a =\sum_{\substack{s,t \in V \\ s\neq t}} \frac{d(s, t)}{n(n-1)}
-
-    where `V` is the set of nodes in `G`,
-    `d(s, t)` is the shortest path from `s` to `t`,
-    and `n` is the number of nodes in `G`.
-
-    .. versionchanged:: 3.0
-       An exception is raised for directed graphs that are not strongly
-       connected.
-
-    Parameters
-    ----------
-    G : NetworkX graph
-
-    weight : None, string or function, optional (default = None)
-        If None, every edge has weight/distance/cost 1.
-        If a string, use this edge attribute as the edge weight.
-        Any edge attribute not present defaults to 1.
-        If this is a function, the weight of an edge is the value
-        returned by the function. The function must accept exactly
-        three positional arguments: the two endpoints of an edge and
-        the dictionary of edge attributes for that edge.
-        The function must return a number.
-
-    method : string, optional (default = 'unweighted' or 'dijkstra')
-        The algorithm to use to compute the path lengths.
-        Supported options are 'unweighted', 'dijkstra', 'bellman-ford',
-        'floyd-warshall' and 'floyd-warshall-numpy'.
-        Other method values produce a ValueError.
-        The default method is 'unweighted' if `weight` is None,
-        otherwise the default method is 'dijkstra'.
-
-    Raises
-    ------
-    NetworkXPointlessConcept
-        If `G` is the null graph (that is, the graph on zero nodes).
-
-    NetworkXError
-        If `G` is not connected (or not strongly connected, in the case
-        of a directed graph).
-
-    ValueError
-        If `method` is not among the supported options.
-
-    Examples
-    --------
-    >>> G = nx.path_graph(5)
-    >>> nx.average_shortest_path_length(G)
-    2.0
-
-    For disconnected graphs, you can compute the average shortest path
-    length for each component
-
-    >>> G = nx.Graph([(1, 2), (3, 4)])
-    >>> for C in (G.subgraph(c).copy() for c in nx.connected_components(G)):
-    ...     print(nx.average_shortest_path_length(C))
-    1.0
-    1.0
-    """
-    ...
-@_dispatchable
-def all_shortest_paths(
-=======
     *,
     backend: str | None = None,
     **backend_kwargs,
 ) -> float: ...
 @overload  # only source is specified => {t1: len(s -> t1), t2: len(s -> t2), ...}
 def shortest_path_length(
->>>>>>> ea394101
     G: Graph[_Node],
     source: _Node,
     target: None = None,
@@ -610,195 +123,6 @@
     target: None = None,
     weight: str | _WeightFunc[_Node] | None = None,
     method: str | None = "dijkstra",
-<<<<<<< HEAD
-) -> Generator[list[_Node], None, None]:
-    """
-    Compute all shortest simple paths in the graph.
-
-    Parameters
-    ----------
-    G : NetworkX graph
-
-    source : node
-       Starting node for path.
-
-    target : node
-       Ending node for path.
-
-    weight : None, string or function, optional (default = None)
-        If None, every edge has weight/distance/cost 1.
-        If a string, use this edge attribute as the edge weight.
-        Any edge attribute not present defaults to 1.
-        If this is a function, the weight of an edge is the value
-        returned by the function. The function must accept exactly
-        three positional arguments: the two endpoints of an edge and
-        the dictionary of edge attributes for that edge.
-        The function must return a number.
-
-    method : string, optional (default = 'dijkstra')
-       The algorithm to use to compute the path lengths.
-       Supported options: 'dijkstra', 'bellman-ford'.
-       Other inputs produce a ValueError.
-       If `weight` is None, unweighted graph methods are used, and this
-       suggestion is ignored.
-
-    Returns
-    -------
-    paths : generator of lists
-        A generator of all paths between source and target.
-
-    Raises
-    ------
-    ValueError
-        If `method` is not among the supported options.
-
-    NetworkXNoPath
-        If `target` cannot be reached from `source`.
-
-    Examples
-    --------
-    >>> G = nx.Graph()
-    >>> nx.add_path(G, [0, 1, 2])
-    >>> nx.add_path(G, [0, 10, 2])
-    >>> print([p for p in nx.all_shortest_paths(G, source=0, target=2)])
-    [[0, 1, 2], [0, 10, 2]]
-
-    Notes
-    -----
-    There may be many shortest paths between the source and target.  If G
-    contains zero-weight cycles, this function will not produce all shortest
-    paths because doing so would produce infinitely many paths of unbounded
-    length -- instead, we only produce the shortest simple paths.
-
-    See Also
-    --------
-    shortest_path
-    single_source_shortest_path
-    all_pairs_shortest_path
-    """
-    ...
-@_dispatchable
-def single_source_all_shortest_paths(
-    G, source, weight=None, method="dijkstra"
-) -> Generator[tuple[Incomplete, list[list[Incomplete]]]]:
-    """
-    Compute all shortest simple paths from the given source in the graph.
-
-    Parameters
-    ----------
-    G : NetworkX graph
-
-    source : node
-       Starting node for path.
-
-    weight : None, string or function, optional (default = None)
-        If None, every edge has weight/distance/cost 1.
-        If a string, use this edge attribute as the edge weight.
-        Any edge attribute not present defaults to 1.
-        If this is a function, the weight of an edge is the value
-        returned by the function. The function must accept exactly
-        three positional arguments: the two endpoints of an edge and
-        the dictionary of edge attributes for that edge.
-        The function must return a number.
-
-    method : string, optional (default = 'dijkstra')
-       The algorithm to use to compute the path lengths.
-       Supported options: 'dijkstra', 'bellman-ford'.
-       Other inputs produce a ValueError.
-       If `weight` is None, unweighted graph methods are used, and this
-       suggestion is ignored.
-
-    Returns
-    -------
-    paths : generator of dictionary
-        A generator of all paths between source and all nodes in the graph.
-
-    Raises
-    ------
-    ValueError
-        If `method` is not among the supported options.
-
-    Examples
-    --------
-    >>> G = nx.Graph()
-    >>> nx.add_path(G, [0, 1, 2, 3, 0])
-    >>> dict(nx.single_source_all_shortest_paths(G, source=0))
-    {0: [[0]], 1: [[0, 1]], 3: [[0, 3]], 2: [[0, 1, 2], [0, 3, 2]]}
-
-    Notes
-    -----
-    There may be many shortest paths between the source and target.  If G
-    contains zero-weight cycles, this function will not produce all shortest
-    paths because doing so would produce infinitely many paths of unbounded
-    length -- instead, we only produce the shortest simple paths.
-
-    See Also
-    --------
-    shortest_path
-    all_shortest_paths
-    single_source_shortest_path
-    all_pairs_shortest_path
-    all_pairs_all_shortest_paths
-    """
-    ...
-@_dispatchable
-def all_pairs_all_shortest_paths(
-    G, weight=None, method="dijkstra"
-) -> Generator[tuple[Incomplete, dict[Incomplete, Incomplete]]]:
-    """
-    Compute all shortest paths between all nodes.
-
-    Parameters
-    ----------
-    G : NetworkX graph
-
-    weight : None, string or function, optional (default = None)
-        If None, every edge has weight/distance/cost 1.
-        If a string, use this edge attribute as the edge weight.
-        Any edge attribute not present defaults to 1.
-        If this is a function, the weight of an edge is the value
-        returned by the function. The function must accept exactly
-        three positional arguments: the two endpoints of an edge and
-        the dictionary of edge attributes for that edge.
-        The function must return a number.
-
-    method : string, optional (default = 'dijkstra')
-       The algorithm to use to compute the path lengths.
-       Supported options: 'dijkstra', 'bellman-ford'.
-       Other inputs produce a ValueError.
-       If `weight` is None, unweighted graph methods are used, and this
-       suggestion is ignored.
-
-    Returns
-    -------
-    paths : generator of dictionary
-        Dictionary of arrays, keyed by source and target, of all shortest paths.
-
-    Raises
-    ------
-    ValueError
-        If `method` is not among the supported options.
-
-    Examples
-    --------
-    >>> G = nx.cycle_graph(4)
-    >>> dict(nx.all_pairs_all_shortest_paths(G))[0][2]
-    [[0, 1, 2], [0, 3, 2]]
-    >>> dict(nx.all_pairs_all_shortest_paths(G))[0][3]
-    [[0, 3]]
-
-    Notes
-    -----
-    There may be multiple shortest paths with equal lengths. Unlike
-    all_pairs_shortest_path, this method returns all shortest paths.
-
-    See Also
-    --------
-    all_pairs_shortest_path
-    single_source_all_shortest_paths
-    """
-    ...
-=======
     *,
     backend: str | None = None,
     **backend_kwargs,
@@ -818,5 +142,4 @@
 @_dispatchable
 def all_pairs_all_shortest_paths(
     G: Graph[_Node], weight: str | _WeightFunc[_Node] | None = None, method: str | None = "dijkstra"
-) -> Generator[tuple[_Node, dict[_Node, list[list[_Node]]]]]: ...
->>>>>>> ea394101
+) -> Generator[tuple[_Node, dict[_Node, list[list[_Node]]]]]: ...