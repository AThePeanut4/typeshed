--- conflicted
+++ resolved
@@ -120,70 +120,6 @@
     temporal_attribute_name: Incomplete
     delta: Incomplete
 
-<<<<<<< HEAD
-    def __init__(self, G1, G2, temporal_attribute_name, delta) -> None:
-        """
-        Initialize TimeRespectingDiGraphMatcher.
-
-        G1 and G2 should be nx.DiGraph or nx.MultiDiGraph instances.
-
-        Examples
-        --------
-        To create a TimeRespectingDiGraphMatcher which checks for
-        syntactic and semantic feasibility:
-
-        >>> from networkx.algorithms import isomorphism
-        >>> from datetime import timedelta
-        >>> G1 = nx.DiGraph(nx.path_graph(4, create_using=nx.DiGraph()))
-
-        >>> G2 = nx.DiGraph(nx.path_graph(4, create_using=nx.DiGraph()))
-
-        >>> GM = isomorphism.TimeRespectingDiGraphMatcher(
-        ...     G1, G2, "date", timedelta(days=1)
-        ... )
-        """
-        ...
-    def get_pred_dates(self, Gx, Gx_node, core_x, pred):
-        """Get the dates of edges from predecessors."""
-        ...
-    def get_succ_dates(self, Gx, Gx_node, core_x, succ):
-        """Get the dates of edges to successors."""
-        ...
-    def one_hop(self, Gx, Gx_node, core_x, pred, succ):
-        """The ego node."""
-        ...
-    def two_hop_pred(self, Gx, Gx_node, core_x, pred):
-        """The predecessors of the ego node."""
-        ...
-    def two_hop_succ(self, Gx, Gx_node, core_x, succ):
-        """The successors of the ego node."""
-        ...
-    def preds(self, Gx, core_x, v, Gx_node: Incomplete | None = None): ...
-    def succs(self, Gx, core_x, v, Gx_node: Incomplete | None = None): ...
-    def test_one(self, pred_dates, succ_dates):
-        """
-        Edges one hop out from Gx_node in the mapping should be
-        time-respecting with respect to each other, regardless of
-        direction.
-        """
-        ...
-    def test_two(self, pred_dates, succ_dates):
-        """
-        Edges from a dual Gx_node in the mapping should be ordered in
-        a time-respecting manner.
-        """
-        ...
-    def semantic_feasibility(self, G1_node, G2_node):
-        """
-        Returns True if adding (G1_node, G2_node) is semantically
-        feasible.
-
-        Any subclass which redefines semantic_feasibility() must
-        maintain the self.tests if needed, to keep the match() method
-        functional. Implementations should consider multigraphs.
-        """
-        ...
-=======
     def __init__(self, G1, G2, temporal_attribute_name, delta) -> None: ...
     def get_pred_dates(self, Gx, Gx_node, core_x, pred): ...
     def get_succ_dates(self, Gx, Gx_node, core_x, succ): ...
@@ -194,5 +130,4 @@
     def succs(self, Gx, core_x, v, Gx_node=None): ...
     def test_one(self, pred_dates, succ_dates): ...
     def test_two(self, pred_dates, succ_dates): ...
-    def semantic_feasibility(self, G1_node, G2_node): ...
->>>>>>> 9589e369
+    def semantic_feasibility(self, G1_node, G2_node): ...