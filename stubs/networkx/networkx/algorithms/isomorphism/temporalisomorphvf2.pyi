--- conflicted
+++ resolved
@@ -73,98 +73,15 @@
 class TimeRespectingGraphMatcher(GraphMatcher):
     temporal_attribute_name: Incomplete
     delta: Incomplete
-<<<<<<< HEAD
-    def __init__(self, G1, G2, temporal_attribute_name, delta) -> None:
-        """
-        Initialize TimeRespectingGraphMatcher.
-
-        G1 and G2 should be nx.Graph or nx.MultiGraph instances.
-
-        Examples
-        --------
-        To create a TimeRespectingGraphMatcher which checks for
-        syntactic and semantic feasibility:
-
-        >>> from networkx.algorithms import isomorphism
-        >>> from datetime import timedelta
-        >>> G1 = nx.Graph(nx.path_graph(4, create_using=nx.Graph()))
-
-        >>> G2 = nx.Graph(nx.path_graph(4, create_using=nx.Graph()))
-
-        >>> GM = isomorphism.TimeRespectingGraphMatcher(
-        ...     G1, G2, "date", timedelta(days=1)
-        ... )
-        """
-        ...
-    def one_hop(self, Gx, Gx_node, neighbors):
-        """
-        Edges one hop out from a node in the mapping should be
-        time-respecting with respect to each other.
-        """
-        ...
-    def two_hop(self, Gx, core_x, Gx_node, neighbors):
-        """Paths of length 2 from Gx_node should be time-respecting."""
-        ...
-    def semantic_feasibility(self, G1_node, G2_node):
-        """
-        Returns True if adding (G1_node, G2_node) is semantically
-        feasible.
-
-        Any subclass which redefines semantic_feasibility() must
-        maintain the self.tests if needed, to keep the match() method
-        functional. Implementations should consider multigraphs.
-        """
-        ...
-=======
 
     def __init__(self, G1, G2, temporal_attribute_name, delta) -> None: ...
     def one_hop(self, Gx, Gx_node, neighbors): ...
     def two_hop(self, Gx, core_x, Gx_node, neighbors): ...
     def semantic_feasibility(self, G1_node, G2_node): ...
->>>>>>> 62feb28c
 
 class TimeRespectingDiGraphMatcher(DiGraphMatcher):
     temporal_attribute_name: Incomplete
     delta: Incomplete
-<<<<<<< HEAD
-    def __init__(self, G1, G2, temporal_attribute_name, delta) -> None:
-        """
-        Initialize TimeRespectingDiGraphMatcher.
-
-        G1 and G2 should be nx.DiGraph or nx.MultiDiGraph instances.
-
-        Examples
-        --------
-        To create a TimeRespectingDiGraphMatcher which checks for
-        syntactic and semantic feasibility:
-
-        >>> from networkx.algorithms import isomorphism
-        >>> from datetime import timedelta
-        >>> G1 = nx.DiGraph(nx.path_graph(4, create_using=nx.DiGraph()))
-
-        >>> G2 = nx.DiGraph(nx.path_graph(4, create_using=nx.DiGraph()))
-
-        >>> GM = isomorphism.TimeRespectingDiGraphMatcher(
-        ...     G1, G2, "date", timedelta(days=1)
-        ... )
-        """
-        ...
-    def get_pred_dates(self, Gx, Gx_node, core_x, pred):
-        """Get the dates of edges from predecessors."""
-        ...
-    def get_succ_dates(self, Gx, Gx_node, core_x, succ):
-        """Get the dates of edges to successors."""
-        ...
-    def one_hop(self, Gx, Gx_node, core_x, pred, succ):
-        """The ego node."""
-        ...
-    def two_hop_pred(self, Gx, Gx_node, core_x, pred):
-        """The predecessors of the ego node."""
-        ...
-    def two_hop_succ(self, Gx, Gx_node, core_x, succ):
-        """The successors of the ego node."""
-        ...
-=======
 
     def __init__(self, G1, G2, temporal_attribute_name, delta) -> None: ...
     def get_pred_dates(self, Gx, Gx_node, core_x, pred): ...
@@ -172,7 +89,6 @@
     def one_hop(self, Gx, Gx_node, core_x, pred, succ): ...
     def two_hop_pred(self, Gx, Gx_node, core_x, pred): ...
     def two_hop_succ(self, Gx, Gx_node, core_x, succ): ...
->>>>>>> 62feb28c
     def preds(self, Gx, core_x, v, Gx_node: Incomplete | None = None): ...
     def succs(self, Gx, core_x, v, Gx_node: Incomplete | None = None): ...
     def test_one(self, pred_dates, succ_dates):
