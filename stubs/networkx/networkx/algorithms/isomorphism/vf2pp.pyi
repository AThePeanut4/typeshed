--- conflicted
+++ resolved
@@ -98,87 +98,6 @@
     T2_tilde_in: Incomplete
 
 @_dispatchable
-<<<<<<< HEAD
-def vf2pp_isomorphism(G1, G2, node_label: Incomplete | None = None, default_label: Incomplete | None = None):
-    """
-    Return an isomorphic mapping between `G1` and `G2` if it exists.
-
-    Parameters
-    ----------
-    G1, G2 : NetworkX Graph or MultiGraph instances.
-        The two graphs to check for isomorphism.
-
-    node_label : str, optional
-        The name of the node attribute to be used when comparing nodes.
-        The default is `None`, meaning node attributes are not considered
-        in the comparison. Any node that doesn't have the `node_label`
-        attribute uses `default_label` instead.
-
-    default_label : scalar
-        Default value to use when a node doesn't have an attribute
-        named `node_label`. Default is `None`.
-
-    Returns
-    -------
-    dict or None
-        Node mapping if the two graphs are isomorphic. None otherwise.
-    """
-    ...
-@_dispatchable
-def vf2pp_is_isomorphic(G1, G2, node_label: Incomplete | None = None, default_label: Incomplete | None = None):
-    """
-    Examines whether G1 and G2 are isomorphic.
-
-    Parameters
-    ----------
-    G1, G2 : NetworkX Graph or MultiGraph instances.
-        The two graphs to check for isomorphism.
-
-    node_label : str, optional
-        The name of the node attribute to be used when comparing nodes.
-        The default is `None`, meaning node attributes are not considered
-        in the comparison. Any node that doesn't have the `node_label`
-        attribute uses `default_label` instead.
-
-    default_label : scalar
-        Default value to use when a node doesn't have an attribute
-        named `node_label`. Default is `None`.
-
-    Returns
-    -------
-    bool
-        True if the two graphs are isomorphic, False otherwise.
-    """
-    ...
-@_dispatchable
-def vf2pp_all_isomorphisms(
-    G1, G2, node_label: Incomplete | None = None, default_label: Incomplete | None = None
-) -> Generator[Incomplete, None, Incomplete]:
-    """
-    Yields all the possible mappings between G1 and G2.
-
-    Parameters
-    ----------
-    G1, G2 : NetworkX Graph or MultiGraph instances.
-        The two graphs to check for isomorphism.
-
-    node_label : str, optional
-        The name of the node attribute to be used when comparing nodes.
-        The default is `None`, meaning node attributes are not considered
-        in the comparison. Any node that doesn't have the `node_label`
-        attribute uses `default_label` instead.
-
-    default_label : scalar
-        Default value to use when a node doesn't have an attribute
-        named `node_label`. Default is `None`.
-
-    Yields
-    ------
-    dict
-        Isomorphic mapping between the nodes in `G1` and `G2`.
-    """
-    ...
-=======
 def vf2pp_isomorphism(G1: Graph[_Node], G2: Graph[_Node], node_label: str | None = None, default_label: float | None = None): ...
 @_dispatchable
 def vf2pp_is_isomorphic(
@@ -187,5 +106,4 @@
 @_dispatchable
 def vf2pp_all_isomorphisms(
     G1: Graph[_Node], G2: Graph[_Node], node_label: str | None = None, default_label: float | None = None
-) -> Generator[Incomplete, None, Incomplete]: ...
->>>>>>> 62feb28c
+) -> Generator[Incomplete, None, Incomplete]: ...