"""
*************
VF2 Algorithm
*************

An implementation of VF2 algorithm for graph isomorphism testing.

The simplest interface to use this module is to call the
:func:`is_isomorphic <networkx.algorithms.isomorphism.is_isomorphic>`
function.

Introduction
------------

The GraphMatcher and DiGraphMatcher are responsible for matching
graphs or directed graphs in a predetermined manner.  This
usually means a check for an isomorphism, though other checks
are also possible.  For example, a subgraph of one graph
can be checked for isomorphism to a second graph.

Matching is done via syntactic feasibility. It is also possible
to check for semantic feasibility. Feasibility, then, is defined
as the logical AND of the two functions.

To include a semantic check, the (Di)GraphMatcher class should be
subclassed, and the
:meth:`semantic_feasibility <networkx.algorithms.isomorphism.GraphMatcher.semantic_feasibility>`
function should be redefined.  By default, the semantic feasibility function always
returns ``True``.  The effect of this is that semantics are not
considered in the matching of G1 and G2.

Examples
--------

Suppose G1 and G2 are isomorphic graphs. Verification is as follows:

>>> from networkx.algorithms import isomorphism
>>> G1 = nx.path_graph(4)
>>> G2 = nx.path_graph(4)
>>> GM = isomorphism.GraphMatcher(G1, G2)
>>> GM.is_isomorphic()
True

GM.mapping stores the isomorphism mapping from G1 to G2.

>>> GM.mapping
{0: 0, 1: 1, 2: 2, 3: 3}


Suppose G1 and G2 are isomorphic directed graphs.
Verification is as follows:

>>> G1 = nx.path_graph(4, create_using=nx.DiGraph)
>>> G2 = nx.path_graph(4, create_using=nx.DiGraph)
>>> DiGM = isomorphism.DiGraphMatcher(G1, G2)
>>> DiGM.is_isomorphic()
True

DiGM.mapping stores the isomorphism mapping from G1 to G2.

>>> DiGM.mapping
{0: 0, 1: 1, 2: 2, 3: 3}



Subgraph Isomorphism
--------------------
Graph theory literature can be ambiguous about the meaning of the
above statement, and we seek to clarify it now.

In the VF2 literature, a mapping ``M`` is said to be a graph-subgraph
isomorphism iff ``M`` is an isomorphism between ``G2`` and a subgraph of ``G1``.
Thus, to say that ``G1`` and ``G2`` are graph-subgraph isomorphic is to say
that a subgraph of ``G1`` is isomorphic to ``G2``.

Other literature uses the phrase 'subgraph isomorphic' as in '``G1`` does
not have a subgraph isomorphic to ``G2``'.  Another use is as an in adverb
for isomorphic.  Thus, to say that ``G1`` and ``G2`` are subgraph isomorphic
is to say that a subgraph of ``G1`` is isomorphic to ``G2``.

Finally, the term 'subgraph' can have multiple meanings. In this
context, 'subgraph' always means a 'node-induced subgraph'. Edge-induced
subgraph isomorphisms are not directly supported, but one should be
able to perform the check by making use of
:func:`line_graph <networkx.generators.line.line_graph>`. For
subgraphs which are not induced, the term 'monomorphism' is preferred
over 'isomorphism'.

Let ``G = (N, E)`` be a graph with a set of nodes ``N`` and set of edges ``E``.

If ``G' = (N', E')`` is a subgraph, then:
    ``N'`` is a subset of ``N`` and
    ``E'`` is a subset of ``E``.

If ``G' = (N', E')`` is a node-induced subgraph, then:
    ``N'`` is a subset of ``N`` and
    ``E'`` is the subset of edges in ``E`` relating nodes in ``N'``.

If ``G' = (N', E')`` is an edge-induced subgraph, then:
    ``N'`` is the subset of nodes in ``N`` related by edges in ``E'`` and
    ``E'`` is a subset of ``E``.

If ``G' = (N', E')`` is a monomorphism, then:
    ``N'`` is a subset of ``N`` and
    ``E'`` is a subset of the set of edges in ``E`` relating nodes in ``N'``.

Note that if ``G'`` is a node-induced subgraph of ``G``, then it is always a
subgraph monomorphism of ``G``, but the opposite is not always true, as a
monomorphism can have fewer edges.

References
----------
[1]   Luigi P. Cordella, Pasquale Foggia, Carlo Sansone, Mario Vento,
      "A (Sub)Graph Isomorphism Algorithm for Matching Large Graphs",
      IEEE Transactions on Pattern Analysis and Machine Intelligence,
      vol. 26,  no. 10,  pp. 1367-1372,  Oct.,  2004.
      http://ieeexplore.ieee.org/iel5/34/29305/01323804.pdf

[2]   L. P. Cordella, P. Foggia, C. Sansone, M. Vento, "An Improved
      Algorithm for Matching Large Graphs", 3rd IAPR-TC15 Workshop
      on Graph-based Representations in Pattern Recognition, Cuen,
      pp. 149-159, 2001.
      https://www.researchgate.net/publication/200034365_An_Improved_Algorithm_for_Matching_Large_Graphs

See Also
--------
:meth:`semantic_feasibility <networkx.algorithms.isomorphism.GraphMatcher.semantic_feasibility>`
:meth:`syntactic_feasibility <networkx.algorithms.isomorphism.GraphMatcher.syntactic_feasibility>`

Notes
-----

The implementation handles both directed and undirected graphs as well
as multigraphs.

In general, the subgraph isomorphism problem is NP-complete whereas the
graph isomorphism problem is most likely not NP-complete (although no
polynomial-time algorithm is known to exist).
"""

from _typeshed import Incomplete
from collections.abc import Generator

__all__ = ["GraphMatcher", "DiGraphMatcher"]

class GraphMatcher:
    """
    Implementation of VF2 algorithm for matching undirected graphs.

    Suitable for Graph and MultiGraph instances.
    """
    G1: Incomplete
    G2: Incomplete
    G1_nodes: Incomplete
    G2_nodes: Incomplete
    G2_node_order: Incomplete
    old_recursion_limit: Incomplete
    test: str

    def __init__(self, G1, G2) -> None:
        """
        Initialize GraphMatcher.

        Parameters
        ----------
        G1,G2: NetworkX Graph or MultiGraph instances.
           The two graphs to check for isomorphism or monomorphism.

        Examples
        --------
        To create a GraphMatcher which checks for syntactic feasibility:

        >>> from networkx.algorithms import isomorphism
        >>> G1 = nx.path_graph(4)
        >>> G2 = nx.path_graph(4)
        >>> GM = isomorphism.GraphMatcher(G1, G2)
        """
        ...
    def reset_recursion_limit(self) -> None:
        """Restores the recursion limit."""
        ...
    def candidate_pairs_iter(self) -> Generator[Incomplete, None, None]:
        """Iterator over candidate pairs of nodes in G1 and G2."""
        ...
    core_1: Incomplete
    core_2: Incomplete
    inout_1: Incomplete
    inout_2: Incomplete
    state: Incomplete
    mapping: Incomplete

<<<<<<< HEAD
    def initialize(self) -> None:
        """
        Reinitializes the state of the algorithm.

        This method should be redefined if using something other than GMState.
        If only subclassing GraphMatcher, a redefinition is not necessary.
        """
        ...
    def is_isomorphic(self):
        """Returns True if G1 and G2 are isomorphic graphs."""
        ...
    def isomorphisms_iter(self) -> Generator[Incomplete, Incomplete, None]:
        """Generator over isomorphisms between G1 and G2."""
        ...
    def match(self) -> Generator[Incomplete, Incomplete, None]:
        """
        Extends the isomorphism mapping.

        This function is called recursively to determine if a complete
        isomorphism can be found between G1 and G2.  It cleans up the class
        variables after each recursive call. If an isomorphism is found,
        we yield the mapping.
        """
        ...
    def semantic_feasibility(self, G1_node, G2_node):
        """
        Returns True if adding (G1_node, G2_node) is semantically feasible.

        The semantic feasibility function should return True if it is
        acceptable to add the candidate pair (G1_node, G2_node) to the current
        partial isomorphism mapping.   The logic should focus on semantic
        information contained in the edge data or a formalized node class.

        By acceptable, we mean that the subsequent mapping can still become a
        complete isomorphism mapping.  Thus, if adding the candidate pair
        definitely makes it so that the subsequent mapping cannot become a
        complete isomorphism mapping, then this function must return False.

        The default semantic feasibility function always returns True. The
        effect is that semantics are not considered in the matching of G1
        and G2.

        The semantic checks might differ based on the what type of test is
        being performed.  A keyword description of the test is stored in
        self.test.  Here is a quick description of the currently implemented
        tests::

          test='graph'
            Indicates that the graph matcher is looking for a graph-graph
            isomorphism.

          test='subgraph'
            Indicates that the graph matcher is looking for a subgraph-graph
            isomorphism such that a subgraph of G1 is isomorphic to G2.

          test='mono'
            Indicates that the graph matcher is looking for a subgraph-graph
            monomorphism such that a subgraph of G1 is monomorphic to G2.

        Any subclass which redefines semantic_feasibility() must maintain
        the above form to keep the match() method functional. Implementations
        should consider multigraphs.
        """
        ...
    def subgraph_is_isomorphic(self):
        """
        Returns `True` if a subgraph of ``G1`` is isomorphic to ``G2``.

        Examples
        --------
        When creating the `GraphMatcher`, the order of the arguments is important

        >>> G = nx.Graph([("A", "B"), ("B", "C"), ("A", "C")])
        >>> H = nx.Graph([(0, 1), (1, 2), (0, 2), (1, 3), (0, 4)])

        Check whether a subgraph of G is isomorphic to H:

        >>> isomatcher = nx.isomorphism.GraphMatcher(G, H)
        >>> isomatcher.subgraph_is_isomorphic()
        False

        Check whether a subgraph of H is isomorphic to G:

        >>> isomatcher = nx.isomorphism.GraphMatcher(H, G)
        >>> isomatcher.subgraph_is_isomorphic()
        True
        """
        ...
    def subgraph_is_monomorphic(self):
        """
        Returns `True` if a subgraph of ``G1`` is monomorphic to ``G2``.

        Examples
        --------
        When creating the `GraphMatcher`, the order of the arguments is important.

        >>> G = nx.Graph([("A", "B"), ("B", "C")])
        >>> H = nx.Graph([(0, 1), (1, 2), (0, 2)])

        Check whether a subgraph of G is monomorphic to H:

        >>> isomatcher = nx.isomorphism.GraphMatcher(G, H)
        >>> isomatcher.subgraph_is_monomorphic()
        False

        Check whether a subgraph of H is isomorphic to G:

        >>> isomatcher = nx.isomorphism.GraphMatcher(H, G)
        >>> isomatcher.subgraph_is_monomorphic()
        True
        """
        ...
    def subgraph_isomorphisms_iter(self) -> Generator[Incomplete, Incomplete, None]:
        """
        Generator over isomorphisms between a subgraph of ``G1`` and ``G2``.

        Examples
        --------
        When creating the `GraphMatcher`, the order of the arguments is important

        >>> G = nx.Graph([("A", "B"), ("B", "C"), ("A", "C")])
        >>> H = nx.Graph([(0, 1), (1, 2), (0, 2), (1, 3), (0, 4)])

        Yield isomorphic mappings between ``H`` and subgraphs of ``G``:

        >>> isomatcher = nx.isomorphism.GraphMatcher(G, H)
        >>> list(isomatcher.subgraph_isomorphisms_iter())
        []

        Yield isomorphic mappings  between ``G`` and subgraphs of ``H``:

        >>> isomatcher = nx.isomorphism.GraphMatcher(H, G)
        >>> next(isomatcher.subgraph_isomorphisms_iter())
        {0: 'A', 1: 'B', 2: 'C'}
        """
        ...
    def subgraph_monomorphisms_iter(self) -> Generator[Incomplete, Incomplete, None]:
        """
        Generator over monomorphisms between a subgraph of ``G1`` and ``G2``.

        Examples
        --------
        When creating the `GraphMatcher`, the order of the arguments is important.

        >>> G = nx.Graph([("A", "B"), ("B", "C")])
        >>> H = nx.Graph([(0, 1), (1, 2), (0, 2)])

        Yield monomorphic mappings between ``H`` and subgraphs of ``G``:

        >>> isomatcher = nx.isomorphism.GraphMatcher(G, H)
        >>> list(isomatcher.subgraph_monomorphisms_iter())
        []

        Yield monomorphic mappings  between ``G`` and subgraphs of ``H``:

        >>> isomatcher = nx.isomorphism.GraphMatcher(H, G)
        >>> next(isomatcher.subgraph_monomorphisms_iter())
        {0: 'A', 1: 'B', 2: 'C'}
        """
        ...
    def syntactic_feasibility(self, G1_node, G2_node):
        """
        Returns True if adding (G1_node, G2_node) is syntactically feasible.

        This function returns True if it is adding the candidate pair
        to the current partial isomorphism/monomorphism mapping is allowable.
        The addition is allowable if the inclusion of the candidate pair does
        not make it impossible for an isomorphism/monomorphism to be found.
        """
        ...
=======
    def initialize(self) -> None: ...
    def is_isomorphic(self) -> bool: ...
    def isomorphisms_iter(self) -> Generator[Incomplete, Incomplete, None]: ...
    def match(self) -> Generator[Incomplete, Incomplete, None]: ...
    def semantic_feasibility(self, G1_node, G2_node): ...
    def subgraph_is_isomorphic(self): ...
    def subgraph_is_monomorphic(self): ...
    def subgraph_isomorphisms_iter(self) -> Generator[Incomplete, Incomplete, None]: ...
    def subgraph_monomorphisms_iter(self) -> Generator[Incomplete, Incomplete, None]: ...
    def syntactic_feasibility(self, G1_node, G2_node): ...
>>>>>>> 1063db7c

class DiGraphMatcher(GraphMatcher):
    """
    Implementation of VF2 algorithm for matching directed graphs.

    Suitable for DiGraph and MultiDiGraph instances.
    """
    def __init__(self, G1, G2) -> None:
        """
        Initialize DiGraphMatcher.

        G1 and G2 should be nx.Graph or nx.MultiGraph instances.

        Examples
        --------
        To create a GraphMatcher which checks for syntactic feasibility:

        >>> from networkx.algorithms import isomorphism
        >>> G1 = nx.DiGraph(nx.path_graph(4, create_using=nx.DiGraph()))
        >>> G2 = nx.DiGraph(nx.path_graph(4, create_using=nx.DiGraph()))
        >>> DiGM = isomorphism.DiGraphMatcher(G1, G2)
        """
        ...
    def candidate_pairs_iter(self) -> Generator[Incomplete, None, None]:
        """Iterator over candidate pairs of nodes in G1 and G2."""
        ...
    core_1: Incomplete
    core_2: Incomplete
    in_1: Incomplete
    in_2: Incomplete
    out_1: Incomplete
    out_2: Incomplete
    state: Incomplete
    mapping: Incomplete

    def initialize(self) -> None:
        """
        Reinitializes the state of the algorithm.

        This method should be redefined if using something other than DiGMState.
        If only subclassing GraphMatcher, a redefinition is not necessary.
        """
        ...
    def syntactic_feasibility(self, G1_node, G2_node):
        """
        Returns True if adding (G1_node, G2_node) is syntactically feasible.

        This function returns True if it is adding the candidate pair
        to the current partial isomorphism/monomorphism mapping is allowable.
        The addition is allowable if the inclusion of the candidate pair does
        not make it impossible for an isomorphism/monomorphism to be found.
        """
        ...

class GMState:
    """
    Internal representation of state for the GraphMatcher class.

    This class is used internally by the GraphMatcher class.  It is used
    only to store state specific data. There will be at most G2.order() of
    these objects in memory at a time, due to the depth-first search
    strategy employed by the VF2 algorithm.
    """
    GM: Incomplete
    G1_node: Incomplete
    G2_node: Incomplete
    depth: Incomplete

    def __init__(self, GM, G1_node=None, G2_node=None) -> None:
        """
        Initializes GMState object.

        Pass in the GraphMatcher to which this GMState belongs and the
        new node pair that will be added to the GraphMatcher's current
        isomorphism mapping.
        """
        ...
    def restore(self) -> None:
        """Deletes the GMState object and restores the class variables."""
        ...

class DiGMState:
    """
    Internal representation of state for the DiGraphMatcher class.

    This class is used internally by the DiGraphMatcher class.  It is used
    only to store state specific data. There will be at most G2.order() of
    these objects in memory at a time, due to the depth-first search
    strategy employed by the VF2 algorithm.
    """
    GM: Incomplete
    G1_node: Incomplete
    G2_node: Incomplete
    depth: Incomplete

    def __init__(self, GM, G1_node=None, G2_node=None) -> None:
        """
        Initializes DiGMState object.

        Pass in the DiGraphMatcher to which this DiGMState belongs and the
        new node pair that will be added to the GraphMatcher's current
        isomorphism mapping.
        """
        ...
    def restore(self) -> None:
        """Deletes the DiGMState object and restores the class variables."""
        ...<|MERGE_RESOLUTION|>--- conflicted
+++ resolved
@@ -189,178 +189,6 @@
     state: Incomplete
     mapping: Incomplete
 
-<<<<<<< HEAD
-    def initialize(self) -> None:
-        """
-        Reinitializes the state of the algorithm.
-
-        This method should be redefined if using something other than GMState.
-        If only subclassing GraphMatcher, a redefinition is not necessary.
-        """
-        ...
-    def is_isomorphic(self):
-        """Returns True if G1 and G2 are isomorphic graphs."""
-        ...
-    def isomorphisms_iter(self) -> Generator[Incomplete, Incomplete, None]:
-        """Generator over isomorphisms between G1 and G2."""
-        ...
-    def match(self) -> Generator[Incomplete, Incomplete, None]:
-        """
-        Extends the isomorphism mapping.
-
-        This function is called recursively to determine if a complete
-        isomorphism can be found between G1 and G2.  It cleans up the class
-        variables after each recursive call. If an isomorphism is found,
-        we yield the mapping.
-        """
-        ...
-    def semantic_feasibility(self, G1_node, G2_node):
-        """
-        Returns True if adding (G1_node, G2_node) is semantically feasible.
-
-        The semantic feasibility function should return True if it is
-        acceptable to add the candidate pair (G1_node, G2_node) to the current
-        partial isomorphism mapping.   The logic should focus on semantic
-        information contained in the edge data or a formalized node class.
-
-        By acceptable, we mean that the subsequent mapping can still become a
-        complete isomorphism mapping.  Thus, if adding the candidate pair
-        definitely makes it so that the subsequent mapping cannot become a
-        complete isomorphism mapping, then this function must return False.
-
-        The default semantic feasibility function always returns True. The
-        effect is that semantics are not considered in the matching of G1
-        and G2.
-
-        The semantic checks might differ based on the what type of test is
-        being performed.  A keyword description of the test is stored in
-        self.test.  Here is a quick description of the currently implemented
-        tests::
-
-          test='graph'
-            Indicates that the graph matcher is looking for a graph-graph
-            isomorphism.
-
-          test='subgraph'
-            Indicates that the graph matcher is looking for a subgraph-graph
-            isomorphism such that a subgraph of G1 is isomorphic to G2.
-
-          test='mono'
-            Indicates that the graph matcher is looking for a subgraph-graph
-            monomorphism such that a subgraph of G1 is monomorphic to G2.
-
-        Any subclass which redefines semantic_feasibility() must maintain
-        the above form to keep the match() method functional. Implementations
-        should consider multigraphs.
-        """
-        ...
-    def subgraph_is_isomorphic(self):
-        """
-        Returns `True` if a subgraph of ``G1`` is isomorphic to ``G2``.
-
-        Examples
-        --------
-        When creating the `GraphMatcher`, the order of the arguments is important
-
-        >>> G = nx.Graph([("A", "B"), ("B", "C"), ("A", "C")])
-        >>> H = nx.Graph([(0, 1), (1, 2), (0, 2), (1, 3), (0, 4)])
-
-        Check whether a subgraph of G is isomorphic to H:
-
-        >>> isomatcher = nx.isomorphism.GraphMatcher(G, H)
-        >>> isomatcher.subgraph_is_isomorphic()
-        False
-
-        Check whether a subgraph of H is isomorphic to G:
-
-        >>> isomatcher = nx.isomorphism.GraphMatcher(H, G)
-        >>> isomatcher.subgraph_is_isomorphic()
-        True
-        """
-        ...
-    def subgraph_is_monomorphic(self):
-        """
-        Returns `True` if a subgraph of ``G1`` is monomorphic to ``G2``.
-
-        Examples
-        --------
-        When creating the `GraphMatcher`, the order of the arguments is important.
-
-        >>> G = nx.Graph([("A", "B"), ("B", "C")])
-        >>> H = nx.Graph([(0, 1), (1, 2), (0, 2)])
-
-        Check whether a subgraph of G is monomorphic to H:
-
-        >>> isomatcher = nx.isomorphism.GraphMatcher(G, H)
-        >>> isomatcher.subgraph_is_monomorphic()
-        False
-
-        Check whether a subgraph of H is isomorphic to G:
-
-        >>> isomatcher = nx.isomorphism.GraphMatcher(H, G)
-        >>> isomatcher.subgraph_is_monomorphic()
-        True
-        """
-        ...
-    def subgraph_isomorphisms_iter(self) -> Generator[Incomplete, Incomplete, None]:
-        """
-        Generator over isomorphisms between a subgraph of ``G1`` and ``G2``.
-
-        Examples
-        --------
-        When creating the `GraphMatcher`, the order of the arguments is important
-
-        >>> G = nx.Graph([("A", "B"), ("B", "C"), ("A", "C")])
-        >>> H = nx.Graph([(0, 1), (1, 2), (0, 2), (1, 3), (0, 4)])
-
-        Yield isomorphic mappings between ``H`` and subgraphs of ``G``:
-
-        >>> isomatcher = nx.isomorphism.GraphMatcher(G, H)
-        >>> list(isomatcher.subgraph_isomorphisms_iter())
-        []
-
-        Yield isomorphic mappings  between ``G`` and subgraphs of ``H``:
-
-        >>> isomatcher = nx.isomorphism.GraphMatcher(H, G)
-        >>> next(isomatcher.subgraph_isomorphisms_iter())
-        {0: 'A', 1: 'B', 2: 'C'}
-        """
-        ...
-    def subgraph_monomorphisms_iter(self) -> Generator[Incomplete, Incomplete, None]:
-        """
-        Generator over monomorphisms between a subgraph of ``G1`` and ``G2``.
-
-        Examples
-        --------
-        When creating the `GraphMatcher`, the order of the arguments is important.
-
-        >>> G = nx.Graph([("A", "B"), ("B", "C")])
-        >>> H = nx.Graph([(0, 1), (1, 2), (0, 2)])
-
-        Yield monomorphic mappings between ``H`` and subgraphs of ``G``:
-
-        >>> isomatcher = nx.isomorphism.GraphMatcher(G, H)
-        >>> list(isomatcher.subgraph_monomorphisms_iter())
-        []
-
-        Yield monomorphic mappings  between ``G`` and subgraphs of ``H``:
-
-        >>> isomatcher = nx.isomorphism.GraphMatcher(H, G)
-        >>> next(isomatcher.subgraph_monomorphisms_iter())
-        {0: 'A', 1: 'B', 2: 'C'}
-        """
-        ...
-    def syntactic_feasibility(self, G1_node, G2_node):
-        """
-        Returns True if adding (G1_node, G2_node) is syntactically feasible.
-
-        This function returns True if it is adding the candidate pair
-        to the current partial isomorphism/monomorphism mapping is allowable.
-        The addition is allowable if the inclusion of the candidate pair does
-        not make it impossible for an isomorphism/monomorphism to be found.
-        """
-        ...
-=======
     def initialize(self) -> None: ...
     def is_isomorphic(self) -> bool: ...
     def isomorphisms_iter(self) -> Generator[Incomplete, Incomplete, None]: ...
@@ -371,7 +199,6 @@
     def subgraph_isomorphisms_iter(self) -> Generator[Incomplete, Incomplete, None]: ...
     def subgraph_monomorphisms_iter(self) -> Generator[Incomplete, Incomplete, None]: ...
     def syntactic_feasibility(self, G1_node, G2_node): ...
->>>>>>> 1063db7c
 
 class DiGraphMatcher(GraphMatcher):
     """
