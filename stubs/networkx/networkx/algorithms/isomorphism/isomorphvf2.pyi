"""
*************
VF2 Algorithm
*************

An implementation of VF2 algorithm for graph isomorphism testing.

The simplest interface to use this module is to call the
:func:`is_isomorphic <networkx.algorithms.isomorphism.is_isomorphic>`
function.

Introduction
------------

The GraphMatcher and DiGraphMatcher are responsible for matching
graphs or directed graphs in a predetermined manner.  This
usually means a check for an isomorphism, though other checks
are also possible.  For example, a subgraph of one graph
can be checked for isomorphism to a second graph.

Matching is done via syntactic feasibility. It is also possible
to check for semantic feasibility. Feasibility, then, is defined
as the logical AND of the two functions.

To include a semantic check, the (Di)GraphMatcher class should be
subclassed, and the
:meth:`semantic_feasibility <networkx.algorithms.isomorphism.GraphMatcher.semantic_feasibility>`
function should be redefined.  By default, the semantic feasibility function always
returns ``True``.  The effect of this is that semantics are not
considered in the matching of G1 and G2.

Examples
--------

Suppose G1 and G2 are isomorphic graphs. Verification is as follows:

>>> from networkx.algorithms import isomorphism
>>> G1 = nx.path_graph(4)
>>> G2 = nx.path_graph(4)
>>> GM = isomorphism.GraphMatcher(G1, G2)
>>> GM.is_isomorphic()
True

GM.mapping stores the isomorphism mapping from G1 to G2.

>>> GM.mapping
{0: 0, 1: 1, 2: 2, 3: 3}


Suppose G1 and G2 are isomorphic directed graphs.
Verification is as follows:

>>> G1 = nx.path_graph(4, create_using=nx.DiGraph)
>>> G2 = nx.path_graph(4, create_using=nx.DiGraph)
>>> DiGM = isomorphism.DiGraphMatcher(G1, G2)
>>> DiGM.is_isomorphic()
True

DiGM.mapping stores the isomorphism mapping from G1 to G2.

>>> DiGM.mapping
{0: 0, 1: 1, 2: 2, 3: 3}



Subgraph Isomorphism
--------------------
Graph theory literature can be ambiguous about the meaning of the
above statement, and we seek to clarify it now.

In the VF2 literature, a mapping ``M`` is said to be a graph-subgraph
isomorphism iff ``M`` is an isomorphism between ``G2`` and a subgraph of ``G1``.
Thus, to say that ``G1`` and ``G2`` are graph-subgraph isomorphic is to say
that a subgraph of ``G1`` is isomorphic to ``G2``.

Other literature uses the phrase 'subgraph isomorphic' as in '``G1`` does
not have a subgraph isomorphic to ``G2``'.  Another use is as an in adverb
for isomorphic.  Thus, to say that ``G1`` and ``G2`` are subgraph isomorphic
is to say that a subgraph of ``G1`` is isomorphic to ``G2``.

Finally, the term 'subgraph' can have multiple meanings. In this
context, 'subgraph' always means a 'node-induced subgraph'. Edge-induced
subgraph isomorphisms are not directly supported, but one should be
able to perform the check by making use of
:func:`line_graph <networkx.generators.line.line_graph>`. For
subgraphs which are not induced, the term 'monomorphism' is preferred
over 'isomorphism'.

Let ``G = (N, E)`` be a graph with a set of nodes ``N`` and set of edges ``E``.

If ``G' = (N', E')`` is a subgraph, then:
    ``N'`` is a subset of ``N`` and
    ``E'`` is a subset of ``E``.

If ``G' = (N', E')`` is a node-induced subgraph, then:
    ``N'`` is a subset of ``N`` and
    ``E'`` is the subset of edges in ``E`` relating nodes in ``N'``.

If ``G' = (N', E')`` is an edge-induced subgraph, then:
    ``N'`` is the subset of nodes in ``N`` related by edges in ``E'`` and
    ``E'`` is a subset of ``E``.

If ``G' = (N', E')`` is a monomorphism, then:
    ``N'`` is a subset of ``N`` and
    ``E'`` is a subset of the set of edges in ``E`` relating nodes in ``N'``.

Note that if ``G'`` is a node-induced subgraph of ``G``, then it is always a
subgraph monomorphism of ``G``, but the opposite is not always true, as a
monomorphism can have fewer edges.

References
----------
[1]   Luigi P. Cordella, Pasquale Foggia, Carlo Sansone, Mario Vento,
      "A (Sub)Graph Isomorphism Algorithm for Matching Large Graphs",
      IEEE Transactions on Pattern Analysis and Machine Intelligence,
      vol. 26,  no. 10,  pp. 1367-1372,  Oct.,  2004.
      http://ieeexplore.ieee.org/iel5/34/29305/01323804.pdf

[2]   L. P. Cordella, P. Foggia, C. Sansone, M. Vento, "An Improved
      Algorithm for Matching Large Graphs", 3rd IAPR-TC15 Workshop
      on Graph-based Representations in Pattern Recognition, Cuen,
      pp. 149-159, 2001.
      https://www.researchgate.net/publication/200034365_An_Improved_Algorithm_for_Matching_Large_Graphs

See Also
--------
:meth:`semantic_feasibility <networkx.algorithms.isomorphism.GraphMatcher.semantic_feasibility>`
:meth:`syntactic_feasibility <networkx.algorithms.isomorphism.GraphMatcher.syntactic_feasibility>`

Notes
-----

The implementation handles both directed and undirected graphs as well
as multigraphs.

In general, the subgraph isomorphism problem is NP-complete whereas the
graph isomorphism problem is most likely not NP-complete (although no
polynomial-time algorithm is known to exist).
"""

from _typeshed import Incomplete
from collections.abc import Generator

__all__ = ["GraphMatcher", "DiGraphMatcher"]

class GraphMatcher:
    """
    Implementation of VF2 algorithm for matching undirected graphs.

    Suitable for Graph and MultiGraph instances.
    """
    G1: Incomplete
    G2: Incomplete
    G1_nodes: Incomplete
    G2_nodes: Incomplete
    G2_node_order: Incomplete
    old_recursion_limit: Incomplete
    test: str

    def __init__(self, G1, G2) -> None:
        """
        Initialize GraphMatcher.

        Parameters
        ----------
        G1,G2: NetworkX Graph or MultiGraph instances.
           The two graphs to check for isomorphism or monomorphism.

        Examples
        --------
        To create a GraphMatcher which checks for syntactic feasibility:

        >>> from networkx.algorithms import isomorphism
        >>> G1 = nx.path_graph(4)
        >>> G2 = nx.path_graph(4)
        >>> GM = isomorphism.GraphMatcher(G1, G2)
        """
        ...
    def reset_recursion_limit(self) -> None:
        """Restores the recursion limit."""
        ...
    def candidate_pairs_iter(self) -> Generator[Incomplete, None, None]:
        """Iterator over candidate pairs of nodes in G1 and G2."""
        ...
    core_1: Incomplete
    core_2: Incomplete
    inout_1: Incomplete
    inout_2: Incomplete
    state: Incomplete
    mapping: Incomplete

    def initialize(self) -> None:
        """
        Reinitializes the state of the algorithm.

        This method should be redefined if using something other than GMState.
        If only subclassing GraphMatcher, a redefinition is not necessary.
        """
        ...
    def is_isomorphic(self):
        """Returns True if G1 and G2 are isomorphic graphs."""
        ...
    def isomorphisms_iter(self) -> Generator[Incomplete, Incomplete, None]:
        """Generator over isomorphisms between G1 and G2."""
        ...
    def match(self) -> Generator[Incomplete, Incomplete, None]:
        """
        Extends the isomorphism mapping.

        This function is called recursively to determine if a complete
        isomorphism can be found between G1 and G2.  It cleans up the class
        variables after each recursive call. If an isomorphism is found,
        we yield the mapping.
        """
        ...
    def semantic_feasibility(self, G1_node, G2_node):
        """
        Returns True if adding (G1_node, G2_node) is semantically feasible.

        The semantic feasibility function should return True if it is
        acceptable to add the candidate pair (G1_node, G2_node) to the current
        partial isomorphism mapping.   The logic should focus on semantic
        information contained in the edge data or a formalized node class.

        By acceptable, we mean that the subsequent mapping can still become a
        complete isomorphism mapping.  Thus, if adding the candidate pair
        definitely makes it so that the subsequent mapping cannot become a
        complete isomorphism mapping, then this function must return False.

        The default semantic feasibility function always returns True. The
        effect is that semantics are not considered in the matching of G1
        and G2.

        The semantic checks might differ based on the what type of test is
        being performed.  A keyword description of the test is stored in
        self.test.  Here is a quick description of the currently implemented
        tests::

          test='graph'
            Indicates that the graph matcher is looking for a graph-graph
            isomorphism.

          test='subgraph'
            Indicates that the graph matcher is looking for a subgraph-graph
            isomorphism such that a subgraph of G1 is isomorphic to G2.

          test='mono'
            Indicates that the graph matcher is looking for a subgraph-graph
            monomorphism such that a subgraph of G1 is monomorphic to G2.

        Any subclass which redefines semantic_feasibility() must maintain
        the above form to keep the match() method functional. Implementations
        should consider multigraphs.
        """
        ...
    def subgraph_is_isomorphic(self):
        """
        Returns `True` if a subgraph of ``G1`` is isomorphic to ``G2``.

        Examples
        --------
        When creating the `GraphMatcher`, the order of the arguments is important

        >>> G = nx.Graph([("A", "B"), ("B", "C"), ("A", "C")])
        >>> H = nx.Graph([(0, 1), (1, 2), (0, 2), (1, 3), (0, 4)])

        Check whether a subgraph of G is isomorphic to H:

        >>> isomatcher = nx.isomorphism.GraphMatcher(G, H)
        >>> isomatcher.subgraph_is_isomorphic()
        False

        Check whether a subgraph of H is isomorphic to G:

        >>> isomatcher = nx.isomorphism.GraphMatcher(H, G)
        >>> isomatcher.subgraph_is_isomorphic()
        True
        """
        ...
    def subgraph_is_monomorphic(self):
        """
        Returns `True` if a subgraph of ``G1`` is monomorphic to ``G2``.

        Examples
        --------
        When creating the `GraphMatcher`, the order of the arguments is important.

        >>> G = nx.Graph([("A", "B"), ("B", "C")])
        >>> H = nx.Graph([(0, 1), (1, 2), (0, 2)])

        Check whether a subgraph of G is monomorphic to H:

        >>> isomatcher = nx.isomorphism.GraphMatcher(G, H)
        >>> isomatcher.subgraph_is_monomorphic()
        False

        Check whether a subgraph of H is isomorphic to G:

        >>> isomatcher = nx.isomorphism.GraphMatcher(H, G)
        >>> isomatcher.subgraph_is_monomorphic()
        True
        """
        ...
    def subgraph_isomorphisms_iter(self) -> Generator[Incomplete, Incomplete, None]:
        """
        Generator over isomorphisms between a subgraph of ``G1`` and ``G2``.

        Examples
        --------
        When creating the `GraphMatcher`, the order of the arguments is important

        >>> G = nx.Graph([("A", "B"), ("B", "C"), ("A", "C")])
        >>> H = nx.Graph([(0, 1), (1, 2), (0, 2), (1, 3), (0, 4)])

        Yield isomorphic mappings between ``H`` and subgraphs of ``G``:

        >>> isomatcher = nx.isomorphism.GraphMatcher(G, H)
        >>> list(isomatcher.subgraph_isomorphisms_iter())
        []

        Yield isomorphic mappings  between ``G`` and subgraphs of ``H``:

        >>> isomatcher = nx.isomorphism.GraphMatcher(H, G)
        >>> next(isomatcher.subgraph_isomorphisms_iter())
        {0: 'A', 1: 'B', 2: 'C'}
        """
        ...
    def subgraph_monomorphisms_iter(self) -> Generator[Incomplete, Incomplete, None]:
        """
        Generator over monomorphisms between a subgraph of ``G1`` and ``G2``.

        Examples
        --------
        When creating the `GraphMatcher`, the order of the arguments is important.

        >>> G = nx.Graph([("A", "B"), ("B", "C")])
        >>> H = nx.Graph([(0, 1), (1, 2), (0, 2)])

        Yield monomorphic mappings between ``H`` and subgraphs of ``G``:

        >>> isomatcher = nx.isomorphism.GraphMatcher(G, H)
        >>> list(isomatcher.subgraph_monomorphisms_iter())
        []

        Yield monomorphic mappings  between ``G`` and subgraphs of ``H``:

        >>> isomatcher = nx.isomorphism.GraphMatcher(H, G)
        >>> next(isomatcher.subgraph_monomorphisms_iter())
        {0: 'A', 1: 'B', 2: 'C'}
        """
        ...
    def syntactic_feasibility(self, G1_node, G2_node):
        """
        Returns True if adding (G1_node, G2_node) is syntactically feasible.

        This function returns True if it is adding the candidate pair
        to the current partial isomorphism/monomorphism mapping is allowable.
        The addition is allowable if the inclusion of the candidate pair does
        not make it impossible for an isomorphism/monomorphism to be found.
        """
        ...

class DiGraphMatcher(GraphMatcher):
    """
    Implementation of VF2 algorithm for matching directed graphs.

    Suitable for DiGraph and MultiDiGraph instances.
    """
    def __init__(self, G1, G2) -> None:
        """
        Initialize DiGraphMatcher.

        G1 and G2 should be nx.Graph or nx.MultiGraph instances.

        Examples
        --------
        To create a GraphMatcher which checks for syntactic feasibility:

        >>> from networkx.algorithms import isomorphism
        >>> G1 = nx.DiGraph(nx.path_graph(4, create_using=nx.DiGraph()))
        >>> G2 = nx.DiGraph(nx.path_graph(4, create_using=nx.DiGraph()))
        >>> DiGM = isomorphism.DiGraphMatcher(G1, G2)
        """
        ...
    def candidate_pairs_iter(self) -> Generator[Incomplete, None, None]:
        """Iterator over candidate pairs of nodes in G1 and G2."""
        ...
    core_1: Incomplete
    core_2: Incomplete
    in_1: Incomplete
    in_2: Incomplete
    out_1: Incomplete
    out_2: Incomplete
    state: Incomplete
    mapping: Incomplete

    def initialize(self) -> None:
        """
        Reinitializes the state of the algorithm.

        This method should be redefined if using something other than DiGMState.
        If only subclassing GraphMatcher, a redefinition is not necessary.
        """
        ...
    def syntactic_feasibility(self, G1_node, G2_node):
        """
        Returns True if adding (G1_node, G2_node) is syntactically feasible.

        This function returns True if it is adding the candidate pair
        to the current partial isomorphism/monomorphism mapping is allowable.
        The addition is allowable if the inclusion of the candidate pair does
        not make it impossible for an isomorphism/monomorphism to be found.
        """
        ...

class GMState:
    """
    Internal representation of state for the GraphMatcher class.

    This class is used internally by the GraphMatcher class.  It is used
    only to store state specific data. There will be at most G2.order() of
    these objects in memory at a time, due to the depth-first search
    strategy employed by the VF2 algorithm.
    """
    GM: Incomplete
    G1_node: Incomplete
    G2_node: Incomplete
    depth: Incomplete

<<<<<<< HEAD
    def __init__(self, GM, G1_node: Incomplete | None = None, G2_node: Incomplete | None = None) -> None:
        """
        Initializes GMState object.

        Pass in the GraphMatcher to which this GMState belongs and the
        new node pair that will be added to the GraphMatcher's current
        isomorphism mapping.
        """
        ...
    def restore(self) -> None:
        """Deletes the GMState object and restores the class variables."""
        ...
=======
    def __init__(self, GM, G1_node=None, G2_node=None) -> None: ...
    def restore(self) -> None: ...
>>>>>>> 9589e369

class DiGMState:
    """
    Internal representation of state for the DiGraphMatcher class.

    This class is used internally by the DiGraphMatcher class.  It is used
    only to store state specific data. There will be at most G2.order() of
    these objects in memory at a time, due to the depth-first search
    strategy employed by the VF2 algorithm.
    """
    GM: Incomplete
    G1_node: Incomplete
    G2_node: Incomplete
    depth: Incomplete

<<<<<<< HEAD
    def __init__(self, GM, G1_node: Incomplete | None = None, G2_node: Incomplete | None = None) -> None:
        """
        Initializes DiGMState object.

        Pass in the DiGraphMatcher to which this DiGMState belongs and the
        new node pair that will be added to the GraphMatcher's current
        isomorphism mapping.
        """
        ...
    def restore(self) -> None:
        """Deletes the DiGMState object and restores the class variables."""
        ...
=======
    def __init__(self, GM, G1_node=None, G2_node=None) -> None: ...
    def restore(self) -> None: ...
>>>>>>> 9589e369
<|MERGE_RESOLUTION|>--- conflicted
+++ resolved
@@ -427,23 +427,8 @@
     G2_node: Incomplete
     depth: Incomplete
 
-<<<<<<< HEAD
-    def __init__(self, GM, G1_node: Incomplete | None = None, G2_node: Incomplete | None = None) -> None:
-        """
-        Initializes GMState object.
-
-        Pass in the GraphMatcher to which this GMState belongs and the
-        new node pair that will be added to the GraphMatcher's current
-        isomorphism mapping.
-        """
-        ...
-    def restore(self) -> None:
-        """Deletes the GMState object and restores the class variables."""
-        ...
-=======
     def __init__(self, GM, G1_node=None, G2_node=None) -> None: ...
     def restore(self) -> None: ...
->>>>>>> 9589e369
 
 class DiGMState:
     """
@@ -459,20 +444,5 @@
     G2_node: Incomplete
     depth: Incomplete
 
-<<<<<<< HEAD
-    def __init__(self, GM, G1_node: Incomplete | None = None, G2_node: Incomplete | None = None) -> None:
-        """
-        Initializes DiGMState object.
-
-        Pass in the DiGraphMatcher to which this DiGMState belongs and the
-        new node pair that will be added to the GraphMatcher's current
-        isomorphism mapping.
-        """
-        ...
-    def restore(self) -> None:
-        """Deletes the DiGMState object and restores the class variables."""
-        ...
-=======
     def __init__(self, GM, G1_node=None, G2_node=None) -> None: ...
-    def restore(self) -> None: ...
->>>>>>> 9589e369
+    def restore(self) -> None: ...