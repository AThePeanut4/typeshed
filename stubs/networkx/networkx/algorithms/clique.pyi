"""
Functions for finding and manipulating cliques.

Finding the largest clique in a graph is NP-complete problem, so most of
these algorithms have an exponential running time; for more information,
see the Wikipedia article on the clique problem [1]_.

.. [1] clique problem:: https://en.wikipedia.org/wiki/Clique_problem
"""

from _typeshed import Incomplete
from collections.abc import Generator, Iterable, Iterator
from typing import overload

from networkx.classes.graph import Graph, _Node
from networkx.utils.backends import _dispatchable

__all__ = [
    "find_cliques",
    "find_cliques_recursive",
    "make_max_clique_graph",
    "make_clique_bipartite",
    "node_clique_number",
    "number_of_cliques",
    "enumerate_all_cliques",
    "max_weight_clique",
]

@_dispatchable
def enumerate_all_cliques(G: Graph[_Node]) -> Generator[list[_Node], None, None]:
    """
    Returns all cliques in an undirected graph.

    This function returns an iterator over cliques, each of which is a
    list of nodes. The iteration is ordered by cardinality of the
    cliques: first all cliques of size one, then all cliques of size
    two, etc.

    Parameters
    ----------
    G : NetworkX graph
        An undirected graph.

    Returns
    -------
    iterator
        An iterator over cliques, each of which is a list of nodes in
        `G`. The cliques are ordered according to size.

    Notes
    -----
    To obtain a list of all cliques, use
    `list(enumerate_all_cliques(G))`. However, be aware that in the
    worst-case, the length of this list can be exponential in the number
    of nodes in the graph (for example, when the graph is the complete
    graph). This function avoids storing all cliques in memory by only
    keeping current candidate node lists in memory during its search.

    The implementation is adapted from the algorithm by Zhang, et
    al. (2005) [1]_ to output all cliques discovered.

    This algorithm ignores self-loops and parallel edges, since cliques
    are not conventionally defined with such edges.

    References
    ----------
    .. [1] Yun Zhang, Abu-Khzam, F.N., Baldwin, N.E., Chesler, E.J.,
           Langston, M.A., Samatova, N.F.,
           "Genome-Scale Computational Approaches to Memory-Intensive
           Applications in Systems Biology".
           *Supercomputing*, 2005. Proceedings of the ACM/IEEE SC 2005
           Conference, pp. 12, 12--18 Nov. 2005.
           <https://doi.org/10.1109/SC.2005.29>.
    """
    ...
@_dispatchable
def find_cliques(G: Graph[_Node], nodes: Iterable[Incomplete] | None = None) -> Generator[list[_Node], None, None]:
    """
    Returns all maximal cliques in an undirected graph.

    For each node *n*, a *maximal clique for n* is a largest complete
    subgraph containing *n*. The largest maximal clique is sometimes
    called the *maximum clique*.

    This function returns an iterator over cliques, each of which is a
    list of nodes. It is an iterative implementation, so should not
    suffer from recursion depth issues.

    This function accepts a list of `nodes` and only the maximal cliques
    containing all of these `nodes` are returned. It can considerably speed up
    the running time if some specific cliques are desired.

    Parameters
    ----------
    G : NetworkX graph
        An undirected graph.

    nodes : list, optional (default=None)
        If provided, only yield *maximal cliques* containing all nodes in `nodes`.
        If `nodes` isn't a clique itself, a ValueError is raised.

    Returns
    -------
    iterator
        An iterator over maximal cliques, each of which is a list of
        nodes in `G`. If `nodes` is provided, only the maximal cliques
        containing all the nodes in `nodes` are returned. The order of
        cliques is arbitrary.

    Raises
    ------
    ValueError
        If `nodes` is not a clique.

    Examples
    --------
    >>> from pprint import pprint  # For nice dict formatting
    >>> G = nx.karate_club_graph()
    >>> sum(1 for c in nx.find_cliques(G))  # The number of maximal cliques in G
    36
    >>> max(nx.find_cliques(G), key=len)  # The largest maximal clique in G
    [0, 1, 2, 3, 13]

    The size of the largest maximal clique is known as the *clique number* of
    the graph, which can be found directly with:

    >>> max(len(c) for c in nx.find_cliques(G))
    5

    One can also compute the number of maximal cliques in `G` that contain a given
    node. The following produces a dictionary keyed by node whose
    values are the number of maximal cliques in `G` that contain the node:

    >>> pprint({n: sum(1 for c in nx.find_cliques(G) if n in c) for n in G})
    {0: 13,
     1: 6,
     2: 7,
     3: 3,
     4: 2,
     5: 3,
     6: 3,
     7: 1,
     8: 3,
     9: 2,
     10: 2,
     11: 1,
     12: 1,
     13: 2,
     14: 1,
     15: 1,
     16: 1,
     17: 1,
     18: 1,
     19: 2,
     20: 1,
     21: 1,
     22: 1,
     23: 3,
     24: 2,
     25: 2,
     26: 1,
     27: 3,
     28: 2,
     29: 2,
     30: 2,
     31: 4,
     32: 9,
     33: 14}

    Or, similarly, the maximal cliques in `G` that contain a given node.
    For example, the 4 maximal cliques that contain node 31:

    >>> [c for c in nx.find_cliques(G) if 31 in c]
    [[0, 31], [33, 32, 31], [33, 28, 31], [24, 25, 31]]

    See Also
    --------
    find_cliques_recursive
        A recursive version of the same algorithm.

    Notes
    -----
    To obtain a list of all maximal cliques, use
    `list(find_cliques(G))`. However, be aware that in the worst-case,
    the length of this list can be exponential in the number of nodes in
    the graph. This function avoids storing all cliques in memory by
    only keeping current candidate node lists in memory during its search.

    This implementation is based on the algorithm published by Bron and
    Kerbosch (1973) [1]_, as adapted by Tomita, Tanaka and Takahashi
    (2006) [2]_ and discussed in Cazals and Karande (2008) [3]_. It
    essentially unrolls the recursion used in the references to avoid
    issues of recursion stack depth (for a recursive implementation, see
    :func:`find_cliques_recursive`).

    This algorithm ignores self-loops and parallel edges, since cliques
    are not conventionally defined with such edges.

    References
    ----------
    .. [1] Bron, C. and Kerbosch, J.
       "Algorithm 457: finding all cliques of an undirected graph".
       *Communications of the ACM* 16, 9 (Sep. 1973), 575--577.
       <http://portal.acm.org/citation.cfm?doid=362342.362367>

    .. [2] Etsuji Tomita, Akira Tanaka, Haruhisa Takahashi,
       "The worst-case time complexity for generating all maximal
       cliques and computational experiments",
       *Theoretical Computer Science*, Volume 363, Issue 1,
       Computing and Combinatorics,
       10th Annual International Conference on
       Computing and Combinatorics (COCOON 2004), 25 October 2006, Pages 28--42
       <https://doi.org/10.1016/j.tcs.2006.06.015>

    .. [3] F. Cazals, C. Karande,
       "A note on the problem of reporting maximal cliques",
       *Theoretical Computer Science*,
       Volume 407, Issues 1--3, 6 November 2008, Pages 564--568,
       <https://doi.org/10.1016/j.tcs.2008.05.010>
    """
    ...
@_dispatchable
def find_cliques_recursive(G: Graph[_Node], nodes: Iterable[Incomplete] | None = None) -> Iterator[list[_Node]]:
    """
    Returns all maximal cliques in a graph.

    For each node *v*, a *maximal clique for v* is a largest complete
    subgraph containing *v*. The largest maximal clique is sometimes
    called the *maximum clique*.

    This function returns an iterator over cliques, each of which is a
    list of nodes. It is a recursive implementation, so may suffer from
    recursion depth issues, but is included for pedagogical reasons.
    For a non-recursive implementation, see :func:`find_cliques`.

    This function accepts a list of `nodes` and only the maximal cliques
    containing all of these `nodes` are returned. It can considerably speed up
    the running time if some specific cliques are desired.

    Parameters
    ----------
    G : NetworkX graph

    nodes : list, optional (default=None)
        If provided, only yield *maximal cliques* containing all nodes in `nodes`.
        If `nodes` isn't a clique itself, a ValueError is raised.

    Returns
    -------
    iterator
        An iterator over maximal cliques, each of which is a list of
        nodes in `G`. If `nodes` is provided, only the maximal cliques
        containing all the nodes in `nodes` are yielded. The order of
        cliques is arbitrary.

    Raises
    ------
    ValueError
        If `nodes` is not a clique.

    See Also
    --------
    find_cliques
        An iterative version of the same algorithm. See docstring for examples.

    Notes
    -----
    To obtain a list of all maximal cliques, use
    `list(find_cliques_recursive(G))`. However, be aware that in the
    worst-case, the length of this list can be exponential in the number
    of nodes in the graph. This function avoids storing all cliques in memory
    by only keeping current candidate node lists in memory during its search.

    This implementation is based on the algorithm published by Bron and
    Kerbosch (1973) [1]_, as adapted by Tomita, Tanaka and Takahashi
    (2006) [2]_ and discussed in Cazals and Karande (2008) [3]_. For a
    non-recursive implementation, see :func:`find_cliques`.

    This algorithm ignores self-loops and parallel edges, since cliques
    are not conventionally defined with such edges.

    References
    ----------
    .. [1] Bron, C. and Kerbosch, J.
       "Algorithm 457: finding all cliques of an undirected graph".
       *Communications of the ACM* 16, 9 (Sep. 1973), 575--577.
       <http://portal.acm.org/citation.cfm?doid=362342.362367>

    .. [2] Etsuji Tomita, Akira Tanaka, Haruhisa Takahashi,
       "The worst-case time complexity for generating all maximal
       cliques and computational experiments",
       *Theoretical Computer Science*, Volume 363, Issue 1,
       Computing and Combinatorics,
       10th Annual International Conference on
       Computing and Combinatorics (COCOON 2004), 25 October 2006, Pages 28--42
       <https://doi.org/10.1016/j.tcs.2006.06.015>

    .. [3] F. Cazals, C. Karande,
       "A note on the problem of reporting maximal cliques",
       *Theoretical Computer Science*,
       Volume 407, Issues 1--3, 6 November 2008, Pages 564--568,
       <https://doi.org/10.1016/j.tcs.2008.05.010>
    """
    ...
@_dispatchable
def make_max_clique_graph(G: Graph[_Node], create_using: Graph[_Node] | None = None) -> Graph[_Node]:
    """
    Returns the maximal clique graph of the given graph.

    The nodes of the maximal clique graph of `G` are the cliques of
    `G` and an edge joins two cliques if the cliques are not disjoint.

    Parameters
    ----------
    G : NetworkX graph

    create_using : NetworkX graph constructor, optional (default=nx.Graph)
       Graph type to create. If graph instance, then cleared before populated.

    Returns
    -------
    NetworkX graph
        A graph whose nodes are the cliques of `G` and whose edges
        join two cliques if they are not disjoint.

    Notes
    -----
    This function behaves like the following code::

        import networkx as nx

        G = nx.make_clique_bipartite(G)
        cliques = [v for v in G.nodes() if G.nodes[v]["bipartite"] == 0]
        G = nx.bipartite.projected_graph(G, cliques)
        G = nx.relabel_nodes(G, {-v: v - 1 for v in G})

    It should be faster, though, since it skips all the intermediate
    steps.
    """
    ...
@_dispatchable
def make_clique_bipartite(
    G: Graph[_Node], fpos: bool | None = None, create_using: Graph[_Node] | None = None, name=None
) -> Graph[_Node]:
    """
    Returns the bipartite clique graph corresponding to `G`.

    In the returned bipartite graph, the "bottom" nodes are the nodes of
    `G` and the "top" nodes represent the maximal cliques of `G`.
    There is an edge from node *v* to clique *C* in the returned graph
    if and only if *v* is an element of *C*.

    Parameters
    ----------
    G : NetworkX graph
        An undirected graph.

    fpos : bool
        If True or not None, the returned graph will have an
        additional attribute, `pos`, a dictionary mapping node to
        position in the Euclidean plane.

    create_using : NetworkX graph constructor, optional (default=nx.Graph)
       Graph type to create. If graph instance, then cleared before populated.

    Returns
    -------
    NetworkX graph
        A bipartite graph whose "bottom" set is the nodes of the graph
        `G`, whose "top" set is the cliques of `G`, and whose edges
        join nodes of `G` to the cliques that contain them.

        The nodes of the graph `G` have the node attribute
        'bipartite' set to 1 and the nodes representing cliques
        have the node attribute 'bipartite' set to 0, as is the
        convention for bipartite graphs in NetworkX.
    """
    ...
@overload
def node_clique_number(
    G: Graph[_Node], nodes=None, cliques: Iterable[Incomplete] | None = None, separate_nodes=False
) -> dict[_Node, int]:
    """
    Returns the size of the largest maximal clique containing each given node.

    Returns a single or list depending on input nodes.
    An optional list of cliques can be input if already computed.

    Parameters
    ----------
    G : NetworkX graph
        An undirected graph.

    cliques : list, optional (default=None)
        A list of cliques, each of which is itself a list of nodes.
        If not specified, the list of all cliques will be computed
        using :func:`find_cliques`.

    Returns
    -------
    int or dict
        If `nodes` is a single node, returns the size of the
        largest maximal clique in `G` containing that node.
        Otherwise return a dict keyed by node to the size
        of the largest maximal clique containing that node.

    See Also
    --------
    find_cliques
        find_cliques yields the maximal cliques of G.
        It accepts a `nodes` argument which restricts consideration to
        maximal cliques containing all the given `nodes`.
        The search for the cliques is optimized for `nodes`.
    """
    ...
@overload
<<<<<<< HEAD
def node_clique_number(G: Graph[_Node], nodes=None, cliques: Iterable[Incomplete] | None = None, separate_nodes=False) -> int:
    """
    Returns the size of the largest maximal clique containing each given node.

    Returns a single or list depending on input nodes.
    An optional list of cliques can be input if already computed.

    Parameters
    ----------
    G : NetworkX graph
        An undirected graph.

    cliques : list, optional (default=None)
        A list of cliques, each of which is itself a list of nodes.
        If not specified, the list of all cliques will be computed
        using :func:`find_cliques`.

    Returns
    -------
    int or dict
        If `nodes` is a single node, returns the size of the
        largest maximal clique in `G` containing that node.
        Otherwise return a dict keyed by node to the size
        of the largest maximal clique containing that node.

    See Also
    --------
    find_cliques
        find_cliques yields the maximal cliques of G.
        It accepts a `nodes` argument which restricts consideration to
        maximal cliques containing all the given `nodes`.
        The search for the cliques is optimized for `nodes`.
    """
    ...
=======
def node_clique_number(G: Graph[_Node], nodes=None, cliques: Iterable[Incomplete] | None = None, separate_nodes=False) -> int: ...
def number_of_cliques(G, nodes=None, cliques=None) -> int | dict[Incomplete, Incomplete]: ...
@_dispatchable
def max_weight_clique(G, weight="weight") -> tuple[Incomplete, Incomplete]: ...
>>>>>>> 9a0ad919
<|MERGE_RESOLUTION|>--- conflicted
+++ resolved
@@ -414,44 +414,7 @@
     """
     ...
 @overload
-<<<<<<< HEAD
-def node_clique_number(G: Graph[_Node], nodes=None, cliques: Iterable[Incomplete] | None = None, separate_nodes=False) -> int:
-    """
-    Returns the size of the largest maximal clique containing each given node.
-
-    Returns a single or list depending on input nodes.
-    An optional list of cliques can be input if already computed.
-
-    Parameters
-    ----------
-    G : NetworkX graph
-        An undirected graph.
-
-    cliques : list, optional (default=None)
-        A list of cliques, each of which is itself a list of nodes.
-        If not specified, the list of all cliques will be computed
-        using :func:`find_cliques`.
-
-    Returns
-    -------
-    int or dict
-        If `nodes` is a single node, returns the size of the
-        largest maximal clique in `G` containing that node.
-        Otherwise return a dict keyed by node to the size
-        of the largest maximal clique containing that node.
-
-    See Also
-    --------
-    find_cliques
-        find_cliques yields the maximal cliques of G.
-        It accepts a `nodes` argument which restricts consideration to
-        maximal cliques containing all the given `nodes`.
-        The search for the cliques is optimized for `nodes`.
-    """
-    ...
-=======
 def node_clique_number(G: Graph[_Node], nodes=None, cliques: Iterable[Incomplete] | None = None, separate_nodes=False) -> int: ...
 def number_of_cliques(G, nodes=None, cliques=None) -> int | dict[Incomplete, Incomplete]: ...
 @_dispatchable
-def max_weight_clique(G, weight="weight") -> tuple[Incomplete, Incomplete]: ...
->>>>>>> 9a0ad919
+def max_weight_clique(G, weight="weight") -> tuple[Incomplete, Incomplete]: ...