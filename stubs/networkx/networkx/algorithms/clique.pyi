--- conflicted
+++ resolved
@@ -417,106 +417,10 @@
     """
     ...
 @overload
-<<<<<<< HEAD
-def node_clique_number(G: Graph[_Node], nodes=None, cliques: Iterable[Incomplete] | None = None, separate_nodes=False) -> int:
-    """
-    Returns the size of the largest maximal clique containing each given node.
-
-    Returns a single or list depending on input nodes.
-    An optional list of cliques can be input if already computed.
-
-    Parameters
-    ----------
-    G : NetworkX graph
-        An undirected graph.
-
-    cliques : list, optional (default=None)
-        A list of cliques, each of which is itself a list of nodes.
-        If not specified, the list of all cliques will be computed
-        using :func:`find_cliques`.
-
-    Returns
-    -------
-    int or dict
-        If `nodes` is a single node, returns the size of the
-        largest maximal clique in `G` containing that node.
-        Otherwise return a dict keyed by node to the size
-        of the largest maximal clique containing that node.
-
-    See Also
-    --------
-    find_cliques
-        find_cliques yields the maximal cliques of G.
-        It accepts a `nodes` argument which restricts consideration to
-        maximal cliques containing all the given `nodes`.
-        The search for the cliques is optimized for `nodes`.
-    """
-    ...
-def number_of_cliques(G, nodes=None, cliques=None) -> int | dict[Incomplete, Incomplete]:
-    """
-    Returns the number of maximal cliques for each node.
-
-    Returns a single or list depending on input nodes.
-    Optional list of cliques can be input if already computed.
-    """
-    ...
-@_dispatchable
-def max_weight_clique(G, weight="weight") -> tuple[list[Incomplete], int]:
-    """
-    Find a maximum weight clique in G.
-
-    A *clique* in a graph is a set of nodes such that every two distinct nodes
-    are adjacent.  The *weight* of a clique is the sum of the weights of its
-    nodes.  A *maximum weight clique* of graph G is a clique C in G such that
-    no clique in G has weight greater than the weight of C.
-
-    Parameters
-    ----------
-    G : NetworkX graph
-        Undirected graph
-    weight : string or None, optional (default='weight')
-        The node attribute that holds the integer value used as a weight.
-        If None, then each node has weight 1.
-
-    Returns
-    -------
-    clique : list
-        the nodes of a maximum weight clique
-    weight : int
-        the weight of a maximum weight clique
-
-    Notes
-    -----
-    The implementation is recursive, and therefore it may run into recursion
-    depth issues if G contains a clique whose number of nodes is close to the
-    recursion depth limit.
-
-    At each search node, the algorithm greedily constructs a weighted
-    independent set cover of part of the graph in order to find a small set of
-    nodes on which to branch.  The algorithm is very similar to the algorithm
-    of Tavares et al. [1]_, other than the fact that the NetworkX version does
-    not use bitsets.  This style of algorithm for maximum weight clique (and
-    maximum weight independent set, which is the same problem but on the
-    complement graph) has a decades-long history.  See Algorithm B of Warren
-    and Hicks [2]_ and the references in that paper.
-
-    References
-    ----------
-    .. [1] Tavares, W.A., Neto, M.B.C., Rodrigues, C.D., Michelon, P.: Um
-           algoritmo de branch and bound para o problema da clique máxima
-           ponderada.  Proceedings of XLVII SBPO 1 (2015).
-
-    .. [2] Warren, Jeffrey S, Hicks, Illya V.: Combinatorial Branch-and-Bound
-           for the Maximum Weight Independent Set Problem.  Technical Report,
-           Texas A&M University (2016).
-    """
-    ...
-=======
 def node_clique_number(G: Graph[_Node], nodes=None, cliques: Iterable[Incomplete] | None = None, separate_nodes=False) -> int: ...
 def number_of_cliques(G: Graph[_Node], nodes=None, cliques=None) -> int | dict[Incomplete, Incomplete]: ...
 @_dispatchable
 def max_weight_clique(G: Graph[_Node], weight="weight") -> tuple[list[Incomplete], int]: ...
->>>>>>> 91055c73
 
 class MaxWeightClique:
     """
