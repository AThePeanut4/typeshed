"""
Functions for finding and manipulating cliques.

Finding the largest clique in a graph is NP-complete problem, so most of
these algorithms have an exponential running time; for more information,
see the Wikipedia article on the clique problem [1]_.

.. [1] clique problem:: https://en.wikipedia.org/wiki/Clique_problem
"""

from _typeshed import Incomplete
from collections.abc import Generator, Iterable, Iterator
from typing import overload

from networkx.classes.graph import Graph, _Node
from networkx.utils.backends import _dispatchable

__all__ = [
    "find_cliques",
    "find_cliques_recursive",
    "make_max_clique_graph",
    "make_clique_bipartite",
    "node_clique_number",
    "number_of_cliques",
    "enumerate_all_cliques",
    "max_weight_clique",
]

@_dispatchable
def enumerate_all_cliques(G: Graph[_Node]) -> Generator[list[_Node], None, None]:
    """
    Returns all cliques in an undirected graph.

    This function returns an iterator over cliques, each of which is a
    list of nodes. The iteration is ordered by cardinality of the
    cliques: first all cliques of size one, then all cliques of size
    two, etc.

    Parameters
    ----------
    G : NetworkX graph
        An undirected graph.

    Returns
    -------
    iterator
        An iterator over cliques, each of which is a list of nodes in
        `G`. The cliques are ordered according to size.

    Notes
    -----
    To obtain a list of all cliques, use
    `list(enumerate_all_cliques(G))`. However, be aware that in the
    worst-case, the length of this list can be exponential in the number
    of nodes in the graph (for example, when the graph is the complete
    graph). This function avoids storing all cliques in memory by only
    keeping current candidate node lists in memory during its search.

    The implementation is adapted from the algorithm by Zhang, et
    al. (2005) [1]_ to output all cliques discovered.

    This algorithm ignores self-loops and parallel edges, since cliques
    are not conventionally defined with such edges.

    References
    ----------
    .. [1] Yun Zhang, Abu-Khzam, F.N., Baldwin, N.E., Chesler, E.J.,
           Langston, M.A., Samatova, N.F.,
           "Genome-Scale Computational Approaches to Memory-Intensive
           Applications in Systems Biology".
           *Supercomputing*, 2005. Proceedings of the ACM/IEEE SC 2005
           Conference, pp. 12, 12--18 Nov. 2005.
           <https://doi.org/10.1109/SC.2005.29>.
    """
    ...
@_dispatchable
def find_cliques(G: Graph[_Node], nodes: Iterable[Incomplete] | None = None) -> Generator[list[_Node], None, None]:
    """
    Returns all maximal cliques in an undirected graph.

    For each node *n*, a *maximal clique for n* is a largest complete
    subgraph containing *n*. The largest maximal clique is sometimes
    called the *maximum clique*.

    This function returns an iterator over cliques, each of which is a
    list of nodes. It is an iterative implementation, so should not
    suffer from recursion depth issues.

    This function accepts a list of `nodes` and only the maximal cliques
    containing all of these `nodes` are returned. It can considerably speed up
    the running time if some specific cliques are desired.

    Parameters
    ----------
    G : NetworkX graph
        An undirected graph.

    nodes : list, optional (default=None)
        If provided, only yield *maximal cliques* containing all nodes in `nodes`.
        If `nodes` isn't a clique itself, a ValueError is raised.

    Returns
    -------
    iterator
        An iterator over maximal cliques, each of which is a list of
        nodes in `G`. If `nodes` is provided, only the maximal cliques
        containing all the nodes in `nodes` are returned. The order of
        cliques is arbitrary.

    Raises
    ------
    ValueError
        If `nodes` is not a clique.

    Examples
    --------
    >>> from pprint import pprint  # For nice dict formatting
    >>> G = nx.karate_club_graph()
    >>> sum(1 for c in nx.find_cliques(G))  # The number of maximal cliques in G
    36
    >>> max(nx.find_cliques(G), key=len)  # The largest maximal clique in G
    [0, 1, 2, 3, 13]

    The size of the largest maximal clique is known as the *clique number* of
    the graph, which can be found directly with:

    >>> max(len(c) for c in nx.find_cliques(G))
    5

    One can also compute the number of maximal cliques in `G` that contain a given
    node. The following produces a dictionary keyed by node whose
    values are the number of maximal cliques in `G` that contain the node:

    >>> from collections import Counter
    >>> from itertools import chain
    >>> counts = Counter(chain.from_iterable(nx.find_cliques(G)))
    >>> pprint(dict(counts))
    {0: 13,
     1: 6,
     2: 7,
     3: 3,
     4: 2,
     5: 3,
     6: 3,
     7: 1,
     8: 3,
     9: 2,
     10: 2,
     11: 1,
     12: 1,
     13: 2,
     14: 1,
     15: 1,
     16: 1,
     17: 1,
     18: 1,
     19: 2,
     20: 1,
     21: 1,
     22: 1,
     23: 3,
     24: 2,
     25: 2,
     26: 1,
     27: 3,
     28: 2,
     29: 2,
     30: 2,
     31: 4,
     32: 9,
     33: 14}

    Or, similarly, the maximal cliques in `G` that contain a given node.
    For example, the 4 maximal cliques that contain node 31:

    >>> [c for c in nx.find_cliques(G) if 31 in c]
    [[0, 31], [33, 32, 31], [33, 28, 31], [24, 25, 31]]

    See Also
    --------
    find_cliques_recursive
        A recursive version of the same algorithm.

    Notes
    -----
    To obtain a list of all maximal cliques, use
    `list(find_cliques(G))`. However, be aware that in the worst-case,
    the length of this list can be exponential in the number of nodes in
    the graph. This function avoids storing all cliques in memory by
    only keeping current candidate node lists in memory during its search.

    This implementation is based on the algorithm published by Bron and
    Kerbosch (1973) [1]_, as adapted by Tomita, Tanaka and Takahashi
    (2006) [2]_ and discussed in Cazals and Karande (2008) [3]_. It
    essentially unrolls the recursion used in the references to avoid
    issues of recursion stack depth (for a recursive implementation, see
    :func:`find_cliques_recursive`).

    This algorithm ignores self-loops and parallel edges, since cliques
    are not conventionally defined with such edges.

    References
    ----------
    .. [1] Bron, C. and Kerbosch, J.
       "Algorithm 457: finding all cliques of an undirected graph".
       *Communications of the ACM* 16, 9 (Sep. 1973), 575--577.
       <http://portal.acm.org/citation.cfm?doid=362342.362367>

    .. [2] Etsuji Tomita, Akira Tanaka, Haruhisa Takahashi,
       "The worst-case time complexity for generating all maximal
       cliques and computational experiments",
       *Theoretical Computer Science*, Volume 363, Issue 1,
       Computing and Combinatorics,
       10th Annual International Conference on
       Computing and Combinatorics (COCOON 2004), 25 October 2006, Pages 28--42
       <https://doi.org/10.1016/j.tcs.2006.06.015>

    .. [3] F. Cazals, C. Karande,
       "A note on the problem of reporting maximal cliques",
       *Theoretical Computer Science*,
       Volume 407, Issues 1--3, 6 November 2008, Pages 564--568,
       <https://doi.org/10.1016/j.tcs.2008.05.010>
    """
    ...
@_dispatchable
def find_cliques_recursive(G: Graph[_Node], nodes: Iterable[Incomplete] | None = None) -> Iterator[list[_Node]]:
    """
    Returns all maximal cliques in a graph.

    For each node *v*, a *maximal clique for v* is a largest complete
    subgraph containing *v*. The largest maximal clique is sometimes
    called the *maximum clique*.

    This function returns an iterator over cliques, each of which is a
    list of nodes. It is a recursive implementation, so may suffer from
    recursion depth issues, but is included for pedagogical reasons.
    For a non-recursive implementation, see :func:`find_cliques`.

    This function accepts a list of `nodes` and only the maximal cliques
    containing all of these `nodes` are returned. It can considerably speed up
    the running time if some specific cliques are desired.

    Parameters
    ----------
    G : NetworkX graph

    nodes : list, optional (default=None)
        If provided, only yield *maximal cliques* containing all nodes in `nodes`.
        If `nodes` isn't a clique itself, a ValueError is raised.

    Returns
    -------
    iterator
        An iterator over maximal cliques, each of which is a list of
        nodes in `G`. If `nodes` is provided, only the maximal cliques
        containing all the nodes in `nodes` are yielded. The order of
        cliques is arbitrary.

    Raises
    ------
    ValueError
        If `nodes` is not a clique.

    See Also
    --------
    find_cliques
        An iterative version of the same algorithm. See docstring for examples.

    Notes
    -----
    To obtain a list of all maximal cliques, use
    `list(find_cliques_recursive(G))`. However, be aware that in the
    worst-case, the length of this list can be exponential in the number
    of nodes in the graph. This function avoids storing all cliques in memory
    by only keeping current candidate node lists in memory during its search.

    This implementation is based on the algorithm published by Bron and
    Kerbosch (1973) [1]_, as adapted by Tomita, Tanaka and Takahashi
    (2006) [2]_ and discussed in Cazals and Karande (2008) [3]_. For a
    non-recursive implementation, see :func:`find_cliques`.

    This algorithm ignores self-loops and parallel edges, since cliques
    are not conventionally defined with such edges.

    References
    ----------
    .. [1] Bron, C. and Kerbosch, J.
       "Algorithm 457: finding all cliques of an undirected graph".
       *Communications of the ACM* 16, 9 (Sep. 1973), 575--577.
       <http://portal.acm.org/citation.cfm?doid=362342.362367>

    .. [2] Etsuji Tomita, Akira Tanaka, Haruhisa Takahashi,
       "The worst-case time complexity for generating all maximal
       cliques and computational experiments",
       *Theoretical Computer Science*, Volume 363, Issue 1,
       Computing and Combinatorics,
       10th Annual International Conference on
       Computing and Combinatorics (COCOON 2004), 25 October 2006, Pages 28--42
       <https://doi.org/10.1016/j.tcs.2006.06.015>

    .. [3] F. Cazals, C. Karande,
       "A note on the problem of reporting maximal cliques",
       *Theoretical Computer Science*,
       Volume 407, Issues 1--3, 6 November 2008, Pages 564--568,
       <https://doi.org/10.1016/j.tcs.2008.05.010>
    """
    ...
@_dispatchable
def make_max_clique_graph(G: Graph[_Node], create_using: Graph[_Node] | None = None) -> Graph[_Node]:
    """
    Returns the maximal clique graph of the given graph.

    The nodes of the maximal clique graph of `G` are the cliques of
    `G` and an edge joins two cliques if the cliques are not disjoint.

    Parameters
    ----------
    G : NetworkX graph

    create_using : NetworkX graph constructor, optional (default=nx.Graph)
       Graph type to create. If graph instance, then cleared before populated.

    Returns
    -------
    NetworkX graph
        A graph whose nodes are the cliques of `G` and whose edges
        join two cliques if they are not disjoint.

    Notes
    -----
    This function behaves like the following code::

        import networkx as nx

        G = nx.make_clique_bipartite(G)
        cliques = [v for v in G.nodes() if G.nodes[v]["bipartite"] == 0]
        G = nx.bipartite.projected_graph(G, cliques)
        G = nx.relabel_nodes(G, {-v: v - 1 for v in G})

    It should be faster, though, since it skips all the intermediate
    steps.
    """
    ...
@_dispatchable
def make_clique_bipartite(
    G: Graph[_Node], fpos: bool | None = None, create_using: Graph[_Node] | None = None, name=None
) -> Graph[_Node]:
    """
    Returns the bipartite clique graph corresponding to `G`.

    In the returned bipartite graph, the "bottom" nodes are the nodes of
    `G` and the "top" nodes represent the maximal cliques of `G`.
    There is an edge from node *v* to clique *C* in the returned graph
    if and only if *v* is an element of *C*.

    Parameters
    ----------
    G : NetworkX graph
        An undirected graph.

    fpos : bool
        If True or not None, the returned graph will have an
        additional attribute, `pos`, a dictionary mapping node to
        position in the Euclidean plane.

    create_using : NetworkX graph constructor, optional (default=nx.Graph)
       Graph type to create. If graph instance, then cleared before populated.

    Returns
    -------
    NetworkX graph
        A bipartite graph whose "bottom" set is the nodes of the graph
        `G`, whose "top" set is the cliques of `G`, and whose edges
        join nodes of `G` to the cliques that contain them.

        The nodes of the graph `G` have the node attribute
        'bipartite' set to 1 and the nodes representing cliques
        have the node attribute 'bipartite' set to 0, as is the
        convention for bipartite graphs in NetworkX.
    """
    ...
@overload
def node_clique_number(
    G: Graph[_Node], nodes=None, cliques: Iterable[Incomplete] | None = None, separate_nodes=False
) -> dict[_Node, int]:
    """
    Returns the size of the largest maximal clique containing each given node.

    Returns a single or list depending on input nodes.
    An optional list of cliques can be input if already computed.

    Parameters
    ----------
    G : NetworkX graph
        An undirected graph.

    cliques : list, optional (default=None)
        A list of cliques, each of which is itself a list of nodes.
        If not specified, the list of all cliques will be computed
        using :func:`find_cliques`.

    Returns
    -------
    int or dict
        If `nodes` is a single node, returns the size of the
        largest maximal clique in `G` containing that node.
        Otherwise return a dict keyed by node to the size
        of the largest maximal clique containing that node.

    See Also
    --------
    find_cliques
        find_cliques yields the maximal cliques of G.
        It accepts a `nodes` argument which restricts consideration to
        maximal cliques containing all the given `nodes`.
        The search for the cliques is optimized for `nodes`.
    """
    ...
@overload
def node_clique_number(G: Graph[_Node], nodes=None, cliques: Iterable[Incomplete] | None = None, separate_nodes=False) -> int:
    """
    Returns the size of the largest maximal clique containing each given node.

    Returns a single or list depending on input nodes.
    An optional list of cliques can be input if already computed.

    Parameters
    ----------
    G : NetworkX graph
        An undirected graph.

    cliques : list, optional (default=None)
        A list of cliques, each of which is itself a list of nodes.
        If not specified, the list of all cliques will be computed
        using :func:`find_cliques`.

    Returns
    -------
    int or dict
        If `nodes` is a single node, returns the size of the
        largest maximal clique in `G` containing that node.
        Otherwise return a dict keyed by node to the size
        of the largest maximal clique containing that node.

    See Also
    --------
    find_cliques
        find_cliques yields the maximal cliques of G.
        It accepts a `nodes` argument which restricts consideration to
        maximal cliques containing all the given `nodes`.
        The search for the cliques is optimized for `nodes`.
    """
    ...
def number_of_cliques(G, nodes=None, cliques=None) -> int | dict[Incomplete, Incomplete]:
    """
    Returns the number of maximal cliques for each node.

    Returns a single or list depending on input nodes.
    Optional list of cliques can be input if already computed.
    """
    ...
@_dispatchable
<<<<<<< HEAD
def max_weight_clique(G, weight="weight") -> tuple[Incomplete, Incomplete]:
    """
    Find a maximum weight clique in G.

    A *clique* in a graph is a set of nodes such that every two distinct nodes
    are adjacent.  The *weight* of a clique is the sum of the weights of its
    nodes.  A *maximum weight clique* of graph G is a clique C in G such that
    no clique in G has weight greater than the weight of C.

    Parameters
    ----------
    G : NetworkX graph
        Undirected graph
    weight : string or None, optional (default='weight')
        The node attribute that holds the integer value used as a weight.
        If None, then each node has weight 1.

    Returns
    -------
    clique : list
        the nodes of a maximum weight clique
    weight : int
        the weight of a maximum weight clique

    Notes
    -----
    The implementation is recursive, and therefore it may run into recursion
    depth issues if G contains a clique whose number of nodes is close to the
    recursion depth limit.

    At each search node, the algorithm greedily constructs a weighted
    independent set cover of part of the graph in order to find a small set of
    nodes on which to branch.  The algorithm is very similar to the algorithm
    of Tavares et al. [1]_, other than the fact that the NetworkX version does
    not use bitsets.  This style of algorithm for maximum weight clique (and
    maximum weight independent set, which is the same problem but on the
    complement graph) has a decades-long history.  See Algorithm B of Warren
    and Hicks [2]_ and the references in that paper.

    References
    ----------
    .. [1] Tavares, W.A., Neto, M.B.C., Rodrigues, C.D., Michelon, P.: Um
           algoritmo de branch and bound para o problema da clique máxima
           ponderada.  Proceedings of XLVII SBPO 1 (2015).

    .. [2] Warren, Jeffrey S, Hicks, Illya V.: Combinatorial Branch-and-Bound
           for the Maximum Weight Independent Set Problem.  Technical Report,
           Texas A&M University (2016).
    """
    ...
=======
def max_weight_clique(G, weight="weight") -> tuple[list[Incomplete], int]: ...
>>>>>>> 07a59e92

class MaxWeightClique:
    """
    A class for the maximum weight clique algorithm.

    This class is a helper for the `max_weight_clique` function.  The class
    should not normally be used directly.

    Parameters
    ----------
    G : NetworkX graph
        The undirected graph for which a maximum weight clique is sought
    weight : string or None, optional (default='weight')
        The node attribute that holds the integer value used as a weight.
        If None, then each node has weight 1.

    Attributes
    ----------
    G : NetworkX graph
        The undirected graph for which a maximum weight clique is sought
    node_weights: dict
        The weight of each node
    incumbent_nodes : list
        The nodes of the incumbent clique (the best clique found so far)
    incumbent_weight: int
        The weight of the incumbent clique
    """
    G: Graph[Incomplete]
    incumbent_nodes: list[Incomplete]
    incumbent_weight: int
    node_weights: dict[Incomplete, int]
    def __init__(self, G: Graph[_Node], weight): ...
    def update_incumbent_if_improved(self, C, C_weight):
        """
        Update the incumbent if the node set C has greater weight.

        C is assumed to be a clique.
        """
        ...
    def greedily_find_independent_set(self, P):
        """
        Greedily find an independent set of nodes from a set of
        nodes P.
        """
        ...
    def find_branching_nodes(self, P, target):
        """Find a set of nodes to branch on."""
        ...
    def expand(self, C, C_weight, P):
        """
        Look for the best clique that contains all the nodes in C and zero or
        more of the nodes in P, backtracking if it can be shown that no such
        clique has greater weight than the incumbent.
        """
        ...
    def find_max_weight_clique(self):
        """Find a maximum weight clique."""
        ...<|MERGE_RESOLUTION|>--- conflicted
+++ resolved
@@ -460,60 +460,7 @@
     """
     ...
 @_dispatchable
-<<<<<<< HEAD
-def max_weight_clique(G, weight="weight") -> tuple[Incomplete, Incomplete]:
-    """
-    Find a maximum weight clique in G.
-
-    A *clique* in a graph is a set of nodes such that every two distinct nodes
-    are adjacent.  The *weight* of a clique is the sum of the weights of its
-    nodes.  A *maximum weight clique* of graph G is a clique C in G such that
-    no clique in G has weight greater than the weight of C.
-
-    Parameters
-    ----------
-    G : NetworkX graph
-        Undirected graph
-    weight : string or None, optional (default='weight')
-        The node attribute that holds the integer value used as a weight.
-        If None, then each node has weight 1.
-
-    Returns
-    -------
-    clique : list
-        the nodes of a maximum weight clique
-    weight : int
-        the weight of a maximum weight clique
-
-    Notes
-    -----
-    The implementation is recursive, and therefore it may run into recursion
-    depth issues if G contains a clique whose number of nodes is close to the
-    recursion depth limit.
-
-    At each search node, the algorithm greedily constructs a weighted
-    independent set cover of part of the graph in order to find a small set of
-    nodes on which to branch.  The algorithm is very similar to the algorithm
-    of Tavares et al. [1]_, other than the fact that the NetworkX version does
-    not use bitsets.  This style of algorithm for maximum weight clique (and
-    maximum weight independent set, which is the same problem but on the
-    complement graph) has a decades-long history.  See Algorithm B of Warren
-    and Hicks [2]_ and the references in that paper.
-
-    References
-    ----------
-    .. [1] Tavares, W.A., Neto, M.B.C., Rodrigues, C.D., Michelon, P.: Um
-           algoritmo de branch and bound para o problema da clique máxima
-           ponderada.  Proceedings of XLVII SBPO 1 (2015).
-
-    .. [2] Warren, Jeffrey S, Hicks, Illya V.: Combinatorial Branch-and-Bound
-           for the Maximum Weight Independent Set Problem.  Technical Report,
-           Texas A&M University (2016).
-    """
-    ...
-=======
 def max_weight_clique(G, weight="weight") -> tuple[list[Incomplete], int]: ...
->>>>>>> 07a59e92
 
 class MaxWeightClique:
     """
