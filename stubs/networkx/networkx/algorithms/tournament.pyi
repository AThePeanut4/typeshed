--- conflicted
+++ resolved
@@ -28,40 +28,7 @@
 __all__ = ["hamiltonian_path", "is_reachable", "is_strongly_connected", "is_tournament", "random_tournament", "score_sequence"]
 
 @_dispatchable
-<<<<<<< HEAD
-def is_tournament(G: Graph[_Node]):
-    """
-    Returns True if and only if `G` is a tournament.
-
-    A tournament is a directed graph, with neither self-loops nor
-    multi-edges, in which there is exactly one directed edge joining
-    each pair of distinct nodes.
-
-    Parameters
-    ----------
-    G : NetworkX graph
-        A directed graph representing a tournament.
-
-    Returns
-    -------
-    bool
-        Whether the given graph is a tournament graph.
-
-    Examples
-    --------
-    >>> G = nx.DiGraph([(0, 1), (1, 2), (2, 0)])
-    >>> nx.is_tournament(G)
-    True
-
-    Notes
-    -----
-    Some definitions require a self-loop on each node, but that is not
-    the convention used here.
-    """
-    ...
-=======
 def is_tournament(G: Graph[_Node]) -> bool: ...
->>>>>>> 1063db7c
 @_dispatchable
 def hamiltonian_path(G: Graph[_Node]):
     """
@@ -151,119 +118,6 @@
     """
     ...
 @_dispatchable
-<<<<<<< HEAD
-def is_reachable(G: Graph[_Node], s: _Node, t: _Node):
-    """
-    Decides whether there is a path from `s` to `t` in the
-    tournament.
-
-    This function is more theoretically efficient than the reachability
-    checks than the shortest path algorithms in
-    :mod:`networkx.algorithms.shortest_paths`.
-
-    The given graph **must** be a tournament, otherwise this function's
-    behavior is undefined.
-
-    Parameters
-    ----------
-    G : NetworkX graph
-        A directed graph representing a tournament.
-
-    s : node
-        A node in the graph.
-
-    t : node
-        A node in the graph.
-
-    Returns
-    -------
-    bool
-        Whether there is a path from `s` to `t` in `G`.
-
-    Examples
-    --------
-    >>> G = nx.DiGraph([(1, 0), (1, 3), (1, 2), (2, 3), (2, 0), (3, 0)])
-    >>> nx.is_tournament(G)
-    True
-    >>> nx.tournament.is_reachable(G, 1, 3)
-    True
-    >>> nx.tournament.is_reachable(G, 3, 2)
-    False
-
-    Notes
-    -----
-    Although this function is more theoretically efficient than the
-    generic shortest path functions, a speedup requires the use of
-    parallelism. Though it may in the future, the current implementation
-    does not use parallelism, thus you may not see much of a speedup.
-
-    This algorithm comes from [1].
-
-    References
-    ----------
-    .. [1] Tantau, Till.
-           "A note on the complexity of the reachability problem for
-           tournaments."
-           *Electronic Colloquium on Computational Complexity*. 2001.
-           <http://eccc.hpi-web.de/report/2001/092/>
-    """
-    ...
-@_dispatchable
-def is_strongly_connected(G: Graph[_Node]):
-    """
-    Decides whether the given tournament is strongly connected.
-
-    This function is more theoretically efficient than the
-    :func:`~networkx.algorithms.components.is_strongly_connected`
-    function.
-
-    The given graph **must** be a tournament, otherwise this function's
-    behavior is undefined.
-
-    Parameters
-    ----------
-    G : NetworkX graph
-        A directed graph representing a tournament.
-
-    Returns
-    -------
-    bool
-        Whether the tournament is strongly connected.
-
-    Examples
-    --------
-    >>> G = nx.DiGraph([(0, 1), (0, 2), (1, 2), (1, 3), (2, 3), (3, 0)])
-    >>> nx.is_tournament(G)
-    True
-    >>> nx.tournament.is_strongly_connected(G)
-    True
-    >>> G.remove_edge(3, 0)
-    >>> G.add_edge(0, 3)
-    >>> nx.is_tournament(G)
-    True
-    >>> nx.tournament.is_strongly_connected(G)
-    False
-
-    Notes
-    -----
-    Although this function is more theoretically efficient than the
-    generic strong connectivity function, a speedup requires the use of
-    parallelism. Though it may in the future, the current implementation
-    does not use parallelism, thus you may not see much of a speedup.
-
-    This algorithm comes from [1].
-
-    References
-    ----------
-    .. [1] Tantau, Till.
-           "A note on the complexity of the reachability problem for
-           tournaments."
-           *Electronic Colloquium on Computational Complexity*. 2001.
-           <http://eccc.hpi-web.de/report/2001/092/>
-    """
-    ...
-=======
 def is_reachable(G: Graph[_Node], s: _Node, t: _Node) -> bool: ...
 @_dispatchable
-def is_strongly_connected(G: Graph[_Node]) -> bool: ...
->>>>>>> 1063db7c
+def is_strongly_connected(G: Graph[_Node]) -> bool: ...