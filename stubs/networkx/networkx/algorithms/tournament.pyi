--- conflicted
+++ resolved
@@ -1,32 +1,6 @@
-<<<<<<< HEAD
-"""
-Functions concerning tournament graphs.
-
-A `tournament graph`_ is a complete oriented graph. In other words, it
-is a directed graph in which there is exactly one directed edge joining
-each pair of distinct nodes. For each function in this module that
-accepts a graph as input, you must provide a tournament graph. The
-responsibility is on the caller to ensure that the graph is a tournament
-graph:
-
-    >>> G = nx.DiGraph([(0, 1), (1, 2), (2, 0)])
-    >>> nx.is_tournament(G)
-    True
-
-To access the functions in this module, you must access them through the
-:mod:`networkx.tournament` module::
-
-    >>> nx.tournament.is_reachable(G, 0, 1)
-    True
-
-.. _tournament graph: https://en.wikipedia.org/wiki/Tournament_%28graph_theory%29
-"""
-
-=======
 from _typeshed import Incomplete
 
 from networkx.classes.digraph import DiGraph
->>>>>>> 07a59e92
 from networkx.classes.graph import Graph, _Node
 from networkx.utils.backends import _dispatchable
 from numpy.random import RandomState
@@ -73,72 +47,9 @@
     """
     ...
 @_dispatchable
-<<<<<<< HEAD
-def hamiltonian_path(G: Graph[_Node]):
-    """
-    Returns a Hamiltonian path in the given tournament graph.
-
-    Each tournament has a Hamiltonian path. If furthermore, the
-    tournament is strongly connected, then the returned Hamiltonian path
-    is a Hamiltonian cycle (by joining the endpoints of the path).
-
-    Parameters
-    ----------
-    G : NetworkX graph
-        A directed graph representing a tournament.
-
-    Returns
-    -------
-    path : list
-        A list of nodes which form a Hamiltonian path in `G`.
-
-    Examples
-    --------
-    >>> G = nx.DiGraph([(0, 1), (0, 2), (0, 3), (1, 2), (1, 3), (2, 3)])
-    >>> nx.is_tournament(G)
-    True
-    >>> nx.tournament.hamiltonian_path(G)
-    [0, 1, 2, 3]
-
-    Notes
-    -----
-    This is a recursive implementation with an asymptotic running time
-    of $O(n^2)$, ignoring multiplicative polylogarithmic factors, where
-    $n$ is the number of nodes in the graph.
-    """
-    ...
-@_dispatchable
-def random_tournament(n: int, seed: int | RandomState | None = None):
-    r"""
-    Returns a random tournament graph on `n` nodes.
-
-    Parameters
-    ----------
-    n : int
-        The number of nodes in the returned graph.
-    seed : integer, random_state, or None (default)
-        Indicator of random number generation state.
-        See :ref:`Randomness<randomness>`.
-
-    Returns
-    -------
-    G : DiGraph
-        A tournament on `n` nodes, with exactly one directed edge joining
-        each pair of distinct nodes.
-
-    Notes
-    -----
-    This algorithm adds, for each pair of distinct nodes, an edge with
-    uniformly random orientation. In other words, `\binom{n}{2}` flips
-    of an unbiased coin decide the orientations of the edges in the
-    graph.
-    """
-    ...
-=======
 def hamiltonian_path(G: Graph[_Node]) -> list[Incomplete]: ...
 @_dispatchable
 def random_tournament(n: int, seed: int | RandomState | None = None) -> DiGraph[Incomplete]: ...
->>>>>>> 07a59e92
 @_dispatchable
 def tournament_matrix(G: Graph[_Node]):
     r"""
@@ -178,36 +89,7 @@
     """
     ...
 @_dispatchable
-<<<<<<< HEAD
-def score_sequence(G: Graph[_Node]):
-    """
-    Returns the score sequence for the given tournament graph.
-
-    The score sequence is the sorted list of the out-degrees of the
-    nodes of the graph.
-
-    Parameters
-    ----------
-    G : NetworkX graph
-        A directed graph representing a tournament.
-
-    Returns
-    -------
-    list
-        A sorted list of the out-degrees of the nodes of `G`.
-
-    Examples
-    --------
-    >>> G = nx.DiGraph([(1, 0), (1, 3), (0, 2), (0, 3), (2, 1), (3, 2)])
-    >>> nx.is_tournament(G)
-    True
-    >>> nx.tournament.score_sequence(G)
-    [1, 1, 2, 2]
-    """
-    ...
-=======
 def score_sequence(G: Graph[_Node]) -> list[Incomplete]: ...
->>>>>>> 07a59e92
 @_dispatchable
 def is_reachable(G: Graph[_Node], s: _Node, t: _Node) -> bool:
     """
