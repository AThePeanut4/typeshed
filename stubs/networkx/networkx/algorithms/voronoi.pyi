--- conflicted
+++ resolved
@@ -1,73 +1,3 @@
-<<<<<<< HEAD
-"""Functions for computing the Voronoi cells of a graph."""
-
-from networkx.utils.backends import _dispatchable
-
-@_dispatchable
-def voronoi_cells(G, center_nodes, weight: str = "weight"):
-    """
-    Returns the Voronoi cells centered at `center_nodes` with respect
-    to the shortest-path distance metric.
-
-    If $C$ is a set of nodes in the graph and $c$ is an element of $C$,
-    the *Voronoi cell* centered at a node $c$ is the set of all nodes
-    $v$ that are closer to $c$ than to any other center node in $C$ with
-    respect to the shortest-path distance metric. [1]_
-
-    For directed graphs, this will compute the "outward" Voronoi cells,
-    as defined in [1]_, in which distance is measured from the center
-    nodes to the target node. For the "inward" Voronoi cells, use the
-    :meth:`DiGraph.reverse` method to reverse the orientation of the
-    edges before invoking this function on the directed graph.
-
-    Parameters
-    ----------
-    G : NetworkX graph
-
-    center_nodes : set
-        A nonempty set of nodes in the graph `G` that represent the
-        center of the Voronoi cells.
-
-    weight : string or function
-        The edge attribute (or an arbitrary function) representing the
-        weight of an edge. This keyword argument is as described in the
-        documentation for :func:`~networkx.multi_source_dijkstra_path`,
-        for example.
-
-    Returns
-    -------
-    dictionary
-        A mapping from center node to set of all nodes in the graph
-        closer to that center node than to any other center node. The
-        keys of the dictionary are the element of `center_nodes`, and
-        the values of the dictionary form a partition of the nodes of
-        `G`.
-
-    Examples
-    --------
-    To get only the partition of the graph induced by the Voronoi cells,
-    take the collection of all values in the returned dictionary::
-
-        >>> G = nx.path_graph(6)
-        >>> center_nodes = {0, 3}
-        >>> cells = nx.voronoi_cells(G, center_nodes)
-        >>> partition = set(map(frozenset, cells.values()))
-        >>> sorted(map(sorted, partition))
-        [[0, 1], [2, 3, 4, 5]]
-
-    Raises
-    ------
-    ValueError
-        If `center_nodes` is empty.
-
-    References
-    ----------
-    .. [1] Erwig, Martin. (2000),"The graph Voronoi diagram with applications."
-        *Networks*, 36: 156--163.
-        https://doi.org/10.1002/1097-0037(200010)36:3<156::AID-NET2>3.0.CO;2-L
-    """
-    ...
-=======
 from _typeshed import Incomplete, SupportsGetItem
 from collections.abc import Callable
 from typing import Any
@@ -80,5 +10,4 @@
     G: Graph[_Node],
     center_nodes: set[Incomplete],
     weight: str | Callable[[Any, Any, SupportsGetItem[str, Any]], float | None] | None = "weight",
-): ...
->>>>>>> 62feb28c
+): ...