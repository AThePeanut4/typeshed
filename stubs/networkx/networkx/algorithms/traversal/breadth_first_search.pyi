--- conflicted
+++ resolved
@@ -326,40 +326,6 @@
     """
     ...
 @_dispatchable
-<<<<<<< HEAD
-def descendants_at_distance(G: Graph[_Node], source, distance):
-    """
-    Returns all nodes at a fixed `distance` from `source` in `G`.
-
-    Parameters
-    ----------
-    G : NetworkX graph
-        A graph
-    source : node in `G`
-    distance : the distance of the wanted nodes from `source`
-
-    Returns
-    -------
-    set()
-        The descendants of `source` in `G` at the given `distance` from `source`
-
-    Examples
-    --------
-    >>> G = nx.path_graph(5)
-    >>> nx.descendants_at_distance(G, 2, 2)
-    {0, 4}
-    >>> H = nx.DiGraph()
-    >>> H.add_edges_from([(0, 1), (0, 2), (1, 3), (1, 4), (2, 5), (2, 6)])
-    >>> nx.descendants_at_distance(H, 0, 2)
-    {3, 4, 5, 6}
-    >>> nx.descendants_at_distance(H, 5, 0)
-    {5}
-    >>> nx.descendants_at_distance(H, 5, 1)
-    set()
-    """
-    ...
-=======
 def bfs_labeled_edges(G, sources) -> Generator[tuple[Incomplete, Incomplete, Literal["tree", "level", "forward", "reverse"]]]: ...
 @_dispatchable
-def descendants_at_distance(G: Graph[_Node], source, distance): ...
->>>>>>> 9a0ad919
+def descendants_at_distance(G: Graph[_Node], source, distance): ...