--- conflicted
+++ resolved
@@ -129,131 +129,11 @@
 @_dispatchable
 def dfs_predecessors(
     G: Graph[_Node], source: _Node | None = None, depth_limit=None, *, sort_neighbors: Callable[..., Incomplete] | None = None
-<<<<<<< HEAD
-):
-    """
-    Returns dictionary of predecessors in depth-first-search from source.
-
-    Parameters
-    ----------
-    G : NetworkX graph
-
-    source : node, optional
-       Specify starting node for depth-first search.
-       Note that you will get predecessors for all nodes in the
-       component containing `source`. This input only specifies
-       where the DFS starts.
-
-    depth_limit : int, optional (default=len(G))
-       Specify the maximum search depth.
-
-    sort_neighbors : function (default=None)
-        A function that takes an iterator over nodes as the input, and
-        returns an iterable of the same nodes with a custom ordering.
-        For example, `sorted` will sort the nodes in increasing order.
-
-    Returns
-    -------
-    pred: dict
-       A dictionary with nodes as keys and predecessor nodes as values.
-
-    Examples
-    --------
-    >>> G = nx.path_graph(4)
-    >>> nx.dfs_predecessors(G, source=0)
-    {1: 0, 2: 1, 3: 2}
-    >>> nx.dfs_predecessors(G, source=0, depth_limit=2)
-    {1: 0, 2: 1}
-
-    Notes
-    -----
-    If a source is not specified then a source is chosen arbitrarily and
-    repeatedly until all components in the graph are searched.
-
-    The implementation of this function is adapted from David Eppstein's
-    depth-first search function in `PADS`_, with modifications
-    to allow depth limits based on the Wikipedia article
-    "`Depth-limited search`_".
-
-    .. _PADS: http://www.ics.uci.edu/~eppstein/PADS
-    .. _Depth-limited search: https://en.wikipedia.org/wiki/Depth-limited_search
-
-    See Also
-    --------
-    dfs_preorder_nodes
-    dfs_postorder_nodes
-    dfs_labeled_edges
-    :func:`~networkx.algorithms.traversal.edgedfs.edge_dfs`
-    :func:`~networkx.algorithms.traversal.breadth_first_search.bfs_tree`
-    """
-    ...
+) -> dict[Incomplete, Incomplete]: ...
 @_dispatchable
 def dfs_successors(
     G: Graph[_Node], source: _Node | None = None, depth_limit=None, *, sort_neighbors: Callable[..., Incomplete] | None = None
-):
-    """
-    Returns dictionary of successors in depth-first-search from source.
-
-    Parameters
-    ----------
-    G : NetworkX graph
-
-    source : node, optional
-       Specify starting node for depth-first search.
-       Note that you will get successors for all nodes in the
-       component containing `source`. This input only specifies
-       where the DFS starts.
-
-    depth_limit : int, optional (default=len(G))
-       Specify the maximum search depth.
-
-    sort_neighbors : function (default=None)
-        A function that takes an iterator over nodes as the input, and
-        returns an iterable of the same nodes with a custom ordering.
-        For example, `sorted` will sort the nodes in increasing order.
-
-    Returns
-    -------
-    succ: dict
-       A dictionary with nodes as keys and list of successor nodes as values.
-
-    Examples
-    --------
-    >>> G = nx.path_graph(5)
-    >>> nx.dfs_successors(G, source=0)
-    {0: [1], 1: [2], 2: [3], 3: [4]}
-    >>> nx.dfs_successors(G, source=0, depth_limit=2)
-    {0: [1], 1: [2]}
-
-    Notes
-    -----
-    If a source is not specified then a source is chosen arbitrarily and
-    repeatedly until all components in the graph are searched.
-
-    The implementation of this function is adapted from David Eppstein's
-    depth-first search function in `PADS`_, with modifications
-    to allow depth limits based on the Wikipedia article
-    "`Depth-limited search`_".
-
-    .. _PADS: http://www.ics.uci.edu/~eppstein/PADS
-    .. _Depth-limited search: https://en.wikipedia.org/wiki/Depth-limited_search
-
-    See Also
-    --------
-    dfs_preorder_nodes
-    dfs_postorder_nodes
-    dfs_labeled_edges
-    :func:`~networkx.algorithms.traversal.edgedfs.edge_dfs`
-    :func:`~networkx.algorithms.traversal.breadth_first_search.bfs_tree`
-    """
-    ...
-=======
-) -> dict[Incomplete, Incomplete]: ...
-@_dispatchable
-def dfs_successors(
-    G: Graph[_Node], source: _Node | None = None, depth_limit=None, *, sort_neighbors: Callable[..., Incomplete] | None = None
 ) -> dict[Incomplete, list[Incomplete]]: ...
->>>>>>> 07a59e92
 @_dispatchable
 def dfs_postorder_nodes(
     G: Graph[_Node], source: _Node | None = None, depth_limit=None, *, sort_neighbors: Callable[..., Incomplete] | None = None
