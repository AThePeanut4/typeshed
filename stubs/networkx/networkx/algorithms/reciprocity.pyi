<<<<<<< HEAD
"""Algorithms to calculate reciprocity in a directed graph."""

from _typeshed import Incomplete
=======
from collections.abc import Iterable
>>>>>>> 62feb28c

from networkx.classes.graph import Graph, _Node
from networkx.utils.backends import _dispatchable

@_dispatchable
<<<<<<< HEAD
def reciprocity(G, nodes: Incomplete | None = None):
    r"""
    Compute the reciprocity in a directed graph.

    The reciprocity of a directed graph is defined as the ratio
    of the number of edges pointing in both directions to the total
    number of edges in the graph.
    Formally, $r = |{(u,v) \in G|(v,u) \in G}| / |{(u,v) \in G}|$.

    The reciprocity of a single node u is defined similarly,
    it is the ratio of the number of edges in both directions to
    the total number of edges attached to node u.

    Parameters
    ----------
    G : graph
       A networkx directed graph
    nodes : container of nodes, optional (default=whole graph)
       Compute reciprocity for nodes in this container.

    Returns
    -------
    out : dictionary
       Reciprocity keyed by node label.

    Notes
    -----
    The reciprocity is not defined for isolated nodes.
    In such cases this function will return None.
    """
    ...
@_dispatchable
def overall_reciprocity(G):
    """
    Compute the reciprocity for the whole graph.

    See the doc of reciprocity for the definition.

    Parameters
    ----------
    G : graph
       A networkx graph
    """
    ...
=======
def reciprocity(G: Graph[_Node], nodes: Iterable[_Node] | None = None): ...
@_dispatchable
def overall_reciprocity(G: Graph[_Node]): ...
>>>>>>> 62feb28c
<|MERGE_RESOLUTION|>--- conflicted
+++ resolved
@@ -1,62 +1,9 @@
-<<<<<<< HEAD
-"""Algorithms to calculate reciprocity in a directed graph."""
-
-from _typeshed import Incomplete
-=======
 from collections.abc import Iterable
->>>>>>> 62feb28c
 
 from networkx.classes.graph import Graph, _Node
 from networkx.utils.backends import _dispatchable
 
 @_dispatchable
-<<<<<<< HEAD
-def reciprocity(G, nodes: Incomplete | None = None):
-    r"""
-    Compute the reciprocity in a directed graph.
-
-    The reciprocity of a directed graph is defined as the ratio
-    of the number of edges pointing in both directions to the total
-    number of edges in the graph.
-    Formally, $r = |{(u,v) \in G|(v,u) \in G}| / |{(u,v) \in G}|$.
-
-    The reciprocity of a single node u is defined similarly,
-    it is the ratio of the number of edges in both directions to
-    the total number of edges attached to node u.
-
-    Parameters
-    ----------
-    G : graph
-       A networkx directed graph
-    nodes : container of nodes, optional (default=whole graph)
-       Compute reciprocity for nodes in this container.
-
-    Returns
-    -------
-    out : dictionary
-       Reciprocity keyed by node label.
-
-    Notes
-    -----
-    The reciprocity is not defined for isolated nodes.
-    In such cases this function will return None.
-    """
-    ...
-@_dispatchable
-def overall_reciprocity(G):
-    """
-    Compute the reciprocity for the whole graph.
-
-    See the doc of reciprocity for the definition.
-
-    Parameters
-    ----------
-    G : graph
-       A networkx graph
-    """
-    ...
-=======
 def reciprocity(G: Graph[_Node], nodes: Iterable[_Node] | None = None): ...
 @_dispatchable
-def overall_reciprocity(G: Graph[_Node]): ...
->>>>>>> 62feb28c
+def overall_reciprocity(G: Graph[_Node]): ...