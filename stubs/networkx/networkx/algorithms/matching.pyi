<<<<<<< HEAD
"""Functions for computing and verifying matchings in a graph."""
=======
from _typeshed import Incomplete
from collections.abc import Iterable, Mapping
>>>>>>> 1063db7c

from networkx.classes.graph import Graph, _Node
from networkx.utils.backends import _dispatchable

__all__ = [
    "is_matching",
    "is_maximal_matching",
    "is_perfect_matching",
    "max_weight_matching",
    "min_weight_matching",
    "maximal_matching",
]

@_dispatchable
<<<<<<< HEAD
def maximal_matching(G: Graph[_Node]):
    """
    Find a maximal matching in the graph.

    A matching is a subset of edges in which no node occurs more than once.
    A maximal matching cannot add more edges and still be a matching.

    Parameters
    ----------
    G : NetworkX graph
        Undirected graph

    Returns
    -------
    matching : set
        A maximal matching of the graph.

    Examples
    --------
    >>> G = nx.Graph([(1, 2), (1, 3), (2, 3), (2, 4), (3, 5), (4, 5)])
    >>> sorted(nx.maximal_matching(G))
    [(1, 2), (3, 5)]

    Notes
    -----
    The algorithm greedily selects a maximal matching M of the graph G
    (i.e. no superset of M exists). It runs in $O(|E|)$ time.
    """
    ...
@_dispatchable
def is_matching(G: Graph[_Node], matching):
    """
    Return True if ``matching`` is a valid matching of ``G``

    A *matching* in a graph is a set of edges in which no two distinct
    edges share a common endpoint. Each node is incident to at most one
    edge in the matching. The edges are said to be independent.

    Parameters
    ----------
    G : NetworkX graph

    matching : dict or set
        A dictionary or set representing a matching. If a dictionary, it
        must have ``matching[u] == v`` and ``matching[v] == u`` for each
        edge ``(u, v)`` in the matching. If a set, it must have elements
        of the form ``(u, v)``, where ``(u, v)`` is an edge in the
        matching.

    Returns
    -------
    bool
        Whether the given set or dictionary represents a valid matching
        in the graph.

    Raises
    ------
    NetworkXError
        If the proposed matching has an edge to a node not in G.
        Or if the matching is not a collection of 2-tuple edges.

    Examples
    --------
    >>> G = nx.Graph([(1, 2), (1, 3), (2, 3), (2, 4), (3, 5), (4, 5)])
    >>> nx.is_maximal_matching(G, {1: 3, 2: 4})  # using dict to represent matching
    True

    >>> nx.is_matching(G, {(1, 3), (2, 4)})  # using set to represent matching
    True
    """
    ...
@_dispatchable
def is_maximal_matching(G: Graph[_Node], matching):
    """
    Return True if ``matching`` is a maximal matching of ``G``

    A *maximal matching* in a graph is a matching in which adding any
    edge would cause the set to no longer be a valid matching.

    Parameters
    ----------
    G : NetworkX graph

    matching : dict or set
        A dictionary or set representing a matching. If a dictionary, it
        must have ``matching[u] == v`` and ``matching[v] == u`` for each
        edge ``(u, v)`` in the matching. If a set, it must have elements
        of the form ``(u, v)``, where ``(u, v)`` is an edge in the
        matching.

    Returns
    -------
    bool
        Whether the given set or dictionary represents a valid maximal
        matching in the graph.

    Examples
    --------
    >>> G = nx.Graph([(1, 2), (1, 3), (2, 3), (3, 4), (3, 5)])
    >>> nx.is_maximal_matching(G, {(1, 2), (3, 4)})
    True
    """
    ...
@_dispatchable
def is_perfect_matching(G: Graph[_Node], matching):
    """
    Return True if ``matching`` is a perfect matching for ``G``

    A *perfect matching* in a graph is a matching in which exactly one edge
    is incident upon each vertex.

    Parameters
    ----------
    G : NetworkX graph

    matching : dict or set
        A dictionary or set representing a matching. If a dictionary, it
        must have ``matching[u] == v`` and ``matching[v] == u`` for each
        edge ``(u, v)`` in the matching. If a set, it must have elements
        of the form ``(u, v)``, where ``(u, v)`` is an edge in the
        matching.

    Returns
    -------
    bool
        Whether the given set or dictionary represents a valid perfect
        matching in the graph.

    Examples
    --------
    >>> G = nx.Graph([(1, 2), (1, 3), (2, 3), (2, 4), (3, 5), (4, 5), (4, 6)])
    >>> my_match = {1: 2, 3: 5, 4: 6}
    >>> nx.is_perfect_matching(G, my_match)
    True
    """
    ...
=======
def maximal_matching(G: Graph[_Node]): ...
def matching_dict_to_set(matching: Mapping[Incomplete, Incomplete]) -> set[Incomplete]: ...
@_dispatchable
def is_matching(G: Graph[_Node], matching: dict[Incomplete, Incomplete] | Iterable[Iterable[Incomplete]]) -> bool: ...
@_dispatchable
def is_maximal_matching(G: Graph[_Node], matching: dict[Incomplete, Incomplete] | Iterable[Iterable[Incomplete]]) -> bool: ...
@_dispatchable
def is_perfect_matching(G: Graph[_Node], matching: dict[Incomplete, Incomplete] | Iterable[Iterable[Incomplete]]) -> bool: ...
>>>>>>> 1063db7c
@_dispatchable
def min_weight_matching(G: Graph[_Node], weight: str | None = "weight"):
    """
    Computing a minimum-weight maximal matching of G.

    Use the maximum-weight algorithm with edge weights subtracted
    from the maximum weight of all edges.

    A matching is a subset of edges in which no node occurs more than once.
    The weight of a matching is the sum of the weights of its edges.
    A maximal matching cannot add more edges and still be a matching.
    The cardinality of a matching is the number of matched edges.

    This method replaces the edge weights with 1 plus the maximum edge weight
    minus the original edge weight.

    new_weight = (max_weight + 1) - edge_weight

    then runs :func:`max_weight_matching` with the new weights.
    The max weight matching with these new weights corresponds
    to the min weight matching using the original weights.
    Adding 1 to the max edge weight keeps all edge weights positive
    and as integers if they started as integers.

    You might worry that adding 1 to each weight would make the algorithm
    favor matchings with more edges. But we use the parameter
    `maxcardinality=True` in `max_weight_matching` to ensure that the
    number of edges in the competing matchings are the same and thus
    the optimum does not change due to changes in the number of edges.

    Read the documentation of `max_weight_matching` for more information.

    Parameters
    ----------
    G : NetworkX graph
      Undirected graph

    weight: string, optional (default='weight')
       Edge data key corresponding to the edge weight.
       If key not found, uses 1 as weight.

    Returns
    -------
    matching : set
        A minimal weight matching of the graph.

    See Also
    --------
    max_weight_matching
    """
    ...
@_dispatchable
def max_weight_matching(G: Graph[_Node], maxcardinality: bool | None = False, weight: str | None = "weight"):
    """
    Compute a maximum-weighted matching of G.

    A matching is a subset of edges in which no node occurs more than once.
    The weight of a matching is the sum of the weights of its edges.
    A maximal matching cannot add more edges and still be a matching.
    The cardinality of a matching is the number of matched edges.

    Parameters
    ----------
    G : NetworkX graph
      Undirected graph

    maxcardinality: bool, optional (default=False)
       If maxcardinality is True, compute the maximum-cardinality matching
       with maximum weight among all maximum-cardinality matchings.

    weight: string, optional (default='weight')
       Edge data key corresponding to the edge weight.
       If key not found, uses 1 as weight.


    Returns
    -------
    matching : set
        A maximal matching of the graph.

     Examples
    --------
    >>> G = nx.Graph()
    >>> edges = [(1, 2, 6), (1, 3, 2), (2, 3, 1), (2, 4, 7), (3, 5, 9), (4, 5, 3)]
    >>> G.add_weighted_edges_from(edges)
    >>> sorted(nx.max_weight_matching(G))
    [(2, 4), (5, 3)]

    Notes
    -----
    If G has edges with weight attributes the edge data are used as
    weight values else the weights are assumed to be 1.

    This function takes time O(number_of_nodes ** 3).

    If all edge weights are integers, the algorithm uses only integer
    computations.  If floating point weights are used, the algorithm
    could return a slightly suboptimal matching due to numeric
    precision errors.

    This method is based on the "blossom" method for finding augmenting
    paths and the "primal-dual" method for finding a matching of maximum
    weight, both methods invented by Jack Edmonds [1]_.

    Bipartite graphs can also be matched using the functions present in
    :mod:`networkx.algorithms.bipartite.matching`.

    References
    ----------
    .. [1] "Efficient Algorithms for Finding Maximum Matching in Graphs",
       Zvi Galil, ACM Computing Surveys, 1986.
    """
    ...<|MERGE_RESOLUTION|>--- conflicted
+++ resolved
@@ -1,9 +1,5 @@
-<<<<<<< HEAD
-"""Functions for computing and verifying matchings in a graph."""
-=======
 from _typeshed import Incomplete
 from collections.abc import Iterable, Mapping
->>>>>>> 1063db7c
 
 from networkx.classes.graph import Graph, _Node
 from networkx.utils.backends import _dispatchable
@@ -18,144 +14,6 @@
 ]
 
 @_dispatchable
-<<<<<<< HEAD
-def maximal_matching(G: Graph[_Node]):
-    """
-    Find a maximal matching in the graph.
-
-    A matching is a subset of edges in which no node occurs more than once.
-    A maximal matching cannot add more edges and still be a matching.
-
-    Parameters
-    ----------
-    G : NetworkX graph
-        Undirected graph
-
-    Returns
-    -------
-    matching : set
-        A maximal matching of the graph.
-
-    Examples
-    --------
-    >>> G = nx.Graph([(1, 2), (1, 3), (2, 3), (2, 4), (3, 5), (4, 5)])
-    >>> sorted(nx.maximal_matching(G))
-    [(1, 2), (3, 5)]
-
-    Notes
-    -----
-    The algorithm greedily selects a maximal matching M of the graph G
-    (i.e. no superset of M exists). It runs in $O(|E|)$ time.
-    """
-    ...
-@_dispatchable
-def is_matching(G: Graph[_Node], matching):
-    """
-    Return True if ``matching`` is a valid matching of ``G``
-
-    A *matching* in a graph is a set of edges in which no two distinct
-    edges share a common endpoint. Each node is incident to at most one
-    edge in the matching. The edges are said to be independent.
-
-    Parameters
-    ----------
-    G : NetworkX graph
-
-    matching : dict or set
-        A dictionary or set representing a matching. If a dictionary, it
-        must have ``matching[u] == v`` and ``matching[v] == u`` for each
-        edge ``(u, v)`` in the matching. If a set, it must have elements
-        of the form ``(u, v)``, where ``(u, v)`` is an edge in the
-        matching.
-
-    Returns
-    -------
-    bool
-        Whether the given set or dictionary represents a valid matching
-        in the graph.
-
-    Raises
-    ------
-    NetworkXError
-        If the proposed matching has an edge to a node not in G.
-        Or if the matching is not a collection of 2-tuple edges.
-
-    Examples
-    --------
-    >>> G = nx.Graph([(1, 2), (1, 3), (2, 3), (2, 4), (3, 5), (4, 5)])
-    >>> nx.is_maximal_matching(G, {1: 3, 2: 4})  # using dict to represent matching
-    True
-
-    >>> nx.is_matching(G, {(1, 3), (2, 4)})  # using set to represent matching
-    True
-    """
-    ...
-@_dispatchable
-def is_maximal_matching(G: Graph[_Node], matching):
-    """
-    Return True if ``matching`` is a maximal matching of ``G``
-
-    A *maximal matching* in a graph is a matching in which adding any
-    edge would cause the set to no longer be a valid matching.
-
-    Parameters
-    ----------
-    G : NetworkX graph
-
-    matching : dict or set
-        A dictionary or set representing a matching. If a dictionary, it
-        must have ``matching[u] == v`` and ``matching[v] == u`` for each
-        edge ``(u, v)`` in the matching. If a set, it must have elements
-        of the form ``(u, v)``, where ``(u, v)`` is an edge in the
-        matching.
-
-    Returns
-    -------
-    bool
-        Whether the given set or dictionary represents a valid maximal
-        matching in the graph.
-
-    Examples
-    --------
-    >>> G = nx.Graph([(1, 2), (1, 3), (2, 3), (3, 4), (3, 5)])
-    >>> nx.is_maximal_matching(G, {(1, 2), (3, 4)})
-    True
-    """
-    ...
-@_dispatchable
-def is_perfect_matching(G: Graph[_Node], matching):
-    """
-    Return True if ``matching`` is a perfect matching for ``G``
-
-    A *perfect matching* in a graph is a matching in which exactly one edge
-    is incident upon each vertex.
-
-    Parameters
-    ----------
-    G : NetworkX graph
-
-    matching : dict or set
-        A dictionary or set representing a matching. If a dictionary, it
-        must have ``matching[u] == v`` and ``matching[v] == u`` for each
-        edge ``(u, v)`` in the matching. If a set, it must have elements
-        of the form ``(u, v)``, where ``(u, v)`` is an edge in the
-        matching.
-
-    Returns
-    -------
-    bool
-        Whether the given set or dictionary represents a valid perfect
-        matching in the graph.
-
-    Examples
-    --------
-    >>> G = nx.Graph([(1, 2), (1, 3), (2, 3), (2, 4), (3, 5), (4, 5), (4, 6)])
-    >>> my_match = {1: 2, 3: 5, 4: 6}
-    >>> nx.is_perfect_matching(G, my_match)
-    True
-    """
-    ...
-=======
 def maximal_matching(G: Graph[_Node]): ...
 def matching_dict_to_set(matching: Mapping[Incomplete, Incomplete]) -> set[Incomplete]: ...
 @_dispatchable
@@ -164,7 +22,6 @@
 def is_maximal_matching(G: Graph[_Node], matching: dict[Incomplete, Incomplete] | Iterable[Iterable[Incomplete]]) -> bool: ...
 @_dispatchable
 def is_perfect_matching(G: Graph[_Node], matching: dict[Incomplete, Incomplete] | Iterable[Iterable[Incomplete]]) -> bool: ...
->>>>>>> 1063db7c
 @_dispatchable
 def min_weight_matching(G: Graph[_Node], weight: str | None = "weight"):
     """
