--- conflicted
+++ resolved
@@ -80,171 +80,4 @@
         ...
 
 @_dispatchable
-<<<<<<< HEAD
-def network_simplex(G, demand: str = "demand", capacity: str = "capacity", weight: str = "weight"):
-    """
-    Find a minimum cost flow satisfying all demands in digraph G.
-
-    This is a primal network simplex algorithm that uses the leaving
-    arc rule to prevent cycling.
-
-    G is a digraph with edge costs and capacities and in which nodes
-    have demand, i.e., they want to send or receive some amount of
-    flow. A negative demand means that the node wants to send flow, a
-    positive demand means that the node want to receive flow. A flow on
-    the digraph G satisfies all demand if the net flow into each node
-    is equal to the demand of that node.
-
-    Parameters
-    ----------
-    G : NetworkX graph
-        DiGraph on which a minimum cost flow satisfying all demands is
-        to be found.
-
-    demand : string
-        Nodes of the graph G are expected to have an attribute demand
-        that indicates how much flow a node wants to send (negative
-        demand) or receive (positive demand). Note that the sum of the
-        demands should be 0 otherwise the problem in not feasible. If
-        this attribute is not present, a node is considered to have 0
-        demand. Default value: 'demand'.
-
-    capacity : string
-        Edges of the graph G are expected to have an attribute capacity
-        that indicates how much flow the edge can support. If this
-        attribute is not present, the edge is considered to have
-        infinite capacity. Default value: 'capacity'.
-
-    weight : string
-        Edges of the graph G are expected to have an attribute weight
-        that indicates the cost incurred by sending one unit of flow on
-        that edge. If not present, the weight is considered to be 0.
-        Default value: 'weight'.
-
-    Returns
-    -------
-    flowCost : integer, float
-        Cost of a minimum cost flow satisfying all demands.
-
-    flowDict : dictionary
-        Dictionary of dictionaries keyed by nodes such that
-        flowDict[u][v] is the flow edge (u, v).
-
-    Raises
-    ------
-    NetworkXError
-        This exception is raised if the input graph is not directed or
-        not connected.
-
-    NetworkXUnfeasible
-        This exception is raised in the following situations:
-
-            * The sum of the demands is not zero. Then, there is no
-              flow satisfying all demands.
-            * There is no flow satisfying all demand.
-
-    NetworkXUnbounded
-        This exception is raised if the digraph G has a cycle of
-        negative cost and infinite capacity. Then, the cost of a flow
-        satisfying all demands is unbounded below.
-
-    Notes
-    -----
-    This algorithm is not guaranteed to work if edge weights or demands
-    are floating point numbers (overflows and roundoff errors can
-    cause problems). As a workaround you can use integer numbers by
-    multiplying the relevant edge attributes by a convenient
-    constant factor (eg 100).
-
-    See also
-    --------
-    cost_of_flow, max_flow_min_cost, min_cost_flow, min_cost_flow_cost
-
-    Examples
-    --------
-    A simple example of a min cost flow problem.
-
-    >>> G = nx.DiGraph()
-    >>> G.add_node("a", demand=-5)
-    >>> G.add_node("d", demand=5)
-    >>> G.add_edge("a", "b", weight=3, capacity=4)
-    >>> G.add_edge("a", "c", weight=6, capacity=10)
-    >>> G.add_edge("b", "d", weight=1, capacity=9)
-    >>> G.add_edge("c", "d", weight=2, capacity=5)
-    >>> flowCost, flowDict = nx.network_simplex(G)
-    >>> flowCost
-    24
-    >>> flowDict
-    {'a': {'b': 4, 'c': 1}, 'd': {}, 'b': {'d': 4}, 'c': {'d': 1}}
-
-    The mincost flow algorithm can also be used to solve shortest path
-    problems. To find the shortest path between two nodes u and v,
-    give all edges an infinite capacity, give node u a demand of -1 and
-    node v a demand a 1. Then run the network simplex. The value of a
-    min cost flow will be the distance between u and v and edges
-    carrying positive flow will indicate the path.
-
-    >>> G = nx.DiGraph()
-    >>> G.add_weighted_edges_from(
-    ...     [
-    ...         ("s", "u", 10),
-    ...         ("s", "x", 5),
-    ...         ("u", "v", 1),
-    ...         ("u", "x", 2),
-    ...         ("v", "y", 1),
-    ...         ("x", "u", 3),
-    ...         ("x", "v", 5),
-    ...         ("x", "y", 2),
-    ...         ("y", "s", 7),
-    ...         ("y", "v", 6),
-    ...     ]
-    ... )
-    >>> G.add_node("s", demand=-1)
-    >>> G.add_node("v", demand=1)
-    >>> flowCost, flowDict = nx.network_simplex(G)
-    >>> flowCost == nx.shortest_path_length(G, "s", "v", weight="weight")
-    True
-    >>> sorted([(u, v) for u in flowDict for v in flowDict[u] if flowDict[u][v] > 0])
-    [('s', 'x'), ('u', 'v'), ('x', 'u')]
-    >>> nx.shortest_path(G, "s", "v", weight="weight")
-    ['s', 'x', 'u', 'v']
-
-    It is possible to change the name of the attributes used for the
-    algorithm.
-
-    >>> G = nx.DiGraph()
-    >>> G.add_node("p", spam=-4)
-    >>> G.add_node("q", spam=2)
-    >>> G.add_node("a", spam=-2)
-    >>> G.add_node("d", spam=-1)
-    >>> G.add_node("t", spam=2)
-    >>> G.add_node("w", spam=3)
-    >>> G.add_edge("p", "q", cost=7, vacancies=5)
-    >>> G.add_edge("p", "a", cost=1, vacancies=4)
-    >>> G.add_edge("q", "d", cost=2, vacancies=3)
-    >>> G.add_edge("t", "q", cost=1, vacancies=2)
-    >>> G.add_edge("a", "t", cost=2, vacancies=4)
-    >>> G.add_edge("d", "w", cost=3, vacancies=4)
-    >>> G.add_edge("t", "w", cost=4, vacancies=1)
-    >>> flowCost, flowDict = nx.network_simplex(
-    ...     G, demand="spam", capacity="vacancies", weight="cost"
-    ... )
-    >>> flowCost
-    37
-    >>> flowDict
-    {'p': {'q': 2, 'a': 2}, 'q': {'d': 1}, 'a': {'t': 4}, 'd': {'w': 2}, 't': {'q': 1, 'w': 1}, 'w': {}}
-
-    References
-    ----------
-    .. [1] Z. Kiraly, P. Kovacs.
-           Efficient implementation of minimum-cost flow algorithms.
-           Acta Universitatis Sapientiae, Informatica 4(1):67--118. 2012.
-    .. [2] R. Barr, F. Glover, D. Klingman.
-           Enhancement of spanning tree labeling procedures for network
-           optimization.
-           INFOR 17(1):16--34. 1979.
-    """
-    ...
-=======
-def network_simplex(G: Graph[_Node], demand: str = "demand", capacity: str = "capacity", weight: str = "weight"): ...
->>>>>>> 62feb28c
+def network_simplex(G: Graph[_Node], demand: str = "demand", capacity: str = "capacity", weight: str = "weight"): ...