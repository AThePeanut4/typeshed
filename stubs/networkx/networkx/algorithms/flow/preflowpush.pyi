<<<<<<< HEAD
"""Highest-label preflow-push algorithm for maximum flow problems."""

from _typeshed import Incomplete

=======
from networkx.classes.graph import Graph, _Node
>>>>>>> 62feb28c
from networkx.utils.backends import _dispatchable

@_dispatchable
def preflow_push(
    G: Graph[_Node],
    s: _Node,
    t: _Node,
    capacity: str = "capacity",
    residual: Graph[_Node] | None = None,
    global_relabel_freq: float = 1,
    value_only: bool = False,
):
    r"""
    Find a maximum single-commodity flow using the highest-label
    preflow-push algorithm.

    This function returns the residual network resulting after computing
    the maximum flow. See below for details about the conventions
    NetworkX uses for defining residual networks.

    This algorithm has a running time of $O(n^2 \sqrt{m})$ for $n$ nodes and
    $m$ edges.


    Parameters
    ----------
    G : NetworkX graph
        Edges of the graph are expected to have an attribute called
        'capacity'. If this attribute is not present, the edge is
        considered to have infinite capacity.

    s : node
        Source node for the flow.

    t : node
        Sink node for the flow.

    capacity : string
        Edges of the graph G are expected to have an attribute capacity
        that indicates how much flow the edge can support. If this
        attribute is not present, the edge is considered to have
        infinite capacity. Default value: 'capacity'.

    residual : NetworkX graph
        Residual network on which the algorithm is to be executed. If None, a
        new residual network is created. Default value: None.

    global_relabel_freq : integer, float
        Relative frequency of applying the global relabeling heuristic to speed
        up the algorithm. If it is None, the heuristic is disabled. Default
        value: 1.

    value_only : bool
        If False, compute a maximum flow; otherwise, compute a maximum preflow
        which is enough for computing the maximum flow value. Default value:
        False.

    Returns
    -------
    R : NetworkX DiGraph
        Residual network after computing the maximum flow.

    Raises
    ------
    NetworkXError
        The algorithm does not support MultiGraph and MultiDiGraph. If
        the input graph is an instance of one of these two classes, a
        NetworkXError is raised.

    NetworkXUnbounded
        If the graph has a path of infinite capacity, the value of a
        feasible flow on the graph is unbounded above and the function
        raises a NetworkXUnbounded.

    See also
    --------
    :meth:`maximum_flow`
    :meth:`minimum_cut`
    :meth:`edmonds_karp`
    :meth:`shortest_augmenting_path`

    Notes
    -----
    The residual network :samp:`R` from an input graph :samp:`G` has the
    same nodes as :samp:`G`. :samp:`R` is a DiGraph that contains a pair
    of edges :samp:`(u, v)` and :samp:`(v, u)` iff :samp:`(u, v)` is not a
    self-loop, and at least one of :samp:`(u, v)` and :samp:`(v, u)` exists
    in :samp:`G`. For each node :samp:`u` in :samp:`R`,
    :samp:`R.nodes[u]['excess']` represents the difference between flow into
    :samp:`u` and flow out of :samp:`u`.

    For each edge :samp:`(u, v)` in :samp:`R`, :samp:`R[u][v]['capacity']`
    is equal to the capacity of :samp:`(u, v)` in :samp:`G` if it exists
    in :samp:`G` or zero otherwise. If the capacity is infinite,
    :samp:`R[u][v]['capacity']` will have a high arbitrary finite value
    that does not affect the solution of the problem. This value is stored in
    :samp:`R.graph['inf']`. For each edge :samp:`(u, v)` in :samp:`R`,
    :samp:`R[u][v]['flow']` represents the flow function of :samp:`(u, v)` and
    satisfies :samp:`R[u][v]['flow'] == -R[v][u]['flow']`.

    The flow value, defined as the total flow into :samp:`t`, the sink, is
    stored in :samp:`R.graph['flow_value']`. Reachability to :samp:`t` using
    only edges :samp:`(u, v)` such that
    :samp:`R[u][v]['flow'] < R[u][v]['capacity']` induces a minimum
    :samp:`s`-:samp:`t` cut.

    Examples
    --------
    >>> from networkx.algorithms.flow import preflow_push

    The functions that implement flow algorithms and output a residual
    network, such as this one, are not imported to the base NetworkX
    namespace, so you have to explicitly import them from the flow package.

    >>> G = nx.DiGraph()
    >>> G.add_edge("x", "a", capacity=3.0)
    >>> G.add_edge("x", "b", capacity=1.0)
    >>> G.add_edge("a", "c", capacity=3.0)
    >>> G.add_edge("b", "c", capacity=5.0)
    >>> G.add_edge("b", "d", capacity=4.0)
    >>> G.add_edge("d", "e", capacity=2.0)
    >>> G.add_edge("c", "y", capacity=2.0)
    >>> G.add_edge("e", "y", capacity=3.0)
    >>> R = preflow_push(G, "x", "y")
    >>> flow_value = nx.maximum_flow_value(G, "x", "y")
    >>> flow_value == R.graph["flow_value"]
    True
    >>> # preflow_push also stores the maximum flow value
    >>> # in the excess attribute of the sink node t
    >>> flow_value == R.nodes["y"]["excess"]
    True
    >>> # For some problems, you might only want to compute a
    >>> # maximum preflow.
    >>> R = preflow_push(G, "x", "y", value_only=True)
    >>> flow_value == R.graph["flow_value"]
    True
    >>> flow_value == R.nodes["y"]["excess"]
    True
    """
    ...<|MERGE_RESOLUTION|>--- conflicted
+++ resolved
@@ -1,11 +1,4 @@
-<<<<<<< HEAD
-"""Highest-label preflow-push algorithm for maximum flow problems."""
-
-from _typeshed import Incomplete
-
-=======
 from networkx.classes.graph import Graph, _Node
->>>>>>> 62feb28c
 from networkx.utils.backends import _dispatchable
 
 @_dispatchable
