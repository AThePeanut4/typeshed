--- conflicted
+++ resolved
@@ -1,145 +1,7 @@
-<<<<<<< HEAD
-"""Capacity scaling minimum cost flow algorithm."""
-
-from networkx.utils.backends import _dispatchable
-
-@_dispatchable
-def capacity_scaling(G, demand: str = "demand", capacity: str = "capacity", weight: str = "weight", heap=...):
-    """
-    Find a minimum cost flow satisfying all demands in digraph G.
-
-    This is a capacity scaling successive shortest augmenting path algorithm.
-
-    G is a digraph with edge costs and capacities and in which nodes
-    have demand, i.e., they want to send or receive some amount of
-    flow. A negative demand means that the node wants to send flow, a
-    positive demand means that the node want to receive flow. A flow on
-    the digraph G satisfies all demand if the net flow into each node
-    is equal to the demand of that node.
-
-    Parameters
-    ----------
-    G : NetworkX graph
-        DiGraph or MultiDiGraph on which a minimum cost flow satisfying all
-        demands is to be found.
-
-    demand : string
-        Nodes of the graph G are expected to have an attribute demand
-        that indicates how much flow a node wants to send (negative
-        demand) or receive (positive demand). Note that the sum of the
-        demands should be 0 otherwise the problem in not feasible. If
-        this attribute is not present, a node is considered to have 0
-        demand. Default value: 'demand'.
-
-    capacity : string
-        Edges of the graph G are expected to have an attribute capacity
-        that indicates how much flow the edge can support. If this
-        attribute is not present, the edge is considered to have
-        infinite capacity. Default value: 'capacity'.
-
-    weight : string
-        Edges of the graph G are expected to have an attribute weight
-        that indicates the cost incurred by sending one unit of flow on
-        that edge. If not present, the weight is considered to be 0.
-        Default value: 'weight'.
-
-    heap : class
-        Type of heap to be used in the algorithm. It should be a subclass of
-        :class:`MinHeap` or implement a compatible interface.
-
-        If a stock heap implementation is to be used, :class:`BinaryHeap` is
-        recommended over :class:`PairingHeap` for Python implementations without
-        optimized attribute accesses (e.g., CPython) despite a slower
-        asymptotic running time. For Python implementations with optimized
-        attribute accesses (e.g., PyPy), :class:`PairingHeap` provides better
-        performance. Default value: :class:`BinaryHeap`.
-
-    Returns
-    -------
-    flowCost : integer
-        Cost of a minimum cost flow satisfying all demands.
-
-    flowDict : dictionary
-        If G is a digraph, a dict-of-dicts keyed by nodes such that
-        flowDict[u][v] is the flow on edge (u, v).
-        If G is a MultiDiGraph, a dict-of-dicts-of-dicts keyed by nodes
-        so that flowDict[u][v][key] is the flow on edge (u, v, key).
-
-    Raises
-    ------
-    NetworkXError
-        This exception is raised if the input graph is not directed,
-        not connected.
-
-    NetworkXUnfeasible
-        This exception is raised in the following situations:
-
-            * The sum of the demands is not zero. Then, there is no
-              flow satisfying all demands.
-            * There is no flow satisfying all demand.
-
-    NetworkXUnbounded
-        This exception is raised if the digraph G has a cycle of
-        negative cost and infinite capacity. Then, the cost of a flow
-        satisfying all demands is unbounded below.
-
-    Notes
-    -----
-    This algorithm does not work if edge weights are floating-point numbers.
-
-    See also
-    --------
-    :meth:`network_simplex`
-
-    Examples
-    --------
-    A simple example of a min cost flow problem.
-
-    >>> G = nx.DiGraph()
-    >>> G.add_node("a", demand=-5)
-    >>> G.add_node("d", demand=5)
-    >>> G.add_edge("a", "b", weight=3, capacity=4)
-    >>> G.add_edge("a", "c", weight=6, capacity=10)
-    >>> G.add_edge("b", "d", weight=1, capacity=9)
-    >>> G.add_edge("c", "d", weight=2, capacity=5)
-    >>> flowCost, flowDict = nx.capacity_scaling(G)
-    >>> flowCost
-    24
-    >>> flowDict
-    {'a': {'b': 4, 'c': 1}, 'd': {}, 'b': {'d': 4}, 'c': {'d': 1}}
-
-    It is possible to change the name of the attributes used for the
-    algorithm.
-
-    >>> G = nx.DiGraph()
-    >>> G.add_node("p", spam=-4)
-    >>> G.add_node("q", spam=2)
-    >>> G.add_node("a", spam=-2)
-    >>> G.add_node("d", spam=-1)
-    >>> G.add_node("t", spam=2)
-    >>> G.add_node("w", spam=3)
-    >>> G.add_edge("p", "q", cost=7, vacancies=5)
-    >>> G.add_edge("p", "a", cost=1, vacancies=4)
-    >>> G.add_edge("q", "d", cost=2, vacancies=3)
-    >>> G.add_edge("t", "q", cost=1, vacancies=2)
-    >>> G.add_edge("a", "t", cost=2, vacancies=4)
-    >>> G.add_edge("d", "w", cost=3, vacancies=4)
-    >>> G.add_edge("t", "w", cost=4, vacancies=1)
-    >>> flowCost, flowDict = nx.capacity_scaling(
-    ...     G, demand="spam", capacity="vacancies", weight="cost"
-    ... )
-    >>> flowCost
-    37
-    >>> flowDict
-    {'p': {'q': 2, 'a': 2}, 'q': {'d': 1}, 'a': {'t': 4}, 'd': {'w': 2}, 't': {'q': 1, 'w': 1}, 'w': {}}
-    """
-    ...
-=======
 from networkx.classes.graph import Graph, _Node
 from networkx.utils.backends import _dispatchable
 
 @_dispatchable
 def capacity_scaling(
     G: Graph[_Node], demand: str = "demand", capacity: str = "capacity", weight: str = "weight", heap: type = ...
-): ...
->>>>>>> 62feb28c
+): ...