"""Gomory-Hu tree of undirected Graphs."""

from _typeshed import Incomplete
from collections.abc import Callable

from networkx.classes.graph import Graph, _Node
from networkx.utils.backends import _dispatchable

from .edmondskarp import edmonds_karp

__all__ = ["gomory_hu_tree"]
default_flow_func = edmonds_karp

@_dispatchable
<<<<<<< HEAD
def gomory_hu_tree(G, capacity: str = "capacity", flow_func: Incomplete | None = None):
    """
    Returns the Gomory-Hu tree of an undirected graph G.

    A Gomory-Hu tree of an undirected graph with capacities is a
    weighted tree that represents the minimum s-t cuts for all s-t
    pairs in the graph.

    It only requires `n-1` minimum cut computations instead of the
    obvious `n(n-1)/2`. The tree represents all s-t cuts as the
    minimum cut value among any pair of nodes is the minimum edge
    weight in the shortest path between the two nodes in the
    Gomory-Hu tree.

    The Gomory-Hu tree also has the property that removing the
    edge with the minimum weight in the shortest path between
    any two nodes leaves two connected components that form
    a partition of the nodes in G that defines the minimum s-t
    cut.

    See Examples section below for details.

    Parameters
    ----------
    G : NetworkX graph
        Undirected graph

    capacity : string
        Edges of the graph G are expected to have an attribute capacity
        that indicates how much flow the edge can support. If this
        attribute is not present, the edge is considered to have
        infinite capacity. Default value: 'capacity'.

    flow_func : function
        Function to perform the underlying flow computations. Default value
        :func:`edmonds_karp`. This function performs better in sparse graphs
        with right tailed degree distributions.
        :func:`shortest_augmenting_path` will perform better in denser
        graphs.

    Returns
    -------
    Tree : NetworkX graph
        A NetworkX graph representing the Gomory-Hu tree of the input graph.

    Raises
    ------
    NetworkXNotImplemented
        Raised if the input graph is directed.

    NetworkXError
        Raised if the input graph is an empty Graph.

    Examples
    --------
    >>> G = nx.karate_club_graph()
    >>> nx.set_edge_attributes(G, 1, "capacity")
    >>> T = nx.gomory_hu_tree(G)
    >>> # The value of the minimum cut between any pair
    ... # of nodes in G is the minimum edge weight in the
    ... # shortest path between the two nodes in the
    ... # Gomory-Hu tree.
    ... def minimum_edge_weight_in_shortest_path(T, u, v):
    ...     path = nx.shortest_path(T, u, v, weight="weight")
    ...     return min((T[u][v]["weight"], (u, v)) for (u, v) in zip(path, path[1:]))
    >>> u, v = 0, 33
    >>> cut_value, edge = minimum_edge_weight_in_shortest_path(T, u, v)
    >>> cut_value
    10
    >>> nx.minimum_cut_value(G, u, v)
    10
    >>> # The Gomory-Hu tree also has the property that removing the
    ... # edge with the minimum weight in the shortest path between
    ... # any two nodes leaves two connected components that form
    ... # a partition of the nodes in G that defines the minimum s-t
    ... # cut.
    ... cut_value, edge = minimum_edge_weight_in_shortest_path(T, u, v)
    >>> T.remove_edge(*edge)
    >>> U, V = list(nx.connected_components(T))
    >>> # Thus U and V form a partition that defines a minimum cut
    ... # between u and v in G. You can compute the edge cut set,
    ... # that is, the set of edges that if removed from G will
    ... # disconnect u from v in G, with this information:
    ... cutset = set()
    >>> for x, nbrs in ((n, G[n]) for n in U):
    ...     cutset.update((x, y) for y in nbrs if y in V)
    >>> # Because we have set the capacities of all edges to 1
    ... # the cutset contains ten edges
    ... len(cutset)
    10
    >>> # You can use any maximum flow algorithm for the underlying
    ... # flow computations using the argument flow_func
    ... from networkx.algorithms import flow
    >>> T = nx.gomory_hu_tree(G, flow_func=flow.boykov_kolmogorov)
    >>> cut_value, edge = minimum_edge_weight_in_shortest_path(T, u, v)
    >>> cut_value
    10
    >>> nx.minimum_cut_value(G, u, v, flow_func=flow.boykov_kolmogorov)
    10

    Notes
    -----
    This implementation is based on Gusfield approach [1]_ to compute
    Gomory-Hu trees, which does not require node contractions and has
    the same computational complexity than the original method.

    See also
    --------
    :func:`minimum_cut`
    :func:`maximum_flow`

    References
    ----------
    .. [1] Gusfield D: Very simple methods for all pairs network flow analysis.
           SIAM J Comput 19(1):143-155, 1990.
    """
    ...
=======
def gomory_hu_tree(G: Graph[_Node], capacity: str = "capacity", flow_func: Callable[..., Incomplete] | None = None): ...
>>>>>>> 62feb28c
<|MERGE_RESOLUTION|>--- conflicted
+++ resolved
@@ -12,124 +12,4 @@
 default_flow_func = edmonds_karp
 
 @_dispatchable
-<<<<<<< HEAD
-def gomory_hu_tree(G, capacity: str = "capacity", flow_func: Incomplete | None = None):
-    """
-    Returns the Gomory-Hu tree of an undirected graph G.
-
-    A Gomory-Hu tree of an undirected graph with capacities is a
-    weighted tree that represents the minimum s-t cuts for all s-t
-    pairs in the graph.
-
-    It only requires `n-1` minimum cut computations instead of the
-    obvious `n(n-1)/2`. The tree represents all s-t cuts as the
-    minimum cut value among any pair of nodes is the minimum edge
-    weight in the shortest path between the two nodes in the
-    Gomory-Hu tree.
-
-    The Gomory-Hu tree also has the property that removing the
-    edge with the minimum weight in the shortest path between
-    any two nodes leaves two connected components that form
-    a partition of the nodes in G that defines the minimum s-t
-    cut.
-
-    See Examples section below for details.
-
-    Parameters
-    ----------
-    G : NetworkX graph
-        Undirected graph
-
-    capacity : string
-        Edges of the graph G are expected to have an attribute capacity
-        that indicates how much flow the edge can support. If this
-        attribute is not present, the edge is considered to have
-        infinite capacity. Default value: 'capacity'.
-
-    flow_func : function
-        Function to perform the underlying flow computations. Default value
-        :func:`edmonds_karp`. This function performs better in sparse graphs
-        with right tailed degree distributions.
-        :func:`shortest_augmenting_path` will perform better in denser
-        graphs.
-
-    Returns
-    -------
-    Tree : NetworkX graph
-        A NetworkX graph representing the Gomory-Hu tree of the input graph.
-
-    Raises
-    ------
-    NetworkXNotImplemented
-        Raised if the input graph is directed.
-
-    NetworkXError
-        Raised if the input graph is an empty Graph.
-
-    Examples
-    --------
-    >>> G = nx.karate_club_graph()
-    >>> nx.set_edge_attributes(G, 1, "capacity")
-    >>> T = nx.gomory_hu_tree(G)
-    >>> # The value of the minimum cut between any pair
-    ... # of nodes in G is the minimum edge weight in the
-    ... # shortest path between the two nodes in the
-    ... # Gomory-Hu tree.
-    ... def minimum_edge_weight_in_shortest_path(T, u, v):
-    ...     path = nx.shortest_path(T, u, v, weight="weight")
-    ...     return min((T[u][v]["weight"], (u, v)) for (u, v) in zip(path, path[1:]))
-    >>> u, v = 0, 33
-    >>> cut_value, edge = minimum_edge_weight_in_shortest_path(T, u, v)
-    >>> cut_value
-    10
-    >>> nx.minimum_cut_value(G, u, v)
-    10
-    >>> # The Gomory-Hu tree also has the property that removing the
-    ... # edge with the minimum weight in the shortest path between
-    ... # any two nodes leaves two connected components that form
-    ... # a partition of the nodes in G that defines the minimum s-t
-    ... # cut.
-    ... cut_value, edge = minimum_edge_weight_in_shortest_path(T, u, v)
-    >>> T.remove_edge(*edge)
-    >>> U, V = list(nx.connected_components(T))
-    >>> # Thus U and V form a partition that defines a minimum cut
-    ... # between u and v in G. You can compute the edge cut set,
-    ... # that is, the set of edges that if removed from G will
-    ... # disconnect u from v in G, with this information:
-    ... cutset = set()
-    >>> for x, nbrs in ((n, G[n]) for n in U):
-    ...     cutset.update((x, y) for y in nbrs if y in V)
-    >>> # Because we have set the capacities of all edges to 1
-    ... # the cutset contains ten edges
-    ... len(cutset)
-    10
-    >>> # You can use any maximum flow algorithm for the underlying
-    ... # flow computations using the argument flow_func
-    ... from networkx.algorithms import flow
-    >>> T = nx.gomory_hu_tree(G, flow_func=flow.boykov_kolmogorov)
-    >>> cut_value, edge = minimum_edge_weight_in_shortest_path(T, u, v)
-    >>> cut_value
-    10
-    >>> nx.minimum_cut_value(G, u, v, flow_func=flow.boykov_kolmogorov)
-    10
-
-    Notes
-    -----
-    This implementation is based on Gusfield approach [1]_ to compute
-    Gomory-Hu trees, which does not require node contractions and has
-    the same computational complexity than the original method.
-
-    See also
-    --------
-    :func:`minimum_cut`
-    :func:`maximum_flow`
-
-    References
-    ----------
-    .. [1] Gusfield D: Very simple methods for all pairs network flow analysis.
-           SIAM J Comput 19(1):143-155, 1990.
-    """
-    ...
-=======
-def gomory_hu_tree(G: Graph[_Node], capacity: str = "capacity", flow_func: Callable[..., Incomplete] | None = None): ...
->>>>>>> 62feb28c
+def gomory_hu_tree(G: Graph[_Node], capacity: str = "capacity", flow_func: Callable[..., Incomplete] | None = None): ...