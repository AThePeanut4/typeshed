"""Utility classes and functions for network flow algorithms."""

from _typeshed import Incomplete

from networkx.utils.backends import _dispatchable

__all__ = ["CurrentEdge", "Level", "GlobalRelabelThreshold", "build_residual_network", "detect_unboundedness", "build_flow_dict"]

class CurrentEdge:
<<<<<<< HEAD
    """
    Mechanism for iterating over out-edges incident to a node in a circular
    manner. StopIteration exception is raised when wraparound occurs.
    """
=======
    __slots__ = ("_edges", "_it", "_curr")
>>>>>>> ca44e4c4
    def __init__(self, edges) -> None: ...
    def get(self): ...
    def move_to_next(self) -> None: ...

class Level:
<<<<<<< HEAD
    """Active and inactive nodes in a level."""
=======
    __slots__ = ("active", "inactive")
>>>>>>> ca44e4c4
    active: Incomplete
    inactive: Incomplete

    def __init__(self) -> None: ...

class GlobalRelabelThreshold:
    """
    Measurement of work before the global relabeling heuristic should be
    applied.
    """
    def __init__(self, n, m, freq) -> None: ...
    def add_work(self, work) -> None: ...
    def is_reached(self) -> bool: ...
    def clear_work(self) -> None: ...

@_dispatchable
def build_residual_network(G, capacity):
    """
    Build a residual network and initialize a zero flow.

    The residual network :samp:`R` from an input graph :samp:`G` has the
    same nodes as :samp:`G`. :samp:`R` is a DiGraph that contains a pair
    of edges :samp:`(u, v)` and :samp:`(v, u)` iff :samp:`(u, v)` is not a
    self-loop, and at least one of :samp:`(u, v)` and :samp:`(v, u)` exists
    in :samp:`G`.

    For each edge :samp:`(u, v)` in :samp:`R`, :samp:`R[u][v]['capacity']`
    is equal to the capacity of :samp:`(u, v)` in :samp:`G` if it exists
    in :samp:`G` or zero otherwise. If the capacity is infinite,
    :samp:`R[u][v]['capacity']` will have a high arbitrary finite value
    that does not affect the solution of the problem. This value is stored in
    :samp:`R.graph['inf']`. For each edge :samp:`(u, v)` in :samp:`R`,
    :samp:`R[u][v]['flow']` represents the flow function of :samp:`(u, v)` and
    satisfies :samp:`R[u][v]['flow'] == -R[v][u]['flow']`.

    The flow value, defined as the total flow into :samp:`t`, the sink, is
    stored in :samp:`R.graph['flow_value']`. If :samp:`cutoff` is not
    specified, reachability to :samp:`t` using only edges :samp:`(u, v)` such
    that :samp:`R[u][v]['flow'] < R[u][v]['capacity']` induces a minimum
    :samp:`s`-:samp:`t` cut.
    """
    ...
@_dispatchable
def detect_unboundedness(R, s, t) -> None:
    """Detect an infinite-capacity s-t path in R."""
    ...
@_dispatchable
def build_flow_dict(G, R):
    """Build a flow dictionary from a residual network."""
    ...<|MERGE_RESOLUTION|>--- conflicted
+++ resolved
@@ -7,24 +7,13 @@
 __all__ = ["CurrentEdge", "Level", "GlobalRelabelThreshold", "build_residual_network", "detect_unboundedness", "build_flow_dict"]
 
 class CurrentEdge:
-<<<<<<< HEAD
-    """
-    Mechanism for iterating over out-edges incident to a node in a circular
-    manner. StopIteration exception is raised when wraparound occurs.
-    """
-=======
     __slots__ = ("_edges", "_it", "_curr")
->>>>>>> ca44e4c4
     def __init__(self, edges) -> None: ...
     def get(self): ...
     def move_to_next(self) -> None: ...
 
 class Level:
-<<<<<<< HEAD
-    """Active and inactive nodes in a level."""
-=======
     __slots__ = ("active", "inactive")
->>>>>>> ca44e4c4
     active: Incomplete
     inactive: Incomplete
 
