--- conflicted
+++ resolved
@@ -860,154 +860,4 @@
     """
     ...
 @_dispatchable
-<<<<<<< HEAD
-def dag_to_branching(G: DiGraph[_Node]) -> DiGraph[_Node]:
-    """
-    Returns a branching representing all (overlapping) paths from
-    root nodes to leaf nodes in the given directed acyclic graph.
-
-    As described in :mod:`networkx.algorithms.tree.recognition`, a
-    *branching* is a directed forest in which each node has at most one
-    parent. In other words, a branching is a disjoint union of
-    *arborescences*. For this function, each node of in-degree zero in
-    `G` becomes a root of one of the arborescences, and there will be
-    one leaf node for each distinct path from that root to a leaf node
-    in `G`.
-
-    Each node `v` in `G` with *k* parents becomes *k* distinct nodes in
-    the returned branching, one for each parent, and the sub-DAG rooted
-    at `v` is duplicated for each copy. The algorithm then recurses on
-    the children of each copy of `v`.
-
-    Parameters
-    ----------
-    G : NetworkX graph
-        A directed acyclic graph.
-
-    Returns
-    -------
-    DiGraph
-        The branching in which there is a bijection between root-to-leaf
-        paths in `G` (in which multiple paths may share the same leaf)
-        and root-to-leaf paths in the branching (in which there is a
-        unique path from a root to a leaf).
-
-        Each node has an attribute 'source' whose value is the original
-        node to which this node corresponds. No other graph, node, or
-        edge attributes are copied into this new graph.
-
-    Raises
-    ------
-    NetworkXNotImplemented
-        If `G` is not directed, or if `G` is a multigraph.
-
-    HasACycle
-        If `G` is not acyclic.
-
-    Examples
-    --------
-    To examine which nodes in the returned branching were produced by
-    which original node in the directed acyclic graph, we can collect
-    the mapping from source node to new nodes into a dictionary. For
-    example, consider the directed diamond graph::
-
-        >>> from collections import defaultdict
-        >>> from operator import itemgetter
-        >>>
-        >>> G = nx.DiGraph(nx.utils.pairwise("abd"))
-        >>> G.add_edges_from(nx.utils.pairwise("acd"))
-        >>> B = nx.dag_to_branching(G)
-        >>>
-        >>> sources = defaultdict(set)
-        >>> for v, source in B.nodes(data="source"):
-        ...     sources[source].add(v)
-        >>> len(sources["a"])
-        1
-        >>> len(sources["d"])
-        2
-
-    To copy node attributes from the original graph to the new graph,
-    you can use a dictionary like the one constructed in the above
-    example::
-
-        >>> for source, nodes in sources.items():
-        ...     for v in nodes:
-        ...         B.nodes[v].update(G.nodes[source])
-
-    Notes
-    -----
-    This function is not idempotent in the sense that the node labels in
-    the returned branching may be uniquely generated each time the
-    function is invoked. In fact, the node labels may not be integers;
-    in order to relabel the nodes to be more readable, you can use the
-    :func:`networkx.convert_node_labels_to_integers` function.
-
-    The current implementation of this function uses
-    :func:`networkx.prefix_tree`, so it is subject to the limitations of
-    that function.
-    """
-    ...
-@_dispatchable
-def compute_v_structures(G: DiGraph[_Node]) -> Generator[tuple[Incomplete, Incomplete, Incomplete]]:
-    """
-    Yields 3-node tuples that represent the v-structures in `G`.
-
-    .. deprecated:: 3.4
-
-       `compute_v_structures` actually yields colliders. It will be removed in
-       version 3.6. Use `nx.dag.v_structures` or `nx.dag.colliders` instead.
-
-    Colliders are triples in the directed acyclic graph (DAG) where two parent nodes
-    point to the same child node. V-structures are colliders where the two parent
-    nodes are not adjacent. In a causal graph setting, the parents do not directly
-    depend on each other, but conditioning on the child node provides an association.
-
-    Parameters
-    ----------
-    G : graph
-        A networkx `~networkx.DiGraph`.
-
-    Yields
-    ------
-    A 3-tuple representation of a v-structure
-        Each v-structure is a 3-tuple with the parent, collider, and other parent.
-
-    Raises
-    ------
-    NetworkXNotImplemented
-        If `G` is an undirected graph.
-
-    Examples
-    --------
-    >>> G = nx.DiGraph([(1, 2), (0, 4), (3, 1), (2, 4), (0, 5), (4, 5), (1, 5)])
-    >>> nx.is_directed_acyclic_graph(G)
-    True
-    >>> list(nx.compute_v_structures(G))
-    [(0, 4, 2), (0, 5, 4), (0, 5, 1), (4, 5, 1)]
-
-    See Also
-    --------
-    v_structures
-    colliders
-
-    Notes
-    -----
-    This function was written to be used on DAGs, however it works on cyclic graphs
-    too. Since colliders are referred to in the cyclic causal graph literature
-    [2]_ we allow cyclic graphs in this function. It is suggested that you test if
-    your input graph is acyclic as in the example if you want that property.
-
-    References
-    ----------
-    .. [1]  `Pearl's PRIMER <https://bayes.cs.ucla.edu/PRIMER/primer-ch2.pdf>`_
-            Ch-2 page 50: v-structures def.
-    .. [2] A Hyttinen, P.O. Hoyer, F. Eberhardt, M J ̈arvisalo, (2013)
-           "Discovering cyclic causal models with latent variables:
-           a general SAT-based procedure", UAI'13: Proceedings of the Twenty-Ninth
-           Conference on Uncertainty in Artificial Intelligence, pg 301–310,
-           `doi:10.5555/3023638.3023669 <https://dl.acm.org/doi/10.5555/3023638.3023669>`_
-    """
-    ...
-=======
-def dag_to_branching(G: DiGraph[_Node]) -> DiGraph[_Node]: ...
->>>>>>> 94ffa6e3
+def dag_to_branching(G: DiGraph[_Node]) -> DiGraph[_Node]: ...