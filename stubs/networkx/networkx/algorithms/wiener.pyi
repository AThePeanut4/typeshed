"""
Functions related to the Wiener Index of a graph.

The Wiener Index is a topological measure of a graph
related to the distance between nodes and their degree.
The Schultz Index and Gutman Index are similar measures.
They are used categorize molecules via the network of
atoms connected by chemical bonds. The indices are
correlated with functional aspects of the molecules.

References
----------
.. [1] `Wikipedia: Wiener Index <https://en.wikipedia.org/wiki/Wiener_index>`_
.. [2] M.V. Diudeaa and I. Gutman, Wiener-Type Topological Indices,
       Croatica Chemica Acta, 71 (1998), 21-51.
       https://hrcak.srce.hr/132323
"""

from networkx.classes.graph import Graph, _Node
from networkx.utils.backends import _dispatchable

__all__ = ["wiener_index", "schultz_index", "gutman_index"]

@_dispatchable
def wiener_index(G: Graph[_Node], weight: str | None = None): ...
@_dispatchable
def schultz_index(G, weight=None) -> float: ...
@_dispatchable
<<<<<<< HEAD
def wiener_index(G: Graph[_Node], weight: str | None = None):
    """
    Returns the Wiener index of the given graph.

    The *Wiener index* of a graph is the sum of the shortest-path
    (weighted) distances between each pair of reachable nodes.
    For pairs of nodes in undirected graphs, only one orientation
    of the pair is counted.

    Parameters
    ----------
    G : NetworkX graph

    weight : string or None, optional (default: None)
        If None, every edge has weight 1.
        If a string, use this edge attribute as the edge weight.
        Any edge attribute not present defaults to 1.
        The edge weights are used to computing shortest-path distances.

    Returns
    -------
    number
        The Wiener index of the graph `G`.

    Raises
    ------
    NetworkXError
        If the graph `G` is not connected.

    Notes
    -----
    If a pair of nodes is not reachable, the distance is assumed to be
    infinity. This means that for graphs that are not
    strongly-connected, this function returns ``inf``.

    The Wiener index is not usually defined for directed graphs, however
    this function uses the natural generalization of the Wiener index to
    directed graphs.

    Examples
    --------
    The Wiener index of the (unweighted) complete graph on *n* nodes
    equals the number of pairs of the *n* nodes, since each pair of
    nodes is at distance one::

        >>> n = 10
        >>> G = nx.complete_graph(n)
        >>> nx.wiener_index(G) == n * (n - 1) / 2
        True

    Graphs that are not strongly-connected have infinite Wiener index::

        >>> G = nx.empty_graph(2)
        >>> nx.wiener_index(G)
        inf

    References
    ----------
    .. [1] `Wikipedia: Wiener Index <https://en.wikipedia.org/wiki/Wiener_index>`_
    """
    ...
=======
def gutman_index(G, weight=None) -> float: ...
>>>>>>> 9a0ad919
<|MERGE_RESOLUTION|>--- conflicted
+++ resolved
@@ -26,68 +26,4 @@
 @_dispatchable
 def schultz_index(G, weight=None) -> float: ...
 @_dispatchable
-<<<<<<< HEAD
-def wiener_index(G: Graph[_Node], weight: str | None = None):
-    """
-    Returns the Wiener index of the given graph.
-
-    The *Wiener index* of a graph is the sum of the shortest-path
-    (weighted) distances between each pair of reachable nodes.
-    For pairs of nodes in undirected graphs, only one orientation
-    of the pair is counted.
-
-    Parameters
-    ----------
-    G : NetworkX graph
-
-    weight : string or None, optional (default: None)
-        If None, every edge has weight 1.
-        If a string, use this edge attribute as the edge weight.
-        Any edge attribute not present defaults to 1.
-        The edge weights are used to computing shortest-path distances.
-
-    Returns
-    -------
-    number
-        The Wiener index of the graph `G`.
-
-    Raises
-    ------
-    NetworkXError
-        If the graph `G` is not connected.
-
-    Notes
-    -----
-    If a pair of nodes is not reachable, the distance is assumed to be
-    infinity. This means that for graphs that are not
-    strongly-connected, this function returns ``inf``.
-
-    The Wiener index is not usually defined for directed graphs, however
-    this function uses the natural generalization of the Wiener index to
-    directed graphs.
-
-    Examples
-    --------
-    The Wiener index of the (unweighted) complete graph on *n* nodes
-    equals the number of pairs of the *n* nodes, since each pair of
-    nodes is at distance one::
-
-        >>> n = 10
-        >>> G = nx.complete_graph(n)
-        >>> nx.wiener_index(G) == n * (n - 1) / 2
-        True
-
-    Graphs that are not strongly-connected have infinite Wiener index::
-
-        >>> G = nx.empty_graph(2)
-        >>> nx.wiener_index(G)
-        inf
-
-    References
-    ----------
-    .. [1] `Wikipedia: Wiener Index <https://en.wikipedia.org/wiki/Wiener_index>`_
-    """
-    ...
-=======
-def gutman_index(G, weight=None) -> float: ...
->>>>>>> 9a0ad919
+def gutman_index(G, weight=None) -> float: ...