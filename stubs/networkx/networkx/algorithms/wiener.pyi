"""
Functions related to the Wiener Index of a graph.

The Wiener Index is a topological measure of a graph
related to the distance between nodes and their degree.
The Schultz Index and Gutman Index are similar measures.
They are used categorize molecules via the network of
atoms connected by chemical bonds. The indices are
correlated with functional aspects of the molecules.

References
----------
.. [1] `Wikipedia: Wiener Index <https://en.wikipedia.org/wiki/Wiener_index>`_
.. [2] M.V. Diudeaa and I. Gutman, Wiener-Type Topological Indices,
       Croatica Chemica Acta, 71 (1998), 21-51.
       https://hrcak.srce.hr/132323
"""

from networkx.classes.graph import Graph, _Node
from networkx.utils.backends import _dispatchable

__all__ = ["wiener_index", "schultz_index", "gutman_index"]

@_dispatchable
def wiener_index(G: Graph[_Node], weight: str | None = None) -> float:
    """
    Returns the Wiener index of the given graph.

    The *Wiener index* of a graph is the sum of the shortest-path
    (weighted) distances between each pair of reachable nodes.
    For pairs of nodes in undirected graphs, only one orientation
    of the pair is counted.

    Parameters
    ----------
    G : NetworkX graph

    weight : string or None, optional (default: None)
        If None, every edge has weight 1.
        If a string, use this edge attribute as the edge weight.
        Any edge attribute not present defaults to 1.
        The edge weights are used to computing shortest-path distances.

    Returns
    -------
    number
        The Wiener index of the graph `G`.

    Raises
    ------
    NetworkXError
        If the graph `G` is not connected.

    Notes
    -----
    If a pair of nodes is not reachable, the distance is assumed to be
    infinity. This means that for graphs that are not
    strongly-connected, this function returns ``inf``.

    The Wiener index is not usually defined for directed graphs, however
    this function uses the natural generalization of the Wiener index to
    directed graphs.

    Examples
    --------
    The Wiener index of the (unweighted) complete graph on *n* nodes
    equals the number of pairs of the *n* nodes, since each pair of
    nodes is at distance one::

        >>> n = 10
        >>> G = nx.complete_graph(n)
        >>> nx.wiener_index(G) == n * (n - 1) / 2
        True

    Graphs that are not strongly-connected have infinite Wiener index::

        >>> G = nx.empty_graph(2)
        >>> nx.wiener_index(G)
        inf

    References
    ----------
    .. [1] `Wikipedia: Wiener Index <https://en.wikipedia.org/wiki/Wiener_index>`_
    """
    ...
@_dispatchable
<<<<<<< HEAD
def schultz_index(G, weight=None) -> float:
    """
    Returns the Schultz Index (of the first kind) of `G`

    The *Schultz Index* [3]_ of a graph is the sum over all node pairs of
    distances times the sum of degrees. Consider an undirected graph `G`.
    For each node pair ``(u, v)`` compute ``dist(u, v) * (deg(u) + deg(v)``
    where ``dist`` is the shortest path length between two nodes and ``deg``
    is the degree of a node.

    The Schultz Index is the sum of these quantities over all (unordered)
    pairs of nodes.

    Parameters
    ----------
    G : NetworkX graph
        The undirected graph of interest.
    weight : string or None, optional (default: None)
        If None, every edge has weight 1.
        If a string, use this edge attribute as the edge weight.
        Any edge attribute not present defaults to 1.
        The edge weights are used to computing shortest-path distances.

    Returns
    -------
    number
        The first kind of Schultz Index of the graph `G`.

    Examples
    --------
    The Schultz Index of the (unweighted) complete graph on *n* nodes
    equals the number of pairs of the *n* nodes times ``2 * (n - 1)``,
    since each pair of nodes is at distance one and the sum of degree
    of two nodes is ``2 * (n - 1)``.

    >>> n = 10
    >>> G = nx.complete_graph(n)
    >>> nx.schultz_index(G) == (n * (n - 1) / 2) * (2 * (n - 1))
    True

    Graph that is disconnected

    >>> nx.schultz_index(nx.empty_graph(2))
    inf

    References
    ----------
    .. [1] I. Gutman, Selected properties of the Schultz molecular topological index,
           J. Chem. Inf. Comput. Sci. 34 (1994), 1087–1089.
           https://doi.org/10.1021/ci00021a009
    .. [2] M.V. Diudeaa and I. Gutman, Wiener-Type Topological Indices,
           Croatica Chemica Acta, 71 (1998), 21-51.
           https://hrcak.srce.hr/132323
    .. [3] H. P. Schultz, Topological organic chemistry. 1.
           Graph theory and topological indices of alkanes,i
           J. Chem. Inf. Comput. Sci. 29 (1989), 239–257.
    """
    ...
@_dispatchable
def gutman_index(G, weight=None) -> float:
    """
    Returns the Gutman Index for the graph `G`.

    The *Gutman Index* measures the topology of networks, especially for molecule
    networks of atoms connected by bonds [1]_. It is also called the Schultz Index
    of the second kind [2]_.

    Consider an undirected graph `G` with node set ``V``.
    The Gutman Index of a graph is the sum over all (unordered) pairs of nodes
    of nodes ``(u, v)``, with distance ``dist(u, v)`` and degrees ``deg(u)``
    and ``deg(v)``, of ``dist(u, v) * deg(u) * deg(v)``

    Parameters
    ----------
    G : NetworkX graph

    weight : string or None, optional (default: None)
        If None, every edge has weight 1.
        If a string, use this edge attribute as the edge weight.
        Any edge attribute not present defaults to 1.
        The edge weights are used to computing shortest-path distances.

    Returns
    -------
    number
        The Gutman Index of the graph `G`.

    Examples
    --------
    The Gutman Index of the (unweighted) complete graph on *n* nodes
    equals the number of pairs of the *n* nodes times ``(n - 1) * (n - 1)``,
    since each pair of nodes is at distance one and the product of degree of two
    vertices is ``(n - 1) * (n - 1)``.

    >>> n = 10
    >>> G = nx.complete_graph(n)
    >>> nx.gutman_index(G) == (n * (n - 1) / 2) * ((n - 1) * (n - 1))
    True

    Graphs that are disconnected

    >>> G = nx.empty_graph(2)
    >>> nx.gutman_index(G)
    inf

    References
    ----------
    .. [1] M.V. Diudeaa and I. Gutman, Wiener-Type Topological Indices,
           Croatica Chemica Acta, 71 (1998), 21-51.
           https://hrcak.srce.hr/132323
    .. [2] I. Gutman, Selected properties of the Schultz molecular topological index,
           J. Chem. Inf. Comput. Sci. 34 (1994), 1087–1089.
           https://doi.org/10.1021/ci00021a009
    """
    ...
=======
def schultz_index(G: Graph[_Node], weight=None) -> float: ...
@_dispatchable
def gutman_index(G: Graph[_Node], weight=None) -> float: ...
>>>>>>> 91055c73
<|MERGE_RESOLUTION|>--- conflicted
+++ resolved
@@ -84,124 +84,6 @@
     """
     ...
 @_dispatchable
-<<<<<<< HEAD
-def schultz_index(G, weight=None) -> float:
-    """
-    Returns the Schultz Index (of the first kind) of `G`
-
-    The *Schultz Index* [3]_ of a graph is the sum over all node pairs of
-    distances times the sum of degrees. Consider an undirected graph `G`.
-    For each node pair ``(u, v)`` compute ``dist(u, v) * (deg(u) + deg(v)``
-    where ``dist`` is the shortest path length between two nodes and ``deg``
-    is the degree of a node.
-
-    The Schultz Index is the sum of these quantities over all (unordered)
-    pairs of nodes.
-
-    Parameters
-    ----------
-    G : NetworkX graph
-        The undirected graph of interest.
-    weight : string or None, optional (default: None)
-        If None, every edge has weight 1.
-        If a string, use this edge attribute as the edge weight.
-        Any edge attribute not present defaults to 1.
-        The edge weights are used to computing shortest-path distances.
-
-    Returns
-    -------
-    number
-        The first kind of Schultz Index of the graph `G`.
-
-    Examples
-    --------
-    The Schultz Index of the (unweighted) complete graph on *n* nodes
-    equals the number of pairs of the *n* nodes times ``2 * (n - 1)``,
-    since each pair of nodes is at distance one and the sum of degree
-    of two nodes is ``2 * (n - 1)``.
-
-    >>> n = 10
-    >>> G = nx.complete_graph(n)
-    >>> nx.schultz_index(G) == (n * (n - 1) / 2) * (2 * (n - 1))
-    True
-
-    Graph that is disconnected
-
-    >>> nx.schultz_index(nx.empty_graph(2))
-    inf
-
-    References
-    ----------
-    .. [1] I. Gutman, Selected properties of the Schultz molecular topological index,
-           J. Chem. Inf. Comput. Sci. 34 (1994), 1087–1089.
-           https://doi.org/10.1021/ci00021a009
-    .. [2] M.V. Diudeaa and I. Gutman, Wiener-Type Topological Indices,
-           Croatica Chemica Acta, 71 (1998), 21-51.
-           https://hrcak.srce.hr/132323
-    .. [3] H. P. Schultz, Topological organic chemistry. 1.
-           Graph theory and topological indices of alkanes,i
-           J. Chem. Inf. Comput. Sci. 29 (1989), 239–257.
-    """
-    ...
-@_dispatchable
-def gutman_index(G, weight=None) -> float:
-    """
-    Returns the Gutman Index for the graph `G`.
-
-    The *Gutman Index* measures the topology of networks, especially for molecule
-    networks of atoms connected by bonds [1]_. It is also called the Schultz Index
-    of the second kind [2]_.
-
-    Consider an undirected graph `G` with node set ``V``.
-    The Gutman Index of a graph is the sum over all (unordered) pairs of nodes
-    of nodes ``(u, v)``, with distance ``dist(u, v)`` and degrees ``deg(u)``
-    and ``deg(v)``, of ``dist(u, v) * deg(u) * deg(v)``
-
-    Parameters
-    ----------
-    G : NetworkX graph
-
-    weight : string or None, optional (default: None)
-        If None, every edge has weight 1.
-        If a string, use this edge attribute as the edge weight.
-        Any edge attribute not present defaults to 1.
-        The edge weights are used to computing shortest-path distances.
-
-    Returns
-    -------
-    number
-        The Gutman Index of the graph `G`.
-
-    Examples
-    --------
-    The Gutman Index of the (unweighted) complete graph on *n* nodes
-    equals the number of pairs of the *n* nodes times ``(n - 1) * (n - 1)``,
-    since each pair of nodes is at distance one and the product of degree of two
-    vertices is ``(n - 1) * (n - 1)``.
-
-    >>> n = 10
-    >>> G = nx.complete_graph(n)
-    >>> nx.gutman_index(G) == (n * (n - 1) / 2) * ((n - 1) * (n - 1))
-    True
-
-    Graphs that are disconnected
-
-    >>> G = nx.empty_graph(2)
-    >>> nx.gutman_index(G)
-    inf
-
-    References
-    ----------
-    .. [1] M.V. Diudeaa and I. Gutman, Wiener-Type Topological Indices,
-           Croatica Chemica Acta, 71 (1998), 21-51.
-           https://hrcak.srce.hr/132323
-    .. [2] I. Gutman, Selected properties of the Schultz molecular topological index,
-           J. Chem. Inf. Comput. Sci. 34 (1994), 1087–1089.
-           https://doi.org/10.1021/ci00021a009
-    """
-    ...
-=======
 def schultz_index(G: Graph[_Node], weight=None) -> float: ...
 @_dispatchable
-def gutman_index(G: Graph[_Node], weight=None) -> float: ...
->>>>>>> 91055c73
+def gutman_index(G: Graph[_Node], weight=None) -> float: ...