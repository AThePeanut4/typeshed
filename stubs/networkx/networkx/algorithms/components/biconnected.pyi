"""Biconnected components and articulation points."""

from _typeshed import Incomplete
from collections.abc import Generator

from networkx.classes.graph import Graph, _Node
from networkx.utils.backends import _dispatchable

@_dispatchable
<<<<<<< HEAD
def is_biconnected(G):
    """
    Returns True if the graph is biconnected, False otherwise.

    A graph is biconnected if, and only if, it cannot be disconnected by
    removing only one node (and all edges incident on that node).  If
    removing a node increases the number of disconnected components
    in the graph, that node is called an articulation point, or cut
    vertex.  A biconnected graph has no articulation points.

    Parameters
    ----------
    G : NetworkX Graph
        An undirected graph.

    Returns
    -------
    biconnected : bool
        True if the graph is biconnected, False otherwise.

    Raises
    ------
    NetworkXNotImplemented
        If the input graph is not undirected.

    Examples
    --------
    >>> G = nx.path_graph(4)
    >>> print(nx.is_biconnected(G))
    False
    >>> G.add_edge(0, 3)
    >>> print(nx.is_biconnected(G))
    True

    See Also
    --------
    biconnected_components
    articulation_points
    biconnected_component_edges
    is_strongly_connected
    is_weakly_connected
    is_connected
    is_semiconnected

    Notes
    -----
    The algorithm to find articulation points and biconnected
    components is implemented using a non-recursive depth-first-search
    (DFS) that keeps track of the highest level that back edges reach
    in the DFS tree.  A node `n` is an articulation point if, and only
    if, there exists a subtree rooted at `n` such that there is no
    back edge from any successor of `n` that links to a predecessor of
    `n` in the DFS tree.  By keeping track of all the edges traversed
    by the DFS we can obtain the biconnected components because all
    edges of a bicomponent will be traversed consecutively between
    articulation points.

    References
    ----------
    .. [1] Hopcroft, J.; Tarjan, R. (1973).
       "Efficient algorithms for graph manipulation".
       Communications of the ACM 16: 372–378. doi:10.1145/362248.362272
    """
    ...
@_dispatchable
def biconnected_component_edges(G) -> Generator[Incomplete, Incomplete, None]:
    """
    Returns a generator of lists of edges, one list for each biconnected
    component of the input graph.

    Biconnected components are maximal subgraphs such that the removal of a
    node (and all edges incident on that node) will not disconnect the
    subgraph.  Note that nodes may be part of more than one biconnected
    component.  Those nodes are articulation points, or cut vertices.
    However, each edge belongs to one, and only one, biconnected component.

    Notice that by convention a dyad is considered a biconnected component.

    Parameters
    ----------
    G : NetworkX Graph
        An undirected graph.

    Returns
    -------
    edges : generator of lists
        Generator of lists of edges, one list for each bicomponent.

    Raises
    ------
    NetworkXNotImplemented
        If the input graph is not undirected.

    Examples
    --------
    >>> G = nx.barbell_graph(4, 2)
    >>> print(nx.is_biconnected(G))
    False
    >>> bicomponents_edges = list(nx.biconnected_component_edges(G))
    >>> len(bicomponents_edges)
    5
    >>> G.add_edge(2, 8)
    >>> print(nx.is_biconnected(G))
    True
    >>> bicomponents_edges = list(nx.biconnected_component_edges(G))
    >>> len(bicomponents_edges)
    1

    See Also
    --------
    is_biconnected,
    biconnected_components,
    articulation_points,

    Notes
    -----
    The algorithm to find articulation points and biconnected
    components is implemented using a non-recursive depth-first-search
    (DFS) that keeps track of the highest level that back edges reach
    in the DFS tree.  A node `n` is an articulation point if, and only
    if, there exists a subtree rooted at `n` such that there is no
    back edge from any successor of `n` that links to a predecessor of
    `n` in the DFS tree.  By keeping track of all the edges traversed
    by the DFS we can obtain the biconnected components because all
    edges of a bicomponent will be traversed consecutively between
    articulation points.

    References
    ----------
    .. [1] Hopcroft, J.; Tarjan, R. (1973).
           "Efficient algorithms for graph manipulation".
           Communications of the ACM 16: 372–378. doi:10.1145/362248.362272
    """
    ...
@_dispatchable
def biconnected_components(G) -> Generator[Incomplete, None, None]:
    """
    Returns a generator of sets of nodes, one set for each biconnected
    component of the graph

    Biconnected components are maximal subgraphs such that the removal of a
    node (and all edges incident on that node) will not disconnect the
    subgraph. Note that nodes may be part of more than one biconnected
    component.  Those nodes are articulation points, or cut vertices.  The
    removal of articulation points will increase the number of connected
    components of the graph.

    Notice that by convention a dyad is considered a biconnected component.

    Parameters
    ----------
    G : NetworkX Graph
        An undirected graph.

    Returns
    -------
    nodes : generator
        Generator of sets of nodes, one set for each biconnected component.

    Raises
    ------
    NetworkXNotImplemented
        If the input graph is not undirected.

    Examples
    --------
    >>> G = nx.lollipop_graph(5, 1)
    >>> print(nx.is_biconnected(G))
    False
    >>> bicomponents = list(nx.biconnected_components(G))
    >>> len(bicomponents)
    2
    >>> G.add_edge(0, 5)
    >>> print(nx.is_biconnected(G))
    True
    >>> bicomponents = list(nx.biconnected_components(G))
    >>> len(bicomponents)
    1

    You can generate a sorted list of biconnected components, largest
    first, using sort.

    >>> G.remove_edge(0, 5)
    >>> [len(c) for c in sorted(nx.biconnected_components(G), key=len, reverse=True)]
    [5, 2]

    If you only want the largest connected component, it's more
    efficient to use max instead of sort.

    >>> Gc = max(nx.biconnected_components(G), key=len)

    To create the components as subgraphs use:
    ``(G.subgraph(c).copy() for c in biconnected_components(G))``

    See Also
    --------
    is_biconnected
    articulation_points
    biconnected_component_edges
    k_components : this function is a special case where k=2
    bridge_components : similar to this function, but is defined using
        2-edge-connectivity instead of 2-node-connectivity.

    Notes
    -----
    The algorithm to find articulation points and biconnected
    components is implemented using a non-recursive depth-first-search
    (DFS) that keeps track of the highest level that back edges reach
    in the DFS tree.  A node `n` is an articulation point if, and only
    if, there exists a subtree rooted at `n` such that there is no
    back edge from any successor of `n` that links to a predecessor of
    `n` in the DFS tree.  By keeping track of all the edges traversed
    by the DFS we can obtain the biconnected components because all
    edges of a bicomponent will be traversed consecutively between
    articulation points.

    References
    ----------
    .. [1] Hopcroft, J.; Tarjan, R. (1973).
           "Efficient algorithms for graph manipulation".
           Communications of the ACM 16: 372–378. doi:10.1145/362248.362272
    """
    ...
@_dispatchable
def articulation_points(G) -> Generator[Incomplete, None, None]:
    """
    Yield the articulation points, or cut vertices, of a graph.

    An articulation point or cut vertex is any node whose removal (along with
    all its incident edges) increases the number of connected components of
    a graph.  An undirected connected graph without articulation points is
    biconnected. Articulation points belong to more than one biconnected
    component of a graph.

    Notice that by convention a dyad is considered a biconnected component.

    Parameters
    ----------
    G : NetworkX Graph
        An undirected graph.

    Yields
    ------
    node
        An articulation point in the graph.

    Raises
    ------
    NetworkXNotImplemented
        If the input graph is not undirected.

    Examples
    --------

    >>> G = nx.barbell_graph(4, 2)
    >>> print(nx.is_biconnected(G))
    False
    >>> len(list(nx.articulation_points(G)))
    4
    >>> G.add_edge(2, 8)
    >>> print(nx.is_biconnected(G))
    True
    >>> len(list(nx.articulation_points(G)))
    0

    See Also
    --------
    is_biconnected
    biconnected_components
    biconnected_component_edges

    Notes
    -----
    The algorithm to find articulation points and biconnected
    components is implemented using a non-recursive depth-first-search
    (DFS) that keeps track of the highest level that back edges reach
    in the DFS tree.  A node `n` is an articulation point if, and only
    if, there exists a subtree rooted at `n` such that there is no
    back edge from any successor of `n` that links to a predecessor of
    `n` in the DFS tree.  By keeping track of all the edges traversed
    by the DFS we can obtain the biconnected components because all
    edges of a bicomponent will be traversed consecutively between
    articulation points.

    References
    ----------
    .. [1] Hopcroft, J.; Tarjan, R. (1973).
           "Efficient algorithms for graph manipulation".
           Communications of the ACM 16: 372–378. doi:10.1145/362248.362272
    """
    ...
=======
def is_biconnected(G: Graph[_Node]): ...
@_dispatchable
def biconnected_component_edges(G: Graph[_Node]) -> Generator[Incomplete, Incomplete, None]: ...
@_dispatchable
def biconnected_components(G: Graph[_Node]) -> Generator[Incomplete, None, None]: ...
@_dispatchable
def articulation_points(G: Graph[_Node]) -> Generator[Incomplete, None, None]: ...
>>>>>>> 62feb28c
<|MERGE_RESOLUTION|>--- conflicted
+++ resolved
@@ -7,304 +7,10 @@
 from networkx.utils.backends import _dispatchable
 
 @_dispatchable
-<<<<<<< HEAD
-def is_biconnected(G):
-    """
-    Returns True if the graph is biconnected, False otherwise.
-
-    A graph is biconnected if, and only if, it cannot be disconnected by
-    removing only one node (and all edges incident on that node).  If
-    removing a node increases the number of disconnected components
-    in the graph, that node is called an articulation point, or cut
-    vertex.  A biconnected graph has no articulation points.
-
-    Parameters
-    ----------
-    G : NetworkX Graph
-        An undirected graph.
-
-    Returns
-    -------
-    biconnected : bool
-        True if the graph is biconnected, False otherwise.
-
-    Raises
-    ------
-    NetworkXNotImplemented
-        If the input graph is not undirected.
-
-    Examples
-    --------
-    >>> G = nx.path_graph(4)
-    >>> print(nx.is_biconnected(G))
-    False
-    >>> G.add_edge(0, 3)
-    >>> print(nx.is_biconnected(G))
-    True
-
-    See Also
-    --------
-    biconnected_components
-    articulation_points
-    biconnected_component_edges
-    is_strongly_connected
-    is_weakly_connected
-    is_connected
-    is_semiconnected
-
-    Notes
-    -----
-    The algorithm to find articulation points and biconnected
-    components is implemented using a non-recursive depth-first-search
-    (DFS) that keeps track of the highest level that back edges reach
-    in the DFS tree.  A node `n` is an articulation point if, and only
-    if, there exists a subtree rooted at `n` such that there is no
-    back edge from any successor of `n` that links to a predecessor of
-    `n` in the DFS tree.  By keeping track of all the edges traversed
-    by the DFS we can obtain the biconnected components because all
-    edges of a bicomponent will be traversed consecutively between
-    articulation points.
-
-    References
-    ----------
-    .. [1] Hopcroft, J.; Tarjan, R. (1973).
-       "Efficient algorithms for graph manipulation".
-       Communications of the ACM 16: 372–378. doi:10.1145/362248.362272
-    """
-    ...
-@_dispatchable
-def biconnected_component_edges(G) -> Generator[Incomplete, Incomplete, None]:
-    """
-    Returns a generator of lists of edges, one list for each biconnected
-    component of the input graph.
-
-    Biconnected components are maximal subgraphs such that the removal of a
-    node (and all edges incident on that node) will not disconnect the
-    subgraph.  Note that nodes may be part of more than one biconnected
-    component.  Those nodes are articulation points, or cut vertices.
-    However, each edge belongs to one, and only one, biconnected component.
-
-    Notice that by convention a dyad is considered a biconnected component.
-
-    Parameters
-    ----------
-    G : NetworkX Graph
-        An undirected graph.
-
-    Returns
-    -------
-    edges : generator of lists
-        Generator of lists of edges, one list for each bicomponent.
-
-    Raises
-    ------
-    NetworkXNotImplemented
-        If the input graph is not undirected.
-
-    Examples
-    --------
-    >>> G = nx.barbell_graph(4, 2)
-    >>> print(nx.is_biconnected(G))
-    False
-    >>> bicomponents_edges = list(nx.biconnected_component_edges(G))
-    >>> len(bicomponents_edges)
-    5
-    >>> G.add_edge(2, 8)
-    >>> print(nx.is_biconnected(G))
-    True
-    >>> bicomponents_edges = list(nx.biconnected_component_edges(G))
-    >>> len(bicomponents_edges)
-    1
-
-    See Also
-    --------
-    is_biconnected,
-    biconnected_components,
-    articulation_points,
-
-    Notes
-    -----
-    The algorithm to find articulation points and biconnected
-    components is implemented using a non-recursive depth-first-search
-    (DFS) that keeps track of the highest level that back edges reach
-    in the DFS tree.  A node `n` is an articulation point if, and only
-    if, there exists a subtree rooted at `n` such that there is no
-    back edge from any successor of `n` that links to a predecessor of
-    `n` in the DFS tree.  By keeping track of all the edges traversed
-    by the DFS we can obtain the biconnected components because all
-    edges of a bicomponent will be traversed consecutively between
-    articulation points.
-
-    References
-    ----------
-    .. [1] Hopcroft, J.; Tarjan, R. (1973).
-           "Efficient algorithms for graph manipulation".
-           Communications of the ACM 16: 372–378. doi:10.1145/362248.362272
-    """
-    ...
-@_dispatchable
-def biconnected_components(G) -> Generator[Incomplete, None, None]:
-    """
-    Returns a generator of sets of nodes, one set for each biconnected
-    component of the graph
-
-    Biconnected components are maximal subgraphs such that the removal of a
-    node (and all edges incident on that node) will not disconnect the
-    subgraph. Note that nodes may be part of more than one biconnected
-    component.  Those nodes are articulation points, or cut vertices.  The
-    removal of articulation points will increase the number of connected
-    components of the graph.
-
-    Notice that by convention a dyad is considered a biconnected component.
-
-    Parameters
-    ----------
-    G : NetworkX Graph
-        An undirected graph.
-
-    Returns
-    -------
-    nodes : generator
-        Generator of sets of nodes, one set for each biconnected component.
-
-    Raises
-    ------
-    NetworkXNotImplemented
-        If the input graph is not undirected.
-
-    Examples
-    --------
-    >>> G = nx.lollipop_graph(5, 1)
-    >>> print(nx.is_biconnected(G))
-    False
-    >>> bicomponents = list(nx.biconnected_components(G))
-    >>> len(bicomponents)
-    2
-    >>> G.add_edge(0, 5)
-    >>> print(nx.is_biconnected(G))
-    True
-    >>> bicomponents = list(nx.biconnected_components(G))
-    >>> len(bicomponents)
-    1
-
-    You can generate a sorted list of biconnected components, largest
-    first, using sort.
-
-    >>> G.remove_edge(0, 5)
-    >>> [len(c) for c in sorted(nx.biconnected_components(G), key=len, reverse=True)]
-    [5, 2]
-
-    If you only want the largest connected component, it's more
-    efficient to use max instead of sort.
-
-    >>> Gc = max(nx.biconnected_components(G), key=len)
-
-    To create the components as subgraphs use:
-    ``(G.subgraph(c).copy() for c in biconnected_components(G))``
-
-    See Also
-    --------
-    is_biconnected
-    articulation_points
-    biconnected_component_edges
-    k_components : this function is a special case where k=2
-    bridge_components : similar to this function, but is defined using
-        2-edge-connectivity instead of 2-node-connectivity.
-
-    Notes
-    -----
-    The algorithm to find articulation points and biconnected
-    components is implemented using a non-recursive depth-first-search
-    (DFS) that keeps track of the highest level that back edges reach
-    in the DFS tree.  A node `n` is an articulation point if, and only
-    if, there exists a subtree rooted at `n` such that there is no
-    back edge from any successor of `n` that links to a predecessor of
-    `n` in the DFS tree.  By keeping track of all the edges traversed
-    by the DFS we can obtain the biconnected components because all
-    edges of a bicomponent will be traversed consecutively between
-    articulation points.
-
-    References
-    ----------
-    .. [1] Hopcroft, J.; Tarjan, R. (1973).
-           "Efficient algorithms for graph manipulation".
-           Communications of the ACM 16: 372–378. doi:10.1145/362248.362272
-    """
-    ...
-@_dispatchable
-def articulation_points(G) -> Generator[Incomplete, None, None]:
-    """
-    Yield the articulation points, or cut vertices, of a graph.
-
-    An articulation point or cut vertex is any node whose removal (along with
-    all its incident edges) increases the number of connected components of
-    a graph.  An undirected connected graph without articulation points is
-    biconnected. Articulation points belong to more than one biconnected
-    component of a graph.
-
-    Notice that by convention a dyad is considered a biconnected component.
-
-    Parameters
-    ----------
-    G : NetworkX Graph
-        An undirected graph.
-
-    Yields
-    ------
-    node
-        An articulation point in the graph.
-
-    Raises
-    ------
-    NetworkXNotImplemented
-        If the input graph is not undirected.
-
-    Examples
-    --------
-
-    >>> G = nx.barbell_graph(4, 2)
-    >>> print(nx.is_biconnected(G))
-    False
-    >>> len(list(nx.articulation_points(G)))
-    4
-    >>> G.add_edge(2, 8)
-    >>> print(nx.is_biconnected(G))
-    True
-    >>> len(list(nx.articulation_points(G)))
-    0
-
-    See Also
-    --------
-    is_biconnected
-    biconnected_components
-    biconnected_component_edges
-
-    Notes
-    -----
-    The algorithm to find articulation points and biconnected
-    components is implemented using a non-recursive depth-first-search
-    (DFS) that keeps track of the highest level that back edges reach
-    in the DFS tree.  A node `n` is an articulation point if, and only
-    if, there exists a subtree rooted at `n` such that there is no
-    back edge from any successor of `n` that links to a predecessor of
-    `n` in the DFS tree.  By keeping track of all the edges traversed
-    by the DFS we can obtain the biconnected components because all
-    edges of a bicomponent will be traversed consecutively between
-    articulation points.
-
-    References
-    ----------
-    .. [1] Hopcroft, J.; Tarjan, R. (1973).
-           "Efficient algorithms for graph manipulation".
-           Communications of the ACM 16: 372–378. doi:10.1145/362248.362272
-    """
-    ...
-=======
 def is_biconnected(G: Graph[_Node]): ...
 @_dispatchable
 def biconnected_component_edges(G: Graph[_Node]) -> Generator[Incomplete, Incomplete, None]: ...
 @_dispatchable
 def biconnected_components(G: Graph[_Node]) -> Generator[Incomplete, None, None]: ...
 @_dispatchable
-def articulation_points(G: Graph[_Node]) -> Generator[Incomplete, None, None]: ...
->>>>>>> 62feb28c
+def articulation_points(G: Graph[_Node]) -> Generator[Incomplete, None, None]: ...