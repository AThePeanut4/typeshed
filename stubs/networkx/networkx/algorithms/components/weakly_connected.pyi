"""Weakly connected components."""

from collections.abc import Generator

from networkx.classes.digraph import DiGraph
from networkx.classes.graph import _Node
from networkx.utils.backends import _dispatchable

__all__ = ["number_weakly_connected_components", "weakly_connected_components", "is_weakly_connected"]

@_dispatchable
<<<<<<< HEAD
def weakly_connected_components(G: Graph[_Node]) -> Generator[set[_Node], None, None]:
    """
    Generate weakly connected components of G.

    Parameters
    ----------
    G : NetworkX graph
        A directed graph

    Returns
    -------
    comp : generator of sets
        A generator of sets of nodes, one for each weakly connected
        component of G.

    Raises
    ------
    NetworkXNotImplemented
        If G is undirected.

    Examples
    --------
    Generate a sorted list of weakly connected components, largest first.

    >>> G = nx.path_graph(4, create_using=nx.DiGraph())
    >>> nx.add_path(G, [10, 11, 12])
    >>> [
    ...     len(c)
    ...     for c in sorted(nx.weakly_connected_components(G), key=len, reverse=True)
    ... ]
    [4, 3]

    If you only want the largest component, it's more efficient to
    use max instead of sort:

    >>> largest_cc = max(nx.weakly_connected_components(G), key=len)

    See Also
    --------
    connected_components
    strongly_connected_components

    Notes
    -----
    For directed graphs only.
    """
    ...
@_dispatchable
def number_weakly_connected_components(G: Graph[_Node]) -> int:
    """
    Returns the number of weakly connected components in G.

    Parameters
    ----------
    G : NetworkX graph
        A directed graph.

    Returns
    -------
    n : integer
        Number of weakly connected components

    Raises
    ------
    NetworkXNotImplemented
        If G is undirected.

    Examples
    --------
    >>> G = nx.DiGraph([(0, 1), (2, 1), (3, 4)])
    >>> nx.number_weakly_connected_components(G)
    2

    See Also
    --------
    weakly_connected_components
    number_connected_components
    number_strongly_connected_components

    Notes
    -----
    For directed graphs only.
    """
    ...
@_dispatchable
def is_weakly_connected(G: Graph[_Node]) -> bool:
    """
    Test directed graph for weak connectivity.

    A directed graph is weakly connected if and only if the graph
    is connected when the direction of the edge between nodes is ignored.

    Note that if a graph is strongly connected (i.e. the graph is connected
    even when we account for directionality), it is by definition weakly
    connected as well.

    Parameters
    ----------
    G : NetworkX Graph
        A directed graph.

    Returns
    -------
    connected : bool
        True if the graph is weakly connected, False otherwise.

    Raises
    ------
    NetworkXNotImplemented
        If G is undirected.

    Examples
    --------
    >>> G = nx.DiGraph([(0, 1), (2, 1)])
    >>> G.add_node(3)
    >>> nx.is_weakly_connected(G)  # node 3 is not connected to the graph
    False
    >>> G.add_edge(2, 3)
    >>> nx.is_weakly_connected(G)
    True

    See Also
    --------
    is_strongly_connected
    is_semiconnected
    is_connected
    is_biconnected
    weakly_connected_components

    Notes
    -----
    For directed graphs only.
    """
    ...
=======
def weakly_connected_components(G: DiGraph[_Node]) -> Generator[set[_Node]]: ...
@_dispatchable
def number_weakly_connected_components(G: DiGraph[_Node]) -> int: ...
@_dispatchable
def is_weakly_connected(G: DiGraph[_Node]) -> bool: ...
>>>>>>> 91ba0da4
<|MERGE_RESOLUTION|>--- conflicted
+++ resolved
@@ -9,145 +9,8 @@
 __all__ = ["number_weakly_connected_components", "weakly_connected_components", "is_weakly_connected"]
 
 @_dispatchable
-<<<<<<< HEAD
-def weakly_connected_components(G: Graph[_Node]) -> Generator[set[_Node], None, None]:
-    """
-    Generate weakly connected components of G.
-
-    Parameters
-    ----------
-    G : NetworkX graph
-        A directed graph
-
-    Returns
-    -------
-    comp : generator of sets
-        A generator of sets of nodes, one for each weakly connected
-        component of G.
-
-    Raises
-    ------
-    NetworkXNotImplemented
-        If G is undirected.
-
-    Examples
-    --------
-    Generate a sorted list of weakly connected components, largest first.
-
-    >>> G = nx.path_graph(4, create_using=nx.DiGraph())
-    >>> nx.add_path(G, [10, 11, 12])
-    >>> [
-    ...     len(c)
-    ...     for c in sorted(nx.weakly_connected_components(G), key=len, reverse=True)
-    ... ]
-    [4, 3]
-
-    If you only want the largest component, it's more efficient to
-    use max instead of sort:
-
-    >>> largest_cc = max(nx.weakly_connected_components(G), key=len)
-
-    See Also
-    --------
-    connected_components
-    strongly_connected_components
-
-    Notes
-    -----
-    For directed graphs only.
-    """
-    ...
-@_dispatchable
-def number_weakly_connected_components(G: Graph[_Node]) -> int:
-    """
-    Returns the number of weakly connected components in G.
-
-    Parameters
-    ----------
-    G : NetworkX graph
-        A directed graph.
-
-    Returns
-    -------
-    n : integer
-        Number of weakly connected components
-
-    Raises
-    ------
-    NetworkXNotImplemented
-        If G is undirected.
-
-    Examples
-    --------
-    >>> G = nx.DiGraph([(0, 1), (2, 1), (3, 4)])
-    >>> nx.number_weakly_connected_components(G)
-    2
-
-    See Also
-    --------
-    weakly_connected_components
-    number_connected_components
-    number_strongly_connected_components
-
-    Notes
-    -----
-    For directed graphs only.
-    """
-    ...
-@_dispatchable
-def is_weakly_connected(G: Graph[_Node]) -> bool:
-    """
-    Test directed graph for weak connectivity.
-
-    A directed graph is weakly connected if and only if the graph
-    is connected when the direction of the edge between nodes is ignored.
-
-    Note that if a graph is strongly connected (i.e. the graph is connected
-    even when we account for directionality), it is by definition weakly
-    connected as well.
-
-    Parameters
-    ----------
-    G : NetworkX Graph
-        A directed graph.
-
-    Returns
-    -------
-    connected : bool
-        True if the graph is weakly connected, False otherwise.
-
-    Raises
-    ------
-    NetworkXNotImplemented
-        If G is undirected.
-
-    Examples
-    --------
-    >>> G = nx.DiGraph([(0, 1), (2, 1)])
-    >>> G.add_node(3)
-    >>> nx.is_weakly_connected(G)  # node 3 is not connected to the graph
-    False
-    >>> G.add_edge(2, 3)
-    >>> nx.is_weakly_connected(G)
-    True
-
-    See Also
-    --------
-    is_strongly_connected
-    is_semiconnected
-    is_connected
-    is_biconnected
-    weakly_connected_components
-
-    Notes
-    -----
-    For directed graphs only.
-    """
-    ...
-=======
 def weakly_connected_components(G: DiGraph[_Node]) -> Generator[set[_Node]]: ...
 @_dispatchable
 def number_weakly_connected_components(G: DiGraph[_Node]) -> int: ...
 @_dispatchable
-def is_weakly_connected(G: DiGraph[_Node]) -> bool: ...
->>>>>>> 91ba0da4
+def is_weakly_connected(G: DiGraph[_Node]) -> bool: ...