--- conflicted
+++ resolved
@@ -1,10 +1,4 @@
-<<<<<<< HEAD
-"""Weakly connected components."""
-
-from collections.abc import Generator, Hashable
-=======
 from collections.abc import Generator
->>>>>>> 62feb28c
 
 from networkx.classes.graph import Graph, _Node
 from networkx.utils.backends import _dispatchable
@@ -58,95 +52,6 @@
     """
     ...
 @_dispatchable
-<<<<<<< HEAD
-def number_weakly_connected_components(G: Graph[Hashable]) -> int:
-    """
-    Returns the number of weakly connected components in G.
-
-    Parameters
-    ----------
-    G : NetworkX graph
-        A directed graph.
-
-    Returns
-    -------
-    n : integer
-        Number of weakly connected components
-
-    Raises
-    ------
-    NetworkXNotImplemented
-        If G is undirected.
-
-    Examples
-    --------
-    >>> G = nx.DiGraph([(0, 1), (2, 1), (3, 4)])
-    >>> nx.number_weakly_connected_components(G)
-    2
-
-    See Also
-    --------
-    weakly_connected_components
-    number_connected_components
-    number_strongly_connected_components
-
-    Notes
-    -----
-    For directed graphs only.
-    """
-    ...
-@_dispatchable
-def is_weakly_connected(G: Graph[Hashable]) -> bool:
-    """
-    Test directed graph for weak connectivity.
-
-    A directed graph is weakly connected if and only if the graph
-    is connected when the direction of the edge between nodes is ignored.
-
-    Note that if a graph is strongly connected (i.e. the graph is connected
-    even when we account for directionality), it is by definition weakly
-    connected as well.
-
-    Parameters
-    ----------
-    G : NetworkX Graph
-        A directed graph.
-
-    Returns
-    -------
-    connected : bool
-        True if the graph is weakly connected, False otherwise.
-
-    Raises
-    ------
-    NetworkXNotImplemented
-        If G is undirected.
-
-    Examples
-    --------
-    >>> G = nx.DiGraph([(0, 1), (2, 1)])
-    >>> G.add_node(3)
-    >>> nx.is_weakly_connected(G)  # node 3 is not connected to the graph
-    False
-    >>> G.add_edge(2, 3)
-    >>> nx.is_weakly_connected(G)
-    True
-
-    See Also
-    --------
-    is_strongly_connected
-    is_semiconnected
-    is_connected
-    is_biconnected
-    weakly_connected_components
-
-    Notes
-    -----
-    For directed graphs only.
-    """
-    ...
-=======
 def number_weakly_connected_components(G: Graph[_Node]) -> int: ...
 @_dispatchable
-def is_weakly_connected(G: Graph[_Node]) -> bool: ...
->>>>>>> 62feb28c
+def is_weakly_connected(G: Graph[_Node]) -> bool: ...