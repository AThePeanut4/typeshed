--- conflicted
+++ resolved
@@ -6,59 +6,4 @@
 __all__ = ["is_semiconnected"]
 
 @_dispatchable
-<<<<<<< HEAD
-def is_semiconnected(G: Graph[_Node]):
-    r"""
-    Returns True if the graph is semiconnected, False otherwise.
-
-    A graph is semiconnected if and only if for any pair of nodes, either one
-    is reachable from the other, or they are mutually reachable.
-
-    This function uses a theorem that states that a DAG is semiconnected
-    if for any topological sort, for node $v_n$ in that sort, there is an
-    edge $(v_i, v_{i+1})$. That allows us to check if a non-DAG `G` is
-    semiconnected by condensing the graph: i.e. constructing a new graph `H`
-    with nodes being the strongly connected components of `G`, and edges
-    (scc_1, scc_2) if there is a edge $(v_1, v_2)$ in `G` for some
-    $v_1 \in scc_1$ and $v_2 \in scc_2$. That results in a DAG, so we compute
-    the topological sort of `H` and check if for every $n$ there is an edge
-    $(scc_n, scc_{n+1})$.
-
-    Parameters
-    ----------
-    G : NetworkX graph
-        A directed graph.
-
-    Returns
-    -------
-    semiconnected : bool
-        True if the graph is semiconnected, False otherwise.
-
-    Raises
-    ------
-    NetworkXNotImplemented
-        If the input graph is undirected.
-
-    NetworkXPointlessConcept
-        If the graph is empty.
-
-    Examples
-    --------
-    >>> G = nx.path_graph(4, create_using=nx.DiGraph())
-    >>> print(nx.is_semiconnected(G))
-    True
-    >>> G = nx.DiGraph([(1, 2), (3, 2)])
-    >>> print(nx.is_semiconnected(G))
-    False
-
-    See Also
-    --------
-    is_strongly_connected
-    is_weakly_connected
-    is_connected
-    is_biconnected
-    """
-    ...
-=======
-def is_semiconnected(G: Graph[_Node]) -> bool: ...
->>>>>>> 1063db7c
+def is_semiconnected(G: Graph[_Node]) -> bool: ...