--- conflicted
+++ resolved
@@ -74,32 +74,4 @@
     """
     ...
 @_dispatchable
-<<<<<<< HEAD
-def is_attracting_component(G):
-    """
-    Returns True if `G` consists of a single attracting component.
-
-    Parameters
-    ----------
-    G : DiGraph, MultiDiGraph
-        The graph to be analyzed.
-
-    Returns
-    -------
-    attracting : bool
-        True if `G` has a single attracting component. Otherwise, False.
-
-    Raises
-    ------
-    NetworkXNotImplemented
-        If the input graph is undirected.
-
-    See Also
-    --------
-    attracting_components
-    number_attracting_components
-    """
-    ...
-=======
-def is_attracting_component(G: DiGraph[_Node] | MultiDiGraph[_Node]) -> bool: ...
->>>>>>> 1063db7c
+def is_attracting_component(G: DiGraph[_Node] | MultiDiGraph[_Node]) -> bool: ...