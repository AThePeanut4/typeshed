<<<<<<< HEAD
"""Attracting components."""

from _typeshed import Incomplete
=======
>>>>>>> 91ba0da4
from collections.abc import Generator

from networkx.classes.digraph import DiGraph
from networkx.classes.graph import _Node
from networkx.utils.backends import _dispatchable

__all__ = ["number_attracting_components", "attracting_components", "is_attracting_component"]

@_dispatchable
<<<<<<< HEAD
def attracting_components(G) -> Generator[Incomplete, None, None]:
    """
    Generates the attracting components in `G`.

    An attracting component in a directed graph `G` is a strongly connected
    component with the property that a random walker on the graph will never
    leave the component, once it enters the component.

    The nodes in attracting components can also be thought of as recurrent
    nodes.  If a random walker enters the attractor containing the node, then
    the node will be visited infinitely often.

    To obtain induced subgraphs on each component use:
    ``(G.subgraph(c).copy() for c in attracting_components(G))``

    Parameters
    ----------
    G : DiGraph, MultiDiGraph
        The graph to be analyzed.

    Returns
    -------
    attractors : generator of sets
        A generator of sets of nodes, one for each attracting component of G.

    Raises
    ------
    NetworkXNotImplemented
        If the input graph is undirected.

    See Also
    --------
    number_attracting_components
    is_attracting_component
    """
    ...
@_dispatchable
def number_attracting_components(G) -> int:
    """
    Returns the number of attracting components in `G`.

    Parameters
    ----------
    G : DiGraph, MultiDiGraph
        The graph to be analyzed.

    Returns
    -------
    n : int
        The number of attracting components in G.

    Raises
    ------
    NetworkXNotImplemented
        If the input graph is undirected.

    See Also
    --------
    attracting_components
    is_attracting_component
    """
    ...
@_dispatchable
def is_attracting_component(G: DiGraph[_Node] | MultiDiGraph[_Node]) -> bool:
    """
    Returns True if `G` consists of a single attracting component.

    Parameters
    ----------
    G : DiGraph, MultiDiGraph
        The graph to be analyzed.

    Returns
    -------
    attracting : bool
        True if `G` has a single attracting component. Otherwise, False.

    Raises
    ------
    NetworkXNotImplemented
        If the input graph is undirected.

    See Also
    --------
    attracting_components
    number_attracting_components
    """
    ...
=======
def attracting_components(G: DiGraph[_Node]) -> Generator[set[_Node]]: ...
@_dispatchable
def number_attracting_components(G: DiGraph[_Node]) -> int: ...
@_dispatchable
def is_attracting_component(G: DiGraph[_Node]) -> bool: ...
>>>>>>> 91ba0da4
<|MERGE_RESOLUTION|>--- conflicted
+++ resolved
@@ -1,9 +1,3 @@
-<<<<<<< HEAD
-"""Attracting components."""
-
-from _typeshed import Incomplete
-=======
->>>>>>> 91ba0da4
 from collections.abc import Generator
 
 from networkx.classes.digraph import DiGraph
@@ -13,99 +7,8 @@
 __all__ = ["number_attracting_components", "attracting_components", "is_attracting_component"]
 
 @_dispatchable
-<<<<<<< HEAD
-def attracting_components(G) -> Generator[Incomplete, None, None]:
-    """
-    Generates the attracting components in `G`.
-
-    An attracting component in a directed graph `G` is a strongly connected
-    component with the property that a random walker on the graph will never
-    leave the component, once it enters the component.
-
-    The nodes in attracting components can also be thought of as recurrent
-    nodes.  If a random walker enters the attractor containing the node, then
-    the node will be visited infinitely often.
-
-    To obtain induced subgraphs on each component use:
-    ``(G.subgraph(c).copy() for c in attracting_components(G))``
-
-    Parameters
-    ----------
-    G : DiGraph, MultiDiGraph
-        The graph to be analyzed.
-
-    Returns
-    -------
-    attractors : generator of sets
-        A generator of sets of nodes, one for each attracting component of G.
-
-    Raises
-    ------
-    NetworkXNotImplemented
-        If the input graph is undirected.
-
-    See Also
-    --------
-    number_attracting_components
-    is_attracting_component
-    """
-    ...
-@_dispatchable
-def number_attracting_components(G) -> int:
-    """
-    Returns the number of attracting components in `G`.
-
-    Parameters
-    ----------
-    G : DiGraph, MultiDiGraph
-        The graph to be analyzed.
-
-    Returns
-    -------
-    n : int
-        The number of attracting components in G.
-
-    Raises
-    ------
-    NetworkXNotImplemented
-        If the input graph is undirected.
-
-    See Also
-    --------
-    attracting_components
-    is_attracting_component
-    """
-    ...
-@_dispatchable
-def is_attracting_component(G: DiGraph[_Node] | MultiDiGraph[_Node]) -> bool:
-    """
-    Returns True if `G` consists of a single attracting component.
-
-    Parameters
-    ----------
-    G : DiGraph, MultiDiGraph
-        The graph to be analyzed.
-
-    Returns
-    -------
-    attracting : bool
-        True if `G` has a single attracting component. Otherwise, False.
-
-    Raises
-    ------
-    NetworkXNotImplemented
-        If the input graph is undirected.
-
-    See Also
-    --------
-    attracting_components
-    number_attracting_components
-    """
-    ...
-=======
 def attracting_components(G: DiGraph[_Node]) -> Generator[set[_Node]]: ...
 @_dispatchable
 def number_attracting_components(G: DiGraph[_Node]) -> int: ...
 @_dispatchable
-def is_attracting_component(G: DiGraph[_Node]) -> bool: ...
->>>>>>> 91ba0da4
+def is_attracting_component(G: DiGraph[_Node]) -> bool: ...