"""Attracting components."""

from _typeshed import Incomplete
from collections.abc import Generator

from networkx.classes.digraph import DiGraph
from networkx.classes.graph import _Node
from networkx.classes.multidigraph import MultiDiGraph
from networkx.utils.backends import _dispatchable

__all__ = ["number_attracting_components", "attracting_components", "is_attracting_component"]

@_dispatchable
def attracting_components(G) -> Generator[Incomplete, None, None]:
    """
    Generates the attracting components in `G`.

    An attracting component in a directed graph `G` is a strongly connected
    component with the property that a random walker on the graph will never
    leave the component, once it enters the component.

    The nodes in attracting components can also be thought of as recurrent
    nodes.  If a random walker enters the attractor containing the node, then
    the node will be visited infinitely often.

    To obtain induced subgraphs on each component use:
    ``(G.subgraph(c).copy() for c in attracting_components(G))``

    Parameters
    ----------
    G : DiGraph, MultiDiGraph
        The graph to be analyzed.

    Returns
    -------
    attractors : generator of sets
        A generator of sets of nodes, one for each attracting component of G.

    Raises
    ------
    NetworkXNotImplemented
        If the input graph is undirected.

    See Also
    --------
    number_attracting_components
    is_attracting_component
    """
    ...
@_dispatchable
<<<<<<< HEAD
def number_attracting_components(G):
    """
    Returns the number of attracting components in `G`.

    Parameters
    ----------
    G : DiGraph, MultiDiGraph
        The graph to be analyzed.

    Returns
    -------
    n : int
        The number of attracting components in G.

    Raises
    ------
    NetworkXNotImplemented
        If the input graph is undirected.

    See Also
    --------
    attracting_components
    is_attracting_component
    """
    ...
=======
def number_attracting_components(G) -> int: ...
>>>>>>> 07a59e92
@_dispatchable
def is_attracting_component(G: DiGraph[_Node] | MultiDiGraph[_Node]) -> bool:
    """
    Returns True if `G` consists of a single attracting component.

    Parameters
    ----------
    G : DiGraph, MultiDiGraph
        The graph to be analyzed.

    Returns
    -------
    attracting : bool
        True if `G` has a single attracting component. Otherwise, False.

    Raises
    ------
    NetworkXNotImplemented
        If the input graph is undirected.

    See Also
    --------
    attracting_components
    number_attracting_components
    """
    ...<|MERGE_RESOLUTION|>--- conflicted
+++ resolved
@@ -48,35 +48,7 @@
     """
     ...
 @_dispatchable
-<<<<<<< HEAD
-def number_attracting_components(G):
-    """
-    Returns the number of attracting components in `G`.
-
-    Parameters
-    ----------
-    G : DiGraph, MultiDiGraph
-        The graph to be analyzed.
-
-    Returns
-    -------
-    n : int
-        The number of attracting components in G.
-
-    Raises
-    ------
-    NetworkXNotImplemented
-        If the input graph is undirected.
-
-    See Also
-    --------
-    attracting_components
-    is_attracting_component
-    """
-    ...
-=======
 def number_attracting_components(G) -> int: ...
->>>>>>> 07a59e92
 @_dispatchable
 def is_attracting_component(G: DiGraph[_Node] | MultiDiGraph[_Node]) -> bool:
     """
