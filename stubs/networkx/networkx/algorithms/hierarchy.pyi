--- conflicted
+++ resolved
@@ -5,49 +5,4 @@
 __all__ = ["flow_hierarchy"]
 
 @_dispatchable
-<<<<<<< HEAD
-def flow_hierarchy(G, weight: str | None = None):
-    """
-    Returns the flow hierarchy of a directed network.
-
-    Flow hierarchy is defined as the fraction of edges not participating
-    in cycles in a directed graph [1]_.
-
-    Parameters
-    ----------
-    G : DiGraph or MultiDiGraph
-       A directed graph
-
-    weight : string, optional (default=None)
-       Attribute to use for edge weights. If None the weight defaults to 1.
-
-    Returns
-    -------
-    h : float
-       Flow hierarchy value
-
-    Raises
-    ------
-    NetworkXError
-       If `G` is not a directed graph or if `G` has no edges.
-
-    Notes
-    -----
-    The algorithm described in [1]_ computes the flow hierarchy through
-    exponentiation of the adjacency matrix.  This function implements an
-    alternative approach that finds strongly connected components.
-    An edge is in a cycle if and only if it is in a strongly connected
-    component, which can be found in $O(m)$ time using Tarjan's algorithm.
-
-    References
-    ----------
-    .. [1] Luo, J.; Magee, C.L. (2011),
-       Detecting evolving patterns of self-organizing networks by flow
-       hierarchy measurement, Complexity, Volume 16 Issue 6 53-61.
-       DOI: 10.1002/cplx.20368
-       http://web.mit.edu/~cmagee/www/documents/28-DetectingEvolvingPatterns_FlowHierarchy.pdf
-    """
-    ...
-=======
-def flow_hierarchy(G, weight: str | None = None) -> float: ...
->>>>>>> 07a59e92
+def flow_hierarchy(G, weight: str | None = None) -> float: ...