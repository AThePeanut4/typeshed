--- conflicted
+++ resolved
@@ -1,9 +1,4 @@
-<<<<<<< HEAD
-"""Graph products."""
-
-=======
 from _typeshed import Incomplete
->>>>>>> 9a0ad919
 from collections.abc import Hashable
 from typing import TypeVar
 
@@ -310,54 +305,6 @@
     """
     ...
 @_dispatchable
-<<<<<<< HEAD
-def corona_product(G: Graph[_X], H: Graph[_Y]) -> Graph[tuple[_X, _Y]]:
-    r"""
-    Returns the Corona product of G and H.
-
-    The corona product of $G$ and $H$ is the graph $C = G \circ H$ obtained by
-    taking one copy of $G$, called the center graph, $|V(G)|$ copies of $H$,
-    called the outer graph, and making the $i$-th vertex of $G$ adjacent to
-    every vertex of the $i$-th copy of $H$, where $1 ≤ i ≤ |V(G)|$.
-
-    Parameters
-    ----------
-    G, H: NetworkX graphs
-        The graphs to take the carona product of.
-        `G` is the center graph and `H` is the outer graph
-
-    Returns
-    -------
-    C: NetworkX graph
-        The Corona product of G and H.
-
-    Raises
-    ------
-    NetworkXError
-        If G and H are not both directed or both undirected.
-
-    Examples
-    --------
-    >>> G = nx.cycle_graph(4)
-    >>> H = nx.path_graph(2)
-    >>> C = nx.corona_product(G, H)
-    >>> list(C)
-    [0, 1, 2, 3, (0, 0), (0, 1), (1, 0), (1, 1), (2, 0), (2, 1), (3, 0), (3, 1)]
-    >>> print(C)
-    Graph with 12 nodes and 16 edges
-
-    References
-    ----------
-    [1] M. Tavakoli, F. Rahbarnia, and A. R. Ashrafi,
-        "Studying the corona product of graphs under some graph invariants,"
-        Transactions on Combinatorics, vol. 3, no. 3, pp. 43–49, Sep. 2014,
-        doi: 10.22108/toc.2014.5542.
-    [2] A. Faraji, "Corona Product in Graph Theory," Ali Faraji, May 11, 2021.
-        https://blog.alifaraji.ir/math/graph-theory/corona-product.html (accessed Dec. 07, 2021).
-    """
-    ...
-=======
 def corona_product(G: Graph[_X], H: Graph[_Y]) -> Graph[tuple[_X, _Y]]: ...
 @_dispatchable
-def modular_product(G, H) -> Graph[Incomplete]: ...
->>>>>>> 9a0ad919
+def modular_product(G, H) -> Graph[Incomplete]: ...