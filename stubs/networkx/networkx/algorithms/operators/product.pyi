<<<<<<< HEAD
"""Graph products."""

=======
from collections.abc import Hashable
from typing import TypeVar

from networkx.classes.graph import Graph, _Node
>>>>>>> 62feb28c
from networkx.utils.backends import _dispatchable

_X = TypeVar("_X", bound=Hashable)
_Y = TypeVar("_Y", bound=Hashable)

@_dispatchable
<<<<<<< HEAD
def tensor_product(G, H):
    r"""
    Returns the tensor product of G and H.

    The tensor product $P$ of the graphs $G$ and $H$ has a node set that
    is the Cartesian product of the node sets, $V(P)=V(G) \times V(H)$.
    $P$ has an edge $((u,v), (x,y))$ if and only if $(u,x)$ is an edge in $G$
    and $(v,y)$ is an edge in $H$.

    Tensor product is sometimes also referred to as the categorical product,
    direct product, cardinal product or conjunction.


    Parameters
    ----------
    G, H: graphs
     Networkx graphs.

    Returns
    -------
    P: NetworkX graph
     The tensor product of G and H. P will be a multi-graph if either G
     or H is a multi-graph, will be a directed if G and H are directed,
     and undirected if G and H are undirected.

    Raises
    ------
    NetworkXError
     If G and H are not both directed or both undirected.

    Notes
    -----
    Node attributes in P are two-tuple of the G and H node attributes.
    Missing attributes are assigned None.

    Examples
    --------
    >>> G = nx.Graph()
    >>> H = nx.Graph()
    >>> G.add_node(0, a1=True)
    >>> H.add_node("a", a2="Spam")
    >>> P = nx.tensor_product(G, H)
    >>> list(P)
    [(0, 'a')]

    Edge attributes and edge keys (for multigraphs) are also copied to the
    new product graph
    """
    ...
@_dispatchable
def cartesian_product(G, H):
    r"""
    Returns the Cartesian product of G and H.

    The Cartesian product $P$ of the graphs $G$ and $H$ has a node set that
    is the Cartesian product of the node sets, $V(P)=V(G) \times V(H)$.
    $P$ has an edge $((u,v),(x,y))$ if and only if either $u$ is equal to $x$
    and both $v$ and $y$ are adjacent in $H$ or if $v$ is equal to $y$ and
    both $u$ and $x$ are adjacent in $G$.

    Parameters
    ----------
    G, H: graphs
     Networkx graphs.

    Returns
    -------
    P: NetworkX graph
     The Cartesian product of G and H. P will be a multi-graph if either G
     or H is a multi-graph. Will be a directed if G and H are directed,
     and undirected if G and H are undirected.

    Raises
    ------
    NetworkXError
     If G and H are not both directed or both undirected.

    Notes
    -----
    Node attributes in P are two-tuple of the G and H node attributes.
    Missing attributes are assigned None.

    Examples
    --------
    >>> G = nx.Graph()
    >>> H = nx.Graph()
    >>> G.add_node(0, a1=True)
    >>> H.add_node("a", a2="Spam")
    >>> P = nx.cartesian_product(G, H)
    >>> list(P)
    [(0, 'a')]

    Edge attributes and edge keys (for multigraphs) are also copied to the
    new product graph
    """
    ...
@_dispatchable
def lexicographic_product(G, H):
    r"""
    Returns the lexicographic product of G and H.

    The lexicographical product $P$ of the graphs $G$ and $H$ has a node set
    that is the Cartesian product of the node sets, $V(P)=V(G) \times V(H)$.
    $P$ has an edge $((u,v), (x,y))$ if and only if $(u,v)$ is an edge in $G$
    or $u==v$ and $(x,y)$ is an edge in $H$.

    Parameters
    ----------
    G, H: graphs
     Networkx graphs.

    Returns
    -------
    P: NetworkX graph
     The Cartesian product of G and H. P will be a multi-graph if either G
     or H is a multi-graph. Will be a directed if G and H are directed,
     and undirected if G and H are undirected.

    Raises
    ------
    NetworkXError
     If G and H are not both directed or both undirected.

    Notes
    -----
    Node attributes in P are two-tuple of the G and H node attributes.
    Missing attributes are assigned None.

    Examples
    --------
    >>> G = nx.Graph()
    >>> H = nx.Graph()
    >>> G.add_node(0, a1=True)
    >>> H.add_node("a", a2="Spam")
    >>> P = nx.lexicographic_product(G, H)
    >>> list(P)
    [(0, 'a')]

    Edge attributes and edge keys (for multigraphs) are also copied to the
    new product graph
    """
    ...
@_dispatchable
def strong_product(G, H):
    r"""
    Returns the strong product of G and H.

    The strong product $P$ of the graphs $G$ and $H$ has a node set that
    is the Cartesian product of the node sets, $V(P)=V(G) \times V(H)$.
    $P$ has an edge $((u,x), (v,y))$ if any of the following conditions
    are met:

    - $u=v$ and $(x,y)$ is an edge in $H$
    - $x=y$ and $(u,v)$ is an edge in $G$
    - $(u,v)$ is an edge in $G$ and $(x,y)$ is an edge in $H$

    Parameters
    ----------
    G, H: graphs
     Networkx graphs.

    Returns
    -------
    P: NetworkX graph
     The Cartesian product of G and H. P will be a multi-graph if either G
     or H is a multi-graph. Will be a directed if G and H are directed,
     and undirected if G and H are undirected.

    Raises
    ------
    NetworkXError
     If G and H are not both directed or both undirected.

    Notes
    -----
    Node attributes in P are two-tuple of the G and H node attributes.
    Missing attributes are assigned None.

    Examples
    --------
    >>> G = nx.Graph()
    >>> H = nx.Graph()
    >>> G.add_node(0, a1=True)
    >>> H.add_node("a", a2="Spam")
    >>> P = nx.strong_product(G, H)
    >>> list(P)
    [(0, 'a')]

    Edge attributes and edge keys (for multigraphs) are also copied to the
    new product graph
    """
    ...
@_dispatchable
def power(G, k):
    """
    Returns the specified power of a graph.

    The $k$th power of a simple graph $G$, denoted $G^k$, is a
    graph on the same set of nodes in which two distinct nodes $u$ and
    $v$ are adjacent in $G^k$ if and only if the shortest path
    distance between $u$ and $v$ in $G$ is at most $k$.

    Parameters
    ----------
    G : graph
        A NetworkX simple graph object.

    k : positive integer
        The power to which to raise the graph `G`.

    Returns
    -------
    NetworkX simple graph
        `G` to the power `k`.

    Raises
    ------
    ValueError
        If the exponent `k` is not positive.

    NetworkXNotImplemented
        If `G` is not a simple graph.

    Examples
    --------
    The number of edges will never decrease when taking successive
    powers:

    >>> G = nx.path_graph(4)
    >>> list(nx.power(G, 2).edges)
    [(0, 1), (0, 2), (1, 2), (1, 3), (2, 3)]
    >>> list(nx.power(G, 3).edges)
    [(0, 1), (0, 2), (0, 3), (1, 2), (1, 3), (2, 3)]

    The `k` th power of a cycle graph on *n* nodes is the complete graph
    on *n* nodes, if `k` is at least ``n // 2``:

    >>> G = nx.cycle_graph(5)
    >>> H = nx.complete_graph(5)
    >>> nx.is_isomorphic(nx.power(G, 2), H)
    True
    >>> G = nx.cycle_graph(8)
    >>> H = nx.complete_graph(8)
    >>> nx.is_isomorphic(nx.power(G, 4), H)
    True

    References
    ----------
    .. [1] J. A. Bondy, U. S. R. Murty, *Graph Theory*. Springer, 2008.

    Notes
    -----
    This definition of "power graph" comes from Exercise 3.1.6 of
    *Graph Theory* by Bondy and Murty [1]_.
    """
    ...
@_dispatchable
def rooted_product(G, H, root):
    """
    Return the rooted product of graphs G and H rooted at root in H.

    A new graph is constructed representing the rooted product of
    the inputted graphs, G and H, with a root in H.
    A rooted product duplicates H for each nodes in G with the root
    of H corresponding to the node in G. Nodes are renamed as the direct
    product of G and H. The result is a subgraph of the cartesian product.

    Parameters
    ----------
    G,H : graph
       A NetworkX graph
    root : node
       A node in H

    Returns
    -------
    R : The rooted product of G and H with a specified root in H

    Notes
    -----
    The nodes of R are the Cartesian Product of the nodes of G and H.
    The nodes of G and H are not relabeled.
    """
    ...
@_dispatchable
def corona_product(G, H):
    r"""
    Returns the Corona product of G and H.

    The corona product of $G$ and $H$ is the graph $C = G \circ H$ obtained by
    taking one copy of $G$, called the center graph, $|V(G)|$ copies of $H$,
    called the outer graph, and making the $i$-th vertex of $G$ adjacent to
    every vertex of the $i$-th copy of $H$, where $1 ≤ i ≤ |V(G)|$.

    Parameters
    ----------
    G, H: NetworkX graphs
        The graphs to take the carona product of.
        `G` is the center graph and `H` is the outer graph

    Returns
    -------
    C: NetworkX graph
        The Corona product of G and H.

    Raises
    ------
    NetworkXError
        If G and H are not both directed or both undirected.

    Examples
    --------
    >>> G = nx.cycle_graph(4)
    >>> H = nx.path_graph(2)
    >>> C = nx.corona_product(G, H)
    >>> list(C)
    [0, 1, 2, 3, (0, 0), (0, 1), (1, 0), (1, 1), (2, 0), (2, 1), (3, 0), (3, 1)]
    >>> print(C)
    Graph with 12 nodes and 16 edges

    References
    ----------
    [1] M. Tavakoli, F. Rahbarnia, and A. R. Ashrafi,
        "Studying the corona product of graphs under some graph invariants,"
        Transactions on Combinatorics, vol. 3, no. 3, pp. 43–49, Sep. 2014,
        doi: 10.22108/toc.2014.5542.
    [2] A. Faraji, "Corona Product in Graph Theory," Ali Faraji, May 11, 2021.
        https://blog.alifaraji.ir/math/graph-theory/corona-product.html (accessed Dec. 07, 2021).
    """
    ...
=======
def tensor_product(G: Graph[_X], H: Graph[_Y]) -> Graph[tuple[_X, _Y]]: ...
@_dispatchable
def cartesian_product(G: Graph[_X], H: Graph[_Y]) -> Graph[tuple[_X, _Y]]: ...
@_dispatchable
def lexicographic_product(G: Graph[_X], H: Graph[_Y]) -> Graph[tuple[_X, _Y]]: ...
@_dispatchable
def strong_product(G: Graph[_X], H: Graph[_Y]) -> Graph[tuple[_X, _Y]]: ...
@_dispatchable
def power(G: Graph[_Node], k): ...
@_dispatchable
def rooted_product(G: Graph[_X], H: Graph[_Y], root: _Y) -> Graph[tuple[_X, _Y]]: ...
@_dispatchable
def corona_product(G: Graph[_X], H: Graph[_Y]) -> Graph[tuple[_X, _Y]]: ...
>>>>>>> 62feb28c
<|MERGE_RESOLUTION|>--- conflicted
+++ resolved
@@ -1,350 +1,13 @@
-<<<<<<< HEAD
-"""Graph products."""
-
-=======
 from collections.abc import Hashable
 from typing import TypeVar
 
 from networkx.classes.graph import Graph, _Node
->>>>>>> 62feb28c
 from networkx.utils.backends import _dispatchable
 
 _X = TypeVar("_X", bound=Hashable)
 _Y = TypeVar("_Y", bound=Hashable)
 
 @_dispatchable
-<<<<<<< HEAD
-def tensor_product(G, H):
-    r"""
-    Returns the tensor product of G and H.
-
-    The tensor product $P$ of the graphs $G$ and $H$ has a node set that
-    is the Cartesian product of the node sets, $V(P)=V(G) \times V(H)$.
-    $P$ has an edge $((u,v), (x,y))$ if and only if $(u,x)$ is an edge in $G$
-    and $(v,y)$ is an edge in $H$.
-
-    Tensor product is sometimes also referred to as the categorical product,
-    direct product, cardinal product or conjunction.
-
-
-    Parameters
-    ----------
-    G, H: graphs
-     Networkx graphs.
-
-    Returns
-    -------
-    P: NetworkX graph
-     The tensor product of G and H. P will be a multi-graph if either G
-     or H is a multi-graph, will be a directed if G and H are directed,
-     and undirected if G and H are undirected.
-
-    Raises
-    ------
-    NetworkXError
-     If G and H are not both directed or both undirected.
-
-    Notes
-    -----
-    Node attributes in P are two-tuple of the G and H node attributes.
-    Missing attributes are assigned None.
-
-    Examples
-    --------
-    >>> G = nx.Graph()
-    >>> H = nx.Graph()
-    >>> G.add_node(0, a1=True)
-    >>> H.add_node("a", a2="Spam")
-    >>> P = nx.tensor_product(G, H)
-    >>> list(P)
-    [(0, 'a')]
-
-    Edge attributes and edge keys (for multigraphs) are also copied to the
-    new product graph
-    """
-    ...
-@_dispatchable
-def cartesian_product(G, H):
-    r"""
-    Returns the Cartesian product of G and H.
-
-    The Cartesian product $P$ of the graphs $G$ and $H$ has a node set that
-    is the Cartesian product of the node sets, $V(P)=V(G) \times V(H)$.
-    $P$ has an edge $((u,v),(x,y))$ if and only if either $u$ is equal to $x$
-    and both $v$ and $y$ are adjacent in $H$ or if $v$ is equal to $y$ and
-    both $u$ and $x$ are adjacent in $G$.
-
-    Parameters
-    ----------
-    G, H: graphs
-     Networkx graphs.
-
-    Returns
-    -------
-    P: NetworkX graph
-     The Cartesian product of G and H. P will be a multi-graph if either G
-     or H is a multi-graph. Will be a directed if G and H are directed,
-     and undirected if G and H are undirected.
-
-    Raises
-    ------
-    NetworkXError
-     If G and H are not both directed or both undirected.
-
-    Notes
-    -----
-    Node attributes in P are two-tuple of the G and H node attributes.
-    Missing attributes are assigned None.
-
-    Examples
-    --------
-    >>> G = nx.Graph()
-    >>> H = nx.Graph()
-    >>> G.add_node(0, a1=True)
-    >>> H.add_node("a", a2="Spam")
-    >>> P = nx.cartesian_product(G, H)
-    >>> list(P)
-    [(0, 'a')]
-
-    Edge attributes and edge keys (for multigraphs) are also copied to the
-    new product graph
-    """
-    ...
-@_dispatchable
-def lexicographic_product(G, H):
-    r"""
-    Returns the lexicographic product of G and H.
-
-    The lexicographical product $P$ of the graphs $G$ and $H$ has a node set
-    that is the Cartesian product of the node sets, $V(P)=V(G) \times V(H)$.
-    $P$ has an edge $((u,v), (x,y))$ if and only if $(u,v)$ is an edge in $G$
-    or $u==v$ and $(x,y)$ is an edge in $H$.
-
-    Parameters
-    ----------
-    G, H: graphs
-     Networkx graphs.
-
-    Returns
-    -------
-    P: NetworkX graph
-     The Cartesian product of G and H. P will be a multi-graph if either G
-     or H is a multi-graph. Will be a directed if G and H are directed,
-     and undirected if G and H are undirected.
-
-    Raises
-    ------
-    NetworkXError
-     If G and H are not both directed or both undirected.
-
-    Notes
-    -----
-    Node attributes in P are two-tuple of the G and H node attributes.
-    Missing attributes are assigned None.
-
-    Examples
-    --------
-    >>> G = nx.Graph()
-    >>> H = nx.Graph()
-    >>> G.add_node(0, a1=True)
-    >>> H.add_node("a", a2="Spam")
-    >>> P = nx.lexicographic_product(G, H)
-    >>> list(P)
-    [(0, 'a')]
-
-    Edge attributes and edge keys (for multigraphs) are also copied to the
-    new product graph
-    """
-    ...
-@_dispatchable
-def strong_product(G, H):
-    r"""
-    Returns the strong product of G and H.
-
-    The strong product $P$ of the graphs $G$ and $H$ has a node set that
-    is the Cartesian product of the node sets, $V(P)=V(G) \times V(H)$.
-    $P$ has an edge $((u,x), (v,y))$ if any of the following conditions
-    are met:
-
-    - $u=v$ and $(x,y)$ is an edge in $H$
-    - $x=y$ and $(u,v)$ is an edge in $G$
-    - $(u,v)$ is an edge in $G$ and $(x,y)$ is an edge in $H$
-
-    Parameters
-    ----------
-    G, H: graphs
-     Networkx graphs.
-
-    Returns
-    -------
-    P: NetworkX graph
-     The Cartesian product of G and H. P will be a multi-graph if either G
-     or H is a multi-graph. Will be a directed if G and H are directed,
-     and undirected if G and H are undirected.
-
-    Raises
-    ------
-    NetworkXError
-     If G and H are not both directed or both undirected.
-
-    Notes
-    -----
-    Node attributes in P are two-tuple of the G and H node attributes.
-    Missing attributes are assigned None.
-
-    Examples
-    --------
-    >>> G = nx.Graph()
-    >>> H = nx.Graph()
-    >>> G.add_node(0, a1=True)
-    >>> H.add_node("a", a2="Spam")
-    >>> P = nx.strong_product(G, H)
-    >>> list(P)
-    [(0, 'a')]
-
-    Edge attributes and edge keys (for multigraphs) are also copied to the
-    new product graph
-    """
-    ...
-@_dispatchable
-def power(G, k):
-    """
-    Returns the specified power of a graph.
-
-    The $k$th power of a simple graph $G$, denoted $G^k$, is a
-    graph on the same set of nodes in which two distinct nodes $u$ and
-    $v$ are adjacent in $G^k$ if and only if the shortest path
-    distance between $u$ and $v$ in $G$ is at most $k$.
-
-    Parameters
-    ----------
-    G : graph
-        A NetworkX simple graph object.
-
-    k : positive integer
-        The power to which to raise the graph `G`.
-
-    Returns
-    -------
-    NetworkX simple graph
-        `G` to the power `k`.
-
-    Raises
-    ------
-    ValueError
-        If the exponent `k` is not positive.
-
-    NetworkXNotImplemented
-        If `G` is not a simple graph.
-
-    Examples
-    --------
-    The number of edges will never decrease when taking successive
-    powers:
-
-    >>> G = nx.path_graph(4)
-    >>> list(nx.power(G, 2).edges)
-    [(0, 1), (0, 2), (1, 2), (1, 3), (2, 3)]
-    >>> list(nx.power(G, 3).edges)
-    [(0, 1), (0, 2), (0, 3), (1, 2), (1, 3), (2, 3)]
-
-    The `k` th power of a cycle graph on *n* nodes is the complete graph
-    on *n* nodes, if `k` is at least ``n // 2``:
-
-    >>> G = nx.cycle_graph(5)
-    >>> H = nx.complete_graph(5)
-    >>> nx.is_isomorphic(nx.power(G, 2), H)
-    True
-    >>> G = nx.cycle_graph(8)
-    >>> H = nx.complete_graph(8)
-    >>> nx.is_isomorphic(nx.power(G, 4), H)
-    True
-
-    References
-    ----------
-    .. [1] J. A. Bondy, U. S. R. Murty, *Graph Theory*. Springer, 2008.
-
-    Notes
-    -----
-    This definition of "power graph" comes from Exercise 3.1.6 of
-    *Graph Theory* by Bondy and Murty [1]_.
-    """
-    ...
-@_dispatchable
-def rooted_product(G, H, root):
-    """
-    Return the rooted product of graphs G and H rooted at root in H.
-
-    A new graph is constructed representing the rooted product of
-    the inputted graphs, G and H, with a root in H.
-    A rooted product duplicates H for each nodes in G with the root
-    of H corresponding to the node in G. Nodes are renamed as the direct
-    product of G and H. The result is a subgraph of the cartesian product.
-
-    Parameters
-    ----------
-    G,H : graph
-       A NetworkX graph
-    root : node
-       A node in H
-
-    Returns
-    -------
-    R : The rooted product of G and H with a specified root in H
-
-    Notes
-    -----
-    The nodes of R are the Cartesian Product of the nodes of G and H.
-    The nodes of G and H are not relabeled.
-    """
-    ...
-@_dispatchable
-def corona_product(G, H):
-    r"""
-    Returns the Corona product of G and H.
-
-    The corona product of $G$ and $H$ is the graph $C = G \circ H$ obtained by
-    taking one copy of $G$, called the center graph, $|V(G)|$ copies of $H$,
-    called the outer graph, and making the $i$-th vertex of $G$ adjacent to
-    every vertex of the $i$-th copy of $H$, where $1 ≤ i ≤ |V(G)|$.
-
-    Parameters
-    ----------
-    G, H: NetworkX graphs
-        The graphs to take the carona product of.
-        `G` is the center graph and `H` is the outer graph
-
-    Returns
-    -------
-    C: NetworkX graph
-        The Corona product of G and H.
-
-    Raises
-    ------
-    NetworkXError
-        If G and H are not both directed or both undirected.
-
-    Examples
-    --------
-    >>> G = nx.cycle_graph(4)
-    >>> H = nx.path_graph(2)
-    >>> C = nx.corona_product(G, H)
-    >>> list(C)
-    [0, 1, 2, 3, (0, 0), (0, 1), (1, 0), (1, 1), (2, 0), (2, 1), (3, 0), (3, 1)]
-    >>> print(C)
-    Graph with 12 nodes and 16 edges
-
-    References
-    ----------
-    [1] M. Tavakoli, F. Rahbarnia, and A. R. Ashrafi,
-        "Studying the corona product of graphs under some graph invariants,"
-        Transactions on Combinatorics, vol. 3, no. 3, pp. 43–49, Sep. 2014,
-        doi: 10.22108/toc.2014.5542.
-    [2] A. Faraji, "Corona Product in Graph Theory," Ali Faraji, May 11, 2021.
-        https://blog.alifaraji.ir/math/graph-theory/corona-product.html (accessed Dec. 07, 2021).
-    """
-    ...
-=======
 def tensor_product(G: Graph[_X], H: Graph[_Y]) -> Graph[tuple[_X, _Y]]: ...
 @_dispatchable
 def cartesian_product(G: Graph[_X], H: Graph[_Y]) -> Graph[tuple[_X, _Y]]: ...
@@ -357,5 +20,4 @@
 @_dispatchable
 def rooted_product(G: Graph[_X], H: Graph[_Y], root: _Y) -> Graph[tuple[_X, _Y]]: ...
 @_dispatchable
-def corona_product(G: Graph[_X], H: Graph[_Y]) -> Graph[tuple[_X, _Y]]: ...
->>>>>>> 62feb28c
+def corona_product(G: Graph[_X], H: Graph[_Y]) -> Graph[tuple[_X, _Y]]: ...