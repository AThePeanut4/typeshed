"""Unary operations on graphs"""

from collections.abc import Hashable
from typing import TypeVar

from networkx.classes.graph import Graph, _Node
from networkx.utils.backends import _dispatchable

_G = TypeVar("_G", bound=Graph[Hashable])

@_dispatchable
<<<<<<< HEAD
def complement(G):
    """
    Returns the graph complement of G.

    Parameters
    ----------
    G : graph
       A NetworkX graph

    Returns
    -------
    GC : A new graph.

    Notes
    -----
    Note that `complement` does not create self-loops and also
    does not produce parallel edges for MultiGraphs.

    Graph, node, and edge data are not propagated to the new graph.

    Examples
    --------
    >>> G = nx.Graph([(1, 2), (1, 3), (2, 3), (3, 4), (3, 5)])
    >>> G_complement = nx.complement(G)
    >>> G_complement.edges()  # This shows the edges of the complemented graph
    EdgeView([(1, 4), (1, 5), (2, 4), (2, 5), (4, 5)])
    """
    ...
=======
def complement(G: Graph[_Node]): ...
>>>>>>> 62feb28c
@_dispatchable
def reverse(G: _G, copy: bool = True) -> _G:
    """
    Returns the reverse directed graph of G.

    Parameters
    ----------
    G : directed graph
        A NetworkX directed graph
    copy : bool
        If True, then a new graph is returned. If False, then the graph is
        reversed in place.

    Returns
    -------
    H : directed graph
        The reversed G.

    Raises
    ------
    NetworkXError
        If graph is undirected.

    Examples
    --------
    >>> G = nx.DiGraph([(1, 2), (1, 3), (2, 3), (3, 4), (3, 5)])
    >>> G_reversed = nx.reverse(G)
    >>> G_reversed.edges()
    OutEdgeView([(2, 1), (3, 1), (3, 2), (4, 3), (5, 3)])
    """
    ...<|MERGE_RESOLUTION|>--- conflicted
+++ resolved
@@ -9,38 +9,7 @@
 _G = TypeVar("_G", bound=Graph[Hashable])
 
 @_dispatchable
-<<<<<<< HEAD
-def complement(G):
-    """
-    Returns the graph complement of G.
-
-    Parameters
-    ----------
-    G : graph
-       A NetworkX graph
-
-    Returns
-    -------
-    GC : A new graph.
-
-    Notes
-    -----
-    Note that `complement` does not create self-loops and also
-    does not produce parallel edges for MultiGraphs.
-
-    Graph, node, and edge data are not propagated to the new graph.
-
-    Examples
-    --------
-    >>> G = nx.Graph([(1, 2), (1, 3), (2, 3), (3, 4), (3, 5)])
-    >>> G_complement = nx.complement(G)
-    >>> G_complement.edges()  # This shows the edges of the complemented graph
-    EdgeView([(1, 4), (1, 5), (2, 4), (2, 5), (4, 5)])
-    """
-    ...
-=======
 def complement(G: Graph[_Node]): ...
->>>>>>> 62feb28c
 @_dispatchable
 def reverse(G: _G, copy: bool = True) -> _G:
     """
