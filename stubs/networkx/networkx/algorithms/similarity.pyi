"""
Functions measuring similarity using graph edit distance.

The graph edit distance is the number of edge/node changes needed
to make two graphs isomorphic.

The default algorithm/implementation is sub-optimal for some graphs.
The problem of finding the exact Graph Edit Distance (GED) is NP-hard
so it is often slow. If the simple interface `graph_edit_distance`
takes too long for your graph, try `optimize_graph_edit_distance`
and/or `optimize_edit_paths`.

At the same time, I encourage capable people to investigate
alternative GED algorithms, in order to improve the choices available.
"""

from _typeshed import Incomplete, SupportsGetItem
from collections.abc import Callable, Generator

from networkx.classes.graph import Graph, _Node
from networkx.utils.backends import _dispatchable
from numpy.random import RandomState

__all__ = [
    "graph_edit_distance",
    "optimal_edit_paths",
    "optimize_graph_edit_distance",
    "optimize_edit_paths",
    "simrank_similarity",
    "panther_similarity",
    "generate_random_paths",
]

@_dispatchable
def graph_edit_distance(
    G1: Graph[_Node],
    G2: Graph[_Node],
    node_match: Callable[..., Incomplete] | None = None,
    edge_match: Callable[..., Incomplete] | None = None,
    node_subst_cost: Callable[..., Incomplete] | None = None,
    node_del_cost: Callable[..., Incomplete] | None = None,
    node_ins_cost: Callable[..., Incomplete] | None = None,
    edge_subst_cost: Callable[..., Incomplete] | None = None,
    edge_del_cost: Callable[..., Incomplete] | None = None,
    edge_ins_cost: Callable[..., Incomplete] | None = None,
    roots=None,
    upper_bound: float | None = None,
    timeout: float | None = None,
):
    """
    Returns GED (graph edit distance) between graphs G1 and G2.

    Graph edit distance is a graph similarity measure analogous to
    Levenshtein distance for strings.  It is defined as minimum cost
    of edit path (sequence of node and edge edit operations)
    transforming graph G1 to graph isomorphic to G2.

    Parameters
    ----------
    G1, G2: graphs
        The two graphs G1 and G2 must be of the same type.

    node_match : callable
        A function that returns True if node n1 in G1 and n2 in G2
        should be considered equal during matching.

        The function will be called like

           node_match(G1.nodes[n1], G2.nodes[n2]).

        That is, the function will receive the node attribute
        dictionaries for n1 and n2 as inputs.

        Ignored if node_subst_cost is specified.  If neither
        node_match nor node_subst_cost are specified then node
        attributes are not considered.

    edge_match : callable
        A function that returns True if the edge attribute dictionaries
        for the pair of nodes (u1, v1) in G1 and (u2, v2) in G2 should
        be considered equal during matching.

        The function will be called like

           edge_match(G1[u1][v1], G2[u2][v2]).

        That is, the function will receive the edge attribute
        dictionaries of the edges under consideration.

        Ignored if edge_subst_cost is specified.  If neither
        edge_match nor edge_subst_cost are specified then edge
        attributes are not considered.

    node_subst_cost, node_del_cost, node_ins_cost : callable
        Functions that return the costs of node substitution, node
        deletion, and node insertion, respectively.

        The functions will be called like

           node_subst_cost(G1.nodes[n1], G2.nodes[n2]),
           node_del_cost(G1.nodes[n1]),
           node_ins_cost(G2.nodes[n2]).

        That is, the functions will receive the node attribute
        dictionaries as inputs.  The functions are expected to return
        positive numeric values.

        Function node_subst_cost overrides node_match if specified.
        If neither node_match nor node_subst_cost are specified then
        default node substitution cost of 0 is used (node attributes
        are not considered during matching).

        If node_del_cost is not specified then default node deletion
        cost of 1 is used.  If node_ins_cost is not specified then
        default node insertion cost of 1 is used.

    edge_subst_cost, edge_del_cost, edge_ins_cost : callable
        Functions that return the costs of edge substitution, edge
        deletion, and edge insertion, respectively.

        The functions will be called like

           edge_subst_cost(G1[u1][v1], G2[u2][v2]),
           edge_del_cost(G1[u1][v1]),
           edge_ins_cost(G2[u2][v2]).

        That is, the functions will receive the edge attribute
        dictionaries as inputs.  The functions are expected to return
        positive numeric values.

        Function edge_subst_cost overrides edge_match if specified.
        If neither edge_match nor edge_subst_cost are specified then
        default edge substitution cost of 0 is used (edge attributes
        are not considered during matching).

        If edge_del_cost is not specified then default edge deletion
        cost of 1 is used.  If edge_ins_cost is not specified then
        default edge insertion cost of 1 is used.

    roots : 2-tuple
        Tuple where first element is a node in G1 and the second
        is a node in G2.
        These nodes are forced to be matched in the comparison to
        allow comparison between rooted graphs.

    upper_bound : numeric
        Maximum edit distance to consider.  Return None if no edit
        distance under or equal to upper_bound exists.

    timeout : numeric
        Maximum number of seconds to execute.
        After timeout is met, the current best GED is returned.

    Examples
    --------
    >>> G1 = nx.cycle_graph(6)
    >>> G2 = nx.wheel_graph(7)
    >>> nx.graph_edit_distance(G1, G2)
    7.0

    >>> G1 = nx.star_graph(5)
    >>> G2 = nx.star_graph(5)
    >>> nx.graph_edit_distance(G1, G2, roots=(0, 0))
    0.0
    >>> nx.graph_edit_distance(G1, G2, roots=(1, 0))
    8.0

    See Also
    --------
    optimal_edit_paths, optimize_graph_edit_distance,

    is_isomorphic: test for graph edit distance of 0

    References
    ----------
    .. [1] Zeina Abu-Aisheh, Romain Raveaux, Jean-Yves Ramel, Patrick
       Martineau. An Exact Graph Edit Distance Algorithm for Solving
       Pattern Recognition Problems. 4th International Conference on
       Pattern Recognition Applications and Methods 2015, Jan 2015,
       Lisbon, Portugal. 2015,
       <10.5220/0005209202710278>. <hal-01168816>
       https://hal.archives-ouvertes.fr/hal-01168816
    """
    ...
@_dispatchable
def optimal_edit_paths(
    G1: Graph[_Node],
    G2: Graph[_Node],
    node_match: Callable[..., Incomplete] | None = None,
    edge_match: Callable[..., Incomplete] | None = None,
    node_subst_cost: Callable[..., Incomplete] | None = None,
    node_del_cost: Callable[..., Incomplete] | None = None,
    node_ins_cost: Callable[..., Incomplete] | None = None,
    edge_subst_cost: Callable[..., Incomplete] | None = None,
    edge_del_cost: Callable[..., Incomplete] | None = None,
    edge_ins_cost: Callable[..., Incomplete] | None = None,
    upper_bound: float | None = None,
):
    """
    Returns all minimum-cost edit paths transforming G1 to G2.

    Graph edit path is a sequence of node and edge edit operations
    transforming graph G1 to graph isomorphic to G2.  Edit operations
    include substitutions, deletions, and insertions.

    Parameters
    ----------
    G1, G2: graphs
        The two graphs G1 and G2 must be of the same type.

    node_match : callable
        A function that returns True if node n1 in G1 and n2 in G2
        should be considered equal during matching.

        The function will be called like

           node_match(G1.nodes[n1], G2.nodes[n2]).

        That is, the function will receive the node attribute
        dictionaries for n1 and n2 as inputs.

        Ignored if node_subst_cost is specified.  If neither
        node_match nor node_subst_cost are specified then node
        attributes are not considered.

    edge_match : callable
        A function that returns True if the edge attribute dictionaries
        for the pair of nodes (u1, v1) in G1 and (u2, v2) in G2 should
        be considered equal during matching.

        The function will be called like

           edge_match(G1[u1][v1], G2[u2][v2]).

        That is, the function will receive the edge attribute
        dictionaries of the edges under consideration.

        Ignored if edge_subst_cost is specified.  If neither
        edge_match nor edge_subst_cost are specified then edge
        attributes are not considered.

    node_subst_cost, node_del_cost, node_ins_cost : callable
        Functions that return the costs of node substitution, node
        deletion, and node insertion, respectively.

        The functions will be called like

           node_subst_cost(G1.nodes[n1], G2.nodes[n2]),
           node_del_cost(G1.nodes[n1]),
           node_ins_cost(G2.nodes[n2]).

        That is, the functions will receive the node attribute
        dictionaries as inputs.  The functions are expected to return
        positive numeric values.

        Function node_subst_cost overrides node_match if specified.
        If neither node_match nor node_subst_cost are specified then
        default node substitution cost of 0 is used (node attributes
        are not considered during matching).

        If node_del_cost is not specified then default node deletion
        cost of 1 is used.  If node_ins_cost is not specified then
        default node insertion cost of 1 is used.

    edge_subst_cost, edge_del_cost, edge_ins_cost : callable
        Functions that return the costs of edge substitution, edge
        deletion, and edge insertion, respectively.

        The functions will be called like

           edge_subst_cost(G1[u1][v1], G2[u2][v2]),
           edge_del_cost(G1[u1][v1]),
           edge_ins_cost(G2[u2][v2]).

        That is, the functions will receive the edge attribute
        dictionaries as inputs.  The functions are expected to return
        positive numeric values.

        Function edge_subst_cost overrides edge_match if specified.
        If neither edge_match nor edge_subst_cost are specified then
        default edge substitution cost of 0 is used (edge attributes
        are not considered during matching).

        If edge_del_cost is not specified then default edge deletion
        cost of 1 is used.  If edge_ins_cost is not specified then
        default edge insertion cost of 1 is used.

    upper_bound : numeric
        Maximum edit distance to consider.

    Returns
    -------
    edit_paths : list of tuples (node_edit_path, edge_edit_path)
       - node_edit_path : list of tuples ``(u, v)`` indicating node transformations
         between `G1` and `G2`. ``u`` is `None` for insertion, ``v`` is `None`
         for deletion.
       - edge_edit_path : list of tuples ``((u1, v1), (u2, v2))`` indicating edge
         transformations between `G1` and `G2`. ``(None, (u2,v2))`` for insertion
         and ``((u1,v1), None)`` for deletion.

    cost : numeric
        Optimal edit path cost (graph edit distance). When the cost
        is zero, it indicates that `G1` and `G2` are isomorphic.

    Examples
    --------
    >>> G1 = nx.cycle_graph(4)
    >>> G2 = nx.wheel_graph(5)
    >>> paths, cost = nx.optimal_edit_paths(G1, G2)
    >>> len(paths)
    40
    >>> cost
    5.0

    Notes
    -----
    To transform `G1` into a graph isomorphic to `G2`, apply the node
    and edge edits in the returned ``edit_paths``.
    In the case of isomorphic graphs, the cost is zero, and the paths
    represent different isomorphic mappings (isomorphisms). That is, the
    edits involve renaming nodes and edges to match the structure of `G2`.

    See Also
    --------
    graph_edit_distance, optimize_edit_paths

    References
    ----------
    .. [1] Zeina Abu-Aisheh, Romain Raveaux, Jean-Yves Ramel, Patrick
       Martineau. An Exact Graph Edit Distance Algorithm for Solving
       Pattern Recognition Problems. 4th International Conference on
       Pattern Recognition Applications and Methods 2015, Jan 2015,
       Lisbon, Portugal. 2015,
       <10.5220/0005209202710278>. <hal-01168816>
       https://hal.archives-ouvertes.fr/hal-01168816
    """
    ...
@_dispatchable
def optimize_graph_edit_distance(
    G1: Graph[_Node],
    G2: Graph[_Node],
    node_match: Callable[..., Incomplete] | None = None,
    edge_match: Callable[..., Incomplete] | None = None,
    node_subst_cost: Callable[..., Incomplete] | None = None,
    node_del_cost: Callable[..., Incomplete] | None = None,
    node_ins_cost: Callable[..., Incomplete] | None = None,
    edge_subst_cost: Callable[..., Incomplete] | None = None,
    edge_del_cost: Callable[..., Incomplete] | None = None,
    edge_ins_cost: Callable[..., Incomplete] | None = None,
    upper_bound: float | None = None,
) -> Generator[Incomplete, None, None]:
    """
    Returns consecutive approximations of GED (graph edit distance)
    between graphs G1 and G2.

    Graph edit distance is a graph similarity measure analogous to
    Levenshtein distance for strings.  It is defined as minimum cost
    of edit path (sequence of node and edge edit operations)
    transforming graph G1 to graph isomorphic to G2.

    Parameters
    ----------
    G1, G2: graphs
        The two graphs G1 and G2 must be of the same type.

    node_match : callable
        A function that returns True if node n1 in G1 and n2 in G2
        should be considered equal during matching.

        The function will be called like

           node_match(G1.nodes[n1], G2.nodes[n2]).

        That is, the function will receive the node attribute
        dictionaries for n1 and n2 as inputs.

        Ignored if node_subst_cost is specified.  If neither
        node_match nor node_subst_cost are specified then node
        attributes are not considered.

    edge_match : callable
        A function that returns True if the edge attribute dictionaries
        for the pair of nodes (u1, v1) in G1 and (u2, v2) in G2 should
        be considered equal during matching.

        The function will be called like

           edge_match(G1[u1][v1], G2[u2][v2]).

        That is, the function will receive the edge attribute
        dictionaries of the edges under consideration.

        Ignored if edge_subst_cost is specified.  If neither
        edge_match nor edge_subst_cost are specified then edge
        attributes are not considered.

    node_subst_cost, node_del_cost, node_ins_cost : callable
        Functions that return the costs of node substitution, node
        deletion, and node insertion, respectively.

        The functions will be called like

           node_subst_cost(G1.nodes[n1], G2.nodes[n2]),
           node_del_cost(G1.nodes[n1]),
           node_ins_cost(G2.nodes[n2]).

        That is, the functions will receive the node attribute
        dictionaries as inputs.  The functions are expected to return
        positive numeric values.

        Function node_subst_cost overrides node_match if specified.
        If neither node_match nor node_subst_cost are specified then
        default node substitution cost of 0 is used (node attributes
        are not considered during matching).

        If node_del_cost is not specified then default node deletion
        cost of 1 is used.  If node_ins_cost is not specified then
        default node insertion cost of 1 is used.

    edge_subst_cost, edge_del_cost, edge_ins_cost : callable
        Functions that return the costs of edge substitution, edge
        deletion, and edge insertion, respectively.

        The functions will be called like

           edge_subst_cost(G1[u1][v1], G2[u2][v2]),
           edge_del_cost(G1[u1][v1]),
           edge_ins_cost(G2[u2][v2]).

        That is, the functions will receive the edge attribute
        dictionaries as inputs.  The functions are expected to return
        positive numeric values.

        Function edge_subst_cost overrides edge_match if specified.
        If neither edge_match nor edge_subst_cost are specified then
        default edge substitution cost of 0 is used (edge attributes
        are not considered during matching).

        If edge_del_cost is not specified then default edge deletion
        cost of 1 is used.  If edge_ins_cost is not specified then
        default edge insertion cost of 1 is used.

    upper_bound : numeric
        Maximum edit distance to consider.

    Returns
    -------
    Generator of consecutive approximations of graph edit distance.

    Examples
    --------
    >>> G1 = nx.cycle_graph(6)
    >>> G2 = nx.wheel_graph(7)
    >>> for v in nx.optimize_graph_edit_distance(G1, G2):
    ...     minv = v
    >>> minv
    7.0

    See Also
    --------
    graph_edit_distance, optimize_edit_paths

    References
    ----------
    .. [1] Zeina Abu-Aisheh, Romain Raveaux, Jean-Yves Ramel, Patrick
       Martineau. An Exact Graph Edit Distance Algorithm for Solving
       Pattern Recognition Problems. 4th International Conference on
       Pattern Recognition Applications and Methods 2015, Jan 2015,
       Lisbon, Portugal. 2015,
       <10.5220/0005209202710278>. <hal-01168816>
       https://hal.archives-ouvertes.fr/hal-01168816
    """
    ...
@_dispatchable
def optimize_edit_paths(
    G1: Graph[_Node],
    G2: Graph[_Node],
    node_match: Callable[..., Incomplete] | None = None,
    edge_match: Callable[..., Incomplete] | None = None,
    node_subst_cost: Callable[..., Incomplete] | None = None,
    node_del_cost: Callable[..., Incomplete] | None = None,
    node_ins_cost: Callable[..., Incomplete] | None = None,
    edge_subst_cost: Callable[..., Incomplete] | None = None,
    edge_del_cost: Callable[..., Incomplete] | None = None,
    edge_ins_cost: Callable[..., Incomplete] | None = None,
    upper_bound: float | None = None,
    strictly_decreasing: bool = True,
    roots=None,
    timeout: float | None = None,
) -> Generator[Incomplete, None, Incomplete]:
    """
    GED (graph edit distance) calculation: advanced interface.

    Graph edit path is a sequence of node and edge edit operations
    transforming graph G1 to graph isomorphic to G2.  Edit operations
    include substitutions, deletions, and insertions.

    Graph edit distance is defined as minimum cost of edit path.

    Parameters
    ----------
    G1, G2: graphs
        The two graphs G1 and G2 must be of the same type.

    node_match : callable
        A function that returns True if node n1 in G1 and n2 in G2
        should be considered equal during matching.

        The function will be called like

           node_match(G1.nodes[n1], G2.nodes[n2]).

        That is, the function will receive the node attribute
        dictionaries for n1 and n2 as inputs.

        Ignored if node_subst_cost is specified.  If neither
        node_match nor node_subst_cost are specified then node
        attributes are not considered.

    edge_match : callable
        A function that returns True if the edge attribute dictionaries
        for the pair of nodes (u1, v1) in G1 and (u2, v2) in G2 should
        be considered equal during matching.

        The function will be called like

           edge_match(G1[u1][v1], G2[u2][v2]).

        That is, the function will receive the edge attribute
        dictionaries of the edges under consideration.

        Ignored if edge_subst_cost is specified.  If neither
        edge_match nor edge_subst_cost are specified then edge
        attributes are not considered.

    node_subst_cost, node_del_cost, node_ins_cost : callable
        Functions that return the costs of node substitution, node
        deletion, and node insertion, respectively.

        The functions will be called like

           node_subst_cost(G1.nodes[n1], G2.nodes[n2]),
           node_del_cost(G1.nodes[n1]),
           node_ins_cost(G2.nodes[n2]).

        That is, the functions will receive the node attribute
        dictionaries as inputs.  The functions are expected to return
        positive numeric values.

        Function node_subst_cost overrides node_match if specified.
        If neither node_match nor node_subst_cost are specified then
        default node substitution cost of 0 is used (node attributes
        are not considered during matching).

        If node_del_cost is not specified then default node deletion
        cost of 1 is used.  If node_ins_cost is not specified then
        default node insertion cost of 1 is used.

    edge_subst_cost, edge_del_cost, edge_ins_cost : callable
        Functions that return the costs of edge substitution, edge
        deletion, and edge insertion, respectively.

        The functions will be called like

           edge_subst_cost(G1[u1][v1], G2[u2][v2]),
           edge_del_cost(G1[u1][v1]),
           edge_ins_cost(G2[u2][v2]).

        That is, the functions will receive the edge attribute
        dictionaries as inputs.  The functions are expected to return
        positive numeric values.

        Function edge_subst_cost overrides edge_match if specified.
        If neither edge_match nor edge_subst_cost are specified then
        default edge substitution cost of 0 is used (edge attributes
        are not considered during matching).

        If edge_del_cost is not specified then default edge deletion
        cost of 1 is used.  If edge_ins_cost is not specified then
        default edge insertion cost of 1 is used.

    upper_bound : numeric
        Maximum edit distance to consider.

    strictly_decreasing : bool
        If True, return consecutive approximations of strictly
        decreasing cost.  Otherwise, return all edit paths of cost
        less than or equal to the previous minimum cost.

    roots : 2-tuple
        Tuple where first element is a node in G1 and the second
        is a node in G2.
        These nodes are forced to be matched in the comparison to
        allow comparison between rooted graphs.

    timeout : numeric
        Maximum number of seconds to execute.
        After timeout is met, the current best GED is returned.

    Returns
    -------
    Generator of tuples (node_edit_path, edge_edit_path, cost)
        node_edit_path : list of tuples (u, v)
        edge_edit_path : list of tuples ((u1, v1), (u2, v2))
        cost : numeric

    See Also
    --------
    graph_edit_distance, optimize_graph_edit_distance, optimal_edit_paths

    References
    ----------
    .. [1] Zeina Abu-Aisheh, Romain Raveaux, Jean-Yves Ramel, Patrick
       Martineau. An Exact Graph Edit Distance Algorithm for Solving
       Pattern Recognition Problems. 4th International Conference on
       Pattern Recognition Applications and Methods 2015, Jan 2015,
       Lisbon, Portugal. 2015,
       <10.5220/0005209202710278>. <hal-01168816>
       https://hal.archives-ouvertes.fr/hal-01168816
    """
    ...
@_dispatchable
def simrank_similarity(
    G: Graph[_Node],
    source: _Node | None = None,
    target: _Node | None = None,
    importance_factor: float = 0.9,
    max_iterations: int = 1000,
    tolerance: float = 0.0001,
<<<<<<< HEAD
):
    """
    Returns the SimRank similarity of nodes in the graph ``G``.

    SimRank is a similarity metric that says "two objects are considered
    to be similar if they are referenced by similar objects." [1]_.

    The pseudo-code definition from the paper is::

        def simrank(G, u, v):
            in_neighbors_u = G.predecessors(u)
            in_neighbors_v = G.predecessors(v)
            scale = C / (len(in_neighbors_u) * len(in_neighbors_v))
            return scale * sum(
                simrank(G, w, x) for w, x in product(in_neighbors_u, in_neighbors_v)
            )

    where ``G`` is the graph, ``u`` is the source, ``v`` is the target,
    and ``C`` is a float decay or importance factor between 0 and 1.

    The SimRank algorithm for determining node similarity is defined in
    [2]_.

    Parameters
    ----------
    G : NetworkX graph
        A NetworkX graph

    source : node
        If this is specified, the returned dictionary maps each node
        ``v`` in the graph to the similarity between ``source`` and
        ``v``.

    target : node
        If both ``source`` and ``target`` are specified, the similarity
        value between ``source`` and ``target`` is returned. If
        ``target`` is specified but ``source`` is not, this argument is
        ignored.

    importance_factor : float
        The relative importance of indirect neighbors with respect to
        direct neighbors.

    max_iterations : integer
        Maximum number of iterations.

    tolerance : float
        Error tolerance used to check convergence. When an iteration of
        the algorithm finds that no similarity value changes more than
        this amount, the algorithm halts.

    Returns
    -------
    similarity : dictionary or float
        If ``source`` and ``target`` are both ``None``, this returns a
        dictionary of dictionaries, where keys are node pairs and value
        are similarity of the pair of nodes.

        If ``source`` is not ``None`` but ``target`` is, this returns a
        dictionary mapping node to the similarity of ``source`` and that
        node.

        If neither ``source`` nor ``target`` is ``None``, this returns
        the similarity value for the given pair of nodes.

    Raises
    ------
    ExceededMaxIterations
        If the algorithm does not converge within ``max_iterations``.

    NodeNotFound
        If either ``source`` or ``target`` is not in `G`.

    Examples
    --------
    >>> G = nx.cycle_graph(2)
    >>> nx.simrank_similarity(G)
    {0: {0: 1.0, 1: 0.0}, 1: {0: 0.0, 1: 1.0}}
    >>> nx.simrank_similarity(G, source=0)
    {0: 1.0, 1: 0.0}
    >>> nx.simrank_similarity(G, source=0, target=0)
    1.0

    The result of this function can be converted to a numpy array
    representing the SimRank matrix by using the node order of the
    graph to determine which row and column represent each node.
    Other ordering of nodes is also possible.

    >>> import numpy as np
    >>> sim = nx.simrank_similarity(G)
    >>> np.array([[sim[u][v] for v in G] for u in G])
    array([[1., 0.],
           [0., 1.]])
    >>> sim_1d = nx.simrank_similarity(G, source=0)
    >>> np.array([sim[0][v] for v in G])
    array([1., 0.])

    References
    ----------
    .. [1] https://en.wikipedia.org/wiki/SimRank
    .. [2] G. Jeh and J. Widom.
           "SimRank: a measure of structural-context similarity",
           In KDD'02: Proceedings of the Eighth ACM SIGKDD
           International Conference on Knowledge Discovery and Data Mining,
           pp. 538--543. ACM Press, 2002.
    """
    ...
=======
) -> float | dict[Incomplete, Incomplete]: ...
>>>>>>> 07a59e92
@_dispatchable
def panther_similarity(
    G: Graph[_Node],
    source: _Node,
    k: int = 5,
    path_length: int = 5,
    c: float = 0.5,
    delta: float = 0.1,
    eps=None,
    weight: str | None = "weight",
<<<<<<< HEAD
):
    r"""
    Returns the Panther similarity of nodes in the graph `G` to node ``v``.

    Panther is a similarity metric that says "two objects are considered
    to be similar if they frequently appear on the same paths." [1]_.

    Parameters
    ----------
    G : NetworkX graph
        A NetworkX graph
    source : node
        Source node for which to find the top `k` similar other nodes
    k : int (default = 5)
        The number of most similar nodes to return.
    path_length : int (default = 5)
        How long the randomly generated paths should be (``T`` in [1]_)
    c : float (default = 0.5)
        A universal positive constant used to scale the number
        of sample random paths to generate.
    delta : float (default = 0.1)
        The probability that the similarity $S$ is not an epsilon-approximation to (R, phi),
        where $R$ is the number of random paths and $\phi$ is the probability
        that an element sampled from a set $A \subseteq D$, where $D$ is the domain.
    eps : float or None (default = None)
        The error bound. Per [1]_, a good value is ``sqrt(1/|E|)``. Therefore,
        if no value is provided, the recommended computed value will be used.
    weight : string or None, optional (default="weight")
        The name of an edge attribute that holds the numerical value
        used as a weight. If None then each edge has weight 1.

    Returns
    -------
    similarity : dictionary
        Dictionary of nodes to similarity scores (as floats). Note:
        the self-similarity (i.e., ``v``) will not be included in
        the returned dictionary. So, for ``k = 5``, a dictionary of
        top 4 nodes and their similarity scores will be returned.

    Raises
    ------
    NetworkXUnfeasible
        If `source` is an isolated node.

    NodeNotFound
        If `source` is not in `G`.

    Notes
    -----
        The isolated nodes in `G` are ignored.

    Examples
    --------
    >>> G = nx.star_graph(10)
    >>> sim = nx.panther_similarity(G, 0)

    References
    ----------
    .. [1] Zhang, J., Tang, J., Ma, C., Tong, H., Jing, Y., & Li, J.
           Panther: Fast top-k similarity search on large networks.
           In Proceedings of the ACM SIGKDD International Conference
           on Knowledge Discovery and Data Mining (Vol. 2015-August, pp. 1445–1454).
           Association for Computing Machinery. https://doi.org/10.1145/2783258.2783267.
    """
    ...
=======
) -> dict[bytes, bytes]: ...
>>>>>>> 07a59e92
@_dispatchable
def generate_random_paths(
    G: Graph[_Node],
    sample_size: int,
    path_length: int = 5,
    index_map: SupportsGetItem[Incomplete, Incomplete] | None = None,
    weight: str | None = "weight",
    seed: int | RandomState | None = None,
    *,
    source: _Node | None = None,
) -> Generator[list[Incomplete]]:
    """
    Randomly generate `sample_size` paths of length `path_length`.

    Parameters
    ----------
    G : NetworkX graph
        A NetworkX graph
    sample_size : integer
        The number of paths to generate. This is ``R`` in [1]_.
    path_length : integer (default = 5)
        The maximum size of the path to randomly generate.
        This is ``T`` in [1]_. According to the paper, ``T >= 5`` is
        recommended.
    index_map : dictionary, optional
        If provided, this will be populated with the inverted
        index of nodes mapped to the set of generated random path
        indices within ``paths``.
    weight : string or None, optional (default="weight")
        The name of an edge attribute that holds the numerical value
        used as a weight. If None then each edge has weight 1.
    seed : integer, random_state, or None (default)
        Indicator of random number generation state.
        See :ref:`Randomness<randomness>`.
    source : node, optional
        Node to use as the starting point for all generated paths.
        If None then starting nodes are selected at random with uniform probability.

    Returns
    -------
    paths : generator of lists
        Generator of `sample_size` paths each with length `path_length`.

    Examples
    --------
    The generator yields `sample_size` number of paths of length `path_length`
    drawn from `G`:

    >>> G = nx.complete_graph(5)
    >>> next(nx.generate_random_paths(G, sample_size=1, path_length=3, seed=42))
    [3, 4, 2, 3]
    >>> list(nx.generate_random_paths(G, sample_size=3, path_length=4, seed=42))
    [[3, 4, 2, 3, 0], [2, 0, 2, 1, 0], [2, 0, 4, 3, 0]]

    By passing a dictionary into `index_map`, it will build an
    inverted index mapping of nodes to the paths in which that node is present:

    >>> G = nx.wheel_graph(10)
    >>> index_map = {}
    >>> random_paths = list(
    ...     nx.generate_random_paths(G, sample_size=3, index_map=index_map, seed=2771)
    ... )
    >>> random_paths
    [[3, 2, 1, 9, 8, 7], [4, 0, 5, 6, 7, 8], [3, 0, 5, 0, 9, 8]]
    >>> paths_containing_node_0 = [
    ...     random_paths[path_idx] for path_idx in index_map.get(0, [])
    ... ]
    >>> paths_containing_node_0
    [[4, 0, 5, 6, 7, 8], [3, 0, 5, 0, 9, 8]]

    References
    ----------
    .. [1] Zhang, J., Tang, J., Ma, C., Tong, H., Jing, Y., & Li, J.
           Panther: Fast top-k similarity search on large networks.
           In Proceedings of the ACM SIGKDD International Conference
           on Knowledge Discovery and Data Mining (Vol. 2015-August, pp. 1445–1454).
           Association for Computing Machinery. https://doi.org/10.1145/2783258.2783267.
    """
    ...<|MERGE_RESOLUTION|>--- conflicted
+++ resolved
@@ -627,117 +627,7 @@
     importance_factor: float = 0.9,
     max_iterations: int = 1000,
     tolerance: float = 0.0001,
-<<<<<<< HEAD
-):
-    """
-    Returns the SimRank similarity of nodes in the graph ``G``.
-
-    SimRank is a similarity metric that says "two objects are considered
-    to be similar if they are referenced by similar objects." [1]_.
-
-    The pseudo-code definition from the paper is::
-
-        def simrank(G, u, v):
-            in_neighbors_u = G.predecessors(u)
-            in_neighbors_v = G.predecessors(v)
-            scale = C / (len(in_neighbors_u) * len(in_neighbors_v))
-            return scale * sum(
-                simrank(G, w, x) for w, x in product(in_neighbors_u, in_neighbors_v)
-            )
-
-    where ``G`` is the graph, ``u`` is the source, ``v`` is the target,
-    and ``C`` is a float decay or importance factor between 0 and 1.
-
-    The SimRank algorithm for determining node similarity is defined in
-    [2]_.
-
-    Parameters
-    ----------
-    G : NetworkX graph
-        A NetworkX graph
-
-    source : node
-        If this is specified, the returned dictionary maps each node
-        ``v`` in the graph to the similarity between ``source`` and
-        ``v``.
-
-    target : node
-        If both ``source`` and ``target`` are specified, the similarity
-        value between ``source`` and ``target`` is returned. If
-        ``target`` is specified but ``source`` is not, this argument is
-        ignored.
-
-    importance_factor : float
-        The relative importance of indirect neighbors with respect to
-        direct neighbors.
-
-    max_iterations : integer
-        Maximum number of iterations.
-
-    tolerance : float
-        Error tolerance used to check convergence. When an iteration of
-        the algorithm finds that no similarity value changes more than
-        this amount, the algorithm halts.
-
-    Returns
-    -------
-    similarity : dictionary or float
-        If ``source`` and ``target`` are both ``None``, this returns a
-        dictionary of dictionaries, where keys are node pairs and value
-        are similarity of the pair of nodes.
-
-        If ``source`` is not ``None`` but ``target`` is, this returns a
-        dictionary mapping node to the similarity of ``source`` and that
-        node.
-
-        If neither ``source`` nor ``target`` is ``None``, this returns
-        the similarity value for the given pair of nodes.
-
-    Raises
-    ------
-    ExceededMaxIterations
-        If the algorithm does not converge within ``max_iterations``.
-
-    NodeNotFound
-        If either ``source`` or ``target`` is not in `G`.
-
-    Examples
-    --------
-    >>> G = nx.cycle_graph(2)
-    >>> nx.simrank_similarity(G)
-    {0: {0: 1.0, 1: 0.0}, 1: {0: 0.0, 1: 1.0}}
-    >>> nx.simrank_similarity(G, source=0)
-    {0: 1.0, 1: 0.0}
-    >>> nx.simrank_similarity(G, source=0, target=0)
-    1.0
-
-    The result of this function can be converted to a numpy array
-    representing the SimRank matrix by using the node order of the
-    graph to determine which row and column represent each node.
-    Other ordering of nodes is also possible.
-
-    >>> import numpy as np
-    >>> sim = nx.simrank_similarity(G)
-    >>> np.array([[sim[u][v] for v in G] for u in G])
-    array([[1., 0.],
-           [0., 1.]])
-    >>> sim_1d = nx.simrank_similarity(G, source=0)
-    >>> np.array([sim[0][v] for v in G])
-    array([1., 0.])
-
-    References
-    ----------
-    .. [1] https://en.wikipedia.org/wiki/SimRank
-    .. [2] G. Jeh and J. Widom.
-           "SimRank: a measure of structural-context similarity",
-           In KDD'02: Proceedings of the Eighth ACM SIGKDD
-           International Conference on Knowledge Discovery and Data Mining,
-           pp. 538--543. ACM Press, 2002.
-    """
-    ...
-=======
 ) -> float | dict[Incomplete, Incomplete]: ...
->>>>>>> 07a59e92
 @_dispatchable
 def panther_similarity(
     G: Graph[_Node],
@@ -748,75 +638,7 @@
     delta: float = 0.1,
     eps=None,
     weight: str | None = "weight",
-<<<<<<< HEAD
-):
-    r"""
-    Returns the Panther similarity of nodes in the graph `G` to node ``v``.
-
-    Panther is a similarity metric that says "two objects are considered
-    to be similar if they frequently appear on the same paths." [1]_.
-
-    Parameters
-    ----------
-    G : NetworkX graph
-        A NetworkX graph
-    source : node
-        Source node for which to find the top `k` similar other nodes
-    k : int (default = 5)
-        The number of most similar nodes to return.
-    path_length : int (default = 5)
-        How long the randomly generated paths should be (``T`` in [1]_)
-    c : float (default = 0.5)
-        A universal positive constant used to scale the number
-        of sample random paths to generate.
-    delta : float (default = 0.1)
-        The probability that the similarity $S$ is not an epsilon-approximation to (R, phi),
-        where $R$ is the number of random paths and $\phi$ is the probability
-        that an element sampled from a set $A \subseteq D$, where $D$ is the domain.
-    eps : float or None (default = None)
-        The error bound. Per [1]_, a good value is ``sqrt(1/|E|)``. Therefore,
-        if no value is provided, the recommended computed value will be used.
-    weight : string or None, optional (default="weight")
-        The name of an edge attribute that holds the numerical value
-        used as a weight. If None then each edge has weight 1.
-
-    Returns
-    -------
-    similarity : dictionary
-        Dictionary of nodes to similarity scores (as floats). Note:
-        the self-similarity (i.e., ``v``) will not be included in
-        the returned dictionary. So, for ``k = 5``, a dictionary of
-        top 4 nodes and their similarity scores will be returned.
-
-    Raises
-    ------
-    NetworkXUnfeasible
-        If `source` is an isolated node.
-
-    NodeNotFound
-        If `source` is not in `G`.
-
-    Notes
-    -----
-        The isolated nodes in `G` are ignored.
-
-    Examples
-    --------
-    >>> G = nx.star_graph(10)
-    >>> sim = nx.panther_similarity(G, 0)
-
-    References
-    ----------
-    .. [1] Zhang, J., Tang, J., Ma, C., Tong, H., Jing, Y., & Li, J.
-           Panther: Fast top-k similarity search on large networks.
-           In Proceedings of the ACM SIGKDD International Conference
-           on Knowledge Discovery and Data Mining (Vol. 2015-August, pp. 1445–1454).
-           Association for Computing Machinery. https://doi.org/10.1145/2783258.2783267.
-    """
-    ...
-=======
 ) -> dict[bytes, bytes]: ...
->>>>>>> 07a59e92
 @_dispatchable
 def generate_random_paths(
     G: Graph[_Node],
