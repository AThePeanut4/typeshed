--- conflicted
+++ resolved
@@ -817,65 +817,6 @@
     index_map: SupportsGetItem[Incomplete, Incomplete] | None = None,
     weight: str | None = "weight",
     seed: int | RandomState | None = None,
-<<<<<<< HEAD
-) -> Generator[Incomplete, None, None]:
-    """
-    Randomly generate `sample_size` paths of length `path_length`.
-
-    Parameters
-    ----------
-    G : NetworkX graph
-        A NetworkX graph
-    sample_size : integer
-        The number of paths to generate. This is ``R`` in [1]_.
-    path_length : integer (default = 5)
-        The maximum size of the path to randomly generate.
-        This is ``T`` in [1]_. According to the paper, ``T >= 5`` is
-        recommended.
-    index_map : dictionary, optional
-        If provided, this will be populated with the inverted
-        index of nodes mapped to the set of generated random path
-        indices within ``paths``.
-    weight : string or None, optional (default="weight")
-        The name of an edge attribute that holds the numerical value
-        used as a weight. If None then each edge has weight 1.
-    seed : integer, random_state, or None (default)
-        Indicator of random number generation state.
-        See :ref:`Randomness<randomness>`.
-
-    Returns
-    -------
-    paths : generator of lists
-        Generator of `sample_size` paths each with length `path_length`.
-
-    Examples
-    --------
-    Note that the return value is the list of paths:
-
-    >>> G = nx.star_graph(3)
-    >>> random_path = nx.generate_random_paths(G, 2)
-
-    By passing a dictionary into `index_map`, it will build an
-    inverted index mapping of nodes to the paths in which that node is present:
-
-    >>> G = nx.star_graph(3)
-    >>> index_map = {}
-    >>> random_path = nx.generate_random_paths(G, 3, index_map=index_map)
-    >>> paths_containing_node_0 = [
-    ...     random_path[path_idx] for path_idx in index_map.get(0, [])
-    ... ]
-
-    References
-    ----------
-    .. [1] Zhang, J., Tang, J., Ma, C., Tong, H., Jing, Y., & Li, J.
-           Panther: Fast top-k similarity search on large networks.
-           In Proceedings of the ACM SIGKDD International Conference
-           on Knowledge Discovery and Data Mining (Vol. 2015-August, pp. 1445–1454).
-           Association for Computing Machinery. https://doi.org/10.1145/2783258.2783267.
-    """
-    ...
-=======
     *,
     source: _Node | None = None,
-) -> Generator[list[Incomplete]]: ...
->>>>>>> 8d1ac2e5
+) -> Generator[list[Incomplete]]: ...