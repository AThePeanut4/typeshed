<<<<<<< HEAD
"""
Functions measuring similarity using graph edit distance.

The graph edit distance is the number of edge/node changes needed
to make two graphs isomorphic.

The default algorithm/implementation is sub-optimal for some graphs.
The problem of finding the exact Graph Edit Distance (GED) is NP-hard
so it is often slow. If the simple interface `graph_edit_distance`
takes too long for your graph, try `optimize_graph_edit_distance`
and/or `optimize_edit_paths`.

At the same time, I encourage capable people to investigate
alternative GED algorithms, in order to improve the choices available.
"""

from _typeshed import Incomplete
from collections.abc import Generator
=======
from _typeshed import Incomplete, SupportsGetItem
from collections.abc import Callable, Generator
>>>>>>> 62feb28c

from networkx.classes.graph import Graph, _Node
from networkx.utils.backends import _dispatchable
from numpy.random import RandomState

@_dispatchable
def graph_edit_distance(
<<<<<<< HEAD
    G1,
    G2,
    node_match: Incomplete | None = None,
    edge_match: Incomplete | None = None,
    node_subst_cost: Incomplete | None = None,
    node_del_cost: Incomplete | None = None,
    node_ins_cost: Incomplete | None = None,
    edge_subst_cost: Incomplete | None = None,
    edge_del_cost: Incomplete | None = None,
    edge_ins_cost: Incomplete | None = None,
    roots: Incomplete | None = None,
    upper_bound: Incomplete | None = None,
    timeout: Incomplete | None = None,
):
    """
    Returns GED (graph edit distance) between graphs G1 and G2.

    Graph edit distance is a graph similarity measure analogous to
    Levenshtein distance for strings.  It is defined as minimum cost
    of edit path (sequence of node and edge edit operations)
    transforming graph G1 to graph isomorphic to G2.

    Parameters
    ----------
    G1, G2: graphs
        The two graphs G1 and G2 must be of the same type.

    node_match : callable
        A function that returns True if node n1 in G1 and n2 in G2
        should be considered equal during matching.

        The function will be called like

           node_match(G1.nodes[n1], G2.nodes[n2]).

        That is, the function will receive the node attribute
        dictionaries for n1 and n2 as inputs.

        Ignored if node_subst_cost is specified.  If neither
        node_match nor node_subst_cost are specified then node
        attributes are not considered.

    edge_match : callable
        A function that returns True if the edge attribute dictionaries
        for the pair of nodes (u1, v1) in G1 and (u2, v2) in G2 should
        be considered equal during matching.

        The function will be called like

           edge_match(G1[u1][v1], G2[u2][v2]).

        That is, the function will receive the edge attribute
        dictionaries of the edges under consideration.

        Ignored if edge_subst_cost is specified.  If neither
        edge_match nor edge_subst_cost are specified then edge
        attributes are not considered.

    node_subst_cost, node_del_cost, node_ins_cost : callable
        Functions that return the costs of node substitution, node
        deletion, and node insertion, respectively.

        The functions will be called like

           node_subst_cost(G1.nodes[n1], G2.nodes[n2]),
           node_del_cost(G1.nodes[n1]),
           node_ins_cost(G2.nodes[n2]).

        That is, the functions will receive the node attribute
        dictionaries as inputs.  The functions are expected to return
        positive numeric values.

        Function node_subst_cost overrides node_match if specified.
        If neither node_match nor node_subst_cost are specified then
        default node substitution cost of 0 is used (node attributes
        are not considered during matching).

        If node_del_cost is not specified then default node deletion
        cost of 1 is used.  If node_ins_cost is not specified then
        default node insertion cost of 1 is used.

    edge_subst_cost, edge_del_cost, edge_ins_cost : callable
        Functions that return the costs of edge substitution, edge
        deletion, and edge insertion, respectively.

        The functions will be called like

           edge_subst_cost(G1[u1][v1], G2[u2][v2]),
           edge_del_cost(G1[u1][v1]),
           edge_ins_cost(G2[u2][v2]).

        That is, the functions will receive the edge attribute
        dictionaries as inputs.  The functions are expected to return
        positive numeric values.

        Function edge_subst_cost overrides edge_match if specified.
        If neither edge_match nor edge_subst_cost are specified then
        default edge substitution cost of 0 is used (edge attributes
        are not considered during matching).

        If edge_del_cost is not specified then default edge deletion
        cost of 1 is used.  If edge_ins_cost is not specified then
        default edge insertion cost of 1 is used.

    roots : 2-tuple
        Tuple where first element is a node in G1 and the second
        is a node in G2.
        These nodes are forced to be matched in the comparison to
        allow comparison between rooted graphs.

    upper_bound : numeric
        Maximum edit distance to consider.  Return None if no edit
        distance under or equal to upper_bound exists.

    timeout : numeric
        Maximum number of seconds to execute.
        After timeout is met, the current best GED is returned.

    Examples
    --------
    >>> G1 = nx.cycle_graph(6)
    >>> G2 = nx.wheel_graph(7)
    >>> nx.graph_edit_distance(G1, G2)
    7.0

    >>> G1 = nx.star_graph(5)
    >>> G2 = nx.star_graph(5)
    >>> nx.graph_edit_distance(G1, G2, roots=(0, 0))
    0.0
    >>> nx.graph_edit_distance(G1, G2, roots=(1, 0))
    8.0

    See Also
    --------
    optimal_edit_paths, optimize_graph_edit_distance,

    is_isomorphic: test for graph edit distance of 0

    References
    ----------
    .. [1] Zeina Abu-Aisheh, Romain Raveaux, Jean-Yves Ramel, Patrick
       Martineau. An Exact Graph Edit Distance Algorithm for Solving
       Pattern Recognition Problems. 4th International Conference on
       Pattern Recognition Applications and Methods 2015, Jan 2015,
       Lisbon, Portugal. 2015,
       <10.5220/0005209202710278>. <hal-01168816>
       https://hal.archives-ouvertes.fr/hal-01168816
    """
    ...
@_dispatchable
def optimal_edit_paths(
    G1,
    G2,
    node_match: Incomplete | None = None,
    edge_match: Incomplete | None = None,
    node_subst_cost: Incomplete | None = None,
    node_del_cost: Incomplete | None = None,
    node_ins_cost: Incomplete | None = None,
    edge_subst_cost: Incomplete | None = None,
    edge_del_cost: Incomplete | None = None,
    edge_ins_cost: Incomplete | None = None,
    upper_bound: Incomplete | None = None,
):
    """
    Returns all minimum-cost edit paths transforming G1 to G2.

    Graph edit path is a sequence of node and edge edit operations
    transforming graph G1 to graph isomorphic to G2.  Edit operations
    include substitutions, deletions, and insertions.

    Parameters
    ----------
    G1, G2: graphs
        The two graphs G1 and G2 must be of the same type.

    node_match : callable
        A function that returns True if node n1 in G1 and n2 in G2
        should be considered equal during matching.

        The function will be called like

           node_match(G1.nodes[n1], G2.nodes[n2]).

        That is, the function will receive the node attribute
        dictionaries for n1 and n2 as inputs.

        Ignored if node_subst_cost is specified.  If neither
        node_match nor node_subst_cost are specified then node
        attributes are not considered.

    edge_match : callable
        A function that returns True if the edge attribute dictionaries
        for the pair of nodes (u1, v1) in G1 and (u2, v2) in G2 should
        be considered equal during matching.

        The function will be called like

           edge_match(G1[u1][v1], G2[u2][v2]).

        That is, the function will receive the edge attribute
        dictionaries of the edges under consideration.

        Ignored if edge_subst_cost is specified.  If neither
        edge_match nor edge_subst_cost are specified then edge
        attributes are not considered.

    node_subst_cost, node_del_cost, node_ins_cost : callable
        Functions that return the costs of node substitution, node
        deletion, and node insertion, respectively.

        The functions will be called like

           node_subst_cost(G1.nodes[n1], G2.nodes[n2]),
           node_del_cost(G1.nodes[n1]),
           node_ins_cost(G2.nodes[n2]).

        That is, the functions will receive the node attribute
        dictionaries as inputs.  The functions are expected to return
        positive numeric values.

        Function node_subst_cost overrides node_match if specified.
        If neither node_match nor node_subst_cost are specified then
        default node substitution cost of 0 is used (node attributes
        are not considered during matching).

        If node_del_cost is not specified then default node deletion
        cost of 1 is used.  If node_ins_cost is not specified then
        default node insertion cost of 1 is used.

    edge_subst_cost, edge_del_cost, edge_ins_cost : callable
        Functions that return the costs of edge substitution, edge
        deletion, and edge insertion, respectively.

        The functions will be called like

           edge_subst_cost(G1[u1][v1], G2[u2][v2]),
           edge_del_cost(G1[u1][v1]),
           edge_ins_cost(G2[u2][v2]).

        That is, the functions will receive the edge attribute
        dictionaries as inputs.  The functions are expected to return
        positive numeric values.

        Function edge_subst_cost overrides edge_match if specified.
        If neither edge_match nor edge_subst_cost are specified then
        default edge substitution cost of 0 is used (edge attributes
        are not considered during matching).

        If edge_del_cost is not specified then default edge deletion
        cost of 1 is used.  If edge_ins_cost is not specified then
        default edge insertion cost of 1 is used.

    upper_bound : numeric
        Maximum edit distance to consider.

    Returns
    -------
    edit_paths : list of tuples (node_edit_path, edge_edit_path)
       - node_edit_path : list of tuples ``(u, v)`` indicating node transformations
         between `G1` and `G2`. ``u`` is `None` for insertion, ``v`` is `None`
         for deletion.
       - edge_edit_path : list of tuples ``((u1, v1), (u2, v2))`` indicating edge
         transformations between `G1` and `G2`. ``(None, (u2,v2))`` for insertion
         and ``((u1,v1), None)`` for deletion.

    cost : numeric
        Optimal edit path cost (graph edit distance). When the cost
        is zero, it indicates that `G1` and `G2` are isomorphic.

    Examples
    --------
    >>> G1 = nx.cycle_graph(4)
    >>> G2 = nx.wheel_graph(5)
    >>> paths, cost = nx.optimal_edit_paths(G1, G2)
    >>> len(paths)
    40
    >>> cost
    5.0

    Notes
    -----
    To transform `G1` into a graph isomorphic to `G2`, apply the node
    and edge edits in the returned ``edit_paths``.
    In the case of isomorphic graphs, the cost is zero, and the paths
    represent different isomorphic mappings (isomorphisms). That is, the
    edits involve renaming nodes and edges to match the structure of `G2`.

    See Also
    --------
    graph_edit_distance, optimize_edit_paths

    References
    ----------
    .. [1] Zeina Abu-Aisheh, Romain Raveaux, Jean-Yves Ramel, Patrick
       Martineau. An Exact Graph Edit Distance Algorithm for Solving
       Pattern Recognition Problems. 4th International Conference on
       Pattern Recognition Applications and Methods 2015, Jan 2015,
       Lisbon, Portugal. 2015,
       <10.5220/0005209202710278>. <hal-01168816>
       https://hal.archives-ouvertes.fr/hal-01168816
    """
    ...
@_dispatchable
def optimize_graph_edit_distance(
    G1,
    G2,
    node_match: Incomplete | None = None,
    edge_match: Incomplete | None = None,
    node_subst_cost: Incomplete | None = None,
    node_del_cost: Incomplete | None = None,
    node_ins_cost: Incomplete | None = None,
    edge_subst_cost: Incomplete | None = None,
    edge_del_cost: Incomplete | None = None,
    edge_ins_cost: Incomplete | None = None,
    upper_bound: Incomplete | None = None,
) -> Generator[Incomplete, None, None]:
    """
    Returns consecutive approximations of GED (graph edit distance)
    between graphs G1 and G2.

    Graph edit distance is a graph similarity measure analogous to
    Levenshtein distance for strings.  It is defined as minimum cost
    of edit path (sequence of node and edge edit operations)
    transforming graph G1 to graph isomorphic to G2.

    Parameters
    ----------
    G1, G2: graphs
        The two graphs G1 and G2 must be of the same type.

    node_match : callable
        A function that returns True if node n1 in G1 and n2 in G2
        should be considered equal during matching.

        The function will be called like

           node_match(G1.nodes[n1], G2.nodes[n2]).

        That is, the function will receive the node attribute
        dictionaries for n1 and n2 as inputs.

        Ignored if node_subst_cost is specified.  If neither
        node_match nor node_subst_cost are specified then node
        attributes are not considered.

    edge_match : callable
        A function that returns True if the edge attribute dictionaries
        for the pair of nodes (u1, v1) in G1 and (u2, v2) in G2 should
        be considered equal during matching.

        The function will be called like

           edge_match(G1[u1][v1], G2[u2][v2]).

        That is, the function will receive the edge attribute
        dictionaries of the edges under consideration.

        Ignored if edge_subst_cost is specified.  If neither
        edge_match nor edge_subst_cost are specified then edge
        attributes are not considered.

    node_subst_cost, node_del_cost, node_ins_cost : callable
        Functions that return the costs of node substitution, node
        deletion, and node insertion, respectively.

        The functions will be called like

           node_subst_cost(G1.nodes[n1], G2.nodes[n2]),
           node_del_cost(G1.nodes[n1]),
           node_ins_cost(G2.nodes[n2]).

        That is, the functions will receive the node attribute
        dictionaries as inputs.  The functions are expected to return
        positive numeric values.

        Function node_subst_cost overrides node_match if specified.
        If neither node_match nor node_subst_cost are specified then
        default node substitution cost of 0 is used (node attributes
        are not considered during matching).

        If node_del_cost is not specified then default node deletion
        cost of 1 is used.  If node_ins_cost is not specified then
        default node insertion cost of 1 is used.

    edge_subst_cost, edge_del_cost, edge_ins_cost : callable
        Functions that return the costs of edge substitution, edge
        deletion, and edge insertion, respectively.

        The functions will be called like

           edge_subst_cost(G1[u1][v1], G2[u2][v2]),
           edge_del_cost(G1[u1][v1]),
           edge_ins_cost(G2[u2][v2]).

        That is, the functions will receive the edge attribute
        dictionaries as inputs.  The functions are expected to return
        positive numeric values.

        Function edge_subst_cost overrides edge_match if specified.
        If neither edge_match nor edge_subst_cost are specified then
        default edge substitution cost of 0 is used (edge attributes
        are not considered during matching).

        If edge_del_cost is not specified then default edge deletion
        cost of 1 is used.  If edge_ins_cost is not specified then
        default edge insertion cost of 1 is used.

    upper_bound : numeric
        Maximum edit distance to consider.

    Returns
    -------
    Generator of consecutive approximations of graph edit distance.

    Examples
    --------
    >>> G1 = nx.cycle_graph(6)
    >>> G2 = nx.wheel_graph(7)
    >>> for v in nx.optimize_graph_edit_distance(G1, G2):
    ...     minv = v
    >>> minv
    7.0

    See Also
    --------
    graph_edit_distance, optimize_edit_paths

    References
    ----------
    .. [1] Zeina Abu-Aisheh, Romain Raveaux, Jean-Yves Ramel, Patrick
       Martineau. An Exact Graph Edit Distance Algorithm for Solving
       Pattern Recognition Problems. 4th International Conference on
       Pattern Recognition Applications and Methods 2015, Jan 2015,
       Lisbon, Portugal. 2015,
       <10.5220/0005209202710278>. <hal-01168816>
       https://hal.archives-ouvertes.fr/hal-01168816
    """
    ...
=======
    G1: Graph[_Node],
    G2: Graph[_Node],
    node_match: Callable[..., Incomplete] | None = None,
    edge_match: Callable[..., Incomplete] | None = None,
    node_subst_cost: Callable[..., Incomplete] | None = None,
    node_del_cost: Callable[..., Incomplete] | None = None,
    node_ins_cost: Callable[..., Incomplete] | None = None,
    edge_subst_cost: Callable[..., Incomplete] | None = None,
    edge_del_cost: Callable[..., Incomplete] | None = None,
    edge_ins_cost: Callable[..., Incomplete] | None = None,
    roots=None,
    upper_bound: float | None = None,
    timeout: float | None = None,
): ...
@_dispatchable
def optimal_edit_paths(
    G1: Graph[_Node],
    G2: Graph[_Node],
    node_match: Callable[..., Incomplete] | None = None,
    edge_match: Callable[..., Incomplete] | None = None,
    node_subst_cost: Callable[..., Incomplete] | None = None,
    node_del_cost: Callable[..., Incomplete] | None = None,
    node_ins_cost: Callable[..., Incomplete] | None = None,
    edge_subst_cost: Callable[..., Incomplete] | None = None,
    edge_del_cost: Callable[..., Incomplete] | None = None,
    edge_ins_cost: Callable[..., Incomplete] | None = None,
    upper_bound: float | None = None,
): ...
@_dispatchable
def optimize_graph_edit_distance(
    G1: Graph[_Node],
    G2: Graph[_Node],
    node_match: Callable[..., Incomplete] | None = None,
    edge_match: Callable[..., Incomplete] | None = None,
    node_subst_cost: Callable[..., Incomplete] | None = None,
    node_del_cost: Callable[..., Incomplete] | None = None,
    node_ins_cost: Callable[..., Incomplete] | None = None,
    edge_subst_cost: Callable[..., Incomplete] | None = None,
    edge_del_cost: Callable[..., Incomplete] | None = None,
    edge_ins_cost: Callable[..., Incomplete] | None = None,
    upper_bound: float | None = None,
) -> Generator[Incomplete, None, None]: ...
>>>>>>> 62feb28c
@_dispatchable
def optimize_edit_paths(
    G1: Graph[_Node],
    G2: Graph[_Node],
    node_match: Callable[..., Incomplete] | None = None,
    edge_match: Callable[..., Incomplete] | None = None,
    node_subst_cost: Callable[..., Incomplete] | None = None,
    node_del_cost: Callable[..., Incomplete] | None = None,
    node_ins_cost: Callable[..., Incomplete] | None = None,
    edge_subst_cost: Callable[..., Incomplete] | None = None,
    edge_del_cost: Callable[..., Incomplete] | None = None,
    edge_ins_cost: Callable[..., Incomplete] | None = None,
    upper_bound: float | None = None,
    strictly_decreasing: bool = True,
<<<<<<< HEAD
    roots: Incomplete | None = None,
    timeout: Incomplete | None = None,
) -> Generator[Incomplete, None, Incomplete]:
    """
    GED (graph edit distance) calculation: advanced interface.

    Graph edit path is a sequence of node and edge edit operations
    transforming graph G1 to graph isomorphic to G2.  Edit operations
    include substitutions, deletions, and insertions.

    Graph edit distance is defined as minimum cost of edit path.

    Parameters
    ----------
    G1, G2: graphs
        The two graphs G1 and G2 must be of the same type.

    node_match : callable
        A function that returns True if node n1 in G1 and n2 in G2
        should be considered equal during matching.

        The function will be called like

           node_match(G1.nodes[n1], G2.nodes[n2]).

        That is, the function will receive the node attribute
        dictionaries for n1 and n2 as inputs.

        Ignored if node_subst_cost is specified.  If neither
        node_match nor node_subst_cost are specified then node
        attributes are not considered.

    edge_match : callable
        A function that returns True if the edge attribute dictionaries
        for the pair of nodes (u1, v1) in G1 and (u2, v2) in G2 should
        be considered equal during matching.

        The function will be called like

           edge_match(G1[u1][v1], G2[u2][v2]).

        That is, the function will receive the edge attribute
        dictionaries of the edges under consideration.

        Ignored if edge_subst_cost is specified.  If neither
        edge_match nor edge_subst_cost are specified then edge
        attributes are not considered.

    node_subst_cost, node_del_cost, node_ins_cost : callable
        Functions that return the costs of node substitution, node
        deletion, and node insertion, respectively.

        The functions will be called like

           node_subst_cost(G1.nodes[n1], G2.nodes[n2]),
           node_del_cost(G1.nodes[n1]),
           node_ins_cost(G2.nodes[n2]).

        That is, the functions will receive the node attribute
        dictionaries as inputs.  The functions are expected to return
        positive numeric values.

        Function node_subst_cost overrides node_match if specified.
        If neither node_match nor node_subst_cost are specified then
        default node substitution cost of 0 is used (node attributes
        are not considered during matching).

        If node_del_cost is not specified then default node deletion
        cost of 1 is used.  If node_ins_cost is not specified then
        default node insertion cost of 1 is used.

    edge_subst_cost, edge_del_cost, edge_ins_cost : callable
        Functions that return the costs of edge substitution, edge
        deletion, and edge insertion, respectively.

        The functions will be called like

           edge_subst_cost(G1[u1][v1], G2[u2][v2]),
           edge_del_cost(G1[u1][v1]),
           edge_ins_cost(G2[u2][v2]).

        That is, the functions will receive the edge attribute
        dictionaries as inputs.  The functions are expected to return
        positive numeric values.

        Function edge_subst_cost overrides edge_match if specified.
        If neither edge_match nor edge_subst_cost are specified then
        default edge substitution cost of 0 is used (edge attributes
        are not considered during matching).

        If edge_del_cost is not specified then default edge deletion
        cost of 1 is used.  If edge_ins_cost is not specified then
        default edge insertion cost of 1 is used.

    upper_bound : numeric
        Maximum edit distance to consider.

    strictly_decreasing : bool
        If True, return consecutive approximations of strictly
        decreasing cost.  Otherwise, return all edit paths of cost
        less than or equal to the previous minimum cost.

    roots : 2-tuple
        Tuple where first element is a node in G1 and the second
        is a node in G2.
        These nodes are forced to be matched in the comparison to
        allow comparison between rooted graphs.

    timeout : numeric
        Maximum number of seconds to execute.
        After timeout is met, the current best GED is returned.

    Returns
    -------
    Generator of tuples (node_edit_path, edge_edit_path, cost)
        node_edit_path : list of tuples (u, v)
        edge_edit_path : list of tuples ((u1, v1), (u2, v2))
        cost : numeric

    See Also
    --------
    graph_edit_distance, optimize_graph_edit_distance, optimal_edit_paths

    References
    ----------
    .. [1] Zeina Abu-Aisheh, Romain Raveaux, Jean-Yves Ramel, Patrick
       Martineau. An Exact Graph Edit Distance Algorithm for Solving
       Pattern Recognition Problems. 4th International Conference on
       Pattern Recognition Applications and Methods 2015, Jan 2015,
       Lisbon, Portugal. 2015,
       <10.5220/0005209202710278>. <hal-01168816>
       https://hal.archives-ouvertes.fr/hal-01168816
    """
    ...
=======
    roots=None,
    timeout: float | None = None,
) -> Generator[Incomplete, None, Incomplete]: ...
>>>>>>> 62feb28c
@_dispatchable
def simrank_similarity(
    G: Graph[_Node],
    source: _Node | None = None,
    target: _Node | None = None,
    importance_factor: float = 0.9,
    max_iterations: int = 1000,
    tolerance: float = 0.0001,
):
    """
    Returns the SimRank similarity of nodes in the graph ``G``.

    SimRank is a similarity metric that says "two objects are considered
    to be similar if they are referenced by similar objects." [1]_.

    The pseudo-code definition from the paper is::

        def simrank(G, u, v):
            in_neighbors_u = G.predecessors(u)
            in_neighbors_v = G.predecessors(v)
            scale = C / (len(in_neighbors_u) * len(in_neighbors_v))
            return scale * sum(
                simrank(G, w, x) for w, x in product(in_neighbors_u, in_neighbors_v)
            )

    where ``G`` is the graph, ``u`` is the source, ``v`` is the target,
    and ``C`` is a float decay or importance factor between 0 and 1.

    The SimRank algorithm for determining node similarity is defined in
    [2]_.

    Parameters
    ----------
    G : NetworkX graph
        A NetworkX graph

    source : node
        If this is specified, the returned dictionary maps each node
        ``v`` in the graph to the similarity between ``source`` and
        ``v``.

    target : node
        If both ``source`` and ``target`` are specified, the similarity
        value between ``source`` and ``target`` is returned. If
        ``target`` is specified but ``source`` is not, this argument is
        ignored.

    importance_factor : float
        The relative importance of indirect neighbors with respect to
        direct neighbors.

    max_iterations : integer
        Maximum number of iterations.

    tolerance : float
        Error tolerance used to check convergence. When an iteration of
        the algorithm finds that no similarity value changes more than
        this amount, the algorithm halts.

    Returns
    -------
    similarity : dictionary or float
        If ``source`` and ``target`` are both ``None``, this returns a
        dictionary of dictionaries, where keys are node pairs and value
        are similarity of the pair of nodes.

        If ``source`` is not ``None`` but ``target`` is, this returns a
        dictionary mapping node to the similarity of ``source`` and that
        node.

        If neither ``source`` nor ``target`` is ``None``, this returns
        the similarity value for the given pair of nodes.

    Raises
    ------
    ExceededMaxIterations
        If the algorithm does not converge within ``max_iterations``.

    NodeNotFound
        If either ``source`` or ``target`` is not in `G`.

    Examples
    --------
    >>> G = nx.cycle_graph(2)
    >>> nx.simrank_similarity(G)
    {0: {0: 1.0, 1: 0.0}, 1: {0: 0.0, 1: 1.0}}
    >>> nx.simrank_similarity(G, source=0)
    {0: 1.0, 1: 0.0}
    >>> nx.simrank_similarity(G, source=0, target=0)
    1.0

    The result of this function can be converted to a numpy array
    representing the SimRank matrix by using the node order of the
    graph to determine which row and column represent each node.
    Other ordering of nodes is also possible.

    >>> import numpy as np
    >>> sim = nx.simrank_similarity(G)
    >>> np.array([[sim[u][v] for v in G] for u in G])
    array([[1., 0.],
           [0., 1.]])
    >>> sim_1d = nx.simrank_similarity(G, source=0)
    >>> np.array([sim[0][v] for v in G])
    array([1., 0.])

    References
    ----------
    .. [1] https://en.wikipedia.org/wiki/SimRank
    .. [2] G. Jeh and J. Widom.
           "SimRank: a measure of structural-context similarity",
           In KDD'02: Proceedings of the Eighth ACM SIGKDD
           International Conference on Knowledge Discovery and Data Mining,
           pp. 538--543. ACM Press, 2002.
    """
    ...
@_dispatchable
def panther_similarity(
<<<<<<< HEAD
    G, source, k: int = 5, path_length: int = 5, c: float = 0.5, delta: float = 0.1, eps: Incomplete | None = None
):
    r"""
    Returns the Panther similarity of nodes in the graph `G` to node ``v``.

    Panther is a similarity metric that says "two objects are considered
    to be similar if they frequently appear on the same paths." [1]_.

    Parameters
    ----------
    G : NetworkX graph
        A NetworkX graph
    source : node
        Source node for which to find the top `k` similar other nodes
    k : int (default = 5)
        The number of most similar nodes to return.
    path_length : int (default = 5)
        How long the randomly generated paths should be (``T`` in [1]_)
    c : float (default = 0.5)
        A universal positive constant used to scale the number
        of sample random paths to generate.
    delta : float (default = 0.1)
        The probability that the similarity $S$ is not an epsilon-approximation to (R, phi),
        where $R$ is the number of random paths and $\phi$ is the probability
        that an element sampled from a set $A \subseteq D$, where $D$ is the domain.
    eps : float or None (default = None)
        The error bound. Per [1]_, a good value is ``sqrt(1/|E|)``. Therefore,
        if no value is provided, the recommended computed value will be used.
    weight : string or None, optional (default="weight")
        The name of an edge attribute that holds the numerical value
        used as a weight. If None then each edge has weight 1.

    Returns
    -------
    similarity : dictionary
        Dictionary of nodes to similarity scores (as floats). Note:
        the self-similarity (i.e., ``v``) will not be included in
        the returned dictionary. So, for ``k = 5``, a dictionary of
        top 4 nodes and their similarity scores will be returned.

    Raises
    ------
    NetworkXUnfeasible
        If `source` is an isolated node.

    NodeNotFound
        If `source` is not in `G`.

    Notes
    -----
        The isolated nodes in `G` are ignored.

    Examples
    --------
    >>> G = nx.star_graph(10)
    >>> sim = nx.panther_similarity(G, 0)

    References
    ----------
    .. [1] Zhang, J., Tang, J., Ma, C., Tong, H., Jing, Y., & Li, J.
           Panther: Fast top-k similarity search on large networks.
           In Proceedings of the ACM SIGKDD International Conference
           on Knowledge Discovery and Data Mining (Vol. 2015-August, pp. 1445–1454).
           Association for Computing Machinery. https://doi.org/10.1145/2783258.2783267.
    """
    ...
@_dispatchable
def generate_random_paths(
    G, sample_size, path_length: int = 5, index_map: Incomplete | None = None
) -> Generator[Incomplete, None, None]:
    """
    Randomly generate `sample_size` paths of length `path_length`.

    Parameters
    ----------
    G : NetworkX graph
        A NetworkX graph
    sample_size : integer
        The number of paths to generate. This is ``R`` in [1]_.
    path_length : integer (default = 5)
        The maximum size of the path to randomly generate.
        This is ``T`` in [1]_. According to the paper, ``T >= 5`` is
        recommended.
    index_map : dictionary, optional
        If provided, this will be populated with the inverted
        index of nodes mapped to the set of generated random path
        indices within ``paths``.
    weight : string or None, optional (default="weight")
        The name of an edge attribute that holds the numerical value
        used as a weight. If None then each edge has weight 1.
    seed : integer, random_state, or None (default)
        Indicator of random number generation state.
        See :ref:`Randomness<randomness>`.

    Returns
    -------
    paths : generator of lists
        Generator of `sample_size` paths each with length `path_length`.

    Examples
    --------
    Note that the return value is the list of paths:

    >>> G = nx.star_graph(3)
    >>> random_path = nx.generate_random_paths(G, 2)

    By passing a dictionary into `index_map`, it will build an
    inverted index mapping of nodes to the paths in which that node is present:

    >>> G = nx.star_graph(3)
    >>> index_map = {}
    >>> random_path = nx.generate_random_paths(G, 3, index_map=index_map)
    >>> paths_containing_node_0 = [
    ...     random_path[path_idx] for path_idx in index_map.get(0, [])
    ... ]

    References
    ----------
    .. [1] Zhang, J., Tang, J., Ma, C., Tong, H., Jing, Y., & Li, J.
           Panther: Fast top-k similarity search on large networks.
           In Proceedings of the ACM SIGKDD International Conference
           on Knowledge Discovery and Data Mining (Vol. 2015-August, pp. 1445–1454).
           Association for Computing Machinery. https://doi.org/10.1145/2783258.2783267.
    """
    ...
=======
    G: Graph[_Node],
    source: _Node,
    k: int = 5,
    path_length: int = 5,
    c: float = 0.5,
    delta: float = 0.1,
    eps=None,
    weight: str | None = "weight",
): ...
@_dispatchable
def generate_random_paths(
    G: Graph[_Node],
    sample_size: int,
    path_length: int = 5,
    index_map: SupportsGetItem[Incomplete, Incomplete] | None = None,
    weight: str | None = "weight",
    seed: int | RandomState | None = None,
) -> Generator[Incomplete, None, None]: ...
>>>>>>> 62feb28c
<|MERGE_RESOLUTION|>--- conflicted
+++ resolved
@@ -1,26 +1,5 @@
-<<<<<<< HEAD
-"""
-Functions measuring similarity using graph edit distance.
-
-The graph edit distance is the number of edge/node changes needed
-to make two graphs isomorphic.
-
-The default algorithm/implementation is sub-optimal for some graphs.
-The problem of finding the exact Graph Edit Distance (GED) is NP-hard
-so it is often slow. If the simple interface `graph_edit_distance`
-takes too long for your graph, try `optimize_graph_edit_distance`
-and/or `optimize_edit_paths`.
-
-At the same time, I encourage capable people to investigate
-alternative GED algorithms, in order to improve the choices available.
-"""
-
-from _typeshed import Incomplete
-from collections.abc import Generator
-=======
 from _typeshed import Incomplete, SupportsGetItem
 from collections.abc import Callable, Generator
->>>>>>> 62feb28c
 
 from networkx.classes.graph import Graph, _Node
 from networkx.utils.backends import _dispatchable
@@ -28,446 +7,6 @@
 
 @_dispatchable
 def graph_edit_distance(
-<<<<<<< HEAD
-    G1,
-    G2,
-    node_match: Incomplete | None = None,
-    edge_match: Incomplete | None = None,
-    node_subst_cost: Incomplete | None = None,
-    node_del_cost: Incomplete | None = None,
-    node_ins_cost: Incomplete | None = None,
-    edge_subst_cost: Incomplete | None = None,
-    edge_del_cost: Incomplete | None = None,
-    edge_ins_cost: Incomplete | None = None,
-    roots: Incomplete | None = None,
-    upper_bound: Incomplete | None = None,
-    timeout: Incomplete | None = None,
-):
-    """
-    Returns GED (graph edit distance) between graphs G1 and G2.
-
-    Graph edit distance is a graph similarity measure analogous to
-    Levenshtein distance for strings.  It is defined as minimum cost
-    of edit path (sequence of node and edge edit operations)
-    transforming graph G1 to graph isomorphic to G2.
-
-    Parameters
-    ----------
-    G1, G2: graphs
-        The two graphs G1 and G2 must be of the same type.
-
-    node_match : callable
-        A function that returns True if node n1 in G1 and n2 in G2
-        should be considered equal during matching.
-
-        The function will be called like
-
-           node_match(G1.nodes[n1], G2.nodes[n2]).
-
-        That is, the function will receive the node attribute
-        dictionaries for n1 and n2 as inputs.
-
-        Ignored if node_subst_cost is specified.  If neither
-        node_match nor node_subst_cost are specified then node
-        attributes are not considered.
-
-    edge_match : callable
-        A function that returns True if the edge attribute dictionaries
-        for the pair of nodes (u1, v1) in G1 and (u2, v2) in G2 should
-        be considered equal during matching.
-
-        The function will be called like
-
-           edge_match(G1[u1][v1], G2[u2][v2]).
-
-        That is, the function will receive the edge attribute
-        dictionaries of the edges under consideration.
-
-        Ignored if edge_subst_cost is specified.  If neither
-        edge_match nor edge_subst_cost are specified then edge
-        attributes are not considered.
-
-    node_subst_cost, node_del_cost, node_ins_cost : callable
-        Functions that return the costs of node substitution, node
-        deletion, and node insertion, respectively.
-
-        The functions will be called like
-
-           node_subst_cost(G1.nodes[n1], G2.nodes[n2]),
-           node_del_cost(G1.nodes[n1]),
-           node_ins_cost(G2.nodes[n2]).
-
-        That is, the functions will receive the node attribute
-        dictionaries as inputs.  The functions are expected to return
-        positive numeric values.
-
-        Function node_subst_cost overrides node_match if specified.
-        If neither node_match nor node_subst_cost are specified then
-        default node substitution cost of 0 is used (node attributes
-        are not considered during matching).
-
-        If node_del_cost is not specified then default node deletion
-        cost of 1 is used.  If node_ins_cost is not specified then
-        default node insertion cost of 1 is used.
-
-    edge_subst_cost, edge_del_cost, edge_ins_cost : callable
-        Functions that return the costs of edge substitution, edge
-        deletion, and edge insertion, respectively.
-
-        The functions will be called like
-
-           edge_subst_cost(G1[u1][v1], G2[u2][v2]),
-           edge_del_cost(G1[u1][v1]),
-           edge_ins_cost(G2[u2][v2]).
-
-        That is, the functions will receive the edge attribute
-        dictionaries as inputs.  The functions are expected to return
-        positive numeric values.
-
-        Function edge_subst_cost overrides edge_match if specified.
-        If neither edge_match nor edge_subst_cost are specified then
-        default edge substitution cost of 0 is used (edge attributes
-        are not considered during matching).
-
-        If edge_del_cost is not specified then default edge deletion
-        cost of 1 is used.  If edge_ins_cost is not specified then
-        default edge insertion cost of 1 is used.
-
-    roots : 2-tuple
-        Tuple where first element is a node in G1 and the second
-        is a node in G2.
-        These nodes are forced to be matched in the comparison to
-        allow comparison between rooted graphs.
-
-    upper_bound : numeric
-        Maximum edit distance to consider.  Return None if no edit
-        distance under or equal to upper_bound exists.
-
-    timeout : numeric
-        Maximum number of seconds to execute.
-        After timeout is met, the current best GED is returned.
-
-    Examples
-    --------
-    >>> G1 = nx.cycle_graph(6)
-    >>> G2 = nx.wheel_graph(7)
-    >>> nx.graph_edit_distance(G1, G2)
-    7.0
-
-    >>> G1 = nx.star_graph(5)
-    >>> G2 = nx.star_graph(5)
-    >>> nx.graph_edit_distance(G1, G2, roots=(0, 0))
-    0.0
-    >>> nx.graph_edit_distance(G1, G2, roots=(1, 0))
-    8.0
-
-    See Also
-    --------
-    optimal_edit_paths, optimize_graph_edit_distance,
-
-    is_isomorphic: test for graph edit distance of 0
-
-    References
-    ----------
-    .. [1] Zeina Abu-Aisheh, Romain Raveaux, Jean-Yves Ramel, Patrick
-       Martineau. An Exact Graph Edit Distance Algorithm for Solving
-       Pattern Recognition Problems. 4th International Conference on
-       Pattern Recognition Applications and Methods 2015, Jan 2015,
-       Lisbon, Portugal. 2015,
-       <10.5220/0005209202710278>. <hal-01168816>
-       https://hal.archives-ouvertes.fr/hal-01168816
-    """
-    ...
-@_dispatchable
-def optimal_edit_paths(
-    G1,
-    G2,
-    node_match: Incomplete | None = None,
-    edge_match: Incomplete | None = None,
-    node_subst_cost: Incomplete | None = None,
-    node_del_cost: Incomplete | None = None,
-    node_ins_cost: Incomplete | None = None,
-    edge_subst_cost: Incomplete | None = None,
-    edge_del_cost: Incomplete | None = None,
-    edge_ins_cost: Incomplete | None = None,
-    upper_bound: Incomplete | None = None,
-):
-    """
-    Returns all minimum-cost edit paths transforming G1 to G2.
-
-    Graph edit path is a sequence of node and edge edit operations
-    transforming graph G1 to graph isomorphic to G2.  Edit operations
-    include substitutions, deletions, and insertions.
-
-    Parameters
-    ----------
-    G1, G2: graphs
-        The two graphs G1 and G2 must be of the same type.
-
-    node_match : callable
-        A function that returns True if node n1 in G1 and n2 in G2
-        should be considered equal during matching.
-
-        The function will be called like
-
-           node_match(G1.nodes[n1], G2.nodes[n2]).
-
-        That is, the function will receive the node attribute
-        dictionaries for n1 and n2 as inputs.
-
-        Ignored if node_subst_cost is specified.  If neither
-        node_match nor node_subst_cost are specified then node
-        attributes are not considered.
-
-    edge_match : callable
-        A function that returns True if the edge attribute dictionaries
-        for the pair of nodes (u1, v1) in G1 and (u2, v2) in G2 should
-        be considered equal during matching.
-
-        The function will be called like
-
-           edge_match(G1[u1][v1], G2[u2][v2]).
-
-        That is, the function will receive the edge attribute
-        dictionaries of the edges under consideration.
-
-        Ignored if edge_subst_cost is specified.  If neither
-        edge_match nor edge_subst_cost are specified then edge
-        attributes are not considered.
-
-    node_subst_cost, node_del_cost, node_ins_cost : callable
-        Functions that return the costs of node substitution, node
-        deletion, and node insertion, respectively.
-
-        The functions will be called like
-
-           node_subst_cost(G1.nodes[n1], G2.nodes[n2]),
-           node_del_cost(G1.nodes[n1]),
-           node_ins_cost(G2.nodes[n2]).
-
-        That is, the functions will receive the node attribute
-        dictionaries as inputs.  The functions are expected to return
-        positive numeric values.
-
-        Function node_subst_cost overrides node_match if specified.
-        If neither node_match nor node_subst_cost are specified then
-        default node substitution cost of 0 is used (node attributes
-        are not considered during matching).
-
-        If node_del_cost is not specified then default node deletion
-        cost of 1 is used.  If node_ins_cost is not specified then
-        default node insertion cost of 1 is used.
-
-    edge_subst_cost, edge_del_cost, edge_ins_cost : callable
-        Functions that return the costs of edge substitution, edge
-        deletion, and edge insertion, respectively.
-
-        The functions will be called like
-
-           edge_subst_cost(G1[u1][v1], G2[u2][v2]),
-           edge_del_cost(G1[u1][v1]),
-           edge_ins_cost(G2[u2][v2]).
-
-        That is, the functions will receive the edge attribute
-        dictionaries as inputs.  The functions are expected to return
-        positive numeric values.
-
-        Function edge_subst_cost overrides edge_match if specified.
-        If neither edge_match nor edge_subst_cost are specified then
-        default edge substitution cost of 0 is used (edge attributes
-        are not considered during matching).
-
-        If edge_del_cost is not specified then default edge deletion
-        cost of 1 is used.  If edge_ins_cost is not specified then
-        default edge insertion cost of 1 is used.
-
-    upper_bound : numeric
-        Maximum edit distance to consider.
-
-    Returns
-    -------
-    edit_paths : list of tuples (node_edit_path, edge_edit_path)
-       - node_edit_path : list of tuples ``(u, v)`` indicating node transformations
-         between `G1` and `G2`. ``u`` is `None` for insertion, ``v`` is `None`
-         for deletion.
-       - edge_edit_path : list of tuples ``((u1, v1), (u2, v2))`` indicating edge
-         transformations between `G1` and `G2`. ``(None, (u2,v2))`` for insertion
-         and ``((u1,v1), None)`` for deletion.
-
-    cost : numeric
-        Optimal edit path cost (graph edit distance). When the cost
-        is zero, it indicates that `G1` and `G2` are isomorphic.
-
-    Examples
-    --------
-    >>> G1 = nx.cycle_graph(4)
-    >>> G2 = nx.wheel_graph(5)
-    >>> paths, cost = nx.optimal_edit_paths(G1, G2)
-    >>> len(paths)
-    40
-    >>> cost
-    5.0
-
-    Notes
-    -----
-    To transform `G1` into a graph isomorphic to `G2`, apply the node
-    and edge edits in the returned ``edit_paths``.
-    In the case of isomorphic graphs, the cost is zero, and the paths
-    represent different isomorphic mappings (isomorphisms). That is, the
-    edits involve renaming nodes and edges to match the structure of `G2`.
-
-    See Also
-    --------
-    graph_edit_distance, optimize_edit_paths
-
-    References
-    ----------
-    .. [1] Zeina Abu-Aisheh, Romain Raveaux, Jean-Yves Ramel, Patrick
-       Martineau. An Exact Graph Edit Distance Algorithm for Solving
-       Pattern Recognition Problems. 4th International Conference on
-       Pattern Recognition Applications and Methods 2015, Jan 2015,
-       Lisbon, Portugal. 2015,
-       <10.5220/0005209202710278>. <hal-01168816>
-       https://hal.archives-ouvertes.fr/hal-01168816
-    """
-    ...
-@_dispatchable
-def optimize_graph_edit_distance(
-    G1,
-    G2,
-    node_match: Incomplete | None = None,
-    edge_match: Incomplete | None = None,
-    node_subst_cost: Incomplete | None = None,
-    node_del_cost: Incomplete | None = None,
-    node_ins_cost: Incomplete | None = None,
-    edge_subst_cost: Incomplete | None = None,
-    edge_del_cost: Incomplete | None = None,
-    edge_ins_cost: Incomplete | None = None,
-    upper_bound: Incomplete | None = None,
-) -> Generator[Incomplete, None, None]:
-    """
-    Returns consecutive approximations of GED (graph edit distance)
-    between graphs G1 and G2.
-
-    Graph edit distance is a graph similarity measure analogous to
-    Levenshtein distance for strings.  It is defined as minimum cost
-    of edit path (sequence of node and edge edit operations)
-    transforming graph G1 to graph isomorphic to G2.
-
-    Parameters
-    ----------
-    G1, G2: graphs
-        The two graphs G1 and G2 must be of the same type.
-
-    node_match : callable
-        A function that returns True if node n1 in G1 and n2 in G2
-        should be considered equal during matching.
-
-        The function will be called like
-
-           node_match(G1.nodes[n1], G2.nodes[n2]).
-
-        That is, the function will receive the node attribute
-        dictionaries for n1 and n2 as inputs.
-
-        Ignored if node_subst_cost is specified.  If neither
-        node_match nor node_subst_cost are specified then node
-        attributes are not considered.
-
-    edge_match : callable
-        A function that returns True if the edge attribute dictionaries
-        for the pair of nodes (u1, v1) in G1 and (u2, v2) in G2 should
-        be considered equal during matching.
-
-        The function will be called like
-
-           edge_match(G1[u1][v1], G2[u2][v2]).
-
-        That is, the function will receive the edge attribute
-        dictionaries of the edges under consideration.
-
-        Ignored if edge_subst_cost is specified.  If neither
-        edge_match nor edge_subst_cost are specified then edge
-        attributes are not considered.
-
-    node_subst_cost, node_del_cost, node_ins_cost : callable
-        Functions that return the costs of node substitution, node
-        deletion, and node insertion, respectively.
-
-        The functions will be called like
-
-           node_subst_cost(G1.nodes[n1], G2.nodes[n2]),
-           node_del_cost(G1.nodes[n1]),
-           node_ins_cost(G2.nodes[n2]).
-
-        That is, the functions will receive the node attribute
-        dictionaries as inputs.  The functions are expected to return
-        positive numeric values.
-
-        Function node_subst_cost overrides node_match if specified.
-        If neither node_match nor node_subst_cost are specified then
-        default node substitution cost of 0 is used (node attributes
-        are not considered during matching).
-
-        If node_del_cost is not specified then default node deletion
-        cost of 1 is used.  If node_ins_cost is not specified then
-        default node insertion cost of 1 is used.
-
-    edge_subst_cost, edge_del_cost, edge_ins_cost : callable
-        Functions that return the costs of edge substitution, edge
-        deletion, and edge insertion, respectively.
-
-        The functions will be called like
-
-           edge_subst_cost(G1[u1][v1], G2[u2][v2]),
-           edge_del_cost(G1[u1][v1]),
-           edge_ins_cost(G2[u2][v2]).
-
-        That is, the functions will receive the edge attribute
-        dictionaries as inputs.  The functions are expected to return
-        positive numeric values.
-
-        Function edge_subst_cost overrides edge_match if specified.
-        If neither edge_match nor edge_subst_cost are specified then
-        default edge substitution cost of 0 is used (edge attributes
-        are not considered during matching).
-
-        If edge_del_cost is not specified then default edge deletion
-        cost of 1 is used.  If edge_ins_cost is not specified then
-        default edge insertion cost of 1 is used.
-
-    upper_bound : numeric
-        Maximum edit distance to consider.
-
-    Returns
-    -------
-    Generator of consecutive approximations of graph edit distance.
-
-    Examples
-    --------
-    >>> G1 = nx.cycle_graph(6)
-    >>> G2 = nx.wheel_graph(7)
-    >>> for v in nx.optimize_graph_edit_distance(G1, G2):
-    ...     minv = v
-    >>> minv
-    7.0
-
-    See Also
-    --------
-    graph_edit_distance, optimize_edit_paths
-
-    References
-    ----------
-    .. [1] Zeina Abu-Aisheh, Romain Raveaux, Jean-Yves Ramel, Patrick
-       Martineau. An Exact Graph Edit Distance Algorithm for Solving
-       Pattern Recognition Problems. 4th International Conference on
-       Pattern Recognition Applications and Methods 2015, Jan 2015,
-       Lisbon, Portugal. 2015,
-       <10.5220/0005209202710278>. <hal-01168816>
-       https://hal.archives-ouvertes.fr/hal-01168816
-    """
-    ...
-=======
     G1: Graph[_Node],
     G2: Graph[_Node],
     node_match: Callable[..., Incomplete] | None = None,
@@ -510,7 +49,6 @@
     edge_ins_cost: Callable[..., Incomplete] | None = None,
     upper_bound: float | None = None,
 ) -> Generator[Incomplete, None, None]: ...
->>>>>>> 62feb28c
 @_dispatchable
 def optimize_edit_paths(
     G1: Graph[_Node],
@@ -525,146 +63,9 @@
     edge_ins_cost: Callable[..., Incomplete] | None = None,
     upper_bound: float | None = None,
     strictly_decreasing: bool = True,
-<<<<<<< HEAD
-    roots: Incomplete | None = None,
-    timeout: Incomplete | None = None,
-) -> Generator[Incomplete, None, Incomplete]:
-    """
-    GED (graph edit distance) calculation: advanced interface.
-
-    Graph edit path is a sequence of node and edge edit operations
-    transforming graph G1 to graph isomorphic to G2.  Edit operations
-    include substitutions, deletions, and insertions.
-
-    Graph edit distance is defined as minimum cost of edit path.
-
-    Parameters
-    ----------
-    G1, G2: graphs
-        The two graphs G1 and G2 must be of the same type.
-
-    node_match : callable
-        A function that returns True if node n1 in G1 and n2 in G2
-        should be considered equal during matching.
-
-        The function will be called like
-
-           node_match(G1.nodes[n1], G2.nodes[n2]).
-
-        That is, the function will receive the node attribute
-        dictionaries for n1 and n2 as inputs.
-
-        Ignored if node_subst_cost is specified.  If neither
-        node_match nor node_subst_cost are specified then node
-        attributes are not considered.
-
-    edge_match : callable
-        A function that returns True if the edge attribute dictionaries
-        for the pair of nodes (u1, v1) in G1 and (u2, v2) in G2 should
-        be considered equal during matching.
-
-        The function will be called like
-
-           edge_match(G1[u1][v1], G2[u2][v2]).
-
-        That is, the function will receive the edge attribute
-        dictionaries of the edges under consideration.
-
-        Ignored if edge_subst_cost is specified.  If neither
-        edge_match nor edge_subst_cost are specified then edge
-        attributes are not considered.
-
-    node_subst_cost, node_del_cost, node_ins_cost : callable
-        Functions that return the costs of node substitution, node
-        deletion, and node insertion, respectively.
-
-        The functions will be called like
-
-           node_subst_cost(G1.nodes[n1], G2.nodes[n2]),
-           node_del_cost(G1.nodes[n1]),
-           node_ins_cost(G2.nodes[n2]).
-
-        That is, the functions will receive the node attribute
-        dictionaries as inputs.  The functions are expected to return
-        positive numeric values.
-
-        Function node_subst_cost overrides node_match if specified.
-        If neither node_match nor node_subst_cost are specified then
-        default node substitution cost of 0 is used (node attributes
-        are not considered during matching).
-
-        If node_del_cost is not specified then default node deletion
-        cost of 1 is used.  If node_ins_cost is not specified then
-        default node insertion cost of 1 is used.
-
-    edge_subst_cost, edge_del_cost, edge_ins_cost : callable
-        Functions that return the costs of edge substitution, edge
-        deletion, and edge insertion, respectively.
-
-        The functions will be called like
-
-           edge_subst_cost(G1[u1][v1], G2[u2][v2]),
-           edge_del_cost(G1[u1][v1]),
-           edge_ins_cost(G2[u2][v2]).
-
-        That is, the functions will receive the edge attribute
-        dictionaries as inputs.  The functions are expected to return
-        positive numeric values.
-
-        Function edge_subst_cost overrides edge_match if specified.
-        If neither edge_match nor edge_subst_cost are specified then
-        default edge substitution cost of 0 is used (edge attributes
-        are not considered during matching).
-
-        If edge_del_cost is not specified then default edge deletion
-        cost of 1 is used.  If edge_ins_cost is not specified then
-        default edge insertion cost of 1 is used.
-
-    upper_bound : numeric
-        Maximum edit distance to consider.
-
-    strictly_decreasing : bool
-        If True, return consecutive approximations of strictly
-        decreasing cost.  Otherwise, return all edit paths of cost
-        less than or equal to the previous minimum cost.
-
-    roots : 2-tuple
-        Tuple where first element is a node in G1 and the second
-        is a node in G2.
-        These nodes are forced to be matched in the comparison to
-        allow comparison between rooted graphs.
-
-    timeout : numeric
-        Maximum number of seconds to execute.
-        After timeout is met, the current best GED is returned.
-
-    Returns
-    -------
-    Generator of tuples (node_edit_path, edge_edit_path, cost)
-        node_edit_path : list of tuples (u, v)
-        edge_edit_path : list of tuples ((u1, v1), (u2, v2))
-        cost : numeric
-
-    See Also
-    --------
-    graph_edit_distance, optimize_graph_edit_distance, optimal_edit_paths
-
-    References
-    ----------
-    .. [1] Zeina Abu-Aisheh, Romain Raveaux, Jean-Yves Ramel, Patrick
-       Martineau. An Exact Graph Edit Distance Algorithm for Solving
-       Pattern Recognition Problems. 4th International Conference on
-       Pattern Recognition Applications and Methods 2015, Jan 2015,
-       Lisbon, Portugal. 2015,
-       <10.5220/0005209202710278>. <hal-01168816>
-       https://hal.archives-ouvertes.fr/hal-01168816
-    """
-    ...
-=======
     roots=None,
     timeout: float | None = None,
 ) -> Generator[Incomplete, None, Incomplete]: ...
->>>>>>> 62feb28c
 @_dispatchable
 def simrank_similarity(
     G: Graph[_Node],
@@ -782,133 +183,6 @@
     ...
 @_dispatchable
 def panther_similarity(
-<<<<<<< HEAD
-    G, source, k: int = 5, path_length: int = 5, c: float = 0.5, delta: float = 0.1, eps: Incomplete | None = None
-):
-    r"""
-    Returns the Panther similarity of nodes in the graph `G` to node ``v``.
-
-    Panther is a similarity metric that says "two objects are considered
-    to be similar if they frequently appear on the same paths." [1]_.
-
-    Parameters
-    ----------
-    G : NetworkX graph
-        A NetworkX graph
-    source : node
-        Source node for which to find the top `k` similar other nodes
-    k : int (default = 5)
-        The number of most similar nodes to return.
-    path_length : int (default = 5)
-        How long the randomly generated paths should be (``T`` in [1]_)
-    c : float (default = 0.5)
-        A universal positive constant used to scale the number
-        of sample random paths to generate.
-    delta : float (default = 0.1)
-        The probability that the similarity $S$ is not an epsilon-approximation to (R, phi),
-        where $R$ is the number of random paths and $\phi$ is the probability
-        that an element sampled from a set $A \subseteq D$, where $D$ is the domain.
-    eps : float or None (default = None)
-        The error bound. Per [1]_, a good value is ``sqrt(1/|E|)``. Therefore,
-        if no value is provided, the recommended computed value will be used.
-    weight : string or None, optional (default="weight")
-        The name of an edge attribute that holds the numerical value
-        used as a weight. If None then each edge has weight 1.
-
-    Returns
-    -------
-    similarity : dictionary
-        Dictionary of nodes to similarity scores (as floats). Note:
-        the self-similarity (i.e., ``v``) will not be included in
-        the returned dictionary. So, for ``k = 5``, a dictionary of
-        top 4 nodes and their similarity scores will be returned.
-
-    Raises
-    ------
-    NetworkXUnfeasible
-        If `source` is an isolated node.
-
-    NodeNotFound
-        If `source` is not in `G`.
-
-    Notes
-    -----
-        The isolated nodes in `G` are ignored.
-
-    Examples
-    --------
-    >>> G = nx.star_graph(10)
-    >>> sim = nx.panther_similarity(G, 0)
-
-    References
-    ----------
-    .. [1] Zhang, J., Tang, J., Ma, C., Tong, H., Jing, Y., & Li, J.
-           Panther: Fast top-k similarity search on large networks.
-           In Proceedings of the ACM SIGKDD International Conference
-           on Knowledge Discovery and Data Mining (Vol. 2015-August, pp. 1445–1454).
-           Association for Computing Machinery. https://doi.org/10.1145/2783258.2783267.
-    """
-    ...
-@_dispatchable
-def generate_random_paths(
-    G, sample_size, path_length: int = 5, index_map: Incomplete | None = None
-) -> Generator[Incomplete, None, None]:
-    """
-    Randomly generate `sample_size` paths of length `path_length`.
-
-    Parameters
-    ----------
-    G : NetworkX graph
-        A NetworkX graph
-    sample_size : integer
-        The number of paths to generate. This is ``R`` in [1]_.
-    path_length : integer (default = 5)
-        The maximum size of the path to randomly generate.
-        This is ``T`` in [1]_. According to the paper, ``T >= 5`` is
-        recommended.
-    index_map : dictionary, optional
-        If provided, this will be populated with the inverted
-        index of nodes mapped to the set of generated random path
-        indices within ``paths``.
-    weight : string or None, optional (default="weight")
-        The name of an edge attribute that holds the numerical value
-        used as a weight. If None then each edge has weight 1.
-    seed : integer, random_state, or None (default)
-        Indicator of random number generation state.
-        See :ref:`Randomness<randomness>`.
-
-    Returns
-    -------
-    paths : generator of lists
-        Generator of `sample_size` paths each with length `path_length`.
-
-    Examples
-    --------
-    Note that the return value is the list of paths:
-
-    >>> G = nx.star_graph(3)
-    >>> random_path = nx.generate_random_paths(G, 2)
-
-    By passing a dictionary into `index_map`, it will build an
-    inverted index mapping of nodes to the paths in which that node is present:
-
-    >>> G = nx.star_graph(3)
-    >>> index_map = {}
-    >>> random_path = nx.generate_random_paths(G, 3, index_map=index_map)
-    >>> paths_containing_node_0 = [
-    ...     random_path[path_idx] for path_idx in index_map.get(0, [])
-    ... ]
-
-    References
-    ----------
-    .. [1] Zhang, J., Tang, J., Ma, C., Tong, H., Jing, Y., & Li, J.
-           Panther: Fast top-k similarity search on large networks.
-           In Proceedings of the ACM SIGKDD International Conference
-           on Knowledge Discovery and Data Mining (Vol. 2015-August, pp. 1445–1454).
-           Association for Computing Machinery. https://doi.org/10.1145/2783258.2783267.
-    """
-    ...
-=======
     G: Graph[_Node],
     source: _Node,
     k: int = 5,
@@ -926,5 +200,4 @@
     index_map: SupportsGetItem[Incomplete, Incomplete] | None = None,
     weight: str | None = "weight",
     seed: int | RandomState | None = None,
-) -> Generator[Incomplete, None, None]: ...
->>>>>>> 62feb28c
+) -> Generator[Incomplete, None, None]: ...