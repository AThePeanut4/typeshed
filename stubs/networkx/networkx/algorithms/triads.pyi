"""Functions for analyzing triads of a graph."""

from _typeshed import Incomplete
from collections.abc import Collection, Generator

from networkx.classes.digraph import DiGraph
from networkx.classes.graph import Graph, _Node
from networkx.utils.backends import _dispatchable
from numpy.random import RandomState

__all__ = ["triadic_census", "is_triad", "all_triplets", "all_triads", "triads_by_type", "triad_type", "random_triad"]

@_dispatchable
def triadic_census(G: DiGraph[_Node], nodelist: Collection[_Node] | None = None):
    """
    Determines the triadic census of a directed graph.

    The triadic census is a count of how many of the 16 possible types of
    triads are present in a directed graph. If a list of nodes is passed, then
    only those triads are taken into account which have elements of nodelist in them.

    Parameters
    ----------
    G : digraph
       A NetworkX DiGraph
    nodelist : list
        List of nodes for which you want to calculate triadic census

    Returns
    -------
    census : dict
       Dictionary with triad type as keys and number of occurrences as values.

    Examples
    --------
    >>> G = nx.DiGraph([(1, 2), (2, 3), (3, 1), (3, 4), (4, 1), (4, 2)])
    >>> triadic_census = nx.triadic_census(G)
    >>> for key, value in triadic_census.items():
    ...     print(f"{key}: {value}")
    003: 0
    012: 0
    102: 0
    021D: 0
    021U: 0
    021C: 0
    111D: 0
    111U: 0
    030T: 2
    030C: 2
    201: 0
    120D: 0
    120U: 0
    120C: 0
    210: 0
    300: 0

    Notes
    -----
    This algorithm has complexity $O(m)$ where $m$ is the number of edges in
    the graph.

    For undirected graphs, the triadic census can be computed by first converting
    the graph into a directed graph using the ``G.to_directed()`` method.
    After this conversion, only the triad types 003, 102, 201 and 300 will be
    present in the undirected scenario.

    Raises
    ------
    ValueError
        If `nodelist` contains duplicate nodes or nodes not in `G`.
        If you want to ignore this you can preprocess with `set(nodelist) & G.nodes`

    See also
    --------
    triad_graph

    References
    ----------
    .. [1] Vladimir Batagelj and Andrej Mrvar, A subquadratic triad census
        algorithm for large sparse networks with small maximum degree,
        University of Ljubljana,
        http://vlado.fmf.uni-lj.si/pub/networks/doc/triads/triads.pdf
    """
    ...
@_dispatchable
<<<<<<< HEAD
def is_triad(G: Graph[_Node]):
    """
    Returns True if the graph G is a triad, else False.

    Parameters
    ----------
    G : graph
       A NetworkX Graph

    Returns
    -------
    istriad : boolean
       Whether G is a valid triad

    Examples
    --------
    >>> G = nx.DiGraph([(1, 2), (2, 3), (3, 1)])
    >>> nx.is_triad(G)
    True
    >>> G.add_edge(0, 1)
    >>> nx.is_triad(G)
    False
    """
    ...
=======
def is_triad(G: Graph[_Node]) -> bool: ...
>>>>>>> 1063db7c
@_dispatchable
def all_triplets(G: DiGraph[_Node]):
    """
    Returns a generator of all possible sets of 3 nodes in a DiGraph.

    .. deprecated:: 3.3

       all_triplets is deprecated and will be removed in NetworkX version 3.5.
       Use `itertools.combinations` instead::

          all_triplets = itertools.combinations(G, 3)

    Parameters
    ----------
    G : digraph
       A NetworkX DiGraph

    Returns
    -------
    triplets : generator of 3-tuples
       Generator of tuples of 3 nodes

    Examples
    --------
    >>> G = nx.DiGraph([(1, 2), (2, 3), (3, 4)])
    >>> list(nx.all_triplets(G))
    [(1, 2, 3), (1, 2, 4), (1, 3, 4), (2, 3, 4)]
    """
    ...
@_dispatchable
def all_triads(G: DiGraph[_Node]) -> Generator[Incomplete, None, None]:
    """
    A generator of all possible triads in G.

    Parameters
    ----------
    G : digraph
       A NetworkX DiGraph

    Returns
    -------
    all_triads : generator of DiGraphs
       Generator of triads (order-3 DiGraphs)

    Examples
    --------
    >>> G = nx.DiGraph([(1, 2), (2, 3), (3, 1), (3, 4), (4, 1), (4, 2)])
    >>> for triad in nx.all_triads(G):
    ...     print(triad.edges)
    [(1, 2), (2, 3), (3, 1)]
    [(1, 2), (4, 1), (4, 2)]
    [(3, 1), (3, 4), (4, 1)]
    [(2, 3), (3, 4), (4, 2)]
    """
    ...
@_dispatchable
def triads_by_type(G: DiGraph[_Node]):
    """
    Returns a list of all triads for each triad type in a directed graph.
    There are exactly 16 different types of triads possible. Suppose 1, 2, 3 are three
    nodes, they will be classified as a particular triad type if their connections
    are as follows:

    - 003: 1, 2, 3
    - 012: 1 -> 2, 3
    - 102: 1 <-> 2, 3
    - 021D: 1 <- 2 -> 3
    - 021U: 1 -> 2 <- 3
    - 021C: 1 -> 2 -> 3
    - 111D: 1 <-> 2 <- 3
    - 111U: 1 <-> 2 -> 3
    - 030T: 1 -> 2 -> 3, 1 -> 3
    - 030C: 1 <- 2 <- 3, 1 -> 3
    - 201: 1 <-> 2 <-> 3
    - 120D: 1 <- 2 -> 3, 1 <-> 3
    - 120U: 1 -> 2 <- 3, 1 <-> 3
    - 120C: 1 -> 2 -> 3, 1 <-> 3
    - 210: 1 -> 2 <-> 3, 1 <-> 3
    - 300: 1 <-> 2 <-> 3, 1 <-> 3

    Refer to the :doc:`example gallery </auto_examples/graph/plot_triad_types>`
    for visual examples of the triad types.

    Parameters
    ----------
    G : digraph
       A NetworkX DiGraph

    Returns
    -------
    tri_by_type : dict
       Dictionary with triad types as keys and lists of triads as values.

    Examples
    --------
    >>> G = nx.DiGraph([(1, 2), (1, 3), (2, 3), (3, 1), (5, 6), (5, 4), (6, 7)])
    >>> dict = nx.triads_by_type(G)
    >>> dict["120C"][0].edges()
    OutEdgeView([(1, 2), (1, 3), (2, 3), (3, 1)])
    >>> dict["012"][0].edges()
    OutEdgeView([(1, 2)])

    References
    ----------
    .. [1] Snijders, T. (2012). "Transitivity and triads." University of
        Oxford.
        https://web.archive.org/web/20170830032057/http://www.stats.ox.ac.uk/~snijders/Trans_Triads_ha.pdf
    """
    ...
@_dispatchable
def triad_type(G: DiGraph[_Node]):
    """
    Returns the sociological triad type for a triad.

    Parameters
    ----------
    G : digraph
       A NetworkX DiGraph with 3 nodes

    Returns
    -------
    triad_type : str
       A string identifying the triad type

    Examples
    --------
    >>> G = nx.DiGraph([(1, 2), (2, 3), (3, 1)])
    >>> nx.triad_type(G)
    '030C'
    >>> G.add_edge(1, 3)
    >>> nx.triad_type(G)
    '120C'

    Notes
    -----
    There can be 6 unique edges in a triad (order-3 DiGraph) (so 2^^6=64 unique
    triads given 3 nodes). These 64 triads each display exactly 1 of 16
    topologies of triads (topologies can be permuted). These topologies are
    identified by the following notation:

    {m}{a}{n}{type} (for example: 111D, 210, 102)

    Here:

    {m}     = number of mutual ties (takes 0, 1, 2, 3); a mutual tie is (0,1)
              AND (1,0)
    {a}     = number of asymmetric ties (takes 0, 1, 2, 3); an asymmetric tie
              is (0,1) BUT NOT (1,0) or vice versa
    {n}     = number of null ties (takes 0, 1, 2, 3); a null tie is NEITHER
              (0,1) NOR (1,0)
    {type}  = a letter (takes U, D, C, T) corresponding to up, down, cyclical
              and transitive. This is only used for topologies that can have
              more than one form (eg: 021D and 021U).

    References
    ----------
    .. [1] Snijders, T. (2012). "Transitivity and triads." University of
        Oxford.
        https://web.archive.org/web/20170830032057/http://www.stats.ox.ac.uk/~snijders/Trans_Triads_ha.pdf
    """
    ...
@_dispatchable
def random_triad(G: DiGraph[_Node], seed: int | RandomState | None = None):
    """
    Returns a random triad from a directed graph.

    .. deprecated:: 3.3

       random_triad is deprecated and will be removed in version 3.5.
       Use random sampling directly instead::

          G.subgraph(random.sample(list(G), 3))

    Parameters
    ----------
    G : digraph
       A NetworkX DiGraph
    seed : integer, random_state, or None (default)
        Indicator of random number generation state.
        See :ref:`Randomness<randomness>`.

    Returns
    -------
    G2 : subgraph
       A randomly selected triad (order-3 NetworkX DiGraph)

    Raises
    ------
    NetworkXError
        If the input Graph has less than 3 nodes.

    Examples
    --------
    >>> G = nx.DiGraph([(1, 2), (1, 3), (2, 3), (3, 1), (5, 6), (5, 4), (6, 7)])
    >>> triad = nx.random_triad(G, seed=1)
    >>> triad.edges
    OutEdgeView([(1, 2)])
    """
    ...<|MERGE_RESOLUTION|>--- conflicted
+++ resolved
@@ -83,34 +83,7 @@
     """
     ...
 @_dispatchable
-<<<<<<< HEAD
-def is_triad(G: Graph[_Node]):
-    """
-    Returns True if the graph G is a triad, else False.
-
-    Parameters
-    ----------
-    G : graph
-       A NetworkX Graph
-
-    Returns
-    -------
-    istriad : boolean
-       Whether G is a valid triad
-
-    Examples
-    --------
-    >>> G = nx.DiGraph([(1, 2), (2, 3), (3, 1)])
-    >>> nx.is_triad(G)
-    True
-    >>> G.add_edge(0, 1)
-    >>> nx.is_triad(G)
-    False
-    """
-    ...
-=======
 def is_triad(G: Graph[_Node]) -> bool: ...
->>>>>>> 1063db7c
 @_dispatchable
 def all_triplets(G: DiGraph[_Node]):
     """
