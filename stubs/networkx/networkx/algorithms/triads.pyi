"""Functions for analyzing triads of a graph."""

from _typeshed import Incomplete
from collections.abc import Collection, Generator
from typing import Final

from networkx.classes.digraph import DiGraph
from networkx.classes.graph import Graph, _Node
from networkx.utils.backends import _dispatchable

__all__ = ["triadic_census", "is_triad", "all_triads", "triads_by_type", "triad_type"]

TRICODES: Final[tuple[int, ...]]
TRIAD_NAMES: Final[tuple[str, ...]]
TRICODE_TO_NAME: Final[dict[int, str]]

@_dispatchable
def triadic_census(G: DiGraph[_Node], nodelist: Collection[_Node] | None = None):
    """
    Determines the triadic census of a directed graph.

    The triadic census is a count of how many of the 16 possible types of
    triads are present in a directed graph. If a list of nodes is passed, then
    only those triads are taken into account which have elements of nodelist in them.

    Parameters
    ----------
    G : digraph
       A NetworkX DiGraph
    nodelist : list
        List of nodes for which you want to calculate triadic census

    Returns
    -------
    census : dict
       Dictionary with triad type as keys and number of occurrences as values.

    Examples
    --------
    >>> G = nx.DiGraph([(1, 2), (2, 3), (3, 1), (3, 4), (4, 1), (4, 2)])
    >>> triadic_census = nx.triadic_census(G)
    >>> for key, value in triadic_census.items():
    ...     print(f"{key}: {value}")
    003: 0
    012: 0
    102: 0
    021D: 0
    021U: 0
    021C: 0
    111D: 0
    111U: 0
    030T: 2
    030C: 2
    201: 0
    120D: 0
    120U: 0
    120C: 0
    210: 0
    300: 0

    Notes
    -----
    This algorithm has complexity $O(m)$ where $m$ is the number of edges in
    the graph.

    For undirected graphs, the triadic census can be computed by first converting
    the graph into a directed graph using the ``G.to_directed()`` method.
    After this conversion, only the triad types 003, 102, 201 and 300 will be
    present in the undirected scenario.

    Raises
    ------
    ValueError
        If `nodelist` contains duplicate nodes or nodes not in `G`.
        If you want to ignore this you can preprocess with `set(nodelist) & G.nodes`

    See also
    --------
    triad_graph

    References
    ----------
    .. [1] Vladimir Batagelj and Andrej Mrvar, A subquadratic triad census
        algorithm for large sparse networks with small maximum degree,
        University of Ljubljana,
        http://vlado.fmf.uni-lj.si/pub/networks/doc/triads/triads.pdf
    """
    ...
@_dispatchable
def is_triad(G: Graph[_Node]) -> bool:
    """
    Returns True if the graph G is a triad, else False.

    Parameters
    ----------
    G : graph
       A NetworkX Graph

    Returns
    -------
    istriad : boolean
       Whether G is a valid triad

    Examples
    --------
    >>> G = nx.DiGraph([(1, 2), (2, 3), (3, 1)])
    >>> nx.is_triad(G)
    True
    >>> G.add_edge(0, 1)
    >>> nx.is_triad(G)
    False
    """
    ...
@_dispatchable
<<<<<<< HEAD
def all_triplets(G: DiGraph[_Node]):
    """
    Returns a generator of all possible sets of 3 nodes in a DiGraph.

    .. deprecated:: 3.3

       all_triplets is deprecated and will be removed in NetworkX version 3.5.
       Use `itertools.combinations` instead::

          all_triplets = itertools.combinations(G, 3)

    Parameters
    ----------
    G : digraph
       A NetworkX DiGraph

    Returns
    -------
    triplets : generator of 3-tuples
       Generator of tuples of 3 nodes

    Examples
    --------
    >>> G = nx.DiGraph([(1, 2), (2, 3), (3, 4)])
    >>> list(nx.all_triplets(G))
    [(1, 2, 3), (1, 2, 4), (1, 3, 4), (2, 3, 4)]
    """
    ...
@_dispatchable
def all_triads(G: DiGraph[_Node]) -> Generator[Incomplete, None, None]:
    """
    A generator of all possible triads in G.

    Parameters
    ----------
    G : digraph
       A NetworkX DiGraph

    Returns
    -------
    all_triads : generator of DiGraphs
       Generator of triads (order-3 DiGraphs)

    Examples
    --------
    >>> G = nx.DiGraph([(1, 2), (2, 3), (3, 1), (3, 4), (4, 1), (4, 2)])
    >>> for triad in nx.all_triads(G):
    ...     print(triad.edges)
    [(1, 2), (2, 3), (3, 1)]
    [(1, 2), (4, 1), (4, 2)]
    [(3, 1), (3, 4), (4, 1)]
    [(2, 3), (3, 4), (4, 2)]
    """
    ...
=======
def all_triads(G: DiGraph[_Node]) -> Generator[Incomplete, None, None]: ...
>>>>>>> 8d1ac2e5
@_dispatchable
def triads_by_type(G: DiGraph[_Node]):
    """
    Returns a list of all triads for each triad type in a directed graph.
    There are exactly 16 different types of triads possible. Suppose 1, 2, 3 are three
    nodes, they will be classified as a particular triad type if their connections
    are as follows:

    - 003: 1, 2, 3
    - 012: 1 -> 2, 3
    - 102: 1 <-> 2, 3
    - 021D: 1 <- 2 -> 3
    - 021U: 1 -> 2 <- 3
    - 021C: 1 -> 2 -> 3
    - 111D: 1 <-> 2 <- 3
    - 111U: 1 <-> 2 -> 3
    - 030T: 1 -> 2 -> 3, 1 -> 3
    - 030C: 1 <- 2 <- 3, 1 -> 3
    - 201: 1 <-> 2 <-> 3
    - 120D: 1 <- 2 -> 3, 1 <-> 3
    - 120U: 1 -> 2 <- 3, 1 <-> 3
    - 120C: 1 -> 2 -> 3, 1 <-> 3
    - 210: 1 -> 2 <-> 3, 1 <-> 3
    - 300: 1 <-> 2 <-> 3, 1 <-> 3

    Refer to the :doc:`example gallery </auto_examples/graph/plot_triad_types>`
    for visual examples of the triad types.

    Parameters
    ----------
    G : digraph
       A NetworkX DiGraph

    Returns
    -------
    tri_by_type : dict
       Dictionary with triad types as keys and lists of triads as values.

    Examples
    --------
    >>> G = nx.DiGraph([(1, 2), (1, 3), (2, 3), (3, 1), (5, 6), (5, 4), (6, 7)])
    >>> dict = nx.triads_by_type(G)
    >>> dict["120C"][0].edges()
    OutEdgeView([(1, 2), (1, 3), (2, 3), (3, 1)])
    >>> dict["012"][0].edges()
    OutEdgeView([(1, 2)])

    References
    ----------
    .. [1] Snijders, T. (2012). "Transitivity and triads." University of
        Oxford.
        https://web.archive.org/web/20170830032057/http://www.stats.ox.ac.uk/~snijders/Trans_Triads_ha.pdf
    """
    ...
@_dispatchable
<<<<<<< HEAD
def triad_type(G: DiGraph[_Node]):
    """
    Returns the sociological triad type for a triad.

    Parameters
    ----------
    G : digraph
       A NetworkX DiGraph with 3 nodes

    Returns
    -------
    triad_type : str
       A string identifying the triad type

    Examples
    --------
    >>> G = nx.DiGraph([(1, 2), (2, 3), (3, 1)])
    >>> nx.triad_type(G)
    '030C'
    >>> G.add_edge(1, 3)
    >>> nx.triad_type(G)
    '120C'

    Notes
    -----
    There can be 6 unique edges in a triad (order-3 DiGraph) (so 2^^6=64 unique
    triads given 3 nodes). These 64 triads each display exactly 1 of 16
    topologies of triads (topologies can be permuted). These topologies are
    identified by the following notation:

    {m}{a}{n}{type} (for example: 111D, 210, 102)

    Here:

    {m}     = number of mutual ties (takes 0, 1, 2, 3); a mutual tie is (0,1)
              AND (1,0)
    {a}     = number of asymmetric ties (takes 0, 1, 2, 3); an asymmetric tie
              is (0,1) BUT NOT (1,0) or vice versa
    {n}     = number of null ties (takes 0, 1, 2, 3); a null tie is NEITHER
              (0,1) NOR (1,0)
    {type}  = a letter (takes U, D, C, T) corresponding to up, down, cyclical
              and transitive. This is only used for topologies that can have
              more than one form (eg: 021D and 021U).

    References
    ----------
    .. [1] Snijders, T. (2012). "Transitivity and triads." University of
        Oxford.
        https://web.archive.org/web/20170830032057/http://www.stats.ox.ac.uk/~snijders/Trans_Triads_ha.pdf
    """
    ...
@_dispatchable
def random_triad(G: DiGraph[_Node], seed: int | RandomState | None = None):
    """
    Returns a random triad from a directed graph.

    .. deprecated:: 3.3

       random_triad is deprecated and will be removed in version 3.5.
       Use random sampling directly instead::

          G.subgraph(random.sample(list(G), 3))

    Parameters
    ----------
    G : digraph
       A NetworkX DiGraph
    seed : integer, random_state, or None (default)
        Indicator of random number generation state.
        See :ref:`Randomness<randomness>`.

    Returns
    -------
    G2 : subgraph
       A randomly selected triad (order-3 NetworkX DiGraph)

    Raises
    ------
    NetworkXError
        If the input Graph has less than 3 nodes.

    Examples
    --------
    >>> G = nx.DiGraph([(1, 2), (1, 3), (2, 3), (3, 1), (5, 6), (5, 4), (6, 7)])
    >>> triad = nx.random_triad(G, seed=1)
    >>> triad.edges
    OutEdgeView([(1, 2)])
    """
    ...
=======
def triad_type(G: DiGraph[_Node]): ...
>>>>>>> 8d1ac2e5
<|MERGE_RESOLUTION|>--- conflicted
+++ resolved
@@ -112,64 +112,7 @@
     """
     ...
 @_dispatchable
-<<<<<<< HEAD
-def all_triplets(G: DiGraph[_Node]):
-    """
-    Returns a generator of all possible sets of 3 nodes in a DiGraph.
-
-    .. deprecated:: 3.3
-
-       all_triplets is deprecated and will be removed in NetworkX version 3.5.
-       Use `itertools.combinations` instead::
-
-          all_triplets = itertools.combinations(G, 3)
-
-    Parameters
-    ----------
-    G : digraph
-       A NetworkX DiGraph
-
-    Returns
-    -------
-    triplets : generator of 3-tuples
-       Generator of tuples of 3 nodes
-
-    Examples
-    --------
-    >>> G = nx.DiGraph([(1, 2), (2, 3), (3, 4)])
-    >>> list(nx.all_triplets(G))
-    [(1, 2, 3), (1, 2, 4), (1, 3, 4), (2, 3, 4)]
-    """
-    ...
-@_dispatchable
-def all_triads(G: DiGraph[_Node]) -> Generator[Incomplete, None, None]:
-    """
-    A generator of all possible triads in G.
-
-    Parameters
-    ----------
-    G : digraph
-       A NetworkX DiGraph
-
-    Returns
-    -------
-    all_triads : generator of DiGraphs
-       Generator of triads (order-3 DiGraphs)
-
-    Examples
-    --------
-    >>> G = nx.DiGraph([(1, 2), (2, 3), (3, 1), (3, 4), (4, 1), (4, 2)])
-    >>> for triad in nx.all_triads(G):
-    ...     print(triad.edges)
-    [(1, 2), (2, 3), (3, 1)]
-    [(1, 2), (4, 1), (4, 2)]
-    [(3, 1), (3, 4), (4, 1)]
-    [(2, 3), (3, 4), (4, 2)]
-    """
-    ...
-=======
 def all_triads(G: DiGraph[_Node]) -> Generator[Incomplete, None, None]: ...
->>>>>>> 8d1ac2e5
 @_dispatchable
 def triads_by_type(G: DiGraph[_Node]):
     """
@@ -225,96 +168,4 @@
     """
     ...
 @_dispatchable
-<<<<<<< HEAD
-def triad_type(G: DiGraph[_Node]):
-    """
-    Returns the sociological triad type for a triad.
-
-    Parameters
-    ----------
-    G : digraph
-       A NetworkX DiGraph with 3 nodes
-
-    Returns
-    -------
-    triad_type : str
-       A string identifying the triad type
-
-    Examples
-    --------
-    >>> G = nx.DiGraph([(1, 2), (2, 3), (3, 1)])
-    >>> nx.triad_type(G)
-    '030C'
-    >>> G.add_edge(1, 3)
-    >>> nx.triad_type(G)
-    '120C'
-
-    Notes
-    -----
-    There can be 6 unique edges in a triad (order-3 DiGraph) (so 2^^6=64 unique
-    triads given 3 nodes). These 64 triads each display exactly 1 of 16
-    topologies of triads (topologies can be permuted). These topologies are
-    identified by the following notation:
-
-    {m}{a}{n}{type} (for example: 111D, 210, 102)
-
-    Here:
-
-    {m}     = number of mutual ties (takes 0, 1, 2, 3); a mutual tie is (0,1)
-              AND (1,0)
-    {a}     = number of asymmetric ties (takes 0, 1, 2, 3); an asymmetric tie
-              is (0,1) BUT NOT (1,0) or vice versa
-    {n}     = number of null ties (takes 0, 1, 2, 3); a null tie is NEITHER
-              (0,1) NOR (1,0)
-    {type}  = a letter (takes U, D, C, T) corresponding to up, down, cyclical
-              and transitive. This is only used for topologies that can have
-              more than one form (eg: 021D and 021U).
-
-    References
-    ----------
-    .. [1] Snijders, T. (2012). "Transitivity and triads." University of
-        Oxford.
-        https://web.archive.org/web/20170830032057/http://www.stats.ox.ac.uk/~snijders/Trans_Triads_ha.pdf
-    """
-    ...
-@_dispatchable
-def random_triad(G: DiGraph[_Node], seed: int | RandomState | None = None):
-    """
-    Returns a random triad from a directed graph.
-
-    .. deprecated:: 3.3
-
-       random_triad is deprecated and will be removed in version 3.5.
-       Use random sampling directly instead::
-
-          G.subgraph(random.sample(list(G), 3))
-
-    Parameters
-    ----------
-    G : digraph
-       A NetworkX DiGraph
-    seed : integer, random_state, or None (default)
-        Indicator of random number generation state.
-        See :ref:`Randomness<randomness>`.
-
-    Returns
-    -------
-    G2 : subgraph
-       A randomly selected triad (order-3 NetworkX DiGraph)
-
-    Raises
-    ------
-    NetworkXError
-        If the input Graph has less than 3 nodes.
-
-    Examples
-    --------
-    >>> G = nx.DiGraph([(1, 2), (1, 3), (2, 3), (3, 1), (5, 6), (5, 4), (6, 7)])
-    >>> triad = nx.random_triad(G, seed=1)
-    >>> triad.edges
-    OutEdgeView([(1, 2)])
-    """
-    ...
-=======
-def triad_type(G: DiGraph[_Node]): ...
->>>>>>> 8d1ac2e5
+def triad_type(G: DiGraph[_Node]): ...