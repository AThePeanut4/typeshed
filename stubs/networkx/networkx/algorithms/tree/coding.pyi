--- conflicted
+++ resolved
@@ -1,21 +1,7 @@
-<<<<<<< HEAD
-"""
-Functions for encoding and decoding trees.
-
-Since a tree is a highly restricted form of graph, it can be represented
-concisely in several ways. This module includes functions for encoding
-and decoding trees in the form of nested tuples and Prüfer
-sequences. The former requires a rooted tree, whereas the latter can be
-applied to unrooted trees. Furthermore, there is a bijection from Prüfer
-sequences to labeled trees.
-"""
-
-=======
 from _typeshed import Incomplete
 from collections.abc import Iterable
 
 from networkx.classes.graph import Graph, _Node
->>>>>>> 62feb28c
 from networkx.exception import NetworkXException
 from networkx.utils.backends import _dispatchable
 
@@ -28,272 +14,10 @@
     ...
 
 @_dispatchable
-<<<<<<< HEAD
-def to_nested_tuple(T, root, canonical_form: bool = False):
-    """
-    Returns a nested tuple representation of the given tree.
-
-    The nested tuple representation of a tree is defined
-    recursively. The tree with one node and no edges is represented by
-    the empty tuple, ``()``. A tree with ``k`` subtrees is represented
-    by a tuple of length ``k`` in which each element is the nested tuple
-    representation of a subtree.
-
-    Parameters
-    ----------
-    T : NetworkX graph
-        An undirected graph object representing a tree.
-
-    root : node
-        The node in ``T`` to interpret as the root of the tree.
-
-    canonical_form : bool
-        If ``True``, each tuple is sorted so that the function returns
-        a canonical form for rooted trees. This means "lighter" subtrees
-        will appear as nested tuples before "heavier" subtrees. In this
-        way, each isomorphic rooted tree has the same nested tuple
-        representation.
-
-    Returns
-    -------
-    tuple
-        A nested tuple representation of the tree.
-
-    Notes
-    -----
-    This function is *not* the inverse of :func:`from_nested_tuple`; the
-    only guarantee is that the rooted trees are isomorphic.
-
-    See also
-    --------
-    from_nested_tuple
-    to_prufer_sequence
-
-    Examples
-    --------
-    The tree need not be a balanced binary tree::
-
-        >>> T = nx.Graph()
-        >>> T.add_edges_from([(0, 1), (0, 2), (0, 3)])
-        >>> T.add_edges_from([(1, 4), (1, 5)])
-        >>> T.add_edges_from([(3, 6), (3, 7)])
-        >>> root = 0
-        >>> nx.to_nested_tuple(T, root)
-        (((), ()), (), ((), ()))
-
-    Continuing the above example, if ``canonical_form`` is ``True``, the
-    nested tuples will be sorted::
-
-        >>> nx.to_nested_tuple(T, root, canonical_form=True)
-        ((), ((), ()), ((), ()))
-
-    Even the path graph can be interpreted as a tree::
-
-        >>> T = nx.path_graph(4)
-        >>> root = 0
-        >>> nx.to_nested_tuple(T, root)
-        ((((),),),)
-    """
-    ...
-@_dispatchable
-def from_nested_tuple(sequence, sensible_relabeling: bool = False):
-    """
-    Returns the rooted tree corresponding to the given nested tuple.
-
-    The nested tuple representation of a tree is defined
-    recursively. The tree with one node and no edges is represented by
-    the empty tuple, ``()``. A tree with ``k`` subtrees is represented
-    by a tuple of length ``k`` in which each element is the nested tuple
-    representation of a subtree.
-
-    Parameters
-    ----------
-    sequence : tuple
-        A nested tuple representing a rooted tree.
-
-    sensible_relabeling : bool
-        Whether to relabel the nodes of the tree so that nodes are
-        labeled in increasing order according to their breadth-first
-        search order from the root node.
-
-    Returns
-    -------
-    NetworkX graph
-        The tree corresponding to the given nested tuple, whose root
-        node is node 0. If ``sensible_labeling`` is ``True``, nodes will
-        be labeled in breadth-first search order starting from the root
-        node.
-
-    Notes
-    -----
-    This function is *not* the inverse of :func:`to_nested_tuple`; the
-    only guarantee is that the rooted trees are isomorphic.
-
-    See also
-    --------
-    to_nested_tuple
-    from_prufer_sequence
-
-    Examples
-    --------
-    Sensible relabeling ensures that the nodes are labeled from the root
-    starting at 0::
-
-        >>> balanced = (((), ()), ((), ()))
-        >>> T = nx.from_nested_tuple(balanced, sensible_relabeling=True)
-        >>> edges = [(0, 1), (0, 2), (1, 3), (1, 4), (2, 5), (2, 6)]
-        >>> all((u, v) in T.edges() or (v, u) in T.edges() for (u, v) in edges)
-        True
-    """
-    ...
-@_dispatchable
-def to_prufer_sequence(T):
-    """
-    Returns the Prüfer sequence of the given tree.
-
-    A *Prüfer sequence* is a list of *n* - 2 numbers between 0 and
-    *n* - 1, inclusive. The tree corresponding to a given Prüfer
-    sequence can be recovered by repeatedly joining a node in the
-    sequence with a node with the smallest potential degree according to
-    the sequence.
-
-    Parameters
-    ----------
-    T : NetworkX graph
-        An undirected graph object representing a tree.
-
-    Returns
-    -------
-    list
-        The Prüfer sequence of the given tree.
-
-    Raises
-    ------
-    NetworkXPointlessConcept
-        If the number of nodes in `T` is less than two.
-
-    NotATree
-        If `T` is not a tree.
-
-    KeyError
-        If the set of nodes in `T` is not {0, …, *n* - 1}.
-
-    Notes
-    -----
-    There is a bijection from labeled trees to Prüfer sequences. This
-    function is the inverse of the :func:`from_prufer_sequence`
-    function.
-
-    Sometimes Prüfer sequences use nodes labeled from 1 to *n* instead
-    of from 0 to *n* - 1. This function requires nodes to be labeled in
-    the latter form. You can use :func:`~networkx.relabel_nodes` to
-    relabel the nodes of your tree to the appropriate format.
-
-    This implementation is from [1]_ and has a running time of
-    $O(n)$.
-
-    See also
-    --------
-    to_nested_tuple
-    from_prufer_sequence
-
-    References
-    ----------
-    .. [1] Wang, Xiaodong, Lei Wang, and Yingjie Wu.
-           "An optimal algorithm for Prufer codes."
-           *Journal of Software Engineering and Applications* 2.02 (2009): 111.
-           <https://doi.org/10.4236/jsea.2009.22016>
-
-    Examples
-    --------
-    There is a bijection between Prüfer sequences and labeled trees, so
-    this function is the inverse of the :func:`from_prufer_sequence`
-    function:
-
-    >>> edges = [(0, 3), (1, 3), (2, 3), (3, 4), (4, 5)]
-    >>> tree = nx.Graph(edges)
-    >>> sequence = nx.to_prufer_sequence(tree)
-    >>> sequence
-    [3, 3, 3, 4]
-    >>> tree2 = nx.from_prufer_sequence(sequence)
-    >>> list(tree2.edges()) == edges
-    True
-    """
-    ...
-@_dispatchable
-def from_prufer_sequence(sequence):
-    """
-    Returns the tree corresponding to the given Prüfer sequence.
-
-    A *Prüfer sequence* is a list of *n* - 2 numbers between 0 and
-    *n* - 1, inclusive. The tree corresponding to a given Prüfer
-    sequence can be recovered by repeatedly joining a node in the
-    sequence with a node with the smallest potential degree according to
-    the sequence.
-
-    Parameters
-    ----------
-    sequence : list
-        A Prüfer sequence, which is a list of *n* - 2 integers between
-        zero and *n* - 1, inclusive.
-
-    Returns
-    -------
-    NetworkX graph
-        The tree corresponding to the given Prüfer sequence.
-
-    Raises
-    ------
-    NetworkXError
-        If the Prüfer sequence is not valid.
-
-    Notes
-    -----
-    There is a bijection from labeled trees to Prüfer sequences. This
-    function is the inverse of the :func:`from_prufer_sequence` function.
-
-    Sometimes Prüfer sequences use nodes labeled from 1 to *n* instead
-    of from 0 to *n* - 1. This function requires nodes to be labeled in
-    the latter form. You can use :func:`networkx.relabel_nodes` to
-    relabel the nodes of your tree to the appropriate format.
-
-    This implementation is from [1]_ and has a running time of
-    $O(n)$.
-
-    References
-    ----------
-    .. [1] Wang, Xiaodong, Lei Wang, and Yingjie Wu.
-           "An optimal algorithm for Prufer codes."
-           *Journal of Software Engineering and Applications* 2.02 (2009): 111.
-           <https://doi.org/10.4236/jsea.2009.22016>
-
-    See also
-    --------
-    from_nested_tuple
-    to_prufer_sequence
-
-    Examples
-    --------
-    There is a bijection between Prüfer sequences and labeled trees, so
-    this function is the inverse of the :func:`to_prufer_sequence`
-    function:
-
-    >>> edges = [(0, 3), (1, 3), (2, 3), (3, 4), (4, 5)]
-    >>> tree = nx.Graph(edges)
-    >>> sequence = nx.to_prufer_sequence(tree)
-    >>> sequence
-    [3, 3, 3, 4]
-    >>> tree2 = nx.from_prufer_sequence(sequence)
-    >>> list(tree2.edges()) == edges
-    True
-    """
-    ...
-=======
 def to_nested_tuple(T: Graph[_Node], root: _Node, canonical_form: bool = False): ...
 @_dispatchable
 def from_nested_tuple(sequence: tuple[Incomplete], sensible_relabeling: bool = False): ...
 @_dispatchable
 def to_prufer_sequence(T: Graph[_Node]): ...
 @_dispatchable
-def from_prufer_sequence(sequence: Iterable[Incomplete]): ...
->>>>>>> 62feb28c
+def from_prufer_sequence(sequence: Iterable[Incomplete]): ...