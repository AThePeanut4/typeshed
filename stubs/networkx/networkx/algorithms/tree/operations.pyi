--- conflicted
+++ resolved
@@ -6,66 +6,4 @@
 from networkx.utils.backends import _dispatchable
 
 @_dispatchable
-<<<<<<< HEAD
-def join_trees(rooted_trees, label_attribute: Incomplete | None = None):
-    """
-    Returns a new rooted tree made by joining `rooted_trees`
-
-    Constructs a new tree by joining each tree in `rooted_trees`.
-    A new root node is added and connected to each of the roots
-    of the input trees. While copying the nodes from the trees,
-    relabeling to integers occurs. If the `label_attribute` is provided,
-    the old node labels will be stored in the new tree under this attribute.
-
-    Parameters
-    ----------
-    rooted_trees : list
-        A list of pairs in which each left element is a NetworkX graph
-        object representing a tree and each right element is the root
-        node of that tree. The nodes of these trees will be relabeled to
-        integers.
-
-    label_attribute : str
-        If provided, the old node labels will be stored in the new tree
-        under this node attribute. If not provided, the original labels
-        of the nodes in the input trees are not stored.
-
-    first_label : int, optional (default=0)
-        Specifies the label for the new root node. If provided, the root node of the joined tree
-        will have this label. If not provided, the root node will default to a label of 0.
-
-    Returns
-    -------
-    NetworkX graph
-        The rooted tree resulting from joining the provided `rooted_trees`. The new tree has a root node
-        labeled as specified by `first_label` (defaulting to 0 if not provided). Subtrees from the input
-        `rooted_trees` are attached to this new root node. Each non-root node, if the `label_attribute`
-        is provided, has an attribute that indicates the original label of the node in the input tree.
-
-    Notes
-    -----
-    Trees are stored in NetworkX as NetworkX Graphs. There is no specific
-    enforcement of the fact that these are trees. Testing for each tree
-    can be done using :func:`networkx.is_tree`.
-
-    Graph, edge, and node attributes are propagated from the given
-    rooted trees to the created tree. If there are any overlapping graph
-    attributes, those from later trees will overwrite those from earlier
-    trees in the tuple of positional arguments.
-
-    Examples
-    --------
-    Join two full balanced binary trees of height *h* to get a full
-    balanced binary tree of depth *h* + 1::
-
-        >>> h = 4
-        >>> left = nx.balanced_tree(2, h)
-        >>> right = nx.balanced_tree(2, h)
-        >>> joined_tree = nx.join_trees([(left, 0), (right, 0)])
-        >>> nx.is_isomorphic(joined_tree, nx.balanced_tree(2, h + 1))
-        True
-    """
-    ...
-=======
-def join_trees(rooted_trees: Iterable[Incomplete], *, label_attribute: str | None = None, first_label: int | None = 0): ...
->>>>>>> 62feb28c
+def join_trees(rooted_trees: Iterable[Incomplete], *, label_attribute: str | None = None, first_label: int | None = 0): ...