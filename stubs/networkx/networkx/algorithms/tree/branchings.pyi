--- conflicted
+++ resolved
@@ -331,25 +331,5 @@
         ...
     partition_queue: Incomplete
 
-<<<<<<< HEAD
-    def __iter__(self) -> Iterator[Incomplete]:
-        """
-        Returns
-        -------
-        ArborescenceIterator
-            The iterator object for this graph
-        """
-        ...
-    def __next__(self):
-        """
-        Returns
-        -------
-        (multi)Graph
-            The spanning tree of next greatest weight, which ties broken
-            arbitrarily.
-        """
-        ...
-=======
     def __iter__(self) -> Self: ...
-    def __next__(self): ...
->>>>>>> 07a59e92
+    def __next__(self): ...