"""Algorithms for calculating min/max spanning trees/forests."""

from _typeshed import Incomplete
from collections.abc import Iterator
from dataclasses import dataclass
from enum import Enum

from networkx.classes.graph import Graph, _Node
from networkx.utils.backends import _dispatchable
from numpy.random import RandomState

class EdgePartition(Enum):
    """
    An enum to store the state of an edge partition. The enum is written to the
    edges of a graph before being pasted to `kruskal_mst_edges`. Options are:

    - EdgePartition.OPEN
    - EdgePartition.INCLUDED
    - EdgePartition.EXCLUDED
    """
    OPEN = 0
    INCLUDED = 1
    EXCLUDED = 2

@_dispatchable
def minimum_spanning_edges(
<<<<<<< HEAD
    G, algorithm: str = "kruskal", weight: str = "weight", keys: bool = True, data: bool = True, ignore_nan: bool = False
):
    """
    Generate edges in a minimum spanning forest of an undirected
    weighted graph.

    A minimum spanning tree is a subgraph of the graph (a tree)
    with the minimum sum of edge weights.  A spanning forest is a
    union of the spanning trees for each connected component of the graph.

    Parameters
    ----------
    G : undirected Graph
       An undirected graph. If `G` is connected, then the algorithm finds a
       spanning tree. Otherwise, a spanning forest is found.

    algorithm : string
       The algorithm to use when finding a minimum spanning tree. Valid
       choices are 'kruskal', 'prim', or 'boruvka'. The default is 'kruskal'.

    weight : string
       Edge data key to use for weight (default 'weight').

    keys : bool
       Whether to yield edge key in multigraphs in addition to the edge.
       If `G` is not a multigraph, this is ignored.

    data : bool, optional
       If True yield the edge data along with the edge.

    ignore_nan : bool (default: False)
        If a NaN is found as an edge weight normally an exception is raised.
        If `ignore_nan is True` then that edge is ignored instead.

    Returns
    -------
    edges : iterator
       An iterator over edges in a maximum spanning tree of `G`.
       Edges connecting nodes `u` and `v` are represented as tuples:
       `(u, v, k, d)` or `(u, v, k)` or `(u, v, d)` or `(u, v)`

       If `G` is a multigraph, `keys` indicates whether the edge key `k` will
       be reported in the third position in the edge tuple. `data` indicates
       whether the edge datadict `d` will appear at the end of the edge tuple.

       If `G` is not a multigraph, the tuples are `(u, v, d)` if `data` is True
       or `(u, v)` if `data` is False.

    Examples
    --------
    >>> from networkx.algorithms import tree

    Find minimum spanning edges by Kruskal's algorithm

    >>> G = nx.cycle_graph(4)
    >>> G.add_edge(0, 3, weight=2)
    >>> mst = tree.minimum_spanning_edges(G, algorithm="kruskal", data=False)
    >>> edgelist = list(mst)
    >>> sorted(sorted(e) for e in edgelist)
    [[0, 1], [1, 2], [2, 3]]

    Find minimum spanning edges by Prim's algorithm

    >>> G = nx.cycle_graph(4)
    >>> G.add_edge(0, 3, weight=2)
    >>> mst = tree.minimum_spanning_edges(G, algorithm="prim", data=False)
    >>> edgelist = list(mst)
    >>> sorted(sorted(e) for e in edgelist)
    [[0, 1], [1, 2], [2, 3]]

    Notes
    -----
    For Borůvka's algorithm, each edge must have a weight attribute, and
    each edge weight must be distinct.

    For the other algorithms, if the graph edges do not have a weight
    attribute a default weight of 1 will be used.

    Modified code from David Eppstein, April 2006
    http://www.ics.uci.edu/~eppstein/PADS/
    """
    ...
@_dispatchable
def maximum_spanning_edges(
    G, algorithm: str = "kruskal", weight: str = "weight", keys: bool = True, data: bool = True, ignore_nan: bool = False
):
    """
    Generate edges in a maximum spanning forest of an undirected
    weighted graph.

    A maximum spanning tree is a subgraph of the graph (a tree)
    with the maximum possible sum of edge weights.  A spanning forest is a
    union of the spanning trees for each connected component of the graph.

    Parameters
    ----------
    G : undirected Graph
       An undirected graph. If `G` is connected, then the algorithm finds a
       spanning tree. Otherwise, a spanning forest is found.

    algorithm : string
       The algorithm to use when finding a maximum spanning tree. Valid
       choices are 'kruskal', 'prim', or 'boruvka'. The default is 'kruskal'.

    weight : string
       Edge data key to use for weight (default 'weight').

    keys : bool
       Whether to yield edge key in multigraphs in addition to the edge.
       If `G` is not a multigraph, this is ignored.

    data : bool, optional
       If True yield the edge data along with the edge.

    ignore_nan : bool (default: False)
        If a NaN is found as an edge weight normally an exception is raised.
        If `ignore_nan is True` then that edge is ignored instead.

    Returns
    -------
    edges : iterator
       An iterator over edges in a maximum spanning tree of `G`.
       Edges connecting nodes `u` and `v` are represented as tuples:
       `(u, v, k, d)` or `(u, v, k)` or `(u, v, d)` or `(u, v)`

       If `G` is a multigraph, `keys` indicates whether the edge key `k` will
       be reported in the third position in the edge tuple. `data` indicates
       whether the edge datadict `d` will appear at the end of the edge tuple.

       If `G` is not a multigraph, the tuples are `(u, v, d)` if `data` is True
       or `(u, v)` if `data` is False.

    Examples
    --------
    >>> from networkx.algorithms import tree

    Find maximum spanning edges by Kruskal's algorithm

    >>> G = nx.cycle_graph(4)
    >>> G.add_edge(0, 3, weight=2)
    >>> mst = tree.maximum_spanning_edges(G, algorithm="kruskal", data=False)
    >>> edgelist = list(mst)
    >>> sorted(sorted(e) for e in edgelist)
    [[0, 1], [0, 3], [1, 2]]

    Find maximum spanning edges by Prim's algorithm

    >>> G = nx.cycle_graph(4)
    >>> G.add_edge(0, 3, weight=2)  # assign weight 2 to edge 0-3
    >>> mst = tree.maximum_spanning_edges(G, algorithm="prim", data=False)
    >>> edgelist = list(mst)
    >>> sorted(sorted(e) for e in edgelist)
    [[0, 1], [0, 3], [2, 3]]

    Notes
    -----
    For Borůvka's algorithm, each edge must have a weight attribute, and
    each edge weight must be distinct.

    For the other algorithms, if the graph edges do not have a weight
    attribute a default weight of 1 will be used.

    Modified code from David Eppstein, April 2006
    http://www.ics.uci.edu/~eppstein/PADS/
    """
    ...
@_dispatchable
def minimum_spanning_tree(G, weight: str = "weight", algorithm: str = "kruskal", ignore_nan: bool = False):
    """
    Returns a minimum spanning tree or forest on an undirected graph `G`.

    Parameters
    ----------
    G : undirected graph
        An undirected graph. If `G` is connected, then the algorithm finds a
        spanning tree. Otherwise, a spanning forest is found.

    weight : str
       Data key to use for edge weights.

    algorithm : string
       The algorithm to use when finding a minimum spanning tree. Valid
       choices are 'kruskal', 'prim', or 'boruvka'. The default is
       'kruskal'.

    ignore_nan : bool (default: False)
        If a NaN is found as an edge weight normally an exception is raised.
        If `ignore_nan is True` then that edge is ignored instead.

    Returns
    -------
    G : NetworkX Graph
       A minimum spanning tree or forest.

    Examples
    --------
    >>> G = nx.cycle_graph(4)
    >>> G.add_edge(0, 3, weight=2)
    >>> T = nx.minimum_spanning_tree(G)
    >>> sorted(T.edges(data=True))
    [(0, 1, {}), (1, 2, {}), (2, 3, {})]


    Notes
    -----
    For Borůvka's algorithm, each edge must have a weight attribute, and
    each edge weight must be distinct.

    For the other algorithms, if the graph edges do not have a weight
    attribute a default weight of 1 will be used.

    There may be more than one tree with the same minimum or maximum weight.
    See :mod:`networkx.tree.recognition` for more detailed definitions.

    Isolated nodes with self-loops are in the tree as edgeless isolated nodes.
    """
    ...
@_dispatchable
def partition_spanning_tree(
    G, minimum: bool = True, weight: str = "weight", partition: str = "partition", ignore_nan: bool = False
):
    """
    Find a spanning tree while respecting a partition of edges.

    Edges can be flagged as either `INCLUDED` which are required to be in the
    returned tree, `EXCLUDED`, which cannot be in the returned tree and `OPEN`.

    This is used in the SpanningTreeIterator to create new partitions following
    the algorithm of Sörensen and Janssens [1]_.

    Parameters
    ----------
    G : undirected graph
        An undirected graph.

    minimum : bool (default: True)
        Determines whether the returned tree is the minimum spanning tree of
        the partition of the maximum one.

    weight : str
        Data key to use for edge weights.

    partition : str
        The key for the edge attribute containing the partition
        data on the graph. Edges can be included, excluded or open using the
        `EdgePartition` enum.

    ignore_nan : bool (default: False)
        If a NaN is found as an edge weight normally an exception is raised.
        If `ignore_nan is True` then that edge is ignored instead.


    Returns
    -------
    G : NetworkX Graph
        A minimum spanning tree using all of the included edges in the graph and
        none of the excluded edges.

    References
    ----------
    .. [1] G.K. Janssens, K. Sörensen, An algorithm to generate all spanning
           trees in order of increasing cost, Pesquisa Operacional, 2005-08,
           Vol. 25 (2), p. 219-229,
           https://www.scielo.br/j/pope/a/XHswBwRwJyrfL88dmMwYNWp/?lang=en
    """
    ...
@_dispatchable
def maximum_spanning_tree(G, weight: str = "weight", algorithm: str = "kruskal", ignore_nan: bool = False):
    """
    Returns a maximum spanning tree or forest on an undirected graph `G`.

    Parameters
    ----------
    G : undirected graph
        An undirected graph. If `G` is connected, then the algorithm finds a
        spanning tree. Otherwise, a spanning forest is found.

    weight : str
       Data key to use for edge weights.

    algorithm : string
       The algorithm to use when finding a maximum spanning tree. Valid
       choices are 'kruskal', 'prim', or 'boruvka'. The default is
       'kruskal'.

    ignore_nan : bool (default: False)
        If a NaN is found as an edge weight normally an exception is raised.
        If `ignore_nan is True` then that edge is ignored instead.


    Returns
    -------
    G : NetworkX Graph
       A maximum spanning tree or forest.


    Examples
    --------
    >>> G = nx.cycle_graph(4)
    >>> G.add_edge(0, 3, weight=2)
    >>> T = nx.maximum_spanning_tree(G)
    >>> sorted(T.edges(data=True))
    [(0, 1, {}), (0, 3, {'weight': 2}), (1, 2, {})]


    Notes
    -----
    For Borůvka's algorithm, each edge must have a weight attribute, and
    each edge weight must be distinct.

    For the other algorithms, if the graph edges do not have a weight
    attribute a default weight of 1 will be used.

    There may be more than one tree with the same minimum or maximum weight.
    See :mod:`networkx.tree.recognition` for more detailed definitions.

    Isolated nodes with self-loops are in the tree as edgeless isolated nodes.
    """
    ...
@_dispatchable
def random_spanning_tree(G, weight: Incomplete | None = None, *, multiplicative: bool = True, seed: Incomplete | None = None):
    """
    Sample a random spanning tree using the edges weights of `G`.

    This function supports two different methods for determining the
    probability of the graph. If ``multiplicative=True``, the probability
    is based on the product of edge weights, and if ``multiplicative=False``
    it is based on the sum of the edge weight. However, since it is
    easier to determine the total weight of all spanning trees for the
    multiplicative version, that is significantly faster and should be used if
    possible. Additionally, setting `weight` to `None` will cause a spanning tree
    to be selected with uniform probability.

    The function uses algorithm A8 in [1]_ .

    Parameters
    ----------
    G : nx.Graph
        An undirected version of the original graph.

    weight : string
        The edge key for the edge attribute holding edge weight.

    multiplicative : bool, default=True
        If `True`, the probability of each tree is the product of its edge weight
        over the sum of the product of all the spanning trees in the graph. If
        `False`, the probability is the sum of its edge weight over the sum of
        the sum of weights for all spanning trees in the graph.

    seed : integer, random_state, or None (default)
        Indicator of random number generation state.
        See :ref:`Randomness<randomness>`.

    Returns
    -------
    nx.Graph
        A spanning tree using the distribution defined by the weight of the tree.

    References
    ----------
    .. [1] V. Kulkarni, Generating random combinatorial objects, Journal of
       Algorithms, 11 (1990), pp. 185–207
    """
    ...
=======
    G: Graph[_Node],
    algorithm: str = "kruskal",
    weight: str = "weight",
    keys: bool = True,
    data: bool | None = True,
    ignore_nan: bool = False,
): ...
@_dispatchable
def maximum_spanning_edges(
    G: Graph[_Node],
    algorithm: str = "kruskal",
    weight: str = "weight",
    keys: bool = True,
    data: bool | None = True,
    ignore_nan: bool = False,
): ...
@_dispatchable
def minimum_spanning_tree(G: Graph[_Node], weight: str = "weight", algorithm: str = "kruskal", ignore_nan: bool = False): ...
@_dispatchable
def partition_spanning_tree(
    G: Graph[_Node], minimum: bool = True, weight: str = "weight", partition: str = "partition", ignore_nan: bool = False
): ...
@_dispatchable
def maximum_spanning_tree(G: Graph[_Node], weight: str = "weight", algorithm: str = "kruskal", ignore_nan: bool = False): ...
@_dispatchable
def random_spanning_tree(
    G: Graph[_Node], weight: str | None = None, *, multiplicative=True, seed: int | RandomState | None = None
): ...
>>>>>>> 62feb28c

class SpanningTreeIterator:
    """
    Iterate over all spanning trees of a graph in either increasing or
    decreasing cost.

    Notes
    -----
    This iterator uses the partition scheme from [1]_ (included edges,
    excluded edges and open edges) as well as a modified Kruskal's Algorithm
    to generate minimum spanning trees which respect the partition of edges.
    For spanning trees with the same weight, ties are broken arbitrarily.

    References
    ----------
    .. [1] G.K. Janssens, K. Sörensen, An algorithm to generate all spanning
           trees in order of increasing cost, Pesquisa Operacional, 2005-08,
           Vol. 25 (2), p. 219-229,
           https://www.scielo.br/j/pope/a/XHswBwRwJyrfL88dmMwYNWp/?lang=en
    """
    @dataclass
    class Partition:
        """
        This dataclass represents a partition and stores a dict with the edge
        data and the weight of the minimum spanning tree of the partition dict.
        """
        mst_weight: float
        partition_dict: dict[Incomplete, Incomplete]

    G: Incomplete
    weight: Incomplete
    minimum: Incomplete
    ignore_nan: Incomplete
    partition_key: str
<<<<<<< HEAD
    def __init__(self, G, weight: str = "weight", minimum: bool = True, ignore_nan: bool = False) -> None:
        """
        Initialize the iterator

        Parameters
        ----------
        G : nx.Graph
            The directed graph which we need to iterate trees over

        weight : String, default = "weight"
            The edge attribute used to store the weight of the edge

        minimum : bool, default = True
            Return the trees in increasing order while true and decreasing order
            while false.

        ignore_nan : bool, default = False
            If a NaN is found as an edge weight normally an exception is raised.
            If `ignore_nan is True` then that edge is ignored instead.
        """
        ...
    partition_queue: Incomplete
    def __iter__(self) -> Iterator[Incomplete]:
        """
        Returns
        -------
        SpanningTreeIterator
            The iterator object for this graph
        """
        ...
    def __next__(self):
        """
        Returns
        -------
        (multi)Graph
            The spanning tree of next greatest weight, which ties broken
            arbitrarily.
        """
        ...
=======

    def __init__(self, G, weight: str = "weight", minimum: bool = True, ignore_nan: bool = False) -> None: ...
    partition_queue: Incomplete

    def __iter__(self) -> Iterator[Incomplete]: ...
    def __next__(self): ...
>>>>>>> 62feb28c
<|MERGE_RESOLUTION|>--- conflicted
+++ resolved
@@ -24,372 +24,6 @@
 
 @_dispatchable
 def minimum_spanning_edges(
-<<<<<<< HEAD
-    G, algorithm: str = "kruskal", weight: str = "weight", keys: bool = True, data: bool = True, ignore_nan: bool = False
-):
-    """
-    Generate edges in a minimum spanning forest of an undirected
-    weighted graph.
-
-    A minimum spanning tree is a subgraph of the graph (a tree)
-    with the minimum sum of edge weights.  A spanning forest is a
-    union of the spanning trees for each connected component of the graph.
-
-    Parameters
-    ----------
-    G : undirected Graph
-       An undirected graph. If `G` is connected, then the algorithm finds a
-       spanning tree. Otherwise, a spanning forest is found.
-
-    algorithm : string
-       The algorithm to use when finding a minimum spanning tree. Valid
-       choices are 'kruskal', 'prim', or 'boruvka'. The default is 'kruskal'.
-
-    weight : string
-       Edge data key to use for weight (default 'weight').
-
-    keys : bool
-       Whether to yield edge key in multigraphs in addition to the edge.
-       If `G` is not a multigraph, this is ignored.
-
-    data : bool, optional
-       If True yield the edge data along with the edge.
-
-    ignore_nan : bool (default: False)
-        If a NaN is found as an edge weight normally an exception is raised.
-        If `ignore_nan is True` then that edge is ignored instead.
-
-    Returns
-    -------
-    edges : iterator
-       An iterator over edges in a maximum spanning tree of `G`.
-       Edges connecting nodes `u` and `v` are represented as tuples:
-       `(u, v, k, d)` or `(u, v, k)` or `(u, v, d)` or `(u, v)`
-
-       If `G` is a multigraph, `keys` indicates whether the edge key `k` will
-       be reported in the third position in the edge tuple. `data` indicates
-       whether the edge datadict `d` will appear at the end of the edge tuple.
-
-       If `G` is not a multigraph, the tuples are `(u, v, d)` if `data` is True
-       or `(u, v)` if `data` is False.
-
-    Examples
-    --------
-    >>> from networkx.algorithms import tree
-
-    Find minimum spanning edges by Kruskal's algorithm
-
-    >>> G = nx.cycle_graph(4)
-    >>> G.add_edge(0, 3, weight=2)
-    >>> mst = tree.minimum_spanning_edges(G, algorithm="kruskal", data=False)
-    >>> edgelist = list(mst)
-    >>> sorted(sorted(e) for e in edgelist)
-    [[0, 1], [1, 2], [2, 3]]
-
-    Find minimum spanning edges by Prim's algorithm
-
-    >>> G = nx.cycle_graph(4)
-    >>> G.add_edge(0, 3, weight=2)
-    >>> mst = tree.minimum_spanning_edges(G, algorithm="prim", data=False)
-    >>> edgelist = list(mst)
-    >>> sorted(sorted(e) for e in edgelist)
-    [[0, 1], [1, 2], [2, 3]]
-
-    Notes
-    -----
-    For Borůvka's algorithm, each edge must have a weight attribute, and
-    each edge weight must be distinct.
-
-    For the other algorithms, if the graph edges do not have a weight
-    attribute a default weight of 1 will be used.
-
-    Modified code from David Eppstein, April 2006
-    http://www.ics.uci.edu/~eppstein/PADS/
-    """
-    ...
-@_dispatchable
-def maximum_spanning_edges(
-    G, algorithm: str = "kruskal", weight: str = "weight", keys: bool = True, data: bool = True, ignore_nan: bool = False
-):
-    """
-    Generate edges in a maximum spanning forest of an undirected
-    weighted graph.
-
-    A maximum spanning tree is a subgraph of the graph (a tree)
-    with the maximum possible sum of edge weights.  A spanning forest is a
-    union of the spanning trees for each connected component of the graph.
-
-    Parameters
-    ----------
-    G : undirected Graph
-       An undirected graph. If `G` is connected, then the algorithm finds a
-       spanning tree. Otherwise, a spanning forest is found.
-
-    algorithm : string
-       The algorithm to use when finding a maximum spanning tree. Valid
-       choices are 'kruskal', 'prim', or 'boruvka'. The default is 'kruskal'.
-
-    weight : string
-       Edge data key to use for weight (default 'weight').
-
-    keys : bool
-       Whether to yield edge key in multigraphs in addition to the edge.
-       If `G` is not a multigraph, this is ignored.
-
-    data : bool, optional
-       If True yield the edge data along with the edge.
-
-    ignore_nan : bool (default: False)
-        If a NaN is found as an edge weight normally an exception is raised.
-        If `ignore_nan is True` then that edge is ignored instead.
-
-    Returns
-    -------
-    edges : iterator
-       An iterator over edges in a maximum spanning tree of `G`.
-       Edges connecting nodes `u` and `v` are represented as tuples:
-       `(u, v, k, d)` or `(u, v, k)` or `(u, v, d)` or `(u, v)`
-
-       If `G` is a multigraph, `keys` indicates whether the edge key `k` will
-       be reported in the third position in the edge tuple. `data` indicates
-       whether the edge datadict `d` will appear at the end of the edge tuple.
-
-       If `G` is not a multigraph, the tuples are `(u, v, d)` if `data` is True
-       or `(u, v)` if `data` is False.
-
-    Examples
-    --------
-    >>> from networkx.algorithms import tree
-
-    Find maximum spanning edges by Kruskal's algorithm
-
-    >>> G = nx.cycle_graph(4)
-    >>> G.add_edge(0, 3, weight=2)
-    >>> mst = tree.maximum_spanning_edges(G, algorithm="kruskal", data=False)
-    >>> edgelist = list(mst)
-    >>> sorted(sorted(e) for e in edgelist)
-    [[0, 1], [0, 3], [1, 2]]
-
-    Find maximum spanning edges by Prim's algorithm
-
-    >>> G = nx.cycle_graph(4)
-    >>> G.add_edge(0, 3, weight=2)  # assign weight 2 to edge 0-3
-    >>> mst = tree.maximum_spanning_edges(G, algorithm="prim", data=False)
-    >>> edgelist = list(mst)
-    >>> sorted(sorted(e) for e in edgelist)
-    [[0, 1], [0, 3], [2, 3]]
-
-    Notes
-    -----
-    For Borůvka's algorithm, each edge must have a weight attribute, and
-    each edge weight must be distinct.
-
-    For the other algorithms, if the graph edges do not have a weight
-    attribute a default weight of 1 will be used.
-
-    Modified code from David Eppstein, April 2006
-    http://www.ics.uci.edu/~eppstein/PADS/
-    """
-    ...
-@_dispatchable
-def minimum_spanning_tree(G, weight: str = "weight", algorithm: str = "kruskal", ignore_nan: bool = False):
-    """
-    Returns a minimum spanning tree or forest on an undirected graph `G`.
-
-    Parameters
-    ----------
-    G : undirected graph
-        An undirected graph. If `G` is connected, then the algorithm finds a
-        spanning tree. Otherwise, a spanning forest is found.
-
-    weight : str
-       Data key to use for edge weights.
-
-    algorithm : string
-       The algorithm to use when finding a minimum spanning tree. Valid
-       choices are 'kruskal', 'prim', or 'boruvka'. The default is
-       'kruskal'.
-
-    ignore_nan : bool (default: False)
-        If a NaN is found as an edge weight normally an exception is raised.
-        If `ignore_nan is True` then that edge is ignored instead.
-
-    Returns
-    -------
-    G : NetworkX Graph
-       A minimum spanning tree or forest.
-
-    Examples
-    --------
-    >>> G = nx.cycle_graph(4)
-    >>> G.add_edge(0, 3, weight=2)
-    >>> T = nx.minimum_spanning_tree(G)
-    >>> sorted(T.edges(data=True))
-    [(0, 1, {}), (1, 2, {}), (2, 3, {})]
-
-
-    Notes
-    -----
-    For Borůvka's algorithm, each edge must have a weight attribute, and
-    each edge weight must be distinct.
-
-    For the other algorithms, if the graph edges do not have a weight
-    attribute a default weight of 1 will be used.
-
-    There may be more than one tree with the same minimum or maximum weight.
-    See :mod:`networkx.tree.recognition` for more detailed definitions.
-
-    Isolated nodes with self-loops are in the tree as edgeless isolated nodes.
-    """
-    ...
-@_dispatchable
-def partition_spanning_tree(
-    G, minimum: bool = True, weight: str = "weight", partition: str = "partition", ignore_nan: bool = False
-):
-    """
-    Find a spanning tree while respecting a partition of edges.
-
-    Edges can be flagged as either `INCLUDED` which are required to be in the
-    returned tree, `EXCLUDED`, which cannot be in the returned tree and `OPEN`.
-
-    This is used in the SpanningTreeIterator to create new partitions following
-    the algorithm of Sörensen and Janssens [1]_.
-
-    Parameters
-    ----------
-    G : undirected graph
-        An undirected graph.
-
-    minimum : bool (default: True)
-        Determines whether the returned tree is the minimum spanning tree of
-        the partition of the maximum one.
-
-    weight : str
-        Data key to use for edge weights.
-
-    partition : str
-        The key for the edge attribute containing the partition
-        data on the graph. Edges can be included, excluded or open using the
-        `EdgePartition` enum.
-
-    ignore_nan : bool (default: False)
-        If a NaN is found as an edge weight normally an exception is raised.
-        If `ignore_nan is True` then that edge is ignored instead.
-
-
-    Returns
-    -------
-    G : NetworkX Graph
-        A minimum spanning tree using all of the included edges in the graph and
-        none of the excluded edges.
-
-    References
-    ----------
-    .. [1] G.K. Janssens, K. Sörensen, An algorithm to generate all spanning
-           trees in order of increasing cost, Pesquisa Operacional, 2005-08,
-           Vol. 25 (2), p. 219-229,
-           https://www.scielo.br/j/pope/a/XHswBwRwJyrfL88dmMwYNWp/?lang=en
-    """
-    ...
-@_dispatchable
-def maximum_spanning_tree(G, weight: str = "weight", algorithm: str = "kruskal", ignore_nan: bool = False):
-    """
-    Returns a maximum spanning tree or forest on an undirected graph `G`.
-
-    Parameters
-    ----------
-    G : undirected graph
-        An undirected graph. If `G` is connected, then the algorithm finds a
-        spanning tree. Otherwise, a spanning forest is found.
-
-    weight : str
-       Data key to use for edge weights.
-
-    algorithm : string
-       The algorithm to use when finding a maximum spanning tree. Valid
-       choices are 'kruskal', 'prim', or 'boruvka'. The default is
-       'kruskal'.
-
-    ignore_nan : bool (default: False)
-        If a NaN is found as an edge weight normally an exception is raised.
-        If `ignore_nan is True` then that edge is ignored instead.
-
-
-    Returns
-    -------
-    G : NetworkX Graph
-       A maximum spanning tree or forest.
-
-
-    Examples
-    --------
-    >>> G = nx.cycle_graph(4)
-    >>> G.add_edge(0, 3, weight=2)
-    >>> T = nx.maximum_spanning_tree(G)
-    >>> sorted(T.edges(data=True))
-    [(0, 1, {}), (0, 3, {'weight': 2}), (1, 2, {})]
-
-
-    Notes
-    -----
-    For Borůvka's algorithm, each edge must have a weight attribute, and
-    each edge weight must be distinct.
-
-    For the other algorithms, if the graph edges do not have a weight
-    attribute a default weight of 1 will be used.
-
-    There may be more than one tree with the same minimum or maximum weight.
-    See :mod:`networkx.tree.recognition` for more detailed definitions.
-
-    Isolated nodes with self-loops are in the tree as edgeless isolated nodes.
-    """
-    ...
-@_dispatchable
-def random_spanning_tree(G, weight: Incomplete | None = None, *, multiplicative: bool = True, seed: Incomplete | None = None):
-    """
-    Sample a random spanning tree using the edges weights of `G`.
-
-    This function supports two different methods for determining the
-    probability of the graph. If ``multiplicative=True``, the probability
-    is based on the product of edge weights, and if ``multiplicative=False``
-    it is based on the sum of the edge weight. However, since it is
-    easier to determine the total weight of all spanning trees for the
-    multiplicative version, that is significantly faster and should be used if
-    possible. Additionally, setting `weight` to `None` will cause a spanning tree
-    to be selected with uniform probability.
-
-    The function uses algorithm A8 in [1]_ .
-
-    Parameters
-    ----------
-    G : nx.Graph
-        An undirected version of the original graph.
-
-    weight : string
-        The edge key for the edge attribute holding edge weight.
-
-    multiplicative : bool, default=True
-        If `True`, the probability of each tree is the product of its edge weight
-        over the sum of the product of all the spanning trees in the graph. If
-        `False`, the probability is the sum of its edge weight over the sum of
-        the sum of weights for all spanning trees in the graph.
-
-    seed : integer, random_state, or None (default)
-        Indicator of random number generation state.
-        See :ref:`Randomness<randomness>`.
-
-    Returns
-    -------
-    nx.Graph
-        A spanning tree using the distribution defined by the weight of the tree.
-
-    References
-    ----------
-    .. [1] V. Kulkarni, Generating random combinatorial objects, Journal of
-       Algorithms, 11 (1990), pp. 185–207
-    """
-    ...
-=======
     G: Graph[_Node],
     algorithm: str = "kruskal",
     weight: str = "weight",
@@ -418,7 +52,6 @@
 def random_spanning_tree(
     G: Graph[_Node], weight: str | None = None, *, multiplicative=True, seed: int | RandomState | None = None
 ): ...
->>>>>>> 62feb28c
 
 class SpanningTreeIterator:
     """
@@ -453,51 +86,9 @@
     minimum: Incomplete
     ignore_nan: Incomplete
     partition_key: str
-<<<<<<< HEAD
-    def __init__(self, G, weight: str = "weight", minimum: bool = True, ignore_nan: bool = False) -> None:
-        """
-        Initialize the iterator
-
-        Parameters
-        ----------
-        G : nx.Graph
-            The directed graph which we need to iterate trees over
-
-        weight : String, default = "weight"
-            The edge attribute used to store the weight of the edge
-
-        minimum : bool, default = True
-            Return the trees in increasing order while true and decreasing order
-            while false.
-
-        ignore_nan : bool, default = False
-            If a NaN is found as an edge weight normally an exception is raised.
-            If `ignore_nan is True` then that edge is ignored instead.
-        """
-        ...
-    partition_queue: Incomplete
-    def __iter__(self) -> Iterator[Incomplete]:
-        """
-        Returns
-        -------
-        SpanningTreeIterator
-            The iterator object for this graph
-        """
-        ...
-    def __next__(self):
-        """
-        Returns
-        -------
-        (multi)Graph
-            The spanning tree of next greatest weight, which ties broken
-            arbitrarily.
-        """
-        ...
-=======
 
     def __init__(self, G, weight: str = "weight", minimum: bool = True, ignore_nan: bool = False) -> None: ...
     partition_queue: Incomplete
 
     def __iter__(self) -> Iterator[Incomplete]: ...
-    def __next__(self): ...
->>>>>>> 62feb28c
+    def __next__(self): ...