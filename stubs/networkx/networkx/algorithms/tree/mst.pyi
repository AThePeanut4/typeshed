"""Algorithms for calculating min/max spanning trees/forests."""

from _typeshed import Incomplete
from collections.abc import Iterator
from dataclasses import dataclass
from enum import Enum
from typing import Literal

from networkx.classes.graph import Graph, _Node
from networkx.utils.backends import _dispatchable
from numpy.random import RandomState

__all__ = [
    "minimum_spanning_edges",
    "maximum_spanning_edges",
    "minimum_spanning_tree",
    "maximum_spanning_tree",
    "number_of_spanning_trees",
    "random_spanning_tree",
    "partition_spanning_tree",
    "EdgePartition",
    "SpanningTreeIterator",
]

class EdgePartition(Enum):
    """
    An enum to store the state of an edge partition. The enum is written to the
    edges of a graph before being pasted to `kruskal_mst_edges`. Options are:

    - EdgePartition.OPEN
    - EdgePartition.INCLUDED
    - EdgePartition.EXCLUDED
    """
    OPEN = 0
    INCLUDED = 1
    EXCLUDED = 2

@_dispatchable
def minimum_spanning_edges(
    G: Graph[_Node],
    algorithm: str = "kruskal",
    weight: str = "weight",
    keys: bool = True,
    data: bool | None = True,
    ignore_nan: bool = False,
):
    """
    Generate edges in a minimum spanning forest of an undirected
    weighted graph.

    A minimum spanning tree is a subgraph of the graph (a tree)
    with the minimum sum of edge weights.  A spanning forest is a
    union of the spanning trees for each connected component of the graph.

    Parameters
    ----------
    G : undirected Graph
       An undirected graph. If `G` is connected, then the algorithm finds a
       spanning tree. Otherwise, a spanning forest is found.

    algorithm : string
       The algorithm to use when finding a minimum spanning tree. Valid
       choices are 'kruskal', 'prim', or 'boruvka'. The default is 'kruskal'.

    weight : string
       Edge data key to use for weight (default 'weight').

    keys : bool
       Whether to yield edge key in multigraphs in addition to the edge.
       If `G` is not a multigraph, this is ignored.

    data : bool, optional
       If True yield the edge data along with the edge.

    ignore_nan : bool (default: False)
        If a NaN is found as an edge weight normally an exception is raised.
        If `ignore_nan is True` then that edge is ignored instead.

    Returns
    -------
    edges : iterator
       An iterator over edges in a maximum spanning tree of `G`.
       Edges connecting nodes `u` and `v` are represented as tuples:
       `(u, v, k, d)` or `(u, v, k)` or `(u, v, d)` or `(u, v)`

       If `G` is a multigraph, `keys` indicates whether the edge key `k` will
       be reported in the third position in the edge tuple. `data` indicates
       whether the edge datadict `d` will appear at the end of the edge tuple.

       If `G` is not a multigraph, the tuples are `(u, v, d)` if `data` is True
       or `(u, v)` if `data` is False.

    Examples
    --------
    >>> from networkx.algorithms import tree

    Find minimum spanning edges by Kruskal's algorithm

    >>> G = nx.cycle_graph(4)
    >>> G.add_edge(0, 3, weight=2)
    >>> mst = tree.minimum_spanning_edges(G, algorithm="kruskal", data=False)
    >>> edgelist = list(mst)
    >>> sorted(sorted(e) for e in edgelist)
    [[0, 1], [1, 2], [2, 3]]

    Find minimum spanning edges by Prim's algorithm

    >>> G = nx.cycle_graph(4)
    >>> G.add_edge(0, 3, weight=2)
    >>> mst = tree.minimum_spanning_edges(G, algorithm="prim", data=False)
    >>> edgelist = list(mst)
    >>> sorted(sorted(e) for e in edgelist)
    [[0, 1], [1, 2], [2, 3]]

    Notes
    -----
    For Borůvka's algorithm, each edge must have a weight attribute, and
    each edge weight must be distinct.

    For the other algorithms, if the graph edges do not have a weight
    attribute a default weight of 1 will be used.

    Modified code from David Eppstein, April 2006
    http://www.ics.uci.edu/~eppstein/PADS/
    """
    ...
@_dispatchable
def maximum_spanning_edges(
    G: Graph[_Node],
    algorithm: str = "kruskal",
    weight: str = "weight",
    keys: bool = True,
    data: bool | None = True,
    ignore_nan: bool = False,
):
    """
    Generate edges in a maximum spanning forest of an undirected
    weighted graph.

    A maximum spanning tree is a subgraph of the graph (a tree)
    with the maximum possible sum of edge weights.  A spanning forest is a
    union of the spanning trees for each connected component of the graph.

    Parameters
    ----------
    G : undirected Graph
       An undirected graph. If `G` is connected, then the algorithm finds a
       spanning tree. Otherwise, a spanning forest is found.

    algorithm : string
       The algorithm to use when finding a maximum spanning tree. Valid
       choices are 'kruskal', 'prim', or 'boruvka'. The default is 'kruskal'.

    weight : string
       Edge data key to use for weight (default 'weight').

    keys : bool
       Whether to yield edge key in multigraphs in addition to the edge.
       If `G` is not a multigraph, this is ignored.

    data : bool, optional
       If True yield the edge data along with the edge.

    ignore_nan : bool (default: False)
        If a NaN is found as an edge weight normally an exception is raised.
        If `ignore_nan is True` then that edge is ignored instead.

    Returns
    -------
    edges : iterator
       An iterator over edges in a maximum spanning tree of `G`.
       Edges connecting nodes `u` and `v` are represented as tuples:
       `(u, v, k, d)` or `(u, v, k)` or `(u, v, d)` or `(u, v)`

       If `G` is a multigraph, `keys` indicates whether the edge key `k` will
       be reported in the third position in the edge tuple. `data` indicates
       whether the edge datadict `d` will appear at the end of the edge tuple.

       If `G` is not a multigraph, the tuples are `(u, v, d)` if `data` is True
       or `(u, v)` if `data` is False.

    Examples
    --------
    >>> from networkx.algorithms import tree

    Find maximum spanning edges by Kruskal's algorithm

    >>> G = nx.cycle_graph(4)
    >>> G.add_edge(0, 3, weight=2)
    >>> mst = tree.maximum_spanning_edges(G, algorithm="kruskal", data=False)
    >>> edgelist = list(mst)
    >>> sorted(sorted(e) for e in edgelist)
    [[0, 1], [0, 3], [1, 2]]

    Find maximum spanning edges by Prim's algorithm

    >>> G = nx.cycle_graph(4)
    >>> G.add_edge(0, 3, weight=2)  # assign weight 2 to edge 0-3
    >>> mst = tree.maximum_spanning_edges(G, algorithm="prim", data=False)
    >>> edgelist = list(mst)
    >>> sorted(sorted(e) for e in edgelist)
    [[0, 1], [0, 3], [2, 3]]

    Notes
    -----
    For Borůvka's algorithm, each edge must have a weight attribute, and
    each edge weight must be distinct.

    For the other algorithms, if the graph edges do not have a weight
    attribute a default weight of 1 will be used.

    Modified code from David Eppstein, April 2006
    http://www.ics.uci.edu/~eppstein/PADS/
    """
    ...
@_dispatchable
def minimum_spanning_tree(G: Graph[_Node], weight: str = "weight", algorithm: str = "kruskal", ignore_nan: bool = False):
    """
    Returns a minimum spanning tree or forest on an undirected graph `G`.

    Parameters
    ----------
    G : undirected graph
        An undirected graph. If `G` is connected, then the algorithm finds a
        spanning tree. Otherwise, a spanning forest is found.

    weight : str
       Data key to use for edge weights.

    algorithm : string
       The algorithm to use when finding a minimum spanning tree. Valid
       choices are 'kruskal', 'prim', or 'boruvka'. The default is
       'kruskal'.

    ignore_nan : bool (default: False)
        If a NaN is found as an edge weight normally an exception is raised.
        If `ignore_nan is True` then that edge is ignored instead.

    Returns
    -------
    G : NetworkX Graph
       A minimum spanning tree or forest.

    Examples
    --------
    >>> G = nx.cycle_graph(4)
    >>> G.add_edge(0, 3, weight=2)
    >>> T = nx.minimum_spanning_tree(G)
    >>> sorted(T.edges(data=True))
    [(0, 1, {}), (1, 2, {}), (2, 3, {})]


    Notes
    -----
    For Borůvka's algorithm, each edge must have a weight attribute, and
    each edge weight must be distinct.

    For the other algorithms, if the graph edges do not have a weight
    attribute a default weight of 1 will be used.

    There may be more than one tree with the same minimum or maximum weight.
    See :mod:`networkx.tree.recognition` for more detailed definitions.

    Isolated nodes with self-loops are in the tree as edgeless isolated nodes.
    """
    ...
@_dispatchable
def partition_spanning_tree(
    G: Graph[_Node], minimum: bool = True, weight: str = "weight", partition: str = "partition", ignore_nan: bool = False
):
    """
    Find a spanning tree while respecting a partition of edges.

    Edges can be flagged as either `INCLUDED` which are required to be in the
    returned tree, `EXCLUDED`, which cannot be in the returned tree and `OPEN`.

    This is used in the SpanningTreeIterator to create new partitions following
    the algorithm of Sörensen and Janssens [1]_.

    Parameters
    ----------
    G : undirected graph
        An undirected graph.

    minimum : bool (default: True)
        Determines whether the returned tree is the minimum spanning tree of
        the partition of the maximum one.

    weight : str
        Data key to use for edge weights.

    partition : str
        The key for the edge attribute containing the partition
        data on the graph. Edges can be included, excluded or open using the
        `EdgePartition` enum.

    ignore_nan : bool (default: False)
        If a NaN is found as an edge weight normally an exception is raised.
        If `ignore_nan is True` then that edge is ignored instead.


    Returns
    -------
    G : NetworkX Graph
        A minimum spanning tree using all of the included edges in the graph and
        none of the excluded edges.

    References
    ----------
    .. [1] G.K. Janssens, K. Sörensen, An algorithm to generate all spanning
           trees in order of increasing cost, Pesquisa Operacional, 2005-08,
           Vol. 25 (2), p. 219-229,
           https://www.scielo.br/j/pope/a/XHswBwRwJyrfL88dmMwYNWp/?lang=en
    """
    ...
@_dispatchable
def maximum_spanning_tree(G: Graph[_Node], weight: str = "weight", algorithm: str = "kruskal", ignore_nan: bool = False):
    """
    Returns a maximum spanning tree or forest on an undirected graph `G`.

    Parameters
    ----------
    G : undirected graph
        An undirected graph. If `G` is connected, then the algorithm finds a
        spanning tree. Otherwise, a spanning forest is found.

    weight : str
       Data key to use for edge weights.

    algorithm : string
       The algorithm to use when finding a maximum spanning tree. Valid
       choices are 'kruskal', 'prim', or 'boruvka'. The default is
       'kruskal'.

    ignore_nan : bool (default: False)
        If a NaN is found as an edge weight normally an exception is raised.
        If `ignore_nan is True` then that edge is ignored instead.


    Returns
    -------
    G : NetworkX Graph
       A maximum spanning tree or forest.


    Examples
    --------
    >>> G = nx.cycle_graph(4)
    >>> G.add_edge(0, 3, weight=2)
    >>> T = nx.maximum_spanning_tree(G)
    >>> sorted(T.edges(data=True))
    [(0, 1, {}), (0, 3, {'weight': 2}), (1, 2, {})]


    Notes
    -----
    For Borůvka's algorithm, each edge must have a weight attribute, and
    each edge weight must be distinct.

    For the other algorithms, if the graph edges do not have a weight
    attribute a default weight of 1 will be used.

    There may be more than one tree with the same minimum or maximum weight.
    See :mod:`networkx.tree.recognition` for more detailed definitions.

    Isolated nodes with self-loops are in the tree as edgeless isolated nodes.
    """
    ...
@_dispatchable
def random_spanning_tree(
    G: Graph[_Node], weight: str | None = None, *, multiplicative=True, seed: int | RandomState | None = None
):
    """
    Sample a random spanning tree using the edges weights of `G`.

    This function supports two different methods for determining the
    probability of the graph. If ``multiplicative=True``, the probability
    is based on the product of edge weights, and if ``multiplicative=False``
    it is based on the sum of the edge weight. However, since it is
    easier to determine the total weight of all spanning trees for the
    multiplicative version, that is significantly faster and should be used if
    possible. Additionally, setting `weight` to `None` will cause a spanning tree
    to be selected with uniform probability.

    The function uses algorithm A8 in [1]_ .

    Parameters
    ----------
    G : nx.Graph
        An undirected version of the original graph.

    weight : string
        The edge key for the edge attribute holding edge weight.

    multiplicative : bool, default=True
        If `True`, the probability of each tree is the product of its edge weight
        over the sum of the product of all the spanning trees in the graph. If
        `False`, the probability is the sum of its edge weight over the sum of
        the sum of weights for all spanning trees in the graph.

    seed : integer, random_state, or None (default)
        Indicator of random number generation state.
        See :ref:`Randomness<randomness>`.

    Returns
    -------
    nx.Graph
        A spanning tree using the distribution defined by the weight of the tree.

    References
    ----------
    .. [1] V. Kulkarni, Generating random combinatorial objects, Journal of
       Algorithms, 11 (1990), pp. 185–207
    """
    ...

class SpanningTreeIterator:
    """
    Iterate over all spanning trees of a graph in either increasing or
    decreasing cost.

    Notes
    -----
    This iterator uses the partition scheme from [1]_ (included edges,
    excluded edges and open edges) as well as a modified Kruskal's Algorithm
    to generate minimum spanning trees which respect the partition of edges.
    For spanning trees with the same weight, ties are broken arbitrarily.

    References
    ----------
    .. [1] G.K. Janssens, K. Sörensen, An algorithm to generate all spanning
           trees in order of increasing cost, Pesquisa Operacional, 2005-08,
           Vol. 25 (2), p. 219-229,
           https://www.scielo.br/j/pope/a/XHswBwRwJyrfL88dmMwYNWp/?lang=en
    """
    @dataclass
    class Partition:
        """
        This dataclass represents a partition and stores a dict with the edge
        data and the weight of the minimum spanning tree of the partition dict.
        """
        mst_weight: float
        partition_dict: dict[Incomplete, Incomplete]

    G: Incomplete
    weight: Incomplete
    minimum: Incomplete
    ignore_nan: Incomplete
    partition_key: str

    def __init__(self, G, weight: str = "weight", minimum: bool = True, ignore_nan: bool = False) -> None:
        """
        Initialize the iterator

        Parameters
        ----------
        G : nx.Graph
            The directed graph which we need to iterate trees over

        weight : String, default = "weight"
            The edge attribute used to store the weight of the edge

        minimum : bool, default = True
            Return the trees in increasing order while true and decreasing order
            while false.

        ignore_nan : bool, default = False
            If a NaN is found as an edge weight normally an exception is raised.
            If `ignore_nan is True` then that edge is ignored instead.
        """
        ...
    partition_queue: Incomplete

<<<<<<< HEAD
    def __iter__(self) -> Iterator[Incomplete]:
        """
        Returns
        -------
        SpanningTreeIterator
            The iterator object for this graph
        """
        ...
    def __next__(self):
        """
        Returns
        -------
        (multi)Graph
            The spanning tree of next greatest weight, which ties broken
            arbitrarily.
        """
        ...
=======
    def __iter__(self) -> Iterator[Incomplete]: ...
    def __next__(self): ...

@_dispatchable
def number_of_spanning_trees(G, *, root=None, weight=None) -> float | Literal[0]: ...
>>>>>>> 9a0ad919
<|MERGE_RESOLUTION|>--- conflicted
+++ resolved
@@ -471,28 +471,8 @@
         ...
     partition_queue: Incomplete
 
-<<<<<<< HEAD
-    def __iter__(self) -> Iterator[Incomplete]:
-        """
-        Returns
-        -------
-        SpanningTreeIterator
-            The iterator object for this graph
-        """
-        ...
-    def __next__(self):
-        """
-        Returns
-        -------
-        (multi)Graph
-            The spanning tree of next greatest weight, which ties broken
-            arbitrarily.
-        """
-        ...
-=======
     def __iter__(self) -> Iterator[Incomplete]: ...
     def __next__(self): ...
 
 @_dispatchable
-def number_of_spanning_trees(G, *, root=None, weight=None) -> float | Literal[0]: ...
->>>>>>> 9a0ad919
+def number_of_spanning_trees(G, *, root=None, weight=None) -> float | Literal[0]: ...