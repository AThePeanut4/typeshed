--- conflicted
+++ resolved
@@ -559,31 +559,7 @@
     ignore_nan: Incomplete
     partition_key: str
 
-<<<<<<< HEAD
-    def __init__(self, G, weight: str = "weight", minimum: bool = True, ignore_nan: bool = False) -> None:
-        """
-        Initialize the iterator
-
-        Parameters
-        ----------
-        G : nx.Graph
-            The directed graph which we need to iterate trees over
-
-        weight : String, default = "weight"
-            The edge attribute used to store the weight of the edge
-
-        minimum : bool, default = True
-            Return the trees in increasing order while true and decreasing order
-            while false.
-
-        ignore_nan : bool, default = False
-            If a NaN is found as an edge weight normally an exception is raised.
-            If `ignore_nan is True` then that edge is ignored instead.
-        """
-        ...
-=======
     def __init__(self, G: DiGraph[_Node], weight: str = "weight", minimum: bool = True, ignore_nan: bool = False) -> None: ...
->>>>>>> 91055c73
     partition_queue: Incomplete
 
     def __iter__(self) -> Self:
@@ -605,112 +581,4 @@
         ...
 
 @_dispatchable
-<<<<<<< HEAD
-def number_of_spanning_trees(G, *, root=None, weight=None) -> float | Literal[0]:
-    """
-    Returns the number of spanning trees in `G`.
-
-    A spanning tree for an undirected graph is a tree that connects
-    all nodes in the graph. For a directed graph, the analog of a
-    spanning tree is called a (spanning) arborescence. The arborescence
-    includes a unique directed path from the `root` node to each other node.
-    The graph must be weakly connected, and the root must be a node
-    that includes all nodes as successors [3]_. Note that to avoid
-    discussing sink-roots and reverse-arborescences, we have reversed
-    the edge orientation from [3]_ and use the in-degree laplacian.
-
-    This function (when `weight` is `None`) returns the number of
-    spanning trees for an undirected graph and the number of
-    arborescences from a single root node for a directed graph.
-    When `weight` is the name of an edge attribute which holds the
-    weight value of each edge, the function returns the sum over
-    all trees of the multiplicative weight of each tree. That is,
-    the weight of the tree is the product of its edge weights.
-
-    Kirchoff's Tree Matrix Theorem states that any cofactor of the
-    Laplacian matrix of a graph is the number of spanning trees in the
-    graph. (Here we use cofactors for a diagonal entry so that the
-    cofactor becomes the determinant of the matrix with one row
-    and its matching column removed.) For a weighted Laplacian matrix,
-    the cofactor is the sum across all spanning trees of the
-    multiplicative weight of each tree. That is, the weight of each
-    tree is the product of its edge weights. The theorem is also
-    known as Kirchhoff's theorem [1]_ and the Matrix-Tree theorem [2]_.
-
-    For directed graphs, a similar theorem (Tutte's Theorem) holds with
-    the cofactor chosen to be the one with row and column removed that
-    correspond to the root. The cofactor is the number of arborescences
-    with the specified node as root. And the weighted version gives the
-    sum of the arborescence weights with root `root`. The arborescence
-    weight is the product of its edge weights.
-
-    Parameters
-    ----------
-    G : NetworkX graph
-
-    root : node
-       A node in the directed graph `G` that has all nodes as descendants.
-       (This is ignored for undirected graphs.)
-
-    weight : string or None, optional (default=None)
-        The name of the edge attribute holding the edge weight.
-        If `None`, then each edge is assumed to have a weight of 1.
-
-    Returns
-    -------
-    Number
-        Undirected graphs:
-            The number of spanning trees of the graph `G`.
-            Or the sum of all spanning tree weights of the graph `G`
-            where the weight of a tree is the product of its edge weights.
-        Directed graphs:
-            The number of arborescences of `G` rooted at node `root`.
-            Or the sum of all arborescence weights of the graph `G` with
-            specified root where the weight of an arborescence is the product
-            of its edge weights.
-
-    Raises
-    ------
-    NetworkXPointlessConcept
-        If `G` does not contain any nodes.
-
-    NetworkXError
-        If the graph `G` is directed and the root node
-        is not specified or is not in G.
-
-    Examples
-    --------
-    >>> G = nx.complete_graph(5)
-    >>> round(nx.number_of_spanning_trees(G))
-    125
-
-    >>> G = nx.Graph()
-    >>> G.add_edge(1, 2, weight=2)
-    >>> G.add_edge(1, 3, weight=1)
-    >>> G.add_edge(2, 3, weight=1)
-    >>> round(nx.number_of_spanning_trees(G, weight="weight"))
-    5
-
-    Notes
-    -----
-    Self-loops are excluded. Multi-edges are contracted in one edge
-    equal to the sum of the weights.
-
-    References
-    ----------
-    .. [1] Wikipedia
-       "Kirchhoff's theorem."
-       https://en.wikipedia.org/wiki/Kirchhoff%27s_theorem
-    .. [2] Kirchhoff, G. R.
-        Über die Auflösung der Gleichungen, auf welche man
-        bei der Untersuchung der linearen Vertheilung
-        Galvanischer Ströme geführt wird
-        Annalen der Physik und Chemie, vol. 72, pp. 497-508, 1847.
-    .. [3] Margoliash, J.
-        "Matrix-Tree Theorem for Directed Graphs"
-        https://www.math.uchicago.edu/~may/VIGRE/VIGRE2010/REUPapers/Margoliash.pdf
-    """
-    ...
-=======
-def number_of_spanning_trees(G: Graph[_Node], *, root=None, weight=None) -> float | Literal[0]: ...
->>>>>>> 91055c73
+def number_of_spanning_trees(G: Graph[_Node], *, root=None, weight=None) -> float | Literal[0]: ...