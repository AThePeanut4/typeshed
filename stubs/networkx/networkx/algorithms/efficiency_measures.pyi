--- conflicted
+++ resolved
@@ -6,139 +6,8 @@
 __all__ = ["efficiency", "local_efficiency", "global_efficiency"]
 
 @_dispatchable
-<<<<<<< HEAD
-def efficiency(G, u: _Node, v: _Node):
-    """
-    Returns the efficiency of a pair of nodes in a graph.
-
-    The *efficiency* of a pair of nodes is the multiplicative inverse of the
-    shortest path distance between the nodes [1]_. Returns 0 if no path
-    between nodes.
-
-    Parameters
-    ----------
-    G : :class:`networkx.Graph`
-        An undirected graph for which to compute the average local efficiency.
-    u, v : node
-        Nodes in the graph ``G``.
-
-    Returns
-    -------
-    float
-        Multiplicative inverse of the shortest path distance between the nodes.
-
-    Examples
-    --------
-    >>> G = nx.Graph([(0, 1), (0, 2), (0, 3), (1, 2), (1, 3)])
-    >>> nx.efficiency(G, 2, 3)  # this gives efficiency for node 2 and 3
-    0.5
-
-    Notes
-    -----
-    Edge weights are ignored when computing the shortest path distances.
-
-    See also
-    --------
-    local_efficiency
-    global_efficiency
-
-    References
-    ----------
-    .. [1] Latora, Vito, and Massimo Marchiori.
-           "Efficient behavior of small-world networks."
-           *Physical Review Letters* 87.19 (2001): 198701.
-           <https://doi.org/10.1103/PhysRevLett.87.198701>
-    """
-    ...
-@_dispatchable
-def global_efficiency(G):
-    """
-    Returns the average global efficiency of the graph.
-
-    The *efficiency* of a pair of nodes in a graph is the multiplicative
-    inverse of the shortest path distance between the nodes. The *average
-    global efficiency* of a graph is the average efficiency of all pairs of
-    nodes [1]_.
-
-    Parameters
-    ----------
-    G : :class:`networkx.Graph`
-        An undirected graph for which to compute the average global efficiency.
-
-    Returns
-    -------
-    float
-        The average global efficiency of the graph.
-
-    Examples
-    --------
-    >>> G = nx.Graph([(0, 1), (0, 2), (0, 3), (1, 2), (1, 3)])
-    >>> round(nx.global_efficiency(G), 12)
-    0.916666666667
-
-    Notes
-    -----
-    Edge weights are ignored when computing the shortest path distances.
-
-    See also
-    --------
-    local_efficiency
-
-    References
-    ----------
-    .. [1] Latora, Vito, and Massimo Marchiori.
-           "Efficient behavior of small-world networks."
-           *Physical Review Letters* 87.19 (2001): 198701.
-           <https://doi.org/10.1103/PhysRevLett.87.198701>
-    """
-    ...
-@_dispatchable
-def local_efficiency(G):
-    """
-    Returns the average local efficiency of the graph.
-
-    The *efficiency* of a pair of nodes in a graph is the multiplicative
-    inverse of the shortest path distance between the nodes. The *local
-    efficiency* of a node in the graph is the average global efficiency of the
-    subgraph induced by the neighbors of the node. The *average local
-    efficiency* is the average of the local efficiencies of each node [1]_.
-
-    Parameters
-    ----------
-    G : :class:`networkx.Graph`
-        An undirected graph for which to compute the average local efficiency.
-
-    Returns
-    -------
-    float
-        The average local efficiency of the graph.
-
-    Examples
-    --------
-    >>> G = nx.Graph([(0, 1), (0, 2), (0, 3), (1, 2), (1, 3)])
-    >>> nx.local_efficiency(G)
-    0.9166666666666667
-
-    Notes
-    -----
-    Edge weights are ignored when computing the shortest path distances.
-
-    See also
-    --------
-    global_efficiency
-
-    References
-    ----------
-    .. [1] Latora, Vito, and Massimo Marchiori.
-           "Efficient behavior of small-world networks."
-           *Physical Review Letters* 87.19 (2001): 198701.
-           <https://doi.org/10.1103/PhysRevLett.87.198701>
-    """
-    ...
-=======
 def efficiency(G, u: _Node, v: _Node) -> float: ...
 @_dispatchable
 def global_efficiency(G) -> float: ...
 @_dispatchable
-def local_efficiency(G) -> float: ...
->>>>>>> 07a59e92
+def local_efficiency(G) -> float: ...