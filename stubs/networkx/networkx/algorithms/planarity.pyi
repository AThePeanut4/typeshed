from _typeshed import Incomplete
from collections.abc import Generator, Mapping, MutableSet, Reversible

from networkx.classes.digraph import DiGraph
from networkx.classes.graph import Graph, _Node
from networkx.utils.backends import _dispatchable

__all__ = ["check_planarity", "is_planar", "PlanarEmbedding"]

@_dispatchable
def is_planar(G: Graph[_Node]) -> bool:
    """
    Returns True if and only if `G` is planar.

    A graph is *planar* iff it can be drawn in a plane without
    any edge intersections.

    Parameters
    ----------
    G : NetworkX graph

    Returns
    -------
    bool
       Whether the graph is planar.

    Examples
    --------
    >>> G = nx.Graph([(0, 1), (0, 2)])
    >>> nx.is_planar(G)
    True
    >>> nx.is_planar(nx.complete_graph(5))
    False

    See Also
    --------
    check_planarity :
        Check if graph is planar *and* return a `PlanarEmbedding` instance if True.
    """
    ...
@_dispatchable
def check_planarity(G: Graph[_Node], counterexample: bool = False):
    """
    Check if a graph is planar and return a counterexample or an embedding.

    A graph is planar iff it can be drawn in a plane without
    any edge intersections.

    Parameters
    ----------
    G : NetworkX graph
    counterexample : bool
        A Kuratowski subgraph (to proof non planarity) is only returned if set
        to true.

    Returns
    -------
    (is_planar, certificate) : (bool, NetworkX graph) tuple
        is_planar is true if the graph is planar.
        If the graph is planar `certificate` is a PlanarEmbedding
        otherwise it is a Kuratowski subgraph.

    Examples
    --------
    >>> G = nx.Graph([(0, 1), (0, 2)])
    >>> is_planar, P = nx.check_planarity(G)
    >>> print(is_planar)
    True

    When `G` is planar, a `PlanarEmbedding` instance is returned:

    >>> P.get_data()
    {0: [1, 2], 1: [0], 2: [0]}

    Notes
    -----
    A (combinatorial) embedding consists of cyclic orderings of the incident
    edges at each vertex. Given such an embedding there are multiple approaches
    discussed in literature to drawing the graph (subject to various
    constraints, e.g. integer coordinates), see e.g. [2].

    The planarity check algorithm and extraction of the combinatorial embedding
    is based on the Left-Right Planarity Test [1].

    A counterexample is only generated if the corresponding parameter is set,
    because the complexity of the counterexample generation is higher.

    See also
    --------
    is_planar :
        Check for planarity without creating a `PlanarEmbedding` or counterexample.

    References
    ----------
    .. [1] Ulrik Brandes:
        The Left-Right Planarity Test
        2009
        http://citeseerx.ist.psu.edu/viewdoc/summary?doi=10.1.1.217.9208
    .. [2] Takao Nishizeki, Md Saidur Rahman:
        Planar graph drawing
        Lecture Notes Series on Computing: Volume 12
        2004
    """
    ...
@_dispatchable
def get_counterexample(G: Graph[_Node]) -> Graph[_Node]:
    """
    Obtains a Kuratowski subgraph.

    Raises nx.NetworkXException if G is planar.

    The function removes edges such that the graph is still not planar.
    At some point the removal of any edge would make the graph planar.
    This subgraph must be a Kuratowski subgraph.

    Parameters
    ----------
    G : NetworkX graph

    Returns
    -------
    subgraph : NetworkX graph
        A Kuratowski subgraph that proves that G is not planar.
    """
    ...
@_dispatchable
def get_counterexample_recursive(G: Graph[_Node]) -> Graph[_Node]:
    """Recursive version of :meth:`get_counterexample`."""
    ...

class Interval:
    """
    Represents a set of return edges.

    All return edges in an interval induce a same constraint on the contained
    edges, which means that all edges must either have a left orientation or
    all edges must have a right orientation.
    """
    low: Incomplete
    high: Incomplete

    def __init__(self, low=None, high=None) -> None: ...
    def empty(self):
        """Check if the interval is empty"""
        ...
    def copy(self):
        """Returns a copy of this interval"""
        ...
    def conflicting(self, b, planarity_state):
        """Returns True if interval I conflicts with edge b"""
        ...

class ConflictPair:
    """
    Represents a different constraint between two intervals.

    The edges in the left interval must have a different orientation than
    the one in the right interval.
    """
    left: Incomplete
    right: Incomplete

    def __init__(self, left=..., right=...) -> None: ...
    def swap(self) -> None:
        """Swap left and right intervals"""
        ...
    def lowest(self, planarity_state):
        """Returns the lowest lowpoint of a conflict pair"""
        ...

class LRPlanarity:
<<<<<<< HEAD
    """A class to maintain the state during planarity check."""
=======
    __slots__ = [
        "G",
        "roots",
        "height",
        "lowpt",
        "lowpt2",
        "nesting_depth",
        "parent_edge",
        "DG",
        "adjs",
        "ordered_adjs",
        "ref",
        "side",
        "S",
        "stack_bottom",
        "lowpt_edge",
        "left_ref",
        "right_ref",
        "embedding",
    ]
>>>>>>> ca44e4c4
    G: Incomplete
    roots: Incomplete
    height: Incomplete
    lowpt: Incomplete
    lowpt2: Incomplete
    nesting_depth: Incomplete
    parent_edge: Incomplete
    DG: Incomplete
    adjs: Incomplete
    ordered_adjs: Incomplete
    ref: Incomplete
    side: Incomplete
    S: Incomplete
    stack_bottom: Incomplete
    lowpt_edge: Incomplete
    left_ref: Incomplete
    right_ref: Incomplete
    embedding: Incomplete

    def __init__(self, G) -> None: ...
    def lr_planarity(self) -> PlanarEmbedding[Incomplete] | None:
        """
        Execute the LR planarity test.

        Returns
        -------
        embedding : dict
            If the graph is planar an embedding is returned. Otherwise None.
        """
        ...
    def lr_planarity_recursive(self):
        """Recursive version of :meth:`lr_planarity`."""
        ...
    def dfs_orientation(self, v):
        """Orient the graph by DFS, compute lowpoints and nesting order."""
        ...
    def dfs_orientation_recursive(self, v) -> None:
        """Recursive version of :meth:`dfs_orientation`."""
        ...
    def dfs_testing(self, v):
        """Test for LR partition."""
        ...
    def dfs_testing_recursive(self, v):
        """Recursive version of :meth:`dfs_testing`."""
        ...
    def add_constraints(self, ei, e): ...
    def remove_back_edges(self, e) -> None: ...
    def dfs_embedding(self, v):
        """Completes the embedding."""
        ...
    def dfs_embedding_recursive(self, v) -> None:
        """Recursive version of :meth:`dfs_embedding`."""
        ...
    def sign(self, e):
        """Resolve the relative side of an edge to the absolute side."""
        ...
    def sign_recursive(self, e):
        """Recursive version of :meth:`sign`."""
        ...

class PlanarEmbedding(DiGraph[_Node]):
    """
    Represents a planar graph with its planar embedding.

    The planar embedding is given by a `combinatorial embedding
    <https://en.wikipedia.org/wiki/Graph_embedding#Combinatorial_embedding>`_.

    .. note:: `check_planarity` is the preferred way to check if a graph is planar.

    **Neighbor ordering:**

    In comparison to a usual graph structure, the embedding also stores the
    order of all neighbors for every vertex.
    The order of the neighbors can be given in clockwise (cw) direction or
    counterclockwise (ccw) direction. This order is stored as edge attributes
    in the underlying directed graph. For the edge (u, v) the edge attribute
    'cw' is set to the neighbor of u that follows immediately after v in
    clockwise direction.

    In order for a PlanarEmbedding to be valid it must fulfill multiple
    conditions. It is possible to check if these conditions are fulfilled with
    the method :meth:`check_structure`.
    The conditions are:

    * Edges must go in both directions (because the edge attributes differ)
    * Every edge must have a 'cw' and 'ccw' attribute which corresponds to a
      correct planar embedding.

    As long as a PlanarEmbedding is invalid only the following methods should
    be called:

    * :meth:`add_half_edge`
    * :meth:`connect_components`

    Even though the graph is a subclass of nx.DiGraph, it can still be used
    for algorithms that require undirected graphs, because the method
    :meth:`is_directed` is overridden. This is possible, because a valid
    PlanarGraph must have edges in both directions.

    **Half edges:**

    In methods like `add_half_edge` the term "half-edge" is used, which is
    a term that is used in `doubly connected edge lists
    <https://en.wikipedia.org/wiki/Doubly_connected_edge_list>`_. It is used
    to emphasize that the edge is only in one direction and there exists
    another half-edge in the opposite direction.
    While conventional edges always have two faces (including outer face) next
    to them, it is possible to assign each half-edge *exactly one* face.
    For a half-edge (u, v) that is oriented such that u is below v then the
    face that belongs to (u, v) is to the right of this half-edge.

    See Also
    --------
    is_planar :
        Preferred way to check if an existing graph is planar.

    check_planarity :
        A convenient way to create a `PlanarEmbedding`. If not planar,
        it returns a subgraph that shows this.

    Examples
    --------

    Create an embedding of a star graph (compare `nx.star_graph(3)`):

    >>> G = nx.PlanarEmbedding()
    >>> G.add_half_edge(0, 1)
    >>> G.add_half_edge(0, 2, ccw=1)
    >>> G.add_half_edge(0, 3, ccw=2)
    >>> G.add_half_edge(1, 0)
    >>> G.add_half_edge(2, 0)
    >>> G.add_half_edge(3, 0)

    Alternatively the same embedding can also be defined in counterclockwise
    orientation. The following results in exactly the same PlanarEmbedding:

    >>> G = nx.PlanarEmbedding()
    >>> G.add_half_edge(0, 1)
    >>> G.add_half_edge(0, 3, cw=1)
    >>> G.add_half_edge(0, 2, cw=3)
    >>> G.add_half_edge(1, 0)
    >>> G.add_half_edge(2, 0)
    >>> G.add_half_edge(3, 0)

    After creating a graph, it is possible to validate that the PlanarEmbedding
    object is correct:

    >>> G.check_structure()
    """
    def get_data(self) -> dict[_Node, list[_Node]]:
        """
        Converts the adjacency structure into a better readable structure.

        Returns
        -------
        embedding : dict
            A dict mapping all nodes to a list of neighbors sorted in
            clockwise order.

        See Also
        --------
        set_data
        """
        ...
    def set_data(self, data: Mapping[_Node, Reversible[_Node]]) -> None:
        """
        Inserts edges according to given sorted neighbor list.

        The input format is the same as the output format of get_data().

        Parameters
        ----------
        data : dict
            A dict mapping all nodes to a list of neighbors sorted in
            clockwise order.

        See Also
        --------
        get_data
        """
        ...
    def neighbors_cw_order(self, v: _Node) -> Generator[_Node, None, None]:
        """
        Generator for the neighbors of v in clockwise order.

        Parameters
        ----------
        v : node

        Yields
        ------
        node
        """
        ...
    def add_half_edge(self, start_node: _Node, end_node: _Node, *, cw: _Node | None = None, ccw: _Node | None = None):
        """
        Adds a half-edge from `start_node` to `end_node`.

        If the half-edge is not the first one out of `start_node`, a reference
        node must be provided either in the clockwise (parameter `cw`) or in
        the counterclockwise (parameter `ccw`) direction. Only one of `cw`/`ccw`
        can be specified (or neither in the case of the first edge).
        Note that specifying a reference in the clockwise (`cw`) direction means
        inserting the new edge in the first counterclockwise position with
        respect to the reference (and vice-versa).

        Parameters
        ----------
        start_node : node
            Start node of inserted edge.
        end_node : node
            End node of inserted edge.
        cw, ccw: node
            End node of reference edge.
            Omit or pass `None` if adding the first out-half-edge of `start_node`.


        Raises
        ------
        NetworkXException
            If the `cw` or `ccw` node is not a successor of `start_node`.
            If `start_node` has successors, but neither `cw` or `ccw` is provided.
            If both `cw` and `ccw` are specified.

        See Also
        --------
        connect_components
        """
        ...
    def check_structure(self) -> None:
        """
        Runs without exceptions if this object is valid.

        Checks that the following properties are fulfilled:

        * Edges go in both directions (because the edge attributes differ).
        * Every edge has a 'cw' and 'ccw' attribute which corresponds to a
          correct planar embedding.

        Running this method verifies that the underlying Graph must be planar.

        Raises
        ------
        NetworkXException
            This exception is raised with a short explanation if the
            PlanarEmbedding is invalid.
        """
        ...
    def add_half_edge_ccw(self, start_node: _Node, end_node: _Node, reference_neighbor: _Node) -> None:
        """
        Adds a half-edge from start_node to end_node.

        The half-edge is added counter clockwise next to the existing half-edge
        (start_node, reference_neighbor).

        Parameters
        ----------
        start_node : node
            Start node of inserted edge.
        end_node : node
            End node of inserted edge.
        reference_neighbor: node
            End node of reference edge.

        Raises
        ------
        NetworkXException
            If the reference_neighbor does not exist.

        See Also
        --------
        add_half_edge
        add_half_edge_cw
        connect_components
        """
        ...
    def add_half_edge_cw(self, start_node: _Node, end_node: _Node, reference_neighbor: _Node) -> None:
        """
        Adds a half-edge from start_node to end_node.

        The half-edge is added clockwise next to the existing half-edge
        (start_node, reference_neighbor).

        Parameters
        ----------
        start_node : node
            Start node of inserted edge.
        end_node : node
            End node of inserted edge.
        reference_neighbor: node
            End node of reference edge.

        Raises
        ------
        NetworkXException
            If the reference_neighbor does not exist.

        See Also
        --------
        add_half_edge
        add_half_edge_ccw
        connect_components
        """
        ...
    def connect_components(self, v: _Node, w: _Node) -> None:
        """
        Adds half-edges for (v, w) and (w, v) at some position.

        This method should only be called if v and w are in different
        components, or it might break the embedding.
        This especially means that if `connect_components(v, w)`
        is called it is not allowed to call `connect_components(w, v)`
        afterwards. The neighbor orientations in both directions are
        all set correctly after the first call.

        Parameters
        ----------
        v : node
        w : node

        See Also
        --------
        add_half_edge
        """
        ...
    def add_half_edge_first(self, start_node: _Node, end_node: _Node) -> None:
        """
        Add a half-edge and set end_node as start_node's leftmost neighbor.

        The new edge is inserted counterclockwise with respect to the current
        leftmost neighbor, if there is one.

        Parameters
        ----------
        start_node : node
        end_node : node

        See Also
        --------
        add_half_edge
        connect_components
        """
        ...
    def next_face_half_edge(self, v: _Node, w: _Node) -> tuple[_Node, _Node]:
        """
        Returns the following half-edge left of a face.

        Parameters
        ----------
        v : node
        w : node

        Returns
        -------
        half-edge : tuple
        """
        ...
    def traverse_face(
        self, v: _Node, w: _Node, mark_half_edges: MutableSet[tuple[_Node, _Node]] | None = None
    ) -> list[_Node]:
        """
        Returns nodes on the face that belong to the half-edge (v, w).

        The face that is traversed lies to the right of the half-edge (in an
        orientation where v is below w).

        Optionally it is possible to pass a set to which all encountered half
        edges are added. Before calling this method, this set must not include
        any half-edges that belong to the face.

        Parameters
        ----------
        v : node
            Start node of half-edge.
        w : node
            End node of half-edge.
        mark_half_edges: set, optional
            Set to which all encountered half-edges are added.

        Returns
        -------
        face : list
            A list of nodes that lie on this face.
        """
        ...
    def to_undirected(self, reciprocal: bool = False, as_view: bool = False) -> Graph[_Node]:
        """
        Returns a non-embedding undirected representation of the graph.

        This method strips the planar embedding information and provides
        a simple undirected graph representation. While creating the undirected graph,
        all edge attributes are retained except the ``"cw"`` and ``"ccw"`` attributes
        which are removed from the edge data. Those attributes are specific to
        the requirements of planar embeddings.

        Parameters
        ----------
        reciprocal : bool (optional)
            Not supported for PlanarEmbedding. This parameter raises an exception
            if used. All valid embeddings include reciprocal half-edges by definition,
            making this parameter unnecessary.
        as_view : bool (optional, default=False)
            Not supported for PlanarEmbedding. This parameter raises an exception
            if used.

        Returns
        -------
        G : Graph
            An undirected graph with the same name and nodes as the PlanarEmbedding.
            Edges are included with their data, except for the ``"cw"`` and ``"ccw"``
            attributes, which are omitted.


        Notes
        -----
        - If edges exist in both directions ``(u, v)`` and ``(v, u)`` in the PlanarEmbedding,
          attributes for the resulting undirected edge will be combined, excluding ``"cw"``
          and ``"ccw"``.
        - A deep copy is made of the other edge attributes as well as the
          node and graph attributes, ensuring independence of the resulting graph.
        - Subclass-specific data structures used in the original graph may not transfer
          to the undirected graph. The resulting graph will be of type ``nx.Graph``.
        """
        ...<|MERGE_RESOLUTION|>--- conflicted
+++ resolved
@@ -169,9 +169,6 @@
         ...
 
 class LRPlanarity:
-<<<<<<< HEAD
-    """A class to maintain the state during planarity check."""
-=======
     __slots__ = [
         "G",
         "roots",
@@ -192,7 +189,6 @@
         "right_ref",
         "embedding",
     ]
->>>>>>> ca44e4c4
     G: Incomplete
     roots: Incomplete
     height: Incomplete
