from _typeshed import Incomplete
from collections.abc import Generator, Mapping, MutableSet, Reversible

from networkx.classes.digraph import DiGraph
from networkx.classes.graph import Graph, _Node
from networkx.utils.backends import _dispatchable

__all__ = ["check_planarity", "is_planar", "PlanarEmbedding"]

@_dispatchable
def is_planar(G: Graph[_Node]) -> bool:
    """
    Returns True if and only if `G` is planar.

    A graph is *planar* iff it can be drawn in a plane without
    any edge intersections.

    Parameters
    ----------
    G : NetworkX graph

    Returns
    -------
    bool
       Whether the graph is planar.

    Examples
    --------
    >>> G = nx.Graph([(0, 1), (0, 2)])
    >>> nx.is_planar(G)
    True
    >>> nx.is_planar(nx.complete_graph(5))
    False

    See Also
    --------
    check_planarity :
        Check if graph is planar *and* return a `PlanarEmbedding` instance if True.
    """
    ...
@_dispatchable
def check_planarity(G: Graph[_Node], counterexample: bool = False):
    """
    Check if a graph is planar and return a counterexample or an embedding.

    A graph is planar iff it can be drawn in a plane without
    any edge intersections.

    Parameters
    ----------
    G : NetworkX graph
    counterexample : bool
        A Kuratowski subgraph (to proof non planarity) is only returned if set
        to true.

    Returns
    -------
    (is_planar, certificate) : (bool, NetworkX graph) tuple
        is_planar is true if the graph is planar.
        If the graph is planar `certificate` is a PlanarEmbedding
        otherwise it is a Kuratowski subgraph.

    Examples
    --------
    >>> G = nx.Graph([(0, 1), (0, 2)])
    >>> is_planar, P = nx.check_planarity(G)
    >>> print(is_planar)
    True

    When `G` is planar, a `PlanarEmbedding` instance is returned:

    >>> P.get_data()
    {0: [1, 2], 1: [0], 2: [0]}

    Notes
    -----
    A (combinatorial) embedding consists of cyclic orderings of the incident
    edges at each vertex. Given such an embedding there are multiple approaches
    discussed in literature to drawing the graph (subject to various
    constraints, e.g. integer coordinates), see e.g. [2].

    The planarity check algorithm and extraction of the combinatorial embedding
    is based on the Left-Right Planarity Test [1].

    A counterexample is only generated if the corresponding parameter is set,
    because the complexity of the counterexample generation is higher.

    See also
    --------
    is_planar :
        Check for planarity without creating a `PlanarEmbedding` or counterexample.

    References
    ----------
    .. [1] Ulrik Brandes:
        The Left-Right Planarity Test
        2009
        http://citeseerx.ist.psu.edu/viewdoc/summary?doi=10.1.1.217.9208
    .. [2] Takao Nishizeki, Md Saidur Rahman:
        Planar graph drawing
        Lecture Notes Series on Computing: Volume 12
        2004
    """
    ...

class Interval:
    """
    Represents a set of return edges.

    All return edges in an interval induce a same constraint on the contained
    edges, which means that all edges must either have a left orientation or
    all edges must have a right orientation.
    """
    low: Incomplete
    high: Incomplete

<<<<<<< HEAD
    def __init__(self, low: Incomplete | None = None, high: Incomplete | None = None) -> None: ...
    def empty(self):
        """Check if the interval is empty"""
        ...
    def copy(self):
        """Returns a copy of this interval"""
        ...
    def conflicting(self, b, planarity_state):
        """Returns True if interval I conflicts with edge b"""
        ...
=======
    def __init__(self, low=None, high=None) -> None: ...
    def empty(self): ...
    def copy(self): ...
    def conflicting(self, b, planarity_state): ...
>>>>>>> 9589e369

class ConflictPair:
    """
    Represents a different constraint between two intervals.

    The edges in the left interval must have a different orientation than
    the one in the right interval.
    """
    left: Incomplete
    right: Incomplete

    def __init__(self, left=..., right=...) -> None: ...
    def swap(self) -> None:
        """Swap left and right intervals"""
        ...
    def lowest(self, planarity_state):
        """Returns the lowest lowpoint of a conflict pair"""
        ...

class LRPlanarity:
    """A class to maintain the state during planarity check."""
    G: Incomplete
    roots: Incomplete
    height: Incomplete
    lowpt: Incomplete
    lowpt2: Incomplete
    nesting_depth: Incomplete
    parent_edge: Incomplete
    DG: Incomplete
    adjs: Incomplete
    ordered_adjs: Incomplete
    ref: Incomplete
    side: Incomplete
    S: Incomplete
    stack_bottom: Incomplete
    lowpt_edge: Incomplete
    left_ref: Incomplete
    right_ref: Incomplete
    embedding: Incomplete

    def __init__(self, G) -> None: ...
    def lr_planarity(self):
        """
        Execute the LR planarity test.

        Returns
        -------
        embedding : dict
            If the graph is planar an embedding is returned. Otherwise None.
        """
        ...
    def lr_planarity_recursive(self):
        """Recursive version of :meth:`lr_planarity`."""
        ...
    def dfs_orientation(self, v):
        """Orient the graph by DFS, compute lowpoints and nesting order."""
        ...
    def dfs_orientation_recursive(self, v) -> None:
        """Recursive version of :meth:`dfs_orientation`."""
        ...
    def dfs_testing(self, v):
        """Test for LR partition."""
        ...
    def dfs_testing_recursive(self, v):
        """Recursive version of :meth:`dfs_testing`."""
        ...
    def add_constraints(self, ei, e): ...
    def remove_back_edges(self, e) -> None: ...
    def dfs_embedding(self, v):
        """Completes the embedding."""
        ...
    def dfs_embedding_recursive(self, v) -> None:
        """Recursive version of :meth:`dfs_embedding`."""
        ...
    def sign(self, e):
        """Resolve the relative side of an edge to the absolute side."""
        ...
    def sign_recursive(self, e):
        """Recursive version of :meth:`sign`."""
        ...

class PlanarEmbedding(DiGraph[_Node]):
    """
    Represents a planar graph with its planar embedding.

    The planar embedding is given by a `combinatorial embedding
    <https://en.wikipedia.org/wiki/Graph_embedding#Combinatorial_embedding>`_.

    .. note:: `check_planarity` is the preferred way to check if a graph is planar.

    **Neighbor ordering:**

    In comparison to a usual graph structure, the embedding also stores the
    order of all neighbors for every vertex.
    The order of the neighbors can be given in clockwise (cw) direction or
    counterclockwise (ccw) direction. This order is stored as edge attributes
    in the underlying directed graph. For the edge (u, v) the edge attribute
    'cw' is set to the neighbor of u that follows immediately after v in
    clockwise direction.

    In order for a PlanarEmbedding to be valid it must fulfill multiple
    conditions. It is possible to check if these conditions are fulfilled with
    the method :meth:`check_structure`.
    The conditions are:

    * Edges must go in both directions (because the edge attributes differ)
    * Every edge must have a 'cw' and 'ccw' attribute which corresponds to a
      correct planar embedding.

    As long as a PlanarEmbedding is invalid only the following methods should
    be called:

    * :meth:`add_half_edge`
    * :meth:`connect_components`

    Even though the graph is a subclass of nx.DiGraph, it can still be used
    for algorithms that require undirected graphs, because the method
    :meth:`is_directed` is overridden. This is possible, because a valid
    PlanarGraph must have edges in both directions.

    **Half edges:**

    In methods like `add_half_edge` the term "half-edge" is used, which is
    a term that is used in `doubly connected edge lists
    <https://en.wikipedia.org/wiki/Doubly_connected_edge_list>`_. It is used
    to emphasize that the edge is only in one direction and there exists
    another half-edge in the opposite direction.
    While conventional edges always have two faces (including outer face) next
    to them, it is possible to assign each half-edge *exactly one* face.
    For a half-edge (u, v) that is oriented such that u is below v then the
    face that belongs to (u, v) is to the right of this half-edge.

    See Also
    --------
    is_planar :
        Preferred way to check if an existing graph is planar.

    check_planarity :
        A convenient way to create a `PlanarEmbedding`. If not planar,
        it returns a subgraph that shows this.

    Examples
    --------

    Create an embedding of a star graph (compare `nx.star_graph(3)`):

    >>> G = nx.PlanarEmbedding()
    >>> G.add_half_edge(0, 1)
    >>> G.add_half_edge(0, 2, ccw=1)
    >>> G.add_half_edge(0, 3, ccw=2)
    >>> G.add_half_edge(1, 0)
    >>> G.add_half_edge(2, 0)
    >>> G.add_half_edge(3, 0)

    Alternatively the same embedding can also be defined in counterclockwise
    orientation. The following results in exactly the same PlanarEmbedding:

    >>> G = nx.PlanarEmbedding()
    >>> G.add_half_edge(0, 1)
    >>> G.add_half_edge(0, 3, cw=1)
    >>> G.add_half_edge(0, 2, cw=3)
    >>> G.add_half_edge(1, 0)
    >>> G.add_half_edge(2, 0)
    >>> G.add_half_edge(3, 0)

    After creating a graph, it is possible to validate that the PlanarEmbedding
    object is correct:

    >>> G.check_structure()
    """
    def get_data(self) -> dict[_Node, list[_Node]]:
        """
        Converts the adjacency structure into a better readable structure.

        Returns
        -------
        embedding : dict
            A dict mapping all nodes to a list of neighbors sorted in
            clockwise order.

        See Also
        --------
        set_data
        """
        ...
    def set_data(self, data: Mapping[_Node, Reversible[_Node]]) -> None:
        """
        Inserts edges according to given sorted neighbor list.

        The input format is the same as the output format of get_data().

        Parameters
        ----------
        data : dict
            A dict mapping all nodes to a list of neighbors sorted in
            clockwise order.

        See Also
        --------
        get_data
        """
        ...
    def neighbors_cw_order(self, v: _Node) -> Generator[_Node, None, None]:
        """
        Generator for the neighbors of v in clockwise order.

        Parameters
        ----------
        v : node

        Yields
        ------
        node
        """
        ...
    def add_half_edge(self, start_node: _Node, end_node: _Node, *, cw: _Node | None = None, ccw: _Node | None = None):
        """
        Adds a half-edge from `start_node` to `end_node`.

        If the half-edge is not the first one out of `start_node`, a reference
        node must be provided either in the clockwise (parameter `cw`) or in
        the counterclockwise (parameter `ccw`) direction. Only one of `cw`/`ccw`
        can be specified (or neither in the case of the first edge).
        Note that specifying a reference in the clockwise (`cw`) direction means
        inserting the new edge in the first counterclockwise position with
        respect to the reference (and vice-versa).

        Parameters
        ----------
        start_node : node
            Start node of inserted edge.
        end_node : node
            End node of inserted edge.
        cw, ccw: node
            End node of reference edge.
            Omit or pass `None` if adding the first out-half-edge of `start_node`.


        Raises
        ------
        NetworkXException
            If the `cw` or `ccw` node is not a successor of `start_node`.
            If `start_node` has successors, but neither `cw` or `ccw` is provided.
            If both `cw` and `ccw` are specified.

        See Also
        --------
        connect_components
        """
        ...
    def check_structure(self) -> None:
        """
        Runs without exceptions if this object is valid.

        Checks that the following properties are fulfilled:

        * Edges go in both directions (because the edge attributes differ).
        * Every edge has a 'cw' and 'ccw' attribute which corresponds to a
          correct planar embedding.

        Running this method verifies that the underlying Graph must be planar.

        Raises
        ------
        NetworkXException
            This exception is raised with a short explanation if the
            PlanarEmbedding is invalid.
        """
        ...
    def add_half_edge_ccw(self, start_node: _Node, end_node: _Node, reference_neighbor: _Node) -> None:
        """
        Adds a half-edge from start_node to end_node.

        The half-edge is added counter clockwise next to the existing half-edge
        (start_node, reference_neighbor).

        Parameters
        ----------
        start_node : node
            Start node of inserted edge.
        end_node : node
            End node of inserted edge.
        reference_neighbor: node
            End node of reference edge.

        Raises
        ------
        NetworkXException
            If the reference_neighbor does not exist.

        See Also
        --------
        add_half_edge
        add_half_edge_cw
        connect_components
        """
        ...
    def add_half_edge_cw(self, start_node: _Node, end_node: _Node, reference_neighbor: _Node) -> None:
        """
        Adds a half-edge from start_node to end_node.

        The half-edge is added clockwise next to the existing half-edge
        (start_node, reference_neighbor).

        Parameters
        ----------
        start_node : node
            Start node of inserted edge.
        end_node : node
            End node of inserted edge.
        reference_neighbor: node
            End node of reference edge.

        Raises
        ------
        NetworkXException
            If the reference_neighbor does not exist.

        See Also
        --------
        add_half_edge
        add_half_edge_ccw
        connect_components
        """
        ...
    def connect_components(self, v: _Node, w: _Node) -> None:
        """
        Adds half-edges for (v, w) and (w, v) at some position.

        This method should only be called if v and w are in different
        components, or it might break the embedding.
        This especially means that if `connect_components(v, w)`
        is called it is not allowed to call `connect_components(w, v)`
        afterwards. The neighbor orientations in both directions are
        all set correctly after the first call.

        Parameters
        ----------
        v : node
        w : node

        See Also
        --------
        add_half_edge
        """
        ...
    def add_half_edge_first(self, start_node: _Node, end_node: _Node) -> None:
        """
        Add a half-edge and set end_node as start_node's leftmost neighbor.

        The new edge is inserted counterclockwise with respect to the current
        leftmost neighbor, if there is one.

        Parameters
        ----------
        start_node : node
        end_node : node

        See Also
        --------
        add_half_edge
        connect_components
        """
        ...
    def next_face_half_edge(self, v: _Node, w: _Node) -> tuple[_Node, _Node]:
        """
        Returns the following half-edge left of a face.

        Parameters
        ----------
        v : node
        w : node

        Returns
        -------
        half-edge : tuple
        """
        ...
    def traverse_face(
        self, v: _Node, w: _Node, mark_half_edges: MutableSet[tuple[_Node, _Node]] | None = None
    ) -> list[_Node]:
        """
        Returns nodes on the face that belong to the half-edge (v, w).

        The face that is traversed lies to the right of the half-edge (in an
        orientation where v is below w).

        Optionally it is possible to pass a set to which all encountered half
        edges are added. Before calling this method, this set must not include
        any half-edges that belong to the face.

        Parameters
        ----------
        v : node
            Start node of half-edge.
        w : node
            End node of half-edge.
        mark_half_edges: set, optional
            Set to which all encountered half-edges are added.

        Returns
        -------
        face : list
            A list of nodes that lie on this face.
        """
        ...<|MERGE_RESOLUTION|>--- conflicted
+++ resolved
@@ -114,23 +114,10 @@
     low: Incomplete
     high: Incomplete
 
-<<<<<<< HEAD
-    def __init__(self, low: Incomplete | None = None, high: Incomplete | None = None) -> None: ...
-    def empty(self):
-        """Check if the interval is empty"""
-        ...
-    def copy(self):
-        """Returns a copy of this interval"""
-        ...
-    def conflicting(self, b, planarity_state):
-        """Returns True if interval I conflicts with edge b"""
-        ...
-=======
     def __init__(self, low=None, high=None) -> None: ...
     def empty(self): ...
     def copy(self): ...
     def conflicting(self, b, planarity_state): ...
->>>>>>> 9589e369
 
 class ConflictPair:
     """
