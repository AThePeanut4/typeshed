--- conflicted
+++ resolved
@@ -553,78 +553,10 @@
         ...
     def traverse_face(
         self, v: _Node, w: _Node, mark_half_edges: MutableSet[tuple[_Node, _Node]] | None = None
-<<<<<<< HEAD
-    ) -> list[_Node]:
-        """
-        Returns nodes on the face that belong to the half-edge (v, w).
-
-        The face that is traversed lies to the right of the half-edge (in an
-        orientation where v is below w).
-
-        Optionally it is possible to pass a set to which all encountered half
-        edges are added. Before calling this method, this set must not include
-        any half-edges that belong to the face.
-
-        Parameters
-        ----------
-        v : node
-            Start node of half-edge.
-        w : node
-            End node of half-edge.
-        mark_half_edges: set, optional
-            Set to which all encountered half-edges are added.
-
-        Returns
-        -------
-        face : list
-            A list of nodes that lie on this face.
-        """
-        ...
-    def to_undirected(self, reciprocal: bool = False, as_view: bool = False) -> Graph[_Node]:
-        """
-        Returns a non-embedding undirected representation of the graph.
-
-        This method strips the planar embedding information and provides
-        a simple undirected graph representation. While creating the undirected graph,
-        all edge attributes are retained except the ``"cw"`` and ``"ccw"`` attributes
-        which are removed from the edge data. Those attributes are specific to
-        the requirements of planar embeddings.
-
-        Parameters
-        ----------
-        reciprocal : bool (optional)
-            Not supported for PlanarEmbedding. This parameter raises an exception
-            if used. All valid embeddings include reciprocal half-edges by definition,
-            making this parameter unnecessary.
-        as_view : bool (optional, default=False)
-            Not supported for PlanarEmbedding. This parameter raises an exception
-            if used.
-
-        Returns
-        -------
-        G : Graph
-            An undirected graph with the same name and nodes as the PlanarEmbedding.
-            Edges are included with their data, except for the ``"cw"`` and ``"ccw"``
-            attributes, which are omitted.
-
-
-        Notes
-        -----
-        - If edges exist in both directions ``(u, v)`` and ``(v, u)`` in the PlanarEmbedding,
-          attributes for the resulting undirected edge will be combined, excluding ``"cw"``
-          and ``"ccw"``.
-        - A deep copy is made of the other edge attributes as well as the
-          node and graph attributes, ensuring independence of the resulting graph.
-        - Subclass-specific data structures used in the original graph may not transfer
-          to the undirected graph. The resulting graph will be of type ``nx.Graph``.
-        """
-        ...
-=======
     ) -> list[_Node]: ...
     # Overriden in __init__ to always raise
     def add_edge(self, u_of_edge: _Node, v_of_edge: _Node, **attr: Unused) -> NoReturn: ...
     def add_edges_from(self, ebunch_to_add: Iterable[_EdgePlus[_Node]], **attr: Unused) -> NoReturn: ...
     def add_weighted_edges_from(
         self, ebunch_to_add: Iterable[tuple[_Node, _Node, float]], weight: str = "weight", **attr: Unused
-    ) -> NoReturn: ...
->>>>>>> eca15d96
+    ) -> NoReturn: ...