from _typeshed import Incomplete
from collections.abc import Generator, Mapping, MutableSet, Reversible

from networkx.classes.digraph import DiGraph
from networkx.classes.graph import Graph, _Node
from networkx.utils.backends import _dispatchable

__all__ = ["check_planarity", "is_planar", "PlanarEmbedding"]

@_dispatchable
def is_planar(G: Graph[_Node]) -> bool:
    """
    Returns True if and only if `G` is planar.

    A graph is *planar* iff it can be drawn in a plane without
    any edge intersections.

    Parameters
    ----------
    G : NetworkX graph

    Returns
    -------
    bool
       Whether the graph is planar.

    Examples
    --------
    >>> G = nx.Graph([(0, 1), (0, 2)])
    >>> nx.is_planar(G)
    True
    >>> nx.is_planar(nx.complete_graph(5))
    False

    See Also
    --------
    check_planarity :
        Check if graph is planar *and* return a `PlanarEmbedding` instance if True.
    """
    ...
@_dispatchable
def check_planarity(G: Graph[_Node], counterexample: bool = False):
    """
    Check if a graph is planar and return a counterexample or an embedding.

    A graph is planar iff it can be drawn in a plane without
    any edge intersections.

    Parameters
    ----------
    G : NetworkX graph
    counterexample : bool
        A Kuratowski subgraph (to proof non planarity) is only returned if set
        to true.

    Returns
    -------
    (is_planar, certificate) : (bool, NetworkX graph) tuple
        is_planar is true if the graph is planar.
        If the graph is planar `certificate` is a PlanarEmbedding
        otherwise it is a Kuratowski subgraph.

    Examples
    --------
    >>> G = nx.Graph([(0, 1), (0, 2)])
    >>> is_planar, P = nx.check_planarity(G)
    >>> print(is_planar)
    True

    When `G` is planar, a `PlanarEmbedding` instance is returned:

    >>> P.get_data()
    {0: [1, 2], 1: [0], 2: [0]}

    Notes
    -----
    A (combinatorial) embedding consists of cyclic orderings of the incident
    edges at each vertex. Given such an embedding there are multiple approaches
    discussed in literature to drawing the graph (subject to various
    constraints, e.g. integer coordinates), see e.g. [2].

    The planarity check algorithm and extraction of the combinatorial embedding
    is based on the Left-Right Planarity Test [1].

    A counterexample is only generated if the corresponding parameter is set,
    because the complexity of the counterexample generation is higher.

    See also
    --------
    is_planar :
        Check for planarity without creating a `PlanarEmbedding` or counterexample.

    References
    ----------
    .. [1] Ulrik Brandes:
        The Left-Right Planarity Test
        2009
        http://citeseerx.ist.psu.edu/viewdoc/summary?doi=10.1.1.217.9208
    .. [2] Takao Nishizeki, Md Saidur Rahman:
        Planar graph drawing
        Lecture Notes Series on Computing: Volume 12
        2004
    """
    ...
@_dispatchable
def get_counterexample(G: Graph[_Node]) -> Graph[_Node]:
    """
    Obtains a Kuratowski subgraph.

    Raises nx.NetworkXException if G is planar.

    The function removes edges such that the graph is still not planar.
    At some point the removal of any edge would make the graph planar.
    This subgraph must be a Kuratowski subgraph.

    Parameters
    ----------
    G : NetworkX graph

    Returns
    -------
    subgraph : NetworkX graph
        A Kuratowski subgraph that proves that G is not planar.
    """
    ...
@_dispatchable
def get_counterexample_recursive(G: Graph[_Node]) -> Graph[_Node]:
    """Recursive version of :meth:`get_counterexample`."""
    ...

class Interval:
    """
    Represents a set of return edges.

    All return edges in an interval induce a same constraint on the contained
    edges, which means that all edges must either have a left orientation or
    all edges must have a right orientation.
    """
    low: Incomplete
    high: Incomplete

    def __init__(self, low=None, high=None) -> None: ...
    def empty(self):
        """Check if the interval is empty"""
        ...
    def copy(self):
        """Returns a copy of this interval"""
        ...
    def conflicting(self, b, planarity_state):
        """Returns True if interval I conflicts with edge b"""
        ...

class ConflictPair:
    """
    Represents a different constraint between two intervals.

    The edges in the left interval must have a different orientation than
    the one in the right interval.
    """
    left: Incomplete
    right: Incomplete

    def __init__(self, left=..., right=...) -> None: ...
    def swap(self) -> None:
        """Swap left and right intervals"""
        ...
    def lowest(self, planarity_state):
        """Returns the lowest lowpoint of a conflict pair"""
        ...

class LRPlanarity:
    """A class to maintain the state during planarity check."""
    G: Incomplete
    roots: Incomplete
    height: Incomplete
    lowpt: Incomplete
    lowpt2: Incomplete
    nesting_depth: Incomplete
    parent_edge: Incomplete
    DG: Incomplete
    adjs: Incomplete
    ordered_adjs: Incomplete
    ref: Incomplete
    side: Incomplete
    S: Incomplete
    stack_bottom: Incomplete
    lowpt_edge: Incomplete
    left_ref: Incomplete
    right_ref: Incomplete
    embedding: Incomplete

    def __init__(self, G) -> None: ...
    def lr_planarity(self):
        """
        Execute the LR planarity test.

        Returns
        -------
        embedding : dict
            If the graph is planar an embedding is returned. Otherwise None.
        """
        ...
    def lr_planarity_recursive(self):
        """Recursive version of :meth:`lr_planarity`."""
        ...
    def dfs_orientation(self, v):
        """Orient the graph by DFS, compute lowpoints and nesting order."""
        ...
    def dfs_orientation_recursive(self, v) -> None:
        """Recursive version of :meth:`dfs_orientation`."""
        ...
    def dfs_testing(self, v):
        """Test for LR partition."""
        ...
    def dfs_testing_recursive(self, v):
        """Recursive version of :meth:`dfs_testing`."""
        ...
    def add_constraints(self, ei, e): ...
    def remove_back_edges(self, e) -> None: ...
    def dfs_embedding(self, v):
        """Completes the embedding."""
        ...
    def dfs_embedding_recursive(self, v) -> None:
        """Recursive version of :meth:`dfs_embedding`."""
        ...
    def sign(self, e):
        """Resolve the relative side of an edge to the absolute side."""
        ...
    def sign_recursive(self, e):
        """Recursive version of :meth:`sign`."""
        ...

class PlanarEmbedding(DiGraph[_Node]):
    """
    Represents a planar graph with its planar embedding.

    The planar embedding is given by a `combinatorial embedding
    <https://en.wikipedia.org/wiki/Graph_embedding#Combinatorial_embedding>`_.

    .. note:: `check_planarity` is the preferred way to check if a graph is planar.

    **Neighbor ordering:**

    In comparison to a usual graph structure, the embedding also stores the
    order of all neighbors for every vertex.
    The order of the neighbors can be given in clockwise (cw) direction or
    counterclockwise (ccw) direction. This order is stored as edge attributes
    in the underlying directed graph. For the edge (u, v) the edge attribute
    'cw' is set to the neighbor of u that follows immediately after v in
    clockwise direction.

    In order for a PlanarEmbedding to be valid it must fulfill multiple
    conditions. It is possible to check if these conditions are fulfilled with
    the method :meth:`check_structure`.
    The conditions are:

    * Edges must go in both directions (because the edge attributes differ)
    * Every edge must have a 'cw' and 'ccw' attribute which corresponds to a
      correct planar embedding.

    As long as a PlanarEmbedding is invalid only the following methods should
    be called:

    * :meth:`add_half_edge`
    * :meth:`connect_components`

    Even though the graph is a subclass of nx.DiGraph, it can still be used
    for algorithms that require undirected graphs, because the method
    :meth:`is_directed` is overridden. This is possible, because a valid
    PlanarGraph must have edges in both directions.

    **Half edges:**

    In methods like `add_half_edge` the term "half-edge" is used, which is
    a term that is used in `doubly connected edge lists
    <https://en.wikipedia.org/wiki/Doubly_connected_edge_list>`_. It is used
    to emphasize that the edge is only in one direction and there exists
    another half-edge in the opposite direction.
    While conventional edges always have two faces (including outer face) next
    to them, it is possible to assign each half-edge *exactly one* face.
    For a half-edge (u, v) that is oriented such that u is below v then the
    face that belongs to (u, v) is to the right of this half-edge.

    See Also
    --------
    is_planar :
        Preferred way to check if an existing graph is planar.

    check_planarity :
        A convenient way to create a `PlanarEmbedding`. If not planar,
        it returns a subgraph that shows this.

    Examples
    --------

    Create an embedding of a star graph (compare `nx.star_graph(3)`):

    >>> G = nx.PlanarEmbedding()
    >>> G.add_half_edge(0, 1)
    >>> G.add_half_edge(0, 2, ccw=1)
    >>> G.add_half_edge(0, 3, ccw=2)
    >>> G.add_half_edge(1, 0)
    >>> G.add_half_edge(2, 0)
    >>> G.add_half_edge(3, 0)

    Alternatively the same embedding can also be defined in counterclockwise
    orientation. The following results in exactly the same PlanarEmbedding:

    >>> G = nx.PlanarEmbedding()
    >>> G.add_half_edge(0, 1)
    >>> G.add_half_edge(0, 3, cw=1)
    >>> G.add_half_edge(0, 2, cw=3)
    >>> G.add_half_edge(1, 0)
    >>> G.add_half_edge(2, 0)
    >>> G.add_half_edge(3, 0)

    After creating a graph, it is possible to validate that the PlanarEmbedding
    object is correct:

    >>> G.check_structure()
    """
    def get_data(self) -> dict[_Node, list[_Node]]:
        """
        Converts the adjacency structure into a better readable structure.

        Returns
        -------
        embedding : dict
            A dict mapping all nodes to a list of neighbors sorted in
            clockwise order.

        See Also
        --------
        set_data
        """
        ...
    def set_data(self, data: Mapping[_Node, Reversible[_Node]]) -> None:
        """
        Inserts edges according to given sorted neighbor list.

        The input format is the same as the output format of get_data().

        Parameters
        ----------
        data : dict
            A dict mapping all nodes to a list of neighbors sorted in
            clockwise order.

        See Also
        --------
        get_data
        """
        ...
    def neighbors_cw_order(self, v: _Node) -> Generator[_Node, None, None]:
        """
        Generator for the neighbors of v in clockwise order.

        Parameters
        ----------
        v : node

        Yields
        ------
        node
        """
        ...
    def add_half_edge(self, start_node: _Node, end_node: _Node, *, cw: _Node | None = None, ccw: _Node | None = None):
        """
        Adds a half-edge from `start_node` to `end_node`.

        If the half-edge is not the first one out of `start_node`, a reference
        node must be provided either in the clockwise (parameter `cw`) or in
        the counterclockwise (parameter `ccw`) direction. Only one of `cw`/`ccw`
        can be specified (or neither in the case of the first edge).
        Note that specifying a reference in the clockwise (`cw`) direction means
        inserting the new edge in the first counterclockwise position with
        respect to the reference (and vice-versa).

        Parameters
        ----------
        start_node : node
            Start node of inserted edge.
        end_node : node
            End node of inserted edge.
        cw, ccw: node
            End node of reference edge.
            Omit or pass `None` if adding the first out-half-edge of `start_node`.


        Raises
        ------
        NetworkXException
            If the `cw` or `ccw` node is not a successor of `start_node`.
            If `start_node` has successors, but neither `cw` or `ccw` is provided.
            If both `cw` and `ccw` are specified.

        See Also
        --------
        connect_components
        """
        ...
    def check_structure(self) -> None:
        """
        Runs without exceptions if this object is valid.

        Checks that the following properties are fulfilled:

        * Edges go in both directions (because the edge attributes differ).
        * Every edge has a 'cw' and 'ccw' attribute which corresponds to a
          correct planar embedding.

        Running this method verifies that the underlying Graph must be planar.

        Raises
        ------
        NetworkXException
            This exception is raised with a short explanation if the
            PlanarEmbedding is invalid.
        """
        ...
    def add_half_edge_ccw(self, start_node: _Node, end_node: _Node, reference_neighbor: _Node) -> None:
        """
        Adds a half-edge from start_node to end_node.

        The half-edge is added counter clockwise next to the existing half-edge
        (start_node, reference_neighbor).

        Parameters
        ----------
        start_node : node
            Start node of inserted edge.
        end_node : node
            End node of inserted edge.
        reference_neighbor: node
            End node of reference edge.

        Raises
        ------
        NetworkXException
            If the reference_neighbor does not exist.

        See Also
        --------
        add_half_edge
        add_half_edge_cw
        connect_components
        """
        ...
    def add_half_edge_cw(self, start_node: _Node, end_node: _Node, reference_neighbor: _Node) -> None:
        """
        Adds a half-edge from start_node to end_node.

        The half-edge is added clockwise next to the existing half-edge
        (start_node, reference_neighbor).

        Parameters
        ----------
        start_node : node
            Start node of inserted edge.
        end_node : node
            End node of inserted edge.
        reference_neighbor: node
            End node of reference edge.

        Raises
        ------
        NetworkXException
            If the reference_neighbor does not exist.

        See Also
        --------
        add_half_edge
        add_half_edge_ccw
        connect_components
        """
        ...
    def connect_components(self, v: _Node, w: _Node) -> None:
        """
        Adds half-edges for (v, w) and (w, v) at some position.

        This method should only be called if v and w are in different
        components, or it might break the embedding.
        This especially means that if `connect_components(v, w)`
        is called it is not allowed to call `connect_components(w, v)`
        afterwards. The neighbor orientations in both directions are
        all set correctly after the first call.

        Parameters
        ----------
        v : node
        w : node

        See Also
        --------
        add_half_edge
        """
        ...
    def add_half_edge_first(self, start_node: _Node, end_node: _Node) -> None:
        """
        Add a half-edge and set end_node as start_node's leftmost neighbor.

        The new edge is inserted counterclockwise with respect to the current
        leftmost neighbor, if there is one.

        Parameters
        ----------
        start_node : node
        end_node : node

        See Also
        --------
        add_half_edge
        connect_components
        """
        ...
    def next_face_half_edge(self, v: _Node, w: _Node) -> tuple[_Node, _Node]:
        """
        Returns the following half-edge left of a face.

        Parameters
        ----------
        v : node
        w : node

        Returns
        -------
        half-edge : tuple
        """
        ...
    def traverse_face(
        self, v: _Node, w: _Node, mark_half_edges: MutableSet[tuple[_Node, _Node]] | None = None
<<<<<<< HEAD
    ) -> list[_Node]:
        """
        Returns nodes on the face that belong to the half-edge (v, w).

        The face that is traversed lies to the right of the half-edge (in an
        orientation where v is below w).

        Optionally it is possible to pass a set to which all encountered half
        edges are added. Before calling this method, this set must not include
        any half-edges that belong to the face.

        Parameters
        ----------
        v : node
            Start node of half-edge.
        w : node
            End node of half-edge.
        mark_half_edges: set, optional
            Set to which all encountered half-edges are added.

        Returns
        -------
        face : list
            A list of nodes that lie on this face.
        """
        ...
=======
    ) -> list[_Node]: ...
    def to_undirected(self, reciprocal: bool = False, as_view: bool = False) -> Graph[_Node]: ...  # type: ignore[override]
>>>>>>> 8d1ac2e5
<|MERGE_RESOLUTION|>--- conflicted
+++ resolved
@@ -529,34 +529,5 @@
         ...
     def traverse_face(
         self, v: _Node, w: _Node, mark_half_edges: MutableSet[tuple[_Node, _Node]] | None = None
-<<<<<<< HEAD
-    ) -> list[_Node]:
-        """
-        Returns nodes on the face that belong to the half-edge (v, w).
-
-        The face that is traversed lies to the right of the half-edge (in an
-        orientation where v is below w).
-
-        Optionally it is possible to pass a set to which all encountered half
-        edges are added. Before calling this method, this set must not include
-        any half-edges that belong to the face.
-
-        Parameters
-        ----------
-        v : node
-            Start node of half-edge.
-        w : node
-            End node of half-edge.
-        mark_half_edges: set, optional
-            Set to which all encountered half-edges are added.
-
-        Returns
-        -------
-        face : list
-            A list of nodes that lie on this face.
-        """
-        ...
-=======
     ) -> list[_Node]: ...
-    def to_undirected(self, reciprocal: bool = False, as_view: bool = False) -> Graph[_Node]: ...  # type: ignore[override]
->>>>>>> 8d1ac2e5
+    def to_undirected(self, reciprocal: bool = False, as_view: bool = False) -> Graph[_Node]: ...  # type: ignore[override]