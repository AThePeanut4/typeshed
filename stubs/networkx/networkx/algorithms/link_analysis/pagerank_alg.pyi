--- conflicted
+++ resolved
@@ -1,119 +1,11 @@
-<<<<<<< HEAD
-"""PageRank analysis of graph structure."""
-
-from _typeshed import Incomplete
-=======
 from _typeshed import Incomplete, SupportsGetItem
 from collections.abc import Iterable
->>>>>>> 62feb28c
 
 from networkx.classes.graph import Graph, _Node
 from networkx.utils.backends import _dispatchable
 
 @_dispatchable
 def pagerank(
-<<<<<<< HEAD
-    G,
-    alpha: float = 0.85,
-    personalization: Incomplete | None = None,
-    max_iter: int = 100,
-    tol: float = 1e-06,
-    nstart: Incomplete | None = None,
-    weight: str = "weight",
-    dangling: Incomplete | None = None,
-):
-    """
-    Returns the PageRank of the nodes in the graph.
-
-    PageRank computes a ranking of the nodes in the graph G based on
-    the structure of the incoming links. It was originally designed as
-    an algorithm to rank web pages.
-
-    Parameters
-    ----------
-    G : graph
-      A NetworkX graph.  Undirected graphs will be converted to a directed
-      graph with two directed edges for each undirected edge.
-
-    alpha : float, optional
-      Damping parameter for PageRank, default=0.85.
-
-    personalization: dict, optional
-      The "personalization vector" consisting of a dictionary with a
-      key some subset of graph nodes and personalization value each of those.
-      At least one personalization value must be non-zero.
-      If not specified, a nodes personalization value will be zero.
-      By default, a uniform distribution is used.
-
-    max_iter : integer, optional
-      Maximum number of iterations in power method eigenvalue solver.
-
-    tol : float, optional
-      Error tolerance used to check convergence in power method solver.
-      The iteration will stop after a tolerance of ``len(G) * tol`` is reached.
-
-    nstart : dictionary, optional
-      Starting value of PageRank iteration for each node.
-
-    weight : key, optional
-      Edge data key to use as weight.  If None weights are set to 1.
-
-    dangling: dict, optional
-      The outedges to be assigned to any "dangling" nodes, i.e., nodes without
-      any outedges. The dict key is the node the outedge points to and the dict
-      value is the weight of that outedge. By default, dangling nodes are given
-      outedges according to the personalization vector (uniform if not
-      specified). This must be selected to result in an irreducible transition
-      matrix (see notes under google_matrix). It may be common to have the
-      dangling dict to be the same as the personalization dict.
-
-
-    Returns
-    -------
-    pagerank : dictionary
-       Dictionary of nodes with PageRank as value
-
-    Examples
-    --------
-    >>> G = nx.DiGraph(nx.path_graph(4))
-    >>> pr = nx.pagerank(G, alpha=0.9)
-
-    Notes
-    -----
-    The eigenvector calculation is done by the power iteration method
-    and has no guarantee of convergence.  The iteration will stop after
-    an error tolerance of ``len(G) * tol`` has been reached. If the
-    number of iterations exceed `max_iter`, a
-    :exc:`networkx.exception.PowerIterationFailedConvergence` exception
-    is raised.
-
-    The PageRank algorithm was designed for directed graphs but this
-    algorithm does not check if the input graph is directed and will
-    execute on undirected graphs by converting each edge in the
-    directed graph to two edges.
-
-    See Also
-    --------
-    google_matrix
-
-    Raises
-    ------
-    PowerIterationFailedConvergence
-        If the algorithm fails to converge to the specified tolerance
-        within the specified number of iterations of the power iteration
-        method.
-
-    References
-    ----------
-    .. [1] A. Langville and C. Meyer,
-       "A survey of eigenvector methods of web information retrieval."
-       http://citeseer.ist.psu.edu/713792.html
-    .. [2] Page, Lawrence; Brin, Sergey; Motwani, Rajeev and Winograd, Terry,
-       The PageRank citation ranking: Bringing order to the Web. 1999
-       http://dbpubs.stanford.edu:8090/pub/showDoc.Fulltext?lang=en&doc=1999-66&format=pdf
-    """
-    ...
-=======
     G: Graph[_Node],
     alpha: float | None = 0.85,
     personalization: SupportsGetItem[Incomplete, Incomplete] | None = None,
@@ -123,79 +15,12 @@
     weight: str | None = "weight",
     dangling: SupportsGetItem[Incomplete, Incomplete] | None = None,
 ): ...
->>>>>>> 62feb28c
 @_dispatchable
 def google_matrix(
     G: Graph[_Node],
     alpha: float = 0.85,
-<<<<<<< HEAD
-    personalization: Incomplete | None = None,
-    nodelist: Incomplete | None = None,
-    weight: str = "weight",
-    dangling: Incomplete | None = None,
-):
-    """
-    Returns the Google matrix of the graph.
-
-    Parameters
-    ----------
-    G : graph
-      A NetworkX graph.  Undirected graphs will be converted to a directed
-      graph with two directed edges for each undirected edge.
-
-    alpha : float
-      The damping factor.
-
-    personalization: dict, optional
-      The "personalization vector" consisting of a dictionary with a
-      key some subset of graph nodes and personalization value each of those.
-      At least one personalization value must be non-zero.
-      If not specified, a nodes personalization value will be zero.
-      By default, a uniform distribution is used.
-
-    nodelist : list, optional
-      The rows and columns are ordered according to the nodes in nodelist.
-      If nodelist is None, then the ordering is produced by G.nodes().
-
-    weight : key, optional
-      Edge data key to use as weight.  If None weights are set to 1.
-
-    dangling: dict, optional
-      The outedges to be assigned to any "dangling" nodes, i.e., nodes without
-      any outedges. The dict key is the node the outedge points to and the dict
-      value is the weight of that outedge. By default, dangling nodes are given
-      outedges according to the personalization vector (uniform if not
-      specified) This must be selected to result in an irreducible transition
-      matrix (see notes below). It may be common to have the dangling dict to
-      be the same as the personalization dict.
-
-    Returns
-    -------
-    A : 2D NumPy ndarray
-       Google matrix of the graph
-
-    Notes
-    -----
-    The array returned represents the transition matrix that describes the
-    Markov chain used in PageRank. For PageRank to converge to a unique
-    solution (i.e., a unique stationary distribution in a Markov chain), the
-    transition matrix must be irreducible. In other words, it must be that
-    there exists a path between every pair of nodes in the graph, or else there
-    is the potential of "rank sinks."
-
-    This implementation works with Multi(Di)Graphs. For multigraphs the
-    weight between two nodes is set to be the sum of all edge weights
-    between those nodes.
-
-    See Also
-    --------
-    pagerank
-    """
-    ...
-=======
     personalization: SupportsGetItem[Incomplete, Incomplete] | None = None,
     nodelist: Iterable[Incomplete] | None = None,
     weight: str | None = "weight",
     dangling: SupportsGetItem[Incomplete, Incomplete] | None = None,
-): ...
->>>>>>> 62feb28c
+): ...