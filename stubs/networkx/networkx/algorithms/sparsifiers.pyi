--- conflicted
+++ resolved
@@ -1,70 +1,6 @@
-<<<<<<< HEAD
-"""Functions for computing sparsifiers of graphs."""
-
-from _typeshed import Incomplete
-
-=======
 from networkx.classes.graph import Graph, _Node
->>>>>>> 62feb28c
 from networkx.utils.backends import _dispatchable
 from numpy.random import RandomState
 
 @_dispatchable
-<<<<<<< HEAD
-def spanner(G, stretch, weight: Incomplete | None = None, seed: Incomplete | None = None):
-    """
-    Returns a spanner of the given graph with the given stretch.
-
-    A spanner of a graph G = (V, E) with stretch t is a subgraph
-    H = (V, E_S) such that E_S is a subset of E and the distance between
-    any pair of nodes in H is at most t times the distance between the
-    nodes in G.
-
-    Parameters
-    ----------
-    G : NetworkX graph
-        An undirected simple graph.
-
-    stretch : float
-        The stretch of the spanner.
-
-    weight : object
-        The edge attribute to use as distance.
-
-    seed : integer, random_state, or None (default)
-        Indicator of random number generation state.
-        See :ref:`Randomness<randomness>`.
-
-    Returns
-    -------
-    NetworkX graph
-        A spanner of the given graph with the given stretch.
-
-    Raises
-    ------
-    ValueError
-        If a stretch less than 1 is given.
-
-    Notes
-    -----
-    This function implements the spanner algorithm by Baswana and Sen,
-    see [1].
-
-    This algorithm is a randomized las vegas algorithm: The expected
-    running time is O(km) where k = (stretch + 1) // 2 and m is the
-    number of edges in G. The returned graph is always a spanner of the
-    given graph with the specified stretch. For weighted graphs the
-    number of edges in the spanner is O(k * n^(1 + 1 / k)) where k is
-    defined as above and n is the number of nodes in G. For unweighted
-    graphs the number of edges is O(n^(1 + 1 / k) + kn).
-
-    References
-    ----------
-    [1] S. Baswana, S. Sen. A Simple and Linear Time Randomized
-    Algorithm for Computing Sparse Spanners in Weighted Graphs.
-    Random Struct. Algorithms 30(4): 532-563 (2007).
-    """
-    ...
-=======
-def spanner(G: Graph[_Node], stretch: float, weight: str | None = None, seed: int | RandomState | None = None): ...
->>>>>>> 62feb28c
+def spanner(G: Graph[_Node], stretch: float, weight: str | None = None, seed: int | RandomState | None = None): ...