"""Functions for computing reaching centrality of a node or a graph."""

from _typeshed import Incomplete, SupportsGetItem

from networkx.classes.digraph import DiGraph
from networkx.classes.graph import _Node
from networkx.utils.backends import _dispatchable

__all__ = ["global_reaching_centrality", "local_reaching_centrality"]

@_dispatchable
<<<<<<< HEAD
def global_reaching_centrality(G: DiGraph[_Node], weight: str | None = None, normalized: bool | None = True):
    """
    Returns the global reaching centrality of a directed graph.

    The *global reaching centrality* of a weighted directed graph is the
    average over all nodes of the difference between the local reaching
    centrality of the node and the greatest local reaching centrality of
    any node in the graph [1]_. For more information on the local
    reaching centrality, see :func:`local_reaching_centrality`.
    Informally, the local reaching centrality is the proportion of the
    graph that is reachable from the neighbors of the node.

    Parameters
    ----------
    G : DiGraph
        A networkx DiGraph.

    weight : None or string, optional (default=None)
        Attribute to use for edge weights. If ``None``, each edge weight
        is assumed to be one. A higher weight implies a stronger
        connection between nodes and a *shorter* path length.

    normalized : bool, optional (default=True)
        Whether to normalize the edge weights by the total sum of edge
        weights.

    Returns
    -------
    h : float
        The global reaching centrality of the graph.

    Examples
    --------
    >>> G = nx.DiGraph()
    >>> G.add_edge(1, 2)
    >>> G.add_edge(1, 3)
    >>> nx.global_reaching_centrality(G)
    1.0
    >>> G.add_edge(3, 2)
    >>> nx.global_reaching_centrality(G)
    0.75

    See also
    --------
    local_reaching_centrality

    References
    ----------
    .. [1] Mones, Enys, Lilla Vicsek, and Tamás Vicsek.
           "Hierarchy Measure for Complex Networks."
           *PLoS ONE* 7.3 (2012): e33799.
           https://doi.org/10.1371/journal.pone.0033799
    """
    ...
=======
def global_reaching_centrality(G: DiGraph[_Node], weight: str | None = None, normalized: bool | None = True) -> float: ...
>>>>>>> 07a59e92
@_dispatchable
def local_reaching_centrality(
    G: DiGraph[_Node],
    v: _Node,
    paths: SupportsGetItem[Incomplete, Incomplete] | None = None,
    weight: str | None = None,
    normalized: bool | None = True,
<<<<<<< HEAD
):
    """
    Returns the local reaching centrality of a node in a directed
    graph.

    The *local reaching centrality* of a node in a directed graph is the
    proportion of other nodes reachable from that node [1]_.

    Parameters
    ----------
    G : DiGraph
        A NetworkX DiGraph.

    v : node
        A node in the directed graph `G`.

    paths : dictionary (default=None)
        If this is not `None` it must be a dictionary representation
        of single-source shortest paths, as computed by, for example,
        :func:`networkx.shortest_path` with source node `v`. Use this
        keyword argument if you intend to invoke this function many
        times but don't want the paths to be recomputed each time.

    weight : None or string, optional (default=None)
        Attribute to use for edge weights.  If `None`, each edge weight
        is assumed to be one. A higher weight implies a stronger
        connection between nodes and a *shorter* path length.

    normalized : bool, optional (default=True)
        Whether to normalize the edge weights by the total sum of edge
        weights.

    Returns
    -------
    h : float
        The local reaching centrality of the node ``v`` in the graph
        ``G``.

    Examples
    --------
    >>> G = nx.DiGraph()
    >>> G.add_edges_from([(1, 2), (1, 3)])
    >>> nx.local_reaching_centrality(G, 3)
    0.0
    >>> G.add_edge(3, 2)
    >>> nx.local_reaching_centrality(G, 3)
    0.5

    See also
    --------
    global_reaching_centrality

    References
    ----------
    .. [1] Mones, Enys, Lilla Vicsek, and Tamás Vicsek.
           "Hierarchy Measure for Complex Networks."
           *PLoS ONE* 7.3 (2012): e33799.
           https://doi.org/10.1371/journal.pone.0033799
    """
    ...
=======
) -> float: ...
>>>>>>> 07a59e92
<|MERGE_RESOLUTION|>--- conflicted
+++ resolved
@@ -9,64 +9,7 @@
 __all__ = ["global_reaching_centrality", "local_reaching_centrality"]
 
 @_dispatchable
-<<<<<<< HEAD
-def global_reaching_centrality(G: DiGraph[_Node], weight: str | None = None, normalized: bool | None = True):
-    """
-    Returns the global reaching centrality of a directed graph.
-
-    The *global reaching centrality* of a weighted directed graph is the
-    average over all nodes of the difference between the local reaching
-    centrality of the node and the greatest local reaching centrality of
-    any node in the graph [1]_. For more information on the local
-    reaching centrality, see :func:`local_reaching_centrality`.
-    Informally, the local reaching centrality is the proportion of the
-    graph that is reachable from the neighbors of the node.
-
-    Parameters
-    ----------
-    G : DiGraph
-        A networkx DiGraph.
-
-    weight : None or string, optional (default=None)
-        Attribute to use for edge weights. If ``None``, each edge weight
-        is assumed to be one. A higher weight implies a stronger
-        connection between nodes and a *shorter* path length.
-
-    normalized : bool, optional (default=True)
-        Whether to normalize the edge weights by the total sum of edge
-        weights.
-
-    Returns
-    -------
-    h : float
-        The global reaching centrality of the graph.
-
-    Examples
-    --------
-    >>> G = nx.DiGraph()
-    >>> G.add_edge(1, 2)
-    >>> G.add_edge(1, 3)
-    >>> nx.global_reaching_centrality(G)
-    1.0
-    >>> G.add_edge(3, 2)
-    >>> nx.global_reaching_centrality(G)
-    0.75
-
-    See also
-    --------
-    local_reaching_centrality
-
-    References
-    ----------
-    .. [1] Mones, Enys, Lilla Vicsek, and Tamás Vicsek.
-           "Hierarchy Measure for Complex Networks."
-           *PLoS ONE* 7.3 (2012): e33799.
-           https://doi.org/10.1371/journal.pone.0033799
-    """
-    ...
-=======
 def global_reaching_centrality(G: DiGraph[_Node], weight: str | None = None, normalized: bool | None = True) -> float: ...
->>>>>>> 07a59e92
 @_dispatchable
 def local_reaching_centrality(
     G: DiGraph[_Node],
@@ -74,67 +17,4 @@
     paths: SupportsGetItem[Incomplete, Incomplete] | None = None,
     weight: str | None = None,
     normalized: bool | None = True,
-<<<<<<< HEAD
-):
-    """
-    Returns the local reaching centrality of a node in a directed
-    graph.
-
-    The *local reaching centrality* of a node in a directed graph is the
-    proportion of other nodes reachable from that node [1]_.
-
-    Parameters
-    ----------
-    G : DiGraph
-        A NetworkX DiGraph.
-
-    v : node
-        A node in the directed graph `G`.
-
-    paths : dictionary (default=None)
-        If this is not `None` it must be a dictionary representation
-        of single-source shortest paths, as computed by, for example,
-        :func:`networkx.shortest_path` with source node `v`. Use this
-        keyword argument if you intend to invoke this function many
-        times but don't want the paths to be recomputed each time.
-
-    weight : None or string, optional (default=None)
-        Attribute to use for edge weights.  If `None`, each edge weight
-        is assumed to be one. A higher weight implies a stronger
-        connection between nodes and a *shorter* path length.
-
-    normalized : bool, optional (default=True)
-        Whether to normalize the edge weights by the total sum of edge
-        weights.
-
-    Returns
-    -------
-    h : float
-        The local reaching centrality of the node ``v`` in the graph
-        ``G``.
-
-    Examples
-    --------
-    >>> G = nx.DiGraph()
-    >>> G.add_edges_from([(1, 2), (1, 3)])
-    >>> nx.local_reaching_centrality(G, 3)
-    0.0
-    >>> G.add_edge(3, 2)
-    >>> nx.local_reaching_centrality(G, 3)
-    0.5
-
-    See also
-    --------
-    global_reaching_centrality
-
-    References
-    ----------
-    .. [1] Mones, Enys, Lilla Vicsek, and Tamás Vicsek.
-           "Hierarchy Measure for Complex Networks."
-           *PLoS ONE* 7.3 (2012): e33799.
-           https://doi.org/10.1371/journal.pone.0033799
-    """
-    ...
-=======
-) -> float: ...
->>>>>>> 07a59e92
+) -> float: ...