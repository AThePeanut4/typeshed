--- conflicted
+++ resolved
@@ -1,8 +1,4 @@
-<<<<<<< HEAD
-"""Load centrality."""
-=======
 from _typeshed import Incomplete
->>>>>>> 07a59e92
 
 from networkx.classes.graph import Graph, _Node
 from networkx.utils.backends import _dispatchable
@@ -12,61 +8,7 @@
 @_dispatchable
 def newman_betweenness_centrality(
     G: Graph[_Node], v=None, cutoff: bool | None = None, normalized: bool | None = True, weight: str | None = None
-<<<<<<< HEAD
-):
-    """
-    Compute load centrality for nodes.
-
-    The load centrality of a node is the fraction of all shortest
-    paths that pass through that node.
-
-    Parameters
-    ----------
-    G : graph
-      A networkx graph.
-
-    normalized : bool, optional (default=True)
-      If True the betweenness values are normalized by b=b/(n-1)(n-2) where
-      n is the number of nodes in G.
-
-    weight : None or string, optional (default=None)
-      If None, edge weights are ignored.
-      Otherwise holds the name of the edge attribute used as weight.
-      The weight of an edge is treated as the length or distance between the two sides.
-
-    cutoff : bool, optional (default=None)
-      If specified, only consider paths of length <= cutoff.
-
-    Returns
-    -------
-    nodes : dictionary
-       Dictionary of nodes with centrality as the value.
-
-    See Also
-    --------
-    betweenness_centrality
-
-    Notes
-    -----
-    Load centrality is slightly different than betweenness. It was originally
-    introduced by [2]_. For this load algorithm see [1]_.
-
-    References
-    ----------
-    .. [1] Mark E. J. Newman:
-       Scientific collaboration networks. II.
-       Shortest paths, weighted networks, and centrality.
-       Physical Review E 64, 016132, 2001.
-       http://journals.aps.org/pre/abstract/10.1103/PhysRevE.64.016132
-    .. [2] Kwang-Il Goh, Byungnam Kahng and Doochul Kim
-       Universal behavior of Load Distribution in Scale-Free Networks.
-       Physical Review Letters 87(27):1–4, 2001.
-       https://doi.org/10.1103/PhysRevLett.87.278701
-    """
-    ...
-=======
 ) -> float | dict[Incomplete, float]: ...
->>>>>>> 07a59e92
 
 load_centrality = newman_betweenness_centrality
 
