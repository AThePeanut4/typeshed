--- conflicted
+++ resolved
@@ -1,11 +1,4 @@
-<<<<<<< HEAD
-"""Laplacian centrality measures."""
-
-from _typeshed import Incomplete
-from collections.abc import Iterable
-=======
 from collections.abc import Collection
->>>>>>> 41eb1a67
 
 from networkx.classes.graph import Graph, _Node
 from networkx.utils.backends import _dispatchable
