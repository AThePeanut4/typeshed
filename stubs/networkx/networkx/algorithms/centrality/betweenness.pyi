<<<<<<< HEAD
"""Betweenness centrality measures."""

from _typeshed import Incomplete

=======
>>>>>>> 62feb28c
from networkx.classes.graph import Graph, _Edge, _Node
from networkx.utils.backends import _dispatchable
from numpy.random import RandomState

@_dispatchable
def betweenness_centrality(
    G: Graph[_Node],
    k: int | None = None,
    normalized: bool | None = True,
    weight: str | None = None,
    endpoints: bool | None = False,
    seed: int | RandomState | None = None,
) -> dict[_Node, float]:
    r"""
    Compute the shortest-path betweenness centrality for nodes.

    Betweenness centrality of a node $v$ is the sum of the
    fraction of all-pairs shortest paths that pass through $v$

    .. math::

       c_B(v) =\sum_{s,t \in V} \frac{\sigma(s, t|v)}{\sigma(s, t)}

    where $V$ is the set of nodes, $\sigma(s, t)$ is the number of
    shortest $(s, t)$-paths,  and $\sigma(s, t|v)$ is the number of
    those paths  passing through some  node $v$ other than $s, t$.
    If $s = t$, $\sigma(s, t) = 1$, and if $v \in {s, t}$,
    $\sigma(s, t|v) = 0$ [2]_.

    Parameters
    ----------
    G : graph
      A NetworkX graph.

    k : int, optional (default=None)
      If k is not None use k node samples to estimate betweenness.
      The value of k <= n where n is the number of nodes in the graph.
      Higher values give better approximation.

    normalized : bool, optional
      If True the betweenness values are normalized by `2/((n-1)(n-2))`
      for graphs, and `1/((n-1)(n-2))` for directed graphs where `n`
      is the number of nodes in G.

    weight : None or string, optional (default=None)
      If None, all edge weights are considered equal.
      Otherwise holds the name of the edge attribute used as weight.
      Weights are used to calculate weighted shortest paths, so they are
      interpreted as distances.

    endpoints : bool, optional
      If True include the endpoints in the shortest path counts.

    seed : integer, random_state, or None (default)
        Indicator of random number generation state.
        See :ref:`Randomness<randomness>`.
        Note that this is only used if k is not None.

    Returns
    -------
    nodes : dictionary
       Dictionary of nodes with betweenness centrality as the value.

    See Also
    --------
    edge_betweenness_centrality
    load_centrality

    Notes
    -----
    The algorithm is from Ulrik Brandes [1]_.
    See [4]_ for the original first published version and [2]_ for details on
    algorithms for variations and related metrics.

    For approximate betweenness calculations set k=#samples to use
    k nodes ("pivots") to estimate the betweenness values. For an estimate
    of the number of pivots needed see [3]_.

    For weighted graphs the edge weights must be greater than zero.
    Zero edge weights can produce an infinite number of equal length
    paths between pairs of nodes.

    The total number of paths between source and target is counted
    differently for directed and undirected graphs. Directed paths
    are easy to count. Undirected paths are tricky: should a path
    from "u" to "v" count as 1 undirected path or as 2 directed paths?

    For betweenness_centrality we report the number of undirected
    paths when G is undirected.

    For betweenness_centrality_subset the reporting is different.
    If the source and target subsets are the same, then we want
    to count undirected paths. But if the source and target subsets
    differ -- for example, if sources is {0} and targets is {1},
    then we are only counting the paths in one direction. They are
    undirected paths but we are counting them in a directed way.
    To count them as undirected paths, each should count as half a path.

    This algorithm is not guaranteed to be correct if edge weights
    are floating point numbers. As a workaround you can use integer
    numbers by multiplying the relevant edge attributes by a convenient
    constant factor (eg 100) and converting to integers.

    References
    ----------
    .. [1] Ulrik Brandes:
       A Faster Algorithm for Betweenness Centrality.
       Journal of Mathematical Sociology 25(2):163-177, 2001.
       https://doi.org/10.1080/0022250X.2001.9990249
    .. [2] Ulrik Brandes:
       On Variants of Shortest-Path Betweenness
       Centrality and their Generic Computation.
       Social Networks 30(2):136-145, 2008.
       https://doi.org/10.1016/j.socnet.2007.11.001
    .. [3] Ulrik Brandes and Christian Pich:
       Centrality Estimation in Large Networks.
       International Journal of Bifurcation and Chaos 17(7):2303-2318, 2007.
       https://dx.doi.org/10.1142/S0218127407018403
    .. [4] Linton C. Freeman:
       A set of measures of centrality based on betweenness.
       Sociometry 40: 35–41, 1977
       https://doi.org/10.2307/3033543
    """
    ...
@_dispatchable
def edge_betweenness_centrality(
<<<<<<< HEAD
    G: Graph[_Node], k: int | None = None, normalized: bool = True, weight: str | None = None, seed: Incomplete | None = None
) -> dict[_Edge[_Node], float]:
    r"""
    Compute betweenness centrality for edges.

    Betweenness centrality of an edge $e$ is the sum of the
    fraction of all-pairs shortest paths that pass through $e$

    .. math::

       c_B(e) =\sum_{s,t \in V} \frac{\sigma(s, t|e)}{\sigma(s, t)}

    where $V$ is the set of nodes, $\sigma(s, t)$ is the number of
    shortest $(s, t)$-paths, and $\sigma(s, t|e)$ is the number of
    those paths passing through edge $e$ [2]_.

    Parameters
    ----------
    G : graph
      A NetworkX graph.

    k : int, optional (default=None)
      If k is not None use k node samples to estimate betweenness.
      The value of k <= n where n is the number of nodes in the graph.
      Higher values give better approximation.

    normalized : bool, optional
      If True the betweenness values are normalized by $2/(n(n-1))$
      for graphs, and $1/(n(n-1))$ for directed graphs where $n$
      is the number of nodes in G.

    weight : None or string, optional (default=None)
      If None, all edge weights are considered equal.
      Otherwise holds the name of the edge attribute used as weight.
      Weights are used to calculate weighted shortest paths, so they are
      interpreted as distances.

    seed : integer, random_state, or None (default)
        Indicator of random number generation state.
        See :ref:`Randomness<randomness>`.
        Note that this is only used if k is not None.

    Returns
    -------
    edges : dictionary
       Dictionary of edges with betweenness centrality as the value.

    See Also
    --------
    betweenness_centrality
    edge_load

    Notes
    -----
    The algorithm is from Ulrik Brandes [1]_.

    For weighted graphs the edge weights must be greater than zero.
    Zero edge weights can produce an infinite number of equal length
    paths between pairs of nodes.

    References
    ----------
    .. [1]  A Faster Algorithm for Betweenness Centrality. Ulrik Brandes,
       Journal of Mathematical Sociology 25(2):163-177, 2001.
       https://doi.org/10.1080/0022250X.2001.9990249
    .. [2] Ulrik Brandes: On Variants of Shortest-Path Betweenness
       Centrality and their Generic Computation.
       Social Networks 30(2):136-145, 2008.
       https://doi.org/10.1016/j.socnet.2007.11.001
    """
    ...
=======
    G: Graph[_Node],
    k: int | None = None,
    normalized: bool | None = True,
    weight: str | None = None,
    seed: int | RandomState | None = None,
) -> dict[_Edge[_Node], float]: ...
>>>>>>> 62feb28c
<|MERGE_RESOLUTION|>--- conflicted
+++ resolved
@@ -1,10 +1,3 @@
-<<<<<<< HEAD
-"""Betweenness centrality measures."""
-
-from _typeshed import Incomplete
-
-=======
->>>>>>> 62feb28c
 from networkx.classes.graph import Graph, _Edge, _Node
 from networkx.utils.backends import _dispatchable
 from numpy.random import RandomState
@@ -131,83 +124,9 @@
     ...
 @_dispatchable
 def edge_betweenness_centrality(
-<<<<<<< HEAD
-    G: Graph[_Node], k: int | None = None, normalized: bool = True, weight: str | None = None, seed: Incomplete | None = None
-) -> dict[_Edge[_Node], float]:
-    r"""
-    Compute betweenness centrality for edges.
-
-    Betweenness centrality of an edge $e$ is the sum of the
-    fraction of all-pairs shortest paths that pass through $e$
-
-    .. math::
-
-       c_B(e) =\sum_{s,t \in V} \frac{\sigma(s, t|e)}{\sigma(s, t)}
-
-    where $V$ is the set of nodes, $\sigma(s, t)$ is the number of
-    shortest $(s, t)$-paths, and $\sigma(s, t|e)$ is the number of
-    those paths passing through edge $e$ [2]_.
-
-    Parameters
-    ----------
-    G : graph
-      A NetworkX graph.
-
-    k : int, optional (default=None)
-      If k is not None use k node samples to estimate betweenness.
-      The value of k <= n where n is the number of nodes in the graph.
-      Higher values give better approximation.
-
-    normalized : bool, optional
-      If True the betweenness values are normalized by $2/(n(n-1))$
-      for graphs, and $1/(n(n-1))$ for directed graphs where $n$
-      is the number of nodes in G.
-
-    weight : None or string, optional (default=None)
-      If None, all edge weights are considered equal.
-      Otherwise holds the name of the edge attribute used as weight.
-      Weights are used to calculate weighted shortest paths, so they are
-      interpreted as distances.
-
-    seed : integer, random_state, or None (default)
-        Indicator of random number generation state.
-        See :ref:`Randomness<randomness>`.
-        Note that this is only used if k is not None.
-
-    Returns
-    -------
-    edges : dictionary
-       Dictionary of edges with betweenness centrality as the value.
-
-    See Also
-    --------
-    betweenness_centrality
-    edge_load
-
-    Notes
-    -----
-    The algorithm is from Ulrik Brandes [1]_.
-
-    For weighted graphs the edge weights must be greater than zero.
-    Zero edge weights can produce an infinite number of equal length
-    paths between pairs of nodes.
-
-    References
-    ----------
-    .. [1]  A Faster Algorithm for Betweenness Centrality. Ulrik Brandes,
-       Journal of Mathematical Sociology 25(2):163-177, 2001.
-       https://doi.org/10.1080/0022250X.2001.9990249
-    .. [2] Ulrik Brandes: On Variants of Shortest-Path Betweenness
-       Centrality and their Generic Computation.
-       Social Networks 30(2):136-145, 2008.
-       https://doi.org/10.1016/j.socnet.2007.11.001
-    """
-    ...
-=======
     G: Graph[_Node],
     k: int | None = None,
     normalized: bool | None = True,
     weight: str | None = None,
     seed: int | RandomState | None = None,
-) -> dict[_Edge[_Node], float]: ...
->>>>>>> 62feb28c
+) -> dict[_Edge[_Node], float]: ...