"""Group centrality measures."""

from _typeshed import Incomplete
from collections.abc import Iterable

from networkx.classes.graph import Graph, _Node
from networkx.utils.backends import _dispatchable

@_dispatchable
<<<<<<< HEAD
def group_betweenness_centrality(G, C, normalized: bool = True, weight: Incomplete | None = None, endpoints: bool = False):
    r"""
    Compute the group betweenness centrality for a group of nodes.

    Group betweenness centrality of a group of nodes $C$ is the sum of the
    fraction of all-pairs shortest paths that pass through any vertex in $C$

    .. math::

       c_B(v) =\sum_{s,t \in V} \frac{\sigma(s, t|v)}{\sigma(s, t)}

    where $V$ is the set of nodes, $\sigma(s, t)$ is the number of
    shortest $(s, t)$-paths, and $\sigma(s, t|C)$ is the number of
    those paths passing through some node in group $C$. Note that
    $(s, t)$ are not members of the group ($V-C$ is the set of nodes
    in $V$ that are not in $C$).

    Parameters
    ----------
    G : graph
      A NetworkX graph.

    C : list or set or list of lists or list of sets
      A group or a list of groups containing nodes which belong to G, for which group betweenness
      centrality is to be calculated.

    normalized : bool, optional (default=True)
      If True, group betweenness is normalized by `1/((|V|-|C|)(|V|-|C|-1))`
      where `|V|` is the number of nodes in G and `|C|` is the number of nodes in C.

    weight : None or string, optional (default=None)
      If None, all edge weights are considered equal.
      Otherwise holds the name of the edge attribute used as weight.
      The weight of an edge is treated as the length or distance between the two sides.

    endpoints : bool, optional (default=False)
      If True include the endpoints in the shortest path counts.

    Raises
    ------
    NodeNotFound
       If node(s) in C are not present in G.

    Returns
    -------
    betweenness : list of floats or float
       If C is a single group then return a float. If C is a list with
       several groups then return a list of group betweenness centralities.

    See Also
    --------
    betweenness_centrality

    Notes
    -----
    Group betweenness centrality is described in [1]_ and its importance discussed in [3]_.
    The initial implementation of the algorithm is mentioned in [2]_. This function uses
    an improved algorithm presented in [4]_.

    The number of nodes in the group must be a maximum of n - 2 where `n`
    is the total number of nodes in the graph.

    For weighted graphs the edge weights must be greater than zero.
    Zero edge weights can produce an infinite number of equal length
    paths between pairs of nodes.

    The total number of paths between source and target is counted
    differently for directed and undirected graphs. Directed paths
    between "u" and "v" are counted as two possible paths (one each
    direction) while undirected paths between "u" and "v" are counted
    as one path. Said another way, the sum in the expression above is
    over all ``s != t`` for directed graphs and for ``s < t`` for undirected graphs.


    References
    ----------
    .. [1] M G Everett and S P Borgatti:
       The Centrality of Groups and Classes.
       Journal of Mathematical Sociology. 23(3): 181-201. 1999.
       http://www.analytictech.com/borgatti/group_centrality.htm
    .. [2] Ulrik Brandes:
       On Variants of Shortest-Path Betweenness
       Centrality and their Generic Computation.
       Social Networks 30(2):136-145, 2008.
       http://citeseerx.ist.psu.edu/viewdoc/download?doi=10.1.1.72.9610&rep=rep1&type=pdf
    .. [3] Sourav Medya et. al.:
       Group Centrality Maximization via Network Design.
       SIAM International Conference on Data Mining, SDM 2018, 126–134.
       https://sites.cs.ucsb.edu/~arlei/pubs/sdm18.pdf
    .. [4] Rami Puzis, Yuval Elovici, and Shlomi Dolev.
       "Fast algorithm for successive computation of group betweenness centrality."
       https://journals.aps.org/pre/pdf/10.1103/PhysRevE.76.056709
    """
    ...
@_dispatchable
def prominent_group(
    G,
    k,
    weight: Incomplete | None = None,
    C: Incomplete | None = None,
    endpoints: bool = False,
    normalized: bool = True,
    greedy: bool = False,
):
    r"""
    Find the prominent group of size $k$ in graph $G$. The prominence of the
    group is evaluated by the group betweenness centrality.

    Group betweenness centrality of a group of nodes $C$ is the sum of the
    fraction of all-pairs shortest paths that pass through any vertex in $C$

    .. math::

       c_B(v) =\sum_{s,t \in V} \frac{\sigma(s, t|v)}{\sigma(s, t)}

    where $V$ is the set of nodes, $\sigma(s, t)$ is the number of
    shortest $(s, t)$-paths, and $\sigma(s, t|C)$ is the number of
    those paths passing through some node in group $C$. Note that
    $(s, t)$ are not members of the group ($V-C$ is the set of nodes
    in $V$ that are not in $C$).

    Parameters
    ----------
    G : graph
       A NetworkX graph.

    k : int
       The number of nodes in the group.

    normalized : bool, optional (default=True)
       If True, group betweenness is normalized by ``1/((|V|-|C|)(|V|-|C|-1))``
       where ``|V|`` is the number of nodes in G and ``|C|`` is the number of
       nodes in C.

    weight : None or string, optional (default=None)
       If None, all edge weights are considered equal.
       Otherwise holds the name of the edge attribute used as weight.
       The weight of an edge is treated as the length or distance between the two sides.

    endpoints : bool, optional (default=False)
       If True include the endpoints in the shortest path counts.

    C : list or set, optional (default=None)
       list of nodes which won't be candidates of the prominent group.

    greedy : bool, optional (default=False)
       Using a naive greedy algorithm in order to find non-optimal prominent
       group. For scale free networks the results are negligibly below the optimal
       results.

    Raises
    ------
    NodeNotFound
       If node(s) in C are not present in G.

    Returns
    -------
    max_GBC : float
       The group betweenness centrality of the prominent group.

    max_group : list
        The list of nodes in the prominent group.

    See Also
    --------
    betweenness_centrality, group_betweenness_centrality

    Notes
    -----
    Group betweenness centrality is described in [1]_ and its importance discussed in [3]_.
    The algorithm is described in [2]_ and is based on techniques mentioned in [4]_.

    The number of nodes in the group must be a maximum of ``n - 2`` where ``n``
    is the total number of nodes in the graph.

    For weighted graphs the edge weights must be greater than zero.
    Zero edge weights can produce an infinite number of equal length
    paths between pairs of nodes.

    The total number of paths between source and target is counted
    differently for directed and undirected graphs. Directed paths
    between "u" and "v" are counted as two possible paths (one each
    direction) while undirected paths between "u" and "v" are counted
    as one path. Said another way, the sum in the expression above is
    over all ``s != t`` for directed graphs and for ``s < t`` for undirected graphs.

    References
    ----------
    .. [1] M G Everett and S P Borgatti:
       The Centrality of Groups and Classes.
       Journal of Mathematical Sociology. 23(3): 181-201. 1999.
       http://www.analytictech.com/borgatti/group_centrality.htm
    .. [2] Rami Puzis, Yuval Elovici, and Shlomi Dolev:
       "Finding the Most Prominent Group in Complex Networks"
       AI communications 20(4): 287-296, 2007.
       https://www.researchgate.net/profile/Rami_Puzis2/publication/220308855
    .. [3] Sourav Medya et. al.:
       Group Centrality Maximization via Network Design.
       SIAM International Conference on Data Mining, SDM 2018, 126–134.
       https://sites.cs.ucsb.edu/~arlei/pubs/sdm18.pdf
    .. [4] Rami Puzis, Yuval Elovici, and Shlomi Dolev.
       "Fast algorithm for successive computation of group betweenness centrality."
       https://journals.aps.org/pre/pdf/10.1103/PhysRevE.76.056709
    """
    ...
@_dispatchable
def group_closeness_centrality(G, S, weight: Incomplete | None = None):
    r"""
    Compute the group closeness centrality for a group of nodes.

    Group closeness centrality of a group of nodes $S$ is a measure
    of how close the group is to the other nodes in the graph.

    .. math::

       c_{close}(S) = \frac{|V-S|}{\sum_{v \in V-S} d_{S, v}}

       d_{S, v} = min_{u \in S} (d_{u, v})

    where $V$ is the set of nodes, $d_{S, v}$ is the distance of
    the group $S$ from $v$ defined as above. ($V-S$ is the set of nodes
    in $V$ that are not in $S$).

    Parameters
    ----------
    G : graph
       A NetworkX graph.

    S : list or set
       S is a group of nodes which belong to G, for which group closeness
       centrality is to be calculated.

    weight : None or string, optional (default=None)
       If None, all edge weights are considered equal.
       Otherwise holds the name of the edge attribute used as weight.
       The weight of an edge is treated as the length or distance between the two sides.

    Raises
    ------
    NodeNotFound
       If node(s) in S are not present in G.

    Returns
    -------
    closeness : float
       Group closeness centrality of the group S.

    See Also
    --------
    closeness_centrality

    Notes
    -----
    The measure was introduced in [1]_.
    The formula implemented here is described in [2]_.

    Higher values of closeness indicate greater centrality.

    It is assumed that 1 / 0 is 0 (required in the case of directed graphs,
    or when a shortest path length is 0).

    The number of nodes in the group must be a maximum of n - 1 where `n`
    is the total number of nodes in the graph.

    For directed graphs, the incoming distance is utilized here. To use the
    outward distance, act on `G.reverse()`.

    For weighted graphs the edge weights must be greater than zero.
    Zero edge weights can produce an infinite number of equal length
    paths between pairs of nodes.

    References
    ----------
    .. [1] M G Everett and S P Borgatti:
       The Centrality of Groups and Classes.
       Journal of Mathematical Sociology. 23(3): 181-201. 1999.
       http://www.analytictech.com/borgatti/group_centrality.htm
    .. [2] J. Zhao et. al.:
       Measuring and Maximizing Group Closeness Centrality over
       Disk Resident Graphs.
       WWWConference Proceedings, 2014. 689-694.
       https://doi.org/10.1145/2567948.2579356
    """
    ...
@_dispatchable
def group_degree_centrality(G, S):
    """
    Compute the group degree centrality for a group of nodes.

    Group degree centrality of a group of nodes $S$ is the fraction
    of non-group members connected to group members.

    Parameters
    ----------
    G : graph
       A NetworkX graph.

    S : list or set
       S is a group of nodes which belong to G, for which group degree
       centrality is to be calculated.

    Raises
    ------
    NetworkXError
       If node(s) in S are not in G.

    Returns
    -------
    centrality : float
       Group degree centrality of the group S.

    See Also
    --------
    degree_centrality
    group_in_degree_centrality
    group_out_degree_centrality

    Notes
    -----
    The measure was introduced in [1]_.

    The number of nodes in the group must be a maximum of n - 1 where `n`
    is the total number of nodes in the graph.

    References
    ----------
    .. [1] M G Everett and S P Borgatti:
       The Centrality of Groups and Classes.
       Journal of Mathematical Sociology. 23(3): 181-201. 1999.
       http://www.analytictech.com/borgatti/group_centrality.htm
    """
    ...
@_dispatchable
def group_in_degree_centrality(G, S):
    """
    Compute the group in-degree centrality for a group of nodes.

    Group in-degree centrality of a group of nodes $S$ is the fraction
    of non-group members connected to group members by incoming edges.

    Parameters
    ----------
    G : graph
       A NetworkX graph.

    S : list or set
       S is a group of nodes which belong to G, for which group in-degree
       centrality is to be calculated.

    Returns
    -------
    centrality : float
       Group in-degree centrality of the group S.

    Raises
    ------
    NetworkXNotImplemented
       If G is undirected.

    NodeNotFound
       If node(s) in S are not in G.

    See Also
    --------
    degree_centrality
    group_degree_centrality
    group_out_degree_centrality

    Notes
    -----
    The number of nodes in the group must be a maximum of n - 1 where `n`
    is the total number of nodes in the graph.

    `G.neighbors(i)` gives nodes with an outward edge from i, in a DiGraph,
    so for group in-degree centrality, the reverse graph is used.
    """
    ...
@_dispatchable
def group_out_degree_centrality(G, S):
    """
    Compute the group out-degree centrality for a group of nodes.

    Group out-degree centrality of a group of nodes $S$ is the fraction
    of non-group members connected to group members by outgoing edges.

    Parameters
    ----------
    G : graph
       A NetworkX graph.

    S : list or set
       S is a group of nodes which belong to G, for which group in-degree
       centrality is to be calculated.

    Returns
    -------
    centrality : float
       Group out-degree centrality of the group S.

    Raises
    ------
    NetworkXNotImplemented
       If G is undirected.

    NodeNotFound
       If node(s) in S are not in G.

    See Also
    --------
    degree_centrality
    group_degree_centrality
    group_in_degree_centrality

    Notes
    -----
    The number of nodes in the group must be a maximum of n - 1 where `n`
    is the total number of nodes in the graph.

    `G.neighbors(i)` gives nodes with an outward edge from i, in a DiGraph,
    so for group out-degree centrality, the graph itself is used.
    """
    ...
=======
def group_betweenness_centrality(
    G: Graph[_Node], C, normalized: bool | None = True, weight: str | None = None, endpoints: bool | None = False
): ...
@_dispatchable
def prominent_group(
    G: Graph[_Node],
    k: int,
    weight: str | None = None,
    C: Iterable[Incomplete] | None = None,
    endpoints: bool | None = False,
    normalized: bool | None = True,
    greedy: bool | None = False,
): ...
@_dispatchable
def group_closeness_centrality(G: Graph[_Node], S: Iterable[Incomplete], weight: str | None = None): ...
@_dispatchable
def group_degree_centrality(G: Graph[_Node], S: Iterable[Incomplete]): ...
@_dispatchable
def group_in_degree_centrality(G: Graph[_Node], S: Iterable[Incomplete]): ...
@_dispatchable
def group_out_degree_centrality(G: Graph[_Node], S: Iterable[Incomplete]): ...
>>>>>>> 62feb28c
<|MERGE_RESOLUTION|>--- conflicted
+++ resolved
@@ -7,430 +7,6 @@
 from networkx.utils.backends import _dispatchable
 
 @_dispatchable
-<<<<<<< HEAD
-def group_betweenness_centrality(G, C, normalized: bool = True, weight: Incomplete | None = None, endpoints: bool = False):
-    r"""
-    Compute the group betweenness centrality for a group of nodes.
-
-    Group betweenness centrality of a group of nodes $C$ is the sum of the
-    fraction of all-pairs shortest paths that pass through any vertex in $C$
-
-    .. math::
-
-       c_B(v) =\sum_{s,t \in V} \frac{\sigma(s, t|v)}{\sigma(s, t)}
-
-    where $V$ is the set of nodes, $\sigma(s, t)$ is the number of
-    shortest $(s, t)$-paths, and $\sigma(s, t|C)$ is the number of
-    those paths passing through some node in group $C$. Note that
-    $(s, t)$ are not members of the group ($V-C$ is the set of nodes
-    in $V$ that are not in $C$).
-
-    Parameters
-    ----------
-    G : graph
-      A NetworkX graph.
-
-    C : list or set or list of lists or list of sets
-      A group or a list of groups containing nodes which belong to G, for which group betweenness
-      centrality is to be calculated.
-
-    normalized : bool, optional (default=True)
-      If True, group betweenness is normalized by `1/((|V|-|C|)(|V|-|C|-1))`
-      where `|V|` is the number of nodes in G and `|C|` is the number of nodes in C.
-
-    weight : None or string, optional (default=None)
-      If None, all edge weights are considered equal.
-      Otherwise holds the name of the edge attribute used as weight.
-      The weight of an edge is treated as the length or distance between the two sides.
-
-    endpoints : bool, optional (default=False)
-      If True include the endpoints in the shortest path counts.
-
-    Raises
-    ------
-    NodeNotFound
-       If node(s) in C are not present in G.
-
-    Returns
-    -------
-    betweenness : list of floats or float
-       If C is a single group then return a float. If C is a list with
-       several groups then return a list of group betweenness centralities.
-
-    See Also
-    --------
-    betweenness_centrality
-
-    Notes
-    -----
-    Group betweenness centrality is described in [1]_ and its importance discussed in [3]_.
-    The initial implementation of the algorithm is mentioned in [2]_. This function uses
-    an improved algorithm presented in [4]_.
-
-    The number of nodes in the group must be a maximum of n - 2 where `n`
-    is the total number of nodes in the graph.
-
-    For weighted graphs the edge weights must be greater than zero.
-    Zero edge weights can produce an infinite number of equal length
-    paths between pairs of nodes.
-
-    The total number of paths between source and target is counted
-    differently for directed and undirected graphs. Directed paths
-    between "u" and "v" are counted as two possible paths (one each
-    direction) while undirected paths between "u" and "v" are counted
-    as one path. Said another way, the sum in the expression above is
-    over all ``s != t`` for directed graphs and for ``s < t`` for undirected graphs.
-
-
-    References
-    ----------
-    .. [1] M G Everett and S P Borgatti:
-       The Centrality of Groups and Classes.
-       Journal of Mathematical Sociology. 23(3): 181-201. 1999.
-       http://www.analytictech.com/borgatti/group_centrality.htm
-    .. [2] Ulrik Brandes:
-       On Variants of Shortest-Path Betweenness
-       Centrality and their Generic Computation.
-       Social Networks 30(2):136-145, 2008.
-       http://citeseerx.ist.psu.edu/viewdoc/download?doi=10.1.1.72.9610&rep=rep1&type=pdf
-    .. [3] Sourav Medya et. al.:
-       Group Centrality Maximization via Network Design.
-       SIAM International Conference on Data Mining, SDM 2018, 126–134.
-       https://sites.cs.ucsb.edu/~arlei/pubs/sdm18.pdf
-    .. [4] Rami Puzis, Yuval Elovici, and Shlomi Dolev.
-       "Fast algorithm for successive computation of group betweenness centrality."
-       https://journals.aps.org/pre/pdf/10.1103/PhysRevE.76.056709
-    """
-    ...
-@_dispatchable
-def prominent_group(
-    G,
-    k,
-    weight: Incomplete | None = None,
-    C: Incomplete | None = None,
-    endpoints: bool = False,
-    normalized: bool = True,
-    greedy: bool = False,
-):
-    r"""
-    Find the prominent group of size $k$ in graph $G$. The prominence of the
-    group is evaluated by the group betweenness centrality.
-
-    Group betweenness centrality of a group of nodes $C$ is the sum of the
-    fraction of all-pairs shortest paths that pass through any vertex in $C$
-
-    .. math::
-
-       c_B(v) =\sum_{s,t \in V} \frac{\sigma(s, t|v)}{\sigma(s, t)}
-
-    where $V$ is the set of nodes, $\sigma(s, t)$ is the number of
-    shortest $(s, t)$-paths, and $\sigma(s, t|C)$ is the number of
-    those paths passing through some node in group $C$. Note that
-    $(s, t)$ are not members of the group ($V-C$ is the set of nodes
-    in $V$ that are not in $C$).
-
-    Parameters
-    ----------
-    G : graph
-       A NetworkX graph.
-
-    k : int
-       The number of nodes in the group.
-
-    normalized : bool, optional (default=True)
-       If True, group betweenness is normalized by ``1/((|V|-|C|)(|V|-|C|-1))``
-       where ``|V|`` is the number of nodes in G and ``|C|`` is the number of
-       nodes in C.
-
-    weight : None or string, optional (default=None)
-       If None, all edge weights are considered equal.
-       Otherwise holds the name of the edge attribute used as weight.
-       The weight of an edge is treated as the length or distance between the two sides.
-
-    endpoints : bool, optional (default=False)
-       If True include the endpoints in the shortest path counts.
-
-    C : list or set, optional (default=None)
-       list of nodes which won't be candidates of the prominent group.
-
-    greedy : bool, optional (default=False)
-       Using a naive greedy algorithm in order to find non-optimal prominent
-       group. For scale free networks the results are negligibly below the optimal
-       results.
-
-    Raises
-    ------
-    NodeNotFound
-       If node(s) in C are not present in G.
-
-    Returns
-    -------
-    max_GBC : float
-       The group betweenness centrality of the prominent group.
-
-    max_group : list
-        The list of nodes in the prominent group.
-
-    See Also
-    --------
-    betweenness_centrality, group_betweenness_centrality
-
-    Notes
-    -----
-    Group betweenness centrality is described in [1]_ and its importance discussed in [3]_.
-    The algorithm is described in [2]_ and is based on techniques mentioned in [4]_.
-
-    The number of nodes in the group must be a maximum of ``n - 2`` where ``n``
-    is the total number of nodes in the graph.
-
-    For weighted graphs the edge weights must be greater than zero.
-    Zero edge weights can produce an infinite number of equal length
-    paths between pairs of nodes.
-
-    The total number of paths between source and target is counted
-    differently for directed and undirected graphs. Directed paths
-    between "u" and "v" are counted as two possible paths (one each
-    direction) while undirected paths between "u" and "v" are counted
-    as one path. Said another way, the sum in the expression above is
-    over all ``s != t`` for directed graphs and for ``s < t`` for undirected graphs.
-
-    References
-    ----------
-    .. [1] M G Everett and S P Borgatti:
-       The Centrality of Groups and Classes.
-       Journal of Mathematical Sociology. 23(3): 181-201. 1999.
-       http://www.analytictech.com/borgatti/group_centrality.htm
-    .. [2] Rami Puzis, Yuval Elovici, and Shlomi Dolev:
-       "Finding the Most Prominent Group in Complex Networks"
-       AI communications 20(4): 287-296, 2007.
-       https://www.researchgate.net/profile/Rami_Puzis2/publication/220308855
-    .. [3] Sourav Medya et. al.:
-       Group Centrality Maximization via Network Design.
-       SIAM International Conference on Data Mining, SDM 2018, 126–134.
-       https://sites.cs.ucsb.edu/~arlei/pubs/sdm18.pdf
-    .. [4] Rami Puzis, Yuval Elovici, and Shlomi Dolev.
-       "Fast algorithm for successive computation of group betweenness centrality."
-       https://journals.aps.org/pre/pdf/10.1103/PhysRevE.76.056709
-    """
-    ...
-@_dispatchable
-def group_closeness_centrality(G, S, weight: Incomplete | None = None):
-    r"""
-    Compute the group closeness centrality for a group of nodes.
-
-    Group closeness centrality of a group of nodes $S$ is a measure
-    of how close the group is to the other nodes in the graph.
-
-    .. math::
-
-       c_{close}(S) = \frac{|V-S|}{\sum_{v \in V-S} d_{S, v}}
-
-       d_{S, v} = min_{u \in S} (d_{u, v})
-
-    where $V$ is the set of nodes, $d_{S, v}$ is the distance of
-    the group $S$ from $v$ defined as above. ($V-S$ is the set of nodes
-    in $V$ that are not in $S$).
-
-    Parameters
-    ----------
-    G : graph
-       A NetworkX graph.
-
-    S : list or set
-       S is a group of nodes which belong to G, for which group closeness
-       centrality is to be calculated.
-
-    weight : None or string, optional (default=None)
-       If None, all edge weights are considered equal.
-       Otherwise holds the name of the edge attribute used as weight.
-       The weight of an edge is treated as the length or distance between the two sides.
-
-    Raises
-    ------
-    NodeNotFound
-       If node(s) in S are not present in G.
-
-    Returns
-    -------
-    closeness : float
-       Group closeness centrality of the group S.
-
-    See Also
-    --------
-    closeness_centrality
-
-    Notes
-    -----
-    The measure was introduced in [1]_.
-    The formula implemented here is described in [2]_.
-
-    Higher values of closeness indicate greater centrality.
-
-    It is assumed that 1 / 0 is 0 (required in the case of directed graphs,
-    or when a shortest path length is 0).
-
-    The number of nodes in the group must be a maximum of n - 1 where `n`
-    is the total number of nodes in the graph.
-
-    For directed graphs, the incoming distance is utilized here. To use the
-    outward distance, act on `G.reverse()`.
-
-    For weighted graphs the edge weights must be greater than zero.
-    Zero edge weights can produce an infinite number of equal length
-    paths between pairs of nodes.
-
-    References
-    ----------
-    .. [1] M G Everett and S P Borgatti:
-       The Centrality of Groups and Classes.
-       Journal of Mathematical Sociology. 23(3): 181-201. 1999.
-       http://www.analytictech.com/borgatti/group_centrality.htm
-    .. [2] J. Zhao et. al.:
-       Measuring and Maximizing Group Closeness Centrality over
-       Disk Resident Graphs.
-       WWWConference Proceedings, 2014. 689-694.
-       https://doi.org/10.1145/2567948.2579356
-    """
-    ...
-@_dispatchable
-def group_degree_centrality(G, S):
-    """
-    Compute the group degree centrality for a group of nodes.
-
-    Group degree centrality of a group of nodes $S$ is the fraction
-    of non-group members connected to group members.
-
-    Parameters
-    ----------
-    G : graph
-       A NetworkX graph.
-
-    S : list or set
-       S is a group of nodes which belong to G, for which group degree
-       centrality is to be calculated.
-
-    Raises
-    ------
-    NetworkXError
-       If node(s) in S are not in G.
-
-    Returns
-    -------
-    centrality : float
-       Group degree centrality of the group S.
-
-    See Also
-    --------
-    degree_centrality
-    group_in_degree_centrality
-    group_out_degree_centrality
-
-    Notes
-    -----
-    The measure was introduced in [1]_.
-
-    The number of nodes in the group must be a maximum of n - 1 where `n`
-    is the total number of nodes in the graph.
-
-    References
-    ----------
-    .. [1] M G Everett and S P Borgatti:
-       The Centrality of Groups and Classes.
-       Journal of Mathematical Sociology. 23(3): 181-201. 1999.
-       http://www.analytictech.com/borgatti/group_centrality.htm
-    """
-    ...
-@_dispatchable
-def group_in_degree_centrality(G, S):
-    """
-    Compute the group in-degree centrality for a group of nodes.
-
-    Group in-degree centrality of a group of nodes $S$ is the fraction
-    of non-group members connected to group members by incoming edges.
-
-    Parameters
-    ----------
-    G : graph
-       A NetworkX graph.
-
-    S : list or set
-       S is a group of nodes which belong to G, for which group in-degree
-       centrality is to be calculated.
-
-    Returns
-    -------
-    centrality : float
-       Group in-degree centrality of the group S.
-
-    Raises
-    ------
-    NetworkXNotImplemented
-       If G is undirected.
-
-    NodeNotFound
-       If node(s) in S are not in G.
-
-    See Also
-    --------
-    degree_centrality
-    group_degree_centrality
-    group_out_degree_centrality
-
-    Notes
-    -----
-    The number of nodes in the group must be a maximum of n - 1 where `n`
-    is the total number of nodes in the graph.
-
-    `G.neighbors(i)` gives nodes with an outward edge from i, in a DiGraph,
-    so for group in-degree centrality, the reverse graph is used.
-    """
-    ...
-@_dispatchable
-def group_out_degree_centrality(G, S):
-    """
-    Compute the group out-degree centrality for a group of nodes.
-
-    Group out-degree centrality of a group of nodes $S$ is the fraction
-    of non-group members connected to group members by outgoing edges.
-
-    Parameters
-    ----------
-    G : graph
-       A NetworkX graph.
-
-    S : list or set
-       S is a group of nodes which belong to G, for which group in-degree
-       centrality is to be calculated.
-
-    Returns
-    -------
-    centrality : float
-       Group out-degree centrality of the group S.
-
-    Raises
-    ------
-    NetworkXNotImplemented
-       If G is undirected.
-
-    NodeNotFound
-       If node(s) in S are not in G.
-
-    See Also
-    --------
-    degree_centrality
-    group_degree_centrality
-    group_in_degree_centrality
-
-    Notes
-    -----
-    The number of nodes in the group must be a maximum of n - 1 where `n`
-    is the total number of nodes in the graph.
-
-    `G.neighbors(i)` gives nodes with an outward edge from i, in a DiGraph,
-    so for group out-degree centrality, the graph itself is used.
-    """
-    ...
-=======
 def group_betweenness_centrality(
     G: Graph[_Node], C, normalized: bool | None = True, weight: str | None = None, endpoints: bool | None = False
 ): ...
@@ -451,5 +27,4 @@
 @_dispatchable
 def group_in_degree_centrality(G: Graph[_Node], S: Iterable[Incomplete]): ...
 @_dispatchable
-def group_out_degree_centrality(G: Graph[_Node], S: Iterable[Incomplete]): ...
->>>>>>> 62feb28c
+def group_out_degree_centrality(G: Graph[_Node], S: Iterable[Incomplete]): ...