--- conflicted
+++ resolved
@@ -14,307 +14,8 @@
     tol: float | None = 1e-06,
     nstart: SupportsGetItem[Incomplete, Incomplete] | None = None,
     weight: str | None = None,
-<<<<<<< HEAD
-):
-    r"""
-    Compute the eigenvector centrality for the graph G.
-
-    Eigenvector centrality computes the centrality for a node by adding
-    the centrality of its predecessors. The centrality for node $i$ is the
-    $i$-th element of a left eigenvector associated with the eigenvalue $\lambda$
-    of maximum modulus that is positive. Such an eigenvector $x$ is
-    defined up to a multiplicative constant by the equation
-
-    .. math::
-
-         \lambda x^T = x^T A,
-
-    where $A$ is the adjacency matrix of the graph G. By definition of
-    row-column product, the equation above is equivalent to
-
-    .. math::
-
-        \lambda x_i = \sum_{j\to i}x_j.
-
-    That is, adding the eigenvector centralities of the predecessors of
-    $i$ one obtains the eigenvector centrality of $i$ multiplied by
-    $\lambda$. In the case of undirected graphs, $x$ also solves the familiar
-    right-eigenvector equation $Ax = \lambda x$.
-
-    By virtue of the Perron–Frobenius theorem [1]_, if G is strongly
-    connected there is a unique eigenvector $x$, and all its entries
-    are strictly positive.
-
-    If G is not strongly connected there might be several left
-    eigenvectors associated with $\lambda$, and some of their elements
-    might be zero.
-
-    Parameters
-    ----------
-    G : graph
-      A networkx graph.
-
-    max_iter : integer, optional (default=100)
-      Maximum number of power iterations.
-
-    tol : float, optional (default=1.0e-6)
-      Error tolerance (in Euclidean norm) used to check convergence in
-      power iteration.
-
-    nstart : dictionary, optional (default=None)
-      Starting value of power iteration for each node. Must have a nonzero
-      projection on the desired eigenvector for the power method to converge.
-      If None, this implementation uses an all-ones vector, which is a safe
-      choice.
-
-    weight : None or string, optional (default=None)
-      If None, all edge weights are considered equal. Otherwise holds the
-      name of the edge attribute used as weight. In this measure the
-      weight is interpreted as the connection strength.
-
-    Returns
-    -------
-    nodes : dictionary
-       Dictionary of nodes with eigenvector centrality as the value. The
-       associated vector has unit Euclidean norm and the values are
-       nonegative.
-
-    Examples
-    --------
-    >>> G = nx.path_graph(4)
-    >>> centrality = nx.eigenvector_centrality(G)
-    >>> sorted((v, f"{c:0.2f}") for v, c in centrality.items())
-    [(0, '0.37'), (1, '0.60'), (2, '0.60'), (3, '0.37')]
-
-    Raises
-    ------
-    NetworkXPointlessConcept
-        If the graph G is the null graph.
-
-    NetworkXError
-        If each value in `nstart` is zero.
-
-    PowerIterationFailedConvergence
-        If the algorithm fails to converge to the specified tolerance
-        within the specified number of iterations of the power iteration
-        method.
-
-    See Also
-    --------
-    eigenvector_centrality_numpy
-    :func:`~networkx.algorithms.link_analysis.pagerank_alg.pagerank`
-    :func:`~networkx.algorithms.link_analysis.hits_alg.hits`
-
-    Notes
-    -----
-    Eigenvector centrality was introduced by Landau [2]_ for chess
-    tournaments. It was later rediscovered by Wei [3]_ and then
-    popularized by Kendall [4]_ in the context of sport ranking. Berge
-    introduced a general definition for graphs based on social connections
-    [5]_. Bonacich [6]_ reintroduced again eigenvector centrality and made
-    it popular in link analysis.
-
-    This function computes the left dominant eigenvector, which corresponds
-    to adding the centrality of predecessors: this is the usual approach.
-    To add the centrality of successors first reverse the graph with
-    ``G.reverse()``.
-
-    The implementation uses power iteration [7]_ to compute a dominant
-    eigenvector starting from the provided vector `nstart`. Convergence is
-    guaranteed as long as `nstart` has a nonzero projection on a dominant
-    eigenvector, which certainly happens using the default value.
-
-    The method stops when the change in the computed vector between two
-    iterations is smaller than an error tolerance of ``G.number_of_nodes()
-    * tol`` or after ``max_iter`` iterations, but in the second case it
-    raises an exception.
-
-    This implementation uses $(A + I)$ rather than the adjacency matrix
-    $A$ because the change preserves eigenvectors, but it shifts the
-    spectrum, thus guaranteeing convergence even for networks with
-    negative eigenvalues of maximum modulus.
-
-    References
-    ----------
-    .. [1] Abraham Berman and Robert J. Plemmons.
-       "Nonnegative Matrices in the Mathematical Sciences."
-       Classics in Applied Mathematics. SIAM, 1994.
-
-    .. [2] Edmund Landau.
-       "Zur relativen Wertbemessung der Turnierresultate."
-       Deutsches Wochenschach, 11:366–369, 1895.
-
-    .. [3] Teh-Hsing Wei.
-       "The Algebraic Foundations of Ranking Theory."
-       PhD thesis, University of Cambridge, 1952.
-
-    .. [4] Maurice G. Kendall.
-       "Further contributions to the theory of paired comparisons."
-       Biometrics, 11(1):43–62, 1955.
-       https://www.jstor.org/stable/3001479
-
-    .. [5] Claude Berge
-       "Théorie des graphes et ses applications."
-       Dunod, Paris, France, 1958.
-
-    .. [6] Phillip Bonacich.
-       "Technique for analyzing overlapping memberships."
-       Sociological Methodology, 4:176–185, 1972.
-       https://www.jstor.org/stable/270732
-
-    .. [7] Power iteration:: https://en.wikipedia.org/wiki/Power_iteration
-    """
-    ...
-@_dispatchable
-def eigenvector_centrality_numpy(
-    G: Graph[_Node], weight: str | None = None, max_iter: int | None = 50, tol: float | None = 0
-):
-    r"""
-    Compute the eigenvector centrality for the graph `G`.
-
-    Eigenvector centrality computes the centrality for a node by adding
-    the centrality of its predecessors. The centrality for node $i$ is the
-    $i$-th element of a left eigenvector associated with the eigenvalue $\lambda$
-    of maximum modulus that is positive. Such an eigenvector $x$ is
-    defined up to a multiplicative constant by the equation
-
-    .. math::
-
-         \lambda x^T = x^T A,
-
-    where $A$ is the adjacency matrix of the graph `G`. By definition of
-    row-column product, the equation above is equivalent to
-
-    .. math::
-
-        \lambda x_i = \sum_{j\to i}x_j.
-
-    That is, adding the eigenvector centralities of the predecessors of
-    $i$ one obtains the eigenvector centrality of $i$ multiplied by
-    $\lambda$. In the case of undirected graphs, $x$ also solves the familiar
-    right-eigenvector equation $Ax = \lambda x$.
-
-    By virtue of the Perron--Frobenius theorem [1]_, if `G` is (strongly)
-    connected, there is a unique eigenvector $x$, and all its entries
-    are strictly positive.
-
-    However, if `G` is not (strongly) connected, there might be several left
-    eigenvectors associated with $\lambda$, and some of their elements
-    might be zero.
-    Depending on the method used to choose eigenvectors, round-off error can affect
-    which of the infinitely many eigenvectors is reported.
-    This can lead to inconsistent results for the same graph,
-    which the underlying implementation is not robust to.
-    For this reason, only (strongly) connected graphs are accepted.
-
-    Parameters
-    ----------
-    G : graph
-        A connected NetworkX graph.
-
-    weight : None or string, optional (default=None)
-        If ``None``, all edge weights are considered equal. Otherwise holds the
-        name of the edge attribute used as weight. In this measure the
-        weight is interpreted as the connection strength.
-
-    max_iter : integer, optional (default=50)
-        Maximum number of Arnoldi update iterations allowed.
-
-    tol : float, optional (default=0)
-        Relative accuracy for eigenvalues (stopping criterion).
-        The default value of 0 implies machine precision.
-
-    Returns
-    -------
-    nodes : dict of nodes
-        Dictionary of nodes with eigenvector centrality as the value. The
-        associated vector has unit Euclidean norm and the values are
-        nonnegative.
-
-    Examples
-    --------
-    >>> G = nx.path_graph(4)
-    >>> centrality = nx.eigenvector_centrality_numpy(G)
-    >>> print([f"{node} {centrality[node]:0.2f}" for node in centrality])
-    ['0 0.37', '1 0.60', '2 0.60', '3 0.37']
-
-    Raises
-    ------
-    NetworkXPointlessConcept
-        If the graph `G` is the null graph.
-
-    ArpackNoConvergence
-        When the requested convergence is not obtained. The currently
-        converged eigenvalues and eigenvectors can be found as
-        eigenvalues and eigenvectors attributes of the exception object.
-
-    AmbiguousSolution
-        If `G` is not connected.
-
-    See Also
-    --------
-    :func:`scipy.sparse.linalg.eigs`
-    eigenvector_centrality
-    :func:`~networkx.algorithms.link_analysis.pagerank_alg.pagerank`
-    :func:`~networkx.algorithms.link_analysis.hits_alg.hits`
-
-    Notes
-    -----
-    Eigenvector centrality was introduced by Landau [2]_ for chess
-    tournaments. It was later rediscovered by Wei [3]_ and then
-    popularized by Kendall [4]_ in the context of sport ranking. Berge
-    introduced a general definition for graphs based on social connections
-    [5]_. Bonacich [6]_ reintroduced again eigenvector centrality and made
-    it popular in link analysis.
-
-    This function computes the left dominant eigenvector, which corresponds
-    to adding the centrality of predecessors: this is the usual approach.
-    To add the centrality of successors first reverse the graph with
-    ``G.reverse()``.
-
-    This implementation uses the
-    :func:`SciPy sparse eigenvalue solver<scipy.sparse.linalg.eigs>` (ARPACK)
-    to find the largest eigenvalue/eigenvector pair using Arnoldi iterations
-    [7]_.
-
-    References
-    ----------
-    .. [1] Abraham Berman and Robert J. Plemmons.
-       "Nonnegative Matrices in the Mathematical Sciences".
-       Classics in Applied Mathematics. SIAM, 1994.
-
-    .. [2] Edmund Landau.
-       "Zur relativen Wertbemessung der Turnierresultate".
-       Deutsches Wochenschach, 11:366--369, 1895.
-
-    .. [3] Teh-Hsing Wei.
-       "The Algebraic Foundations of Ranking Theory".
-       PhD thesis, University of Cambridge, 1952.
-
-    .. [4] Maurice G. Kendall.
-       "Further contributions to the theory of paired comparisons".
-       Biometrics, 11(1):43--62, 1955.
-       https://www.jstor.org/stable/3001479
-
-    .. [5] Claude Berge.
-       "Théorie des graphes et ses applications".
-       Dunod, Paris, France, 1958.
-
-    .. [6] Phillip Bonacich.
-       "Technique for analyzing overlapping memberships".
-       Sociological Methodology, 4:176--185, 1972.
-       https://www.jstor.org/stable/270732
-
-    .. [7] Arnoldi, W. E. (1951).
-       "The principle of minimized iterations in the solution of the matrix eigenvalue problem".
-       Quarterly of Applied Mathematics. 9 (1): 17--29.
-       https://doi.org/10.1090/qam/42792
-    """
-    ...
-=======
 ) -> dict[Incomplete, float]: ...
 @_dispatchable
 def eigenvector_centrality_numpy(
     G: Graph[_Node], weight: str | None = None, max_iter: int | None = 50, tol: float | None = 0
-) -> dict[Incomplete, Incomplete]: ...
->>>>>>> 07a59e92
+) -> dict[Incomplete, Incomplete]: ...