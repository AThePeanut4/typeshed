--- conflicted
+++ resolved
@@ -8,159 +8,9 @@
 __all__ = ["subgraph_centrality_exp", "subgraph_centrality", "communicability_betweenness_centrality", "estrada_index"]
 
 @_dispatchable
-<<<<<<< HEAD
-def subgraph_centrality_exp(G: Graph[_Node]) -> dict[Incomplete, float]:
-    """
-    Returns the subgraph centrality for each node of G.
-
-    Subgraph centrality  of a node `n` is the sum of weighted closed
-    walks of all lengths starting and ending at node `n`. The weights
-    decrease with path length. Each closed walk is associated with a
-    connected subgraph ([1]_).
-
-    Parameters
-    ----------
-    G: graph
-
-    Returns
-    -------
-    nodes:dictionary
-        Dictionary of nodes with subgraph centrality as the value.
-
-    Raises
-    ------
-    NetworkXError
-        If the graph is not undirected and simple.
-
-    See Also
-    --------
-    subgraph_centrality:
-        Alternative algorithm of the subgraph centrality for each node of G.
-
-    Notes
-    -----
-    This version of the algorithm exponentiates the adjacency matrix.
-
-    The subgraph centrality of a node `u` in G can be found using
-    the matrix exponential of the adjacency matrix of G [1]_,
-
-    .. math::
-
-        SC(u)=(e^A)_{uu} .
-
-    References
-    ----------
-    .. [1] Ernesto Estrada, Juan A. Rodriguez-Velazquez,
-       "Subgraph centrality in complex networks",
-       Physical Review E 71, 056103 (2005).
-       https://arxiv.org/abs/cond-mat/0504730
-
-    Examples
-    --------
-    (Example from [1]_)
-
-    >>> G = nx.Graph(
-    ...     [
-    ...         (1, 2),
-    ...         (1, 5),
-    ...         (1, 8),
-    ...         (2, 3),
-    ...         (2, 8),
-    ...         (3, 4),
-    ...         (3, 6),
-    ...         (4, 5),
-    ...         (4, 7),
-    ...         (5, 6),
-    ...         (6, 7),
-    ...         (7, 8),
-    ...     ]
-    ... )
-    >>> sc = nx.subgraph_centrality_exp(G)
-    >>> print([f"{node} {sc[node]:0.2f}" for node in sorted(sc)])
-    ['1 3.90', '2 3.90', '3 3.64', '4 3.71', '5 3.64', '6 3.71', '7 3.64', '8 3.90']
-    """
-    ...
-@_dispatchable
-def subgraph_centrality(G: Graph[_Node]) -> dict[Incomplete, float]:
-    r"""
-    Returns subgraph centrality for each node in G.
-
-    Subgraph centrality  of a node `n` is the sum of weighted closed
-    walks of all lengths starting and ending at node `n`. The weights
-    decrease with path length. Each closed walk is associated with a
-    connected subgraph ([1]_).
-
-    Parameters
-    ----------
-    G: graph
-
-    Returns
-    -------
-    nodes : dictionary
-       Dictionary of nodes with subgraph centrality as the value.
-
-    Raises
-    ------
-    NetworkXError
-       If the graph is not undirected and simple.
-
-    See Also
-    --------
-    subgraph_centrality_exp:
-        Alternative algorithm of the subgraph centrality for each node of G.
-
-    Notes
-    -----
-    This version of the algorithm computes eigenvalues and eigenvectors
-    of the adjacency matrix.
-
-    Subgraph centrality of a node `u` in G can be found using
-    a spectral decomposition of the adjacency matrix [1]_,
-
-    .. math::
-
-       SC(u)=\sum_{j=1}^{N}(v_{j}^{u})^2 e^{\lambda_{j}},
-
-    where `v_j` is an eigenvector of the adjacency matrix `A` of G
-    corresponding to the eigenvalue `\lambda_j`.
-
-    Examples
-    --------
-    (Example from [1]_)
-
-    >>> G = nx.Graph(
-    ...     [
-    ...         (1, 2),
-    ...         (1, 5),
-    ...         (1, 8),
-    ...         (2, 3),
-    ...         (2, 8),
-    ...         (3, 4),
-    ...         (3, 6),
-    ...         (4, 5),
-    ...         (4, 7),
-    ...         (5, 6),
-    ...         (6, 7),
-    ...         (7, 8),
-    ...     ]
-    ... )
-    >>> sc = nx.subgraph_centrality(G)
-    >>> print([f"{node} {sc[node]:0.2f}" for node in sorted(sc)])
-    ['1 3.90', '2 3.90', '3 3.64', '4 3.71', '5 3.64', '6 3.71', '7 3.64', '8 3.90']
-
-    References
-    ----------
-    .. [1] Ernesto Estrada, Juan A. Rodriguez-Velazquez,
-       "Subgraph centrality in complex networks",
-       Physical Review E 71, 056103 (2005).
-       https://arxiv.org/abs/cond-mat/0504730
-    """
-    ...
-=======
 def subgraph_centrality_exp(G: Graph[_Node], *, normalized: bool = False) -> dict[Incomplete, float]: ...
 @_dispatchable
 def subgraph_centrality(G: Graph[_Node], *, normalized: bool = False) -> dict[Incomplete, float]: ...
->>>>>>> 94ffa6e3
 @_dispatchable
 def communicability_betweenness_centrality(G: Graph[_Node]) -> dict[Incomplete, Incomplete]:
     r"""
