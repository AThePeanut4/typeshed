<<<<<<< HEAD
"""Subraph centrality and communicability betweenness."""
=======
from _typeshed import Incomplete
>>>>>>> 07a59e92

from networkx.classes.graph import Graph, _Node
from networkx.utils.backends import _dispatchable

__all__ = ["subgraph_centrality_exp", "subgraph_centrality", "communicability_betweenness_centrality", "estrada_index"]

@_dispatchable
<<<<<<< HEAD
def subgraph_centrality_exp(G: Graph[_Node]):
    """
    Returns the subgraph centrality for each node of G.

    Subgraph centrality  of a node `n` is the sum of weighted closed
    walks of all lengths starting and ending at node `n`. The weights
    decrease with path length. Each closed walk is associated with a
    connected subgraph ([1]_).

    Parameters
    ----------
    G: graph

    Returns
    -------
    nodes:dictionary
        Dictionary of nodes with subgraph centrality as the value.

    Raises
    ------
    NetworkXError
        If the graph is not undirected and simple.

    See Also
    --------
    subgraph_centrality:
        Alternative algorithm of the subgraph centrality for each node of G.

    Notes
    -----
    This version of the algorithm exponentiates the adjacency matrix.

    The subgraph centrality of a node `u` in G can be found using
    the matrix exponential of the adjacency matrix of G [1]_,

    .. math::

        SC(u)=(e^A)_{uu} .

    References
    ----------
    .. [1] Ernesto Estrada, Juan A. Rodriguez-Velazquez,
       "Subgraph centrality in complex networks",
       Physical Review E 71, 056103 (2005).
       https://arxiv.org/abs/cond-mat/0504730

    Examples
    --------
    (Example from [1]_)

    >>> G = nx.Graph(
    ...     [
    ...         (1, 2),
    ...         (1, 5),
    ...         (1, 8),
    ...         (2, 3),
    ...         (2, 8),
    ...         (3, 4),
    ...         (3, 6),
    ...         (4, 5),
    ...         (4, 7),
    ...         (5, 6),
    ...         (6, 7),
    ...         (7, 8),
    ...     ]
    ... )
    >>> sc = nx.subgraph_centrality_exp(G)
    >>> print([f"{node} {sc[node]:0.2f}" for node in sorted(sc)])
    ['1 3.90', '2 3.90', '3 3.64', '4 3.71', '5 3.64', '6 3.71', '7 3.64', '8 3.90']
    """
    ...
@_dispatchable
def subgraph_centrality(G: Graph[_Node]):
    r"""
    Returns subgraph centrality for each node in G.

    Subgraph centrality  of a node `n` is the sum of weighted closed
    walks of all lengths starting and ending at node `n`. The weights
    decrease with path length. Each closed walk is associated with a
    connected subgraph ([1]_).

    Parameters
    ----------
    G: graph

    Returns
    -------
    nodes : dictionary
       Dictionary of nodes with subgraph centrality as the value.

    Raises
    ------
    NetworkXError
       If the graph is not undirected and simple.

    See Also
    --------
    subgraph_centrality_exp:
        Alternative algorithm of the subgraph centrality for each node of G.

    Notes
    -----
    This version of the algorithm computes eigenvalues and eigenvectors
    of the adjacency matrix.

    Subgraph centrality of a node `u` in G can be found using
    a spectral decomposition of the adjacency matrix [1]_,

    .. math::

       SC(u)=\sum_{j=1}^{N}(v_{j}^{u})^2 e^{\lambda_{j}},

    where `v_j` is an eigenvector of the adjacency matrix `A` of G
    corresponding to the eigenvalue `\lambda_j`.

    Examples
    --------
    (Example from [1]_)

    >>> G = nx.Graph(
    ...     [
    ...         (1, 2),
    ...         (1, 5),
    ...         (1, 8),
    ...         (2, 3),
    ...         (2, 8),
    ...         (3, 4),
    ...         (3, 6),
    ...         (4, 5),
    ...         (4, 7),
    ...         (5, 6),
    ...         (6, 7),
    ...         (7, 8),
    ...     ]
    ... )
    >>> sc = nx.subgraph_centrality(G)
    >>> print([f"{node} {sc[node]:0.2f}" for node in sorted(sc)])
    ['1 3.90', '2 3.90', '3 3.64', '4 3.71', '5 3.64', '6 3.71', '7 3.64', '8 3.90']

    References
    ----------
    .. [1] Ernesto Estrada, Juan A. Rodriguez-Velazquez,
       "Subgraph centrality in complex networks",
       Physical Review E 71, 056103 (2005).
       https://arxiv.org/abs/cond-mat/0504730
    """
    ...
@_dispatchable
def communicability_betweenness_centrality(G: Graph[_Node]):
    r"""
    Returns subgraph communicability for all pairs of nodes in G.

    Communicability betweenness measure makes use of the number of walks
    connecting every pair of nodes as the basis of a betweenness centrality
    measure.

    Parameters
    ----------
    G: graph

    Returns
    -------
    nodes : dictionary
        Dictionary of nodes with communicability betweenness as the value.

    Raises
    ------
    NetworkXError
        If the graph is not undirected and simple.

    Notes
    -----
    Let `G=(V,E)` be a simple undirected graph with `n` nodes and `m` edges,
    and `A` denote the adjacency matrix of `G`.

    Let `G(r)=(V,E(r))` be the graph resulting from
    removing all edges connected to node `r` but not the node itself.

    The adjacency matrix for `G(r)` is `A+E(r)`,  where `E(r)` has nonzeros
    only in row and column `r`.

    The subraph betweenness of a node `r`  is [1]_

    .. math::

         \omega_{r} = \frac{1}{C}\sum_{p}\sum_{q}\frac{G_{prq}}{G_{pq}},
         p\neq q, q\neq r,

    where
    `G_{prq}=(e^{A}_{pq} - (e^{A+E(r)})_{pq}`  is the number of walks
    involving node r,
    `G_{pq}=(e^{A})_{pq}` is the number of closed walks starting
    at node `p` and ending at node `q`,
    and `C=(n-1)^{2}-(n-1)` is a normalization factor equal to the
    number of terms in the sum.

    The resulting `\omega_{r}` takes values between zero and one.
    The lower bound cannot be attained for a connected
    graph, and the upper bound is attained in the star graph.

    References
    ----------
    .. [1] Ernesto Estrada, Desmond J. Higham, Naomichi Hatano,
       "Communicability Betweenness in Complex Networks"
       Physica A 388 (2009) 764-774.
       https://arxiv.org/abs/0905.4102

    Examples
    --------
    >>> G = nx.Graph([(0, 1), (1, 2), (1, 5), (5, 4), (2, 4), (2, 3), (4, 3), (3, 6)])
    >>> cbc = nx.communicability_betweenness_centrality(G)
    >>> print([f"{node} {cbc[node]:0.2f}" for node in sorted(cbc)])
    ['0 0.03', '1 0.45', '2 0.51', '3 0.45', '4 0.40', '5 0.19', '6 0.03']
    """
    ...
@_dispatchable
def estrada_index(G: Graph[_Node]):
    r"""
    Returns the Estrada index of a the graph G.

    The Estrada Index is a topological index of folding or 3D "compactness" ([1]_).

    Parameters
    ----------
    G: graph

    Returns
    -------
    estrada index: float

    Raises
    ------
    NetworkXError
        If the graph is not undirected and simple.

    Notes
    -----
    Let `G=(V,E)` be a simple undirected graph with `n` nodes  and let
    `\lambda_{1}\leq\lambda_{2}\leq\cdots\lambda_{n}`
    be a non-increasing ordering of the eigenvalues of its adjacency
    matrix `A`. The Estrada index is ([1]_, [2]_)

    .. math::
        EE(G)=\sum_{j=1}^n e^{\lambda _j}.

    References
    ----------
    .. [1] E. Estrada, "Characterization of 3D molecular structure",
       Chem. Phys. Lett. 319, 713 (2000).
       https://doi.org/10.1016/S0009-2614(00)00158-5
    .. [2] José Antonio de la Peñaa, Ivan Gutman, Juan Rada,
       "Estimating the Estrada index",
       Linear Algebra and its Applications. 427, 1 (2007).
       https://doi.org/10.1016/j.laa.2007.06.020

    Examples
    --------
    >>> G = nx.Graph([(0, 1), (1, 2), (1, 5), (5, 4), (2, 4), (2, 3), (4, 3), (3, 6)])
    >>> ei = nx.estrada_index(G)
    >>> print(f"{ei:0.5}")
    20.55
    """
    ...
=======
def subgraph_centrality_exp(G: Graph[_Node]) -> dict[Incomplete, float]: ...
@_dispatchable
def subgraph_centrality(G: Graph[_Node]) -> dict[Incomplete, float]: ...
@_dispatchable
def communicability_betweenness_centrality(G: Graph[_Node]) -> dict[Incomplete, Incomplete]: ...
@_dispatchable
def estrada_index(G: Graph[_Node]) -> float: ...
>>>>>>> 07a59e92
<|MERGE_RESOLUTION|>--- conflicted
+++ resolved
@@ -1,8 +1,4 @@
-<<<<<<< HEAD
-"""Subraph centrality and communicability betweenness."""
-=======
 from _typeshed import Incomplete
->>>>>>> 07a59e92
 
 from networkx.classes.graph import Graph, _Node
 from networkx.utils.backends import _dispatchable
@@ -10,276 +6,10 @@
 __all__ = ["subgraph_centrality_exp", "subgraph_centrality", "communicability_betweenness_centrality", "estrada_index"]
 
 @_dispatchable
-<<<<<<< HEAD
-def subgraph_centrality_exp(G: Graph[_Node]):
-    """
-    Returns the subgraph centrality for each node of G.
-
-    Subgraph centrality  of a node `n` is the sum of weighted closed
-    walks of all lengths starting and ending at node `n`. The weights
-    decrease with path length. Each closed walk is associated with a
-    connected subgraph ([1]_).
-
-    Parameters
-    ----------
-    G: graph
-
-    Returns
-    -------
-    nodes:dictionary
-        Dictionary of nodes with subgraph centrality as the value.
-
-    Raises
-    ------
-    NetworkXError
-        If the graph is not undirected and simple.
-
-    See Also
-    --------
-    subgraph_centrality:
-        Alternative algorithm of the subgraph centrality for each node of G.
-
-    Notes
-    -----
-    This version of the algorithm exponentiates the adjacency matrix.
-
-    The subgraph centrality of a node `u` in G can be found using
-    the matrix exponential of the adjacency matrix of G [1]_,
-
-    .. math::
-
-        SC(u)=(e^A)_{uu} .
-
-    References
-    ----------
-    .. [1] Ernesto Estrada, Juan A. Rodriguez-Velazquez,
-       "Subgraph centrality in complex networks",
-       Physical Review E 71, 056103 (2005).
-       https://arxiv.org/abs/cond-mat/0504730
-
-    Examples
-    --------
-    (Example from [1]_)
-
-    >>> G = nx.Graph(
-    ...     [
-    ...         (1, 2),
-    ...         (1, 5),
-    ...         (1, 8),
-    ...         (2, 3),
-    ...         (2, 8),
-    ...         (3, 4),
-    ...         (3, 6),
-    ...         (4, 5),
-    ...         (4, 7),
-    ...         (5, 6),
-    ...         (6, 7),
-    ...         (7, 8),
-    ...     ]
-    ... )
-    >>> sc = nx.subgraph_centrality_exp(G)
-    >>> print([f"{node} {sc[node]:0.2f}" for node in sorted(sc)])
-    ['1 3.90', '2 3.90', '3 3.64', '4 3.71', '5 3.64', '6 3.71', '7 3.64', '8 3.90']
-    """
-    ...
-@_dispatchable
-def subgraph_centrality(G: Graph[_Node]):
-    r"""
-    Returns subgraph centrality for each node in G.
-
-    Subgraph centrality  of a node `n` is the sum of weighted closed
-    walks of all lengths starting and ending at node `n`. The weights
-    decrease with path length. Each closed walk is associated with a
-    connected subgraph ([1]_).
-
-    Parameters
-    ----------
-    G: graph
-
-    Returns
-    -------
-    nodes : dictionary
-       Dictionary of nodes with subgraph centrality as the value.
-
-    Raises
-    ------
-    NetworkXError
-       If the graph is not undirected and simple.
-
-    See Also
-    --------
-    subgraph_centrality_exp:
-        Alternative algorithm of the subgraph centrality for each node of G.
-
-    Notes
-    -----
-    This version of the algorithm computes eigenvalues and eigenvectors
-    of the adjacency matrix.
-
-    Subgraph centrality of a node `u` in G can be found using
-    a spectral decomposition of the adjacency matrix [1]_,
-
-    .. math::
-
-       SC(u)=\sum_{j=1}^{N}(v_{j}^{u})^2 e^{\lambda_{j}},
-
-    where `v_j` is an eigenvector of the adjacency matrix `A` of G
-    corresponding to the eigenvalue `\lambda_j`.
-
-    Examples
-    --------
-    (Example from [1]_)
-
-    >>> G = nx.Graph(
-    ...     [
-    ...         (1, 2),
-    ...         (1, 5),
-    ...         (1, 8),
-    ...         (2, 3),
-    ...         (2, 8),
-    ...         (3, 4),
-    ...         (3, 6),
-    ...         (4, 5),
-    ...         (4, 7),
-    ...         (5, 6),
-    ...         (6, 7),
-    ...         (7, 8),
-    ...     ]
-    ... )
-    >>> sc = nx.subgraph_centrality(G)
-    >>> print([f"{node} {sc[node]:0.2f}" for node in sorted(sc)])
-    ['1 3.90', '2 3.90', '3 3.64', '4 3.71', '5 3.64', '6 3.71', '7 3.64', '8 3.90']
-
-    References
-    ----------
-    .. [1] Ernesto Estrada, Juan A. Rodriguez-Velazquez,
-       "Subgraph centrality in complex networks",
-       Physical Review E 71, 056103 (2005).
-       https://arxiv.org/abs/cond-mat/0504730
-    """
-    ...
-@_dispatchable
-def communicability_betweenness_centrality(G: Graph[_Node]):
-    r"""
-    Returns subgraph communicability for all pairs of nodes in G.
-
-    Communicability betweenness measure makes use of the number of walks
-    connecting every pair of nodes as the basis of a betweenness centrality
-    measure.
-
-    Parameters
-    ----------
-    G: graph
-
-    Returns
-    -------
-    nodes : dictionary
-        Dictionary of nodes with communicability betweenness as the value.
-
-    Raises
-    ------
-    NetworkXError
-        If the graph is not undirected and simple.
-
-    Notes
-    -----
-    Let `G=(V,E)` be a simple undirected graph with `n` nodes and `m` edges,
-    and `A` denote the adjacency matrix of `G`.
-
-    Let `G(r)=(V,E(r))` be the graph resulting from
-    removing all edges connected to node `r` but not the node itself.
-
-    The adjacency matrix for `G(r)` is `A+E(r)`,  where `E(r)` has nonzeros
-    only in row and column `r`.
-
-    The subraph betweenness of a node `r`  is [1]_
-
-    .. math::
-
-         \omega_{r} = \frac{1}{C}\sum_{p}\sum_{q}\frac{G_{prq}}{G_{pq}},
-         p\neq q, q\neq r,
-
-    where
-    `G_{prq}=(e^{A}_{pq} - (e^{A+E(r)})_{pq}`  is the number of walks
-    involving node r,
-    `G_{pq}=(e^{A})_{pq}` is the number of closed walks starting
-    at node `p` and ending at node `q`,
-    and `C=(n-1)^{2}-(n-1)` is a normalization factor equal to the
-    number of terms in the sum.
-
-    The resulting `\omega_{r}` takes values between zero and one.
-    The lower bound cannot be attained for a connected
-    graph, and the upper bound is attained in the star graph.
-
-    References
-    ----------
-    .. [1] Ernesto Estrada, Desmond J. Higham, Naomichi Hatano,
-       "Communicability Betweenness in Complex Networks"
-       Physica A 388 (2009) 764-774.
-       https://arxiv.org/abs/0905.4102
-
-    Examples
-    --------
-    >>> G = nx.Graph([(0, 1), (1, 2), (1, 5), (5, 4), (2, 4), (2, 3), (4, 3), (3, 6)])
-    >>> cbc = nx.communicability_betweenness_centrality(G)
-    >>> print([f"{node} {cbc[node]:0.2f}" for node in sorted(cbc)])
-    ['0 0.03', '1 0.45', '2 0.51', '3 0.45', '4 0.40', '5 0.19', '6 0.03']
-    """
-    ...
-@_dispatchable
-def estrada_index(G: Graph[_Node]):
-    r"""
-    Returns the Estrada index of a the graph G.
-
-    The Estrada Index is a topological index of folding or 3D "compactness" ([1]_).
-
-    Parameters
-    ----------
-    G: graph
-
-    Returns
-    -------
-    estrada index: float
-
-    Raises
-    ------
-    NetworkXError
-        If the graph is not undirected and simple.
-
-    Notes
-    -----
-    Let `G=(V,E)` be a simple undirected graph with `n` nodes  and let
-    `\lambda_{1}\leq\lambda_{2}\leq\cdots\lambda_{n}`
-    be a non-increasing ordering of the eigenvalues of its adjacency
-    matrix `A`. The Estrada index is ([1]_, [2]_)
-
-    .. math::
-        EE(G)=\sum_{j=1}^n e^{\lambda _j}.
-
-    References
-    ----------
-    .. [1] E. Estrada, "Characterization of 3D molecular structure",
-       Chem. Phys. Lett. 319, 713 (2000).
-       https://doi.org/10.1016/S0009-2614(00)00158-5
-    .. [2] José Antonio de la Peñaa, Ivan Gutman, Juan Rada,
-       "Estimating the Estrada index",
-       Linear Algebra and its Applications. 427, 1 (2007).
-       https://doi.org/10.1016/j.laa.2007.06.020
-
-    Examples
-    --------
-    >>> G = nx.Graph([(0, 1), (1, 2), (1, 5), (5, 4), (2, 4), (2, 3), (4, 3), (3, 6)])
-    >>> ei = nx.estrada_index(G)
-    >>> print(f"{ei:0.5}")
-    20.55
-    """
-    ...
-=======
 def subgraph_centrality_exp(G: Graph[_Node]) -> dict[Incomplete, float]: ...
 @_dispatchable
 def subgraph_centrality(G: Graph[_Node]) -> dict[Incomplete, float]: ...
 @_dispatchable
 def communicability_betweenness_centrality(G: Graph[_Node]) -> dict[Incomplete, Incomplete]: ...
 @_dispatchable
-def estrada_index(G: Graph[_Node]) -> float: ...
->>>>>>> 07a59e92
+def estrada_index(G: Graph[_Node]) -> float: ...