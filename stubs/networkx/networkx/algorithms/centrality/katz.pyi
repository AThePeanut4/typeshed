--- conflicted
+++ resolved
@@ -17,139 +17,7 @@
     nstart: SupportsGetItem[Incomplete, Incomplete] | None = None,
     normalized: bool | None = True,
     weight: str | None = None,
-<<<<<<< HEAD
-):
-    r"""
-    Compute the Katz centrality for the nodes of the graph G.
-
-    Katz centrality computes the centrality for a node based on the centrality
-    of its neighbors. It is a generalization of the eigenvector centrality. The
-    Katz centrality for node $i$ is
-
-    .. math::
-
-        x_i = \alpha \sum_{j} A_{ij} x_j + \beta,
-
-    where $A$ is the adjacency matrix of graph G with eigenvalues $\lambda$.
-
-    The parameter $\beta$ controls the initial centrality and
-
-    .. math::
-
-        \alpha < \frac{1}{\lambda_{\max}}.
-
-    Katz centrality computes the relative influence of a node within a
-    network by measuring the number of the immediate neighbors (first
-    degree nodes) and also all other nodes in the network that connect
-    to the node under consideration through these immediate neighbors.
-
-    Extra weight can be provided to immediate neighbors through the
-    parameter $\beta$.  Connections made with distant neighbors
-    are, however, penalized by an attenuation factor $\alpha$ which
-    should be strictly less than the inverse largest eigenvalue of the
-    adjacency matrix in order for the Katz centrality to be computed
-    correctly. More information is provided in [1]_.
-
-    Parameters
-    ----------
-    G : graph
-      A NetworkX graph.
-
-    alpha : float, optional (default=0.1)
-      Attenuation factor
-
-    beta : scalar or dictionary, optional (default=1.0)
-      Weight attributed to the immediate neighborhood. If not a scalar, the
-      dictionary must have a value for every node.
-
-    max_iter : integer, optional (default=1000)
-      Maximum number of iterations in power method.
-
-    tol : float, optional (default=1.0e-6)
-      Error tolerance used to check convergence in power method iteration.
-
-    nstart : dictionary, optional
-      Starting value of Katz iteration for each node.
-
-    normalized : bool, optional (default=True)
-      If True normalize the resulting values.
-
-    weight : None or string, optional (default=None)
-      If None, all edge weights are considered equal.
-      Otherwise holds the name of the edge attribute used as weight.
-      In this measure the weight is interpreted as the connection strength.
-
-    Returns
-    -------
-    nodes : dictionary
-       Dictionary of nodes with Katz centrality as the value.
-
-    Raises
-    ------
-    NetworkXError
-       If the parameter `beta` is not a scalar but lacks a value for at least
-       one node
-
-    PowerIterationFailedConvergence
-        If the algorithm fails to converge to the specified tolerance
-        within the specified number of iterations of the power iteration
-        method.
-
-    Examples
-    --------
-    >>> import math
-    >>> G = nx.path_graph(4)
-    >>> phi = (1 + math.sqrt(5)) / 2.0  # largest eigenvalue of adj matrix
-    >>> centrality = nx.katz_centrality(G, 1 / phi - 0.01)
-    >>> for n, c in sorted(centrality.items()):
-    ...     print(f"{n} {c:.2f}")
-    0 0.37
-    1 0.60
-    2 0.60
-    3 0.37
-
-    See Also
-    --------
-    katz_centrality_numpy
-    eigenvector_centrality
-    eigenvector_centrality_numpy
-    :func:`~networkx.algorithms.link_analysis.pagerank_alg.pagerank`
-    :func:`~networkx.algorithms.link_analysis.hits_alg.hits`
-
-    Notes
-    -----
-    Katz centrality was introduced by [2]_.
-
-    This algorithm it uses the power method to find the eigenvector
-    corresponding to the largest eigenvalue of the adjacency matrix of ``G``.
-    The parameter ``alpha`` should be strictly less than the inverse of largest
-    eigenvalue of the adjacency matrix for the algorithm to converge.
-    You can use ``max(nx.adjacency_spectrum(G))`` to get $\lambda_{\max}$ the largest
-    eigenvalue of the adjacency matrix.
-    The iteration will stop after ``max_iter`` iterations or an error tolerance of
-    ``number_of_nodes(G) * tol`` has been reached.
-
-    For strongly connected graphs, as $\alpha \to 1/\lambda_{\max}$, and $\beta > 0$,
-    Katz centrality approaches the results for eigenvector centrality.
-
-    For directed graphs this finds "left" eigenvectors which corresponds
-    to the in-edges in the graph. For out-edges Katz centrality,
-    first reverse the graph with ``G.reverse()``.
-
-    References
-    ----------
-    .. [1] Mark E. J. Newman:
-       Networks: An Introduction.
-       Oxford University Press, USA, 2010, p. 720.
-    .. [2] Leo Katz:
-       A New Status Index Derived from Sociometric Index.
-       Psychometrika 18(1):39–43, 1953
-       https://link.springer.com/content/pdf/10.1007/BF02289026.pdf
-    """
-    ...
-=======
 ) -> dict[Incomplete, Incomplete]: ...
->>>>>>> 07a59e92
 @_dispatchable
 def katz_centrality_numpy(
     G: Graph[_Node],
@@ -157,119 +25,4 @@
     beta: float | SupportsGetItem[Incomplete, Incomplete] | None = 1.0,
     normalized: bool = True,
     weight: str | None = None,
-<<<<<<< HEAD
-):
-    r"""
-    Compute the Katz centrality for the graph G.
-
-    Katz centrality computes the centrality for a node based on the centrality
-    of its neighbors. It is a generalization of the eigenvector centrality. The
-    Katz centrality for node $i$ is
-
-    .. math::
-
-        x_i = \alpha \sum_{j} A_{ij} x_j + \beta,
-
-    where $A$ is the adjacency matrix of graph G with eigenvalues $\lambda$.
-
-    The parameter $\beta$ controls the initial centrality and
-
-    .. math::
-
-        \alpha < \frac{1}{\lambda_{\max}}.
-
-    Katz centrality computes the relative influence of a node within a
-    network by measuring the number of the immediate neighbors (first
-    degree nodes) and also all other nodes in the network that connect
-    to the node under consideration through these immediate neighbors.
-
-    Extra weight can be provided to immediate neighbors through the
-    parameter $\beta$.  Connections made with distant neighbors
-    are, however, penalized by an attenuation factor $\alpha$ which
-    should be strictly less than the inverse largest eigenvalue of the
-    adjacency matrix in order for the Katz centrality to be computed
-    correctly. More information is provided in [1]_.
-
-    Parameters
-    ----------
-    G : graph
-      A NetworkX graph
-
-    alpha : float
-      Attenuation factor
-
-    beta : scalar or dictionary, optional (default=1.0)
-      Weight attributed to the immediate neighborhood. If not a scalar the
-      dictionary must have an value for every node.
-
-    normalized : bool
-      If True normalize the resulting values.
-
-    weight : None or string, optional
-      If None, all edge weights are considered equal.
-      Otherwise holds the name of the edge attribute used as weight.
-      In this measure the weight is interpreted as the connection strength.
-
-    Returns
-    -------
-    nodes : dictionary
-       Dictionary of nodes with Katz centrality as the value.
-
-    Raises
-    ------
-    NetworkXError
-       If the parameter `beta` is not a scalar but lacks a value for at least
-       one node
-
-    Examples
-    --------
-    >>> import math
-    >>> G = nx.path_graph(4)
-    >>> phi = (1 + math.sqrt(5)) / 2.0  # largest eigenvalue of adj matrix
-    >>> centrality = nx.katz_centrality_numpy(G, 1 / phi)
-    >>> for n, c in sorted(centrality.items()):
-    ...     print(f"{n} {c:.2f}")
-    0 0.37
-    1 0.60
-    2 0.60
-    3 0.37
-
-    See Also
-    --------
-    katz_centrality
-    eigenvector_centrality_numpy
-    eigenvector_centrality
-    :func:`~networkx.algorithms.link_analysis.pagerank_alg.pagerank`
-    :func:`~networkx.algorithms.link_analysis.hits_alg.hits`
-
-    Notes
-    -----
-    Katz centrality was introduced by [2]_.
-
-    This algorithm uses a direct linear solver to solve the above equation.
-    The parameter ``alpha`` should be strictly less than the inverse of largest
-    eigenvalue of the adjacency matrix for there to be a solution.
-    You can use ``max(nx.adjacency_spectrum(G))`` to get $\lambda_{\max}$ the largest
-    eigenvalue of the adjacency matrix.
-
-    For strongly connected graphs, as $\alpha \to 1/\lambda_{\max}$, and $\beta > 0$,
-    Katz centrality approaches the results for eigenvector centrality.
-
-    For directed graphs this finds "left" eigenvectors which corresponds
-    to the in-edges in the graph. For out-edges Katz centrality,
-    first reverse the graph with ``G.reverse()``.
-
-    References
-    ----------
-    .. [1] Mark E. J. Newman:
-       Networks: An Introduction.
-       Oxford University Press, USA, 2010, p. 173.
-    .. [2] Leo Katz:
-       A New Status Index Derived from Sociometric Index.
-       Psychometrika 18(1):39–43, 1953
-       https://link.springer.com/content/pdf/10.1007/BF02289026.pdf
-    """
-    ...
-=======
-) -> dict[Incomplete, Incomplete]: ...
->>>>>>> 07a59e92
+) -> dict[Incomplete, Incomplete]: ...