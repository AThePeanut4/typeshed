--- conflicted
+++ resolved
@@ -1,180 +1,10 @@
-<<<<<<< HEAD
-"""Current-flow betweenness centrality measures for subsets of nodes."""
-
-from _typeshed import Incomplete
-=======
 from collections.abc import Iterable
->>>>>>> 62feb28c
 
 from networkx.classes.graph import Graph, _Node
 from networkx.utils.backends import _dispatchable
 
 @_dispatchable
 def current_flow_betweenness_centrality_subset(
-<<<<<<< HEAD
-    G, sources, targets, normalized: bool = True, weight: Incomplete | None = None, dtype=..., solver: str = "lu"
-):
-    r"""
-    Compute current-flow betweenness centrality for subsets of nodes.
-
-    Current-flow betweenness centrality uses an electrical current
-    model for information spreading in contrast to betweenness
-    centrality which uses shortest paths.
-
-    Current-flow betweenness centrality is also known as
-    random-walk betweenness centrality [2]_.
-
-    Parameters
-    ----------
-    G : graph
-      A NetworkX graph
-
-    sources: list of nodes
-      Nodes to use as sources for current
-
-    targets: list of nodes
-      Nodes to use as sinks for current
-
-    normalized : bool, optional (default=True)
-      If True the betweenness values are normalized by b=b/(n-1)(n-2) where
-      n is the number of nodes in G.
-
-    weight : string or None, optional (default=None)
-      Key for edge data used as the edge weight.
-      If None, then use 1 as each edge weight.
-      The weight reflects the capacity or the strength of the
-      edge.
-
-    dtype: data type (float)
-      Default data type for internal matrices.
-      Set to np.float32 for lower memory consumption.
-
-    solver: string (default='lu')
-       Type of linear solver to use for computing the flow matrix.
-       Options are "full" (uses most memory), "lu" (recommended), and
-       "cg" (uses least memory).
-
-    Returns
-    -------
-    nodes : dictionary
-       Dictionary of nodes with betweenness centrality as the value.
-
-    See Also
-    --------
-    approximate_current_flow_betweenness_centrality
-    betweenness_centrality
-    edge_betweenness_centrality
-    edge_current_flow_betweenness_centrality
-
-    Notes
-    -----
-    Current-flow betweenness can be computed in $O(I(n-1)+mn \log n)$
-    time [1]_, where $I(n-1)$ is the time needed to compute the
-    inverse Laplacian.  For a full matrix this is $O(n^3)$ but using
-    sparse methods you can achieve $O(nm{\sqrt k})$ where $k$ is the
-    Laplacian matrix condition number.
-
-    The space required is $O(nw)$ where $w$ is the width of the sparse
-    Laplacian matrix.  Worse case is $w=n$ for $O(n^2)$.
-
-    If the edges have a 'weight' attribute they will be used as
-    weights in this algorithm.  Unspecified weights are set to 1.
-
-    References
-    ----------
-    .. [1] Centrality Measures Based on Current Flow.
-       Ulrik Brandes and Daniel Fleischer,
-       Proc. 22nd Symp. Theoretical Aspects of Computer Science (STACS '05).
-       LNCS 3404, pp. 533-544. Springer-Verlag, 2005.
-       https://doi.org/10.1007/978-3-540-31856-9_44
-
-    .. [2] A measure of betweenness centrality based on random walks,
-       M. E. J. Newman, Social Networks 27, 39-54 (2005).
-    """
-    ...
-@_dispatchable
-def edge_current_flow_betweenness_centrality_subset(
-    G, sources, targets, normalized: bool = True, weight: Incomplete | None = None, dtype=..., solver: str = "lu"
-):
-    r"""
-    Compute current-flow betweenness centrality for edges using subsets
-    of nodes.
-
-    Current-flow betweenness centrality uses an electrical current
-    model for information spreading in contrast to betweenness
-    centrality which uses shortest paths.
-
-    Current-flow betweenness centrality is also known as
-    random-walk betweenness centrality [2]_.
-
-    Parameters
-    ----------
-    G : graph
-      A NetworkX graph
-
-    sources: list of nodes
-      Nodes to use as sources for current
-
-    targets: list of nodes
-      Nodes to use as sinks for current
-
-    normalized : bool, optional (default=True)
-      If True the betweenness values are normalized by b=b/(n-1)(n-2) where
-      n is the number of nodes in G.
-
-    weight : string or None, optional (default=None)
-      Key for edge data used as the edge weight.
-      If None, then use 1 as each edge weight.
-      The weight reflects the capacity or the strength of the
-      edge.
-
-    dtype: data type (float)
-      Default data type for internal matrices.
-      Set to np.float32 for lower memory consumption.
-
-    solver: string (default='lu')
-       Type of linear solver to use for computing the flow matrix.
-       Options are "full" (uses most memory), "lu" (recommended), and
-       "cg" (uses least memory).
-
-    Returns
-    -------
-    nodes : dict
-       Dictionary of edge tuples with betweenness centrality as the value.
-
-    See Also
-    --------
-    betweenness_centrality
-    edge_betweenness_centrality
-    current_flow_betweenness_centrality
-
-    Notes
-    -----
-    Current-flow betweenness can be computed in $O(I(n-1)+mn \log n)$
-    time [1]_, where $I(n-1)$ is the time needed to compute the
-    inverse Laplacian.  For a full matrix this is $O(n^3)$ but using
-    sparse methods you can achieve $O(nm{\sqrt k})$ where $k$ is the
-    Laplacian matrix condition number.
-
-    The space required is $O(nw)$ where $w$ is the width of the sparse
-    Laplacian matrix.  Worse case is $w=n$ for $O(n^2)$.
-
-    If the edges have a 'weight' attribute they will be used as
-    weights in this algorithm.  Unspecified weights are set to 1.
-
-    References
-    ----------
-    .. [1] Centrality Measures Based on Current Flow.
-       Ulrik Brandes and Daniel Fleischer,
-       Proc. 22nd Symp. Theoretical Aspects of Computer Science (STACS '05).
-       LNCS 3404, pp. 533-544. Springer-Verlag, 2005.
-       https://doi.org/10.1007/978-3-540-31856-9_44
-
-    .. [2] A measure of betweenness centrality based on random walks,
-       M. E. J. Newman, Social Networks 27, 39-54 (2005).
-    """
-    ...
-=======
     G: Graph[_Node],
     sources: Iterable[_Node],
     targets: Iterable[_Node],
@@ -192,5 +22,4 @@
     weight: str | None = None,
     dtype: type = ...,
     solver: str = "lu",
-): ...
->>>>>>> 62feb28c
+): ...