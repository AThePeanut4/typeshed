--- conflicted
+++ resolved
@@ -1,8 +1,4 @@
-<<<<<<< HEAD
-"""Trophic levels"""
-=======
 from _typeshed import Incomplete
->>>>>>> 07a59e92
 
 from networkx.classes.digraph import DiGraph
 from networkx.classes.graph import _Node
@@ -11,104 +7,8 @@
 __all__ = ["trophic_levels", "trophic_differences", "trophic_incoherence_parameter"]
 
 @_dispatchable
-<<<<<<< HEAD
-def trophic_levels(G: DiGraph[_Node], weight="weight"):
-    r"""
-    Compute the trophic levels of nodes.
-
-    The trophic level of a node $i$ is
-
-    .. math::
-
-        s_i = 1 + \frac{1}{k^{in}_i} \sum_{j} a_{ij} s_j
-
-    where $k^{in}_i$ is the in-degree of i
-
-    .. math::
-
-        k^{in}_i = \sum_{j} a_{ij}
-
-    and nodes with $k^{in}_i = 0$ have $s_i = 1$ by convention.
-
-    These are calculated using the method outlined in Levine [1]_.
-
-    Parameters
-    ----------
-    G : DiGraph
-        A directed networkx graph
-
-    Returns
-    -------
-    nodes : dict
-        Dictionary of nodes with trophic level as the value.
-
-    References
-    ----------
-    .. [1] Stephen Levine (1980) J. theor. Biol. 83, 195-207
-    """
-    ...
-@_dispatchable
-def trophic_differences(G: DiGraph[_Node], weight="weight"):
-    """
-    Compute the trophic differences of the edges of a directed graph.
-
-    The trophic difference $x_ij$ for each edge is defined in Johnson et al.
-    [1]_ as:
-
-    .. math::
-        x_ij = s_j - s_i
-
-    Where $s_i$ is the trophic level of node $i$.
-
-    Parameters
-    ----------
-    G : DiGraph
-        A directed networkx graph
-
-    Returns
-    -------
-    diffs : dict
-        Dictionary of edges with trophic differences as the value.
-
-    References
-    ----------
-    .. [1] Samuel Johnson, Virginia Dominguez-Garcia, Luca Donetti, Miguel A.
-        Munoz (2014) PNAS "Trophic coherence determines food-web stability"
-    """
-    ...
-@_dispatchable
-def trophic_incoherence_parameter(G: DiGraph[_Node], weight="weight", cannibalism: bool = False):
-    """
-    Compute the trophic incoherence parameter of a graph.
-
-    Trophic coherence is defined as the homogeneity of the distribution of
-    trophic distances: the more similar, the more coherent. This is measured by
-    the standard deviation of the trophic differences and referred to as the
-    trophic incoherence parameter $q$ by [1].
-
-    Parameters
-    ----------
-    G : DiGraph
-        A directed networkx graph
-
-    cannibalism: Boolean
-        If set to False, self edges are not considered in the calculation
-
-    Returns
-    -------
-    trophic_incoherence_parameter : float
-        The trophic coherence of a graph
-
-    References
-    ----------
-    .. [1] Samuel Johnson, Virginia Dominguez-Garcia, Luca Donetti, Miguel A.
-        Munoz (2014) PNAS "Trophic coherence determines food-web stability"
-    """
-    ...
-=======
 def trophic_levels(G: DiGraph[_Node], weight="weight") -> dict[Incomplete, Incomplete]: ...
 @_dispatchable
 def trophic_differences(G: DiGraph[_Node], weight="weight") -> dict[Incomplete, Incomplete]: ...
 @_dispatchable
-def trophic_incoherence_parameter(G: DiGraph[_Node], weight="weight", cannibalism: bool = False) -> float: ...
->>>>>>> 07a59e92
+def trophic_incoherence_parameter(G: DiGraph[_Node], weight="weight", cannibalism: bool = False) -> float: ...