--- conflicted
+++ resolved
@@ -1,8 +1,4 @@
-<<<<<<< HEAD
-"""Current-flow closeness centrality measures."""
-=======
 from _typeshed import Incomplete
->>>>>>> 07a59e92
 
 from networkx.classes.graph import Graph, _Node
 from networkx.utils.backends import _dispatchable
@@ -10,68 +6,8 @@
 __all__ = ["current_flow_closeness_centrality", "information_centrality"]
 
 @_dispatchable
-<<<<<<< HEAD
-def current_flow_closeness_centrality(G: Graph[_Node], weight: str | None = None, dtype: type = ..., solver: str = "lu"):
-    """
-    Compute current-flow closeness centrality for nodes.
-
-    Current-flow closeness centrality is variant of closeness
-    centrality based on effective resistance between nodes in
-    a network. This metric is also known as information centrality.
-
-    Parameters
-    ----------
-    G : graph
-      A NetworkX graph.
-
-    weight : None or string, optional (default=None)
-      If None, all edge weights are considered equal.
-      Otherwise holds the name of the edge attribute used as weight.
-      The weight reflects the capacity or the strength of the
-      edge.
-
-    dtype: data type (default=float)
-      Default data type for internal matrices.
-      Set to np.float32 for lower memory consumption.
-
-    solver: string (default='lu')
-       Type of linear solver to use for computing the flow matrix.
-       Options are "full" (uses most memory), "lu" (recommended), and
-       "cg" (uses least memory).
-
-    Returns
-    -------
-    nodes : dictionary
-       Dictionary of nodes with current flow closeness centrality as the value.
-
-    See Also
-    --------
-    closeness_centrality
-
-    Notes
-    -----
-    The algorithm is from Brandes [1]_.
-
-    See also [2]_ for the original definition of information centrality.
-
-    References
-    ----------
-    .. [1] Ulrik Brandes and Daniel Fleischer,
-       Centrality Measures Based on Current Flow.
-       Proc. 22nd Symp. Theoretical Aspects of Computer Science (STACS '05).
-       LNCS 3404, pp. 533-544. Springer-Verlag, 2005.
-       https://doi.org/10.1007/978-3-540-31856-9_44
-
-    .. [2] Karen Stephenson and Marvin Zelen:
-       Rethinking centrality: Methods and examples.
-       Social Networks 11(1):1-37, 1989.
-       https://doi.org/10.1016/0378-8733(89)90016-6
-    """
-    ...
-=======
 def current_flow_closeness_centrality(
     G: Graph[_Node], weight: str | None = None, dtype: type = ..., solver: str = "lu"
 ) -> dict[Incomplete, float]: ...
->>>>>>> 07a59e92
 
 information_centrality = current_flow_closeness_centrality