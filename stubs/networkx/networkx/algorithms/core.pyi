--- conflicted
+++ resolved
@@ -35,57 +35,7 @@
 __all__ = ["core_number", "k_core", "k_shell", "k_crust", "k_corona", "k_truss", "onion_layers"]
 
 @_dispatchable
-<<<<<<< HEAD
-def core_number(G: Graph[_Node]):
-    """
-    Returns the core number for each node.
-
-    A k-core is a maximal subgraph that contains nodes of degree k or more.
-
-    The core number of a node is the largest value k of a k-core containing
-    that node.
-
-    Parameters
-    ----------
-    G : NetworkX graph
-       An undirected or directed graph
-
-    Returns
-    -------
-    core_number : dictionary
-       A dictionary keyed by node to the core number.
-
-    Raises
-    ------
-    NetworkXNotImplemented
-        If `G` is a multigraph or contains self loops.
-
-    Notes
-    -----
-    For directed graphs the node degree is defined to be the
-    in-degree + out-degree.
-
-    Examples
-    --------
-    >>> degrees = [0, 1, 2, 2, 2, 2, 3]
-    >>> H = nx.havel_hakimi_graph(degrees)
-    >>> nx.core_number(H)
-    {0: 1, 1: 2, 2: 2, 3: 2, 4: 1, 5: 2, 6: 0}
-    >>> G = nx.DiGraph()
-    >>> G.add_edges_from([(1, 2), (2, 1), (2, 3), (2, 4), (3, 4), (4, 3)])
-    >>> nx.core_number(G)
-    {1: 2, 2: 2, 3: 2, 4: 2}
-
-    References
-    ----------
-    .. [1] An O(m) Algorithm for Cores Decomposition of Networks
-       Vladimir Batagelj and Matjaz Zaversnik, 2003.
-       https://arxiv.org/abs/cs.DS/0310049
-    """
-    ...
-=======
 def core_number(G: Graph[_Node]) -> dict[Incomplete, Incomplete]: ...
->>>>>>> 07a59e92
 @_dispatchable
 def k_core(G: Graph[_Node], k: int | None = None, core_number: SupportsGetItem[Incomplete, Incomplete] | None = None):
     """
@@ -371,57 +321,4 @@
     """
     ...
 @_dispatchable
-<<<<<<< HEAD
-def onion_layers(G: Graph[_Node]):
-    """
-    Returns the layer of each vertex in an onion decomposition of the graph.
-
-    The onion decomposition refines the k-core decomposition by providing
-    information on the internal organization of each k-shell. It is usually
-    used alongside the `core numbers`.
-
-    Parameters
-    ----------
-    G : NetworkX graph
-        An undirected graph without self loops.
-
-    Returns
-    -------
-    od_layers : dictionary
-        A dictionary keyed by node to the onion layer. The layers are
-        contiguous integers starting at 1.
-
-    Raises
-    ------
-    NetworkXNotImplemented
-        If `G` is a multigraph or directed graph or if it contains self loops.
-
-    Examples
-    --------
-    >>> degrees = [0, 1, 2, 2, 2, 2, 3]
-    >>> H = nx.havel_hakimi_graph(degrees)
-    >>> H.degree
-    DegreeView({0: 1, 1: 2, 2: 2, 3: 2, 4: 2, 5: 3, 6: 0})
-    >>> nx.onion_layers(H)
-    {6: 1, 0: 2, 4: 3, 1: 4, 2: 4, 3: 4, 5: 4}
-
-    See Also
-    --------
-    core_number
-
-    References
-    ----------
-    .. [1] Multi-scale structure and topological anomaly detection via a new
-       network statistic: The onion decomposition
-       L. Hébert-Dufresne, J. A. Grochow, and A. Allard
-       Scientific Reports 6, 31708 (2016)
-       http://doi.org/10.1038/srep31708
-    .. [2] Percolation and the effective structure of complex networks
-       A. Allard and L. Hébert-Dufresne
-       Physical Review X 9, 011023 (2019)
-       http://doi.org/10.1103/PhysRevX.9.011023
-    """
-    ...
-=======
-def onion_layers(G: Graph[_Node]) -> dict[Incomplete, Incomplete]: ...
->>>>>>> 07a59e92
+def onion_layers(G: Graph[_Node]) -> dict[Incomplete, Incomplete]: ...