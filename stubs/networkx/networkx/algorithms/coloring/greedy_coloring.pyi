--- conflicted
+++ resolved
@@ -28,21 +28,7 @@
     """
     ...
 @_dispatchable
-<<<<<<< HEAD
-def strategy_random_sequential(G, colors, seed: Incomplete | None = None):
-    """
-    Returns a random permutation of the nodes of ``G`` as a list.
-
-    ``G`` is a NetworkX graph. ``colors`` is ignored.
-
-    seed : integer, random_state, or None (default)
-        Indicator of random number generation state.
-        See :ref:`Randomness<randomness>`.
-    """
-    ...
-=======
 def strategy_random_sequential(G, colors, seed=None): ...
->>>>>>> 9589e369
 @_dispatchable
 def strategy_smallest_last(G, colors):
     """
