"""Greedy graph coloring using various strategies."""

from _typeshed import Incomplete
from collections.abc import Callable, Generator
from typing import Final

from networkx.classes.graph import Graph, _Node
from networkx.utils.backends import _dispatchable

__all__ = [
    "greedy_color",
    "strategy_connected_sequential",
    "strategy_connected_sequential_bfs",
    "strategy_connected_sequential_dfs",
    "strategy_independent_set",
    "strategy_largest_first",
    "strategy_random_sequential",
    "strategy_saturation_largest_first",
    "strategy_smallest_last",
]

@_dispatchable
def strategy_largest_first(G, colors):
    """
    Returns a list of the nodes of ``G`` in decreasing order by
    degree.

    ``G`` is a NetworkX graph. ``colors`` is ignored.
    """
    ...
@_dispatchable
def strategy_random_sequential(G, colors, seed=None):
    """
    Returns a random permutation of the nodes of ``G`` as a list.

    ``G`` is a NetworkX graph. ``colors`` is ignored.

    seed : integer, random_state, or None (default)
        Indicator of random number generation state.
        See :ref:`Randomness<randomness>`.
    """
    ...
@_dispatchable
def strategy_smallest_last(G, colors):
    """
    Returns a deque of the nodes of ``G``, "smallest" last.

    Specifically, the degrees of each node are tracked in a bucket queue.
    From this, the node of minimum degree is repeatedly popped from the
    graph, updating its neighbors' degrees.

    ``G`` is a NetworkX graph. ``colors`` is ignored.

    This implementation of the strategy runs in $O(n + m)$ time
    (ignoring polylogarithmic factors), where $n$ is the number of nodes
    and $m$ is the number of edges.

    This strategy is related to :func:`strategy_independent_set`: if we
    interpret each node removed as an independent set of size one, then
    this strategy chooses an independent set of size one instead of a
    maximal independent set.
    """
    ...
@_dispatchable
def strategy_independent_set(G, colors) -> Generator[Incomplete, Incomplete, None]:
    """
    Uses a greedy independent set removal strategy to determine the
    colors.

    This function updates ``colors`` **in-place** and return ``None``,
    unlike the other strategy functions in this module.

    This algorithm repeatedly finds and removes a maximal independent
    set, assigning each node in the set an unused color.

    ``G`` is a NetworkX graph.

    This strategy is related to :func:`strategy_smallest_last`: in that
    strategy, an independent set of size one is chosen at each step
    instead of a maximal independent set.
    """
    ...
@_dispatchable
def strategy_connected_sequential_bfs(G, colors):
    """
    Returns an iterable over nodes in ``G`` in the order given by a
    breadth-first traversal.

    The generated sequence has the property that for each node except
    the first, at least one neighbor appeared earlier in the sequence.

    ``G`` is a NetworkX graph. ``colors`` is ignored.
    """
    ...
@_dispatchable
def strategy_connected_sequential_dfs(G, colors):
    """
    Returns an iterable over nodes in ``G`` in the order given by a
    depth-first traversal.

    The generated sequence has the property that for each node except
    the first, at least one neighbor appeared earlier in the sequence.

    ``G`` is a NetworkX graph. ``colors`` is ignored.
    """
    ...
@_dispatchable
def strategy_connected_sequential(G, colors, traversal: str = "bfs") -> Generator[Incomplete, None, None]:
    """
    Returns an iterable over nodes in ``G`` in the order given by a
    breadth-first or depth-first traversal.

    ``traversal`` must be one of the strings ``'dfs'`` or ``'bfs'``,
    representing depth-first traversal or breadth-first traversal,
    respectively.

    The generated sequence has the property that for each node except
    the first, at least one neighbor appeared earlier in the sequence.

    ``G`` is a NetworkX graph. ``colors`` is ignored.
    """
    ...
@_dispatchable
<<<<<<< HEAD
def strategy_saturation_largest_first(G, colors) -> Generator[Incomplete, None, Incomplete]:
    """
    Iterates over all the nodes of ``G`` in "saturation order" (also
    known as "DSATUR").

    ``G`` is a NetworkX graph. ``colors`` is a dictionary mapping nodes of
    ``G`` to colors, for those nodes that have already been colored.
    """
    ...
=======
def strategy_saturation_largest_first(G, colors) -> Generator[Incomplete, None, Incomplete]: ...

STRATEGIES: Final[dict[str, Callable[..., Incomplete]]]

>>>>>>> 23e702b4
@_dispatchable
def greedy_color(G: Graph[_Node], strategy="largest_first", interchange: bool = False):
    """
    Color a graph using various strategies of greedy graph coloring.

    Attempts to color a graph using as few colors as possible, where no
    neighbors of a node can have same color as the node itself. The
    given strategy determines the order in which nodes are colored.

    The strategies are described in [1]_, and smallest-last is based on
    [2]_.

    Parameters
    ----------
    G : NetworkX graph

    strategy : string or function(G, colors)
       A function (or a string representing a function) that provides
       the coloring strategy, by returning nodes in the ordering they
       should be colored. ``G`` is the graph, and ``colors`` is a
       dictionary of the currently assigned colors, keyed by nodes. The
       function must return an iterable over all the nodes in ``G``.

       If the strategy function is an iterator generator (that is, a
       function with ``yield`` statements), keep in mind that the
       ``colors`` dictionary will be updated after each ``yield``, since
       this function chooses colors greedily.

       If ``strategy`` is a string, it must be one of the following,
       each of which represents one of the built-in strategy functions.

       * ``'largest_first'``
       * ``'random_sequential'``
       * ``'smallest_last'``
       * ``'independent_set'``
       * ``'connected_sequential_bfs'``
       * ``'connected_sequential_dfs'``
       * ``'connected_sequential'`` (alias for the previous strategy)
       * ``'saturation_largest_first'``
       * ``'DSATUR'`` (alias for the previous strategy)

    interchange: bool
       Will use the color interchange algorithm described by [3]_ if set
       to ``True``.

       Note that ``saturation_largest_first`` and ``independent_set``
       do not work with interchange. Furthermore, if you use
       interchange with your own strategy function, you cannot rely
       on the values in the ``colors`` argument.

    Returns
    -------
    A dictionary with keys representing nodes and values representing
    corresponding coloring.

    Examples
    --------
    >>> G = nx.cycle_graph(4)
    >>> d = nx.coloring.greedy_color(G, strategy="largest_first")
    >>> d in [{0: 0, 1: 1, 2: 0, 3: 1}, {0: 1, 1: 0, 2: 1, 3: 0}]
    True

    Raises
    ------
    NetworkXPointlessConcept
        If ``strategy`` is ``saturation_largest_first`` or
        ``independent_set`` and ``interchange`` is ``True``.

    References
    ----------
    .. [1] Adrian Kosowski, and Krzysztof Manuszewski,
       Classical Coloring of Graphs, Graph Colorings, 2-19, 2004.
       ISBN 0-8218-3458-4.
    .. [2] David W. Matula, and Leland L. Beck, "Smallest-last
       ordering and clustering and graph coloring algorithms." *J. ACM* 30,
       3 (July 1983), 417–427. <https://doi.org/10.1145/2402.322385>
    .. [3] Maciej M. Sysło, Narsingh Deo, Janusz S. Kowalik,
       Discrete Optimization Algorithms with Pascal Programs, 415-424, 1983.
       ISBN 0-486-45353-7.
    """
    ...<|MERGE_RESOLUTION|>--- conflicted
+++ resolved
@@ -121,22 +121,10 @@
     """
     ...
 @_dispatchable
-<<<<<<< HEAD
-def strategy_saturation_largest_first(G, colors) -> Generator[Incomplete, None, Incomplete]:
-    """
-    Iterates over all the nodes of ``G`` in "saturation order" (also
-    known as "DSATUR").
-
-    ``G`` is a NetworkX graph. ``colors`` is a dictionary mapping nodes of
-    ``G`` to colors, for those nodes that have already been colored.
-    """
-    ...
-=======
 def strategy_saturation_largest_first(G, colors) -> Generator[Incomplete, None, Incomplete]: ...
 
 STRATEGIES: Final[dict[str, Callable[..., Incomplete]]]
 
->>>>>>> 23e702b4
 @_dispatchable
 def greedy_color(G: Graph[_Node], strategy="largest_first", interchange: bool = False):
     """
