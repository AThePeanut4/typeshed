--- conflicted
+++ resolved
@@ -130,106 +130,4 @@
     """
     ...
 @_dispatchable
-<<<<<<< HEAD
-def greedy_color(G, strategy: str = "largest_first", interchange: bool = False):
-    """
-    Color a graph using various strategies of greedy graph coloring.
-
-    Attempts to color a graph using as few colors as possible, where no
-    neighbors of a node can have same color as the node itself. The
-    given strategy determines the order in which nodes are colored.
-
-    The strategies are described in [1]_, and smallest-last is based on
-    [2]_.
-
-    Parameters
-    ----------
-    G : NetworkX graph
-
-    strategy : string or function(G, colors)
-       A function (or a string representing a function) that provides
-       the coloring strategy, by returning nodes in the ordering they
-       should be colored. ``G`` is the graph, and ``colors`` is a
-       dictionary of the currently assigned colors, keyed by nodes. The
-       function must return an iterable over all the nodes in ``G``.
-
-       If the strategy function is an iterator generator (that is, a
-       function with ``yield`` statements), keep in mind that the
-       ``colors`` dictionary will be updated after each ``yield``, since
-       this function chooses colors greedily.
-
-       If ``strategy`` is a string, it must be one of the following,
-       each of which represents one of the built-in strategy functions.
-
-       * ``'largest_first'``
-       * ``'random_sequential'``
-       * ``'smallest_last'``
-       * ``'independent_set'``
-       * ``'connected_sequential_bfs'``
-       * ``'connected_sequential_dfs'``
-       * ``'connected_sequential'`` (alias for the previous strategy)
-       * ``'saturation_largest_first'``
-       * ``'DSATUR'`` (alias for the previous strategy)
-
-    interchange: bool
-       Will use the color interchange algorithm described by [3]_ if set
-       to ``True``.
-
-       Note that ``saturation_largest_first`` and ``independent_set``
-       do not work with interchange. Furthermore, if you use
-       interchange with your own strategy function, you cannot rely
-       on the values in the ``colors`` argument.
-
-    Returns
-    -------
-    A dictionary with keys representing nodes and values representing
-    corresponding coloring.
-
-    Examples
-    --------
-    >>> G = nx.cycle_graph(4)
-    >>> d = nx.coloring.greedy_color(G, strategy="largest_first")
-    >>> d in [{0: 0, 1: 1, 2: 0, 3: 1}, {0: 1, 1: 0, 2: 1, 3: 0}]
-    True
-
-    Raises
-    ------
-    NetworkXPointlessConcept
-        If ``strategy`` is ``saturation_largest_first`` or
-        ``independent_set`` and ``interchange`` is ``True``.
-
-    References
-    ----------
-    .. [1] Adrian Kosowski, and Krzysztof Manuszewski,
-       Classical Coloring of Graphs, Graph Colorings, 2-19, 2004.
-       ISBN 0-8218-3458-4.
-    .. [2] David W. Matula, and Leland L. Beck, "Smallest-last
-       ordering and clustering and graph coloring algorithms." *J. ACM* 30,
-       3 (July 1983), 417–427. <https://doi.org/10.1145/2402.322385>
-    .. [3] Maciej M. Sysło, Narsingh Deo, Janusz S. Kowalik,
-       Discrete Optimization Algorithms with Pascal Programs, 415-424, 1983.
-       ISBN 0-486-45353-7.
-    """
-    ...
-
-class _Node:
-    node_id: Incomplete
-    color: int
-    adj_list: Incomplete
-    adj_color: Incomplete
-    def __init__(self, node_id, n) -> None: ...
-    def assign_color(self, adj_entry, color) -> None: ...
-    def clear_color(self, adj_entry, color) -> None: ...
-    def iter_neighbors(self) -> Generator[Incomplete, None, None]: ...
-    def iter_neighbors_color(self, color) -> Generator[Incomplete, None, None]: ...
-
-class _AdjEntry:
-    node_id: Incomplete
-    next: Incomplete
-    mate: Incomplete
-    col_next: Incomplete
-    col_prev: Incomplete
-    def __init__(self, node_id) -> None: ...
-=======
-def greedy_color(G: Graph[_Node], strategy="largest_first", interchange: bool = False): ...
->>>>>>> 62feb28c
+def greedy_color(G: Graph[_Node], strategy="largest_first", interchange: bool = False): ...