--- conflicted
+++ resolved
@@ -1,10 +1,6 @@
-<<<<<<< HEAD
-"""Equitable coloring of graphs with bounded degree."""
-=======
 from _typeshed import Incomplete, SupportsGetItem
 from collections.abc import Mapping
 from typing import SupportsIndex
->>>>>>> 1063db7c
 
 from networkx.classes.graph import Graph, _Node
 from networkx.utils.backends import _dispatchable
@@ -12,53 +8,8 @@
 __all__ = ["equitable_color"]
 
 @_dispatchable
-<<<<<<< HEAD
-def equitable_color(G: Graph[_Node], num_colors):
-    """
-    Provides an equitable coloring for nodes of `G`.
-
-    Attempts to color a graph using `num_colors` colors, where no neighbors of
-    a node can have same color as the node itself and the number of nodes with
-    each color differ by at most 1. `num_colors` must be greater than the
-    maximum degree of `G`. The algorithm is described in [1]_ and has
-    complexity O(num_colors * n**2).
-
-    Parameters
-    ----------
-    G : networkX graph
-       The nodes of this graph will be colored.
-
-    num_colors : number of colors to use
-       This number must be at least one more than the maximum degree of nodes
-       in the graph.
-
-    Returns
-    -------
-    A dictionary with keys representing nodes and values representing
-    corresponding coloring.
-
-    Examples
-    --------
-    >>> G = nx.cycle_graph(4)
-    >>> nx.coloring.equitable_color(G, num_colors=3)  # doctest: +SKIP
-    {0: 2, 1: 1, 2: 2, 3: 0}
-
-    Raises
-    ------
-    NetworkXAlgorithmError
-        If `num_colors` is not at least the maximum degree of the graph `G`
-
-    References
-    ----------
-    .. [1] Kierstead, H. A., Kostochka, A. V., Mydlarz, M., & Szemerédi, E.
-        (2010). A fast algorithm for equitable coloring. Combinatorica, 30(2),
-        217-224.
-    """
-    ...
-=======
 def is_coloring(G: Graph[_Node], coloring: SupportsGetItem[Incomplete, Incomplete]) -> bool: ...
 @_dispatchable
 def is_equitable(G: Graph[_Node], coloring: Mapping[Incomplete, Incomplete], num_colors: SupportsIndex | None = None) -> bool: ...
 @_dispatchable
-def equitable_color(G: Graph[_Node], num_colors): ...
->>>>>>> 1063db7c
+def equitable_color(G: Graph[_Node], num_colors): ...