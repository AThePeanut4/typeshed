--- conflicted
+++ resolved
@@ -1,13 +1,5 @@
-<<<<<<< HEAD
-"""
-=======================
-Distance-regular graphs
-=======================
-"""
-=======
 from _typeshed import Incomplete
 from collections.abc import Generator
->>>>>>> 07a59e92
 
 from networkx.classes.graph import Graph, _Node
 from networkx.utils.backends import _dispatchable
@@ -57,53 +49,7 @@
     """
     ...
 @_dispatchable
-<<<<<<< HEAD
-def global_parameters(b, c):
-    """
-    Returns global parameters for a given intersection array.
-
-    Given a distance-regular graph G with integers b_i, c_i,i = 0,....,d
-    such that for any 2 vertices x,y in G at a distance i=d(x,y), there
-    are exactly c_i neighbors of y at a distance of i-1 from x and b_i
-    neighbors of y at a distance of i+1 from x.
-
-    Thus, a distance regular graph has the global parameters,
-    [[c_0,a_0,b_0],[c_1,a_1,b_1],......,[c_d,a_d,b_d]] for the
-    intersection array  [b_0,b_1,.....b_{d-1};c_1,c_2,.....c_d]
-    where a_i+b_i+c_i=k , k= degree of every vertex.
-
-    Parameters
-    ----------
-    b : list
-
-    c : list
-
-    Returns
-    -------
-    iterable
-       An iterable over three tuples.
-
-    Examples
-    --------
-    >>> G = nx.dodecahedral_graph()
-    >>> b, c = nx.intersection_array(G)
-    >>> list(nx.global_parameters(b, c))
-    [(0, 0, 3), (1, 0, 2), (1, 1, 1), (1, 1, 1), (2, 0, 1), (3, 0, 0)]
-
-    References
-    ----------
-    .. [1] Weisstein, Eric W. "Global Parameters."
-       From MathWorld--A Wolfram Web Resource.
-       http://mathworld.wolfram.com/GlobalParameters.html
-
-    See Also
-    --------
-    intersection_array
-    """
-    ...
-=======
 def global_parameters(b, c) -> Generator[tuple[Incomplete, Incomplete, Incomplete]]: ...
->>>>>>> 07a59e92
 @_dispatchable
 def intersection_array(G: Graph[_Node]):
     """
