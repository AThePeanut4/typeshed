--- conflicted
+++ resolved
@@ -1,8 +1,4 @@
-<<<<<<< HEAD
-"""Lukes Algorithm for exact optimal weighted tree partitioning."""
-=======
 from typing import Final
->>>>>>> 23e702b4
 
 from networkx.classes.graph import Graph, _Node
 from networkx.utils.backends import _dispatchable
