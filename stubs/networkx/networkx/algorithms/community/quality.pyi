<<<<<<< HEAD
"""
Functions for measuring the quality of a partition (into
communities).
"""

=======
from networkx.classes.graph import Graph, _Node
>>>>>>> 62feb28c
from networkx.exception import NetworkXError
from networkx.utils.backends import _dispatchable

__all__ = ["modularity", "partition_quality"]

class NotAPartition(NetworkXError):
    """Raised if a given collection is not a partition."""
    def __init__(self, G, collection) -> None: ...

@_dispatchable
<<<<<<< HEAD
def modularity(G, communities, weight: str = "weight", resolution: float = 1):
    r"""
    Returns the modularity of the given partition of the graph.

    Modularity is defined in [1]_ as

    .. math::
        Q = \frac{1}{2m} \sum_{ij} \left( A_{ij} - \gamma\frac{k_ik_j}{2m}\right)
            \delta(c_i,c_j)

    where $m$ is the number of edges (or sum of all edge weights as in [5]_),
    $A$ is the adjacency matrix of `G`, $k_i$ is the (weighted) degree of $i$,
    $\gamma$ is the resolution parameter, and $\delta(c_i, c_j)$ is 1 if $i$ and
    $j$ are in the same community else 0.

    According to [2]_ (and verified by some algebra) this can be reduced to

    .. math::
       Q = \sum_{c=1}^{n}
       \left[ \frac{L_c}{m} - \gamma\left( \frac{k_c}{2m} \right) ^2 \right]

    where the sum iterates over all communities $c$, $m$ is the number of edges,
    $L_c$ is the number of intra-community links for community $c$,
    $k_c$ is the sum of degrees of the nodes in community $c$,
    and $\gamma$ is the resolution parameter.

    The resolution parameter sets an arbitrary tradeoff between intra-group
    edges and inter-group edges. More complex grouping patterns can be
    discovered by analyzing the same network with multiple values of gamma
    and then combining the results [3]_. That said, it is very common to
    simply use gamma=1. More on the choice of gamma is in [4]_.

    The second formula is the one actually used in calculation of the modularity.
    For directed graphs the second formula replaces $k_c$ with $k^{in}_c k^{out}_c$.

    Parameters
    ----------
    G : NetworkX Graph

    communities : list or iterable of set of nodes
        These node sets must represent a partition of G's nodes.

    weight : string or None, optional (default="weight")
        The edge attribute that holds the numerical value used
        as a weight. If None or an edge does not have that attribute,
        then that edge has weight 1.

    resolution : float (default=1)
        If resolution is less than 1, modularity favors larger communities.
        Greater than 1 favors smaller communities.

    Returns
    -------
    Q : float
        The modularity of the partition.

    Raises
    ------
    NotAPartition
        If `communities` is not a partition of the nodes of `G`.

    Examples
    --------
    >>> G = nx.barbell_graph(3, 0)
    >>> nx.community.modularity(G, [{0, 1, 2}, {3, 4, 5}])
    0.35714285714285715
    >>> nx.community.modularity(G, nx.community.label_propagation_communities(G))
    0.35714285714285715

    References
    ----------
    .. [1] M. E. J. Newman "Networks: An Introduction", page 224.
       Oxford University Press, 2011.
    .. [2] Clauset, Aaron, Mark EJ Newman, and Cristopher Moore.
       "Finding community structure in very large networks."
       Phys. Rev. E 70.6 (2004). <https://arxiv.org/abs/cond-mat/0408187>
    .. [3] Reichardt and Bornholdt "Statistical Mechanics of Community Detection"
       Phys. Rev. E 74, 016110, 2006. https://doi.org/10.1103/PhysRevE.74.016110
    .. [4] M. E. J. Newman, "Equivalence between modularity optimization and
       maximum likelihood methods for community detection"
       Phys. Rev. E 94, 052315, 2016. https://doi.org/10.1103/PhysRevE.94.052315
    .. [5] Blondel, V.D. et al. "Fast unfolding of communities in large
       networks" J. Stat. Mech 10008, 1-12 (2008).
       https://doi.org/10.1088/1742-5468/2008/10/P10008
    """
    ...
@_dispatchable
def partition_quality(G, partition):
    """
    Returns the coverage and performance of a partition of G.

    The *coverage* of a partition is the ratio of the number of
    intra-community edges to the total number of edges in the graph.

    The *performance* of a partition is the number of
    intra-community edges plus inter-community non-edges divided by the total
    number of potential edges.

    This algorithm has complexity $O(C^2 + L)$ where C is the number of communities and L is the number of links.

    Parameters
    ----------
    G : NetworkX graph

    partition : sequence
        Partition of the nodes of `G`, represented as a sequence of
        sets of nodes (blocks). Each block of the partition represents a
        community.

    Returns
    -------
    (float, float)
        The (coverage, performance) tuple of the partition, as defined above.

    Raises
    ------
    NetworkXError
        If `partition` is not a valid partition of the nodes of `G`.

    Notes
    -----
    If `G` is a multigraph;
        - for coverage, the multiplicity of edges is counted
        - for performance, the result is -1 (total number of possible edges is not defined)

    References
    ----------
    .. [1] Santo Fortunato.
           "Community Detection in Graphs".
           *Physical Reports*, Volume 486, Issue 3--5 pp. 75--174
           <https://arxiv.org/abs/0906.0612>
    """
    ...
=======
def modularity(G: Graph[_Node], communities, weight: str | None = "weight", resolution: float = 1): ...
@_dispatchable
def partition_quality(G: Graph[_Node], partition): ...
>>>>>>> 62feb28c
<|MERGE_RESOLUTION|>--- conflicted
+++ resolved
@@ -1,12 +1,4 @@
-<<<<<<< HEAD
-"""
-Functions for measuring the quality of a partition (into
-communities).
-"""
-
-=======
 from networkx.classes.graph import Graph, _Node
->>>>>>> 62feb28c
 from networkx.exception import NetworkXError
 from networkx.utils.backends import _dispatchable
 
@@ -17,142 +9,6 @@
     def __init__(self, G, collection) -> None: ...
 
 @_dispatchable
-<<<<<<< HEAD
-def modularity(G, communities, weight: str = "weight", resolution: float = 1):
-    r"""
-    Returns the modularity of the given partition of the graph.
-
-    Modularity is defined in [1]_ as
-
-    .. math::
-        Q = \frac{1}{2m} \sum_{ij} \left( A_{ij} - \gamma\frac{k_ik_j}{2m}\right)
-            \delta(c_i,c_j)
-
-    where $m$ is the number of edges (or sum of all edge weights as in [5]_),
-    $A$ is the adjacency matrix of `G`, $k_i$ is the (weighted) degree of $i$,
-    $\gamma$ is the resolution parameter, and $\delta(c_i, c_j)$ is 1 if $i$ and
-    $j$ are in the same community else 0.
-
-    According to [2]_ (and verified by some algebra) this can be reduced to
-
-    .. math::
-       Q = \sum_{c=1}^{n}
-       \left[ \frac{L_c}{m} - \gamma\left( \frac{k_c}{2m} \right) ^2 \right]
-
-    where the sum iterates over all communities $c$, $m$ is the number of edges,
-    $L_c$ is the number of intra-community links for community $c$,
-    $k_c$ is the sum of degrees of the nodes in community $c$,
-    and $\gamma$ is the resolution parameter.
-
-    The resolution parameter sets an arbitrary tradeoff between intra-group
-    edges and inter-group edges. More complex grouping patterns can be
-    discovered by analyzing the same network with multiple values of gamma
-    and then combining the results [3]_. That said, it is very common to
-    simply use gamma=1. More on the choice of gamma is in [4]_.
-
-    The second formula is the one actually used in calculation of the modularity.
-    For directed graphs the second formula replaces $k_c$ with $k^{in}_c k^{out}_c$.
-
-    Parameters
-    ----------
-    G : NetworkX Graph
-
-    communities : list or iterable of set of nodes
-        These node sets must represent a partition of G's nodes.
-
-    weight : string or None, optional (default="weight")
-        The edge attribute that holds the numerical value used
-        as a weight. If None or an edge does not have that attribute,
-        then that edge has weight 1.
-
-    resolution : float (default=1)
-        If resolution is less than 1, modularity favors larger communities.
-        Greater than 1 favors smaller communities.
-
-    Returns
-    -------
-    Q : float
-        The modularity of the partition.
-
-    Raises
-    ------
-    NotAPartition
-        If `communities` is not a partition of the nodes of `G`.
-
-    Examples
-    --------
-    >>> G = nx.barbell_graph(3, 0)
-    >>> nx.community.modularity(G, [{0, 1, 2}, {3, 4, 5}])
-    0.35714285714285715
-    >>> nx.community.modularity(G, nx.community.label_propagation_communities(G))
-    0.35714285714285715
-
-    References
-    ----------
-    .. [1] M. E. J. Newman "Networks: An Introduction", page 224.
-       Oxford University Press, 2011.
-    .. [2] Clauset, Aaron, Mark EJ Newman, and Cristopher Moore.
-       "Finding community structure in very large networks."
-       Phys. Rev. E 70.6 (2004). <https://arxiv.org/abs/cond-mat/0408187>
-    .. [3] Reichardt and Bornholdt "Statistical Mechanics of Community Detection"
-       Phys. Rev. E 74, 016110, 2006. https://doi.org/10.1103/PhysRevE.74.016110
-    .. [4] M. E. J. Newman, "Equivalence between modularity optimization and
-       maximum likelihood methods for community detection"
-       Phys. Rev. E 94, 052315, 2016. https://doi.org/10.1103/PhysRevE.94.052315
-    .. [5] Blondel, V.D. et al. "Fast unfolding of communities in large
-       networks" J. Stat. Mech 10008, 1-12 (2008).
-       https://doi.org/10.1088/1742-5468/2008/10/P10008
-    """
-    ...
-@_dispatchable
-def partition_quality(G, partition):
-    """
-    Returns the coverage and performance of a partition of G.
-
-    The *coverage* of a partition is the ratio of the number of
-    intra-community edges to the total number of edges in the graph.
-
-    The *performance* of a partition is the number of
-    intra-community edges plus inter-community non-edges divided by the total
-    number of potential edges.
-
-    This algorithm has complexity $O(C^2 + L)$ where C is the number of communities and L is the number of links.
-
-    Parameters
-    ----------
-    G : NetworkX graph
-
-    partition : sequence
-        Partition of the nodes of `G`, represented as a sequence of
-        sets of nodes (blocks). Each block of the partition represents a
-        community.
-
-    Returns
-    -------
-    (float, float)
-        The (coverage, performance) tuple of the partition, as defined above.
-
-    Raises
-    ------
-    NetworkXError
-        If `partition` is not a valid partition of the nodes of `G`.
-
-    Notes
-    -----
-    If `G` is a multigraph;
-        - for coverage, the multiplicity of edges is counted
-        - for performance, the result is -1 (total number of possible edges is not defined)
-
-    References
-    ----------
-    .. [1] Santo Fortunato.
-           "Community Detection in Graphs".
-           *Physical Reports*, Volume 486, Issue 3--5 pp. 75--174
-           <https://arxiv.org/abs/0906.0612>
-    """
-    ...
-=======
 def modularity(G: Graph[_Node], communities, weight: str | None = "weight", resolution: float = 1): ...
 @_dispatchable
-def partition_quality(G: Graph[_Node], partition): ...
->>>>>>> 62feb28c
+def partition_quality(G: Graph[_Node], partition): ...