"""Label propagation community detection algorithms."""

from _typeshed import Incomplete
from collections.abc import Generator

from networkx.classes.graph import Graph, _Node
from networkx.utils.backends import _dispatchable
from numpy.random import RandomState

@_dispatchable
def asyn_lpa_communities(
<<<<<<< HEAD
    G, weight: Incomplete | None = None, seed: Incomplete | None = None
) -> Generator[Incomplete, Incomplete, None]:
    """
    Returns communities in `G` as detected by asynchronous label
    propagation.

    The asynchronous label propagation algorithm is described in
    [1]_. The algorithm is probabilistic and the found communities may
    vary on different executions.

    The algorithm proceeds as follows. After initializing each node with
    a unique label, the algorithm repeatedly sets the label of a node to
    be the label that appears most frequently among that nodes
    neighbors. The algorithm halts when each node has the label that
    appears most frequently among its neighbors. The algorithm is
    asynchronous because each node is updated without waiting for
    updates on the remaining nodes.

    This generalized version of the algorithm in [1]_ accepts edge
    weights.

    Parameters
    ----------
    G : Graph

    weight : string
        The edge attribute representing the weight of an edge.
        If None, each edge is assumed to have weight one. In this
        algorithm, the weight of an edge is used in determining the
        frequency with which a label appears among the neighbors of a
        node: a higher weight means the label appears more often.

    seed : integer, random_state, or None (default)
        Indicator of random number generation state.
        See :ref:`Randomness<randomness>`.

    Returns
    -------
    communities : iterable
        Iterable of communities given as sets of nodes.

    Notes
    -----
    Edge weight attributes must be numerical.

    References
    ----------
    .. [1] Raghavan, Usha Nandini, Réka Albert, and Soundar Kumara. "Near
           linear time algorithm to detect community structures in large-scale
           networks." Physical Review E 76.3 (2007): 036106.
    """
    ...
@_dispatchable
def label_propagation_communities(G):
    """
    Generates community sets determined by label propagation

    Finds communities in `G` using a semi-synchronous label propagation
    method [1]_. This method combines the advantages of both the synchronous
    and asynchronous models. Not implemented for directed graphs.

    Parameters
    ----------
    G : graph
        An undirected NetworkX graph.

    Returns
    -------
    communities : iterable
        A dict_values object that contains a set of nodes for each community.

    Raises
    ------
    NetworkXNotImplemented
       If the graph is directed

    References
    ----------
    .. [1] Cordasco, G., & Gargano, L. (2010, December). Community detection
       via semi-synchronous label propagation algorithms. In Business
       Applications of Social Network Analysis (BASNA), 2010 IEEE International
       Workshop on (pp. 1-8). IEEE.
    """
    ...
=======
    G: Graph[_Node], weight: str | None = None, seed: int | RandomState | None = None
) -> Generator[Incomplete, Incomplete, None]: ...
@_dispatchable
def label_propagation_communities(G: Graph[_Node]): ...
>>>>>>> 62feb28c
<|MERGE_RESOLUTION|>--- conflicted
+++ resolved
@@ -9,94 +9,7 @@
 
 @_dispatchable
 def asyn_lpa_communities(
-<<<<<<< HEAD
-    G, weight: Incomplete | None = None, seed: Incomplete | None = None
-) -> Generator[Incomplete, Incomplete, None]:
-    """
-    Returns communities in `G` as detected by asynchronous label
-    propagation.
-
-    The asynchronous label propagation algorithm is described in
-    [1]_. The algorithm is probabilistic and the found communities may
-    vary on different executions.
-
-    The algorithm proceeds as follows. After initializing each node with
-    a unique label, the algorithm repeatedly sets the label of a node to
-    be the label that appears most frequently among that nodes
-    neighbors. The algorithm halts when each node has the label that
-    appears most frequently among its neighbors. The algorithm is
-    asynchronous because each node is updated without waiting for
-    updates on the remaining nodes.
-
-    This generalized version of the algorithm in [1]_ accepts edge
-    weights.
-
-    Parameters
-    ----------
-    G : Graph
-
-    weight : string
-        The edge attribute representing the weight of an edge.
-        If None, each edge is assumed to have weight one. In this
-        algorithm, the weight of an edge is used in determining the
-        frequency with which a label appears among the neighbors of a
-        node: a higher weight means the label appears more often.
-
-    seed : integer, random_state, or None (default)
-        Indicator of random number generation state.
-        See :ref:`Randomness<randomness>`.
-
-    Returns
-    -------
-    communities : iterable
-        Iterable of communities given as sets of nodes.
-
-    Notes
-    -----
-    Edge weight attributes must be numerical.
-
-    References
-    ----------
-    .. [1] Raghavan, Usha Nandini, Réka Albert, and Soundar Kumara. "Near
-           linear time algorithm to detect community structures in large-scale
-           networks." Physical Review E 76.3 (2007): 036106.
-    """
-    ...
-@_dispatchable
-def label_propagation_communities(G):
-    """
-    Generates community sets determined by label propagation
-
-    Finds communities in `G` using a semi-synchronous label propagation
-    method [1]_. This method combines the advantages of both the synchronous
-    and asynchronous models. Not implemented for directed graphs.
-
-    Parameters
-    ----------
-    G : graph
-        An undirected NetworkX graph.
-
-    Returns
-    -------
-    communities : iterable
-        A dict_values object that contains a set of nodes for each community.
-
-    Raises
-    ------
-    NetworkXNotImplemented
-       If the graph is directed
-
-    References
-    ----------
-    .. [1] Cordasco, G., & Gargano, L. (2010, December). Community detection
-       via semi-synchronous label propagation algorithms. In Business
-       Applications of Social Network Analysis (BASNA), 2010 IEEE International
-       Workshop on (pp. 1-8). IEEE.
-    """
-    ...
-=======
     G: Graph[_Node], weight: str | None = None, seed: int | RandomState | None = None
 ) -> Generator[Incomplete, Incomplete, None]: ...
 @_dispatchable
-def label_propagation_communities(G: Graph[_Node]): ...
->>>>>>> 62feb28c
+def label_propagation_communities(G: Graph[_Node]): ...