--- conflicted
+++ resolved
@@ -12,175 +12,6 @@
 
 @_dispatchable
 def louvain_communities(
-<<<<<<< HEAD
-    G, weight: str = "weight", resolution: float = 1, threshold: float = 1e-07, seed: Incomplete | None = None
-):
-    r"""
-    Find the best partition of a graph using the Louvain Community Detection
-    Algorithm.
-
-    Louvain Community Detection Algorithm is a simple method to extract the community
-    structure of a network. This is a heuristic method based on modularity optimization. [1]_
-
-    The algorithm works in 2 steps. On the first step it assigns every node to be
-    in its own community and then for each node it tries to find the maximum positive
-    modularity gain by moving each node to all of its neighbor communities. If no positive
-    gain is achieved the node remains in its original community.
-
-    The modularity gain obtained by moving an isolated node $i$ into a community $C$ can
-    easily be calculated by the following formula (combining [1]_ [2]_ and some algebra):
-
-    .. math::
-        \Delta Q = \frac{k_{i,in}}{2m} - \gamma\frac{ \Sigma_{tot} \cdot k_i}{2m^2}
-
-    where $m$ is the size of the graph, $k_{i,in}$ is the sum of the weights of the links
-    from $i$ to nodes in $C$, $k_i$ is the sum of the weights of the links incident to node $i$,
-    $\Sigma_{tot}$ is the sum of the weights of the links incident to nodes in $C$ and $\gamma$
-    is the resolution parameter.
-
-    For the directed case the modularity gain can be computed using this formula according to [3]_
-
-    .. math::
-        \Delta Q = \frac{k_{i,in}}{m}
-        - \gamma\frac{k_i^{out} \cdot\Sigma_{tot}^{in} + k_i^{in} \cdot \Sigma_{tot}^{out}}{m^2}
-
-    where $k_i^{out}$, $k_i^{in}$ are the outer and inner weighted degrees of node $i$ and
-    $\Sigma_{tot}^{in}$, $\Sigma_{tot}^{out}$ are the sum of in-going and out-going links incident
-    to nodes in $C$.
-
-    The first phase continues until no individual move can improve the modularity.
-
-    The second phase consists in building a new network whose nodes are now the communities
-    found in the first phase. To do so, the weights of the links between the new nodes are given by
-    the sum of the weight of the links between nodes in the corresponding two communities. Once this
-    phase is complete it is possible to reapply the first phase creating bigger communities with
-    increased modularity.
-
-    The above two phases are executed until no modularity gain is achieved (or is less than
-    the `threshold`, or until `max_levels` is reached).
-
-    Be careful with self-loops in the input graph. These are treated as
-    previously reduced communities -- as if the process had been started
-    in the middle of the algorithm. Large self-loop edge weights thus
-    represent strong communities and in practice may be hard to add
-    other nodes to.  If your input graph edge weights for self-loops
-    do not represent already reduced communities you may want to remove
-    the self-loops before inputting that graph.
-
-    Parameters
-    ----------
-    G : NetworkX graph
-    weight : string or None, optional (default="weight")
-        The name of an edge attribute that holds the numerical value
-        used as a weight. If None then each edge has weight 1.
-    resolution : float, optional (default=1)
-        If resolution is less than 1, the algorithm favors larger communities.
-        Greater than 1 favors smaller communities
-    threshold : float, optional (default=0.0000001)
-        Modularity gain threshold for each level. If the gain of modularity
-        between 2 levels of the algorithm is less than the given threshold
-        then the algorithm stops and returns the resulting communities.
-    max_level : int or None, optional (default=None)
-        The maximum number of levels (steps of the algorithm) to compute.
-        Must be a positive integer or None. If None, then there is no max
-        level and the threshold parameter determines the stopping condition.
-    seed : integer, random_state, or None (default)
-        Indicator of random number generation state.
-        See :ref:`Randomness<randomness>`.
-
-    Returns
-    -------
-    list
-        A list of sets (partition of `G`). Each set represents one community and contains
-        all the nodes that constitute it.
-
-    Examples
-    --------
-    >>> import networkx as nx
-    >>> G = nx.petersen_graph()
-    >>> nx.community.louvain_communities(G, seed=123)
-    [{0, 4, 5, 7, 9}, {1, 2, 3, 6, 8}]
-
-    Notes
-    -----
-    The order in which the nodes are considered can affect the final output. In the algorithm
-    the ordering happens using a random shuffle.
-
-    References
-    ----------
-    .. [1] Blondel, V.D. et al. Fast unfolding of communities in
-       large networks. J. Stat. Mech 10008, 1-12(2008). https://doi.org/10.1088/1742-5468/2008/10/P10008
-    .. [2] Traag, V.A., Waltman, L. & van Eck, N.J. From Louvain to Leiden: guaranteeing
-       well-connected communities. Sci Rep 9, 5233 (2019). https://doi.org/10.1038/s41598-019-41695-z
-    .. [3] Nicolas Dugué, Anthony Perez. Directed Louvain : maximizing modularity in directed networks.
-        [Research Report] Université d’Orléans. 2015. hal-01231784. https://hal.archives-ouvertes.fr/hal-01231784
-
-    See Also
-    --------
-    louvain_partitions
-    """
-    ...
-@_dispatchable
-def louvain_partitions(
-    G, weight: str = "weight", resolution: float = 1, threshold: float = 1e-07, seed: Incomplete | None = None
-) -> Generator[Incomplete, None, None]:
-    """
-    Yields partitions for each level of the Louvain Community Detection Algorithm
-
-    Louvain Community Detection Algorithm is a simple method to extract the community
-    structure of a network. This is a heuristic method based on modularity optimization. [1]_
-
-    The partitions at each level (step of the algorithm) form a dendrogram of communities.
-    A dendrogram is a diagram representing a tree and each level represents
-    a partition of the G graph. The top level contains the smallest communities
-    and as you traverse to the bottom of the tree the communities get bigger
-    and the overall modularity increases making the partition better.
-
-    Each level is generated by executing the two phases of the Louvain Community
-    Detection Algorithm.
-
-    Be careful with self-loops in the input graph. These are treated as
-    previously reduced communities -- as if the process had been started
-    in the middle of the algorithm. Large self-loop edge weights thus
-    represent strong communities and in practice may be hard to add
-    other nodes to.  If your input graph edge weights for self-loops
-    do not represent already reduced communities you may want to remove
-    the self-loops before inputting that graph.
-
-    Parameters
-    ----------
-    G : NetworkX graph
-    weight : string or None, optional (default="weight")
-     The name of an edge attribute that holds the numerical value
-     used as a weight. If None then each edge has weight 1.
-    resolution : float, optional (default=1)
-        If resolution is less than 1, the algorithm favors larger communities.
-        Greater than 1 favors smaller communities
-    threshold : float, optional (default=0.0000001)
-     Modularity gain threshold for each level. If the gain of modularity
-     between 2 levels of the algorithm is less than the given threshold
-     then the algorithm stops and returns the resulting communities.
-    seed : integer, random_state, or None (default)
-     Indicator of random number generation state.
-     See :ref:`Randomness<randomness>`.
-
-    Yields
-    ------
-    list
-        A list of sets (partition of `G`). Each set represents one community and contains
-        all the nodes that constitute it.
-
-    References
-    ----------
-    .. [1] Blondel, V.D. et al. Fast unfolding of communities in
-       large networks. J. Stat. Mech 10008, 1-12(2008)
-
-    See Also
-    --------
-    louvain_communities
-    """
-    ...
-=======
     G: Graph[_Node],
     weight: str | None = "weight",
     resolution: float | None = 1,
@@ -195,5 +26,4 @@
     resolution: float | None = 1,
     threshold: float | None = 1e-07,
     seed: int | RandomState | None = None,
-) -> Generator[Incomplete, None, None]: ...
->>>>>>> 62feb28c
+) -> Generator[Incomplete, None, None]: ...