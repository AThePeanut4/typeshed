<<<<<<< HEAD
"""Helper functions for community-finding algorithms."""
=======
from collections.abc import Container, Iterable
>>>>>>> 1063db7c

from networkx.classes.graph import Graph, _Node
from networkx.utils.backends import _dispatchable

__all__ = ["is_partition"]

@_dispatchable
<<<<<<< HEAD
def is_partition(G: Graph[_Node], communities):
    """
    Returns *True* if `communities` is a partition of the nodes of `G`.

    A partition of a universe set is a family of pairwise disjoint sets
    whose union is the entire universe set.

    Parameters
    ----------
    G : NetworkX graph.

    communities : list or iterable of sets of nodes
        If not a list, the iterable is converted internally to a list.
        If it is an iterator it is exhausted.
    """
    ...
=======
def is_partition(G: Graph[_Node], communities: Iterable[Container[_Node]]) -> bool: ...
>>>>>>> 1063db7c
<|MERGE_RESOLUTION|>--- conflicted
+++ resolved
@@ -1,8 +1,4 @@
-<<<<<<< HEAD
-"""Helper functions for community-finding algorithms."""
-=======
 from collections.abc import Container, Iterable
->>>>>>> 1063db7c
 
 from networkx.classes.graph import Graph, _Node
 from networkx.utils.backends import _dispatchable
@@ -10,23 +6,4 @@
 __all__ = ["is_partition"]
 
 @_dispatchable
-<<<<<<< HEAD
-def is_partition(G: Graph[_Node], communities):
-    """
-    Returns *True* if `communities` is a partition of the nodes of `G`.
-
-    A partition of a universe set is a family of pairwise disjoint sets
-    whose union is the entire universe set.
-
-    Parameters
-    ----------
-    G : NetworkX graph.
-
-    communities : list or iterable of sets of nodes
-        If not a list, the iterable is converted internally to a list.
-        If it is an iterator it is exhausted.
-    """
-    ...
-=======
-def is_partition(G: Graph[_Node], communities: Iterable[Container[_Node]]) -> bool: ...
->>>>>>> 1063db7c
+def is_partition(G: Graph[_Node], communities: Iterable[Container[_Node]]) -> bool: ...