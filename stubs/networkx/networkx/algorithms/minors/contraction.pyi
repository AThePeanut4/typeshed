"""Provides functions for computing minors of a graph."""

from _typeshed import Incomplete
from collections.abc import Callable

from networkx.classes.graph import Graph, _Node
from networkx.utils.backends import _dispatchable

@_dispatchable
def equivalence_classes(iterable, relation):
    """
    Returns equivalence classes of `relation` when applied to `iterable`.

    The equivalence classes, or blocks, consist of objects from `iterable`
    which are all equivalent. They are defined to be equivalent if the
    `relation` function returns `True` when passed any two objects from that
    class, and `False` otherwise. To define an equivalence relation the
    function must be reflexive, symmetric and transitive.

    Parameters
    ----------
    iterable : list, tuple, or set
        An iterable of elements/nodes.

    relation : function
        A Boolean-valued function that implements an equivalence relation
        (reflexive, symmetric, transitive binary relation) on the elements
        of `iterable` - it must take two elements and return `True` if
        they are related, or `False` if not.

    Returns
    -------
    set of frozensets
        A set of frozensets representing the partition induced by the equivalence
        relation function `relation` on the elements of `iterable`. Each
        member set in the return set represents an equivalence class, or
        block, of the partition.

        Duplicate elements will be ignored so it makes the most sense for
        `iterable` to be a :class:`set`.

    Notes
    -----
    This function does not check that `relation` represents an equivalence
    relation. You can check that your equivalence classes provide a partition
    using `is_partition`.

    Examples
    --------
    Let `X` be the set of integers from `0` to `9`, and consider an equivalence
    relation `R` on `X` of congruence modulo `3`: this means that two integers
    `x` and `y` in `X` are equivalent under `R` if they leave the same
    remainder when divided by `3`, i.e. `(x - y) mod 3 = 0`.

    The equivalence classes of this relation are `{0, 3, 6, 9}`, `{1, 4, 7}`,
    `{2, 5, 8}`: `0`, `3`, `6`, `9` are all divisible by `3` and leave zero
    remainder; `1`, `4`, `7` leave remainder `1`; while `2`, `5` and `8` leave
    remainder `2`. We can see this by calling `equivalence_classes` with
    `X` and a function implementation of `R`.

    >>> X = set(range(10))
    >>> def mod3(x, y):
    ...     return (x - y) % 3 == 0
    >>> equivalence_classes(X, mod3)  # doctest: +SKIP
    {frozenset({1, 4, 7}), frozenset({8, 2, 5}), frozenset({0, 9, 3, 6})}
    """
    ...
@_dispatchable
def quotient_graph(
    G: Graph[_Node],
    partition,
    edge_relation=None,
    node_data: Callable[..., Incomplete] | None = None,
    edge_data: Callable[..., Incomplete] | None = None,
    weight: str | None = "weight",
    relabel: bool = False,
<<<<<<< HEAD
    create_using: Incomplete | None = None,
):
    """
    Returns the quotient graph of `G` under the specified equivalence
    relation on nodes.

    Parameters
    ----------
    G : NetworkX graph
        The graph for which to return the quotient graph with the
        specified node relation.

    partition : function, or dict or list of lists, tuples or sets
        If a function, this function must represent an equivalence
        relation on the nodes of `G`. It must take two arguments *u*
        and *v* and return True exactly when *u* and *v* are in the
        same equivalence class. The equivalence classes form the nodes
        in the returned graph.

        If a dict of lists/tuples/sets, the keys can be any meaningful
        block labels, but the values must be the block lists/tuples/sets
        (one list/tuple/set per block), and the blocks must form a valid
        partition of the nodes of the graph. That is, each node must be
        in exactly one block of the partition.

        If a list of sets, the list must form a valid partition of
        the nodes of the graph. That is, each node must be in exactly
        one block of the partition.

    edge_relation : Boolean function with two arguments
        This function must represent an edge relation on the *blocks* of
        the `partition` of `G`. It must take two arguments, *B* and *C*,
        each one a set of nodes, and return True exactly when there should be
        an edge joining block *B* to block *C* in the returned graph.

        If `edge_relation` is not specified, it is assumed to be the
        following relation. Block *B* is related to block *C* if and
        only if some node in *B* is adjacent to some node in *C*,
        according to the edge set of `G`.

    node_data : function
        This function takes one argument, *B*, a set of nodes in `G`,
        and must return a dictionary representing the node data
        attributes to set on the node representing *B* in the quotient graph.
        If None, the following node attributes will be set:

        * 'graph', the subgraph of the graph `G` that this block
          represents,
        * 'nnodes', the number of nodes in this block,
        * 'nedges', the number of edges within this block,
        * 'density', the density of the subgraph of `G` that this
          block represents.

    edge_data : function
        This function takes two arguments, *B* and *C*, each one a set
        of nodes, and must return a dictionary representing the edge
        data attributes to set on the edge joining *B* and *C*, should
        there be an edge joining *B* and *C* in the quotient graph (if
        no such edge occurs in the quotient graph as determined by
        `edge_relation`, then the output of this function is ignored).

        If the quotient graph would be a multigraph, this function is
        not applied, since the edge data from each edge in the graph
        `G` appears in the edges of the quotient graph.

    weight : string or None, optional (default="weight")
        The name of an edge attribute that holds the numerical value
        used as a weight. If None then each edge has weight 1.

    relabel : bool
        If True, relabel the nodes of the quotient graph to be
        nonnegative integers. Otherwise, the nodes are identified with
        :class:`frozenset` instances representing the blocks given in
        `partition`.

    create_using : NetworkX graph constructor, optional (default=nx.Graph)
       Graph type to create. If graph instance, then cleared before populated.

    Returns
    -------
    NetworkX graph
        The quotient graph of `G` under the equivalence relation
        specified by `partition`. If the partition were given as a
        list of :class:`set` instances and `relabel` is False,
        each node will be a :class:`frozenset` corresponding to the same
        :class:`set`.

    Raises
    ------
    NetworkXException
        If the given partition is not a valid partition of the nodes of
        `G`.

    Examples
    --------
    The quotient graph of the complete bipartite graph under the "same
    neighbors" equivalence relation is `K_2`. Under this relation, two nodes
    are equivalent if they are not adjacent but have the same neighbor set.

    >>> G = nx.complete_bipartite_graph(2, 3)
    >>> same_neighbors = lambda u, v: (u not in G[v] and v not in G[u] and G[u] == G[v])
    >>> Q = nx.quotient_graph(G, same_neighbors)
    >>> K2 = nx.complete_graph(2)
    >>> nx.is_isomorphic(Q, K2)
    True

    The quotient graph of a directed graph under the "same strongly connected
    component" equivalence relation is the condensation of the graph (see
    :func:`condensation`). This example comes from the Wikipedia article
    *`Strongly connected component`_*.

    >>> G = nx.DiGraph()
    >>> edges = [
    ...     "ab",
    ...     "be",
    ...     "bf",
    ...     "bc",
    ...     "cg",
    ...     "cd",
    ...     "dc",
    ...     "dh",
    ...     "ea",
    ...     "ef",
    ...     "fg",
    ...     "gf",
    ...     "hd",
    ...     "hf",
    ... ]
    >>> G.add_edges_from(tuple(x) for x in edges)
    >>> components = list(nx.strongly_connected_components(G))
    >>> sorted(sorted(component) for component in components)
    [['a', 'b', 'e'], ['c', 'd', 'h'], ['f', 'g']]
    >>>
    >>> C = nx.condensation(G, components)
    >>> component_of = C.graph["mapping"]
    >>> same_component = lambda u, v: component_of[u] == component_of[v]
    >>> Q = nx.quotient_graph(G, same_component)
    >>> nx.is_isomorphic(C, Q)
    True

    Node identification can be represented as the quotient of a graph under the
    equivalence relation that places the two nodes in one block and each other
    node in its own singleton block.

    >>> K24 = nx.complete_bipartite_graph(2, 4)
    >>> K34 = nx.complete_bipartite_graph(3, 4)
    >>> C = nx.contracted_nodes(K34, 1, 2)
    >>> nodes = {1, 2}
    >>> is_contracted = lambda u, v: u in nodes and v in nodes
    >>> Q = nx.quotient_graph(K34, is_contracted)
    >>> nx.is_isomorphic(Q, C)
    True
    >>> nx.is_isomorphic(Q, K24)
    True

    The blockmodeling technique described in [1]_ can be implemented as a
    quotient graph.

    >>> G = nx.path_graph(6)
    >>> partition = [{0, 1}, {2, 3}, {4, 5}]
    >>> M = nx.quotient_graph(G, partition, relabel=True)
    >>> list(M.edges())
    [(0, 1), (1, 2)]

    Here is the sample example but using partition as a dict of block sets.

    >>> G = nx.path_graph(6)
    >>> partition = {0: {0, 1}, 2: {2, 3}, 4: {4, 5}}
    >>> M = nx.quotient_graph(G, partition, relabel=True)
    >>> list(M.edges())
    [(0, 1), (1, 2)]

    Partitions can be represented in various ways:

    0. a list/tuple/set of block lists/tuples/sets
    1. a dict with block labels as keys and blocks lists/tuples/sets as values
    2. a dict with block lists/tuples/sets as keys and block labels as values
    3. a function from nodes in the original iterable to block labels
    4. an equivalence relation function on the target iterable

    As `quotient_graph` is designed to accept partitions represented as (0), (1) or
    (4) only, the `equivalence_classes` function can be used to get the partitions
    in the right form, in order to call `quotient_graph`.

    .. _Strongly connected component: https://en.wikipedia.org/wiki/Strongly_connected_component

    References
    ----------
    .. [1] Patrick Doreian, Vladimir Batagelj, and Anuska Ferligoj.
           *Generalized Blockmodeling*.
           Cambridge University Press, 2004.
    """
    ...
@_dispatchable
def contracted_nodes(G, u, v, self_loops: bool = True, copy: bool = True):
    """
    Returns the graph that results from contracting `u` and `v`.

    Node contraction identifies the two nodes as a single node incident to any
    edge that was incident to the original two nodes.

    Parameters
    ----------
    G : NetworkX graph
        The graph whose nodes will be contracted.

    u, v : nodes
        Must be nodes in `G`.

    self_loops : Boolean
        If this is True, any edges joining `u` and `v` in `G` become
        self-loops on the new node in the returned graph.

    copy : Boolean
        If this is True (default True), make a copy of
        `G` and return that instead of directly changing `G`.


    Returns
    -------
    Networkx graph
        If Copy is True,
        A new graph object of the same type as `G` (leaving `G` unmodified)
        with `u` and `v` identified in a single node. The right node `v`
        will be merged into the node `u`, so only `u` will appear in the
        returned graph.
        If copy is False,
        Modifies `G` with `u` and `v` identified in a single node.
        The right node `v` will be merged into the node `u`, so
        only `u` will appear in the returned graph.

    Notes
    -----
    For multigraphs, the edge keys for the realigned edges may
    not be the same as the edge keys for the old edges. This is
    natural because edge keys are unique only within each pair of nodes.

    For non-multigraphs where `u` and `v` are adjacent to a third node
    `w`, the edge (`v`, `w`) will be contracted into the edge (`u`,
    `w`) with its attributes stored into a "contraction" attribute.

    This function is also available as `identified_nodes`.

    Examples
    --------
    Contracting two nonadjacent nodes of the cycle graph on four nodes `C_4`
    yields the path graph (ignoring parallel edges):

    >>> G = nx.cycle_graph(4)
    >>> M = nx.contracted_nodes(G, 1, 3)
    >>> P3 = nx.path_graph(3)
    >>> nx.is_isomorphic(M, P3)
    True

    >>> G = nx.MultiGraph(P3)
    >>> M = nx.contracted_nodes(G, 0, 2)
    >>> M.edges
    MultiEdgeView([(0, 1, 0), (0, 1, 1)])

    >>> G = nx.Graph([(1, 2), (2, 2)])
    >>> H = nx.contracted_nodes(G, 1, 2, self_loops=False)
    >>> list(H.nodes())
    [1]
    >>> list(H.edges())
    [(1, 1)]

    In a ``MultiDiGraph`` with a self loop, the in and out edges will
    be treated separately as edges, so while contracting a node which
    has a self loop the contraction will add multiple edges:

    >>> G = nx.MultiDiGraph([(1, 2), (2, 2)])
    >>> H = nx.contracted_nodes(G, 1, 2)
    >>> list(H.edges())  # edge 1->2, 2->2, 2<-2 from the original Graph G
    [(1, 1), (1, 1), (1, 1)]
    >>> H = nx.contracted_nodes(G, 1, 2, self_loops=False)
    >>> list(H.edges())  # edge 2->2, 2<-2 from the original Graph G
    [(1, 1), (1, 1)]

    See Also
    --------
    contracted_edge
    quotient_graph
    """
    ...
=======
    create_using: Graph[_Node] | None = None,
): ...
@_dispatchable
def contracted_nodes(G: Graph[_Node], u, v, self_loops: bool = True, copy: bool = True): ...
>>>>>>> 62feb28c

identified_nodes = contracted_nodes

@_dispatchable
<<<<<<< HEAD
def contracted_edge(G, edge, self_loops: bool = True, copy: bool = True):
    """
    Returns the graph that results from contracting the specified edge.

    Edge contraction identifies the two endpoints of the edge as a single node
    incident to any edge that was incident to the original two nodes. A graph
    that results from edge contraction is called a *minor* of the original
    graph.

    Parameters
    ----------
    G : NetworkX graph
       The graph whose edge will be contracted.

    edge : tuple
       Must be a pair of nodes in `G`.

    self_loops : Boolean
       If this is True, any edges (including `edge`) joining the
       endpoints of `edge` in `G` become self-loops on the new node in the
       returned graph.

    copy : Boolean (default True)
        If this is True, a the contraction will be performed on a copy of `G`,
        otherwise the contraction will happen in place.

    Returns
    -------
    Networkx graph
       A new graph object of the same type as `G` (leaving `G` unmodified)
       with endpoints of `edge` identified in a single node. The right node
       of `edge` will be merged into the left one, so only the left one will
       appear in the returned graph.

    Raises
    ------
    ValueError
       If `edge` is not an edge in `G`.

    Examples
    --------
    Attempting to contract two nonadjacent nodes yields an error:

    >>> G = nx.cycle_graph(4)
    >>> nx.contracted_edge(G, (1, 3))
    Traceback (most recent call last):
      ...
    ValueError: Edge (1, 3) does not exist in graph G; cannot contract it

    Contracting two adjacent nodes in the cycle graph on *n* nodes yields the
    cycle graph on *n - 1* nodes:

    >>> C5 = nx.cycle_graph(5)
    >>> C4 = nx.cycle_graph(4)
    >>> M = nx.contracted_edge(C5, (0, 1), self_loops=False)
    >>> nx.is_isomorphic(M, C4)
    True

    See also
    --------
    contracted_nodes
    quotient_graph
    """
    ...
=======
def contracted_edge(G: Graph[_Node], edge: tuple[Incomplete], self_loops: bool = True, copy: bool = True): ...
>>>>>>> 62feb28c
<|MERGE_RESOLUTION|>--- conflicted
+++ resolved
@@ -74,366 +74,12 @@
     edge_data: Callable[..., Incomplete] | None = None,
     weight: str | None = "weight",
     relabel: bool = False,
-<<<<<<< HEAD
-    create_using: Incomplete | None = None,
-):
-    """
-    Returns the quotient graph of `G` under the specified equivalence
-    relation on nodes.
-
-    Parameters
-    ----------
-    G : NetworkX graph
-        The graph for which to return the quotient graph with the
-        specified node relation.
-
-    partition : function, or dict or list of lists, tuples or sets
-        If a function, this function must represent an equivalence
-        relation on the nodes of `G`. It must take two arguments *u*
-        and *v* and return True exactly when *u* and *v* are in the
-        same equivalence class. The equivalence classes form the nodes
-        in the returned graph.
-
-        If a dict of lists/tuples/sets, the keys can be any meaningful
-        block labels, but the values must be the block lists/tuples/sets
-        (one list/tuple/set per block), and the blocks must form a valid
-        partition of the nodes of the graph. That is, each node must be
-        in exactly one block of the partition.
-
-        If a list of sets, the list must form a valid partition of
-        the nodes of the graph. That is, each node must be in exactly
-        one block of the partition.
-
-    edge_relation : Boolean function with two arguments
-        This function must represent an edge relation on the *blocks* of
-        the `partition` of `G`. It must take two arguments, *B* and *C*,
-        each one a set of nodes, and return True exactly when there should be
-        an edge joining block *B* to block *C* in the returned graph.
-
-        If `edge_relation` is not specified, it is assumed to be the
-        following relation. Block *B* is related to block *C* if and
-        only if some node in *B* is adjacent to some node in *C*,
-        according to the edge set of `G`.
-
-    node_data : function
-        This function takes one argument, *B*, a set of nodes in `G`,
-        and must return a dictionary representing the node data
-        attributes to set on the node representing *B* in the quotient graph.
-        If None, the following node attributes will be set:
-
-        * 'graph', the subgraph of the graph `G` that this block
-          represents,
-        * 'nnodes', the number of nodes in this block,
-        * 'nedges', the number of edges within this block,
-        * 'density', the density of the subgraph of `G` that this
-          block represents.
-
-    edge_data : function
-        This function takes two arguments, *B* and *C*, each one a set
-        of nodes, and must return a dictionary representing the edge
-        data attributes to set on the edge joining *B* and *C*, should
-        there be an edge joining *B* and *C* in the quotient graph (if
-        no such edge occurs in the quotient graph as determined by
-        `edge_relation`, then the output of this function is ignored).
-
-        If the quotient graph would be a multigraph, this function is
-        not applied, since the edge data from each edge in the graph
-        `G` appears in the edges of the quotient graph.
-
-    weight : string or None, optional (default="weight")
-        The name of an edge attribute that holds the numerical value
-        used as a weight. If None then each edge has weight 1.
-
-    relabel : bool
-        If True, relabel the nodes of the quotient graph to be
-        nonnegative integers. Otherwise, the nodes are identified with
-        :class:`frozenset` instances representing the blocks given in
-        `partition`.
-
-    create_using : NetworkX graph constructor, optional (default=nx.Graph)
-       Graph type to create. If graph instance, then cleared before populated.
-
-    Returns
-    -------
-    NetworkX graph
-        The quotient graph of `G` under the equivalence relation
-        specified by `partition`. If the partition were given as a
-        list of :class:`set` instances and `relabel` is False,
-        each node will be a :class:`frozenset` corresponding to the same
-        :class:`set`.
-
-    Raises
-    ------
-    NetworkXException
-        If the given partition is not a valid partition of the nodes of
-        `G`.
-
-    Examples
-    --------
-    The quotient graph of the complete bipartite graph under the "same
-    neighbors" equivalence relation is `K_2`. Under this relation, two nodes
-    are equivalent if they are not adjacent but have the same neighbor set.
-
-    >>> G = nx.complete_bipartite_graph(2, 3)
-    >>> same_neighbors = lambda u, v: (u not in G[v] and v not in G[u] and G[u] == G[v])
-    >>> Q = nx.quotient_graph(G, same_neighbors)
-    >>> K2 = nx.complete_graph(2)
-    >>> nx.is_isomorphic(Q, K2)
-    True
-
-    The quotient graph of a directed graph under the "same strongly connected
-    component" equivalence relation is the condensation of the graph (see
-    :func:`condensation`). This example comes from the Wikipedia article
-    *`Strongly connected component`_*.
-
-    >>> G = nx.DiGraph()
-    >>> edges = [
-    ...     "ab",
-    ...     "be",
-    ...     "bf",
-    ...     "bc",
-    ...     "cg",
-    ...     "cd",
-    ...     "dc",
-    ...     "dh",
-    ...     "ea",
-    ...     "ef",
-    ...     "fg",
-    ...     "gf",
-    ...     "hd",
-    ...     "hf",
-    ... ]
-    >>> G.add_edges_from(tuple(x) for x in edges)
-    >>> components = list(nx.strongly_connected_components(G))
-    >>> sorted(sorted(component) for component in components)
-    [['a', 'b', 'e'], ['c', 'd', 'h'], ['f', 'g']]
-    >>>
-    >>> C = nx.condensation(G, components)
-    >>> component_of = C.graph["mapping"]
-    >>> same_component = lambda u, v: component_of[u] == component_of[v]
-    >>> Q = nx.quotient_graph(G, same_component)
-    >>> nx.is_isomorphic(C, Q)
-    True
-
-    Node identification can be represented as the quotient of a graph under the
-    equivalence relation that places the two nodes in one block and each other
-    node in its own singleton block.
-
-    >>> K24 = nx.complete_bipartite_graph(2, 4)
-    >>> K34 = nx.complete_bipartite_graph(3, 4)
-    >>> C = nx.contracted_nodes(K34, 1, 2)
-    >>> nodes = {1, 2}
-    >>> is_contracted = lambda u, v: u in nodes and v in nodes
-    >>> Q = nx.quotient_graph(K34, is_contracted)
-    >>> nx.is_isomorphic(Q, C)
-    True
-    >>> nx.is_isomorphic(Q, K24)
-    True
-
-    The blockmodeling technique described in [1]_ can be implemented as a
-    quotient graph.
-
-    >>> G = nx.path_graph(6)
-    >>> partition = [{0, 1}, {2, 3}, {4, 5}]
-    >>> M = nx.quotient_graph(G, partition, relabel=True)
-    >>> list(M.edges())
-    [(0, 1), (1, 2)]
-
-    Here is the sample example but using partition as a dict of block sets.
-
-    >>> G = nx.path_graph(6)
-    >>> partition = {0: {0, 1}, 2: {2, 3}, 4: {4, 5}}
-    >>> M = nx.quotient_graph(G, partition, relabel=True)
-    >>> list(M.edges())
-    [(0, 1), (1, 2)]
-
-    Partitions can be represented in various ways:
-
-    0. a list/tuple/set of block lists/tuples/sets
-    1. a dict with block labels as keys and blocks lists/tuples/sets as values
-    2. a dict with block lists/tuples/sets as keys and block labels as values
-    3. a function from nodes in the original iterable to block labels
-    4. an equivalence relation function on the target iterable
-
-    As `quotient_graph` is designed to accept partitions represented as (0), (1) or
-    (4) only, the `equivalence_classes` function can be used to get the partitions
-    in the right form, in order to call `quotient_graph`.
-
-    .. _Strongly connected component: https://en.wikipedia.org/wiki/Strongly_connected_component
-
-    References
-    ----------
-    .. [1] Patrick Doreian, Vladimir Batagelj, and Anuska Ferligoj.
-           *Generalized Blockmodeling*.
-           Cambridge University Press, 2004.
-    """
-    ...
-@_dispatchable
-def contracted_nodes(G, u, v, self_loops: bool = True, copy: bool = True):
-    """
-    Returns the graph that results from contracting `u` and `v`.
-
-    Node contraction identifies the two nodes as a single node incident to any
-    edge that was incident to the original two nodes.
-
-    Parameters
-    ----------
-    G : NetworkX graph
-        The graph whose nodes will be contracted.
-
-    u, v : nodes
-        Must be nodes in `G`.
-
-    self_loops : Boolean
-        If this is True, any edges joining `u` and `v` in `G` become
-        self-loops on the new node in the returned graph.
-
-    copy : Boolean
-        If this is True (default True), make a copy of
-        `G` and return that instead of directly changing `G`.
-
-
-    Returns
-    -------
-    Networkx graph
-        If Copy is True,
-        A new graph object of the same type as `G` (leaving `G` unmodified)
-        with `u` and `v` identified in a single node. The right node `v`
-        will be merged into the node `u`, so only `u` will appear in the
-        returned graph.
-        If copy is False,
-        Modifies `G` with `u` and `v` identified in a single node.
-        The right node `v` will be merged into the node `u`, so
-        only `u` will appear in the returned graph.
-
-    Notes
-    -----
-    For multigraphs, the edge keys for the realigned edges may
-    not be the same as the edge keys for the old edges. This is
-    natural because edge keys are unique only within each pair of nodes.
-
-    For non-multigraphs where `u` and `v` are adjacent to a third node
-    `w`, the edge (`v`, `w`) will be contracted into the edge (`u`,
-    `w`) with its attributes stored into a "contraction" attribute.
-
-    This function is also available as `identified_nodes`.
-
-    Examples
-    --------
-    Contracting two nonadjacent nodes of the cycle graph on four nodes `C_4`
-    yields the path graph (ignoring parallel edges):
-
-    >>> G = nx.cycle_graph(4)
-    >>> M = nx.contracted_nodes(G, 1, 3)
-    >>> P3 = nx.path_graph(3)
-    >>> nx.is_isomorphic(M, P3)
-    True
-
-    >>> G = nx.MultiGraph(P3)
-    >>> M = nx.contracted_nodes(G, 0, 2)
-    >>> M.edges
-    MultiEdgeView([(0, 1, 0), (0, 1, 1)])
-
-    >>> G = nx.Graph([(1, 2), (2, 2)])
-    >>> H = nx.contracted_nodes(G, 1, 2, self_loops=False)
-    >>> list(H.nodes())
-    [1]
-    >>> list(H.edges())
-    [(1, 1)]
-
-    In a ``MultiDiGraph`` with a self loop, the in and out edges will
-    be treated separately as edges, so while contracting a node which
-    has a self loop the contraction will add multiple edges:
-
-    >>> G = nx.MultiDiGraph([(1, 2), (2, 2)])
-    >>> H = nx.contracted_nodes(G, 1, 2)
-    >>> list(H.edges())  # edge 1->2, 2->2, 2<-2 from the original Graph G
-    [(1, 1), (1, 1), (1, 1)]
-    >>> H = nx.contracted_nodes(G, 1, 2, self_loops=False)
-    >>> list(H.edges())  # edge 2->2, 2<-2 from the original Graph G
-    [(1, 1), (1, 1)]
-
-    See Also
-    --------
-    contracted_edge
-    quotient_graph
-    """
-    ...
-=======
     create_using: Graph[_Node] | None = None,
 ): ...
 @_dispatchable
 def contracted_nodes(G: Graph[_Node], u, v, self_loops: bool = True, copy: bool = True): ...
->>>>>>> 62feb28c
 
 identified_nodes = contracted_nodes
 
 @_dispatchable
-<<<<<<< HEAD
-def contracted_edge(G, edge, self_loops: bool = True, copy: bool = True):
-    """
-    Returns the graph that results from contracting the specified edge.
-
-    Edge contraction identifies the two endpoints of the edge as a single node
-    incident to any edge that was incident to the original two nodes. A graph
-    that results from edge contraction is called a *minor* of the original
-    graph.
-
-    Parameters
-    ----------
-    G : NetworkX graph
-       The graph whose edge will be contracted.
-
-    edge : tuple
-       Must be a pair of nodes in `G`.
-
-    self_loops : Boolean
-       If this is True, any edges (including `edge`) joining the
-       endpoints of `edge` in `G` become self-loops on the new node in the
-       returned graph.
-
-    copy : Boolean (default True)
-        If this is True, a the contraction will be performed on a copy of `G`,
-        otherwise the contraction will happen in place.
-
-    Returns
-    -------
-    Networkx graph
-       A new graph object of the same type as `G` (leaving `G` unmodified)
-       with endpoints of `edge` identified in a single node. The right node
-       of `edge` will be merged into the left one, so only the left one will
-       appear in the returned graph.
-
-    Raises
-    ------
-    ValueError
-       If `edge` is not an edge in `G`.
-
-    Examples
-    --------
-    Attempting to contract two nonadjacent nodes yields an error:
-
-    >>> G = nx.cycle_graph(4)
-    >>> nx.contracted_edge(G, (1, 3))
-    Traceback (most recent call last):
-      ...
-    ValueError: Edge (1, 3) does not exist in graph G; cannot contract it
-
-    Contracting two adjacent nodes in the cycle graph on *n* nodes yields the
-    cycle graph on *n - 1* nodes:
-
-    >>> C5 = nx.cycle_graph(5)
-    >>> C4 = nx.cycle_graph(4)
-    >>> M = nx.contracted_edge(C5, (0, 1), self_loops=False)
-    >>> nx.is_isomorphic(M, C4)
-    True
-
-    See also
-    --------
-    contracted_nodes
-    quotient_graph
-    """
-    ...
-=======
-def contracted_edge(G: Graph[_Node], edge: tuple[Incomplete], self_loops: bool = True, copy: bool = True): ...
->>>>>>> 62feb28c
+def contracted_edge(G: Graph[_Node], edge: tuple[Incomplete], self_loops: bool = True, copy: bool = True): ...