--- conflicted
+++ resolved
@@ -270,172 +270,13 @@
     """
     ...
 @_dispatchable
-<<<<<<< HEAD
-def contracted_nodes(G: Graph[_Node], u, v, self_loops: bool = True, copy: bool = True):
-    """
-    Returns the graph that results from contracting `u` and `v`.
-
-    Node contraction identifies the two nodes as a single node incident to any
-    edge that was incident to the original two nodes.
-
-    Parameters
-    ----------
-    G : NetworkX graph
-        The graph whose nodes will be contracted.
-
-    u, v : nodes
-        Must be nodes in `G`.
-
-    self_loops : Boolean
-        If this is True, any edges joining `u` and `v` in `G` become
-        self-loops on the new node in the returned graph.
-
-    copy : Boolean
-        If this is True (default True), make a copy of
-        `G` and return that instead of directly changing `G`.
-
-
-    Returns
-    -------
-    Networkx graph
-        If Copy is True,
-        A new graph object of the same type as `G` (leaving `G` unmodified)
-        with `u` and `v` identified in a single node. The right node `v`
-        will be merged into the node `u`, so only `u` will appear in the
-        returned graph.
-        If copy is False,
-        Modifies `G` with `u` and `v` identified in a single node.
-        The right node `v` will be merged into the node `u`, so
-        only `u` will appear in the returned graph.
-
-    Notes
-    -----
-    For multigraphs, the edge keys for the realigned edges may
-    not be the same as the edge keys for the old edges. This is
-    natural because edge keys are unique only within each pair of nodes.
-
-    For non-multigraphs where `u` and `v` are adjacent to a third node
-    `w`, the edge (`v`, `w`) will be contracted into the edge (`u`,
-    `w`) with its attributes stored into a "contraction" attribute.
-
-    This function is also available as `identified_nodes`.
-
-    Examples
-    --------
-    Contracting two nonadjacent nodes of the cycle graph on four nodes `C_4`
-    yields the path graph (ignoring parallel edges):
-
-    >>> G = nx.cycle_graph(4)
-    >>> M = nx.contracted_nodes(G, 1, 3)
-    >>> P3 = nx.path_graph(3)
-    >>> nx.is_isomorphic(M, P3)
-    True
-
-    >>> G = nx.MultiGraph(P3)
-    >>> M = nx.contracted_nodes(G, 0, 2)
-    >>> M.edges
-    MultiEdgeView([(0, 1, 0), (0, 1, 1)])
-
-    >>> G = nx.Graph([(1, 2), (2, 2)])
-    >>> H = nx.contracted_nodes(G, 1, 2, self_loops=False)
-    >>> list(H.nodes())
-    [1]
-    >>> list(H.edges())
-    [(1, 1)]
-
-    In a ``MultiDiGraph`` with a self loop, the in and out edges will
-    be treated separately as edges, so while contracting a node which
-    has a self loop the contraction will add multiple edges:
-
-    >>> G = nx.MultiDiGraph([(1, 2), (2, 2)])
-    >>> H = nx.contracted_nodes(G, 1, 2)
-    >>> list(H.edges())  # edge 1->2, 2->2, 2<-2 from the original Graph G
-    [(1, 1), (1, 1), (1, 1)]
-    >>> H = nx.contracted_nodes(G, 1, 2, self_loops=False)
-    >>> list(H.edges())  # edge 2->2, 2<-2 from the original Graph G
-    [(1, 1), (1, 1)]
-
-    See Also
-    --------
-    contracted_edge
-    quotient_graph
-    """
-    ...
-=======
 def contracted_nodes(
     G: Graph[_Node], u, v, self_loops: bool = True, copy: bool = True, *, store_contraction_as: str | None = "contraction"
 ): ...
->>>>>>> 8d1ac2e5
 
 identified_nodes = contracted_nodes
 
 @_dispatchable
-<<<<<<< HEAD
-def contracted_edge(G: Graph[_Node], edge: tuple[Incomplete], self_loops: bool = True, copy: bool = True):
-    """
-    Returns the graph that results from contracting the specified edge.
-
-    Edge contraction identifies the two endpoints of the edge as a single node
-    incident to any edge that was incident to the original two nodes. A graph
-    that results from edge contraction is called a *minor* of the original
-    graph.
-
-    Parameters
-    ----------
-    G : NetworkX graph
-       The graph whose edge will be contracted.
-
-    edge : tuple
-       Must be a pair of nodes in `G`.
-
-    self_loops : Boolean
-       If this is True, any edges (including `edge`) joining the
-       endpoints of `edge` in `G` become self-loops on the new node in the
-       returned graph.
-
-    copy : Boolean (default True)
-        If this is True, a the contraction will be performed on a copy of `G`,
-        otherwise the contraction will happen in place.
-
-    Returns
-    -------
-    Networkx graph
-       A new graph object of the same type as `G` (leaving `G` unmodified)
-       with endpoints of `edge` identified in a single node. The right node
-       of `edge` will be merged into the left one, so only the left one will
-       appear in the returned graph.
-
-    Raises
-    ------
-    ValueError
-       If `edge` is not an edge in `G`.
-
-    Examples
-    --------
-    Attempting to contract two nonadjacent nodes yields an error:
-
-    >>> G = nx.cycle_graph(4)
-    >>> nx.contracted_edge(G, (1, 3))
-    Traceback (most recent call last):
-      ...
-    ValueError: Edge (1, 3) does not exist in graph G; cannot contract it
-
-    Contracting two adjacent nodes in the cycle graph on *n* nodes yields the
-    cycle graph on *n - 1* nodes:
-
-    >>> C5 = nx.cycle_graph(5)
-    >>> C4 = nx.cycle_graph(4)
-    >>> M = nx.contracted_edge(C5, (0, 1), self_loops=False)
-    >>> nx.is_isomorphic(M, C4)
-    True
-
-    See also
-    --------
-    contracted_nodes
-    quotient_graph
-    """
-    ...
-=======
 def contracted_edge(
     G: Graph[_Node],
     edge: tuple[Incomplete],
@@ -443,5 +284,4 @@
     copy: bool = True,
     *,
     store_contraction_as: str | None = "contraction",
-): ...
->>>>>>> 8d1ac2e5
+): ...