--- conflicted
+++ resolved
@@ -14,14 +14,6 @@
 from networkx.exception import NetworkXException
 from networkx.utils.backends import _dispatchable
 
-<<<<<<< HEAD
-class NetworkXTreewidthBoundExceeded(NetworkXException):
-    """
-    Exception raised when a treewidth bound has been provided and it has
-    been exceeded
-    """
-    ...
-=======
 __all__ = [
     "is_chordal",
     "find_induced_nodes",
@@ -32,7 +24,6 @@
 ]
 
 class NetworkXTreewidthBoundExceeded(NetworkXException): ...
->>>>>>> 9a0ad919
 
 @_dispatchable
 def is_chordal(G: Graph[_Node]) -> bool:
@@ -198,55 +189,6 @@
     """
     ...
 @_dispatchable
-<<<<<<< HEAD
-def chordal_graph_treewidth(G: Graph[_Node]) -> int:
-    """
-    Returns the treewidth of the chordal graph G.
-
-    Parameters
-    ----------
-    G : graph
-      A NetworkX graph
-
-    Returns
-    -------
-    treewidth : int
-        The size of the largest clique in the graph minus one.
-
-    Raises
-    ------
-    NetworkXError
-        The algorithm does not support DiGraph, MultiGraph and MultiDiGraph.
-        The algorithm can only be applied to chordal graphs. If the input
-        graph is found to be non-chordal, a :exc:`NetworkXError` is raised.
-
-    Examples
-    --------
-    >>> e = [
-    ...     (1, 2),
-    ...     (1, 3),
-    ...     (2, 3),
-    ...     (2, 4),
-    ...     (3, 4),
-    ...     (3, 5),
-    ...     (3, 6),
-    ...     (4, 5),
-    ...     (4, 6),
-    ...     (5, 6),
-    ...     (7, 8),
-    ... ]
-    >>> G = nx.Graph(e)
-    >>> G.add_node(9)
-    >>> nx.chordal_graph_treewidth(G)
-    3
-
-    References
-    ----------
-    .. [1] https://en.wikipedia.org/wiki/Tree_decomposition#Treewidth
-    """
-    ...
-=======
 def chordal_graph_treewidth(G: Graph[_Node]) -> int: ...
 @_dispatchable
-def complete_to_chordal_graph(G) -> tuple[Incomplete, dict[Incomplete, int]]: ...
->>>>>>> 9a0ad919
+def complete_to_chordal_graph(G) -> tuple[Incomplete, dict[Incomplete, int]]: ...