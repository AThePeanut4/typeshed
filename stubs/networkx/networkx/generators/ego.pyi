<<<<<<< HEAD
"""Ego graph."""

=======
from networkx.classes.graph import Graph, _Node
>>>>>>> 91055c73
from networkx.utils.backends import _dispatchable

__all__ = ["ego_graph"]

@_dispatchable
<<<<<<< HEAD
def ego_graph(G, n, radius: float = 1, center: bool = True, undirected: bool = False, distance=None):
    """
    Returns induced subgraph of neighbors centered at node n within
    a given radius.

    Parameters
    ----------
    G : graph
      A NetworkX Graph or DiGraph

    n : node
      A single node

    radius : number, optional
      Include all neighbors of distance<=radius from n.

    center : bool, optional
      If False, do not include center node in graph

    undirected : bool, optional
      If True use both in- and out-neighbors of directed graphs.

    distance : key, optional
      Use specified edge data key as distance.  For example, setting
      distance='weight' will use the edge weight to measure the
      distance from the node n.

    Notes
    -----
    For directed graphs D this produces the "out" neighborhood
    or successors.  If you want the neighborhood of predecessors
    first reverse the graph with D.reverse().  If you want both
    directions use the keyword argument undirected=True.

    Node, edge, and graph attributes are copied to the returned subgraph.
    """
    ...
=======
def ego_graph(G: Graph[_Node], n, radius: float = 1, center: bool = True, undirected: bool = False, distance=None): ...
>>>>>>> 91055c73
<|MERGE_RESOLUTION|>--- conflicted
+++ resolved
@@ -1,52 +1,7 @@
-<<<<<<< HEAD
-"""Ego graph."""
-
-=======
 from networkx.classes.graph import Graph, _Node
->>>>>>> 91055c73
 from networkx.utils.backends import _dispatchable
 
 __all__ = ["ego_graph"]
 
 @_dispatchable
-<<<<<<< HEAD
-def ego_graph(G, n, radius: float = 1, center: bool = True, undirected: bool = False, distance=None):
-    """
-    Returns induced subgraph of neighbors centered at node n within
-    a given radius.
-
-    Parameters
-    ----------
-    G : graph
-      A NetworkX Graph or DiGraph
-
-    n : node
-      A single node
-
-    radius : number, optional
-      Include all neighbors of distance<=radius from n.
-
-    center : bool, optional
-      If False, do not include center node in graph
-
-    undirected : bool, optional
-      If True use both in- and out-neighbors of directed graphs.
-
-    distance : key, optional
-      Use specified edge data key as distance.  For example, setting
-      distance='weight' will use the edge weight to measure the
-      distance from the node n.
-
-    Notes
-    -----
-    For directed graphs D this produces the "out" neighborhood
-    or successors.  If you want the neighborhood of predecessors
-    first reverse the graph with D.reverse().  If you want both
-    directions use the keyword argument undirected=True.
-
-    Node, edge, and graph attributes are copied to the returned subgraph.
-    """
-    ...
-=======
-def ego_graph(G: Graph[_Node], n, radius: float = 1, center: bool = True, undirected: bool = False, distance=None): ...
->>>>>>> 91055c73
+def ego_graph(G: Graph[_Node], n, radius: float = 1, center: bool = True, undirected: bool = False, distance=None): ...