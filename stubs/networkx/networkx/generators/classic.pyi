--- conflicted
+++ resolved
@@ -75,48 +75,9 @@
     """
     ...
 @_dispatchable
-<<<<<<< HEAD
-def balanced_tree(r, h, create_using: Incomplete | None = None):
-    """
-    Returns the perfectly balanced `r`-ary tree of height `h`.
-
-    .. plot::
-
-        >>> nx.draw(nx.balanced_tree(2, 3))
-
-    Parameters
-    ----------
-    r : int
-        Branching factor of the tree; each node will have `r`
-        children.
-
-    h : int
-        Height of the tree.
-
-    create_using : NetworkX graph constructor, optional (default=nx.Graph)
-       Graph type to create. If graph instance, then cleared before populated.
-
-    Returns
-    -------
-    G : NetworkX graph
-        A balanced `r`-ary tree of height `h`.
-
-    Notes
-    -----
-    This is the rooted tree where all leaves are at distance `h` from
-    the root. The root has degree `r` and all other internal nodes
-    have degree `r + 1`.
-
-    Node labels are integers, starting from zero.
-
-    A balanced tree is also known as a *complete r-ary tree*.
-    """
-    ...
-=======
 def kneser_graph(n, k) -> Graph[Incomplete]: ...
 @_dispatchable
 def balanced_tree(r, h, create_using: Incomplete | None = None): ...
->>>>>>> 9a0ad919
 @_dispatchable
 def barbell_graph(m1, m2, create_using: Incomplete | None = None):
     """
@@ -584,21 +545,9 @@
     """
     ...
 @_dispatchable
-<<<<<<< HEAD
-def trivial_graph(create_using: Incomplete | None = None):
-    """
-    Return the Trivial graph with one node (with label 0) and no edges.
-
-    .. plot::
-
-        >>> nx.draw(nx.trivial_graph(), with_labels=True)
-    """
-    ...
-=======
 def tadpole_graph(m, n, create_using=None) -> Graph[Incomplete] | Incomplete: ...
 @_dispatchable
 def trivial_graph(create_using: Incomplete | None = None): ...
->>>>>>> 9a0ad919
 @_dispatchable
 def turan_graph(n, r):
     r"""
