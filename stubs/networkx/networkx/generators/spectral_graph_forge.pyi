--- conflicted
+++ resolved
@@ -1,89 +1,6 @@
-<<<<<<< HEAD
-"""Generates graphs with a given eigenvector structure"""
-
-from _typeshed import Incomplete
-
-=======
->>>>>>> 9589e369
 from networkx.utils.backends import _dispatchable
 
 __all__ = ["spectral_graph_forge"]
 
 @_dispatchable
-<<<<<<< HEAD
-def spectral_graph_forge(G, alpha, transformation: str = "identity", seed: Incomplete | None = None):
-    """
-    Returns a random simple graph with spectrum resembling that of `G`
-
-    This algorithm, called Spectral Graph Forge (SGF), computes the
-    eigenvectors of a given graph adjacency matrix, filters them and
-    builds a random graph with a similar eigenstructure.
-    SGF has been proved to be particularly useful for synthesizing
-    realistic social networks and it can also be used to anonymize
-    graph sensitive data.
-
-    Parameters
-    ----------
-    G : Graph
-    alpha :  float
-        Ratio representing the percentage of eigenvectors of G to consider,
-        values in [0,1].
-    transformation : string, optional
-        Represents the intended matrix linear transformation, possible values
-        are 'identity' and 'modularity'
-    seed : integer, random_state, or None (default)
-        Indicator of numpy random number generation state.
-        See :ref:`Randomness<randomness>`.
-
-    Returns
-    -------
-    H : Graph
-        A graph with a similar eigenvector structure of the input one.
-
-    Raises
-    ------
-    NetworkXError
-        If transformation has a value different from 'identity' or 'modularity'
-
-    Notes
-    -----
-    Spectral Graph Forge (SGF) generates a random simple graph resembling the
-    global properties of the given one.
-    It leverages the low-rank approximation of the associated adjacency matrix
-    driven by the *alpha* precision parameter.
-    SGF preserves the number of nodes of the input graph and their ordering.
-    This way, nodes of output graphs resemble the properties of the input one
-    and attributes can be directly mapped.
-
-    It considers the graph adjacency matrices which can optionally be
-    transformed to other symmetric real matrices (currently transformation
-    options include *identity* and *modularity*).
-    The *modularity* transformation, in the sense of Newman's modularity matrix
-    allows the focusing on community structure related properties of the graph.
-
-    SGF applies a low-rank approximation whose fixed rank is computed from the
-    ratio *alpha* of the input graph adjacency matrix dimension.
-    This step performs a filtering on the input eigenvectors similar to the low
-    pass filtering common in telecommunications.
-
-    The filtered values (after truncation) are used as input to a Bernoulli
-    sampling for constructing a random adjacency matrix.
-
-    References
-    ----------
-    ..  [1] L. Baldesi, C. T. Butts, A. Markopoulou, "Spectral Graph Forge:
-        Graph Generation Targeting Modularity", IEEE Infocom, '18.
-        https://arxiv.org/abs/1801.01715
-    ..  [2] M. Newman, "Networks: an introduction", Oxford university press,
-        2010
-
-    Examples
-    --------
-    >>> G = nx.karate_club_graph()
-    >>> H = nx.spectral_graph_forge(G, 0.3)
-    >>>
-    """
-    ...
-=======
-def spectral_graph_forge(G, alpha, transformation: str = "identity", seed=None): ...
->>>>>>> 9589e369
+def spectral_graph_forge(G, alpha, transformation: str = "identity", seed=None): ...