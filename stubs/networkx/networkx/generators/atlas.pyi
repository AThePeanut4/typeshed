--- conflicted
+++ resolved
@@ -1,9 +1,5 @@
-<<<<<<< HEAD
-"""Generators for the small graph atlas."""
-=======
 from importlib.abc import Traversable
 from typing import Final
->>>>>>> 23e702b4
 
 from networkx.utils.backends import _dispatchable
 
