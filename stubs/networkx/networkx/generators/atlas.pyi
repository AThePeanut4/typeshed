--- conflicted
+++ resolved
@@ -1,10 +1,4 @@
-<<<<<<< HEAD
-"""Generators for the small graph atlas."""
-
-from importlib.abc import Traversable
-=======
 import sys
->>>>>>> d574139e
 from typing import Final
 
 from networkx.utils.backends import _dispatchable
