--- conflicted
+++ resolved
@@ -1,66 +1,6 @@
-<<<<<<< HEAD
-"""
-Generators for cographs
-
-A cograph is a graph containing no path on four vertices.
-Cographs or $P_4$-free graphs can be obtained from a single vertex
-by disjoint union and complementation operations.
-
-References
-----------
-.. [0] D.G. Corneil, H. Lerchs, L.Stewart Burlingham,
-    "Complement reducible graphs",
-    Discrete Applied Mathematics, Volume 3, Issue 3, 1981, Pages 163-174,
-    ISSN 0166-218X.
-"""
-
-from _typeshed import Incomplete
-
-=======
->>>>>>> 9589e369
 from networkx.utils.backends import _dispatchable
 
 __all__ = ["random_cograph"]
 
 @_dispatchable
-<<<<<<< HEAD
-def random_cograph(n, seed: Incomplete | None = None):
-    """
-    Returns a random cograph with $2 ^ n$ nodes.
-
-    A cograph is a graph containing no path on four vertices.
-    Cographs or $P_4$-free graphs can be obtained from a single vertex
-    by disjoint union and complementation operations.
-
-    This generator starts off from a single vertex and performs disjoint
-    union and full join operations on itself.
-    The decision on which operation will take place is random.
-
-    Parameters
-    ----------
-    n : int
-        The order of the cograph.
-    seed : integer, random_state, or None (default)
-        Indicator of random number generation state.
-        See :ref:`Randomness<randomness>`.
-
-    Returns
-    -------
-    G : A random graph containing no path on four vertices.
-
-    See Also
-    --------
-    full_join
-    union
-
-    References
-    ----------
-    .. [1] D.G. Corneil, H. Lerchs, L.Stewart Burlingham,
-       "Complement reducible graphs",
-       Discrete Applied Mathematics, Volume 3, Issue 3, 1981, Pages 163-174,
-       ISSN 0166-218X.
-    """
-    ...
-=======
-def random_cograph(n, seed=None): ...
->>>>>>> 9589e369
+def random_cograph(n, seed=None): ...