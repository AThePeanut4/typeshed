<<<<<<< HEAD
"""
Functions that generate the triad graphs, that is, the possible
digraphs on three nodes.
"""

=======
from _typeshed import Incomplete
>>>>>>> 07a59e92
from typing import Final

from networkx import DiGraph
from networkx.utils.backends import _dispatchable

__all__ = ["triad_graph"]

TRIAD_EDGES: Final[dict[str, list[str]]]

@_dispatchable
<<<<<<< HEAD
def triad_graph(triad_name):
    """
    Returns the triad graph with the given name.

    Each string in the following tuple is a valid triad name::

        (
            "003",
            "012",
            "102",
            "021D",
            "021U",
            "021C",
            "111D",
            "111U",
            "030T",
            "030C",
            "201",
            "120D",
            "120U",
            "120C",
            "210",
            "300",
        )

    Each triad name corresponds to one of the possible valid digraph on
    three nodes.

    Parameters
    ----------
    triad_name : string
        The name of a triad, as described above.

    Returns
    -------
    :class:`~networkx.DiGraph`
        The digraph on three nodes with the given name. The nodes of the
        graph are the single-character strings 'a', 'b', and 'c'.

    Raises
    ------
    ValueError
        If `triad_name` is not the name of a triad.

    See also
    --------
    triadic_census
    """
    ...
=======
def triad_graph(triad_name) -> DiGraph[Incomplete]: ...
>>>>>>> 07a59e92
<|MERGE_RESOLUTION|>--- conflicted
+++ resolved
@@ -1,12 +1,4 @@
-<<<<<<< HEAD
-"""
-Functions that generate the triad graphs, that is, the possible
-digraphs on three nodes.
-"""
-
-=======
 from _typeshed import Incomplete
->>>>>>> 07a59e92
 from typing import Final
 
 from networkx import DiGraph
@@ -17,56 +9,4 @@
 TRIAD_EDGES: Final[dict[str, list[str]]]
 
 @_dispatchable
-<<<<<<< HEAD
-def triad_graph(triad_name):
-    """
-    Returns the triad graph with the given name.
-
-    Each string in the following tuple is a valid triad name::
-
-        (
-            "003",
-            "012",
-            "102",
-            "021D",
-            "021U",
-            "021C",
-            "111D",
-            "111U",
-            "030T",
-            "030C",
-            "201",
-            "120D",
-            "120U",
-            "120C",
-            "210",
-            "300",
-        )
-
-    Each triad name corresponds to one of the possible valid digraph on
-    three nodes.
-
-    Parameters
-    ----------
-    triad_name : string
-        The name of a triad, as described above.
-
-    Returns
-    -------
-    :class:`~networkx.DiGraph`
-        The digraph on three nodes with the given name. The nodes of the
-        graph are the single-character strings 'a', 'b', and 'c'.
-
-    Raises
-    ------
-    ValueError
-        If `triad_name` is not the name of a triad.
-
-    See also
-    --------
-    triadic_census
-    """
-    ...
-=======
-def triad_graph(triad_name) -> DiGraph[Incomplete]: ...
->>>>>>> 07a59e92
+def triad_graph(triad_name) -> DiGraph[Incomplete]: ...