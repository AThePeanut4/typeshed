--- conflicted
+++ resolved
@@ -182,46 +182,4 @@
         ...
 
 @_dispatchable
-<<<<<<< HEAD
-def random_internet_as_graph(n, seed: Incomplete | None = None):
-    """
-    Generates a random undirected graph resembling the Internet AS network
-
-    Parameters
-    ----------
-    n: integer in [1000, 10000]
-        Number of graph nodes
-    seed : integer, random_state, or None (default)
-        Indicator of random number generation state.
-        See :ref:`Randomness<randomness>`.
-
-    Returns
-    -------
-    G: Networkx Graph object
-        A randomly generated undirected graph
-
-    Notes
-    -----
-    This algorithm returns an undirected graph resembling the Internet
-    Autonomous System (AS) network, it uses the approach by Elmokashfi et al.
-    [1]_ and it grants the properties described in the related paper [1]_.
-
-    Each node models an autonomous system, with an attribute 'type' specifying
-    its kind; tier-1 (T), mid-level (M), customer (C) or content-provider (CP).
-    Each edge models an ADV communication link (hence, bidirectional) with
-    attributes:
-
-      - type: transit|peer, the kind of commercial agreement between nodes;
-      - customer: <node id>, the identifier of the node acting as customer
-        ('none' if type is peer).
-
-    References
-    ----------
-    .. [1] A. Elmokashfi, A. Kvalbein and C. Dovrolis, "On the Scalability of
-       BGP: The Role of Topology Growth," in IEEE Journal on Selected Areas
-       in Communications, vol. 28, no. 8, pp. 1250-1261, October 2010.
-    """
-    ...
-=======
-def random_internet_as_graph(n, seed=None): ...
->>>>>>> 9589e369
+def random_internet_as_graph(n, seed=None): ...