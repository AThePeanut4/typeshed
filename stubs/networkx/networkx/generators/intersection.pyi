--- conflicted
+++ resolved
@@ -1,110 +1,10 @@
-<<<<<<< HEAD
-"""Generators for random intersection graphs."""
-
-from _typeshed import Incomplete
-
-=======
->>>>>>> 9589e369
 from networkx.utils.backends import _dispatchable
 
 __all__ = ["uniform_random_intersection_graph", "k_random_intersection_graph", "general_random_intersection_graph"]
 
 @_dispatchable
-<<<<<<< HEAD
-def uniform_random_intersection_graph(n, m, p, seed: Incomplete | None = None):
-    """
-    Returns a uniform random intersection graph.
-
-    Parameters
-    ----------
-    n : int
-        The number of nodes in the first bipartite set (nodes)
-    m : int
-        The number of nodes in the second bipartite set (attributes)
-    p : float
-        Probability of connecting nodes between bipartite sets
-    seed : integer, random_state, or None (default)
-        Indicator of random number generation state.
-        See :ref:`Randomness<randomness>`.
-
-    See Also
-    --------
-    gnp_random_graph
-
-    References
-    ----------
-    .. [1] K.B. Singer-Cohen, Random Intersection Graphs, 1995,
-       PhD thesis, Johns Hopkins University
-    .. [2] Fill, J. A., Scheinerman, E. R., and Singer-Cohen, K. B.,
-       Random intersection graphs when m = !(n):
-       An equivalence theorem relating the evolution of the g(n, m, p)
-       and g(n, p) models. Random Struct. Algorithms 16, 2 (2000), 156–176.
-    """
-    ...
-@_dispatchable
-def k_random_intersection_graph(n, m, k, seed: Incomplete | None = None):
-    """
-    Returns a intersection graph with randomly chosen attribute sets for
-    each node that are of equal size (k).
-
-    Parameters
-    ----------
-    n : int
-        The number of nodes in the first bipartite set (nodes)
-    m : int
-        The number of nodes in the second bipartite set (attributes)
-    k : float
-        Size of attribute set to assign to each node.
-    seed : integer, random_state, or None (default)
-        Indicator of random number generation state.
-        See :ref:`Randomness<randomness>`.
-
-    See Also
-    --------
-    gnp_random_graph, uniform_random_intersection_graph
-
-    References
-    ----------
-    .. [1] Godehardt, E., and Jaworski, J.
-       Two models of random intersection graphs and their applications.
-       Electronic Notes in Discrete Mathematics 10 (2001), 129--132.
-    """
-    ...
-@_dispatchable
-def general_random_intersection_graph(n, m, p, seed: Incomplete | None = None):
-    """
-    Returns a random intersection graph with independent probabilities
-    for connections between node and attribute sets.
-
-    Parameters
-    ----------
-    n : int
-        The number of nodes in the first bipartite set (nodes)
-    m : int
-        The number of nodes in the second bipartite set (attributes)
-    p : list of floats of length m
-        Probabilities for connecting nodes to each attribute
-    seed : integer, random_state, or None (default)
-        Indicator of random number generation state.
-        See :ref:`Randomness<randomness>`.
-
-    See Also
-    --------
-    gnp_random_graph, uniform_random_intersection_graph
-
-    References
-    ----------
-    .. [1] Nikoletseas, S. E., Raptopoulos, C., and Spirakis, P. G.
-       The existence and efficient construction of large independent sets
-       in general random intersection graphs. In ICALP (2004), J. D´ıaz,
-       J. Karhum¨aki, A. Lepist¨o, and D. Sannella, Eds., vol. 3142
-       of Lecture Notes in Computer Science, Springer, pp. 1029–1040.
-    """
-    ...
-=======
 def uniform_random_intersection_graph(n, m, p, seed=None): ...
 @_dispatchable
 def k_random_intersection_graph(n, m, k, seed=None): ...
 @_dispatchable
-def general_random_intersection_graph(n, m, p, seed=None): ...
->>>>>>> 9589e369
+def general_random_intersection_graph(n, m, p, seed=None): ...