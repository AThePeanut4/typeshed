<<<<<<< HEAD
"""
Generators for Harary graphs

This module gives two generators for the Harary graph, which was
introduced by the famous mathematician Frank Harary in his 1962 work [H]_.
The first generator gives the Harary graph that maximizes the node
connectivity with given number of nodes and given number of edges.
The second generator gives the Harary graph that minimizes
the number of edges in the graph with given node connectivity and
number of nodes.

References
----------
.. [H] Harary, F. "The Maximum Connectivity of a Graph."
       Proc. Nat. Acad. Sci. USA 48, 1142-1146, 1962.
"""

from _typeshed import Incomplete

=======
>>>>>>> 9589e369
from networkx.utils.backends import _dispatchable

__all__ = ["hnm_harary_graph", "hkn_harary_graph"]

@_dispatchable
<<<<<<< HEAD
def hnm_harary_graph(n, m, create_using: Incomplete | None = None):
    """
    Returns the Harary graph with given numbers of nodes and edges.

    The Harary graph $H_{n,m}$ is the graph that maximizes node connectivity
    with $n$ nodes and $m$ edges.

    This maximum node connectivity is known to be floor($2m/n$). [1]_

    Parameters
    ----------
    n: integer
       The number of nodes the generated graph is to contain

    m: integer
       The number of edges the generated graph is to contain

    create_using : NetworkX graph constructor, optional Graph type
     to create (default=nx.Graph). If graph instance, then cleared
     before populated.

    Returns
    -------
    NetworkX graph
        The Harary graph $H_{n,m}$.

    See Also
    --------
    hkn_harary_graph

    Notes
    -----
    This algorithm runs in $O(m)$ time.
    It is implemented by following the Reference [2]_.

    References
    ----------
    .. [1] F. T. Boesch, A. Satyanarayana, and C. L. Suffel,
       "A Survey of Some Network Reliability Analysis and Synthesis Results,"
       Networks, pp. 99-107, 2009.

    .. [2] Harary, F. "The Maximum Connectivity of a Graph."
       Proc. Nat. Acad. Sci. USA 48, 1142-1146, 1962.
    """
    ...
@_dispatchable
def hkn_harary_graph(k, n, create_using: Incomplete | None = None):
    """
    Returns the Harary graph with given node connectivity and node number.

    The Harary graph $H_{k,n}$ is the graph that minimizes the number of
    edges needed with given node connectivity $k$ and node number $n$.

    This smallest number of edges is known to be ceil($kn/2$) [1]_.

    Parameters
    ----------
    k: integer
       The node connectivity of the generated graph

    n: integer
       The number of nodes the generated graph is to contain

    create_using : NetworkX graph constructor, optional Graph type
     to create (default=nx.Graph). If graph instance, then cleared
     before populated.

    Returns
    -------
    NetworkX graph
        The Harary graph $H_{k,n}$.

    See Also
    --------
    hnm_harary_graph

    Notes
    -----
    This algorithm runs in $O(kn)$ time.
    It is implemented by following the Reference [2]_.

    References
    ----------
    .. [1] Weisstein, Eric W. "Harary Graph." From MathWorld--A Wolfram Web
     Resource. http://mathworld.wolfram.com/HararyGraph.html.

    .. [2] Harary, F. "The Maximum Connectivity of a Graph."
      Proc. Nat. Acad. Sci. USA 48, 1142-1146, 1962.
    """
    ...
=======
def hnm_harary_graph(n, m, create_using=None): ...
@_dispatchable
def hkn_harary_graph(k, n, create_using=None): ...
>>>>>>> 9589e369
<|MERGE_RESOLUTION|>--- conflicted
+++ resolved
@@ -1,123 +1,8 @@
-<<<<<<< HEAD
-"""
-Generators for Harary graphs
-
-This module gives two generators for the Harary graph, which was
-introduced by the famous mathematician Frank Harary in his 1962 work [H]_.
-The first generator gives the Harary graph that maximizes the node
-connectivity with given number of nodes and given number of edges.
-The second generator gives the Harary graph that minimizes
-the number of edges in the graph with given node connectivity and
-number of nodes.
-
-References
-----------
-.. [H] Harary, F. "The Maximum Connectivity of a Graph."
-       Proc. Nat. Acad. Sci. USA 48, 1142-1146, 1962.
-"""
-
-from _typeshed import Incomplete
-
-=======
->>>>>>> 9589e369
 from networkx.utils.backends import _dispatchable
 
 __all__ = ["hnm_harary_graph", "hkn_harary_graph"]
 
 @_dispatchable
-<<<<<<< HEAD
-def hnm_harary_graph(n, m, create_using: Incomplete | None = None):
-    """
-    Returns the Harary graph with given numbers of nodes and edges.
-
-    The Harary graph $H_{n,m}$ is the graph that maximizes node connectivity
-    with $n$ nodes and $m$ edges.
-
-    This maximum node connectivity is known to be floor($2m/n$). [1]_
-
-    Parameters
-    ----------
-    n: integer
-       The number of nodes the generated graph is to contain
-
-    m: integer
-       The number of edges the generated graph is to contain
-
-    create_using : NetworkX graph constructor, optional Graph type
-     to create (default=nx.Graph). If graph instance, then cleared
-     before populated.
-
-    Returns
-    -------
-    NetworkX graph
-        The Harary graph $H_{n,m}$.
-
-    See Also
-    --------
-    hkn_harary_graph
-
-    Notes
-    -----
-    This algorithm runs in $O(m)$ time.
-    It is implemented by following the Reference [2]_.
-
-    References
-    ----------
-    .. [1] F. T. Boesch, A. Satyanarayana, and C. L. Suffel,
-       "A Survey of Some Network Reliability Analysis and Synthesis Results,"
-       Networks, pp. 99-107, 2009.
-
-    .. [2] Harary, F. "The Maximum Connectivity of a Graph."
-       Proc. Nat. Acad. Sci. USA 48, 1142-1146, 1962.
-    """
-    ...
-@_dispatchable
-def hkn_harary_graph(k, n, create_using: Incomplete | None = None):
-    """
-    Returns the Harary graph with given node connectivity and node number.
-
-    The Harary graph $H_{k,n}$ is the graph that minimizes the number of
-    edges needed with given node connectivity $k$ and node number $n$.
-
-    This smallest number of edges is known to be ceil($kn/2$) [1]_.
-
-    Parameters
-    ----------
-    k: integer
-       The node connectivity of the generated graph
-
-    n: integer
-       The number of nodes the generated graph is to contain
-
-    create_using : NetworkX graph constructor, optional Graph type
-     to create (default=nx.Graph). If graph instance, then cleared
-     before populated.
-
-    Returns
-    -------
-    NetworkX graph
-        The Harary graph $H_{k,n}$.
-
-    See Also
-    --------
-    hnm_harary_graph
-
-    Notes
-    -----
-    This algorithm runs in $O(kn)$ time.
-    It is implemented by following the Reference [2]_.
-
-    References
-    ----------
-    .. [1] Weisstein, Eric W. "Harary Graph." From MathWorld--A Wolfram Web
-     Resource. http://mathworld.wolfram.com/HararyGraph.html.
-
-    .. [2] Harary, F. "The Maximum Connectivity of a Graph."
-      Proc. Nat. Acad. Sci. USA 48, 1142-1146, 1962.
-    """
-    ...
-=======
 def hnm_harary_graph(n, m, create_using=None): ...
 @_dispatchable
-def hkn_harary_graph(k, n, create_using=None): ...
->>>>>>> 9589e369
+def hkn_harary_graph(k, n, create_using=None): ...