"""Various small and named graphs, together with some compact generators."""

from networkx.utils.backends import _dispatchable

__all__ = [
    "LCF_graph",
    "bull_graph",
    "chvatal_graph",
    "cubical_graph",
    "desargues_graph",
    "diamond_graph",
    "dodecahedral_graph",
    "frucht_graph",
    "generalized_petersen_graph",
    "heawood_graph",
    "hoffman_singleton_graph",
    "house_graph",
    "house_x_graph",
    "icosahedral_graph",
    "krackhardt_kite_graph",
    "moebius_kantor_graph",
    "octahedral_graph",
    "pappus_graph",
    "petersen_graph",
    "sedgewick_maze_graph",
    "tetrahedral_graph",
    "truncated_cube_graph",
    "truncated_tetrahedron_graph",
    "tutte_graph",
]

@_dispatchable
def LCF_graph(n, shift_list, repeats, create_using=None):
    """
    Return the cubic graph specified in LCF notation.

    LCF (Lederberg-Coxeter-Fruchte) notation[1]_ is a compressed
    notation used in the generation of various cubic Hamiltonian
    graphs of high symmetry. See, for example, `dodecahedral_graph`,
    `desargues_graph`, `heawood_graph` and `pappus_graph`.

    Nodes are drawn from ``range(n)``. Each node ``n_i`` is connected with
    node ``n_i + shift % n`` where ``shift`` is given by cycling through
    the input `shift_list` `repeat` s times.

    Parameters
    ----------
    n : int
       The starting graph is the `n`-cycle with nodes ``0, ..., n-1``.
       The null graph is returned if `n` < 1.

    shift_list : list
       A list of integer shifts mod `n`, ``[s1, s2, .., sk]``

    repeats : int
       Integer specifying the number of times that shifts in `shift_list`
       are successively applied to each current node in the n-cycle
       to generate an edge between ``n_current`` and ``n_current + shift mod n``.

    Returns
    -------
    G : Graph
       A graph instance created from the specified LCF notation.

    Examples
    --------
    The utility graph $K_{3,3}$

    >>> G = nx.LCF_graph(6, [3, -3], 3)
    >>> G.edges()
    EdgeView([(0, 1), (0, 5), (0, 3), (1, 2), (1, 4), (2, 3), (2, 5), (3, 4), (4, 5)])

    The Heawood graph:

    >>> G = nx.LCF_graph(14, [5, -5], 7)
    >>> nx.is_isomorphic(G, nx.heawood_graph())
    True

    References
    ----------
    .. [1] https://en.wikipedia.org/wiki/LCF_notation
    """
    ...
@_dispatchable
def bull_graph(create_using=None):
    """
    Returns the Bull Graph

    The Bull Graph has 5 nodes and 5 edges. It is a planar undirected
    graph in the form of a triangle with two disjoint pendant edges [1]_
    The name comes from the triangle and pendant edges representing
    respectively the body and legs of a bull.

    Parameters
    ----------
    create_using : NetworkX graph constructor, optional (default=nx.Graph)
       Graph type to create. If graph instance, then cleared before populated.

    Returns
    -------
    G : networkx Graph
        A bull graph with 5 nodes

    References
    ----------
    .. [1] https://en.wikipedia.org/wiki/Bull_graph.
    """
    ...
@_dispatchable
def chvatal_graph(create_using=None):
    """
    Returns the Chvátal Graph

    The Chvátal Graph is an undirected graph with 12 nodes and 24 edges [1]_.
    It has 370 distinct (directed) Hamiltonian cycles, giving a unique generalized
    LCF notation of order 4, two of order 6 , and 43 of order 1 [2]_.

    Parameters
    ----------
    create_using : NetworkX graph constructor, optional (default=nx.Graph)
       Graph type to create. If graph instance, then cleared before populated.

    Returns
    -------
    G : networkx Graph
        The Chvátal graph with 12 nodes and 24 edges

    References
    ----------
    .. [1] https://en.wikipedia.org/wiki/Chv%C3%A1tal_graph
    .. [2] https://mathworld.wolfram.com/ChvatalGraph.html
    """
    ...
@_dispatchable
def cubical_graph(create_using=None):
    """
    Returns the 3-regular Platonic Cubical Graph

    The skeleton of the cube (the nodes and edges) form a graph, with 8
    nodes, and 12 edges. It is a special case of the hypercube graph.
    It is one of 5 Platonic graphs, each a skeleton of its
    Platonic solid [1]_.
    Such graphs arise in parallel processing in computers.

    Parameters
    ----------
    create_using : NetworkX graph constructor, optional (default=nx.Graph)
       Graph type to create. If graph instance, then cleared before populated.

    Returns
    -------
    G : networkx Graph
        A cubical graph with 8 nodes and 12 edges

    References
    ----------
    .. [1] https://en.wikipedia.org/wiki/Cube#Cubical_graph
    """
    ...
@_dispatchable
def desargues_graph(create_using=None):
    """
    Returns the Desargues Graph

    The Desargues Graph is a non-planar, distance-transitive cubic graph
    with 20 nodes and 30 edges [1]_.
    It is a symmetric graph. It can be represented in LCF notation
    as [5,-5,9,-9]^5 [2]_.

    Parameters
    ----------
    create_using : NetworkX graph constructor, optional (default=nx.Graph)
       Graph type to create. If graph instance, then cleared before populated.

    Returns
    -------
    G : networkx Graph
        Desargues Graph with 20 nodes and 30 edges

    References
    ----------
    .. [1] https://en.wikipedia.org/wiki/Desargues_graph
    .. [2] https://mathworld.wolfram.com/DesarguesGraph.html
    """
    ...
@_dispatchable
def diamond_graph(create_using=None):
    """
    Returns the Diamond graph

    The Diamond Graph is  planar undirected graph with 4 nodes and 5 edges.
    It is also sometimes known as the double triangle graph or kite graph [1]_.

    Parameters
    ----------
    create_using : NetworkX graph constructor, optional (default=nx.Graph)
       Graph type to create. If graph instance, then cleared before populated.

    Returns
    -------
    G : networkx Graph
        Diamond Graph with 4 nodes and 5 edges

    References
    ----------
    .. [1] https://mathworld.wolfram.com/DiamondGraph.html
    """
    ...
@_dispatchable
def dodecahedral_graph(create_using=None):
    """
    Returns the Platonic Dodecahedral graph.

    The dodecahedral graph has 20 nodes and 30 edges. The skeleton of the
    dodecahedron forms a graph. It is one of 5 Platonic graphs [1]_.
    It can be described in LCF notation as:
    ``[10, 7, 4, -4, -7, 10, -4, 7, -7, 4]^2`` [2]_.

    Parameters
    ----------
    create_using : NetworkX graph constructor, optional (default=nx.Graph)
       Graph type to create. If graph instance, then cleared before populated.

    Returns
    -------
    G : networkx Graph
        Dodecahedral Graph with 20 nodes and 30 edges

    References
    ----------
    .. [1] https://en.wikipedia.org/wiki/Regular_dodecahedron#Dodecahedral_graph
    .. [2] https://mathworld.wolfram.com/DodecahedralGraph.html
    """
    ...
@_dispatchable
def frucht_graph(create_using=None):
    """
    Returns the Frucht Graph.

    The Frucht Graph is the smallest cubical graph whose
    automorphism group consists only of the identity element [1]_.
    It has 12 nodes and 18 edges and no nontrivial symmetries.
    It is planar and Hamiltonian [2]_.

    Parameters
    ----------
    create_using : NetworkX graph constructor, optional (default=nx.Graph)
       Graph type to create. If graph instance, then cleared before populated.

    Returns
    -------
    G : networkx Graph
        Frucht Graph with 12 nodes and 18 edges

    References
    ----------
    .. [1] https://en.wikipedia.org/wiki/Frucht_graph
    .. [2] https://mathworld.wolfram.com/FruchtGraph.html
    """
    ...
@_dispatchable
def heawood_graph(create_using=None):
    """
    Returns the Heawood Graph, a (3,6) cage.

    The Heawood Graph is an undirected graph with 14 nodes and 21 edges,
    named after Percy John Heawood [1]_.
    It is cubic symmetric, nonplanar, Hamiltonian, and can be represented
    in LCF notation as ``[5,-5]^7`` [2]_.
    It is the unique (3,6)-cage: the regular cubic graph of girth 6 with
    minimal number of vertices [3]_.

    Parameters
    ----------
    create_using : NetworkX graph constructor, optional (default=nx.Graph)
       Graph type to create. If graph instance, then cleared before populated.

    Returns
    -------
    G : networkx Graph
        Heawood Graph with 14 nodes and 21 edges

    References
    ----------
    .. [1] https://en.wikipedia.org/wiki/Heawood_graph
    .. [2] https://mathworld.wolfram.com/HeawoodGraph.html
    .. [3] https://www.win.tue.nl/~aeb/graphs/Heawood.html
    """
    ...
@_dispatchable
def hoffman_singleton_graph():
    """
    Returns the Hoffman-Singleton Graph.

    The Hoffman–Singleton graph is a symmetrical undirected graph
    with 50 nodes and 175 edges.
    All indices lie in ``Z % 5``: that is, the integers mod 5 [1]_.
    It is the only regular graph of vertex degree 7, diameter 2, and girth 5.
    It is the unique (7,5)-cage graph and Moore graph, and contains many
    copies of the Petersen graph [2]_.

    Returns
    -------
    G : networkx Graph
        Hoffman–Singleton Graph with 50 nodes and 175 edges

    Notes
    -----
    Constructed from pentagon and pentagram as follows: Take five pentagons $P_h$
    and five pentagrams $Q_i$ . Join vertex $j$ of $P_h$ to vertex $h·i+j$ of $Q_i$ [3]_.

    References
    ----------
    .. [1] https://blogs.ams.org/visualinsight/2016/02/01/hoffman-singleton-graph/
    .. [2] https://mathworld.wolfram.com/Hoffman-SingletonGraph.html
    .. [3] https://en.wikipedia.org/wiki/Hoffman%E2%80%93Singleton_graph
    """
    ...
@_dispatchable
def house_graph(create_using=None):
    """
    Returns the House graph (square with triangle on top)

    The house graph is a simple undirected graph with
    5 nodes and 6 edges [1]_.

    Parameters
    ----------
    create_using : NetworkX graph constructor, optional (default=nx.Graph)
       Graph type to create. If graph instance, then cleared before populated.

    Returns
    -------
    G : networkx Graph
        House graph in the form of a square with a triangle on top

    References
    ----------
    .. [1] https://mathworld.wolfram.com/HouseGraph.html
    """
    ...
@_dispatchable
def house_x_graph(create_using=None):
    """
    Returns the House graph with a cross inside the house square.

    The House X-graph is the House graph plus the two edges connecting diagonally
    opposite vertices of the square base. It is also one of the two graphs
    obtained by removing two edges from the pentatope graph [1]_.

    Parameters
    ----------
    create_using : NetworkX graph constructor, optional (default=nx.Graph)
       Graph type to create. If graph instance, then cleared before populated.

    Returns
    -------
    G : networkx Graph
        House graph with diagonal vertices connected

    References
    ----------
    .. [1] https://mathworld.wolfram.com/HouseGraph.html
    """
    ...
@_dispatchable
def icosahedral_graph(create_using=None):
    """
    Returns the Platonic Icosahedral graph.

    The icosahedral graph has 12 nodes and 30 edges. It is a Platonic graph
    whose nodes have the connectivity of the icosahedron. It is undirected,
    regular and Hamiltonian [1]_.

    Parameters
    ----------
    create_using : NetworkX graph constructor, optional (default=nx.Graph)
       Graph type to create. If graph instance, then cleared before populated.

    Returns
    -------
    G : networkx Graph
        Icosahedral graph with 12 nodes and 30 edges.

    References
    ----------
    .. [1] https://mathworld.wolfram.com/IcosahedralGraph.html
    """
    ...
@_dispatchable
def krackhardt_kite_graph(create_using=None):
    """
    Returns the Krackhardt Kite Social Network.

    A 10 actor social network introduced by David Krackhardt
    to illustrate different centrality measures [1]_.

    Parameters
    ----------
    create_using : NetworkX graph constructor, optional (default=nx.Graph)
       Graph type to create. If graph instance, then cleared before populated.

    Returns
    -------
    G : networkx Graph
        Krackhardt Kite graph with 10 nodes and 18 edges

    Notes
    -----
    The traditional labeling is:
    Andre=1, Beverley=2, Carol=3, Diane=4,
    Ed=5, Fernando=6, Garth=7, Heather=8, Ike=9, Jane=10.

    References
    ----------
    .. [1] Krackhardt, David. "Assessing the Political Landscape: Structure,
       Cognition, and Power in Organizations". Administrative Science Quarterly.
       35 (2): 342–369. doi:10.2307/2393394. JSTOR 2393394. June 1990.
    """
    ...
@_dispatchable
def moebius_kantor_graph(create_using=None):
    """
    Returns the Moebius-Kantor graph.

    The Möbius-Kantor graph is the cubic symmetric graph on 16 nodes.
    Its LCF notation is [5,-5]^8, and it is isomorphic to the generalized
    Petersen graph [1]_.

    Parameters
    ----------
    create_using : NetworkX graph constructor, optional (default=nx.Graph)
       Graph type to create. If graph instance, then cleared before populated.

    Returns
    -------
    G : networkx Graph
        Moebius-Kantor graph

    References
    ----------
    .. [1] https://en.wikipedia.org/wiki/M%C3%B6bius%E2%80%93Kantor_graph
    """
    ...
@_dispatchable
def octahedral_graph(create_using=None):
    """
    Returns the Platonic Octahedral graph.

    The octahedral graph is the 6-node 12-edge Platonic graph having the
    connectivity of the octahedron [1]_. If 6 couples go to a party,
    and each person shakes hands with every person except his or her partner,
    then this graph describes the set of handshakes that take place;
    for this reason it is also called the cocktail party graph [2]_.

    Parameters
    ----------
    create_using : NetworkX graph constructor, optional (default=nx.Graph)
       Graph type to create. If graph instance, then cleared before populated.

    Returns
    -------
    G : networkx Graph
        Octahedral graph

    References
    ----------
    .. [1] https://mathworld.wolfram.com/OctahedralGraph.html
    .. [2] https://en.wikipedia.org/wiki/Tur%C3%A1n_graph#Special_cases
    """
    ...
@_dispatchable
def pappus_graph():
    """
    Returns the Pappus graph.

    The Pappus graph is a cubic symmetric distance-regular graph with 18 nodes
    and 27 edges. It is Hamiltonian and can be represented in LCF notation as
    [5,7,-7,7,-7,-5]^3 [1]_.

    Returns
    -------
    G : networkx Graph
        Pappus graph

    References
    ----------
    .. [1] https://en.wikipedia.org/wiki/Pappus_graph
    """
    ...
@_dispatchable
def petersen_graph(create_using=None):
    """
    Returns the Petersen graph.

    The Peterson graph is a cubic, undirected graph with 10 nodes and 15 edges [1]_.
    Julius Petersen constructed the graph as the smallest counterexample
    against the claim that a connected bridgeless cubic graph
    has an edge colouring with three colours [2]_.

    Parameters
    ----------
    create_using : NetworkX graph constructor, optional (default=nx.Graph)
       Graph type to create. If graph instance, then cleared before populated.

    Returns
    -------
    G : networkx Graph
        Petersen graph

    References
    ----------
    .. [1] https://en.wikipedia.org/wiki/Petersen_graph
    .. [2] https://www.win.tue.nl/~aeb/drg/graphs/Petersen.html
    """
    ...
@_dispatchable
<<<<<<< HEAD
def sedgewick_maze_graph(create_using=None):
    """
    Return a small maze with a cycle.

    This is the maze used in Sedgewick, 3rd Edition, Part 5, Graph
    Algorithms, Chapter 18, e.g. Figure 18.2 and following [1]_.
    Nodes are numbered 0,..,7

    Parameters
    ----------
    create_using : NetworkX graph constructor, optional (default=nx.Graph)
       Graph type to create. If graph instance, then cleared before populated.

    Returns
    -------
    G : networkx Graph
        Small maze with a cycle

    References
    ----------
    .. [1] Figure 18.2, Chapter 18, Graph Algorithms (3rd Ed), Sedgewick
    """
    ...
=======
def generalized_petersen_graph(n: int, k: int, *, create_using=None): ...
@_dispatchable
def sedgewick_maze_graph(create_using=None): ...
>>>>>>> 94ffa6e3
@_dispatchable
def tetrahedral_graph(create_using=None):
    """
    Returns the 3-regular Platonic Tetrahedral graph.

    Tetrahedral graph has 4 nodes and 6 edges. It is a
    special case of the complete graph, K4, and wheel graph, W4.
    It is one of the 5 platonic graphs [1]_.

    Parameters
    ----------
    create_using : NetworkX graph constructor, optional (default=nx.Graph)
       Graph type to create. If graph instance, then cleared before populated.

    Returns
    -------
    G : networkx Graph
        Tetrahedral Graph

    References
    ----------
    .. [1] https://en.wikipedia.org/wiki/Tetrahedron#Tetrahedral_graph
    """
    ...
@_dispatchable
def truncated_cube_graph(create_using=None):
    """
    Returns the skeleton of the truncated cube.

    The truncated cube is an Archimedean solid with 14 regular
    faces (6 octagonal and 8 triangular), 36 edges and 24 nodes [1]_.
    The truncated cube is created by truncating (cutting off) the tips
    of the cube one third of the way into each edge [2]_.

    Parameters
    ----------
    create_using : NetworkX graph constructor, optional (default=nx.Graph)
       Graph type to create. If graph instance, then cleared before populated.

    Returns
    -------
    G : networkx Graph
        Skeleton of the truncated cube

    References
    ----------
    .. [1] https://en.wikipedia.org/wiki/Truncated_cube
    .. [2] https://www.coolmath.com/reference/polyhedra-truncated-cube
    """
    ...
@_dispatchable
def truncated_tetrahedron_graph(create_using=None):
    """
    Returns the skeleton of the truncated Platonic tetrahedron.

    The truncated tetrahedron is an Archimedean solid with 4 regular hexagonal faces,
    4 equilateral triangle faces, 12 nodes and 18 edges. It can be constructed by truncating
    all 4 vertices of a regular tetrahedron at one third of the original edge length [1]_.

    Parameters
    ----------
    create_using : NetworkX graph constructor, optional (default=nx.Graph)
       Graph type to create. If graph instance, then cleared before populated.

    Returns
    -------
    G : networkx Graph
        Skeleton of the truncated tetrahedron

    References
    ----------
    .. [1] https://en.wikipedia.org/wiki/Truncated_tetrahedron
    """
    ...
@_dispatchable
def tutte_graph(create_using=None):
    """
    Returns the Tutte graph.

    The Tutte graph is a cubic polyhedral, non-Hamiltonian graph. It has
    46 nodes and 69 edges.
    It is a counterexample to Tait's conjecture that every 3-regular polyhedron
    has a Hamiltonian cycle.
    It can be realized geometrically from a tetrahedron by multiply truncating
    three of its vertices [1]_.

    Parameters
    ----------
    create_using : NetworkX graph constructor, optional (default=nx.Graph)
       Graph type to create. If graph instance, then cleared before populated.

    Returns
    -------
    G : networkx Graph
        Tutte graph

    References
    ----------
    .. [1] https://en.wikipedia.org/wiki/Tutte_graph
    """
    ...<|MERGE_RESOLUTION|>--- conflicted
+++ resolved
@@ -515,35 +515,9 @@
     """
     ...
 @_dispatchable
-<<<<<<< HEAD
-def sedgewick_maze_graph(create_using=None):
-    """
-    Return a small maze with a cycle.
-
-    This is the maze used in Sedgewick, 3rd Edition, Part 5, Graph
-    Algorithms, Chapter 18, e.g. Figure 18.2 and following [1]_.
-    Nodes are numbered 0,..,7
-
-    Parameters
-    ----------
-    create_using : NetworkX graph constructor, optional (default=nx.Graph)
-       Graph type to create. If graph instance, then cleared before populated.
-
-    Returns
-    -------
-    G : networkx Graph
-        Small maze with a cycle
-
-    References
-    ----------
-    .. [1] Figure 18.2, Chapter 18, Graph Algorithms (3rd Ed), Sedgewick
-    """
-    ...
-=======
 def generalized_petersen_graph(n: int, k: int, *, create_using=None): ...
 @_dispatchable
 def sedgewick_maze_graph(create_using=None): ...
->>>>>>> 94ffa6e3
 @_dispatchable
 def tetrahedral_graph(create_using=None):
     """
