<<<<<<< HEAD
"""Generators for random graphs."""
=======
from _typeshed import Incomplete
>>>>>>> 07a59e92

from networkx.utils.backends import _dispatchable

from ..classes.graph import Graph

__all__ = [
    "fast_gnp_random_graph",
    "gnp_random_graph",
    "dense_gnm_random_graph",
    "gnm_random_graph",
    "erdos_renyi_graph",
    "binomial_graph",
    "newman_watts_strogatz_graph",
    "watts_strogatz_graph",
    "connected_watts_strogatz_graph",
    "random_regular_graph",
    "barabasi_albert_graph",
    "dual_barabasi_albert_graph",
    "extended_barabasi_albert_graph",
    "powerlaw_cluster_graph",
    "random_lobster",
    "random_shell_graph",
    "random_powerlaw_tree",
    "random_powerlaw_tree_sequence",
    "random_kernel_graph",
]

@_dispatchable
def fast_gnp_random_graph(n, p, seed=None, directed: bool = False):
    """
    Returns a $G_{n,p}$ random graph, also known as an Erdős-Rényi graph or
    a binomial graph.

    Parameters
    ----------
    n : int
        The number of nodes.
    p : float
        Probability for edge creation.
    seed : integer, random_state, or None (default)
        Indicator of random number generation state.
        See :ref:`Randomness<randomness>`.
    directed : bool, optional (default=False)
        If True, this function returns a directed graph.
    create_using : Graph constructor, optional (default=nx.Graph or nx.DiGraph)
        Graph type to create. If graph instance, then cleared before populated.
        Multigraph types are not supported and raise a ``NetworkXError``.
        By default NetworkX Graph or DiGraph are used depending on `directed`.

    Notes
    -----
    The $G_{n,p}$ graph algorithm chooses each of the $[n (n - 1)] / 2$
    (undirected) or $n (n - 1)$ (directed) possible edges with probability $p$.

    This algorithm [1]_ runs in $O(n + m)$ time, where `m` is the expected number of
    edges, which equals $p n (n - 1) / 2$. This should be faster than
    :func:`gnp_random_graph` when $p$ is small and the expected number of edges
    is small (that is, the graph is sparse).

    See Also
    --------
    gnp_random_graph

    References
    ----------
    .. [1] Vladimir Batagelj and Ulrik Brandes,
       "Efficient generation of large random networks",
       Phys. Rev. E, 71, 036113, 2005.
    """
    ...
@_dispatchable
def gnp_random_graph(n, p, seed=None, directed: bool = False):
    """
    Returns a $G_{n,p}$ random graph, also known as an Erdős-Rényi graph
    or a binomial graph.

    The $G_{n,p}$ model chooses each of the possible edges with probability $p$.

    Parameters
    ----------
    n : int
        The number of nodes.
    p : float
        Probability for edge creation.
    seed : integer, random_state, or None (default)
        Indicator of random number generation state.
        See :ref:`Randomness<randomness>`.
    directed : bool, optional (default=False)
        If True, this function returns a directed graph.
    create_using : Graph constructor, optional (default=nx.Graph or nx.DiGraph)
        Graph type to create. If graph instance, then cleared before populated.
        Multigraph types are not supported and raise a ``NetworkXError``.
        By default NetworkX Graph or DiGraph are used depending on `directed`.

    See Also
    --------
    fast_gnp_random_graph

    Notes
    -----
    This algorithm [2]_ runs in $O(n^2)$ time.  For sparse graphs (that is, for
    small values of $p$), :func:`fast_gnp_random_graph` is a faster algorithm.

    :func:`binomial_graph` and :func:`erdos_renyi_graph` are
    aliases for :func:`gnp_random_graph`.

    >>> nx.binomial_graph is nx.gnp_random_graph
    True
    >>> nx.erdos_renyi_graph is nx.gnp_random_graph
    True

    References
    ----------
    .. [1] P. Erdős and A. Rényi, On Random Graphs, Publ. Math. 6, 290 (1959).
    .. [2] E. N. Gilbert, Random Graphs, Ann. Math. Stat., 30, 1141 (1959).
    """
    ...

binomial_graph = gnp_random_graph
erdos_renyi_graph = gnp_random_graph

@_dispatchable
def dense_gnm_random_graph(n, m, seed=None):
    """
    Returns a $G_{n,m}$ random graph.

    In the $G_{n,m}$ model, a graph is chosen uniformly at random from the set
    of all graphs with $n$ nodes and $m$ edges.

    This algorithm should be faster than :func:`gnm_random_graph` for dense
    graphs.

    Parameters
    ----------
    n : int
        The number of nodes.
    m : int
        The number of edges.
    seed : integer, random_state, or None (default)
        Indicator of random number generation state.
        See :ref:`Randomness<randomness>`.
    create_using : Graph constructor, optional (default=nx.Graph)
        Graph type to create. If graph instance, then cleared before populated.
        Multigraph and directed types are not supported and raise a ``NetworkXError``.

    See Also
    --------
    gnm_random_graph

    Notes
    -----
    Algorithm by Keith M. Briggs Mar 31, 2006.
    Inspired by Knuth's Algorithm S (Selection sampling technique),
    in section 3.4.2 of [1]_.

    References
    ----------
    .. [1] Donald E. Knuth, The Art of Computer Programming,
        Volume 2/Seminumerical algorithms, Third Edition, Addison-Wesley, 1997.
    """
    ...
@_dispatchable
def gnm_random_graph(n, m, seed=None, directed: bool = False):
    """
    Returns a $G_{n,m}$ random graph.

    In the $G_{n,m}$ model, a graph is chosen uniformly at random from the set
    of all graphs with $n$ nodes and $m$ edges.

    This algorithm should be faster than :func:`dense_gnm_random_graph` for
    sparse graphs.

    Parameters
    ----------
    n : int
        The number of nodes.
    m : int
        The number of edges.
    seed : integer, random_state, or None (default)
        Indicator of random number generation state.
        See :ref:`Randomness<randomness>`.
    directed : bool, optional (default=False)
        If True return a directed graph
    create_using : Graph constructor, optional (default=nx.Graph or nx.DiGraph)
        Graph type to create. If graph instance, then cleared before populated.
        Multigraph types are not supported and raise a ``NetworkXError``.
        By default NetworkX Graph or DiGraph are used depending on `directed`.

    See also
    --------
    dense_gnm_random_graph
    """
    ...
@_dispatchable
def newman_watts_strogatz_graph(n, k, p, seed=None):
    """
    Returns a Newman–Watts–Strogatz small-world graph.

    Parameters
    ----------
    n : int
        The number of nodes.
    k : int
        Each node is joined with its `k` nearest neighbors in a ring
        topology.
    p : float
        The probability of adding a new edge for each edge.
    seed : integer, random_state, or None (default)
        Indicator of random number generation state.
        See :ref:`Randomness<randomness>`.
    create_using : Graph constructor, optional (default=nx.Graph)
        Graph type to create. If graph instance, then cleared before populated.
        Multigraph and directed types are not supported and raise a ``NetworkXError``.

    Notes
    -----
    First create a ring over $n$ nodes [1]_.  Then each node in the ring is
    connected with its $k$ nearest neighbors (or $k - 1$ neighbors if $k$
    is odd).  Then shortcuts are created by adding new edges as follows: for
    each edge $(u, v)$ in the underlying "$n$-ring with $k$ nearest
    neighbors" with probability $p$ add a new edge $(u, w)$ with
    randomly-chosen existing node $w$.  In contrast with
    :func:`watts_strogatz_graph`, no edges are removed.

    See Also
    --------
    watts_strogatz_graph

    References
    ----------
    .. [1] M. E. J. Newman and D. J. Watts,
       Renormalization group analysis of the small-world network model,
       Physics Letters A, 263, 341, 1999.
       https://doi.org/10.1016/S0375-9601(99)00757-4
    """
    ...
@_dispatchable
def watts_strogatz_graph(n, k, p, seed=None):
    """
    Returns a Watts–Strogatz small-world graph.

    Parameters
    ----------
    n : int
        The number of nodes
    k : int
        Each node is joined with its `k` nearest neighbors in a ring
        topology.
    p : float
        The probability of rewiring each edge
    seed : integer, random_state, or None (default)
        Indicator of random number generation state.
        See :ref:`Randomness<randomness>`.
    create_using : Graph constructor, optional (default=nx.Graph)
        Graph type to create. If graph instance, then cleared before populated.
        Multigraph and directed types are not supported and raise a ``NetworkXError``.

    See Also
    --------
    newman_watts_strogatz_graph
    connected_watts_strogatz_graph

    Notes
    -----
    First create a ring over $n$ nodes [1]_.  Then each node in the ring is joined
    to its $k$ nearest neighbors (or $k - 1$ neighbors if $k$ is odd).
    Then shortcuts are created by replacing some edges as follows: for each
    edge $(u, v)$ in the underlying "$n$-ring with $k$ nearest neighbors"
    with probability $p$ replace it with a new edge $(u, w)$ with uniformly
    random choice of existing node $w$.

    In contrast with :func:`newman_watts_strogatz_graph`, the random rewiring
    does not increase the number of edges. The rewired graph is not guaranteed
    to be connected as in :func:`connected_watts_strogatz_graph`.

    References
    ----------
    .. [1] Duncan J. Watts and Steven H. Strogatz,
       Collective dynamics of small-world networks,
       Nature, 393, pp. 440--442, 1998.
    """
    ...
@_dispatchable
def connected_watts_strogatz_graph(n, k, p, tries: int = 100, seed=None):
    """
    Returns a connected Watts–Strogatz small-world graph.

    Attempts to generate a connected graph by repeated generation of
    Watts–Strogatz small-world graphs.  An exception is raised if the maximum
    number of tries is exceeded.

    Parameters
    ----------
    n : int
        The number of nodes
    k : int
        Each node is joined with its `k` nearest neighbors in a ring
        topology.
    p : float
        The probability of rewiring each edge
    tries : int
        Number of attempts to generate a connected graph.
    seed : integer, random_state, or None (default)
        Indicator of random number generation state.
        See :ref:`Randomness<randomness>`.
    create_using : Graph constructor, optional (default=nx.Graph)
        Graph type to create. If graph instance, then cleared before populated.
        Multigraph and directed types are not supported and raise a ``NetworkXError``.

    Notes
    -----
    First create a ring over $n$ nodes [1]_.  Then each node in the ring is joined
    to its $k$ nearest neighbors (or $k - 1$ neighbors if $k$ is odd).
    Then shortcuts are created by replacing some edges as follows: for each
    edge $(u, v)$ in the underlying "$n$-ring with $k$ nearest neighbors"
    with probability $p$ replace it with a new edge $(u, w)$ with uniformly
    random choice of existing node $w$.
    The entire process is repeated until a connected graph results.

    See Also
    --------
    newman_watts_strogatz_graph
    watts_strogatz_graph

    References
    ----------
    .. [1] Duncan J. Watts and Steven H. Strogatz,
       Collective dynamics of small-world networks,
       Nature, 393, pp. 440--442, 1998.
    """
    ...
@_dispatchable
def random_regular_graph(d, n, seed=None):
    r"""
    Returns a random $d$-regular graph on $n$ nodes.

    A regular graph is a graph where each node has the same number of neighbors.

    The resulting graph has no self-loops or parallel edges.

    Parameters
    ----------
    d : int
      The degree of each node.
    n : integer
      The number of nodes. The value of $n \times d$ must be even.
    seed : integer, random_state, or None (default)
        Indicator of random number generation state.
        See :ref:`Randomness<randomness>`.
    create_using : Graph constructor, optional (default=nx.Graph)
        Graph type to create. If graph instance, then cleared before populated.
        Multigraph and directed types are not supported and raise a ``NetworkXError``.

    Notes
    -----
    The nodes are numbered from $0$ to $n - 1$.

    Kim and Vu's paper [2]_ shows that this algorithm samples in an
    asymptotically uniform way from the space of random graphs when
    $d = O(n^{1 / 3 - \epsilon})$.

    Raises
    ------

    NetworkXError
        If $n \times d$ is odd or $d$ is greater than or equal to $n$.

    References
    ----------
    .. [1] A. Steger and N. Wormald,
       Generating random regular graphs quickly,
       Probability and Computing 8 (1999), 377-396, 1999.
       https://doi.org/10.1017/S0963548399003867

    .. [2] Jeong Han Kim and Van H. Vu,
       Generating random regular graphs,
       Proceedings of the thirty-fifth ACM symposium on Theory of computing,
       San Diego, CA, USA, pp 213--222, 2003.
       http://portal.acm.org/citation.cfm?id=780542.780576
    """
    ...
@_dispatchable
<<<<<<< HEAD
def barabasi_albert_graph(n, m, seed=None, initial_graph=None):
    """
    Returns a random graph using Barabási–Albert preferential attachment

    A graph of $n$ nodes is grown by attaching new nodes each with $m$
    edges that are preferentially attached to existing nodes with high degree.

    Parameters
    ----------
    n : int
        Number of nodes
    m : int
        Number of edges to attach from a new node to existing nodes
    seed : integer, random_state, or None (default)
        Indicator of random number generation state.
        See :ref:`Randomness<randomness>`.
    initial_graph : Graph or None (default)
        Initial network for Barabási–Albert algorithm.
        It should be a connected graph for most use cases.
        A copy of `initial_graph` is used.
        If None, starts from a star graph on (m+1) nodes.
    create_using : Graph constructor, optional (default=nx.Graph)
        Graph type to create. If graph instance, then cleared before populated.
        Multigraph and directed types are not supported and raise a ``NetworkXError``.

    Returns
    -------
    G : Graph

    Raises
    ------
    NetworkXError
        If `m` does not satisfy ``1 <= m < n``, or
        the initial graph number of nodes m0 does not satisfy ``m <= m0 <= n``.

    References
    ----------
    .. [1] A. L. Barabási and R. Albert "Emergence of scaling in
       random networks", Science 286, pp 509-512, 1999.
    """
    ...
@_dispatchable
def dual_barabasi_albert_graph(n, m1, m2, p, seed=None, initial_graph=None):
    """
    Returns a random graph using dual Barabási–Albert preferential attachment

    A graph of $n$ nodes is grown by attaching new nodes each with either $m_1$
    edges (with probability $p$) or $m_2$ edges (with probability $1-p$) that
    are preferentially attached to existing nodes with high degree.

    Parameters
    ----------
    n : int
        Number of nodes
    m1 : int
        Number of edges to link each new node to existing nodes with probability $p$
    m2 : int
        Number of edges to link each new node to existing nodes with probability $1-p$
    p : float
        The probability of attaching $m_1$ edges (as opposed to $m_2$ edges)
    seed : integer, random_state, or None (default)
        Indicator of random number generation state.
        See :ref:`Randomness<randomness>`.
    initial_graph : Graph or None (default)
        Initial network for Barabási–Albert algorithm.
        A copy of `initial_graph` is used.
        It should be connected for most use cases.
        If None, starts from an star graph on max(m1, m2) + 1 nodes.
    create_using : Graph constructor, optional (default=nx.Graph)
        Graph type to create. If graph instance, then cleared before populated.
        Multigraph and directed types are not supported and raise a ``NetworkXError``.

    Returns
    -------
    G : Graph

    Raises
    ------
    NetworkXError
        If `m1` and `m2` do not satisfy ``1 <= m1,m2 < n``, or
        `p` does not satisfy ``0 <= p <= 1``, or
        the initial graph number of nodes m0 does not satisfy m1, m2 <= m0 <= n.

    References
    ----------
    .. [1] N. Moshiri "The dual-Barabasi-Albert model", arXiv:1810.10538.
    """
    ...
@_dispatchable
def extended_barabasi_albert_graph(n, m, p, q, seed=None):
    """
    Returns an extended Barabási–Albert model graph.

    An extended Barabási–Albert model graph is a random graph constructed
    using preferential attachment. The extended model allows new edges,
    rewired edges or new nodes. Based on the probabilities $p$ and $q$
    with $p + q < 1$, the growing behavior of the graph is determined as:

    1) With $p$ probability, $m$ new edges are added to the graph,
    starting from randomly chosen existing nodes and attached preferentially at the
    other end.

    2) With $q$ probability, $m$ existing edges are rewired
    by randomly choosing an edge and rewiring one end to a preferentially chosen node.

    3) With $(1 - p - q)$ probability, $m$ new nodes are added to the graph
    with edges attached preferentially.

    When $p = q = 0$, the model behaves just like the Barabási–Alber model.

    Parameters
    ----------
    n : int
        Number of nodes
    m : int
        Number of edges with which a new node attaches to existing nodes
    p : float
        Probability value for adding an edge between existing nodes. p + q < 1
    q : float
        Probability value of rewiring of existing edges. p + q < 1
    seed : integer, random_state, or None (default)
        Indicator of random number generation state.
        See :ref:`Randomness<randomness>`.
    create_using : Graph constructor, optional (default=nx.Graph)
        Graph type to create. If graph instance, then cleared before populated.
        Multigraph and directed types are not supported and raise a ``NetworkXError``.

    Returns
    -------
    G : Graph

    Raises
    ------
    NetworkXError
        If `m` does not satisfy ``1 <= m < n`` or ``1 >= p + q``

    References
    ----------
    .. [1] Albert, R., & Barabási, A. L. (2000)
       Topology of evolving networks: local events and universality
       Physical review letters, 85(24), 5234.
    """
    ...
=======
def barabasi_albert_graph(n, m, seed=None, initial_graph=None) -> Graph[Incomplete]: ...
@_dispatchable
def dual_barabasi_albert_graph(n, m1, m2, p, seed=None, initial_graph=None) -> Graph[Incomplete]: ...
@_dispatchable
def extended_barabasi_albert_graph(n, m, p, q, seed=None) -> Graph[Incomplete]: ...
>>>>>>> 07a59e92
@_dispatchable
def powerlaw_cluster_graph(n, m, p, seed=None):
    """
    Holme and Kim algorithm for growing graphs with powerlaw
    degree distribution and approximate average clustering.

    Parameters
    ----------
    n : int
        the number of nodes
    m : int
        the number of random edges to add for each new node
    p : float,
        Probability of adding a triangle after adding a random edge
    seed : integer, random_state, or None (default)
        Indicator of random number generation state.
        See :ref:`Randomness<randomness>`.
    create_using : Graph constructor, optional (default=nx.Graph)
        Graph type to create. If graph instance, then cleared before populated.
        Multigraph and directed types are not supported and raise a ``NetworkXError``.

    Notes
    -----
    The average clustering has a hard time getting above a certain
    cutoff that depends on `m`.  This cutoff is often quite low.  The
    transitivity (fraction of triangles to possible triangles) seems to
    decrease with network size.

    It is essentially the Barabási–Albert (BA) growth model with an
    extra step that each random edge is followed by a chance of
    making an edge to one of its neighbors too (and thus a triangle).

    This algorithm improves on BA in the sense that it enables a
    higher average clustering to be attained if desired.

    It seems possible to have a disconnected graph with this algorithm
    since the initial `m` nodes may not be all linked to a new node
    on the first iteration like the BA model.

    Raises
    ------
    NetworkXError
        If `m` does not satisfy ``1 <= m <= n`` or `p` does not
        satisfy ``0 <= p <= 1``.

    References
    ----------
    .. [1] P. Holme and B. J. Kim,
       "Growing scale-free networks with tunable clustering",
       Phys. Rev. E, 65, 026107, 2002.
    """
    ...
@_dispatchable
def random_lobster(n, p1, p2, seed=None):
    """
    Returns a random lobster graph.

    A lobster is a tree that reduces to a caterpillar when pruning all
    leaf nodes. A caterpillar is a tree that reduces to a path graph
    when pruning all leaf nodes; setting `p2` to zero produces a caterpillar.

    This implementation iterates on the probabilities `p1` and `p2` to add
    edges at levels 1 and 2, respectively. Graphs are therefore constructed
    iteratively with uniform randomness at each level rather than being selected
    uniformly at random from the set of all possible lobsters.

    Parameters
    ----------
    n : int
        The expected number of nodes in the backbone
    p1 : float
        Probability of adding an edge to the backbone
    p2 : float
        Probability of adding an edge one level beyond backbone
    seed : integer, random_state, or None (default)
        Indicator of random number generation state.
        See :ref:`Randomness<randomness>`.
    create_using : Graph constructor, optional (default=nx.Grap)
        Graph type to create. If graph instance, then cleared before populated.
        Multigraph and directed types are not supported and raise a ``NetworkXError``.

    Raises
    ------
    NetworkXError
        If `p1` or `p2` parameters are >= 1 because the while loops would never finish.
    """
    ...
@_dispatchable
def random_shell_graph(constructor, seed=None):
    """
    Returns a random shell graph for the constructor given.

    Parameters
    ----------
    constructor : list of three-tuples
        Represents the parameters for a shell, starting at the center
        shell.  Each element of the list must be of the form `(n, m,
        d)`, where `n` is the number of nodes in the shell, `m` is
        the number of edges in the shell, and `d` is the ratio of
        inter-shell (next) edges to intra-shell edges. If `d` is zero,
        there will be no intra-shell edges, and if `d` is one there
        will be all possible intra-shell edges.
    seed : integer, random_state, or None (default)
        Indicator of random number generation state.
        See :ref:`Randomness<randomness>`.
    create_using : Graph constructor, optional (default=nx.Graph)
        Graph type to create. Graph instances are not supported.
        Multigraph and directed types are not supported and raise a ``NetworkXError``.

    Examples
    --------
    >>> constructor = [(10, 20, 0.8), (20, 40, 0.8)]
    >>> G = nx.random_shell_graph(constructor)
    """
    ...
@_dispatchable
def random_powerlaw_tree(n, gamma: float = 3, seed=None, tries: int = 100):
    """
    Returns a tree with a power law degree distribution.

    Parameters
    ----------
    n : int
        The number of nodes.
    gamma : float
        Exponent of the power law.
    seed : integer, random_state, or None (default)
        Indicator of random number generation state.
        See :ref:`Randomness<randomness>`.
    tries : int
        Number of attempts to adjust the sequence to make it a tree.
    create_using : Graph constructor, optional (default=nx.Graph)
        Graph type to create. If graph instance, then cleared before populated.
        Multigraph and directed types are not supported and raise a ``NetworkXError``.

    Raises
    ------
    NetworkXError
        If no valid sequence is found within the maximum number of
        attempts.

    Notes
    -----
    A trial power law degree sequence is chosen and then elements are
    swapped with new elements from a powerlaw distribution until the
    sequence makes a tree (by checking, for example, that the number of
    edges is one smaller than the number of nodes).
    """
    ...
@_dispatchable
def random_powerlaw_tree_sequence(n, gamma: float = 3, seed=None, tries: int = 100):
    """
    Returns a degree sequence for a tree with a power law distribution.

    Parameters
    ----------
    n : int,
        The number of nodes.
    gamma : float
        Exponent of the power law.
    seed : integer, random_state, or None (default)
        Indicator of random number generation state.
        See :ref:`Randomness<randomness>`.
    tries : int
        Number of attempts to adjust the sequence to make it a tree.

    Raises
    ------
    NetworkXError
        If no valid sequence is found within the maximum number of
        attempts.

    Notes
    -----
    A trial power law degree sequence is chosen and then elements are
    swapped with new elements from a power law distribution until
    the sequence makes a tree (by checking, for example, that the number of
    edges is one smaller than the number of nodes).
    """
    ...
@_dispatchable
def random_kernel_graph(n, kernel_integral, kernel_root=None, seed=None):
    r"""
    Returns an random graph based on the specified kernel.

    The algorithm chooses each of the $[n(n-1)]/2$ possible edges with
    probability specified by a kernel $\kappa(x,y)$ [1]_.  The kernel
    $\kappa(x,y)$ must be a symmetric (in $x,y$), non-negative,
    bounded function.

    Parameters
    ----------
    n : int
        The number of nodes
    kernel_integral : function
        Function that returns the definite integral of the kernel $\kappa(x,y)$,
        $F(y,a,b) := \int_a^b \kappa(x,y)dx$
    kernel_root: function (optional)
        Function that returns the root $b$ of the equation $F(y,a,b) = r$.
        If None, the root is found using :func:`scipy.optimize.brentq`
        (this requires SciPy).
    seed : integer, random_state, or None (default)
        Indicator of random number generation state.
        See :ref:`Randomness<randomness>`.
    create_using : Graph constructor, optional (default=nx.Graph)
        Graph type to create. If graph instance, then cleared before populated.
        Multigraph and directed types are not supported and raise a ``NetworkXError``.

    Notes
    -----
    The kernel is specified through its definite integral which must be
    provided as one of the arguments. If the integral and root of the
    kernel integral can be found in $O(1)$ time then this algorithm runs in
    time $O(n+m)$ where m is the expected number of edges [2]_.

    The nodes are set to integers from $0$ to $n-1$.

    Examples
    --------
    Generate an Erdős–Rényi random graph $G(n,c/n)$, with kernel
    $\kappa(x,y)=c$ where $c$ is the mean expected degree.

    >>> def integral(u, w, z):
    ...     return c * (z - w)
    >>> def root(u, w, r):
    ...     return r / c + w
    >>> c = 1
    >>> graph = nx.random_kernel_graph(1000, integral, root)

    See Also
    --------
    gnp_random_graph
    expected_degree_graph

    References
    ----------
    .. [1] Bollobás, Béla,  Janson, S. and Riordan, O.
       "The phase transition in inhomogeneous random graphs",
       *Random Structures Algorithms*, 31, 3--122, 2007.

    .. [2] Hagberg A, Lemons N (2015),
       "Fast Generation of Sparse Random Kernel Graphs".
       PLoS ONE 10(9): e0135177, 2015. doi:10.1371/journal.pone.0135177
    """
    ...<|MERGE_RESOLUTION|>--- conflicted
+++ resolved
@@ -1,8 +1,4 @@
-<<<<<<< HEAD
-"""Generators for random graphs."""
-=======
 from _typeshed import Incomplete
->>>>>>> 07a59e92
 
 from networkx.utils.backends import _dispatchable
 
@@ -385,157 +381,11 @@
     """
     ...
 @_dispatchable
-<<<<<<< HEAD
-def barabasi_albert_graph(n, m, seed=None, initial_graph=None):
-    """
-    Returns a random graph using Barabási–Albert preferential attachment
-
-    A graph of $n$ nodes is grown by attaching new nodes each with $m$
-    edges that are preferentially attached to existing nodes with high degree.
-
-    Parameters
-    ----------
-    n : int
-        Number of nodes
-    m : int
-        Number of edges to attach from a new node to existing nodes
-    seed : integer, random_state, or None (default)
-        Indicator of random number generation state.
-        See :ref:`Randomness<randomness>`.
-    initial_graph : Graph or None (default)
-        Initial network for Barabási–Albert algorithm.
-        It should be a connected graph for most use cases.
-        A copy of `initial_graph` is used.
-        If None, starts from a star graph on (m+1) nodes.
-    create_using : Graph constructor, optional (default=nx.Graph)
-        Graph type to create. If graph instance, then cleared before populated.
-        Multigraph and directed types are not supported and raise a ``NetworkXError``.
-
-    Returns
-    -------
-    G : Graph
-
-    Raises
-    ------
-    NetworkXError
-        If `m` does not satisfy ``1 <= m < n``, or
-        the initial graph number of nodes m0 does not satisfy ``m <= m0 <= n``.
-
-    References
-    ----------
-    .. [1] A. L. Barabási and R. Albert "Emergence of scaling in
-       random networks", Science 286, pp 509-512, 1999.
-    """
-    ...
-@_dispatchable
-def dual_barabasi_albert_graph(n, m1, m2, p, seed=None, initial_graph=None):
-    """
-    Returns a random graph using dual Barabási–Albert preferential attachment
-
-    A graph of $n$ nodes is grown by attaching new nodes each with either $m_1$
-    edges (with probability $p$) or $m_2$ edges (with probability $1-p$) that
-    are preferentially attached to existing nodes with high degree.
-
-    Parameters
-    ----------
-    n : int
-        Number of nodes
-    m1 : int
-        Number of edges to link each new node to existing nodes with probability $p$
-    m2 : int
-        Number of edges to link each new node to existing nodes with probability $1-p$
-    p : float
-        The probability of attaching $m_1$ edges (as opposed to $m_2$ edges)
-    seed : integer, random_state, or None (default)
-        Indicator of random number generation state.
-        See :ref:`Randomness<randomness>`.
-    initial_graph : Graph or None (default)
-        Initial network for Barabási–Albert algorithm.
-        A copy of `initial_graph` is used.
-        It should be connected for most use cases.
-        If None, starts from an star graph on max(m1, m2) + 1 nodes.
-    create_using : Graph constructor, optional (default=nx.Graph)
-        Graph type to create. If graph instance, then cleared before populated.
-        Multigraph and directed types are not supported and raise a ``NetworkXError``.
-
-    Returns
-    -------
-    G : Graph
-
-    Raises
-    ------
-    NetworkXError
-        If `m1` and `m2` do not satisfy ``1 <= m1,m2 < n``, or
-        `p` does not satisfy ``0 <= p <= 1``, or
-        the initial graph number of nodes m0 does not satisfy m1, m2 <= m0 <= n.
-
-    References
-    ----------
-    .. [1] N. Moshiri "The dual-Barabasi-Albert model", arXiv:1810.10538.
-    """
-    ...
-@_dispatchable
-def extended_barabasi_albert_graph(n, m, p, q, seed=None):
-    """
-    Returns an extended Barabási–Albert model graph.
-
-    An extended Barabási–Albert model graph is a random graph constructed
-    using preferential attachment. The extended model allows new edges,
-    rewired edges or new nodes. Based on the probabilities $p$ and $q$
-    with $p + q < 1$, the growing behavior of the graph is determined as:
-
-    1) With $p$ probability, $m$ new edges are added to the graph,
-    starting from randomly chosen existing nodes and attached preferentially at the
-    other end.
-
-    2) With $q$ probability, $m$ existing edges are rewired
-    by randomly choosing an edge and rewiring one end to a preferentially chosen node.
-
-    3) With $(1 - p - q)$ probability, $m$ new nodes are added to the graph
-    with edges attached preferentially.
-
-    When $p = q = 0$, the model behaves just like the Barabási–Alber model.
-
-    Parameters
-    ----------
-    n : int
-        Number of nodes
-    m : int
-        Number of edges with which a new node attaches to existing nodes
-    p : float
-        Probability value for adding an edge between existing nodes. p + q < 1
-    q : float
-        Probability value of rewiring of existing edges. p + q < 1
-    seed : integer, random_state, or None (default)
-        Indicator of random number generation state.
-        See :ref:`Randomness<randomness>`.
-    create_using : Graph constructor, optional (default=nx.Graph)
-        Graph type to create. If graph instance, then cleared before populated.
-        Multigraph and directed types are not supported and raise a ``NetworkXError``.
-
-    Returns
-    -------
-    G : Graph
-
-    Raises
-    ------
-    NetworkXError
-        If `m` does not satisfy ``1 <= m < n`` or ``1 >= p + q``
-
-    References
-    ----------
-    .. [1] Albert, R., & Barabási, A. L. (2000)
-       Topology of evolving networks: local events and universality
-       Physical review letters, 85(24), 5234.
-    """
-    ...
-=======
 def barabasi_albert_graph(n, m, seed=None, initial_graph=None) -> Graph[Incomplete]: ...
 @_dispatchable
 def dual_barabasi_albert_graph(n, m1, m2, p, seed=None, initial_graph=None) -> Graph[Incomplete]: ...
 @_dispatchable
 def extended_barabasi_albert_graph(n, m, p, q, seed=None) -> Graph[Incomplete]: ...
->>>>>>> 07a59e92
 @_dispatchable
 def powerlaw_cluster_graph(n, m, p, seed=None):
     """
