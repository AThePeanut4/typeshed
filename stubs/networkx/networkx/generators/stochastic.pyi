<<<<<<< HEAD
"""
Functions for generating stochastic graphs from a given weighted directed
graph.
"""

=======
from networkx.classes.digraph import DiGraph
from networkx.classes.graph import _Node
>>>>>>> 91055c73
from networkx.utils.backends import _dispatchable

__all__ = ["stochastic_graph"]

@_dispatchable
<<<<<<< HEAD
def stochastic_graph(G, copy: bool = True, weight: str = "weight"):
    """
    Returns a right-stochastic representation of directed graph `G`.

    A right-stochastic graph is a weighted digraph in which for each
    node, the sum of the weights of all the out-edges of that node is
    1. If the graph is already weighted (for example, via a 'weight'
    edge attribute), the reweighting takes that into account.

    Parameters
    ----------
    G : directed graph
        A :class:`~networkx.DiGraph` or :class:`~networkx.MultiDiGraph`.

    copy : boolean, optional
        If this is True, then this function returns a new graph with
        the stochastic reweighting. Otherwise, the original graph is
        modified in-place (and also returned, for convenience).

    weight : edge attribute key (optional, default='weight')
        Edge attribute key used for reading the existing weight and
        setting the new weight.  If no attribute with this key is found
        for an edge, then the edge weight is assumed to be 1. If an edge
        has a weight, it must be a positive number.
    """
    ...
=======
def stochastic_graph(G: DiGraph[_Node], copy: bool = True, weight: str = "weight"): ...
>>>>>>> 91055c73
<|MERGE_RESOLUTION|>--- conflicted
+++ resolved
@@ -1,45 +1,8 @@
-<<<<<<< HEAD
-"""
-Functions for generating stochastic graphs from a given weighted directed
-graph.
-"""
-
-=======
 from networkx.classes.digraph import DiGraph
 from networkx.classes.graph import _Node
->>>>>>> 91055c73
 from networkx.utils.backends import _dispatchable
 
 __all__ = ["stochastic_graph"]
 
 @_dispatchable
-<<<<<<< HEAD
-def stochastic_graph(G, copy: bool = True, weight: str = "weight"):
-    """
-    Returns a right-stochastic representation of directed graph `G`.
-
-    A right-stochastic graph is a weighted digraph in which for each
-    node, the sum of the weights of all the out-edges of that node is
-    1. If the graph is already weighted (for example, via a 'weight'
-    edge attribute), the reweighting takes that into account.
-
-    Parameters
-    ----------
-    G : directed graph
-        A :class:`~networkx.DiGraph` or :class:`~networkx.MultiDiGraph`.
-
-    copy : boolean, optional
-        If this is True, then this function returns a new graph with
-        the stochastic reweighting. Otherwise, the original graph is
-        modified in-place (and also returned, for convenience).
-
-    weight : edge attribute key (optional, default='weight')
-        Edge attribute key used for reading the existing weight and
-        setting the new weight.  If no attribute with this key is found
-        for an edge, then the edge weight is assumed to be 1. If an edge
-        has a weight, it must be a positive number.
-    """
-    ...
-=======
-def stochastic_graph(G: DiGraph[_Node], copy: bool = True, weight: str = "weight"): ...
->>>>>>> 91055c73
+def stochastic_graph(G: DiGraph[_Node], copy: bool = True, weight: str = "weight"): ...