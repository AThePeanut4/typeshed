"""Generate graphs with a given degree sequence or expected degree sequence."""

from _typeshed import Incomplete

from networkx.utils.backends import _dispatchable

from ..classes.digraph import DiGraph
from ..classes.graph import Graph
from ..classes.multidigraph import MultiDiGraph
from ..classes.multigraph import MultiGraph

__all__ = [
    "configuration_model",
    "directed_configuration_model",
    "expected_degree_graph",
    "havel_hakimi_graph",
    "directed_havel_hakimi_graph",
    "degree_sequence_tree",
    "random_degree_sequence_graph",
]

@_dispatchable
<<<<<<< HEAD
def configuration_model(deg_sequence, create_using=None, seed=None):
    """
    Returns a random graph with the given degree sequence.

    The configuration model generates a random pseudograph (graph with
    parallel edges and self loops) by randomly assigning edges to
    match the given degree sequence.

    Parameters
    ----------
    deg_sequence :  list of nonnegative integers
        Each list entry corresponds to the degree of a node.
    create_using : NetworkX graph constructor, optional (default MultiGraph)
        Graph type to create. If graph instance, then cleared before populated.
    seed : integer, random_state, or None (default)
        Indicator of random number generation state.
        See :ref:`Randomness<randomness>`.

    Returns
    -------
    G : MultiGraph
        A graph with the specified degree sequence.
        Nodes are labeled starting at 0 with an index
        corresponding to the position in deg_sequence.

    Raises
    ------
    NetworkXError
        If the degree sequence does not have an even sum.

    See Also
    --------
    is_graphical

    Notes
    -----
    As described by Newman [1]_.

    A non-graphical degree sequence (not realizable by some simple
    graph) is allowed since this function returns graphs with self
    loops and parallel edges.  An exception is raised if the degree
    sequence does not have an even sum.

    This configuration model construction process can lead to
    duplicate edges and loops.  You can remove the self-loops and
    parallel edges (see below) which will likely result in a graph
    that doesn't have the exact degree sequence specified.

    The density of self-loops and parallel edges tends to decrease as
    the number of nodes increases. However, typically the number of
    self-loops will approach a Poisson distribution with a nonzero mean,
    and similarly for the number of parallel edges.  Consider a node
    with *k* stubs. The probability of being joined to another stub of
    the same node is basically (*k* - *1*) / *N*, where *k* is the
    degree and *N* is the number of nodes. So the probability of a
    self-loop scales like *c* / *N* for some constant *c*. As *N* grows,
    this means we expect *c* self-loops. Similarly for parallel edges.

    References
    ----------
    .. [1] M.E.J. Newman, "The structure and function of complex networks",
       SIAM REVIEW 45-2, pp 167-256, 2003.

    Examples
    --------
    You can create a degree sequence following a particular distribution
    by using the one of the distribution functions in
    :mod:`~networkx.utils.random_sequence` (or one of your own). For
    example, to create an undirected multigraph on one hundred nodes
    with degree sequence chosen from the power law distribution:

    >>> sequence = nx.random_powerlaw_tree_sequence(100, tries=5000)
    >>> G = nx.configuration_model(sequence)
    >>> len(G)
    100
    >>> actual_degrees = [d for v, d in G.degree()]
    >>> actual_degrees == sequence
    True

    The returned graph is a multigraph, which may have parallel
    edges. To remove any parallel edges from the returned graph:

    >>> G = nx.Graph(G)

    Similarly, to remove self-loops:

    >>> G.remove_edges_from(nx.selfloop_edges(G))
    """
    ...
@_dispatchable
def directed_configuration_model(in_degree_sequence, out_degree_sequence, create_using=None, seed=None):
    """
    Returns a directed_random graph with the given degree sequences.

    The configuration model generates a random directed pseudograph
    (graph with parallel edges and self loops) by randomly assigning
    edges to match the given degree sequences.

    Parameters
    ----------
    in_degree_sequence :  list of nonnegative integers
       Each list entry corresponds to the in-degree of a node.
    out_degree_sequence :  list of nonnegative integers
       Each list entry corresponds to the out-degree of a node.
    create_using : NetworkX graph constructor, optional (default MultiDiGraph)
        Graph type to create. If graph instance, then cleared before populated.
    seed : integer, random_state, or None (default)
        Indicator of random number generation state.
        See :ref:`Randomness<randomness>`.

    Returns
    -------
    G : MultiDiGraph
        A graph with the specified degree sequences.
        Nodes are labeled starting at 0 with an index
        corresponding to the position in deg_sequence.

    Raises
    ------
    NetworkXError
        If the degree sequences do not have the same sum.

    See Also
    --------
    configuration_model

    Notes
    -----
    Algorithm as described by Newman [1]_.

    A non-graphical degree sequence (not realizable by some simple
    graph) is allowed since this function returns graphs with self
    loops and parallel edges.  An exception is raised if the degree
    sequences does not have the same sum.

    This configuration model construction process can lead to
    duplicate edges and loops.  You can remove the self-loops and
    parallel edges (see below) which will likely result in a graph
    that doesn't have the exact degree sequence specified.  This
    "finite-size effect" decreases as the size of the graph increases.

    References
    ----------
    .. [1] Newman, M. E. J. and Strogatz, S. H. and Watts, D. J.
       Random graphs with arbitrary degree distributions and their applications
       Phys. Rev. E, 64, 026118 (2001)

    Examples
    --------
    One can modify the in- and out-degree sequences from an existing
    directed graph in order to create a new directed graph. For example,
    here we modify the directed path graph:

    >>> D = nx.DiGraph([(0, 1), (1, 2), (2, 3)])
    >>> din = list(d for n, d in D.in_degree())
    >>> dout = list(d for n, d in D.out_degree())
    >>> din.append(1)
    >>> dout[0] = 2
    >>> # We now expect an edge from node 0 to a new node, node 3.
    ... D = nx.directed_configuration_model(din, dout)

    The returned graph is a directed multigraph, which may have parallel
    edges. To remove any parallel edges from the returned graph:

    >>> D = nx.DiGraph(D)

    Similarly, to remove self-loops:

    >>> D.remove_edges_from(nx.selfloop_edges(D))
    """
    ...
@_dispatchable
def expected_degree_graph(w, seed=None, selfloops: bool = True):
    r"""
    Returns a random graph with given expected degrees.

    Given a sequence of expected degrees $W=(w_0,w_1,\ldots,w_{n-1})$
    of length $n$ this algorithm assigns an edge between node $u$ and
    node $v$ with probability

    .. math::

       p_{uv} = \frac{w_u w_v}{\sum_k w_k} .

    Parameters
    ----------
    w : list
        The list of expected degrees.
    selfloops: bool (default=True)
        Set to False to remove the possibility of self-loop edges.
    seed : integer, random_state, or None (default)
        Indicator of random number generation state.
        See :ref:`Randomness<randomness>`.

    Returns
    -------
    Graph

    Examples
    --------
    >>> z = [10 for i in range(100)]
    >>> G = nx.expected_degree_graph(z)

    Notes
    -----
    The nodes have integer labels corresponding to index of expected degrees
    input sequence.

    The complexity of this algorithm is $\mathcal{O}(n+m)$ where $n$ is the
    number of nodes and $m$ is the expected number of edges.

    The model in [1]_ includes the possibility of self-loop edges.
    Set selfloops=False to produce a graph without self loops.

    For finite graphs this model doesn't produce exactly the given
    expected degree sequence.  Instead the expected degrees are as
    follows.

    For the case without self loops (selfloops=False),

    .. math::

       E[deg(u)] = \sum_{v \ne u} p_{uv}
                = w_u \left( 1 - \frac{w_u}{\sum_k w_k} \right) .


    NetworkX uses the standard convention that a self-loop edge counts 2
    in the degree of a node, so with self loops (selfloops=True),

    .. math::

       E[deg(u)] =  \sum_{v \ne u} p_{uv}  + 2 p_{uu}
                = w_u \left( 1 + \frac{w_u}{\sum_k w_k} \right) .

    References
    ----------
    .. [1] Fan Chung and L. Lu, Connected components in random graphs with
       given expected degree sequences, Ann. Combinatorics, 6,
       pp. 125-145, 2002.
    .. [2] Joel Miller and Aric Hagberg,
       Efficient generation of networks with given expected degrees,
       in Algorithms and Models for the Web-Graph (WAW 2011),
       Alan Frieze, Paul Horn, and Paweł Prałat (Eds), LNCS 6732,
       pp. 115-126, 2011.
    """
    ...
=======
def configuration_model(deg_sequence, create_using=None, seed=None) -> MultiGraph[Incomplete]: ...
@_dispatchable
def directed_configuration_model(
    in_degree_sequence, out_degree_sequence, create_using=None, seed=None
) -> MultiDiGraph[Incomplete]: ...
@_dispatchable
def expected_degree_graph(w, seed=None, selfloops: bool = True) -> Graph[Incomplete]: ...
>>>>>>> 07a59e92
@_dispatchable
def havel_hakimi_graph(deg_sequence, create_using=None):
    """
    Returns a simple graph with given degree sequence constructed
    using the Havel-Hakimi algorithm.

    Parameters
    ----------
    deg_sequence: list of integers
        Each integer corresponds to the degree of a node (need not be sorted).
    create_using : NetworkX graph constructor, optional (default=nx.Graph)
        Graph type to create. If graph instance, then cleared before populated.
        Directed graphs are not allowed.

    Raises
    ------
    NetworkXException
        For a non-graphical degree sequence (i.e. one
        not realizable by some simple graph).

    Notes
    -----
    The Havel-Hakimi algorithm constructs a simple graph by
    successively connecting the node of highest degree to other nodes
    of highest degree, resorting remaining nodes by degree, and
    repeating the process. The resulting graph has a high
    degree-associativity.  Nodes are labeled 1,.., len(deg_sequence),
    corresponding to their position in deg_sequence.

    The basic algorithm is from Hakimi [1]_ and was generalized by
    Kleitman and Wang [2]_.

    References
    ----------
    .. [1] Hakimi S., On Realizability of a Set of Integers as
       Degrees of the Vertices of a Linear Graph. I,
       Journal of SIAM, 10(3), pp. 496-506 (1962)
    .. [2] Kleitman D.J. and Wang D.L.
       Algorithms for Constructing Graphs and Digraphs with Given Valences
       and Factors  Discrete Mathematics, 6(1), pp. 79-88 (1973)
    """
    ...
@_dispatchable
<<<<<<< HEAD
def directed_havel_hakimi_graph(in_deg_sequence, out_deg_sequence, create_using=None):
    """
    Returns a directed graph with the given degree sequences.

    Parameters
    ----------
    in_deg_sequence :  list of integers
        Each list entry corresponds to the in-degree of a node.
    out_deg_sequence : list of integers
        Each list entry corresponds to the out-degree of a node.
    create_using : NetworkX graph constructor, optional (default DiGraph)
        Graph type to create. If graph instance, then cleared before populated.

    Returns
    -------
    G : DiGraph
        A graph with the specified degree sequences.
        Nodes are labeled starting at 0 with an index
        corresponding to the position in deg_sequence

    Raises
    ------
    NetworkXError
        If the degree sequences are not digraphical.

    See Also
    --------
    configuration_model

    Notes
    -----
    Algorithm as described by Kleitman and Wang [1]_.

    References
    ----------
    .. [1] D.J. Kleitman and D.L. Wang
       Algorithms for Constructing Graphs and Digraphs with Given Valences
       and Factors Discrete Mathematics, 6(1), pp. 79-88 (1973)
    """
    ...
=======
def directed_havel_hakimi_graph(in_deg_sequence, out_deg_sequence, create_using=None) -> DiGraph[Incomplete]: ...
>>>>>>> 07a59e92
@_dispatchable
def degree_sequence_tree(deg_sequence, create_using=None):
    """
    Make a tree for the given degree sequence.

    A tree has #nodes-#edges=1 so
    the degree sequence must have
    len(deg_sequence)-sum(deg_sequence)/2=1
    """
    ...
@_dispatchable
<<<<<<< HEAD
def random_degree_sequence_graph(sequence, seed=None, tries: int = 10):
    """
    Returns a simple random graph with the given degree sequence.

    If the maximum degree $d_m$ in the sequence is $O(m^{1/4})$ then the
    algorithm produces almost uniform random graphs in $O(m d_m)$ time
    where $m$ is the number of edges.

    Parameters
    ----------
    sequence :  list of integers
        Sequence of degrees
    seed : integer, random_state, or None (default)
        Indicator of random number generation state.
        See :ref:`Randomness<randomness>`.
    tries : int, optional
        Maximum number of tries to create a graph

    Returns
    -------
    G : Graph
        A graph with the specified degree sequence.
        Nodes are labeled starting at 0 with an index
        corresponding to the position in the sequence.

    Raises
    ------
    NetworkXUnfeasible
        If the degree sequence is not graphical.
    NetworkXError
        If a graph is not produced in specified number of tries

    See Also
    --------
    is_graphical, configuration_model

    Notes
    -----
    The generator algorithm [1]_ is not guaranteed to produce a graph.

    References
    ----------
    .. [1] Moshen Bayati, Jeong Han Kim, and Amin Saberi,
       A sequential algorithm for generating random graphs.
       Algorithmica, Volume 58, Number 4, 860-910,
       DOI: 10.1007/s00453-009-9340-1

    Examples
    --------
    >>> sequence = [1, 2, 2, 3]
    >>> G = nx.random_degree_sequence_graph(sequence, seed=42)
    >>> sorted(d for n, d in G.degree())
    [1, 2, 2, 3]
    """
    ...
=======
def random_degree_sequence_graph(sequence, seed=None, tries: int = 10) -> Graph[Incomplete]: ...
>>>>>>> 07a59e92

class DegreeSequenceRandomGraph:
    rng: Incomplete
    degree: Incomplete
    m: Incomplete
    dmax: Incomplete
    def __init__(self, degree, rng) -> None: ...
    remaining_degree: Incomplete
    graph: Incomplete
    def generate(self): ...
    def update_remaining(self, u, v, aux_graph=None) -> None: ...
    def p(self, u, v): ...
    def q(self, u, v): ...
    def suitable_edge(self):
        """
        Returns True if and only if an arbitrary remaining node can
        potentially be joined with some other remaining node.
        """
        ...
    def phase1(self) -> None: ...
    def phase2(self) -> None: ...
    def phase3(self) -> None: ...<|MERGE_RESOLUTION|>--- conflicted
+++ resolved
@@ -20,254 +20,6 @@
 ]
 
 @_dispatchable
-<<<<<<< HEAD
-def configuration_model(deg_sequence, create_using=None, seed=None):
-    """
-    Returns a random graph with the given degree sequence.
-
-    The configuration model generates a random pseudograph (graph with
-    parallel edges and self loops) by randomly assigning edges to
-    match the given degree sequence.
-
-    Parameters
-    ----------
-    deg_sequence :  list of nonnegative integers
-        Each list entry corresponds to the degree of a node.
-    create_using : NetworkX graph constructor, optional (default MultiGraph)
-        Graph type to create. If graph instance, then cleared before populated.
-    seed : integer, random_state, or None (default)
-        Indicator of random number generation state.
-        See :ref:`Randomness<randomness>`.
-
-    Returns
-    -------
-    G : MultiGraph
-        A graph with the specified degree sequence.
-        Nodes are labeled starting at 0 with an index
-        corresponding to the position in deg_sequence.
-
-    Raises
-    ------
-    NetworkXError
-        If the degree sequence does not have an even sum.
-
-    See Also
-    --------
-    is_graphical
-
-    Notes
-    -----
-    As described by Newman [1]_.
-
-    A non-graphical degree sequence (not realizable by some simple
-    graph) is allowed since this function returns graphs with self
-    loops and parallel edges.  An exception is raised if the degree
-    sequence does not have an even sum.
-
-    This configuration model construction process can lead to
-    duplicate edges and loops.  You can remove the self-loops and
-    parallel edges (see below) which will likely result in a graph
-    that doesn't have the exact degree sequence specified.
-
-    The density of self-loops and parallel edges tends to decrease as
-    the number of nodes increases. However, typically the number of
-    self-loops will approach a Poisson distribution with a nonzero mean,
-    and similarly for the number of parallel edges.  Consider a node
-    with *k* stubs. The probability of being joined to another stub of
-    the same node is basically (*k* - *1*) / *N*, where *k* is the
-    degree and *N* is the number of nodes. So the probability of a
-    self-loop scales like *c* / *N* for some constant *c*. As *N* grows,
-    this means we expect *c* self-loops. Similarly for parallel edges.
-
-    References
-    ----------
-    .. [1] M.E.J. Newman, "The structure and function of complex networks",
-       SIAM REVIEW 45-2, pp 167-256, 2003.
-
-    Examples
-    --------
-    You can create a degree sequence following a particular distribution
-    by using the one of the distribution functions in
-    :mod:`~networkx.utils.random_sequence` (or one of your own). For
-    example, to create an undirected multigraph on one hundred nodes
-    with degree sequence chosen from the power law distribution:
-
-    >>> sequence = nx.random_powerlaw_tree_sequence(100, tries=5000)
-    >>> G = nx.configuration_model(sequence)
-    >>> len(G)
-    100
-    >>> actual_degrees = [d for v, d in G.degree()]
-    >>> actual_degrees == sequence
-    True
-
-    The returned graph is a multigraph, which may have parallel
-    edges. To remove any parallel edges from the returned graph:
-
-    >>> G = nx.Graph(G)
-
-    Similarly, to remove self-loops:
-
-    >>> G.remove_edges_from(nx.selfloop_edges(G))
-    """
-    ...
-@_dispatchable
-def directed_configuration_model(in_degree_sequence, out_degree_sequence, create_using=None, seed=None):
-    """
-    Returns a directed_random graph with the given degree sequences.
-
-    The configuration model generates a random directed pseudograph
-    (graph with parallel edges and self loops) by randomly assigning
-    edges to match the given degree sequences.
-
-    Parameters
-    ----------
-    in_degree_sequence :  list of nonnegative integers
-       Each list entry corresponds to the in-degree of a node.
-    out_degree_sequence :  list of nonnegative integers
-       Each list entry corresponds to the out-degree of a node.
-    create_using : NetworkX graph constructor, optional (default MultiDiGraph)
-        Graph type to create. If graph instance, then cleared before populated.
-    seed : integer, random_state, or None (default)
-        Indicator of random number generation state.
-        See :ref:`Randomness<randomness>`.
-
-    Returns
-    -------
-    G : MultiDiGraph
-        A graph with the specified degree sequences.
-        Nodes are labeled starting at 0 with an index
-        corresponding to the position in deg_sequence.
-
-    Raises
-    ------
-    NetworkXError
-        If the degree sequences do not have the same sum.
-
-    See Also
-    --------
-    configuration_model
-
-    Notes
-    -----
-    Algorithm as described by Newman [1]_.
-
-    A non-graphical degree sequence (not realizable by some simple
-    graph) is allowed since this function returns graphs with self
-    loops and parallel edges.  An exception is raised if the degree
-    sequences does not have the same sum.
-
-    This configuration model construction process can lead to
-    duplicate edges and loops.  You can remove the self-loops and
-    parallel edges (see below) which will likely result in a graph
-    that doesn't have the exact degree sequence specified.  This
-    "finite-size effect" decreases as the size of the graph increases.
-
-    References
-    ----------
-    .. [1] Newman, M. E. J. and Strogatz, S. H. and Watts, D. J.
-       Random graphs with arbitrary degree distributions and their applications
-       Phys. Rev. E, 64, 026118 (2001)
-
-    Examples
-    --------
-    One can modify the in- and out-degree sequences from an existing
-    directed graph in order to create a new directed graph. For example,
-    here we modify the directed path graph:
-
-    >>> D = nx.DiGraph([(0, 1), (1, 2), (2, 3)])
-    >>> din = list(d for n, d in D.in_degree())
-    >>> dout = list(d for n, d in D.out_degree())
-    >>> din.append(1)
-    >>> dout[0] = 2
-    >>> # We now expect an edge from node 0 to a new node, node 3.
-    ... D = nx.directed_configuration_model(din, dout)
-
-    The returned graph is a directed multigraph, which may have parallel
-    edges. To remove any parallel edges from the returned graph:
-
-    >>> D = nx.DiGraph(D)
-
-    Similarly, to remove self-loops:
-
-    >>> D.remove_edges_from(nx.selfloop_edges(D))
-    """
-    ...
-@_dispatchable
-def expected_degree_graph(w, seed=None, selfloops: bool = True):
-    r"""
-    Returns a random graph with given expected degrees.
-
-    Given a sequence of expected degrees $W=(w_0,w_1,\ldots,w_{n-1})$
-    of length $n$ this algorithm assigns an edge between node $u$ and
-    node $v$ with probability
-
-    .. math::
-
-       p_{uv} = \frac{w_u w_v}{\sum_k w_k} .
-
-    Parameters
-    ----------
-    w : list
-        The list of expected degrees.
-    selfloops: bool (default=True)
-        Set to False to remove the possibility of self-loop edges.
-    seed : integer, random_state, or None (default)
-        Indicator of random number generation state.
-        See :ref:`Randomness<randomness>`.
-
-    Returns
-    -------
-    Graph
-
-    Examples
-    --------
-    >>> z = [10 for i in range(100)]
-    >>> G = nx.expected_degree_graph(z)
-
-    Notes
-    -----
-    The nodes have integer labels corresponding to index of expected degrees
-    input sequence.
-
-    The complexity of this algorithm is $\mathcal{O}(n+m)$ where $n$ is the
-    number of nodes and $m$ is the expected number of edges.
-
-    The model in [1]_ includes the possibility of self-loop edges.
-    Set selfloops=False to produce a graph without self loops.
-
-    For finite graphs this model doesn't produce exactly the given
-    expected degree sequence.  Instead the expected degrees are as
-    follows.
-
-    For the case without self loops (selfloops=False),
-
-    .. math::
-
-       E[deg(u)] = \sum_{v \ne u} p_{uv}
-                = w_u \left( 1 - \frac{w_u}{\sum_k w_k} \right) .
-
-
-    NetworkX uses the standard convention that a self-loop edge counts 2
-    in the degree of a node, so with self loops (selfloops=True),
-
-    .. math::
-
-       E[deg(u)] =  \sum_{v \ne u} p_{uv}  + 2 p_{uu}
-                = w_u \left( 1 + \frac{w_u}{\sum_k w_k} \right) .
-
-    References
-    ----------
-    .. [1] Fan Chung and L. Lu, Connected components in random graphs with
-       given expected degree sequences, Ann. Combinatorics, 6,
-       pp. 125-145, 2002.
-    .. [2] Joel Miller and Aric Hagberg,
-       Efficient generation of networks with given expected degrees,
-       in Algorithms and Models for the Web-Graph (WAW 2011),
-       Alan Frieze, Paul Horn, and Paweł Prałat (Eds), LNCS 6732,
-       pp. 115-126, 2011.
-    """
-    ...
-=======
 def configuration_model(deg_sequence, create_using=None, seed=None) -> MultiGraph[Incomplete]: ...
 @_dispatchable
 def directed_configuration_model(
@@ -275,7 +27,6 @@
 ) -> MultiDiGraph[Incomplete]: ...
 @_dispatchable
 def expected_degree_graph(w, seed=None, selfloops: bool = True) -> Graph[Incomplete]: ...
->>>>>>> 07a59e92
 @_dispatchable
 def havel_hakimi_graph(deg_sequence, create_using=None):
     """
@@ -319,50 +70,7 @@
     """
     ...
 @_dispatchable
-<<<<<<< HEAD
-def directed_havel_hakimi_graph(in_deg_sequence, out_deg_sequence, create_using=None):
-    """
-    Returns a directed graph with the given degree sequences.
-
-    Parameters
-    ----------
-    in_deg_sequence :  list of integers
-        Each list entry corresponds to the in-degree of a node.
-    out_deg_sequence : list of integers
-        Each list entry corresponds to the out-degree of a node.
-    create_using : NetworkX graph constructor, optional (default DiGraph)
-        Graph type to create. If graph instance, then cleared before populated.
-
-    Returns
-    -------
-    G : DiGraph
-        A graph with the specified degree sequences.
-        Nodes are labeled starting at 0 with an index
-        corresponding to the position in deg_sequence
-
-    Raises
-    ------
-    NetworkXError
-        If the degree sequences are not digraphical.
-
-    See Also
-    --------
-    configuration_model
-
-    Notes
-    -----
-    Algorithm as described by Kleitman and Wang [1]_.
-
-    References
-    ----------
-    .. [1] D.J. Kleitman and D.L. Wang
-       Algorithms for Constructing Graphs and Digraphs with Given Valences
-       and Factors Discrete Mathematics, 6(1), pp. 79-88 (1973)
-    """
-    ...
-=======
 def directed_havel_hakimi_graph(in_deg_sequence, out_deg_sequence, create_using=None) -> DiGraph[Incomplete]: ...
->>>>>>> 07a59e92
 @_dispatchable
 def degree_sequence_tree(deg_sequence, create_using=None):
     """
@@ -374,65 +82,7 @@
     """
     ...
 @_dispatchable
-<<<<<<< HEAD
-def random_degree_sequence_graph(sequence, seed=None, tries: int = 10):
-    """
-    Returns a simple random graph with the given degree sequence.
-
-    If the maximum degree $d_m$ in the sequence is $O(m^{1/4})$ then the
-    algorithm produces almost uniform random graphs in $O(m d_m)$ time
-    where $m$ is the number of edges.
-
-    Parameters
-    ----------
-    sequence :  list of integers
-        Sequence of degrees
-    seed : integer, random_state, or None (default)
-        Indicator of random number generation state.
-        See :ref:`Randomness<randomness>`.
-    tries : int, optional
-        Maximum number of tries to create a graph
-
-    Returns
-    -------
-    G : Graph
-        A graph with the specified degree sequence.
-        Nodes are labeled starting at 0 with an index
-        corresponding to the position in the sequence.
-
-    Raises
-    ------
-    NetworkXUnfeasible
-        If the degree sequence is not graphical.
-    NetworkXError
-        If a graph is not produced in specified number of tries
-
-    See Also
-    --------
-    is_graphical, configuration_model
-
-    Notes
-    -----
-    The generator algorithm [1]_ is not guaranteed to produce a graph.
-
-    References
-    ----------
-    .. [1] Moshen Bayati, Jeong Han Kim, and Amin Saberi,
-       A sequential algorithm for generating random graphs.
-       Algorithmica, Volume 58, Number 4, 860-910,
-       DOI: 10.1007/s00453-009-9340-1
-
-    Examples
-    --------
-    >>> sequence = [1, 2, 2, 3]
-    >>> G = nx.random_degree_sequence_graph(sequence, seed=42)
-    >>> sorted(d for n, d in G.degree())
-    [1, 2, 2, 3]
-    """
-    ...
-=======
 def random_degree_sequence_graph(sequence, seed=None, tries: int = 10) -> Graph[Incomplete]: ...
->>>>>>> 07a59e92
 
 class DegreeSequenceRandomGraph:
     rng: Incomplete
