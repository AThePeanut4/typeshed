--- conflicted
+++ resolved
@@ -70,123 +70,7 @@
     """
     ...
 @_dispatchable
-<<<<<<< HEAD
-def from_pydot(P: Dot):
-    """
-    Returns a NetworkX graph from a Pydot graph.
-
-    Parameters
-    ----------
-    P : Pydot graph
-      A graph created with Pydot
-
-    Returns
-    -------
-    G : NetworkX multigraph
-        A MultiGraph or MultiDiGraph.
-
-    Examples
-    --------
-    >>> K5 = nx.complete_graph(5)
-    >>> A = nx.nx_pydot.to_pydot(K5)
-    >>> G = nx.nx_pydot.from_pydot(A)  # return MultiGraph
-
-    # make a Graph instead of MultiGraph
-    >>> G = nx.Graph(nx.nx_pydot.from_pydot(A))
-    """
-    ...
-def to_pydot(N: Graph[_Node]) -> Dot:
-    """
-    Returns a pydot graph from a NetworkX graph N.
-
-    Parameters
-    ----------
-    N : NetworkX graph
-      A graph created with NetworkX
-
-    Examples
-    --------
-    >>> K5 = nx.complete_graph(5)
-    >>> P = nx.nx_pydot.to_pydot(K5)
-
-    Notes
-    -----
-    """
-    ...
-def graphviz_layout(G: Graph[_Node], prog: str = "neato", root: _Node | None = None):
-    """
-    Create node positions using Pydot and Graphviz.
-
-    Returns a dictionary of positions keyed by node.
-
-    Parameters
-    ----------
-    G : NetworkX Graph
-        The graph for which the layout is computed.
-    prog : string (default: 'neato')
-        The name of the GraphViz program to use for layout.
-        Options depend on GraphViz version but may include:
-        'dot', 'twopi', 'fdp', 'sfdp', 'circo'
-    root : Node from G or None (default: None)
-        The node of G from which to start some layout algorithms.
-
-    Returns
-    -------
-      Dictionary of (x, y) positions keyed by node.
-
-    Examples
-    --------
-    >>> G = nx.complete_graph(4)
-    >>> pos = nx.nx_pydot.graphviz_layout(G)
-    >>> pos = nx.nx_pydot.graphviz_layout(G, prog="dot")
-
-    Notes
-    -----
-    This is a wrapper for pydot_layout.
-    """
-    ...
-def pydot_layout(G: Graph[_Node], prog: str = "neato", root: _Node | None = None):
-    """
-    Create node positions using :mod:`pydot` and Graphviz.
-
-    Parameters
-    ----------
-    G : Graph
-        NetworkX graph to be laid out.
-    prog : string  (default: 'neato')
-        Name of the GraphViz command to use for layout.
-        Options depend on GraphViz version but may include:
-        'dot', 'twopi', 'fdp', 'sfdp', 'circo'
-    root : Node from G or None (default: None)
-        The node of G from which to start some layout algorithms.
-
-    Returns
-    -------
-    dict
-        Dictionary of positions keyed by node.
-
-    Examples
-    --------
-    >>> G = nx.complete_graph(4)
-    >>> pos = nx.nx_pydot.pydot_layout(G)
-    >>> pos = nx.nx_pydot.pydot_layout(G, prog="dot")
-
-    Notes
-    -----
-    If you use complex node objects, they may have the same string
-    representation and GraphViz could treat them as the same node.
-    The layout may assign both nodes a single location. See Issue #1568
-    If this occurs in your case, consider relabeling the nodes just
-    for the layout computation using something similar to::
-
-        H = nx.convert_node_labels_to_integers(G, label_attribute="node_label")
-        H_layout = nx.nx_pydot.pydot_layout(H, prog="dot")
-        G_layout = {H.nodes[n]["node_label"]: p for n, p in H_layout.items()}
-    """
-    ...
-=======
 def from_pydot(P: Dot) -> Graph[str]: ...
 def to_pydot(N: Graph[_Node]) -> Dot: ...
 def graphviz_layout(G: Graph[_Node], prog: str = "neato", root: _Node | None = None) -> dict[_Node, tuple[float, float]]: ...
-def pydot_layout(G: Graph[_Node], prog: str = "neato", root: _Node | None = None) -> dict[_Node, tuple[float, float]]: ...
->>>>>>> b6e21d05
+def pydot_layout(G: Graph[_Node], prog: str = "neato", root: _Node | None = None) -> dict[_Node, tuple[float, float]]: ...