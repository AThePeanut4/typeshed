<<<<<<< HEAD
"""
*****
Pydot
*****

Import and export NetworkX graphs in Graphviz dot format using pydot.

Either this module or nx_agraph can be used to interface with graphviz.

Examples
--------
>>> G = nx.complete_graph(5)
>>> PG = nx.nx_pydot.to_pydot(G)
>>> H = nx.nx_pydot.from_pydot(PG)

See Also
--------
 - pydot:         https://github.com/erocarrera/pydot
 - Graphviz:      https://www.graphviz.org
 - DOT Language:  http://www.graphviz.org/doc/info/lang.html
"""
=======
from _typeshed import Incomplete
>>>>>>> 07a59e92

from networkx.utils.backends import _dispatchable

from ..classes.graph import Graph

__all__ = ["write_dot", "read_dot", "graphviz_layout", "pydot_layout", "to_pydot", "from_pydot"]

def write_dot(G, path) -> None:
    """
    Write NetworkX graph G to Graphviz dot format on path.

    Parameters
    ----------
    G : NetworkX graph

    path : string or file
       Filename or file handle for data output.
       Filenames ending in .gz or .bz2 will be compressed.
    """
    ...
@_dispatchable
<<<<<<< HEAD
def read_dot(path):
    """
    Returns a NetworkX :class:`MultiGraph` or :class:`MultiDiGraph` from the
    dot file with the passed path.

    If this file contains multiple graphs, only the first such graph is
    returned. All graphs _except_ the first are silently ignored.

    Parameters
    ----------
    path : str or file
        Filename or file handle to read.
        Filenames ending in .gz or .bz2 will be decompressed.

    Returns
    -------
    G : MultiGraph or MultiDiGraph
        A :class:`MultiGraph` or :class:`MultiDiGraph`.

    Notes
    -----
    Use `G = nx.Graph(nx.nx_pydot.read_dot(path))` to return a :class:`Graph` instead of a
    :class:`MultiGraph`.
    """
    ...
=======
def read_dot(path) -> Graph[Incomplete]: ...
>>>>>>> 07a59e92
@_dispatchable
def from_pydot(P):
    """
    Returns a NetworkX graph from a Pydot graph.

    Parameters
    ----------
    P : Pydot graph
      A graph created with Pydot

    Returns
    -------
    G : NetworkX multigraph
        A MultiGraph or MultiDiGraph.

    Examples
    --------
    >>> K5 = nx.complete_graph(5)
    >>> A = nx.nx_pydot.to_pydot(K5)
    >>> G = nx.nx_pydot.from_pydot(A)  # return MultiGraph

    # make a Graph instead of MultiGraph
    >>> G = nx.Graph(nx.nx_pydot.from_pydot(A))
    """
    ...
def to_pydot(N):
    """
    Returns a pydot graph from a NetworkX graph N.

    Parameters
    ----------
    N : NetworkX graph
      A graph created with NetworkX

    Examples
    --------
    >>> K5 = nx.complete_graph(5)
    >>> P = nx.nx_pydot.to_pydot(K5)

    Notes
    -----
    """
    ...
def graphviz_layout(G, prog: str = "neato", root=None):
    """
    Create node positions using Pydot and Graphviz.

    Returns a dictionary of positions keyed by node.

    Parameters
    ----------
    G : NetworkX Graph
        The graph for which the layout is computed.
    prog : string (default: 'neato')
        The name of the GraphViz program to use for layout.
        Options depend on GraphViz version but may include:
        'dot', 'twopi', 'fdp', 'sfdp', 'circo'
    root : Node from G or None (default: None)
        The node of G from which to start some layout algorithms.

    Returns
    -------
      Dictionary of (x, y) positions keyed by node.

    Examples
    --------
    >>> G = nx.complete_graph(4)
    >>> pos = nx.nx_pydot.graphviz_layout(G)
    >>> pos = nx.nx_pydot.graphviz_layout(G, prog="dot")

    Notes
    -----
    This is a wrapper for pydot_layout.
    """
    ...
def pydot_layout(G, prog: str = "neato", root=None):
    """
    Create node positions using :mod:`pydot` and Graphviz.

    Parameters
    ----------
    G : Graph
        NetworkX graph to be laid out.
    prog : string  (default: 'neato')
        Name of the GraphViz command to use for layout.
        Options depend on GraphViz version but may include:
        'dot', 'twopi', 'fdp', 'sfdp', 'circo'
    root : Node from G or None (default: None)
        The node of G from which to start some layout algorithms.

    Returns
    -------
    dict
        Dictionary of positions keyed by node.

    Examples
    --------
    >>> G = nx.complete_graph(4)
    >>> pos = nx.nx_pydot.pydot_layout(G)
    >>> pos = nx.nx_pydot.pydot_layout(G, prog="dot")

    Notes
    -----
    If you use complex node objects, they may have the same string
    representation and GraphViz could treat them as the same node.
    The layout may assign both nodes a single location. See Issue #1568
    If this occurs in your case, consider relabeling the nodes just
    for the layout computation using something similar to::

        H = nx.convert_node_labels_to_integers(G, label_attribute="node_label")
        H_layout = nx.nx_pydot.pydot_layout(H, prog="dot")
        G_layout = {H.nodes[n]["node_label"]: p for n, p in H_layout.items()}
    """
    ...<|MERGE_RESOLUTION|>--- conflicted
+++ resolved
@@ -1,28 +1,4 @@
-<<<<<<< HEAD
-"""
-*****
-Pydot
-*****
-
-Import and export NetworkX graphs in Graphviz dot format using pydot.
-
-Either this module or nx_agraph can be used to interface with graphviz.
-
-Examples
---------
->>> G = nx.complete_graph(5)
->>> PG = nx.nx_pydot.to_pydot(G)
->>> H = nx.nx_pydot.from_pydot(PG)
-
-See Also
---------
- - pydot:         https://github.com/erocarrera/pydot
- - Graphviz:      https://www.graphviz.org
- - DOT Language:  http://www.graphviz.org/doc/info/lang.html
-"""
-=======
 from _typeshed import Incomplete
->>>>>>> 07a59e92
 
 from networkx.utils.backends import _dispatchable
 
@@ -44,35 +20,7 @@
     """
     ...
 @_dispatchable
-<<<<<<< HEAD
-def read_dot(path):
-    """
-    Returns a NetworkX :class:`MultiGraph` or :class:`MultiDiGraph` from the
-    dot file with the passed path.
-
-    If this file contains multiple graphs, only the first such graph is
-    returned. All graphs _except_ the first are silently ignored.
-
-    Parameters
-    ----------
-    path : str or file
-        Filename or file handle to read.
-        Filenames ending in .gz or .bz2 will be decompressed.
-
-    Returns
-    -------
-    G : MultiGraph or MultiDiGraph
-        A :class:`MultiGraph` or :class:`MultiDiGraph`.
-
-    Notes
-    -----
-    Use `G = nx.Graph(nx.nx_pydot.read_dot(path))` to return a :class:`Graph` instead of a
-    :class:`MultiGraph`.
-    """
-    ...
-=======
 def read_dot(path) -> Graph[Incomplete]: ...
->>>>>>> 07a59e92
 @_dispatchable
 def from_pydot(P):
     """
