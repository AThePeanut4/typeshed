"""
***************
Graphviz AGraph
***************

Interface to pygraphviz AGraph class.

Examples
--------
>>> G = nx.complete_graph(5)
>>> A = nx.nx_agraph.to_agraph(G)
>>> H = nx.nx_agraph.from_agraph(A)

See Also
--------
 - Pygraphviz: http://pygraphviz.github.io/
 - Graphviz:      https://www.graphviz.org
 - DOT Language:  http://www.graphviz.org/doc/info/lang.html
"""

from _typeshed import Incomplete
from collections.abc import Callable, Hashable
from io import TextIOBase
from typing_extensions import TypeAlias

from networkx.classes.graph import Graph, _Node
from networkx.utils.backends import _dispatchable

# from pygraphviz.agraph import AGraph as _AGraph
_AGraph: TypeAlias = Incomplete

__all__ = ["from_agraph", "to_agraph", "write_dot", "read_dot", "graphviz_layout", "pygraphviz_layout", "view_pygraphviz"]

@_dispatchable
<<<<<<< HEAD
def from_agraph(A, create_using: Incomplete | None = None) -> Graph[Incomplete]:
    """
    Returns a NetworkX Graph or DiGraph from a PyGraphviz graph.

    Parameters
    ----------
    A : PyGraphviz AGraph
      A graph created with PyGraphviz

    create_using : NetworkX graph constructor, optional (default=None)
       Graph type to create. If graph instance, then cleared before populated.
       If `None`, then the appropriate Graph type is inferred from `A`.

    Examples
    --------
    >>> K5 = nx.complete_graph(5)
    >>> A = nx.nx_agraph.to_agraph(K5)
    >>> G = nx.nx_agraph.from_agraph(A)

    Notes
    -----
    The Graph G will have a dictionary G.graph_attr containing
    the default graphviz attributes for graphs, nodes and edges.

    Default node attributes will be in the dictionary G.node_attr
    which is keyed by node.

    Edge attributes will be returned as edge data in G.  With
    edge_attr=False the edge data will be the Graphviz edge weight
    attribute or the value 1 if no edge weight attribute is found.
    """
    ...
def to_agraph(N: Graph[Hashable]) -> _AGraph:
    """
    Returns a pygraphviz graph from a NetworkX graph N.

    Parameters
    ----------
    N : NetworkX graph
      A graph created with NetworkX

    Examples
    --------
    >>> K5 = nx.complete_graph(5)
    >>> A = nx.nx_agraph.to_agraph(K5)

    Notes
    -----
    If N has an dict N.graph_attr an attempt will be made first
    to copy properties attached to the graph (see from_agraph)
    and then updated with the calling arguments if any.
    """
    ...
def write_dot(G: Graph[Hashable], path: str | TextIOBase) -> None:
    """
    Write NetworkX graph G to Graphviz dot format on path.

    Parameters
    ----------
    G : graph
       A networkx graph
    path : filename
       Filename or file handle to write

    Notes
    -----
    To use a specific graph layout, call ``A.layout`` prior to `write_dot`.
    Note that some graphviz layouts are not guaranteed to be deterministic,
    see https://gitlab.com/graphviz/graphviz/-/issues/1767 for more info.
    """
    ...
=======
def from_agraph(A, create_using=None) -> Graph[Incomplete]: ...
def to_agraph(N: Graph[Hashable]) -> _AGraph: ...
def write_dot(G: Graph[Hashable], path: str | TextIOBase) -> None: ...
>>>>>>> 9589e369
@_dispatchable
def read_dot(path: str | TextIOBase) -> Graph[Incomplete]:
    """
    Returns a NetworkX graph from a dot file on path.

    Parameters
    ----------
    path : file or string
       File name or file handle to read.
    """
    ...
def graphviz_layout(
    G: Graph[_Node], prog: str = "neato", root: str | None = None, args: str = ""
) -> dict[_Node, tuple[float, float]]:
    """
    Create node positions for G using Graphviz.

    Parameters
    ----------
    G : NetworkX graph
      A graph created with NetworkX
    prog : string
      Name of Graphviz layout program
    root : string, optional
      Root node for twopi layout
    args : string, optional
      Extra arguments to Graphviz layout program

    Returns
    -------
    Dictionary of x, y, positions keyed by node.

    Examples
    --------
    >>> G = nx.petersen_graph()
    >>> pos = nx.nx_agraph.graphviz_layout(G)
    >>> pos = nx.nx_agraph.graphviz_layout(G, prog="dot")

    Notes
    -----
    This is a wrapper for pygraphviz_layout.

    Note that some graphviz layouts are not guaranteed to be deterministic,
    see https://gitlab.com/graphviz/graphviz/-/issues/1767 for more info.
    """
    ...

pygraphviz_layout = graphviz_layout

def view_pygraphviz(
    G: Graph[_Node],
    # From implementation looks like Callable could return object since it's always immediatly stringified
    # But judging by documentation this seems like an extra runtime safty thing and not intended
    # Leaving as str unless anyone reports a valid use-case
    edgelabel: str | Callable[[_Node], str] | None = None,
    prog: str = "dot",
    args: str = "",
    suffix: str = "",
    path: str | None = None,
    show: bool = True,
):
    """
    Views the graph G using the specified layout algorithm.

    Parameters
    ----------
    G : NetworkX graph
        The machine to draw.
    edgelabel : str, callable, None
        If a string, then it specifies the edge attribute to be displayed
        on the edge labels. If a callable, then it is called for each
        edge and it should return the string to be displayed on the edges.
        The function signature of `edgelabel` should be edgelabel(data),
        where `data` is the edge attribute dictionary.
    prog : string
        Name of Graphviz layout program.
    args : str
        Additional arguments to pass to the Graphviz layout program.
    suffix : str
        If `filename` is None, we save to a temporary file.  The value of
        `suffix` will appear at the tail end of the temporary filename.
    path : str, None
        The filename used to save the image.  If None, save to a temporary
        file.  File formats are the same as those from pygraphviz.agraph.draw.
    show : bool, default = True
        Whether to display the graph with :mod:`PIL.Image.show`,
        default is `True`. If `False`, the rendered graph is still available
        at `path`.

    Returns
    -------
    path : str
        The filename of the generated image.
    A : PyGraphviz graph
        The PyGraphviz graph instance used to generate the image.

    Notes
    -----
    If this function is called in succession too quickly, sometimes the
    image is not displayed. So you might consider time.sleep(.5) between
    calls if you experience problems.

    Note that some graphviz layouts are not guaranteed to be deterministic,
    see https://gitlab.com/graphviz/graphviz/-/issues/1767 for more info.
    """
    ...<|MERGE_RESOLUTION|>--- conflicted
+++ resolved
@@ -32,83 +32,9 @@
 __all__ = ["from_agraph", "to_agraph", "write_dot", "read_dot", "graphviz_layout", "pygraphviz_layout", "view_pygraphviz"]
 
 @_dispatchable
-<<<<<<< HEAD
-def from_agraph(A, create_using: Incomplete | None = None) -> Graph[Incomplete]:
-    """
-    Returns a NetworkX Graph or DiGraph from a PyGraphviz graph.
-
-    Parameters
-    ----------
-    A : PyGraphviz AGraph
-      A graph created with PyGraphviz
-
-    create_using : NetworkX graph constructor, optional (default=None)
-       Graph type to create. If graph instance, then cleared before populated.
-       If `None`, then the appropriate Graph type is inferred from `A`.
-
-    Examples
-    --------
-    >>> K5 = nx.complete_graph(5)
-    >>> A = nx.nx_agraph.to_agraph(K5)
-    >>> G = nx.nx_agraph.from_agraph(A)
-
-    Notes
-    -----
-    The Graph G will have a dictionary G.graph_attr containing
-    the default graphviz attributes for graphs, nodes and edges.
-
-    Default node attributes will be in the dictionary G.node_attr
-    which is keyed by node.
-
-    Edge attributes will be returned as edge data in G.  With
-    edge_attr=False the edge data will be the Graphviz edge weight
-    attribute or the value 1 if no edge weight attribute is found.
-    """
-    ...
-def to_agraph(N: Graph[Hashable]) -> _AGraph:
-    """
-    Returns a pygraphviz graph from a NetworkX graph N.
-
-    Parameters
-    ----------
-    N : NetworkX graph
-      A graph created with NetworkX
-
-    Examples
-    --------
-    >>> K5 = nx.complete_graph(5)
-    >>> A = nx.nx_agraph.to_agraph(K5)
-
-    Notes
-    -----
-    If N has an dict N.graph_attr an attempt will be made first
-    to copy properties attached to the graph (see from_agraph)
-    and then updated with the calling arguments if any.
-    """
-    ...
-def write_dot(G: Graph[Hashable], path: str | TextIOBase) -> None:
-    """
-    Write NetworkX graph G to Graphviz dot format on path.
-
-    Parameters
-    ----------
-    G : graph
-       A networkx graph
-    path : filename
-       Filename or file handle to write
-
-    Notes
-    -----
-    To use a specific graph layout, call ``A.layout`` prior to `write_dot`.
-    Note that some graphviz layouts are not guaranteed to be deterministic,
-    see https://gitlab.com/graphviz/graphviz/-/issues/1767 for more info.
-    """
-    ...
-=======
 def from_agraph(A, create_using=None) -> Graph[Incomplete]: ...
 def to_agraph(N: Graph[Hashable]) -> _AGraph: ...
 def write_dot(G: Graph[Hashable], path: str | TextIOBase) -> None: ...
->>>>>>> 9589e369
 @_dispatchable
 def read_dot(path: str | TextIOBase) -> Graph[Incomplete]:
     """
