--- conflicted
+++ resolved
@@ -1,33 +1,6 @@
-<<<<<<< HEAD
-"""
-***************
-Graphviz AGraph
-***************
-
-Interface to pygraphviz AGraph class.
-
-Examples
---------
->>> G = nx.complete_graph(5)
->>> A = nx.nx_agraph.to_agraph(G)
->>> H = nx.nx_agraph.from_agraph(A)
-
-See Also
---------
- - Pygraphviz: http://pygraphviz.github.io/
- - Graphviz:      https://www.graphviz.org
- - DOT Language:  http://www.graphviz.org/doc/info/lang.html
-"""
-
-from _typeshed import Incomplete
-from collections.abc import Callable, Hashable
-from io import TextIOBase
-from typing_extensions import TypeAlias
-=======
 from _typeshed import OpenBinaryModeUpdating, OpenTextModeReading, OpenTextModeWriting, SupportsWrite
 from collections.abc import Callable
 from typing import IO, Any, Protocol, TypeVar, type_check_only
->>>>>>> ea394101
 
 from networkx.classes.graph import Graph, _Node
 from networkx.utils.backends import _dispatchable
@@ -43,128 +16,6 @@
     def open(self, *, mode: _ModeT_contra) -> _FileT_co: ...
 
 @_dispatchable
-<<<<<<< HEAD
-def from_agraph(A, create_using=None) -> Graph[Incomplete]:
-    """
-    Returns a NetworkX Graph or DiGraph from a PyGraphviz graph.
-
-    Parameters
-    ----------
-    A : PyGraphviz AGraph
-      A graph created with PyGraphviz
-
-    create_using : NetworkX graph constructor, optional (default=None)
-       Graph type to create. If graph instance, then cleared before populated.
-       If `None`, then the appropriate Graph type is inferred from `A`.
-
-    Examples
-    --------
-    >>> K5 = nx.complete_graph(5)
-    >>> A = nx.nx_agraph.to_agraph(K5)
-    >>> G = nx.nx_agraph.from_agraph(A)
-
-    Notes
-    -----
-    The Graph G will have a dictionary G.graph_attr containing
-    the default graphviz attributes for graphs, nodes and edges.
-
-    Default node attributes will be in the dictionary G.node_attr
-    which is keyed by node.
-
-    Edge attributes will be returned as edge data in G.  With
-    edge_attr=False the edge data will be the Graphviz edge weight
-    attribute or the value 1 if no edge weight attribute is found.
-    """
-    ...
-def to_agraph(N: Graph[Hashable]) -> _AGraph:
-    """
-    Returns a pygraphviz graph from a NetworkX graph N.
-
-    Parameters
-    ----------
-    N : NetworkX graph
-      A graph created with NetworkX
-
-    Examples
-    --------
-    >>> K5 = nx.complete_graph(5)
-    >>> A = nx.nx_agraph.to_agraph(K5)
-
-    Notes
-    -----
-    If N has an dict N.graph_attr an attempt will be made first
-    to copy properties attached to the graph (see from_agraph)
-    and then updated with the calling arguments if any.
-    """
-    ...
-def write_dot(G: Graph[Hashable], path: str | TextIOBase) -> None:
-    """
-    Write NetworkX graph G to Graphviz dot format on path.
-
-    Parameters
-    ----------
-    G : graph
-       A networkx graph
-    path : filename
-       Filename or file handle to write
-
-    Notes
-    -----
-    To use a specific graph layout, call ``A.layout`` prior to `write_dot`.
-    Note that some graphviz layouts are not guaranteed to be deterministic,
-    see https://gitlab.com/graphviz/graphviz/-/issues/1767 for more info.
-    """
-    ...
-@_dispatchable
-def read_dot(path: str | TextIOBase) -> Graph[Incomplete]:
-    """
-    Returns a NetworkX graph from a dot file on path.
-
-    Parameters
-    ----------
-    path : file or string
-       File name or file handle to read.
-    """
-    ...
-def graphviz_layout(
-    G: Graph[_Node], prog: str = "neato", root: str | None = None, args: str = ""
-) -> dict[_Node, tuple[float, float]]:
-    """
-    Create node positions for G using Graphviz.
-
-    Parameters
-    ----------
-    G : NetworkX graph
-      A graph created with NetworkX
-    prog : string
-      Name of Graphviz layout program
-    root : string, optional
-      Root node for twopi layout
-    args : string, optional
-      Extra arguments to Graphviz layout program
-
-    Returns
-    -------
-    Dictionary of x, y, positions keyed by node.
-
-    Examples
-    --------
-    >>> G = nx.petersen_graph()
-    >>> pos = nx.nx_agraph.graphviz_layout(G)
-    >>> pos = nx.nx_agraph.graphviz_layout(G, prog="dot")
-
-    Notes
-    -----
-    This is a wrapper for pygraphviz_layout.
-
-    Note that some graphviz layouts are not guaranteed to be deterministic,
-    see https://gitlab.com/graphviz/graphviz/-/issues/1767 for more info.
-    """
-    ...
-
-pygraphviz_layout = graphviz_layout
-
-=======
 def from_agraph(
     A: AGraph, create_using: Graph[_Node] | type[Graph[_Node]] | None = None
 ) -> Graph[_Node]: ...  # type of node cannot be known statically
@@ -182,7 +33,6 @@
 def pygraphviz_layout(
     G: Graph[_Node], prog: str = "neato", root: str | None = None, args: str = ""
 ) -> dict[_Node, tuple[float, float]]: ...
->>>>>>> ea394101
 def view_pygraphviz(
     G: Graph[_Node],
     # From implementation looks like Callable could return object since it's always immediately stringified
@@ -194,54 +44,4 @@
     suffix: str = "",
     path: str | SupportsWrite[bytes] | _SupportsOpen[OpenBinaryModeUpdating, SupportsWrite[bytes]] | None = None,
     show: bool = True,
-<<<<<<< HEAD
-):
-    """
-    Views the graph G using the specified layout algorithm.
-
-    Parameters
-    ----------
-    G : NetworkX graph
-        The machine to draw.
-    edgelabel : str, callable, None
-        If a string, then it specifies the edge attribute to be displayed
-        on the edge labels. If a callable, then it is called for each
-        edge and it should return the string to be displayed on the edges.
-        The function signature of `edgelabel` should be edgelabel(data),
-        where `data` is the edge attribute dictionary.
-    prog : string
-        Name of Graphviz layout program.
-    args : str
-        Additional arguments to pass to the Graphviz layout program.
-    suffix : str
-        If `filename` is None, we save to a temporary file.  The value of
-        `suffix` will appear at the tail end of the temporary filename.
-    path : str, None
-        The filename used to save the image.  If None, save to a temporary
-        file.  File formats are the same as those from pygraphviz.agraph.draw.
-        Filenames ending in .gz or .bz2 will be compressed.
-    show : bool, default = True
-        Whether to display the graph with :mod:`PIL.Image.show`,
-        default is `True`. If `False`, the rendered graph is still available
-        at `path`.
-
-    Returns
-    -------
-    path : str
-        The filename of the generated image.
-    A : PyGraphviz graph
-        The PyGraphviz graph instance used to generate the image.
-
-    Notes
-    -----
-    If this function is called in succession too quickly, sometimes the
-    image is not displayed. So you might consider time.sleep(.5) between
-    calls if you experience problems.
-
-    Note that some graphviz layouts are not guaranteed to be deterministic,
-    see https://gitlab.com/graphviz/graphviz/-/issues/1767 for more info.
-    """
-    ...
-=======
-) -> tuple[str, AGraph]: ...
->>>>>>> ea394101
+) -> tuple[str, AGraph]: ...