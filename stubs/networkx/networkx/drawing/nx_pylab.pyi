--- conflicted
+++ resolved
@@ -20,66 +20,6 @@
 from _typeshed import Incomplete
 from collections.abc import Collection
 
-<<<<<<< HEAD
-def draw(G, pos: Incomplete | None = None, ax: Incomplete | None = None, **kwds) -> None:
-    """
-    Draw the graph G with Matplotlib.
-
-    Draw the graph as a simple representation with no node
-    labels or edge labels and using the full Matplotlib figure area
-    and no axis labels by default.  See draw_networkx() for more
-    full-featured drawing that allows title, axis labels etc.
-
-    Parameters
-    ----------
-    G : graph
-        A networkx graph
-
-    pos : dictionary, optional
-        A dictionary with nodes as keys and positions as values.
-        If not specified a spring layout positioning will be computed.
-        See :py:mod:`networkx.drawing.layout` for functions that
-        compute node positions.
-
-    ax : Matplotlib Axes object, optional
-        Draw the graph in specified Matplotlib axes.
-
-    kwds : optional keywords
-        See networkx.draw_networkx() for a description of optional keywords.
-
-    Examples
-    --------
-    >>> G = nx.dodecahedral_graph()
-    >>> nx.draw(G)
-    >>> nx.draw(G, pos=nx.spring_layout(G))  # use spring layout
-
-    See Also
-    --------
-    draw_networkx
-    draw_networkx_nodes
-    draw_networkx_edges
-    draw_networkx_labels
-    draw_networkx_edge_labels
-
-    Notes
-    -----
-    This function has the same name as pylab.draw and pyplot.draw
-    so beware when using `from networkx import *`
-
-    since you might overwrite the pylab.draw function.
-
-    With pyplot use
-
-    >>> import matplotlib.pyplot as plt
-    >>> G = nx.dodecahedral_graph()
-    >>> nx.draw(G)  # networkx draw()
-    >>> plt.draw()  # pyplot draw()
-
-    Also see the NetworkX drawing examples at
-    https://networkx.org/documentation/latest/auto_examples/index.html
-    """
-    ...
-=======
 __all__ = [
     "draw",
     "draw_networkx",
@@ -98,7 +38,6 @@
 ]
 
 def draw(G, pos: Incomplete | None = None, ax: Incomplete | None = None, **kwds) -> None: ...
->>>>>>> 9a0ad919
 def draw_networkx(
     G, pos: Incomplete | None = None, arrows: Incomplete | None = None, with_labels: bool = True, **kwds
 ) -> None:
@@ -662,388 +601,6 @@
     nodelist: list[Incomplete] | None = None,
     connectionstyle: str = "arc3",
     hide_ticks: bool = True,
-<<<<<<< HEAD
-):
-    """
-    Draw edge labels.
-
-    Parameters
-    ----------
-    G : graph
-        A networkx graph
-
-    pos : dictionary
-        A dictionary with nodes as keys and positions as values.
-        Positions should be sequences of length 2.
-
-    edge_labels : dictionary (default=None)
-        Edge labels in a dictionary of labels keyed by edge two-tuple.
-        Only labels for the keys in the dictionary are drawn.
-
-    label_pos : float (default=0.5)
-        Position of edge label along edge (0=head, 0.5=center, 1=tail)
-
-    font_size : int (default=10)
-        Font size for text labels
-
-    font_color : color (default='k' black)
-        Font color string. Color can be string or rgb (or rgba) tuple of
-        floats from 0-1.
-
-    font_weight : string (default='normal')
-        Font weight
-
-    font_family : string (default='sans-serif')
-        Font family
-
-    alpha : float or None (default=None)
-        The text transparency
-
-    bbox : Matplotlib bbox, optional
-        Specify text box properties (e.g. shape, color etc.) for edge labels.
-        Default is {boxstyle='round', ec=(1.0, 1.0, 1.0), fc=(1.0, 1.0, 1.0)}.
-
-    horizontalalignment : string (default='center')
-        Horizontal alignment {'center', 'right', 'left'}
-
-    verticalalignment : string (default='center')
-        Vertical alignment {'center', 'top', 'bottom', 'baseline', 'center_baseline'}
-
-    ax : Matplotlib Axes object, optional
-        Draw the graph in the specified Matplotlib axes.
-
-    rotate : bool (default=True)
-        Rotate edge labels to lie parallel to edges
-
-    clip_on : bool (default=True)
-        Turn on clipping of edge labels at axis boundaries
-
-    node_size : scalar or array (default=300)
-        Size of nodes.  If an array it must be the same length as nodelist.
-
-    nodelist : list, optional (default=G.nodes())
-       This provides the node order for the `node_size` array (if it is an array).
-
-    connectionstyle : string or iterable of strings (default="arc3")
-        Pass the connectionstyle parameter to create curved arc of rounding
-        radius rad. For example, connectionstyle='arc3,rad=0.2'.
-        See `matplotlib.patches.ConnectionStyle` and
-        `matplotlib.patches.FancyArrowPatch` for more info.
-        If Iterable, index indicates i'th edge key of MultiGraph
-
-    hide_ticks : bool, optional
-        Hide ticks of axes. When `True` (the default), ticks and ticklabels
-        are removed from the axes. To set ticks and tick labels to the pyplot default,
-        use ``hide_ticks=False``.
-
-    Returns
-    -------
-    dict
-        `dict` of labels keyed by edge
-
-    Examples
-    --------
-    >>> G = nx.dodecahedral_graph()
-    >>> edge_labels = nx.draw_networkx_edge_labels(G, pos=nx.spring_layout(G))
-
-    Also see the NetworkX drawing examples at
-    https://networkx.org/documentation/latest/auto_examples/index.html
-
-    See Also
-    --------
-    draw
-    draw_networkx
-    draw_networkx_nodes
-    draw_networkx_edges
-    draw_networkx_labels
-    """
-    ...
-def draw_circular(G, **kwargs) -> None:
-    """
-    Draw the graph `G` with a circular layout.
-
-    This is a convenience function equivalent to::
-
-        nx.draw(G, pos=nx.circular_layout(G), **kwargs)
-
-    Parameters
-    ----------
-    G : graph
-        A networkx graph
-
-    kwargs : optional keywords
-        See `draw_networkx` for a description of optional keywords.
-
-    Notes
-    -----
-    The layout is computed each time this function is called. For
-    repeated drawing it is much more efficient to call
-    `~networkx.drawing.layout.circular_layout` directly and reuse the result::
-
-        >>> G = nx.complete_graph(5)
-        >>> pos = nx.circular_layout(G)
-        >>> nx.draw(G, pos=pos)  # Draw the original graph
-        >>> # Draw a subgraph, reusing the same node positions
-        >>> nx.draw(G.subgraph([0, 1, 2]), pos=pos, node_color="red")
-
-    Examples
-    --------
-    >>> G = nx.path_graph(5)
-    >>> nx.draw_circular(G)
-
-    See Also
-    --------
-    :func:`~networkx.drawing.layout.circular_layout`
-    """
-    ...
-def draw_kamada_kawai(G, **kwargs) -> None:
-    """
-    Draw the graph `G` with a Kamada-Kawai force-directed layout.
-
-    This is a convenience function equivalent to::
-
-        nx.draw(G, pos=nx.kamada_kawai_layout(G), **kwargs)
-
-    Parameters
-    ----------
-    G : graph
-        A networkx graph
-
-    kwargs : optional keywords
-        See `draw_networkx` for a description of optional keywords.
-
-    Notes
-    -----
-    The layout is computed each time this function is called.
-    For repeated drawing it is much more efficient to call
-    `~networkx.drawing.layout.kamada_kawai_layout` directly and reuse the
-    result::
-
-        >>> G = nx.complete_graph(5)
-        >>> pos = nx.kamada_kawai_layout(G)
-        >>> nx.draw(G, pos=pos)  # Draw the original graph
-        >>> # Draw a subgraph, reusing the same node positions
-        >>> nx.draw(G.subgraph([0, 1, 2]), pos=pos, node_color="red")
-
-    Examples
-    --------
-    >>> G = nx.path_graph(5)
-    >>> nx.draw_kamada_kawai(G)
-
-    See Also
-    --------
-    :func:`~networkx.drawing.layout.kamada_kawai_layout`
-    """
-    ...
-def draw_random(G, **kwargs) -> None:
-    """
-    Draw the graph `G` with a random layout.
-
-    This is a convenience function equivalent to::
-
-        nx.draw(G, pos=nx.random_layout(G), **kwargs)
-
-    Parameters
-    ----------
-    G : graph
-        A networkx graph
-
-    kwargs : optional keywords
-        See `draw_networkx` for a description of optional keywords.
-
-    Notes
-    -----
-    The layout is computed each time this function is called.
-    For repeated drawing it is much more efficient to call
-    `~networkx.drawing.layout.random_layout` directly and reuse the result::
-
-        >>> G = nx.complete_graph(5)
-        >>> pos = nx.random_layout(G)
-        >>> nx.draw(G, pos=pos)  # Draw the original graph
-        >>> # Draw a subgraph, reusing the same node positions
-        >>> nx.draw(G.subgraph([0, 1, 2]), pos=pos, node_color="red")
-
-    Examples
-    --------
-    >>> G = nx.lollipop_graph(4, 3)
-    >>> nx.draw_random(G)
-
-    See Also
-    --------
-    :func:`~networkx.drawing.layout.random_layout`
-    """
-    ...
-def draw_spectral(G, **kwargs) -> None:
-    """
-    Draw the graph `G` with a spectral 2D layout.
-
-    This is a convenience function equivalent to::
-
-        nx.draw(G, pos=nx.spectral_layout(G), **kwargs)
-
-    For more information about how node positions are determined, see
-    `~networkx.drawing.layout.spectral_layout`.
-
-    Parameters
-    ----------
-    G : graph
-        A networkx graph
-
-    kwargs : optional keywords
-        See `draw_networkx` for a description of optional keywords.
-
-    Notes
-    -----
-    The layout is computed each time this function is called.
-    For repeated drawing it is much more efficient to call
-    `~networkx.drawing.layout.spectral_layout` directly and reuse the result::
-
-        >>> G = nx.complete_graph(5)
-        >>> pos = nx.spectral_layout(G)
-        >>> nx.draw(G, pos=pos)  # Draw the original graph
-        >>> # Draw a subgraph, reusing the same node positions
-        >>> nx.draw(G.subgraph([0, 1, 2]), pos=pos, node_color="red")
-
-    Examples
-    --------
-    >>> G = nx.path_graph(5)
-    >>> nx.draw_spectral(G)
-
-    See Also
-    --------
-    :func:`~networkx.drawing.layout.spectral_layout`
-    """
-    ...
-def draw_spring(G, **kwargs) -> None:
-    """
-    Draw the graph `G` with a spring layout.
-
-    This is a convenience function equivalent to::
-
-        nx.draw(G, pos=nx.spring_layout(G), **kwargs)
-
-    Parameters
-    ----------
-    G : graph
-        A networkx graph
-
-    kwargs : optional keywords
-        See `draw_networkx` for a description of optional keywords.
-
-    Notes
-    -----
-    `~networkx.drawing.layout.spring_layout` is also the default layout for
-    `draw`, so this function is equivalent to `draw`.
-
-    The layout is computed each time this function is called.
-    For repeated drawing it is much more efficient to call
-    `~networkx.drawing.layout.spring_layout` directly and reuse the result::
-
-        >>> G = nx.complete_graph(5)
-        >>> pos = nx.spring_layout(G)
-        >>> nx.draw(G, pos=pos)  # Draw the original graph
-        >>> # Draw a subgraph, reusing the same node positions
-        >>> nx.draw(G.subgraph([0, 1, 2]), pos=pos, node_color="red")
-
-    Examples
-    --------
-    >>> G = nx.path_graph(20)
-    >>> nx.draw_spring(G)
-
-    See Also
-    --------
-    draw
-    :func:`~networkx.drawing.layout.spring_layout`
-    """
-    ...
-def draw_shell(G, nlist: Incomplete | None = None, **kwargs) -> None:
-    """
-    Draw networkx graph `G` with shell layout.
-
-    This is a convenience function equivalent to::
-
-        nx.draw(G, pos=nx.shell_layout(G, nlist=nlist), **kwargs)
-
-    Parameters
-    ----------
-    G : graph
-        A networkx graph
-
-    nlist : list of list of nodes, optional
-        A list containing lists of nodes representing the shells.
-        Default is `None`, meaning all nodes are in a single shell.
-        See `~networkx.drawing.layout.shell_layout` for details.
-
-    kwargs : optional keywords
-        See `draw_networkx` for a description of optional keywords.
-
-    Notes
-    -----
-    The layout is computed each time this function is called.
-    For repeated drawing it is much more efficient to call
-    `~networkx.drawing.layout.shell_layout` directly and reuse the result::
-
-        >>> G = nx.complete_graph(5)
-        >>> pos = nx.shell_layout(G)
-        >>> nx.draw(G, pos=pos)  # Draw the original graph
-        >>> # Draw a subgraph, reusing the same node positions
-        >>> nx.draw(G.subgraph([0, 1, 2]), pos=pos, node_color="red")
-
-    Examples
-    --------
-    >>> G = nx.path_graph(4)
-    >>> shells = [[0], [1, 2, 3]]
-    >>> nx.draw_shell(G, nlist=shells)
-
-    See Also
-    --------
-    :func:`~networkx.drawing.layout.shell_layout`
-    """
-    ...
-def draw_planar(G, **kwargs) -> None:
-    """
-    Draw a planar networkx graph `G` with planar layout.
-
-    This is a convenience function equivalent to::
-
-        nx.draw(G, pos=nx.planar_layout(G), **kwargs)
-
-    Parameters
-    ----------
-    G : graph
-        A planar networkx graph
-
-    kwargs : optional keywords
-        See `draw_networkx` for a description of optional keywords.
-
-    Raises
-    ------
-    NetworkXException
-        When `G` is not planar
-
-    Notes
-    -----
-    The layout is computed each time this function is called.
-    For repeated drawing it is much more efficient to call
-    `~networkx.drawing.layout.planar_layout` directly and reuse the result::
-
-        >>> G = nx.path_graph(5)
-        >>> pos = nx.planar_layout(G)
-        >>> nx.draw(G, pos=pos)  # Draw the original graph
-        >>> # Draw a subgraph, reusing the same node positions
-        >>> nx.draw(G.subgraph([0, 1, 2]), pos=pos, node_color="red")
-
-    Examples
-    --------
-    >>> G = nx.path_graph(4)
-    >>> nx.draw_planar(G)
-
-    See Also
-    --------
-    :func:`~networkx.drawing.layout.planar_layout`
-    """
-    ...
-=======
 ): ...
 def draw_circular(G, **kwargs) -> None: ...
 def draw_kamada_kawai(G, **kwargs) -> None: ...
@@ -1052,5 +609,4 @@
 def draw_spring(G, **kwargs) -> None: ...
 def draw_shell(G, nlist: Incomplete | None = None, **kwargs) -> None: ...
 def draw_planar(G, **kwargs) -> None: ...
-def draw_forceatlas2(G, **kwargs) -> None: ...
->>>>>>> 9a0ad919
+def draw_forceatlas2(G, **kwargs) -> None: ...