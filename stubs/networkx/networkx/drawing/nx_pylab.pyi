<<<<<<< HEAD
"""
**********
Matplotlib
**********

Draw networks with matplotlib.

Examples
--------
>>> G = nx.complete_graph(5)
>>> nx.draw(G)

See Also
--------
 - :doc:`matplotlib <matplotlib:index>`
 - :func:`matplotlib.pyplot.scatter`
 - :obj:`matplotlib.patches.FancyArrowPatch`
"""

from _typeshed import Incomplete
from collections.abc import Collection, Iterable, Sequence
=======
from _typeshed import Incomplete, SupportsItems
from collections.abc import Callable, Collection, Hashable, Iterable, Mapping, Sequence
from typing import Any, Generic, Literal, TypedDict, TypeVar, overload, type_check_only
from typing_extensions import TypeAlias, Unpack
>>>>>>> d270bb0d

import numpy as np
from matplotlib.axes import Axes  # type: ignore[import-not-found]
from matplotlib.collections import LineCollection, PathCollection  # type: ignore[import-not-found]
from matplotlib.colors import Colormap  # type: ignore[import-not-found]
from matplotlib.patches import FancyArrowPatch  # type: ignore[import-not-found]
from matplotlib.text import Text  # type: ignore[import-not-found]
from matplotlib.typing import ColorType  # type: ignore[import-not-found]
from networkx._typing import Array2D
from networkx.classes.digraph import DiGraph
from networkx.classes.graph import Graph, _Node

__all__ = [
    "display",
    "apply_matplotlib_colors",
    "draw",
    "draw_networkx",
    "draw_networkx_nodes",
    "draw_networkx_edges",
    "draw_networkx_labels",
    "draw_networkx_edge_labels",
    "draw_bipartite",
    "draw_circular",
    "draw_kamada_kawai",
    "draw_random",
    "draw_spectral",
    "draw_spring",
    "draw_planar",
    "draw_shell",
    "draw_forceatlas2",
]

_G = TypeVar("_G", bound=Graph[Any])

# types from matplotlib
_FontSize: TypeAlias = Literal["xx-small", "x-small", "small", "medium", "large", "x-large", "xx-large"] | float
_FontWeight: TypeAlias = (
    Literal[
        "ultralight",
        "light",
        "normal",
        "regular",
        "book",
        "medium",
        "roman",
        "semibold",
        "demibold",
        "demi",
        "bold",
        "heavy",
        "extra bold",
        "black",
    ]
    | int
)
_HAlign: TypeAlias = Literal["left", "center", "right"]
_VAlign: TypeAlias = Literal["baseline", "bottom", "center", "center_baseline", "top"]

@type_check_only
class _DrawNetworkxKwds(TypedDict, Generic[_Node], total=False):
    # draw nodes keywords; keep in sync with draw_networkx_nodes
    node_color: ColorType | Collection[ColorType] | Collection[float]
    cmap: str | Colormap | None
    vmin: float | None
    vmax: float | None
    linewidths: float | Collection[float] | None
    edgecolors: Literal["face", "none"] | ColorType | Collection[ColorType] | Collection[float] | None
    margins: float | tuple[float, float] | None
    # draw edges keywords; keep in sync with draw_networkx_edges
    edgelist: Collection[_Node | Hashable] | None  # (u, v, k) for multigraphs and (u, v) for simple graphs
    width: float | Collection[float]
    edge_color: ColorType | Collection[ColorType]
    style: str | Collection[str]
    arrowstyle: str | Collection[str] | None
    arrowsize: float | list[int] | list[float]
    edge_cmap: Colormap | None
    edge_vmin: float | None
    edge_vmax: float | None
    connectionstyle: str | Iterable[str]
    min_source_margin: int | Collection[int]
    min_target_margin: int | Collection[int]
    # draw labels keywords; keep in sync with draw_networkx_labels
    labels: Mapping[_Node, object] | None
    font_size: _FontSize | Mapping[_Node, _FontSize]
    font_color: ColorType | Mapping[_Node, Colormap]
    font_family: str | Mapping[_Node, str]
    font_weight: _FontWeight | Mapping[_Node, _FontWeight]
    bbox: dict[str, Any] | None
    horizontalalignment: _HAlign
    verticalalignment: _VAlign
    clip_on: bool
    # common keywords
    nodelist: Sequence[_Node] | None
    node_size: float | Collection[float]
    node_shape: str
    alpha: float | Collection[float] | None
    label: str | None
    hide_ticks: bool

def apply_matplotlib_colors(
<<<<<<< HEAD
    G: Graph[_Node], src_attr: str, dest_attr: str, map, vmin: float | None = None, vmax: float | None = None, nodes: bool = True
) -> None:
    """
    Apply colors from a matplotlib colormap to a graph.

    Reads values from the `src_attr` and use a matplotlib colormap
    to produce a color. Write the color to `dest_attr`.

    Parameters
    ----------
    G : nx.Graph
        The graph to read and compute colors for.

    src_attr : str or other attribute name
        The name of the attribute to read from the graph.

    dest_attr : str or other attribute name
        The name of the attribute to write to on the graph.

    map : matplotlib.colormap
        The matplotlib colormap to use.

    vmin : float, default None
        The minimum value for scaling the colormap. If `None`, find the
        minimum value of `src_attr`.

    vmax : float, default None
        The maximum value for scaling the colormap. If `None`, find the
        maximum value of `src_attr`.

    nodes : bool, default True
        Whether the attribute names are edge attributes or node attributes.
    """
    ...
=======
    G: Graph[_Node],
    src_attr: str,
    dest_attr: str,
    map: str | Colormap,
    vmin: float | None = None,
    vmax: float | None = None,
    nodes: bool = True,
) -> None: ...
>>>>>>> d270bb0d
def display(
    G: _G,
    canvas: Axes | None = None,
    *,
    pos: str | Callable[[_G], Mapping[_Node, Collection[float]]] = ...,
    node_visible: str | bool = ...,
    node_color: str = ...,
    node_size: str | float = ...,
    node_label: str | bool = ...,
    node_shape: str = ...,
    node_alpha: str = ...,
    node_border_width: str = ...,
    node_border_color: str = ...,
    edge_visible: str | bool = ...,
    edge_width: str | int = ...,
    edge_color: str | ColorType = ...,
    edge_label: str = ...,
    edge_style: str = ...,
    edge_alpha: str | float = ...,
    arrowstyle: str = ...,
    arrowsize: str | int = ...,
    edge_curvature: str = ...,
    edge_source_margin: str | int = ...,
    edge_target_margin: str | int = ...,
    hide_ticks: bool = True,
<<<<<<< HEAD
):
    """
    Draw the graph G.

    Draw the graph as a collection of nodes connected by edges.
    The exact details of what the graph looks like are controled by the below
    attributes. All nodes and nodes at the end of visible edges must have a
    position set, but nearly all other node and edge attributes are options and
    nodes or edges missing the attribute will use the default listed below. A more
    complete discription of each parameter is given below this summary.

    .. list-table:: Default Visualization Attributes
        :widths: 25 25 50
        :header-rows: 1

        * - Parameter
          - Default Attribute
          - Default Value
        * - pos
          - `"pos"`
          - If there is not position, a layout will be calculated with `nx.spring_layout`.
        * - node_visible
          - `"visible"`
          - True
        * - node_color
          - `"color"`
          - #1f78b4
        * - node_size
          - `"size"`
          - 300
        * - node_label
          - `"label"`
          - Dict describing the node label. Defaults create a black text with
            the node name as the label. The dict respects these keys and defaults:

            * size : 12
            * color : black
            * family : sans serif
            * weight : normal
            * alpha : 1.0
            * h_align : center
            * v_align : center
            * bbox : Dict describing a `matplotlib.patches.FancyBboxPatch`.
              Default is None.

        * - node_shape
          - `"shape"`
          - "o"
        * - node_alpha
          - `"alpha"`
          - 1.0
        * - node_border_width
          - `"border_width"`
          - 1.0
        * - node_border_color
          - `"border_color"`
          - Matching node_color
        * - edge_visible
          - `"visible"`
          - True
        * - edge_width
          - `"width"`
          - 1.0
        * - edge_color
          - `"color"`
          - Black (#000000)
        * - edge_label
          - `"label"`
          - Dict describing the edge label. Defaults create black text with a
            white bounding box. The dictionary respects these keys and defaults:

            * size : 12
            * color : black
            * family : sans serif
            * weight : normal
            * alpha : 1.0
            * bbox : Dict describing a `matplotlib.patches.FancyBboxPatch`.
              Default {"boxstyle": "round", "ec": (1.0, 1.0, 1.0), "fc": (1.0, 1.0, 1.0)}
            * h_align : "center"
            * v_align : "center"
            * pos : 0.5
            * rotate : True

        * - edge_style
          - `"style"`
          - "-"
        * - edge_alpha
          - `"alpha"`
          - 1.0
        * - arrowstyle
          - `"arrowstyle"`
          - ``"-|>"`` if `G` is directed else ``"-"``
        * - arrowsize
          - `"arrowsize"`
          - 10 if `G` is directed else 0
        * - edge_curvature
          - `"curvature"`
          - arc3
        * - edge_source_margin
          - `"source_margin"`
          - 0
        * - edge_target_margin
          - `"target_margin"`
          - 0

    Parameters
    ----------
    G : graph
        A networkx graph

    canvas : Matplotlib Axes object, optional
        Draw the graph in specified Matplotlib axes

    pos : string or function, default "pos"
        A string naming the node attribute storing the position of nodes as a tuple.
        Or a function to be called with input `G` which returns the layout as a dict keyed
        by node to position tuple like the NetworkX layout functions.
        If no nodes in the graph has the attribute, a spring layout is calculated.

    node_visible : string or bool, default visible
        A string naming the node attribute which stores if a node should be drawn.
        If `True`, all nodes will be visible while if `False` no nodes will be visible.
        If incomplete, nodes missing this attribute will be shown by default.

    node_color : string, default "color"
        A string naming the node attribute which stores the color of each node.
        Visible nodes without this attribute will use '#1f78b4' as a default.

    node_size : string or number, default "size"
        A string naming the node attribute which stores the size of each node.
        Visible nodes without this attribute will use a default size of 300.

    node_label : string or bool, default "label"
        A string naming the node attribute which stores the label of each node.
        The attribute value can be a string, False (no label for that node),
        True (the node is the label) or a dict keyed by node to the label.

        If a dict is specified, these keys are read to further control the label:

        * label : The text of the label; default: name of the node
        * size : Font size of the label; default: 12
        * color : Font color of the label; default: black
        * family : Font family of the label; default: "sans-serif"
        * weight : Font weight of the label; default: "normal"
        * alpha : Alpha value of the label; default: 1.0
        * h_align : The horizontal alignment of the label.
            one of "left", "center", "right"; default: "center"
        * v_align : The vertical alignment of the label.
            one of "top", "center", "bottom"; default: "center"
        * bbox : A dict of parameters for `matplotlib.patches.FancyBboxPatch`.

        Visible nodes without this attribute will be treated as if the value was True.

    node_shape : string, default "shape"
        A string naming the node attribute which stores the label of each node.
        The values of this attribute are expected to be one of the matplotlib shapes,
        one of 'so^>v<dph8'. Visible nodes without this attribute will use 'o'.

    node_alpha : string, default "alpha"
        A string naming the node attribute which stores the alpha of each node.
        The values of this attribute are expected to be floats between 0.0 and 1.0.
        Visible nodes without this attribute will be treated as if the value was 1.0.

    node_border_width : string, default "border_width"
        A string naming the node attribute storing the width of the border of the node.
        The values of this attribute are expected to be numeric. Visible nodes without
        this attribute will use the assumed default of 1.0.

    node_border_color : string, default "border_color"
        A string naming the node attribute which storing the color of the border of the node.
        Visible nodes missing this attribute will use the final node_color value.

    edge_visible : string or bool, default "visible"
        A string nameing the edge attribute which stores if an edge should be drawn.
        If `True`, all edges will be drawn while if `False` no edges will be visible.
        If incomplete, edges missing this attribute will be shown by default. Values
        of this attribute are expected to be booleans.

    edge_width : string or int, default "width"
        A string nameing the edge attribute which stores the width of each edge.
        Visible edges without this attribute will use a default width of 1.0.

    edge_color : string or color, default "color"
        A string nameing the edge attribute which stores of color of each edge.
        Visible edges without this attribute will be drawn black. Each color can be
        a string or rgb (or rgba) tuple of floats from 0.0 to 1.0.

    edge_label : string, default "label"
        A string naming the edge attribute which stores the label of each edge.
        The values of this attribute can be a string, number or False or None. In
        the latter two cases, no edge label is displayed.

        If a dict is specified, these keys are read to further control the label:

        * label : The text of the label, or the name of an edge attribute holding the label.
        * size : Font size of the label; default: 12
        * color : Font color of the label; default: black
        * family : Font family of the label; default: "sans-serif"
        * weight : Font weight of the label; default: "normal"
        * alpha : Alpha value of the label; default: 1.0
        * h_align : The horizontal alignment of the label.
            one of "left", "center", "right"; default: "center"
        * v_align : The vertical alignment of the label.
            one of "top", "center", "bottom"; default: "center"
        * bbox : A dict of parameters for `matplotlib.patches.FancyBboxPatch`.
        * rotate : Whether to rotate labels to lie parallel to the edge, default: True.
        * pos : A float showing how far along the edge to put the label; default: 0.5.

    edge_style : string, default "style"
        A string naming the edge attribute which stores the style of each edge.
        Visible edges without this attribute will be drawn solid. Values of this
        attribute can be line styles, e.g. '-', '--', '-.' or ':' or words like 'solid'
        or 'dashed'. If no edge in the graph has this attribute and it is a non-default
        value, assume that it describes the edge style for all edges in the graph.

    edge_alpha : string or float, default "alpha"
        A string naming the edge attribute which stores the alpha value of each edge.
        Visible edges without this attribute will use an alpha value of 1.0.

    arrowstyle : string, default "arrow"
        A string naming the edge attribute which stores the type of arrowhead to use for
        each edge. Visible edges without this attribute use ``"-"`` for undirected graphs
        and ``"-|>"`` for directed graphs.

        See `matplotlib.patches.ArrowStyle` for more options

    arrowsize : string or int, default "arrow_size"
        A string naming the edge attribute which stores the size of the arrowhead for each
        edge. Visible edges without this attribute will use a default value of 10.

    edge_curvature : string, default "curvature"
       A string naming the edge attribute storing the curvature and connection style
       of each edge. Visible edges without this attribute will use "arc3" as a default
       value, resulting an a straight line between the two nodes. Curvature can be given
       as 'arc3,rad=0.2' to specify both the style and radius of curvature.

       Please see `matplotlib.patches.ConnectionStyle` and
       `matplotlib.patches.FancyArrowPatch` for more information.

    edge_source_margin : string or int, default "source_margin"
        A string naming the edge attribute which stores the minimum margin (gap) between
        the source node and the start of the edge. Visible edges without this attribute
        will use a default value of 0.

    edge_target_margin : string or int, default "target_margin"
        A string naming the edge attribute which stores the minimumm margin (gap) between
        the target node and the end of the edge. Visible edges without this attribute
        will use a default value of 0.

    hide_ticks : bool, default True
        Weather to remove the ticks from the axes of the matplotlib object.

    Raises
    ------
    NetworkXError
        If a node or edge is missing a required parameter such as `pos` or
        if `display` receives an argument not listed above.

    ValueError
        If a node or edge has an invalid color format, i.e. not a color string,
        rgb tuple or rgba tuple.

    Returns
    -------
    The input graph. This is potentially useful for dispatching visualization
    functions.
    """
    ...
def draw(G: Graph[_Node], pos=None, ax=None, **kwds) -> None:
    """
    Draw the graph G with Matplotlib.

    Draw the graph as a simple representation with no node
    labels or edge labels and using the full Matplotlib figure area
    and no axis labels by default.  See draw_networkx() for more
    full-featured drawing that allows title, axis labels etc.

    Parameters
    ----------
    G : graph
        A networkx graph

    pos : dictionary, optional
        A dictionary with nodes as keys and positions as values.
        If not specified a spring layout positioning will be computed.
        See :py:mod:`networkx.drawing.layout` for functions that
        compute node positions.

    ax : Matplotlib Axes object, optional
        Draw the graph in specified Matplotlib axes.

    kwds : optional keywords
        See networkx.draw_networkx() for a description of optional keywords.

    Examples
    --------
    >>> G = nx.dodecahedral_graph()
    >>> nx.draw(G)
    >>> nx.draw(G, pos=nx.spring_layout(G))  # use spring layout

    See Also
    --------
    draw_networkx
    draw_networkx_nodes
    draw_networkx_edges
    draw_networkx_labels
    draw_networkx_edge_labels

    Notes
    -----
    This function has the same name as pylab.draw and pyplot.draw
    so beware when using `from networkx import *`

    since you might overwrite the pylab.draw function.

    With pyplot use

    >>> import matplotlib.pyplot as plt
    >>> G = nx.dodecahedral_graph()
    >>> nx.draw(G)  # networkx draw()
    >>> plt.draw()  # pyplot draw()

    Also see the NetworkX drawing examples at
    https://networkx.org/documentation/latest/auto_examples/index.html
    """
    ...
def draw_networkx(G: Graph[_Node], pos=None, arrows=None, with_labels: bool = True, **kwds) -> None:
    r"""
    Draw the graph G using Matplotlib.

    Draw the graph with Matplotlib with options for node positions,
    labeling, titles, and many other drawing features.
    See draw() for simple drawing without labels or axes.

    Parameters
    ----------
    G : graph
        A networkx graph

    pos : dictionary, optional
        A dictionary with nodes as keys and positions as values.
        If not specified a spring layout positioning will be computed.
        See :py:mod:`networkx.drawing.layout` for functions that
        compute node positions.

    arrows : bool or None, optional (default=None)
        If `None`, directed graphs draw arrowheads with
        `~matplotlib.patches.FancyArrowPatch`, while undirected graphs draw edges
        via `~matplotlib.collections.LineCollection` for speed.
        If `True`, draw arrowheads with FancyArrowPatches (bendable and stylish).
        If `False`, draw edges using LineCollection (linear and fast).
        For directed graphs, if True draw arrowheads.
        Note: Arrows will be the same color as edges.

    arrowstyle : str (default='-\|>' for directed graphs)
        For directed graphs, choose the style of the arrowsheads.
        For undirected graphs default to '-'

        See `matplotlib.patches.ArrowStyle` for more options.

    arrowsize : int or list (default=10)
        For directed graphs, choose the size of the arrow head's length and
        width. A list of values can be passed in to assign a different size for arrow head's length and width.
        See `matplotlib.patches.FancyArrowPatch` for attribute `mutation_scale`
        for more info.

    with_labels :  bool (default=True)
        Set to True to draw labels on the nodes.

    ax : Matplotlib Axes object, optional
        Draw the graph in the specified Matplotlib axes.

    nodelist : list (default=list(G))
        Draw only specified nodes

    edgelist : list (default=list(G.edges()))
        Draw only specified edges

    node_size : scalar or array (default=300)
        Size of nodes.  If an array is specified it must be the
        same length as nodelist.

    node_color : color or array of colors (default='#1f78b4')
        Node color. Can be a single color or a sequence of colors with the same
        length as nodelist. Color can be string or rgb (or rgba) tuple of
        floats from 0-1. If numeric values are specified they will be
        mapped to colors using the cmap and vmin,vmax parameters. See
        matplotlib.scatter for more details.

    node_shape :  string (default='o')
        The shape of the node.  Specification is as matplotlib.scatter
        marker, one of 'so^>v<dph8'.

    alpha : float or None (default=None)
        The node and edge transparency

    cmap : Matplotlib colormap, optional
        Colormap for mapping intensities of nodes

    vmin,vmax : float, optional
        Minimum and maximum for node colormap scaling

    linewidths : scalar or sequence (default=1.0)
        Line width of symbol border

    width : float or array of floats (default=1.0)
        Line width of edges

    edge_color : color or array of colors (default='k')
        Edge color. Can be a single color or a sequence of colors with the same
        length as edgelist. Color can be string or rgb (or rgba) tuple of
        floats from 0-1. If numeric values are specified they will be
        mapped to colors using the edge_cmap and edge_vmin,edge_vmax parameters.

    edge_cmap : Matplotlib colormap, optional
        Colormap for mapping intensities of edges

    edge_vmin,edge_vmax : floats, optional
        Minimum and maximum for edge colormap scaling

    style : string (default=solid line)
        Edge line style e.g.: '-', '--', '-.', ':'
        or words like 'solid' or 'dashed'.
        (See `matplotlib.patches.FancyArrowPatch`: `linestyle`)

    labels : dictionary (default=None)
        Node labels in a dictionary of text labels keyed by node

    font_size : int (default=12 for nodes, 10 for edges)
        Font size for text labels

    font_color : color (default='k' black)
        Font color string. Color can be string or rgb (or rgba) tuple of
        floats from 0-1.

    font_weight : string (default='normal')
        Font weight

    font_family : string (default='sans-serif')
        Font family

    label : string, optional
        Label for graph legend

    hide_ticks : bool, optional
        Hide ticks of axes. When `True` (the default), ticks and ticklabels
        are removed from the axes. To set ticks and tick labels to the pyplot default,
        use ``hide_ticks=False``.

    kwds : optional keywords
        See networkx.draw_networkx_nodes(), networkx.draw_networkx_edges(), and
        networkx.draw_networkx_labels() for a description of optional keywords.

    Notes
    -----
    For directed graphs, arrows  are drawn at the head end.  Arrows can be
    turned off with keyword arrows=False.

    Examples
    --------
    >>> G = nx.dodecahedral_graph()
    >>> nx.draw(G)
    >>> nx.draw(G, pos=nx.spring_layout(G))  # use spring layout

    >>> import matplotlib.pyplot as plt
    >>> limits = plt.axis("off")  # turn off axis

    Also see the NetworkX drawing examples at
    https://networkx.org/documentation/latest/auto_examples/index.html

    See Also
    --------
    draw
    draw_networkx_nodes
    draw_networkx_edges
    draw_networkx_labels
    draw_networkx_edge_labels
    """
    ...
def draw_networkx_nodes(
=======
) -> _G: ...
def draw(
    G: Graph[_Node],
    pos: Mapping[_Node, Collection[float]] | None = None,
    ax: Axes | None = None,
    *,
    with_labels: bool = ...,  # default depends on whether a label argument is passed
    **kwds: Unpack[_DrawNetworkxKwds[_Node]],
) -> None: ...
def draw_networkx(
    G: Graph[_Node],
    pos: Mapping[_Node, Collection[float]] | None = None,
    arrows: bool | None = None,
    with_labels: bool = True,
    *,
    ax: Axes | None = None,
    **kwds: Unpack[_DrawNetworkxKwds[_Node]],
) -> None: ...
def draw_networkx_nodes(  # keep in sync with _DrawNetworkxKwds above
    G: Graph[_Node],
    pos: Mapping[_Node, Collection[float]],
    nodelist: Collection[_Node] | None = None,
    node_size: float | Collection[float] = 300,
    node_color: ColorType | Collection[ColorType] | Collection[float] = "#1f78b4",
    node_shape: str = "o",
    alpha: float | Collection[float] | None = None,
    cmap: str | Colormap | None = None,
    vmin: float | None = None,
    vmax: float | None = None,
    ax: Axes | None = None,
    linewidths: float | Collection[float] | None = None,
    edgecolors: Literal["face", "none"] | ColorType | Collection[ColorType] | Collection[float] | None = None,
    label: str | None = None,
    margins: float | tuple[float, float] | None = None,
    hide_ticks: bool = True,
) -> PathCollection: ...
@overload  # arrows=None -> LineCollection if G is undirected, list[FancyArrowPatch] if G is directed
def draw_networkx_edges(  # keep in sync with _DrawNetworkxKwds above
>>>>>>> d270bb0d
    G: Graph[_Node],
    pos: Mapping[_Node, Collection[float]],
    edgelist: Collection[_Node | Hashable] | None = None,  # (u, v, k) for multigraphs and (u, v) for simple graphs
    width: float | Collection[float] = 1.0,
    edge_color: ColorType | Collection[ColorType] = "k",
    style: str | Collection[str] = "solid",
    alpha: float | Collection[float] | None = None,
    arrowstyle: str | Collection[str] | None = None,
    arrowsize: float | list[int] | list[float] = 10,  # documented as int, mpl accepts float
    edge_cmap: Colormap | None = None,
    edge_vmin: float | None = None,
    edge_vmax: float | None = None,
    ax: Axes | None = None,
    arrows: None = None,
    label: str | None = None,  # documented as str, mpl accepts any object as it calls str on it
    node_size: float | Collection[float] = 300,
    nodelist: Sequence[_Node] | None = None,
    node_shape: str = "o",
    connectionstyle: str | Iterable[str] = "arc3",
    min_source_margin: int | Collection[int] = 0,  # documented as int, mpl accepts float
    min_target_margin: int | Collection[int] = 0,  # documented as int, mpl accepts float
    hide_ticks: bool = True,
<<<<<<< HEAD
):
    """
    Draw the nodes of the graph G.

    This draws only the nodes of the graph G.

    Parameters
    ----------
    G : graph
        A networkx graph

    pos : dictionary
        A dictionary with nodes as keys and positions as values.
        Positions should be sequences of length 2.

    ax : Matplotlib Axes object, optional
        Draw the graph in the specified Matplotlib axes.

    nodelist : list (default list(G))
        Draw only specified nodes

    node_size : scalar or array (default=300)
        Size of nodes.  If an array it must be the same length as nodelist.

    node_color : color or array of colors (default='#1f78b4')
        Node color. Can be a single color or a sequence of colors with the same
        length as nodelist. Color can be string or rgb (or rgba) tuple of
        floats from 0-1. If numeric values are specified they will be
        mapped to colors using the cmap and vmin,vmax parameters. See
        matplotlib.scatter for more details.

    node_shape :  string (default='o')
        The shape of the node.  Specification is as matplotlib.scatter
        marker, one of 'so^>v<dph8'.

    alpha : float or array of floats (default=None)
        The node transparency.  This can be a single alpha value,
        in which case it will be applied to all the nodes of color. Otherwise,
        if it is an array, the elements of alpha will be applied to the colors
        in order (cycling through alpha multiple times if necessary).

    cmap : Matplotlib colormap (default=None)
        Colormap for mapping intensities of nodes

    vmin,vmax : floats or None (default=None)
        Minimum and maximum for node colormap scaling

    linewidths : [None | scalar | sequence] (default=1.0)
        Line width of symbol border

    edgecolors : [None | scalar | sequence] (default = node_color)
        Colors of node borders. Can be a single color or a sequence of colors with the
        same length as nodelist. Color can be string or rgb (or rgba) tuple of floats
        from 0-1. If numeric values are specified they will be mapped to colors
        using the cmap and vmin,vmax parameters. See `~matplotlib.pyplot.scatter` for more details.

    label : [None | string]
        Label for legend

    margins : float or 2-tuple, optional
        Sets the padding for axis autoscaling. Increase margin to prevent
        clipping for nodes that are near the edges of an image. Values should
        be in the range ``[0, 1]``. See :meth:`matplotlib.axes.Axes.margins`
        for details. The default is `None`, which uses the Matplotlib default.

    hide_ticks : bool, optional
        Hide ticks of axes. When `True` (the default), ticks and ticklabels
        are removed from the axes. To set ticks and tick labels to the pyplot default,
        use ``hide_ticks=False``.

    Returns
    -------
    matplotlib.collections.PathCollection
        `PathCollection` of the nodes.

    Examples
    --------
    >>> G = nx.dodecahedral_graph()
    >>> nodes = nx.draw_networkx_nodes(G, pos=nx.spring_layout(G))

    Also see the NetworkX drawing examples at
    https://networkx.org/documentation/latest/auto_examples/index.html

    See Also
    --------
    draw
    draw_networkx
    draw_networkx_edges
    draw_networkx_labels
    draw_networkx_edge_labels
    """
    ...
=======
) -> LineCollection | list[FancyArrowPatch]: ...
@overload  # directed graph and arrows=None -> list[FancyArrowPatch]
def draw_networkx_edges(
    G: DiGraph[_Node],
    pos: Mapping[_Node, Collection[float]],
    edgelist: Collection[_Node | Hashable] | None = None,  # (u, v, k) for multigraphs and (u, v) for simple graphs
    width: float | Collection[float] = 1.0,
    edge_color: ColorType | Collection[ColorType] = "k",
    style: str | Collection[str] = "solid",
    alpha: float | Collection[float] | None = None,
    arrowstyle: str | Collection[str] | None = None,
    arrowsize: float | list[int] | list[float] = 10,  # documented as int, mpl accepts float
    edge_cmap: Colormap | None = None,
    edge_vmin: float | None = None,
    edge_vmax: float | None = None,
    ax: Axes | None = None,
    arrows: None = None,
    label: str | None = None,  # documented as str, mpl accepts any object as it calls str on it
    node_size: float | Collection[float] = 300,
    nodelist: Sequence[_Node] | None = None,
    node_shape: str = "o",
    connectionstyle: str | Iterable[str] = "arc3",
    min_source_margin: int | Collection[int] = 0,  # documented as int, mpl accepts float
    min_target_margin: int | Collection[int] = 0,  # documented as int, mpl accepts float
    hide_ticks: bool = True,
) -> list[FancyArrowPatch]: ...
@overload  # arrows=True -> list[FancyArrowPatch]
>>>>>>> d270bb0d
def draw_networkx_edges(
    G: Graph[_Node],
    pos: Mapping[_Node, Collection[float]],
    edgelist: Collection[_Node | Hashable] | None = None,  # (u, v, k) for multigraphs and (u, v) for simple graphs
    width: float | Collection[float] = 1.0,
    edge_color: ColorType | Collection[ColorType] = "k",
    style: str | Collection[str] = "solid",
    alpha: float | Collection[float] | None = None,
    arrowstyle: str | Collection[str] | None = None,
    arrowsize: float | list[int] | list[float] = 10,  # documented as int, mpl accepts float
    edge_cmap: Colormap | None = None,
    edge_vmin: float | None = None,
    edge_vmax: float | None = None,
    ax: Axes | None = None,
    *,
    arrows: Literal[True],
    label: str | None = None,  # documented as str, mpl accepts any object as it calls str on it
    node_size: float | Collection[float] = 300,
    nodelist: Sequence[_Node] | None = None,
    node_shape: str = "o",
    connectionstyle: str | Iterable[str] = "arc3",
    min_source_margin: int | Collection[int] = 0,  # documented as int, mpl accepts float
    min_target_margin: int | Collection[int] = 0,  # documented as int, mpl accepts float
    hide_ticks: bool = True,
<<<<<<< HEAD
):
    r"""
    Draw the edges of the graph G.

    This draws only the edges of the graph G.

    Parameters
    ----------
    G : graph
        A networkx graph

    pos : dictionary
        A dictionary with nodes as keys and positions as values.
        Positions should be sequences of length 2.

    edgelist : collection of edge tuples (default=G.edges())
        Draw only specified edges

    width : float or array of floats (default=1.0)
        Line width of edges

    edge_color : color or array of colors (default='k')
        Edge color. Can be a single color or a sequence of colors with the same
        length as edgelist. Color can be string or rgb (or rgba) tuple of
        floats from 0-1. If numeric values are specified they will be
        mapped to colors using the edge_cmap and edge_vmin,edge_vmax parameters.

    style : string or array of strings (default='solid')
        Edge line style e.g.: '-', '--', '-.', ':'
        or words like 'solid' or 'dashed'.
        Can be a single style or a sequence of styles with the same
        length as the edge list.
        If less styles than edges are given the styles will cycle.
        If more styles than edges are given the styles will be used sequentially
        and not be exhausted.
        Also, `(offset, onoffseq)` tuples can be used as style instead of a strings.
        (See `matplotlib.patches.FancyArrowPatch`: `linestyle`)

    alpha : float or array of floats (default=None)
        The edge transparency.  This can be a single alpha value,
        in which case it will be applied to all specified edges. Otherwise,
        if it is an array, the elements of alpha will be applied to the colors
        in order (cycling through alpha multiple times if necessary).

    edge_cmap : Matplotlib colormap, optional
        Colormap for mapping intensities of edges

    edge_vmin,edge_vmax : floats, optional
        Minimum and maximum for edge colormap scaling

    ax : Matplotlib Axes object, optional
        Draw the graph in the specified Matplotlib axes.

    arrows : bool or None, optional (default=None)
        If `None`, directed graphs draw arrowheads with
        `~matplotlib.patches.FancyArrowPatch`, while undirected graphs draw edges
        via `~matplotlib.collections.LineCollection` for speed.
        If `True`, draw arrowheads with FancyArrowPatches (bendable and stylish).
        If `False`, draw edges using LineCollection (linear and fast).

        Note: Arrowheads will be the same color as edges.

    arrowstyle : str or list of strs (default='-\|>' for directed graphs)
        For directed graphs and `arrows==True` defaults to '-\|>',
        For undirected graphs default to '-'.

        See `matplotlib.patches.ArrowStyle` for more options.

    arrowsize : int or list of ints(default=10)
        For directed graphs, choose the size of the arrow head's length and
        width. See `matplotlib.patches.FancyArrowPatch` for attribute
        `mutation_scale` for more info.

    connectionstyle : string or iterable of strings (default="arc3")
        Pass the connectionstyle parameter to create curved arc of rounding
        radius rad. For example, connectionstyle='arc3,rad=0.2'.
        See `matplotlib.patches.ConnectionStyle` and
        `matplotlib.patches.FancyArrowPatch` for more info.
        If Iterable, index indicates i'th edge key of MultiGraph

    node_size : scalar or array (default=300)
        Size of nodes. Though the nodes are not drawn with this function, the
        node size is used in determining edge positioning.

    nodelist : list, optional (default=G.nodes())
       This provides the node order for the `node_size` array (if it is an array).

    node_shape :  string (default='o')
        The marker used for nodes, used in determining edge positioning.
        Specification is as a `matplotlib.markers` marker, e.g. one of 'so^>v<dph8'.

    label : None or string
        Label for legend

    min_source_margin : int or list of ints (default=0)
        The minimum margin (gap) at the beginning of the edge at the source.

    min_target_margin : int or list of ints (default=0)
        The minimum margin (gap) at the end of the edge at the target.

    hide_ticks : bool, optional
        Hide ticks of axes. When `True` (the default), ticks and ticklabels
        are removed from the axes. To set ticks and tick labels to the pyplot default,
        use ``hide_ticks=False``.

    Returns
    -------
     matplotlib.collections.LineCollection or a list of matplotlib.patches.FancyArrowPatch
        If ``arrows=True``, a list of FancyArrowPatches is returned.
        If ``arrows=False``, a LineCollection is returned.
        If ``arrows=None`` (the default), then a LineCollection is returned if
        `G` is undirected, otherwise returns a list of FancyArrowPatches.

    Notes
    -----
    For directed graphs, arrows are drawn at the head end.  Arrows can be
    turned off with keyword arrows=False or by passing an arrowstyle without
    an arrow on the end.

    Be sure to include `node_size` as a keyword argument; arrows are
    drawn considering the size of nodes.

    Self-loops are always drawn with `~matplotlib.patches.FancyArrowPatch`
    regardless of the value of `arrows` or whether `G` is directed.
    When ``arrows=False`` or ``arrows=None`` and `G` is undirected, the
    FancyArrowPatches corresponding to the self-loops are not explicitly
    returned. They should instead be accessed via the ``Axes.patches``
    attribute (see examples).

    Examples
    --------
    >>> G = nx.dodecahedral_graph()
    >>> edges = nx.draw_networkx_edges(G, pos=nx.spring_layout(G))

    >>> G = nx.DiGraph()
    >>> G.add_edges_from([(1, 2), (1, 3), (2, 3)])
    >>> arcs = nx.draw_networkx_edges(G, pos=nx.spring_layout(G))
    >>> alphas = [0.3, 0.4, 0.5]
    >>> for i, arc in enumerate(arcs):  # change alpha values of arcs
    ...     arc.set_alpha(alphas[i])

    The FancyArrowPatches corresponding to self-loops are not always
    returned, but can always be accessed via the ``patches`` attribute of the
    `matplotlib.Axes` object.

    >>> import matplotlib.pyplot as plt
    >>> fig, ax = plt.subplots()
    >>> G = nx.Graph([(0, 1), (0, 0)])  # Self-loop at node 0
    >>> edge_collection = nx.draw_networkx_edges(G, pos=nx.circular_layout(G), ax=ax)
    >>> self_loop_fap = ax.patches[0]

    Also see the NetworkX drawing examples at
    https://networkx.org/documentation/latest/auto_examples/index.html

    See Also
    --------
    draw
    draw_networkx
    draw_networkx_nodes
    draw_networkx_labels
    draw_networkx_edge_labels
    """
    ...
def draw_networkx_labels(
=======
) -> list[FancyArrowPatch]: ...
@overload  # arrows=False -> LineCollection
def draw_networkx_edges(
>>>>>>> d270bb0d
    G: Graph[_Node],
    pos: Mapping[_Node, Collection[float]],
    edgelist: Collection[_Node | Hashable] | None = None,  # (u, v, k) for multigraphs and (u, v) for simple graphs
    width: float | Collection[float] = 1.0,
    edge_color: ColorType | Collection[ColorType] = "k",
    style: str | Collection[str] = "solid",
    alpha: float | Collection[float] | None = None,
    *,
    edge_cmap: Colormap | None = None,
    edge_vmin: float | None = None,
    edge_vmax: float | None = None,
    ax: Axes | None = None,
    arrows: Literal[False],
    label: str | None = None,  # documented as str, mpl accepts any object as it calls str on it
    node_size: float | Collection[float] = 300,
    nodelist: Sequence[_Node] | None = None,
    node_shape: str = "o",
    hide_ticks: bool = True,
) -> LineCollection: ...
def draw_networkx_labels(  # keep in sync with _DrawNetworkxKwds above
    G: Graph[_Node],
    pos: Mapping[_Node, Collection[float]],
    labels: Mapping[_Node, object] | None = None,  # labels are explicitly converted to str
    font_size: _FontSize | Mapping[_Node, _FontSize] = 12,
    font_color: ColorType | Mapping[_Node, Colormap] = "k",
    font_family: str | Mapping[_Node, str] = "sans-serif",
    font_weight: _FontWeight | Mapping[_Node, _FontWeight] = "normal",
    alpha: float | Mapping[_Node, float] | None = None,
    bbox: dict[str, Any] | None = None,  # Any comes from mpl
    horizontalalignment: _HAlign = "center",  # doc is wrong, doesn't really accept array
    verticalalignment: _VAlign = "center",  # doc is wrong, doesn't really accept array
    ax: Axes | None = None,
    clip_on: bool = True,
    hide_ticks: bool = True,
<<<<<<< HEAD
):
    """
    Draw node labels on the graph G.

    Parameters
    ----------
    G : graph
        A networkx graph

    pos : dictionary
        A dictionary with nodes as keys and positions as values.
        Positions should be sequences of length 2.

    labels : dictionary (default={n: n for n in G})
        Node labels in a dictionary of text labels keyed by node.
        Node-keys in labels should appear as keys in `pos`.
        If needed use: `{n:lab for n,lab in labels.items() if n in pos}`

    font_size : int or dictionary of nodes to ints (default=12)
        Font size for text labels.

    font_color : color or dictionary of nodes to colors (default='k' black)
        Font color string. Color can be string or rgb (or rgba) tuple of
        floats from 0-1.

    font_weight : string or dictionary of nodes to strings (default='normal')
        Font weight.

    font_family : string or dictionary of nodes to strings (default='sans-serif')
        Font family.

    alpha : float or None or dictionary of nodes to floats (default=None)
        The text transparency.

    bbox : Matplotlib bbox, (default is Matplotlib's ax.text default)
        Specify text box properties (e.g. shape, color etc.) for node labels.

    horizontalalignment : string or array of strings (default='center')
        Horizontal alignment {'center', 'right', 'left'}. If an array is
        specified it must be the same length as `nodelist`.

    verticalalignment : string (default='center')
        Vertical alignment {'center', 'top', 'bottom', 'baseline', 'center_baseline'}.
        If an array is specified it must be the same length as `nodelist`.

    ax : Matplotlib Axes object, optional
        Draw the graph in the specified Matplotlib axes.

    clip_on : bool (default=True)
        Turn on clipping of node labels at axis boundaries

    hide_ticks : bool, optional
        Hide ticks of axes. When `True` (the default), ticks and ticklabels
        are removed from the axes. To set ticks and tick labels to the pyplot default,
        use ``hide_ticks=False``.

    Returns
    -------
    dict
        `dict` of labels keyed on the nodes

    Examples
    --------
    >>> G = nx.dodecahedral_graph()
    >>> labels = nx.draw_networkx_labels(G, pos=nx.spring_layout(G))

    Also see the NetworkX drawing examples at
    https://networkx.org/documentation/latest/auto_examples/index.html

    See Also
    --------
    draw
    draw_networkx
    draw_networkx_nodes
    draw_networkx_edges
    draw_networkx_edge_labels
    """
    ...
=======
) -> dict[_Node, Text]: ...
>>>>>>> d270bb0d
def draw_networkx_edge_labels(
    # TODO: find a way to have a covariant list for params annotated with `something | list[Incomplete]`
    G: Graph[_Node],
    pos: Mapping[_Node, Collection[float]],
    edge_labels: (
        SupportsItems[
            Collection[_Node | Hashable],  # (u, v, k) for multigraphs and (u, v) for simple graphs
            object,  # labels are explicitly converted to str and nx internally passes non-str
        ]
        | None
    ) = None,
    label_pos: float | list[Incomplete] = 0.5,
    font_size: _FontSize | list[Incomplete] = 10,
    font_color: ColorType | list[Incomplete] = "k",
    font_family: str = "sans-serif",
    font_weight: _FontWeight | list[Incomplete] = "normal",
    alpha: float | list[Incomplete] | None = None,
    bbox: dict[str, Any] | None = None,  # Any comes from mpl
    horizontalalignment: _HAlign | list[Incomplete] = "center",
    verticalalignment: _VAlign | list[Incomplete] = "center",
    ax: Axes | None = None,
    rotate: bool | list[bool] = True,
    clip_on: bool = True,
    node_size: float | Collection[float] = 300,
    nodelist: Sequence[_Node] | None = None,
    connectionstyle: str | Iterable[str] = "arc3",
    hide_ticks: bool = True,
<<<<<<< HEAD
):
    """
    Draw edge labels.

    Parameters
    ----------
    G : graph
        A networkx graph

    pos : dictionary
        A dictionary with nodes as keys and positions as values.
        Positions should be sequences of length 2.

    edge_labels : dictionary (default=None)
        Edge labels in a dictionary of labels keyed by edge two-tuple.
        Only labels for the keys in the dictionary are drawn.

    label_pos : float (default=0.5)
        Position of edge label along edge (0=head, 0.5=center, 1=tail)

    font_size : int (default=10)
        Font size for text labels

    font_color : color (default='k' black)
        Font color string. Color can be string or rgb (or rgba) tuple of
        floats from 0-1.

    font_weight : string (default='normal')
        Font weight

    font_family : string (default='sans-serif')
        Font family

    alpha : float or None (default=None)
        The text transparency

    bbox : Matplotlib bbox, optional
        Specify text box properties (e.g. shape, color etc.) for edge labels.
        Default is {boxstyle='round', ec=(1.0, 1.0, 1.0), fc=(1.0, 1.0, 1.0)}.

    horizontalalignment : string (default='center')
        Horizontal alignment {'center', 'right', 'left'}

    verticalalignment : string (default='center')
        Vertical alignment {'center', 'top', 'bottom', 'baseline', 'center_baseline'}

    ax : Matplotlib Axes object, optional
        Draw the graph in the specified Matplotlib axes.

    rotate : bool (default=True)
        Rotate edge labels to lie parallel to edges

    clip_on : bool (default=True)
        Turn on clipping of edge labels at axis boundaries

    node_size : scalar or array (default=300)
        Size of nodes.  If an array it must be the same length as nodelist.

    nodelist : list, optional (default=G.nodes())
       This provides the node order for the `node_size` array (if it is an array).

    connectionstyle : string or iterable of strings (default="arc3")
        Pass the connectionstyle parameter to create curved arc of rounding
        radius rad. For example, connectionstyle='arc3,rad=0.2'.
        See `matplotlib.patches.ConnectionStyle` and
        `matplotlib.patches.FancyArrowPatch` for more info.
        If Iterable, index indicates i'th edge key of MultiGraph

    hide_ticks : bool, optional
        Hide ticks of axes. When `True` (the default), ticks and ticklabels
        are removed from the axes. To set ticks and tick labels to the pyplot default,
        use ``hide_ticks=False``.

    Returns
    -------
    dict
        `dict` of labels keyed by edge

    Examples
    --------
    >>> G = nx.dodecahedral_graph()
    >>> edge_labels = nx.draw_networkx_edge_labels(G, pos=nx.spring_layout(G))

    Also see the NetworkX drawing examples at
    https://networkx.org/documentation/latest/auto_examples/index.html

    See Also
    --------
    draw
    draw_networkx
    draw_networkx_nodes
    draw_networkx_edges
    draw_networkx_labels
    """
    ...
def draw_bipartite(G: Graph[_Node], **kwargs):
    """
    Draw the graph `G` with a bipartite layout.

    This is a convenience function equivalent to::

        nx.draw(G, pos=nx.bipartite_layout(G), **kwargs)

    Parameters
    ----------
    G : graph
        A networkx graph

    kwargs : optional keywords
        See `draw_networkx` for a description of optional keywords.

    Raises
    ------
    NetworkXError :
        If `G` is not bipartite.

    Notes
    -----
    The layout is computed each time this function is called. For
    repeated drawing it is much more efficient to call
    `~networkx.drawing.layout.bipartite_layout` directly and reuse the result::

        >>> G = nx.complete_bipartite_graph(3, 3)
        >>> pos = nx.bipartite_layout(G)
        >>> nx.draw(G, pos=pos)  # Draw the original graph
        >>> # Draw a subgraph, reusing the same node positions
        >>> nx.draw(G.subgraph([0, 1, 2]), pos=pos, node_color="red")

    Examples
    --------
    >>> G = nx.complete_bipartite_graph(2, 5)
    >>> nx.draw_bipartite(G)

    See Also
    --------
    :func:`~networkx.drawing.layout.bipartite_layout`
    """
    ...
def draw_circular(G: Graph[_Node], **kwargs) -> None:
    """
    Draw the graph `G` with a circular layout.

    This is a convenience function equivalent to::

        nx.draw(G, pos=nx.circular_layout(G), **kwargs)

    Parameters
    ----------
    G : graph
        A networkx graph

    kwargs : optional keywords
        See `draw_networkx` for a description of optional keywords.

    Notes
    -----
    The layout is computed each time this function is called. For
    repeated drawing it is much more efficient to call
    `~networkx.drawing.layout.circular_layout` directly and reuse the result::

        >>> G = nx.complete_graph(5)
        >>> pos = nx.circular_layout(G)
        >>> nx.draw(G, pos=pos)  # Draw the original graph
        >>> # Draw a subgraph, reusing the same node positions
        >>> nx.draw(G.subgraph([0, 1, 2]), pos=pos, node_color="red")

    Examples
    --------
    >>> G = nx.path_graph(5)
    >>> nx.draw_circular(G)

    See Also
    --------
    :func:`~networkx.drawing.layout.circular_layout`
    """
    ...
def draw_kamada_kawai(G: Graph[_Node], **kwargs) -> None:
    """
    Draw the graph `G` with a Kamada-Kawai force-directed layout.

    This is a convenience function equivalent to::

        nx.draw(G, pos=nx.kamada_kawai_layout(G), **kwargs)

    Parameters
    ----------
    G : graph
        A networkx graph

    kwargs : optional keywords
        See `draw_networkx` for a description of optional keywords.

    Notes
    -----
    The layout is computed each time this function is called.
    For repeated drawing it is much more efficient to call
    `~networkx.drawing.layout.kamada_kawai_layout` directly and reuse the
    result::

        >>> G = nx.complete_graph(5)
        >>> pos = nx.kamada_kawai_layout(G)
        >>> nx.draw(G, pos=pos)  # Draw the original graph
        >>> # Draw a subgraph, reusing the same node positions
        >>> nx.draw(G.subgraph([0, 1, 2]), pos=pos, node_color="red")

    Examples
    --------
    >>> G = nx.path_graph(5)
    >>> nx.draw_kamada_kawai(G)

    See Also
    --------
    :func:`~networkx.drawing.layout.kamada_kawai_layout`
    """
    ...
def draw_random(G: Graph[_Node], **kwargs) -> None:
    """
    Draw the graph `G` with a random layout.

    This is a convenience function equivalent to::

        nx.draw(G, pos=nx.random_layout(G), **kwargs)

    Parameters
    ----------
    G : graph
        A networkx graph

    kwargs : optional keywords
        See `draw_networkx` for a description of optional keywords.

    Notes
    -----
    The layout is computed each time this function is called.
    For repeated drawing it is much more efficient to call
    `~networkx.drawing.layout.random_layout` directly and reuse the result::

        >>> G = nx.complete_graph(5)
        >>> pos = nx.random_layout(G)
        >>> nx.draw(G, pos=pos)  # Draw the original graph
        >>> # Draw a subgraph, reusing the same node positions
        >>> nx.draw(G.subgraph([0, 1, 2]), pos=pos, node_color="red")

    Examples
    --------
    >>> G = nx.lollipop_graph(4, 3)
    >>> nx.draw_random(G)

    See Also
    --------
    :func:`~networkx.drawing.layout.random_layout`
    """
    ...
def draw_spectral(G: Graph[_Node], **kwargs) -> None:
    """
    Draw the graph `G` with a spectral 2D layout.

    This is a convenience function equivalent to::

        nx.draw(G, pos=nx.spectral_layout(G), **kwargs)

    For more information about how node positions are determined, see
    `~networkx.drawing.layout.spectral_layout`.

    Parameters
    ----------
    G : graph
        A networkx graph

    kwargs : optional keywords
        See `draw_networkx` for a description of optional keywords.

    Notes
    -----
    The layout is computed each time this function is called.
    For repeated drawing it is much more efficient to call
    `~networkx.drawing.layout.spectral_layout` directly and reuse the result::

        >>> G = nx.complete_graph(5)
        >>> pos = nx.spectral_layout(G)
        >>> nx.draw(G, pos=pos)  # Draw the original graph
        >>> # Draw a subgraph, reusing the same node positions
        >>> nx.draw(G.subgraph([0, 1, 2]), pos=pos, node_color="red")

    Examples
    --------
    >>> G = nx.path_graph(5)
    >>> nx.draw_spectral(G)

    See Also
    --------
    :func:`~networkx.drawing.layout.spectral_layout`
    """
    ...
def draw_spring(G: Graph[_Node], **kwargs) -> None:
    """
    Draw the graph `G` with a spring layout.

    This is a convenience function equivalent to::

        nx.draw(G, pos=nx.spring_layout(G), **kwargs)

    Parameters
    ----------
    G : graph
        A networkx graph

    kwargs : optional keywords
        See `draw_networkx` for a description of optional keywords.

    Notes
    -----
    `~networkx.drawing.layout.spring_layout` is also the default layout for
    `draw`, so this function is equivalent to `draw`.

    The layout is computed each time this function is called.
    For repeated drawing it is much more efficient to call
    `~networkx.drawing.layout.spring_layout` directly and reuse the result::

        >>> G = nx.complete_graph(5)
        >>> pos = nx.spring_layout(G)
        >>> nx.draw(G, pos=pos)  # Draw the original graph
        >>> # Draw a subgraph, reusing the same node positions
        >>> nx.draw(G.subgraph([0, 1, 2]), pos=pos, node_color="red")

    Examples
    --------
    >>> G = nx.path_graph(20)
    >>> nx.draw_spring(G)

    See Also
    --------
    draw
    :func:`~networkx.drawing.layout.spring_layout`
    """
    ...
def draw_shell(G: Graph[_Node], nlist=None, **kwargs) -> None:
    """
    Draw networkx graph `G` with shell layout.

    This is a convenience function equivalent to::

        nx.draw(G, pos=nx.shell_layout(G, nlist=nlist), **kwargs)

    Parameters
    ----------
    G : graph
        A networkx graph

    nlist : list of list of nodes, optional
        A list containing lists of nodes representing the shells.
        Default is `None`, meaning all nodes are in a single shell.
        See `~networkx.drawing.layout.shell_layout` for details.

    kwargs : optional keywords
        See `draw_networkx` for a description of optional keywords.

    Notes
    -----
    The layout is computed each time this function is called.
    For repeated drawing it is much more efficient to call
    `~networkx.drawing.layout.shell_layout` directly and reuse the result::

        >>> G = nx.complete_graph(5)
        >>> pos = nx.shell_layout(G)
        >>> nx.draw(G, pos=pos)  # Draw the original graph
        >>> # Draw a subgraph, reusing the same node positions
        >>> nx.draw(G.subgraph([0, 1, 2]), pos=pos, node_color="red")

    Examples
    --------
    >>> G = nx.path_graph(4)
    >>> shells = [[0], [1, 2, 3]]
    >>> nx.draw_shell(G, nlist=shells)

    See Also
    --------
    :func:`~networkx.drawing.layout.shell_layout`
    """
    ...
def draw_planar(G: Graph[_Node], **kwargs) -> None:
    """
    Draw a planar networkx graph `G` with planar layout.

    This is a convenience function equivalent to::

        nx.draw(G, pos=nx.planar_layout(G), **kwargs)

    Parameters
    ----------
    G : graph
        A planar networkx graph

    kwargs : optional keywords
        See `draw_networkx` for a description of optional keywords.

    Raises
    ------
    NetworkXException
        When `G` is not planar

    Notes
    -----
    The layout is computed each time this function is called.
    For repeated drawing it is much more efficient to call
    `~networkx.drawing.layout.planar_layout` directly and reuse the result::

        >>> G = nx.path_graph(5)
        >>> pos = nx.planar_layout(G)
        >>> nx.draw(G, pos=pos)  # Draw the original graph
        >>> # Draw a subgraph, reusing the same node positions
        >>> nx.draw(G.subgraph([0, 1, 2]), pos=pos, node_color="red")

    Examples
    --------
    >>> G = nx.path_graph(4)
    >>> nx.draw_planar(G)

    See Also
    --------
    :func:`~networkx.drawing.layout.planar_layout`
    """
    ...
def draw_forceatlas2(G: Graph[_Node], **kwargs) -> None:
    """
    Draw a networkx graph with forceatlas2 layout.

    This is a convenience function equivalent to::

       nx.draw(G, pos=nx.forceatlas2_layout(G), **kwargs)

    Parameters
    ----------
    G : graph
       A networkx graph

    kwargs : optional keywords
       See networkx.draw_networkx() for a description of optional keywords,
       with the exception of the pos parameter which is not used by this
       function.
    """
    ...
def apply_alpha(
    colors, alpha: float | Iterable[float], elem_list, cmap=None, vmin: float | None = None, vmax: float | None = None
):
    """
    Apply an alpha (or list of alphas) to the colors provided.

    Parameters
    ----------

    colors : color string or array of floats (default='r')
        Color of element. Can be a single color format string,
        or a sequence of colors with the same length as nodelist.
        If numeric values are specified they will be mapped to
        colors using the cmap and vmin,vmax parameters.  See
        matplotlib.scatter for more details.

    alpha : float or array of floats
        Alpha values for elements. This can be a single alpha value, in
        which case it will be applied to all the elements of color. Otherwise,
        if it is an array, the elements of alpha will be applied to the colors
        in order (cycling through alpha multiple times if necessary).

    elem_list : array of networkx objects
        The list of elements which are being colored. These could be nodes,
        edges or labels.

    cmap : matplotlib colormap
        Color map for use if colors is a list of floats corresponding to points
        on a color mapping.

    vmin, vmax : float
        Minimum and maximum values for normalizing colors if a colormap is used

    Returns
    -------

    rgba_colors : numpy ndarray
        Array containing RGBA format values for each of the node colours.
    """
    ...
=======
) -> dict[tuple[_Node, _Node] | tuple[_Node, _Node, Any], Text]: ...  # Any is for multigraph key
def draw_bipartite(
    G: Graph[_Node], *, ax: Axes | None = None, with_labels: bool = ..., **kwargs: Unpack[_DrawNetworkxKwds[_Node]]
) -> None: ...
def draw_circular(
    G: Graph[_Node], *, ax: Axes | None = None, with_labels: bool = ..., **kwargs: Unpack[_DrawNetworkxKwds[_Node]]
) -> None: ...
def draw_kamada_kawai(
    G: Graph[_Node], *, ax: Axes | None = None, with_labels: bool = ..., **kwargs: Unpack[_DrawNetworkxKwds[_Node]]
) -> None: ...
def draw_random(
    G: Graph[_Node], *, ax: Axes | None = None, with_labels: bool = ..., **kwargs: Unpack[_DrawNetworkxKwds[_Node]]
) -> None: ...
def draw_spectral(
    G: Graph[_Node], *, ax: Axes | None = None, with_labels: bool = ..., **kwargs: Unpack[_DrawNetworkxKwds[_Node]]
) -> None: ...
def draw_spring(
    G: Graph[_Node], *, ax: Axes | None = None, with_labels: bool = ..., **kwargs: Unpack[_DrawNetworkxKwds[_Node]]
) -> None: ...
def draw_shell(
    G: Graph[_Node],
    nlist: Collection[Collection[_Node]] | None = None,
    *,
    ax: Axes | None = None,
    with_labels: bool = ...,
    **kwargs: Unpack[_DrawNetworkxKwds[_Node]],
) -> None: ...
def draw_planar(
    G: Graph[_Node], *, ax: Axes | None = None, with_labels: bool = ..., **kwargs: Unpack[_DrawNetworkxKwds[_Node]]
) -> None: ...
def draw_forceatlas2(
    G: Graph[_Node], *, ax: Axes | None = None, with_labels: bool = ..., **kwargs: Unpack[_DrawNetworkxKwds[_Node]]
) -> None: ...
def apply_alpha(
    colors: ColorType | Collection[ColorType] | Collection[float],
    alpha: float | Collection[float],
    elem_list: Collection[object],  # nx objects (nodes, edges, labels) but its content is not used!
    cmap: str | Colormap | None = None,
    vmin: float | None = None,
    vmax: float | None = None,
) -> Array2D[np.float64]: ...
>>>>>>> d270bb0d
<|MERGE_RESOLUTION|>--- conflicted
+++ resolved
@@ -1,31 +1,7 @@
-<<<<<<< HEAD
-"""
-**********
-Matplotlib
-**********
-
-Draw networks with matplotlib.
-
-Examples
---------
->>> G = nx.complete_graph(5)
->>> nx.draw(G)
-
-See Also
---------
- - :doc:`matplotlib <matplotlib:index>`
- - :func:`matplotlib.pyplot.scatter`
- - :obj:`matplotlib.patches.FancyArrowPatch`
-"""
-
-from _typeshed import Incomplete
-from collections.abc import Collection, Iterable, Sequence
-=======
 from _typeshed import Incomplete, SupportsItems
 from collections.abc import Callable, Collection, Hashable, Iterable, Mapping, Sequence
 from typing import Any, Generic, Literal, TypedDict, TypeVar, overload, type_check_only
 from typing_extensions import TypeAlias, Unpack
->>>>>>> d270bb0d
 
 import numpy as np
 from matplotlib.axes import Axes  # type: ignore[import-not-found]
@@ -126,42 +102,6 @@
     hide_ticks: bool
 
 def apply_matplotlib_colors(
-<<<<<<< HEAD
-    G: Graph[_Node], src_attr: str, dest_attr: str, map, vmin: float | None = None, vmax: float | None = None, nodes: bool = True
-) -> None:
-    """
-    Apply colors from a matplotlib colormap to a graph.
-
-    Reads values from the `src_attr` and use a matplotlib colormap
-    to produce a color. Write the color to `dest_attr`.
-
-    Parameters
-    ----------
-    G : nx.Graph
-        The graph to read and compute colors for.
-
-    src_attr : str or other attribute name
-        The name of the attribute to read from the graph.
-
-    dest_attr : str or other attribute name
-        The name of the attribute to write to on the graph.
-
-    map : matplotlib.colormap
-        The matplotlib colormap to use.
-
-    vmin : float, default None
-        The minimum value for scaling the colormap. If `None`, find the
-        minimum value of `src_attr`.
-
-    vmax : float, default None
-        The maximum value for scaling the colormap. If `None`, find the
-        maximum value of `src_attr`.
-
-    nodes : bool, default True
-        Whether the attribute names are edge attributes or node attributes.
-    """
-    ...
-=======
     G: Graph[_Node],
     src_attr: str,
     dest_attr: str,
@@ -170,7 +110,6 @@
     vmax: float | None = None,
     nodes: bool = True,
 ) -> None: ...
->>>>>>> d270bb0d
 def display(
     G: _G,
     canvas: Axes | None = None,
@@ -196,488 +135,6 @@
     edge_source_margin: str | int = ...,
     edge_target_margin: str | int = ...,
     hide_ticks: bool = True,
-<<<<<<< HEAD
-):
-    """
-    Draw the graph G.
-
-    Draw the graph as a collection of nodes connected by edges.
-    The exact details of what the graph looks like are controled by the below
-    attributes. All nodes and nodes at the end of visible edges must have a
-    position set, but nearly all other node and edge attributes are options and
-    nodes or edges missing the attribute will use the default listed below. A more
-    complete discription of each parameter is given below this summary.
-
-    .. list-table:: Default Visualization Attributes
-        :widths: 25 25 50
-        :header-rows: 1
-
-        * - Parameter
-          - Default Attribute
-          - Default Value
-        * - pos
-          - `"pos"`
-          - If there is not position, a layout will be calculated with `nx.spring_layout`.
-        * - node_visible
-          - `"visible"`
-          - True
-        * - node_color
-          - `"color"`
-          - #1f78b4
-        * - node_size
-          - `"size"`
-          - 300
-        * - node_label
-          - `"label"`
-          - Dict describing the node label. Defaults create a black text with
-            the node name as the label. The dict respects these keys and defaults:
-
-            * size : 12
-            * color : black
-            * family : sans serif
-            * weight : normal
-            * alpha : 1.0
-            * h_align : center
-            * v_align : center
-            * bbox : Dict describing a `matplotlib.patches.FancyBboxPatch`.
-              Default is None.
-
-        * - node_shape
-          - `"shape"`
-          - "o"
-        * - node_alpha
-          - `"alpha"`
-          - 1.0
-        * - node_border_width
-          - `"border_width"`
-          - 1.0
-        * - node_border_color
-          - `"border_color"`
-          - Matching node_color
-        * - edge_visible
-          - `"visible"`
-          - True
-        * - edge_width
-          - `"width"`
-          - 1.0
-        * - edge_color
-          - `"color"`
-          - Black (#000000)
-        * - edge_label
-          - `"label"`
-          - Dict describing the edge label. Defaults create black text with a
-            white bounding box. The dictionary respects these keys and defaults:
-
-            * size : 12
-            * color : black
-            * family : sans serif
-            * weight : normal
-            * alpha : 1.0
-            * bbox : Dict describing a `matplotlib.patches.FancyBboxPatch`.
-              Default {"boxstyle": "round", "ec": (1.0, 1.0, 1.0), "fc": (1.0, 1.0, 1.0)}
-            * h_align : "center"
-            * v_align : "center"
-            * pos : 0.5
-            * rotate : True
-
-        * - edge_style
-          - `"style"`
-          - "-"
-        * - edge_alpha
-          - `"alpha"`
-          - 1.0
-        * - arrowstyle
-          - `"arrowstyle"`
-          - ``"-|>"`` if `G` is directed else ``"-"``
-        * - arrowsize
-          - `"arrowsize"`
-          - 10 if `G` is directed else 0
-        * - edge_curvature
-          - `"curvature"`
-          - arc3
-        * - edge_source_margin
-          - `"source_margin"`
-          - 0
-        * - edge_target_margin
-          - `"target_margin"`
-          - 0
-
-    Parameters
-    ----------
-    G : graph
-        A networkx graph
-
-    canvas : Matplotlib Axes object, optional
-        Draw the graph in specified Matplotlib axes
-
-    pos : string or function, default "pos"
-        A string naming the node attribute storing the position of nodes as a tuple.
-        Or a function to be called with input `G` which returns the layout as a dict keyed
-        by node to position tuple like the NetworkX layout functions.
-        If no nodes in the graph has the attribute, a spring layout is calculated.
-
-    node_visible : string or bool, default visible
-        A string naming the node attribute which stores if a node should be drawn.
-        If `True`, all nodes will be visible while if `False` no nodes will be visible.
-        If incomplete, nodes missing this attribute will be shown by default.
-
-    node_color : string, default "color"
-        A string naming the node attribute which stores the color of each node.
-        Visible nodes without this attribute will use '#1f78b4' as a default.
-
-    node_size : string or number, default "size"
-        A string naming the node attribute which stores the size of each node.
-        Visible nodes without this attribute will use a default size of 300.
-
-    node_label : string or bool, default "label"
-        A string naming the node attribute which stores the label of each node.
-        The attribute value can be a string, False (no label for that node),
-        True (the node is the label) or a dict keyed by node to the label.
-
-        If a dict is specified, these keys are read to further control the label:
-
-        * label : The text of the label; default: name of the node
-        * size : Font size of the label; default: 12
-        * color : Font color of the label; default: black
-        * family : Font family of the label; default: "sans-serif"
-        * weight : Font weight of the label; default: "normal"
-        * alpha : Alpha value of the label; default: 1.0
-        * h_align : The horizontal alignment of the label.
-            one of "left", "center", "right"; default: "center"
-        * v_align : The vertical alignment of the label.
-            one of "top", "center", "bottom"; default: "center"
-        * bbox : A dict of parameters for `matplotlib.patches.FancyBboxPatch`.
-
-        Visible nodes without this attribute will be treated as if the value was True.
-
-    node_shape : string, default "shape"
-        A string naming the node attribute which stores the label of each node.
-        The values of this attribute are expected to be one of the matplotlib shapes,
-        one of 'so^>v<dph8'. Visible nodes without this attribute will use 'o'.
-
-    node_alpha : string, default "alpha"
-        A string naming the node attribute which stores the alpha of each node.
-        The values of this attribute are expected to be floats between 0.0 and 1.0.
-        Visible nodes without this attribute will be treated as if the value was 1.0.
-
-    node_border_width : string, default "border_width"
-        A string naming the node attribute storing the width of the border of the node.
-        The values of this attribute are expected to be numeric. Visible nodes without
-        this attribute will use the assumed default of 1.0.
-
-    node_border_color : string, default "border_color"
-        A string naming the node attribute which storing the color of the border of the node.
-        Visible nodes missing this attribute will use the final node_color value.
-
-    edge_visible : string or bool, default "visible"
-        A string nameing the edge attribute which stores if an edge should be drawn.
-        If `True`, all edges will be drawn while if `False` no edges will be visible.
-        If incomplete, edges missing this attribute will be shown by default. Values
-        of this attribute are expected to be booleans.
-
-    edge_width : string or int, default "width"
-        A string nameing the edge attribute which stores the width of each edge.
-        Visible edges without this attribute will use a default width of 1.0.
-
-    edge_color : string or color, default "color"
-        A string nameing the edge attribute which stores of color of each edge.
-        Visible edges without this attribute will be drawn black. Each color can be
-        a string or rgb (or rgba) tuple of floats from 0.0 to 1.0.
-
-    edge_label : string, default "label"
-        A string naming the edge attribute which stores the label of each edge.
-        The values of this attribute can be a string, number or False or None. In
-        the latter two cases, no edge label is displayed.
-
-        If a dict is specified, these keys are read to further control the label:
-
-        * label : The text of the label, or the name of an edge attribute holding the label.
-        * size : Font size of the label; default: 12
-        * color : Font color of the label; default: black
-        * family : Font family of the label; default: "sans-serif"
-        * weight : Font weight of the label; default: "normal"
-        * alpha : Alpha value of the label; default: 1.0
-        * h_align : The horizontal alignment of the label.
-            one of "left", "center", "right"; default: "center"
-        * v_align : The vertical alignment of the label.
-            one of "top", "center", "bottom"; default: "center"
-        * bbox : A dict of parameters for `matplotlib.patches.FancyBboxPatch`.
-        * rotate : Whether to rotate labels to lie parallel to the edge, default: True.
-        * pos : A float showing how far along the edge to put the label; default: 0.5.
-
-    edge_style : string, default "style"
-        A string naming the edge attribute which stores the style of each edge.
-        Visible edges without this attribute will be drawn solid. Values of this
-        attribute can be line styles, e.g. '-', '--', '-.' or ':' or words like 'solid'
-        or 'dashed'. If no edge in the graph has this attribute and it is a non-default
-        value, assume that it describes the edge style for all edges in the graph.
-
-    edge_alpha : string or float, default "alpha"
-        A string naming the edge attribute which stores the alpha value of each edge.
-        Visible edges without this attribute will use an alpha value of 1.0.
-
-    arrowstyle : string, default "arrow"
-        A string naming the edge attribute which stores the type of arrowhead to use for
-        each edge. Visible edges without this attribute use ``"-"`` for undirected graphs
-        and ``"-|>"`` for directed graphs.
-
-        See `matplotlib.patches.ArrowStyle` for more options
-
-    arrowsize : string or int, default "arrow_size"
-        A string naming the edge attribute which stores the size of the arrowhead for each
-        edge. Visible edges without this attribute will use a default value of 10.
-
-    edge_curvature : string, default "curvature"
-       A string naming the edge attribute storing the curvature and connection style
-       of each edge. Visible edges without this attribute will use "arc3" as a default
-       value, resulting an a straight line between the two nodes. Curvature can be given
-       as 'arc3,rad=0.2' to specify both the style and radius of curvature.
-
-       Please see `matplotlib.patches.ConnectionStyle` and
-       `matplotlib.patches.FancyArrowPatch` for more information.
-
-    edge_source_margin : string or int, default "source_margin"
-        A string naming the edge attribute which stores the minimum margin (gap) between
-        the source node and the start of the edge. Visible edges without this attribute
-        will use a default value of 0.
-
-    edge_target_margin : string or int, default "target_margin"
-        A string naming the edge attribute which stores the minimumm margin (gap) between
-        the target node and the end of the edge. Visible edges without this attribute
-        will use a default value of 0.
-
-    hide_ticks : bool, default True
-        Weather to remove the ticks from the axes of the matplotlib object.
-
-    Raises
-    ------
-    NetworkXError
-        If a node or edge is missing a required parameter such as `pos` or
-        if `display` receives an argument not listed above.
-
-    ValueError
-        If a node or edge has an invalid color format, i.e. not a color string,
-        rgb tuple or rgba tuple.
-
-    Returns
-    -------
-    The input graph. This is potentially useful for dispatching visualization
-    functions.
-    """
-    ...
-def draw(G: Graph[_Node], pos=None, ax=None, **kwds) -> None:
-    """
-    Draw the graph G with Matplotlib.
-
-    Draw the graph as a simple representation with no node
-    labels or edge labels and using the full Matplotlib figure area
-    and no axis labels by default.  See draw_networkx() for more
-    full-featured drawing that allows title, axis labels etc.
-
-    Parameters
-    ----------
-    G : graph
-        A networkx graph
-
-    pos : dictionary, optional
-        A dictionary with nodes as keys and positions as values.
-        If not specified a spring layout positioning will be computed.
-        See :py:mod:`networkx.drawing.layout` for functions that
-        compute node positions.
-
-    ax : Matplotlib Axes object, optional
-        Draw the graph in specified Matplotlib axes.
-
-    kwds : optional keywords
-        See networkx.draw_networkx() for a description of optional keywords.
-
-    Examples
-    --------
-    >>> G = nx.dodecahedral_graph()
-    >>> nx.draw(G)
-    >>> nx.draw(G, pos=nx.spring_layout(G))  # use spring layout
-
-    See Also
-    --------
-    draw_networkx
-    draw_networkx_nodes
-    draw_networkx_edges
-    draw_networkx_labels
-    draw_networkx_edge_labels
-
-    Notes
-    -----
-    This function has the same name as pylab.draw and pyplot.draw
-    so beware when using `from networkx import *`
-
-    since you might overwrite the pylab.draw function.
-
-    With pyplot use
-
-    >>> import matplotlib.pyplot as plt
-    >>> G = nx.dodecahedral_graph()
-    >>> nx.draw(G)  # networkx draw()
-    >>> plt.draw()  # pyplot draw()
-
-    Also see the NetworkX drawing examples at
-    https://networkx.org/documentation/latest/auto_examples/index.html
-    """
-    ...
-def draw_networkx(G: Graph[_Node], pos=None, arrows=None, with_labels: bool = True, **kwds) -> None:
-    r"""
-    Draw the graph G using Matplotlib.
-
-    Draw the graph with Matplotlib with options for node positions,
-    labeling, titles, and many other drawing features.
-    See draw() for simple drawing without labels or axes.
-
-    Parameters
-    ----------
-    G : graph
-        A networkx graph
-
-    pos : dictionary, optional
-        A dictionary with nodes as keys and positions as values.
-        If not specified a spring layout positioning will be computed.
-        See :py:mod:`networkx.drawing.layout` for functions that
-        compute node positions.
-
-    arrows : bool or None, optional (default=None)
-        If `None`, directed graphs draw arrowheads with
-        `~matplotlib.patches.FancyArrowPatch`, while undirected graphs draw edges
-        via `~matplotlib.collections.LineCollection` for speed.
-        If `True`, draw arrowheads with FancyArrowPatches (bendable and stylish).
-        If `False`, draw edges using LineCollection (linear and fast).
-        For directed graphs, if True draw arrowheads.
-        Note: Arrows will be the same color as edges.
-
-    arrowstyle : str (default='-\|>' for directed graphs)
-        For directed graphs, choose the style of the arrowsheads.
-        For undirected graphs default to '-'
-
-        See `matplotlib.patches.ArrowStyle` for more options.
-
-    arrowsize : int or list (default=10)
-        For directed graphs, choose the size of the arrow head's length and
-        width. A list of values can be passed in to assign a different size for arrow head's length and width.
-        See `matplotlib.patches.FancyArrowPatch` for attribute `mutation_scale`
-        for more info.
-
-    with_labels :  bool (default=True)
-        Set to True to draw labels on the nodes.
-
-    ax : Matplotlib Axes object, optional
-        Draw the graph in the specified Matplotlib axes.
-
-    nodelist : list (default=list(G))
-        Draw only specified nodes
-
-    edgelist : list (default=list(G.edges()))
-        Draw only specified edges
-
-    node_size : scalar or array (default=300)
-        Size of nodes.  If an array is specified it must be the
-        same length as nodelist.
-
-    node_color : color or array of colors (default='#1f78b4')
-        Node color. Can be a single color or a sequence of colors with the same
-        length as nodelist. Color can be string or rgb (or rgba) tuple of
-        floats from 0-1. If numeric values are specified they will be
-        mapped to colors using the cmap and vmin,vmax parameters. See
-        matplotlib.scatter for more details.
-
-    node_shape :  string (default='o')
-        The shape of the node.  Specification is as matplotlib.scatter
-        marker, one of 'so^>v<dph8'.
-
-    alpha : float or None (default=None)
-        The node and edge transparency
-
-    cmap : Matplotlib colormap, optional
-        Colormap for mapping intensities of nodes
-
-    vmin,vmax : float, optional
-        Minimum and maximum for node colormap scaling
-
-    linewidths : scalar or sequence (default=1.0)
-        Line width of symbol border
-
-    width : float or array of floats (default=1.0)
-        Line width of edges
-
-    edge_color : color or array of colors (default='k')
-        Edge color. Can be a single color or a sequence of colors with the same
-        length as edgelist. Color can be string or rgb (or rgba) tuple of
-        floats from 0-1. If numeric values are specified they will be
-        mapped to colors using the edge_cmap and edge_vmin,edge_vmax parameters.
-
-    edge_cmap : Matplotlib colormap, optional
-        Colormap for mapping intensities of edges
-
-    edge_vmin,edge_vmax : floats, optional
-        Minimum and maximum for edge colormap scaling
-
-    style : string (default=solid line)
-        Edge line style e.g.: '-', '--', '-.', ':'
-        or words like 'solid' or 'dashed'.
-        (See `matplotlib.patches.FancyArrowPatch`: `linestyle`)
-
-    labels : dictionary (default=None)
-        Node labels in a dictionary of text labels keyed by node
-
-    font_size : int (default=12 for nodes, 10 for edges)
-        Font size for text labels
-
-    font_color : color (default='k' black)
-        Font color string. Color can be string or rgb (or rgba) tuple of
-        floats from 0-1.
-
-    font_weight : string (default='normal')
-        Font weight
-
-    font_family : string (default='sans-serif')
-        Font family
-
-    label : string, optional
-        Label for graph legend
-
-    hide_ticks : bool, optional
-        Hide ticks of axes. When `True` (the default), ticks and ticklabels
-        are removed from the axes. To set ticks and tick labels to the pyplot default,
-        use ``hide_ticks=False``.
-
-    kwds : optional keywords
-        See networkx.draw_networkx_nodes(), networkx.draw_networkx_edges(), and
-        networkx.draw_networkx_labels() for a description of optional keywords.
-
-    Notes
-    -----
-    For directed graphs, arrows  are drawn at the head end.  Arrows can be
-    turned off with keyword arrows=False.
-
-    Examples
-    --------
-    >>> G = nx.dodecahedral_graph()
-    >>> nx.draw(G)
-    >>> nx.draw(G, pos=nx.spring_layout(G))  # use spring layout
-
-    >>> import matplotlib.pyplot as plt
-    >>> limits = plt.axis("off")  # turn off axis
-
-    Also see the NetworkX drawing examples at
-    https://networkx.org/documentation/latest/auto_examples/index.html
-
-    See Also
-    --------
-    draw
-    draw_networkx_nodes
-    draw_networkx_edges
-    draw_networkx_labels
-    draw_networkx_edge_labels
-    """
-    ...
-def draw_networkx_nodes(
-=======
 ) -> _G: ...
 def draw(
     G: Graph[_Node],
@@ -716,7 +173,6 @@
 ) -> PathCollection: ...
 @overload  # arrows=None -> LineCollection if G is undirected, list[FancyArrowPatch] if G is directed
 def draw_networkx_edges(  # keep in sync with _DrawNetworkxKwds above
->>>>>>> d270bb0d
     G: Graph[_Node],
     pos: Mapping[_Node, Collection[float]],
     edgelist: Collection[_Node | Hashable] | None = None,  # (u, v, k) for multigraphs and (u, v) for simple graphs
@@ -739,100 +195,6 @@
     min_source_margin: int | Collection[int] = 0,  # documented as int, mpl accepts float
     min_target_margin: int | Collection[int] = 0,  # documented as int, mpl accepts float
     hide_ticks: bool = True,
-<<<<<<< HEAD
-):
-    """
-    Draw the nodes of the graph G.
-
-    This draws only the nodes of the graph G.
-
-    Parameters
-    ----------
-    G : graph
-        A networkx graph
-
-    pos : dictionary
-        A dictionary with nodes as keys and positions as values.
-        Positions should be sequences of length 2.
-
-    ax : Matplotlib Axes object, optional
-        Draw the graph in the specified Matplotlib axes.
-
-    nodelist : list (default list(G))
-        Draw only specified nodes
-
-    node_size : scalar or array (default=300)
-        Size of nodes.  If an array it must be the same length as nodelist.
-
-    node_color : color or array of colors (default='#1f78b4')
-        Node color. Can be a single color or a sequence of colors with the same
-        length as nodelist. Color can be string or rgb (or rgba) tuple of
-        floats from 0-1. If numeric values are specified they will be
-        mapped to colors using the cmap and vmin,vmax parameters. See
-        matplotlib.scatter for more details.
-
-    node_shape :  string (default='o')
-        The shape of the node.  Specification is as matplotlib.scatter
-        marker, one of 'so^>v<dph8'.
-
-    alpha : float or array of floats (default=None)
-        The node transparency.  This can be a single alpha value,
-        in which case it will be applied to all the nodes of color. Otherwise,
-        if it is an array, the elements of alpha will be applied to the colors
-        in order (cycling through alpha multiple times if necessary).
-
-    cmap : Matplotlib colormap (default=None)
-        Colormap for mapping intensities of nodes
-
-    vmin,vmax : floats or None (default=None)
-        Minimum and maximum for node colormap scaling
-
-    linewidths : [None | scalar | sequence] (default=1.0)
-        Line width of symbol border
-
-    edgecolors : [None | scalar | sequence] (default = node_color)
-        Colors of node borders. Can be a single color or a sequence of colors with the
-        same length as nodelist. Color can be string or rgb (or rgba) tuple of floats
-        from 0-1. If numeric values are specified they will be mapped to colors
-        using the cmap and vmin,vmax parameters. See `~matplotlib.pyplot.scatter` for more details.
-
-    label : [None | string]
-        Label for legend
-
-    margins : float or 2-tuple, optional
-        Sets the padding for axis autoscaling. Increase margin to prevent
-        clipping for nodes that are near the edges of an image. Values should
-        be in the range ``[0, 1]``. See :meth:`matplotlib.axes.Axes.margins`
-        for details. The default is `None`, which uses the Matplotlib default.
-
-    hide_ticks : bool, optional
-        Hide ticks of axes. When `True` (the default), ticks and ticklabels
-        are removed from the axes. To set ticks and tick labels to the pyplot default,
-        use ``hide_ticks=False``.
-
-    Returns
-    -------
-    matplotlib.collections.PathCollection
-        `PathCollection` of the nodes.
-
-    Examples
-    --------
-    >>> G = nx.dodecahedral_graph()
-    >>> nodes = nx.draw_networkx_nodes(G, pos=nx.spring_layout(G))
-
-    Also see the NetworkX drawing examples at
-    https://networkx.org/documentation/latest/auto_examples/index.html
-
-    See Also
-    --------
-    draw
-    draw_networkx
-    draw_networkx_edges
-    draw_networkx_labels
-    draw_networkx_edge_labels
-    """
-    ...
-=======
 ) -> LineCollection | list[FancyArrowPatch]: ...
 @overload  # directed graph and arrows=None -> list[FancyArrowPatch]
 def draw_networkx_edges(
@@ -860,7 +222,6 @@
     hide_ticks: bool = True,
 ) -> list[FancyArrowPatch]: ...
 @overload  # arrows=True -> list[FancyArrowPatch]
->>>>>>> d270bb0d
 def draw_networkx_edges(
     G: Graph[_Node],
     pos: Mapping[_Node, Collection[float]],
@@ -885,176 +246,9 @@
     min_source_margin: int | Collection[int] = 0,  # documented as int, mpl accepts float
     min_target_margin: int | Collection[int] = 0,  # documented as int, mpl accepts float
     hide_ticks: bool = True,
-<<<<<<< HEAD
-):
-    r"""
-    Draw the edges of the graph G.
-
-    This draws only the edges of the graph G.
-
-    Parameters
-    ----------
-    G : graph
-        A networkx graph
-
-    pos : dictionary
-        A dictionary with nodes as keys and positions as values.
-        Positions should be sequences of length 2.
-
-    edgelist : collection of edge tuples (default=G.edges())
-        Draw only specified edges
-
-    width : float or array of floats (default=1.0)
-        Line width of edges
-
-    edge_color : color or array of colors (default='k')
-        Edge color. Can be a single color or a sequence of colors with the same
-        length as edgelist. Color can be string or rgb (or rgba) tuple of
-        floats from 0-1. If numeric values are specified they will be
-        mapped to colors using the edge_cmap and edge_vmin,edge_vmax parameters.
-
-    style : string or array of strings (default='solid')
-        Edge line style e.g.: '-', '--', '-.', ':'
-        or words like 'solid' or 'dashed'.
-        Can be a single style or a sequence of styles with the same
-        length as the edge list.
-        If less styles than edges are given the styles will cycle.
-        If more styles than edges are given the styles will be used sequentially
-        and not be exhausted.
-        Also, `(offset, onoffseq)` tuples can be used as style instead of a strings.
-        (See `matplotlib.patches.FancyArrowPatch`: `linestyle`)
-
-    alpha : float or array of floats (default=None)
-        The edge transparency.  This can be a single alpha value,
-        in which case it will be applied to all specified edges. Otherwise,
-        if it is an array, the elements of alpha will be applied to the colors
-        in order (cycling through alpha multiple times if necessary).
-
-    edge_cmap : Matplotlib colormap, optional
-        Colormap for mapping intensities of edges
-
-    edge_vmin,edge_vmax : floats, optional
-        Minimum and maximum for edge colormap scaling
-
-    ax : Matplotlib Axes object, optional
-        Draw the graph in the specified Matplotlib axes.
-
-    arrows : bool or None, optional (default=None)
-        If `None`, directed graphs draw arrowheads with
-        `~matplotlib.patches.FancyArrowPatch`, while undirected graphs draw edges
-        via `~matplotlib.collections.LineCollection` for speed.
-        If `True`, draw arrowheads with FancyArrowPatches (bendable and stylish).
-        If `False`, draw edges using LineCollection (linear and fast).
-
-        Note: Arrowheads will be the same color as edges.
-
-    arrowstyle : str or list of strs (default='-\|>' for directed graphs)
-        For directed graphs and `arrows==True` defaults to '-\|>',
-        For undirected graphs default to '-'.
-
-        See `matplotlib.patches.ArrowStyle` for more options.
-
-    arrowsize : int or list of ints(default=10)
-        For directed graphs, choose the size of the arrow head's length and
-        width. See `matplotlib.patches.FancyArrowPatch` for attribute
-        `mutation_scale` for more info.
-
-    connectionstyle : string or iterable of strings (default="arc3")
-        Pass the connectionstyle parameter to create curved arc of rounding
-        radius rad. For example, connectionstyle='arc3,rad=0.2'.
-        See `matplotlib.patches.ConnectionStyle` and
-        `matplotlib.patches.FancyArrowPatch` for more info.
-        If Iterable, index indicates i'th edge key of MultiGraph
-
-    node_size : scalar or array (default=300)
-        Size of nodes. Though the nodes are not drawn with this function, the
-        node size is used in determining edge positioning.
-
-    nodelist : list, optional (default=G.nodes())
-       This provides the node order for the `node_size` array (if it is an array).
-
-    node_shape :  string (default='o')
-        The marker used for nodes, used in determining edge positioning.
-        Specification is as a `matplotlib.markers` marker, e.g. one of 'so^>v<dph8'.
-
-    label : None or string
-        Label for legend
-
-    min_source_margin : int or list of ints (default=0)
-        The minimum margin (gap) at the beginning of the edge at the source.
-
-    min_target_margin : int or list of ints (default=0)
-        The minimum margin (gap) at the end of the edge at the target.
-
-    hide_ticks : bool, optional
-        Hide ticks of axes. When `True` (the default), ticks and ticklabels
-        are removed from the axes. To set ticks and tick labels to the pyplot default,
-        use ``hide_ticks=False``.
-
-    Returns
-    -------
-     matplotlib.collections.LineCollection or a list of matplotlib.patches.FancyArrowPatch
-        If ``arrows=True``, a list of FancyArrowPatches is returned.
-        If ``arrows=False``, a LineCollection is returned.
-        If ``arrows=None`` (the default), then a LineCollection is returned if
-        `G` is undirected, otherwise returns a list of FancyArrowPatches.
-
-    Notes
-    -----
-    For directed graphs, arrows are drawn at the head end.  Arrows can be
-    turned off with keyword arrows=False or by passing an arrowstyle without
-    an arrow on the end.
-
-    Be sure to include `node_size` as a keyword argument; arrows are
-    drawn considering the size of nodes.
-
-    Self-loops are always drawn with `~matplotlib.patches.FancyArrowPatch`
-    regardless of the value of `arrows` or whether `G` is directed.
-    When ``arrows=False`` or ``arrows=None`` and `G` is undirected, the
-    FancyArrowPatches corresponding to the self-loops are not explicitly
-    returned. They should instead be accessed via the ``Axes.patches``
-    attribute (see examples).
-
-    Examples
-    --------
-    >>> G = nx.dodecahedral_graph()
-    >>> edges = nx.draw_networkx_edges(G, pos=nx.spring_layout(G))
-
-    >>> G = nx.DiGraph()
-    >>> G.add_edges_from([(1, 2), (1, 3), (2, 3)])
-    >>> arcs = nx.draw_networkx_edges(G, pos=nx.spring_layout(G))
-    >>> alphas = [0.3, 0.4, 0.5]
-    >>> for i, arc in enumerate(arcs):  # change alpha values of arcs
-    ...     arc.set_alpha(alphas[i])
-
-    The FancyArrowPatches corresponding to self-loops are not always
-    returned, but can always be accessed via the ``patches`` attribute of the
-    `matplotlib.Axes` object.
-
-    >>> import matplotlib.pyplot as plt
-    >>> fig, ax = plt.subplots()
-    >>> G = nx.Graph([(0, 1), (0, 0)])  # Self-loop at node 0
-    >>> edge_collection = nx.draw_networkx_edges(G, pos=nx.circular_layout(G), ax=ax)
-    >>> self_loop_fap = ax.patches[0]
-
-    Also see the NetworkX drawing examples at
-    https://networkx.org/documentation/latest/auto_examples/index.html
-
-    See Also
-    --------
-    draw
-    draw_networkx
-    draw_networkx_nodes
-    draw_networkx_labels
-    draw_networkx_edge_labels
-    """
-    ...
-def draw_networkx_labels(
-=======
 ) -> list[FancyArrowPatch]: ...
 @overload  # arrows=False -> LineCollection
 def draw_networkx_edges(
->>>>>>> d270bb0d
     G: Graph[_Node],
     pos: Mapping[_Node, Collection[float]],
     edgelist: Collection[_Node | Hashable] | None = None,  # (u, v, k) for multigraphs and (u, v) for simple graphs
@@ -1089,88 +283,7 @@
     ax: Axes | None = None,
     clip_on: bool = True,
     hide_ticks: bool = True,
-<<<<<<< HEAD
-):
-    """
-    Draw node labels on the graph G.
-
-    Parameters
-    ----------
-    G : graph
-        A networkx graph
-
-    pos : dictionary
-        A dictionary with nodes as keys and positions as values.
-        Positions should be sequences of length 2.
-
-    labels : dictionary (default={n: n for n in G})
-        Node labels in a dictionary of text labels keyed by node.
-        Node-keys in labels should appear as keys in `pos`.
-        If needed use: `{n:lab for n,lab in labels.items() if n in pos}`
-
-    font_size : int or dictionary of nodes to ints (default=12)
-        Font size for text labels.
-
-    font_color : color or dictionary of nodes to colors (default='k' black)
-        Font color string. Color can be string or rgb (or rgba) tuple of
-        floats from 0-1.
-
-    font_weight : string or dictionary of nodes to strings (default='normal')
-        Font weight.
-
-    font_family : string or dictionary of nodes to strings (default='sans-serif')
-        Font family.
-
-    alpha : float or None or dictionary of nodes to floats (default=None)
-        The text transparency.
-
-    bbox : Matplotlib bbox, (default is Matplotlib's ax.text default)
-        Specify text box properties (e.g. shape, color etc.) for node labels.
-
-    horizontalalignment : string or array of strings (default='center')
-        Horizontal alignment {'center', 'right', 'left'}. If an array is
-        specified it must be the same length as `nodelist`.
-
-    verticalalignment : string (default='center')
-        Vertical alignment {'center', 'top', 'bottom', 'baseline', 'center_baseline'}.
-        If an array is specified it must be the same length as `nodelist`.
-
-    ax : Matplotlib Axes object, optional
-        Draw the graph in the specified Matplotlib axes.
-
-    clip_on : bool (default=True)
-        Turn on clipping of node labels at axis boundaries
-
-    hide_ticks : bool, optional
-        Hide ticks of axes. When `True` (the default), ticks and ticklabels
-        are removed from the axes. To set ticks and tick labels to the pyplot default,
-        use ``hide_ticks=False``.
-
-    Returns
-    -------
-    dict
-        `dict` of labels keyed on the nodes
-
-    Examples
-    --------
-    >>> G = nx.dodecahedral_graph()
-    >>> labels = nx.draw_networkx_labels(G, pos=nx.spring_layout(G))
-
-    Also see the NetworkX drawing examples at
-    https://networkx.org/documentation/latest/auto_examples/index.html
-
-    See Also
-    --------
-    draw
-    draw_networkx
-    draw_networkx_nodes
-    draw_networkx_edges
-    draw_networkx_edge_labels
-    """
-    ...
-=======
 ) -> dict[_Node, Text]: ...
->>>>>>> d270bb0d
 def draw_networkx_edge_labels(
     # TODO: find a way to have a covariant list for params annotated with `something | list[Incomplete]`
     G: Graph[_Node],
@@ -1198,490 +311,6 @@
     nodelist: Sequence[_Node] | None = None,
     connectionstyle: str | Iterable[str] = "arc3",
     hide_ticks: bool = True,
-<<<<<<< HEAD
-):
-    """
-    Draw edge labels.
-
-    Parameters
-    ----------
-    G : graph
-        A networkx graph
-
-    pos : dictionary
-        A dictionary with nodes as keys and positions as values.
-        Positions should be sequences of length 2.
-
-    edge_labels : dictionary (default=None)
-        Edge labels in a dictionary of labels keyed by edge two-tuple.
-        Only labels for the keys in the dictionary are drawn.
-
-    label_pos : float (default=0.5)
-        Position of edge label along edge (0=head, 0.5=center, 1=tail)
-
-    font_size : int (default=10)
-        Font size for text labels
-
-    font_color : color (default='k' black)
-        Font color string. Color can be string or rgb (or rgba) tuple of
-        floats from 0-1.
-
-    font_weight : string (default='normal')
-        Font weight
-
-    font_family : string (default='sans-serif')
-        Font family
-
-    alpha : float or None (default=None)
-        The text transparency
-
-    bbox : Matplotlib bbox, optional
-        Specify text box properties (e.g. shape, color etc.) for edge labels.
-        Default is {boxstyle='round', ec=(1.0, 1.0, 1.0), fc=(1.0, 1.0, 1.0)}.
-
-    horizontalalignment : string (default='center')
-        Horizontal alignment {'center', 'right', 'left'}
-
-    verticalalignment : string (default='center')
-        Vertical alignment {'center', 'top', 'bottom', 'baseline', 'center_baseline'}
-
-    ax : Matplotlib Axes object, optional
-        Draw the graph in the specified Matplotlib axes.
-
-    rotate : bool (default=True)
-        Rotate edge labels to lie parallel to edges
-
-    clip_on : bool (default=True)
-        Turn on clipping of edge labels at axis boundaries
-
-    node_size : scalar or array (default=300)
-        Size of nodes.  If an array it must be the same length as nodelist.
-
-    nodelist : list, optional (default=G.nodes())
-       This provides the node order for the `node_size` array (if it is an array).
-
-    connectionstyle : string or iterable of strings (default="arc3")
-        Pass the connectionstyle parameter to create curved arc of rounding
-        radius rad. For example, connectionstyle='arc3,rad=0.2'.
-        See `matplotlib.patches.ConnectionStyle` and
-        `matplotlib.patches.FancyArrowPatch` for more info.
-        If Iterable, index indicates i'th edge key of MultiGraph
-
-    hide_ticks : bool, optional
-        Hide ticks of axes. When `True` (the default), ticks and ticklabels
-        are removed from the axes. To set ticks and tick labels to the pyplot default,
-        use ``hide_ticks=False``.
-
-    Returns
-    -------
-    dict
-        `dict` of labels keyed by edge
-
-    Examples
-    --------
-    >>> G = nx.dodecahedral_graph()
-    >>> edge_labels = nx.draw_networkx_edge_labels(G, pos=nx.spring_layout(G))
-
-    Also see the NetworkX drawing examples at
-    https://networkx.org/documentation/latest/auto_examples/index.html
-
-    See Also
-    --------
-    draw
-    draw_networkx
-    draw_networkx_nodes
-    draw_networkx_edges
-    draw_networkx_labels
-    """
-    ...
-def draw_bipartite(G: Graph[_Node], **kwargs):
-    """
-    Draw the graph `G` with a bipartite layout.
-
-    This is a convenience function equivalent to::
-
-        nx.draw(G, pos=nx.bipartite_layout(G), **kwargs)
-
-    Parameters
-    ----------
-    G : graph
-        A networkx graph
-
-    kwargs : optional keywords
-        See `draw_networkx` for a description of optional keywords.
-
-    Raises
-    ------
-    NetworkXError :
-        If `G` is not bipartite.
-
-    Notes
-    -----
-    The layout is computed each time this function is called. For
-    repeated drawing it is much more efficient to call
-    `~networkx.drawing.layout.bipartite_layout` directly and reuse the result::
-
-        >>> G = nx.complete_bipartite_graph(3, 3)
-        >>> pos = nx.bipartite_layout(G)
-        >>> nx.draw(G, pos=pos)  # Draw the original graph
-        >>> # Draw a subgraph, reusing the same node positions
-        >>> nx.draw(G.subgraph([0, 1, 2]), pos=pos, node_color="red")
-
-    Examples
-    --------
-    >>> G = nx.complete_bipartite_graph(2, 5)
-    >>> nx.draw_bipartite(G)
-
-    See Also
-    --------
-    :func:`~networkx.drawing.layout.bipartite_layout`
-    """
-    ...
-def draw_circular(G: Graph[_Node], **kwargs) -> None:
-    """
-    Draw the graph `G` with a circular layout.
-
-    This is a convenience function equivalent to::
-
-        nx.draw(G, pos=nx.circular_layout(G), **kwargs)
-
-    Parameters
-    ----------
-    G : graph
-        A networkx graph
-
-    kwargs : optional keywords
-        See `draw_networkx` for a description of optional keywords.
-
-    Notes
-    -----
-    The layout is computed each time this function is called. For
-    repeated drawing it is much more efficient to call
-    `~networkx.drawing.layout.circular_layout` directly and reuse the result::
-
-        >>> G = nx.complete_graph(5)
-        >>> pos = nx.circular_layout(G)
-        >>> nx.draw(G, pos=pos)  # Draw the original graph
-        >>> # Draw a subgraph, reusing the same node positions
-        >>> nx.draw(G.subgraph([0, 1, 2]), pos=pos, node_color="red")
-
-    Examples
-    --------
-    >>> G = nx.path_graph(5)
-    >>> nx.draw_circular(G)
-
-    See Also
-    --------
-    :func:`~networkx.drawing.layout.circular_layout`
-    """
-    ...
-def draw_kamada_kawai(G: Graph[_Node], **kwargs) -> None:
-    """
-    Draw the graph `G` with a Kamada-Kawai force-directed layout.
-
-    This is a convenience function equivalent to::
-
-        nx.draw(G, pos=nx.kamada_kawai_layout(G), **kwargs)
-
-    Parameters
-    ----------
-    G : graph
-        A networkx graph
-
-    kwargs : optional keywords
-        See `draw_networkx` for a description of optional keywords.
-
-    Notes
-    -----
-    The layout is computed each time this function is called.
-    For repeated drawing it is much more efficient to call
-    `~networkx.drawing.layout.kamada_kawai_layout` directly and reuse the
-    result::
-
-        >>> G = nx.complete_graph(5)
-        >>> pos = nx.kamada_kawai_layout(G)
-        >>> nx.draw(G, pos=pos)  # Draw the original graph
-        >>> # Draw a subgraph, reusing the same node positions
-        >>> nx.draw(G.subgraph([0, 1, 2]), pos=pos, node_color="red")
-
-    Examples
-    --------
-    >>> G = nx.path_graph(5)
-    >>> nx.draw_kamada_kawai(G)
-
-    See Also
-    --------
-    :func:`~networkx.drawing.layout.kamada_kawai_layout`
-    """
-    ...
-def draw_random(G: Graph[_Node], **kwargs) -> None:
-    """
-    Draw the graph `G` with a random layout.
-
-    This is a convenience function equivalent to::
-
-        nx.draw(G, pos=nx.random_layout(G), **kwargs)
-
-    Parameters
-    ----------
-    G : graph
-        A networkx graph
-
-    kwargs : optional keywords
-        See `draw_networkx` for a description of optional keywords.
-
-    Notes
-    -----
-    The layout is computed each time this function is called.
-    For repeated drawing it is much more efficient to call
-    `~networkx.drawing.layout.random_layout` directly and reuse the result::
-
-        >>> G = nx.complete_graph(5)
-        >>> pos = nx.random_layout(G)
-        >>> nx.draw(G, pos=pos)  # Draw the original graph
-        >>> # Draw a subgraph, reusing the same node positions
-        >>> nx.draw(G.subgraph([0, 1, 2]), pos=pos, node_color="red")
-
-    Examples
-    --------
-    >>> G = nx.lollipop_graph(4, 3)
-    >>> nx.draw_random(G)
-
-    See Also
-    --------
-    :func:`~networkx.drawing.layout.random_layout`
-    """
-    ...
-def draw_spectral(G: Graph[_Node], **kwargs) -> None:
-    """
-    Draw the graph `G` with a spectral 2D layout.
-
-    This is a convenience function equivalent to::
-
-        nx.draw(G, pos=nx.spectral_layout(G), **kwargs)
-
-    For more information about how node positions are determined, see
-    `~networkx.drawing.layout.spectral_layout`.
-
-    Parameters
-    ----------
-    G : graph
-        A networkx graph
-
-    kwargs : optional keywords
-        See `draw_networkx` for a description of optional keywords.
-
-    Notes
-    -----
-    The layout is computed each time this function is called.
-    For repeated drawing it is much more efficient to call
-    `~networkx.drawing.layout.spectral_layout` directly and reuse the result::
-
-        >>> G = nx.complete_graph(5)
-        >>> pos = nx.spectral_layout(G)
-        >>> nx.draw(G, pos=pos)  # Draw the original graph
-        >>> # Draw a subgraph, reusing the same node positions
-        >>> nx.draw(G.subgraph([0, 1, 2]), pos=pos, node_color="red")
-
-    Examples
-    --------
-    >>> G = nx.path_graph(5)
-    >>> nx.draw_spectral(G)
-
-    See Also
-    --------
-    :func:`~networkx.drawing.layout.spectral_layout`
-    """
-    ...
-def draw_spring(G: Graph[_Node], **kwargs) -> None:
-    """
-    Draw the graph `G` with a spring layout.
-
-    This is a convenience function equivalent to::
-
-        nx.draw(G, pos=nx.spring_layout(G), **kwargs)
-
-    Parameters
-    ----------
-    G : graph
-        A networkx graph
-
-    kwargs : optional keywords
-        See `draw_networkx` for a description of optional keywords.
-
-    Notes
-    -----
-    `~networkx.drawing.layout.spring_layout` is also the default layout for
-    `draw`, so this function is equivalent to `draw`.
-
-    The layout is computed each time this function is called.
-    For repeated drawing it is much more efficient to call
-    `~networkx.drawing.layout.spring_layout` directly and reuse the result::
-
-        >>> G = nx.complete_graph(5)
-        >>> pos = nx.spring_layout(G)
-        >>> nx.draw(G, pos=pos)  # Draw the original graph
-        >>> # Draw a subgraph, reusing the same node positions
-        >>> nx.draw(G.subgraph([0, 1, 2]), pos=pos, node_color="red")
-
-    Examples
-    --------
-    >>> G = nx.path_graph(20)
-    >>> nx.draw_spring(G)
-
-    See Also
-    --------
-    draw
-    :func:`~networkx.drawing.layout.spring_layout`
-    """
-    ...
-def draw_shell(G: Graph[_Node], nlist=None, **kwargs) -> None:
-    """
-    Draw networkx graph `G` with shell layout.
-
-    This is a convenience function equivalent to::
-
-        nx.draw(G, pos=nx.shell_layout(G, nlist=nlist), **kwargs)
-
-    Parameters
-    ----------
-    G : graph
-        A networkx graph
-
-    nlist : list of list of nodes, optional
-        A list containing lists of nodes representing the shells.
-        Default is `None`, meaning all nodes are in a single shell.
-        See `~networkx.drawing.layout.shell_layout` for details.
-
-    kwargs : optional keywords
-        See `draw_networkx` for a description of optional keywords.
-
-    Notes
-    -----
-    The layout is computed each time this function is called.
-    For repeated drawing it is much more efficient to call
-    `~networkx.drawing.layout.shell_layout` directly and reuse the result::
-
-        >>> G = nx.complete_graph(5)
-        >>> pos = nx.shell_layout(G)
-        >>> nx.draw(G, pos=pos)  # Draw the original graph
-        >>> # Draw a subgraph, reusing the same node positions
-        >>> nx.draw(G.subgraph([0, 1, 2]), pos=pos, node_color="red")
-
-    Examples
-    --------
-    >>> G = nx.path_graph(4)
-    >>> shells = [[0], [1, 2, 3]]
-    >>> nx.draw_shell(G, nlist=shells)
-
-    See Also
-    --------
-    :func:`~networkx.drawing.layout.shell_layout`
-    """
-    ...
-def draw_planar(G: Graph[_Node], **kwargs) -> None:
-    """
-    Draw a planar networkx graph `G` with planar layout.
-
-    This is a convenience function equivalent to::
-
-        nx.draw(G, pos=nx.planar_layout(G), **kwargs)
-
-    Parameters
-    ----------
-    G : graph
-        A planar networkx graph
-
-    kwargs : optional keywords
-        See `draw_networkx` for a description of optional keywords.
-
-    Raises
-    ------
-    NetworkXException
-        When `G` is not planar
-
-    Notes
-    -----
-    The layout is computed each time this function is called.
-    For repeated drawing it is much more efficient to call
-    `~networkx.drawing.layout.planar_layout` directly and reuse the result::
-
-        >>> G = nx.path_graph(5)
-        >>> pos = nx.planar_layout(G)
-        >>> nx.draw(G, pos=pos)  # Draw the original graph
-        >>> # Draw a subgraph, reusing the same node positions
-        >>> nx.draw(G.subgraph([0, 1, 2]), pos=pos, node_color="red")
-
-    Examples
-    --------
-    >>> G = nx.path_graph(4)
-    >>> nx.draw_planar(G)
-
-    See Also
-    --------
-    :func:`~networkx.drawing.layout.planar_layout`
-    """
-    ...
-def draw_forceatlas2(G: Graph[_Node], **kwargs) -> None:
-    """
-    Draw a networkx graph with forceatlas2 layout.
-
-    This is a convenience function equivalent to::
-
-       nx.draw(G, pos=nx.forceatlas2_layout(G), **kwargs)
-
-    Parameters
-    ----------
-    G : graph
-       A networkx graph
-
-    kwargs : optional keywords
-       See networkx.draw_networkx() for a description of optional keywords,
-       with the exception of the pos parameter which is not used by this
-       function.
-    """
-    ...
-def apply_alpha(
-    colors, alpha: float | Iterable[float], elem_list, cmap=None, vmin: float | None = None, vmax: float | None = None
-):
-    """
-    Apply an alpha (or list of alphas) to the colors provided.
-
-    Parameters
-    ----------
-
-    colors : color string or array of floats (default='r')
-        Color of element. Can be a single color format string,
-        or a sequence of colors with the same length as nodelist.
-        If numeric values are specified they will be mapped to
-        colors using the cmap and vmin,vmax parameters.  See
-        matplotlib.scatter for more details.
-
-    alpha : float or array of floats
-        Alpha values for elements. This can be a single alpha value, in
-        which case it will be applied to all the elements of color. Otherwise,
-        if it is an array, the elements of alpha will be applied to the colors
-        in order (cycling through alpha multiple times if necessary).
-
-    elem_list : array of networkx objects
-        The list of elements which are being colored. These could be nodes,
-        edges or labels.
-
-    cmap : matplotlib colormap
-        Color map for use if colors is a list of floats corresponding to points
-        on a color mapping.
-
-    vmin, vmax : float
-        Minimum and maximum values for normalizing colors if a colormap is used
-
-    Returns
-    -------
-
-    rgba_colors : numpy ndarray
-        Array containing RGBA format values for each of the node colours.
-    """
-    ...
-=======
 ) -> dict[tuple[_Node, _Node] | tuple[_Node, _Node, Any], Text]: ...  # Any is for multigraph key
 def draw_bipartite(
     G: Graph[_Node], *, ax: Axes | None = None, with_labels: bool = ..., **kwargs: Unpack[_DrawNetworkxKwds[_Node]]
@@ -1722,5 +351,4 @@
     cmap: str | Colormap | None = None,
     vmin: float | None = None,
     vmax: float | None = None,
-) -> Array2D[np.float64]: ...
->>>>>>> d270bb0d
+) -> Array2D[np.float64]: ...