--- conflicted
+++ resolved
@@ -1,16 +1,4 @@
-<<<<<<< HEAD
-"""
-NetworkX
-========
-
-NetworkX is a Python package for the creation, manipulation, and study of the
-structure, dynamics, and functions of complex networks.
-
-See https://networkx.org for complete documentation.
-"""
-=======
 from typing import Final
->>>>>>> 23e702b4
 
 from networkx.algorithms import *
 from networkx.classes import *
