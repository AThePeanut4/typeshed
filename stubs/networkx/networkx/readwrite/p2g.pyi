<<<<<<< HEAD
"""
This module provides the following: read and write of p2g format
used in metabolic pathway studies.

See:
<https://web.archive.org/web/20080626113807/http://www.cs.purdue.edu/homes/koyuturk/pathway/>
for a description.

The summary is included here:

A file that describes a uniquely labeled graph (with extension ".gr")
format looks like the following:


name
3 4
a
1 2
b

c
0 2

"name" is simply a description of what the graph corresponds to. The
second line displays the number of nodes and number of edges,
respectively. This sample graph contains three nodes labeled "a", "b",
and "c". The rest of the graph contains two lines for each node. The
first line for a node contains the node label. After the declaration
of the node label, the out-edges of that node in the graph are
provided. For instance, "a" is linked to nodes 1 and 2, which are
labeled "b" and "c", while the node labeled "b" has no outgoing
edges. Observe that node labeled "c" has an outgoing edge to
itself. Indeed, self-loops are allowed. Node index starts from 0.
"""

from networkx.utils.backends import _dispatchable

def write_p2g(G, path, encoding: str = "utf-8") -> None:
    """
    Write NetworkX graph in p2g format.

    Notes
    -----
    This format is meant to be used with directed graphs with
    possible self loops.
    """
    ...
@_dispatchable
def read_p2g(path, encoding: str = "utf-8"):
    """
    Read graph in p2g format from path.

    Parameters
    ----------
    path : string or file
       Filename or file handle to read.
       Filenames ending in .gz or .bz2 will be decompressed.

    Returns
    -------
    MultiDiGraph

    Notes
    -----
    If you want a DiGraph (with no self loops allowed and no edge data)
    use D=nx.DiGraph(read_p2g(path))
    """
    ...
@_dispatchable
def parse_p2g(lines):
    """
    Parse p2g format graph from string or iterable.

    Returns
    -------
    MultiDiGraph
    """
    ...
=======
from _typeshed import Incomplete

from networkx.utils.backends import _dispatchable

from ..classes.multidigraph import MultiDiGraph

def write_p2g(G, path, encoding: str = "utf-8") -> None: ...
@_dispatchable
def read_p2g(path, encoding: str = "utf-8") -> MultiDiGraph[Incomplete]: ...
@_dispatchable
def parse_p2g(lines) -> MultiDiGraph[Incomplete]: ...
>>>>>>> 07a59e92
<|MERGE_RESOLUTION|>--- conflicted
+++ resolved
@@ -1,83 +1,3 @@
-<<<<<<< HEAD
-"""
-This module provides the following: read and write of p2g format
-used in metabolic pathway studies.
-
-See:
-<https://web.archive.org/web/20080626113807/http://www.cs.purdue.edu/homes/koyuturk/pathway/>
-for a description.
-
-The summary is included here:
-
-A file that describes a uniquely labeled graph (with extension ".gr")
-format looks like the following:
-
-
-name
-3 4
-a
-1 2
-b
-
-c
-0 2
-
-"name" is simply a description of what the graph corresponds to. The
-second line displays the number of nodes and number of edges,
-respectively. This sample graph contains three nodes labeled "a", "b",
-and "c". The rest of the graph contains two lines for each node. The
-first line for a node contains the node label. After the declaration
-of the node label, the out-edges of that node in the graph are
-provided. For instance, "a" is linked to nodes 1 and 2, which are
-labeled "b" and "c", while the node labeled "b" has no outgoing
-edges. Observe that node labeled "c" has an outgoing edge to
-itself. Indeed, self-loops are allowed. Node index starts from 0.
-"""
-
-from networkx.utils.backends import _dispatchable
-
-def write_p2g(G, path, encoding: str = "utf-8") -> None:
-    """
-    Write NetworkX graph in p2g format.
-
-    Notes
-    -----
-    This format is meant to be used with directed graphs with
-    possible self loops.
-    """
-    ...
-@_dispatchable
-def read_p2g(path, encoding: str = "utf-8"):
-    """
-    Read graph in p2g format from path.
-
-    Parameters
-    ----------
-    path : string or file
-       Filename or file handle to read.
-       Filenames ending in .gz or .bz2 will be decompressed.
-
-    Returns
-    -------
-    MultiDiGraph
-
-    Notes
-    -----
-    If you want a DiGraph (with no self loops allowed and no edge data)
-    use D=nx.DiGraph(read_p2g(path))
-    """
-    ...
-@_dispatchable
-def parse_p2g(lines):
-    """
-    Parse p2g format graph from string or iterable.
-
-    Returns
-    -------
-    MultiDiGraph
-    """
-    ...
-=======
 from _typeshed import Incomplete
 
 from networkx.utils.backends import _dispatchable
@@ -88,5 +8,4 @@
 @_dispatchable
 def read_p2g(path, encoding: str = "utf-8") -> MultiDiGraph[Incomplete]: ...
 @_dispatchable
-def parse_p2g(lines) -> MultiDiGraph[Incomplete]: ...
->>>>>>> 07a59e92
+def parse_p2g(lines) -> MultiDiGraph[Incomplete]: ...