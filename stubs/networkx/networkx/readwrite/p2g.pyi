--- conflicted
+++ resolved
@@ -39,22 +39,7 @@
 from networkx.classes.multidigraph import MultiDiGraph
 from networkx.utils.backends import _dispatchable
 
-<<<<<<< HEAD
-from ..classes.multidigraph import MultiDiGraph
-
-def write_p2g(G, path, encoding: str = "utf-8") -> None:
-    """
-    Write NetworkX graph in p2g format.
-
-    Notes
-    -----
-    This format is meant to be used with directed graphs with
-    possible self loops.
-    """
-    ...
-=======
 def write_p2g(G: Graph[_Node], path, encoding: str = "utf-8") -> None: ...
->>>>>>> 91055c73
 @_dispatchable
 def read_p2g(path, encoding: str = "utf-8") -> MultiDiGraph[Incomplete]:
     """
