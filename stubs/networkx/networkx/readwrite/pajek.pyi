"""
*****
Pajek
*****
Read graphs in Pajek format.

This implementation handles directed and undirected graphs including
those with self loops and parallel edges.

Format
------
See http://vlado.fmf.uni-lj.si/pub/networks/pajek/doc/draweps.htm
for format information.
"""

from _typeshed import Incomplete
from collections.abc import Generator

from networkx.utils.backends import _dispatchable

<<<<<<< HEAD
def generate_pajek(G) -> Generator[Incomplete, None, None]:
    """
    Generate lines in Pajek graph format.

    Parameters
    ----------
    G : graph
       A Networkx graph

    References
    ----------
    See http://vlado.fmf.uni-lj.si/pub/networks/pajek/doc/draweps.htm
    for format information.
    """
    ...
def write_pajek(G, path, encoding: str = "UTF-8") -> None:
    """
    Write graph in Pajek format to path.

    Parameters
    ----------
    G : graph
       A Networkx graph
    path : file or string
       File or filename to write.
       Filenames ending in .gz or .bz2 will be compressed.

    Examples
    --------
    >>> G = nx.path_graph(4)
    >>> nx.write_pajek(G, "test.net")

    Warnings
    --------
    Optional node attributes and edge attributes must be non-empty strings.
    Otherwise it will not be written into the file. You will need to
    convert those attributes to strings if you want to keep them.

    References
    ----------
    See http://vlado.fmf.uni-lj.si/pub/networks/pajek/doc/draweps.htm
    for format information.
    """
    ...
=======
__all__ = ["read_pajek", "parse_pajek", "generate_pajek", "write_pajek"]

def generate_pajek(G) -> Generator[Incomplete, None, None]: ...
def write_pajek(G, path, encoding: str = "UTF-8") -> None: ...
>>>>>>> 9a0ad919
@_dispatchable
def read_pajek(path, encoding: str = "UTF-8"):
    """
    Read graph in Pajek format from path.

    Parameters
    ----------
    path : file or string
       File or filename to write.
       Filenames ending in .gz or .bz2 will be uncompressed.

    Returns
    -------
    G : NetworkX MultiGraph or MultiDiGraph.

    Examples
    --------
    >>> G = nx.path_graph(4)
    >>> nx.write_pajek(G, "test.net")
    >>> G = nx.read_pajek("test.net")

    To create a Graph instead of a MultiGraph use

    >>> G1 = nx.Graph(G)

    References
    ----------
    See http://vlado.fmf.uni-lj.si/pub/networks/pajek/doc/draweps.htm
    for format information.
    """
    ...
@_dispatchable
def parse_pajek(lines):
    """
    Parse Pajek format graph from string or iterable.

    Parameters
    ----------
    lines : string or iterable
       Data in Pajek format.

    Returns
    -------
    G : NetworkX graph

    See Also
    --------
    read_pajek
    """
    ...<|MERGE_RESOLUTION|>--- conflicted
+++ resolved
@@ -18,57 +18,10 @@
 
 from networkx.utils.backends import _dispatchable
 
-<<<<<<< HEAD
-def generate_pajek(G) -> Generator[Incomplete, None, None]:
-    """
-    Generate lines in Pajek graph format.
-
-    Parameters
-    ----------
-    G : graph
-       A Networkx graph
-
-    References
-    ----------
-    See http://vlado.fmf.uni-lj.si/pub/networks/pajek/doc/draweps.htm
-    for format information.
-    """
-    ...
-def write_pajek(G, path, encoding: str = "UTF-8") -> None:
-    """
-    Write graph in Pajek format to path.
-
-    Parameters
-    ----------
-    G : graph
-       A Networkx graph
-    path : file or string
-       File or filename to write.
-       Filenames ending in .gz or .bz2 will be compressed.
-
-    Examples
-    --------
-    >>> G = nx.path_graph(4)
-    >>> nx.write_pajek(G, "test.net")
-
-    Warnings
-    --------
-    Optional node attributes and edge attributes must be non-empty strings.
-    Otherwise it will not be written into the file. You will need to
-    convert those attributes to strings if you want to keep them.
-
-    References
-    ----------
-    See http://vlado.fmf.uni-lj.si/pub/networks/pajek/doc/draweps.htm
-    for format information.
-    """
-    ...
-=======
 __all__ = ["read_pajek", "parse_pajek", "generate_pajek", "write_pajek"]
 
 def generate_pajek(G) -> Generator[Incomplete, None, None]: ...
 def write_pajek(G, path, encoding: str = "UTF-8") -> None: ...
->>>>>>> 9a0ad919
 @_dispatchable
 def read_pajek(path, encoding: str = "UTF-8"):
     """
