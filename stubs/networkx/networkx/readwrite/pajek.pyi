"""
*****
Pajek
*****
Read graphs in Pajek format.

This implementation handles directed and undirected graphs including
those with self loops and parallel edges.

Format
------
See http://vlado.fmf.uni-lj.si/pub/networks/pajek/doc/draweps.htm
for format information.
"""

from _typeshed import Incomplete
from collections.abc import Generator

from networkx.utils.backends import _dispatchable

__all__ = ["read_pajek", "parse_pajek", "generate_pajek", "write_pajek"]

def generate_pajek(G) -> Generator[Incomplete, None, None]:
    """
    Generate lines in Pajek graph format.

    Parameters
    ----------
    G : graph
       A Networkx graph

    References
    ----------
    See http://vlado.fmf.uni-lj.si/pub/networks/pajek/doc/draweps.htm
    for format information.
    """
    ...
def write_pajek(G, path, encoding: str = "UTF-8") -> None:
    """
    Write graph in Pajek format to path.

    Parameters
    ----------
    G : graph
       A Networkx graph
    path : file or string
       File or filename to write.
       Filenames ending in .gz or .bz2 will be compressed.

    Examples
    --------
    >>> G = nx.path_graph(4)
    >>> nx.write_pajek(G, "test.net")

    Warnings
    --------
    Optional node attributes and edge attributes must be non-empty strings.
    Otherwise it will not be written into the file. You will need to
    convert those attributes to strings if you want to keep them.

    References
    ----------
    See http://vlado.fmf.uni-lj.si/pub/networks/pajek/doc/draweps.htm
    for format information.
    """
    ...
@_dispatchable
def read_pajek(path, encoding: str = "UTF-8"):
    """
    Read graph in Pajek format from path.

    Parameters
    ----------
    path : file or string
       File or filename to write.
       Filenames ending in .gz or .bz2 will be uncompressed.

    Returns
    -------
    G : NetworkX MultiGraph or MultiDiGraph.

    Examples
    --------
    >>> G = nx.path_graph(4)
    >>> nx.write_pajek(G, "test.net")
    >>> G = nx.read_pajek("test.net")

    To create a Graph instead of a MultiGraph use

    >>> G1 = nx.Graph(G)

    References
    ----------
    See http://vlado.fmf.uni-lj.si/pub/networks/pajek/doc/draweps.htm
    for format information.
    """
    ...
@_dispatchable
<<<<<<< HEAD
def parse_pajek(lines):
    """
    Parse Pajek format graph from string or iterable.

    Parameters
    ----------
    lines : string or iterable
       Data in Pajek format.

    Returns
    -------
    G : NetworkX graph

    See Also
    --------
    read_pajek
    """
    ...
=======
def parse_pajek(lines): ...
def make_qstr(t): ...
>>>>>>> 23e702b4
<|MERGE_RESOLUTION|>--- conflicted
+++ resolved
@@ -96,26 +96,5 @@
     """
     ...
 @_dispatchable
-<<<<<<< HEAD
-def parse_pajek(lines):
-    """
-    Parse Pajek format graph from string or iterable.
-
-    Parameters
-    ----------
-    lines : string or iterable
-       Data in Pajek format.
-
-    Returns
-    -------
-    G : NetworkX graph
-
-    See Also
-    --------
-    read_pajek
-    """
-    ...
-=======
 def parse_pajek(lines): ...
-def make_qstr(t): ...
->>>>>>> 23e702b4
+def make_qstr(t): ...