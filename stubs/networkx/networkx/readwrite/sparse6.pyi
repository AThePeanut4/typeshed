"""
Functions for reading and writing graphs in the *sparse6* format.

The *sparse6* file format is a space-efficient format for large sparse
graphs. For small graphs or large dense graphs, use the *graph6* file
format.

For more information, see the `sparse6`_ homepage.

.. _sparse6: https://users.cecs.anu.edu.au/~bdm/data/formats.html
"""

from _typeshed import Incomplete

from networkx.classes.graph import Graph, _Node
from networkx.utils.backends import _dispatchable

__all__ = ["from_sparse6_bytes", "read_sparse6", "to_sparse6_bytes", "write_sparse6"]

@_dispatchable
<<<<<<< HEAD
def from_sparse6_bytes(string) -> Graph[Incomplete]:
    """
    Read an undirected graph in sparse6 format from string.

    Parameters
    ----------
    string : string
       Data in sparse6 format

    Returns
    -------
    G : Graph

    Raises
    ------
    NetworkXError
        If the string is unable to be parsed in sparse6 format

    Examples
    --------
    >>> G = nx.from_sparse6_bytes(b":A_")
    >>> sorted(G.edges())
    [(0, 1), (0, 1), (0, 1)]

    See Also
    --------
    read_sparse6, write_sparse6

    References
    ----------
    .. [1] Sparse6 specification
           <https://users.cecs.anu.edu.au/~bdm/data/formats.html>
    """
    ...
def to_sparse6_bytes(G, nodes=None, header: bool = True):
    r"""
    Convert an undirected graph to bytes in sparse6 format.

    Parameters
    ----------
    G : Graph (undirected)

    nodes: list or iterable
       Nodes are labeled 0...n-1 in the order provided.  If None the ordering
       given by ``G.nodes()`` is used.

    header: bool
       If True add '>>sparse6<<' bytes to head of data.

    Raises
    ------
    NetworkXNotImplemented
        If the graph is directed.

    ValueError
        If the graph has at least ``2 ** 36`` nodes; the sparse6 format
        is only defined for graphs of order less than ``2 ** 36``.

    Examples
    --------
    >>> nx.to_sparse6_bytes(nx.path_graph(2))
    b'>>sparse6<<:An\n'

    See Also
    --------
    to_sparse6_bytes, read_sparse6, write_sparse6_bytes

    Notes
    -----
    The returned bytes end with a newline character.

    The format does not support edge or node labels.

    References
    ----------
    .. [1] Graph6 specification
           <https://users.cecs.anu.edu.au/~bdm/data/formats.html>
    """
    ...
@_dispatchable
def read_sparse6(path):
    r"""
    Read an undirected graph in sparse6 format from path.

    Parameters
    ----------
    path : file or string
       Filename or file handle to read.
       Filenames ending in .gz or .bz2 will be decompressed.

    Returns
    -------
    G : Graph/Multigraph or list of Graphs/MultiGraphs
       If the file contains multiple lines then a list of graphs is returned

    Raises
    ------
    NetworkXError
        If the string is unable to be parsed in sparse6 format

    Examples
    --------
    You can read a sparse6 file by giving the path to the file::

        >>> import tempfile
        >>> with tempfile.NamedTemporaryFile(delete=False) as f:
        ...     _ = f.write(b">>sparse6<<:An\n")
        ...     _ = f.seek(0)
        ...     G = nx.read_sparse6(f.name)
        >>> list(G.edges())
        [(0, 1)]

    You can also read a sparse6 file by giving an open file-like object::

        >>> import tempfile
        >>> with tempfile.NamedTemporaryFile() as f:
        ...     _ = f.write(b">>sparse6<<:An\n")
        ...     _ = f.seek(0)
        ...     G = nx.read_sparse6(f)
        >>> list(G.edges())
        [(0, 1)]

    See Also
    --------
    read_sparse6, from_sparse6_bytes

    References
    ----------
    .. [1] Sparse6 specification
           <https://users.cecs.anu.edu.au/~bdm/data/formats.html>
    """
    ...
def write_sparse6(G, path, nodes=None, header: bool = True) -> None:
    r"""
    Write graph G to given path in sparse6 format.

    Parameters
    ----------
    G : Graph (undirected)

    path : file or string
       File or filename to write.
       Filenames ending in .gz or .bz2 will be compressed.

    nodes: list or iterable
       Nodes are labeled 0...n-1 in the order provided.  If None the ordering
       given by G.nodes() is used.

    header: bool
       If True add '>>sparse6<<' string to head of data

    Raises
    ------
    NetworkXError
        If the graph is directed

    Examples
    --------
    You can write a sparse6 file by giving the path to the file::

        >>> import tempfile
        >>> with tempfile.NamedTemporaryFile(delete=False) as f:
        ...     nx.write_sparse6(nx.path_graph(2), f.name)
        ...     print(f.read())
        b'>>sparse6<<:An\n'

    You can also write a sparse6 file by giving an open file-like object::

        >>> with tempfile.NamedTemporaryFile() as f:
        ...     nx.write_sparse6(nx.path_graph(2), f)
        ...     _ = f.seek(0)
        ...     print(f.read())
        b'>>sparse6<<:An\n'

    See Also
    --------
    read_sparse6, from_sparse6_bytes

    Notes
    -----
    The format does not support edge or node labels.

    References
    ----------
    .. [1] Sparse6 specification
           <https://users.cecs.anu.edu.au/~bdm/data/formats.html>
    """
    ...
=======
def from_sparse6_bytes(string) -> Graph[Incomplete]: ...
def to_sparse6_bytes(G: Graph[_Node], nodes=None, header: bool = True): ...
@_dispatchable
def read_sparse6(path): ...
def write_sparse6(G: Graph[_Node], path, nodes=None, header: bool = True) -> None: ...
>>>>>>> 91055c73
<|MERGE_RESOLUTION|>--- conflicted
+++ resolved
@@ -18,199 +18,8 @@
 __all__ = ["from_sparse6_bytes", "read_sparse6", "to_sparse6_bytes", "write_sparse6"]
 
 @_dispatchable
-<<<<<<< HEAD
-def from_sparse6_bytes(string) -> Graph[Incomplete]:
-    """
-    Read an undirected graph in sparse6 format from string.
-
-    Parameters
-    ----------
-    string : string
-       Data in sparse6 format
-
-    Returns
-    -------
-    G : Graph
-
-    Raises
-    ------
-    NetworkXError
-        If the string is unable to be parsed in sparse6 format
-
-    Examples
-    --------
-    >>> G = nx.from_sparse6_bytes(b":A_")
-    >>> sorted(G.edges())
-    [(0, 1), (0, 1), (0, 1)]
-
-    See Also
-    --------
-    read_sparse6, write_sparse6
-
-    References
-    ----------
-    .. [1] Sparse6 specification
-           <https://users.cecs.anu.edu.au/~bdm/data/formats.html>
-    """
-    ...
-def to_sparse6_bytes(G, nodes=None, header: bool = True):
-    r"""
-    Convert an undirected graph to bytes in sparse6 format.
-
-    Parameters
-    ----------
-    G : Graph (undirected)
-
-    nodes: list or iterable
-       Nodes are labeled 0...n-1 in the order provided.  If None the ordering
-       given by ``G.nodes()`` is used.
-
-    header: bool
-       If True add '>>sparse6<<' bytes to head of data.
-
-    Raises
-    ------
-    NetworkXNotImplemented
-        If the graph is directed.
-
-    ValueError
-        If the graph has at least ``2 ** 36`` nodes; the sparse6 format
-        is only defined for graphs of order less than ``2 ** 36``.
-
-    Examples
-    --------
-    >>> nx.to_sparse6_bytes(nx.path_graph(2))
-    b'>>sparse6<<:An\n'
-
-    See Also
-    --------
-    to_sparse6_bytes, read_sparse6, write_sparse6_bytes
-
-    Notes
-    -----
-    The returned bytes end with a newline character.
-
-    The format does not support edge or node labels.
-
-    References
-    ----------
-    .. [1] Graph6 specification
-           <https://users.cecs.anu.edu.au/~bdm/data/formats.html>
-    """
-    ...
-@_dispatchable
-def read_sparse6(path):
-    r"""
-    Read an undirected graph in sparse6 format from path.
-
-    Parameters
-    ----------
-    path : file or string
-       Filename or file handle to read.
-       Filenames ending in .gz or .bz2 will be decompressed.
-
-    Returns
-    -------
-    G : Graph/Multigraph or list of Graphs/MultiGraphs
-       If the file contains multiple lines then a list of graphs is returned
-
-    Raises
-    ------
-    NetworkXError
-        If the string is unable to be parsed in sparse6 format
-
-    Examples
-    --------
-    You can read a sparse6 file by giving the path to the file::
-
-        >>> import tempfile
-        >>> with tempfile.NamedTemporaryFile(delete=False) as f:
-        ...     _ = f.write(b">>sparse6<<:An\n")
-        ...     _ = f.seek(0)
-        ...     G = nx.read_sparse6(f.name)
-        >>> list(G.edges())
-        [(0, 1)]
-
-    You can also read a sparse6 file by giving an open file-like object::
-
-        >>> import tempfile
-        >>> with tempfile.NamedTemporaryFile() as f:
-        ...     _ = f.write(b">>sparse6<<:An\n")
-        ...     _ = f.seek(0)
-        ...     G = nx.read_sparse6(f)
-        >>> list(G.edges())
-        [(0, 1)]
-
-    See Also
-    --------
-    read_sparse6, from_sparse6_bytes
-
-    References
-    ----------
-    .. [1] Sparse6 specification
-           <https://users.cecs.anu.edu.au/~bdm/data/formats.html>
-    """
-    ...
-def write_sparse6(G, path, nodes=None, header: bool = True) -> None:
-    r"""
-    Write graph G to given path in sparse6 format.
-
-    Parameters
-    ----------
-    G : Graph (undirected)
-
-    path : file or string
-       File or filename to write.
-       Filenames ending in .gz or .bz2 will be compressed.
-
-    nodes: list or iterable
-       Nodes are labeled 0...n-1 in the order provided.  If None the ordering
-       given by G.nodes() is used.
-
-    header: bool
-       If True add '>>sparse6<<' string to head of data
-
-    Raises
-    ------
-    NetworkXError
-        If the graph is directed
-
-    Examples
-    --------
-    You can write a sparse6 file by giving the path to the file::
-
-        >>> import tempfile
-        >>> with tempfile.NamedTemporaryFile(delete=False) as f:
-        ...     nx.write_sparse6(nx.path_graph(2), f.name)
-        ...     print(f.read())
-        b'>>sparse6<<:An\n'
-
-    You can also write a sparse6 file by giving an open file-like object::
-
-        >>> with tempfile.NamedTemporaryFile() as f:
-        ...     nx.write_sparse6(nx.path_graph(2), f)
-        ...     _ = f.seek(0)
-        ...     print(f.read())
-        b'>>sparse6<<:An\n'
-
-    See Also
-    --------
-    read_sparse6, from_sparse6_bytes
-
-    Notes
-    -----
-    The format does not support edge or node labels.
-
-    References
-    ----------
-    .. [1] Sparse6 specification
-           <https://users.cecs.anu.edu.au/~bdm/data/formats.html>
-    """
-    ...
-=======
 def from_sparse6_bytes(string) -> Graph[Incomplete]: ...
 def to_sparse6_bytes(G: Graph[_Node], nodes=None, header: bool = True): ...
 @_dispatchable
 def read_sparse6(path): ...
-def write_sparse6(G: Graph[_Node], path, nodes=None, header: bool = True) -> None: ...
->>>>>>> 91055c73
+def write_sparse6(G: Graph[_Node], path, nodes=None, header: bool = True) -> None: ...