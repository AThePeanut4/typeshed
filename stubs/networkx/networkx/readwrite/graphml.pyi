--- conflicted
+++ resolved
@@ -153,46 +153,8 @@
     """
     ...
 def generate_graphml(
-<<<<<<< HEAD
-    G, encoding: str = "utf-8", prettyprint: bool = True, named_key_ids: bool = False, edge_id_from_attribute=None
-) -> Generator[Incomplete, Incomplete, None]:
-    """
-    Generate GraphML lines for G
-
-    Parameters
-    ----------
-    G : graph
-       A networkx graph
-    encoding : string (optional)
-       Encoding for text data.
-    prettyprint : bool (optional)
-       If True use line breaks and indenting in output XML.
-    named_key_ids : bool (optional)
-       If True use attr.name as value for key elements' id attribute.
-    edge_id_from_attribute : dict key (optional)
-        If provided, the graphml edge id is set by looking up the corresponding
-        edge data attribute keyed by this parameter. If `None` or the key does not exist in edge data,
-        the edge id is set by the edge key if `G` is a MultiGraph, else the edge id is left unset.
-
-    Examples
-    --------
-    >>> G = nx.path_graph(4)
-    >>> linefeed = chr(10)  # linefeed = 
-
-    >>> s = linefeed.join(nx.generate_graphml(G))
-    >>> for line in nx.generate_graphml(G):  # doctest: +SKIP
-    ...     print(line)
-
-    Notes
-    -----
-    This implementation does not support mixed graphs (directed and unidirected
-    edges together) hyperedges, nested graphs, or ports.
-    """
-    ...
-=======
     G: Graph[_Node], encoding: str = "utf-8", prettyprint: bool = True, named_key_ids: bool = False, edge_id_from_attribute=None
 ) -> Generator[Incomplete, Incomplete, None]: ...
->>>>>>> 91055c73
 @_dispatchable
 def read_graphml(path, node_type=..., edge_key_type=..., force_multigraph: bool = False):
     """
@@ -363,35 +325,12 @@
         """
         ...
     def get_key(self, name, attr_type, scope, default): ...
-<<<<<<< HEAD
-    def add_data(self, name, element_type, value, scope: str = "all", default=None):
-        """
-        Make a data element for an edge or a node. Keep a log of the
-        type in the keys table.
-        """
-        ...
-    def add_attributes(self, scope, xml_obj, data, default) -> None:
-        """
-        Appends attribute data to edges or nodes, and stores type information
-        to be added later. See add_graph_element.
-        """
-        ...
-    def add_nodes(self, G, graph_element) -> None: ...
-    def add_edges(self, G, graph_element) -> None: ...
-    def add_graph_element(self, G) -> None:
-        """Serialize graph G in GraphML to the stream."""
-        ...
-    def add_graphs(self, graph_list) -> None:
-        """Add many graphs to this GraphML document."""
-        ...
-=======
     def add_data(self, name, element_type, value, scope: str = "all", default=None): ...
     def add_attributes(self, scope, xml_obj, data, default) -> None: ...
     def add_nodes(self, G: Graph[_Node], graph_element) -> None: ...
     def add_edges(self, G: Graph[_Node], graph_element) -> None: ...
     def add_graph_element(self, G: Graph[_Node]) -> None: ...
     def add_graphs(self, graph_list) -> None: ...
->>>>>>> 91055c73
     def dump(self, stream) -> None: ...
     def indent(self, elem, level: int = 0) -> None: ...
 
@@ -425,17 +364,8 @@
         named_key_ids: bool = False,
         edge_id_from_attribute=None,
     ) -> None: ...
-<<<<<<< HEAD
-    def add_graph_element(self, G) -> None:
-        """Serialize graph G in GraphML to the stream."""
-        ...
-    def add_attributes(self, scope, xml_obj, data, default) -> None:
-        """Appends attribute data."""
-        ...
-=======
     def add_graph_element(self, G: Graph[_Node]) -> None: ...
     def add_attributes(self, scope, xml_obj, data, default) -> None: ...
->>>>>>> 91055c73
     def dump(self, stream=None) -> None: ...
 
 write_graphml = write_graphml_lxml
@@ -450,22 +380,7 @@
     xml: Incomplete
     def __call__(self, path=None, string=None) -> Generator[Incomplete, None, None]: ...
     def make_graph(self, graph_xml, graphml_keys, defaults, G=None): ...
-<<<<<<< HEAD
-    def add_node(self, G, node_xml, graphml_keys, defaults) -> None:
-        """Add a node to the graph."""
-        ...
-    def add_edge(self, G, edge_element, graphml_keys) -> None:
-        """Add an edge to the graph."""
-        ...
-    def decode_data_elements(self, graphml_keys, obj_xml):
-        """Use the key information to decode the data XML if present."""
-        ...
-    def find_graphml_keys(self, graph_element):
-        """Extracts all the keys and key defaults from the xml."""
-        ...
-=======
     def add_node(self, G: Graph[_Node], node_xml, graphml_keys, defaults) -> None: ...
     def add_edge(self, G: Graph[_Node], edge_element, graphml_keys) -> None: ...
     def decode_data_elements(self, graphml_keys, obj_xml): ...
-    def find_graphml_keys(self, graph_element): ...
->>>>>>> 91055c73
+    def find_graphml_keys(self, graph_element): ...