from networkx.utils.backends import _dispatchable

<<<<<<< HEAD
def cytoscape_data(G, name: str = "name", ident: str = "id"):
    """
    Returns data in Cytoscape JSON format (cyjs).

    Parameters
    ----------
    G : NetworkX Graph
        The graph to convert to cytoscape format
    name : string
        A string which is mapped to the 'name' node element in cyjs format.
        Must not have the same value as `ident`.
    ident : string
        A string which is mapped to the 'id' node element in cyjs format.
        Must not have the same value as `name`.

    Returns
    -------
    data: dict
        A dictionary with cyjs formatted data.

    Raises
    ------
    NetworkXError
        If the values for `name` and `ident` are identical.

    See Also
    --------
    cytoscape_graph: convert a dictionary in cyjs format to a graph

    References
    ----------
    .. [1] Cytoscape user's manual:
       http://manual.cytoscape.org/en/stable/index.html

    Examples
    --------
    >>> G = nx.path_graph(2)
    >>> nx.cytoscape_data(G)  # doctest: +SKIP
    {'data': [],
     'directed': False,
     'multigraph': False,
     'elements': {'nodes': [{'data': {'id': '0', 'value': 0, 'name': '0'}},
       {'data': {'id': '1', 'value': 1, 'name': '1'}}],
      'edges': [{'data': {'source': 0, 'target': 1}}]}}
    """
    ...
=======
__all__ = ["cytoscape_data", "cytoscape_graph"]

def cytoscape_data(G, name: str = "name", ident: str = "id"): ...
>>>>>>> 9a0ad919
@_dispatchable
def cytoscape_graph(data, name: str = "name", ident: str = "id"):
    """
    Create a NetworkX graph from a dictionary in cytoscape JSON format.

    Parameters
    ----------
    data : dict
        A dictionary of data conforming to cytoscape JSON format.
    name : string
        A string which is mapped to the 'name' node element in cyjs format.
        Must not have the same value as `ident`.
    ident : string
        A string which is mapped to the 'id' node element in cyjs format.
        Must not have the same value as `name`.

    Returns
    -------
    graph : a NetworkX graph instance
        The `graph` can be an instance of `Graph`, `DiGraph`, `MultiGraph`, or
        `MultiDiGraph` depending on the input data.

    Raises
    ------
    NetworkXError
        If the `name` and `ident` attributes are identical.

    See Also
    --------
    cytoscape_data: convert a NetworkX graph to a dict in cyjs format

    References
    ----------
    .. [1] Cytoscape user's manual:
       http://manual.cytoscape.org/en/stable/index.html

    Examples
    --------
    >>> data_dict = {
    ...     "data": [],
    ...     "directed": False,
    ...     "multigraph": False,
    ...     "elements": {
    ...         "nodes": [
    ...             {"data": {"id": "0", "value": 0, "name": "0"}},
    ...             {"data": {"id": "1", "value": 1, "name": "1"}},
    ...         ],
    ...         "edges": [{"data": {"source": 0, "target": 1}}],
    ...     },
    ... }
    >>> G = nx.cytoscape_graph(data_dict)
    >>> G.name
    ''
    >>> G.nodes()
    NodeView((0, 1))
    >>> G.nodes(data=True)[0]
    {'id': '0', 'value': 0, 'name': '0'}
    >>> G.edges(data=True)
    EdgeDataView([(0, 1, {'source': 0, 'target': 1})])
    """
    ...<|MERGE_RESOLUTION|>--- conflicted
+++ resolved
@@ -1,57 +1,8 @@
 from networkx.utils.backends import _dispatchable
 
-<<<<<<< HEAD
-def cytoscape_data(G, name: str = "name", ident: str = "id"):
-    """
-    Returns data in Cytoscape JSON format (cyjs).
-
-    Parameters
-    ----------
-    G : NetworkX Graph
-        The graph to convert to cytoscape format
-    name : string
-        A string which is mapped to the 'name' node element in cyjs format.
-        Must not have the same value as `ident`.
-    ident : string
-        A string which is mapped to the 'id' node element in cyjs format.
-        Must not have the same value as `name`.
-
-    Returns
-    -------
-    data: dict
-        A dictionary with cyjs formatted data.
-
-    Raises
-    ------
-    NetworkXError
-        If the values for `name` and `ident` are identical.
-
-    See Also
-    --------
-    cytoscape_graph: convert a dictionary in cyjs format to a graph
-
-    References
-    ----------
-    .. [1] Cytoscape user's manual:
-       http://manual.cytoscape.org/en/stable/index.html
-
-    Examples
-    --------
-    >>> G = nx.path_graph(2)
-    >>> nx.cytoscape_data(G)  # doctest: +SKIP
-    {'data': [],
-     'directed': False,
-     'multigraph': False,
-     'elements': {'nodes': [{'data': {'id': '0', 'value': 0, 'name': '0'}},
-       {'data': {'id': '1', 'value': 1, 'name': '1'}}],
-      'edges': [{'data': {'source': 0, 'target': 1}}]}}
-    """
-    ...
-=======
 __all__ = ["cytoscape_data", "cytoscape_graph"]
 
 def cytoscape_data(G, name: str = "name", ident: str = "id"): ...
->>>>>>> 9a0ad919
 @_dispatchable
 def cytoscape_graph(data, name: str = "name", ident: str = "id"):
     """
