--- conflicted
+++ resolved
@@ -4,64 +4,8 @@
 
 __all__ = ["adjacency_data", "adjacency_graph"]
 
-<<<<<<< HEAD
-@_dispatchable
-def adjacency_data(G, attrs={"id": "id", "key": "key"}):
-    """
-    Returns data in adjacency format that is suitable for JSON serialization
-    and use in JavaScript documents.
-
-    Parameters
-    ----------
-    G : NetworkX graph
-
-    attrs : dict
-        A dictionary that contains two keys 'id' and 'key'. The corresponding
-        values provide the attribute names for storing NetworkX-internal graph
-        data. The values should be unique. Default value:
-        :samp:`dict(id='id', key='key')`.
-
-        If some user-defined graph data use these attribute names as data keys,
-        they may be silently dropped.
-
-    Returns
-    -------
-    data : dict
-       A dictionary with adjacency formatted data.
-
-    Raises
-    ------
-    NetworkXError
-        If values in attrs are not unique.
-
-    Examples
-    --------
-    >>> from networkx.readwrite import json_graph
-    >>> G = nx.Graph([(1, 2)])
-    >>> data = json_graph.adjacency_data(G)
-
-    To serialize with json
-
-    >>> import json
-    >>> s = json.dumps(data)
-
-    Notes
-    -----
-    Graph, node, and link attributes will be written when using this format
-    but attribute keys must be strings if you want to serialize the resulting
-    data with JSON.
-
-    The default value of attrs will be changed in a future release of NetworkX.
-
-    See Also
-    --------
-    adjacency_graph, node_link_data, tree_data
-    """
-    ...
-=======
 # Any: Complex type union
 def adjacency_data(G, attrs={"id": "id", "key": "key"}) -> dict[str, Any]: ...
->>>>>>> 07a59e92
 @_dispatchable
 def adjacency_graph(data, directed: bool = False, multigraph: bool = True, attrs={"id": "id", "key": "key"}):
     """
