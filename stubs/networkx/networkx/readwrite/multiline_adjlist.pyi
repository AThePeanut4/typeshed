"""
*************************
Multi-line Adjacency List
*************************
Read and write NetworkX graphs as multi-line adjacency lists.

The multi-line adjacency list format is useful for graphs with
nodes that can be meaningfully represented as strings.  With this format
simple edge data can be stored but node or graph data is not.

Format
------
The first label in a line is the source node label followed by the node degree
d.  The next d lines are target node labels and optional edge data.
That pattern repeats for all nodes in the graph.

The graph with edges a-b, a-c, d-e can be represented as the following
adjacency list (anything following the # in a line is a comment)::

     # example.multiline-adjlist
     a 2
     b
     c
     d 1
     e
"""

from collections.abc import Generator

from networkx.classes.graph import Graph, _Node
from networkx.utils.backends import _dispatchable

__all__ = ["generate_multiline_adjlist", "write_multiline_adjlist", "parse_multiline_adjlist", "read_multiline_adjlist"]

<<<<<<< HEAD
def generate_multiline_adjlist(G, delimiter: str = " ") -> Generator[str, None, None]:
    """
    Generate a single line of the graph G in multiline adjacency list format.

    Parameters
    ----------
    G : NetworkX graph

    delimiter : string, optional
       Separator for node labels

    Returns
    -------
    lines : string
        Lines of data in multiline adjlist format.

    Examples
    --------
    >>> G = nx.lollipop_graph(4, 3)
    >>> for line in nx.generate_multiline_adjlist(G):
    ...     print(line)
    0 3
    1 {}
    2 {}
    3 {}
    1 2
    2 {}
    3 {}
    2 1
    3 {}
    3 1
    4 {}
    4 1
    5 {}
    5 1
    6 {}
    6 0

    See Also
    --------
    write_multiline_adjlist, read_multiline_adjlist
    """
    ...
def write_multiline_adjlist(G, path, delimiter=" ", comments="#", encoding="utf-8") -> None:
    """
    Write the graph G in multiline adjacency list format to path

    Parameters
    ----------
    G : NetworkX graph

    path : string or file
       Filename or file handle to write to.
       Filenames ending in .gz or .bz2 will be compressed.

    comments : string, optional
       Marker for comment lines

    delimiter : string, optional
       Separator for node labels

    encoding : string, optional
       Text encoding.

    Examples
    --------
    >>> G = nx.path_graph(4)
    >>> nx.write_multiline_adjlist(G, "test.multi_adjlist")

    The path can be a file handle or a string with the name of the file. If a
    file handle is provided, it has to be opened in 'wb' mode.

    >>> fh = open("test.multi_adjlist2", "wb")
    >>> nx.write_multiline_adjlist(G, fh)

    Filenames ending in .gz or .bz2 will be compressed.

    >>> nx.write_multiline_adjlist(G, "test.multi_adjlist.gz")

    See Also
    --------
    read_multiline_adjlist
    """
    ...
=======
def generate_multiline_adjlist(G: Graph[_Node], delimiter: str = " ") -> Generator[str, None, None]: ...
def write_multiline_adjlist(G: Graph[_Node], path, delimiter=" ", comments="#", encoding="utf-8") -> None: ...
>>>>>>> 91055c73
@_dispatchable
def parse_multiline_adjlist(lines, comments: str = "#", delimiter=None, create_using=None, nodetype=None, edgetype=None):
    """
    Parse lines of a multiline adjacency list representation of a graph.

    Parameters
    ----------
    lines : list or iterator of strings
        Input data in multiline adjlist format

    create_using : NetworkX graph constructor, optional (default=nx.Graph)
       Graph type to create. If graph instance, then cleared before populated.

    nodetype : Python type, optional
       Convert nodes to this type.

    edgetype : Python type, optional
       Convert edges to this type.

    comments : string, optional
       Marker for comment lines

    delimiter : string, optional
       Separator for node labels.  The default is whitespace.

    Returns
    -------
    G: NetworkX graph
        The graph corresponding to the lines in multiline adjacency list format.

    Examples
    --------
    >>> lines = [
    ...     "1 2",
    ...     "2 {'weight':3, 'name': 'Frodo'}",
    ...     "3 {}",
    ...     "2 1",
    ...     "5 {'weight':6, 'name': 'Saruman'}",
    ... ]
    >>> G = nx.parse_multiline_adjlist(iter(lines), nodetype=int)
    >>> list(G)
    [1, 2, 3, 5]
    """
    ...
@_dispatchable
def read_multiline_adjlist(
    path, comments: str = "#", delimiter=None, create_using=None, nodetype=None, edgetype=None, encoding: str = "utf-8"
):
    """
    Read graph in multi-line adjacency list format from path.

    Parameters
    ----------
    path : string or file
       Filename or file handle to read.
       Filenames ending in .gz or .bz2 will be decompressed.

    create_using : NetworkX graph constructor, optional (default=nx.Graph)
       Graph type to create. If graph instance, then cleared before populated.

    nodetype : Python type, optional
       Convert nodes to this type.

    edgetype : Python type, optional
       Convert edge data to this type.

    comments : string, optional
       Marker for comment lines

    delimiter : string, optional
       Separator for node labels.  The default is whitespace.

    Returns
    -------
    G: NetworkX graph

    Examples
    --------
    >>> G = nx.path_graph(4)
    >>> nx.write_multiline_adjlist(G, "test.multi_adjlistP4")
    >>> G = nx.read_multiline_adjlist("test.multi_adjlistP4")

    The path can be a file or a string with the name of the file. If a
    file s provided, it has to be opened in 'rb' mode.

    >>> fh = open("test.multi_adjlistP4", "rb")
    >>> G = nx.read_multiline_adjlist(fh)

    Filenames ending in .gz or .bz2 will be compressed.

    >>> nx.write_multiline_adjlist(G, "test.multi_adjlistP4.gz")
    >>> G = nx.read_multiline_adjlist("test.multi_adjlistP4.gz")

    The optional nodetype is a function to convert node strings to nodetype.

    For example

    >>> G = nx.read_multiline_adjlist("test.multi_adjlistP4", nodetype=int)

    will attempt to convert all nodes to integer type.

    The optional edgetype is a function to convert edge data strings to
    edgetype.

    >>> G = nx.read_multiline_adjlist("test.multi_adjlistP4")

    The optional create_using parameter is a NetworkX graph container.
    The default is Graph(), an undirected graph.  To read the data as
    a directed graph use

    >>> G = nx.read_multiline_adjlist("test.multi_adjlistP4", create_using=nx.DiGraph)

    Notes
    -----
    This format does not store graph, node, or edge data.

    See Also
    --------
    write_multiline_adjlist
    """
    ...<|MERGE_RESOLUTION|>--- conflicted
+++ resolved
@@ -32,95 +32,8 @@
 
 __all__ = ["generate_multiline_adjlist", "write_multiline_adjlist", "parse_multiline_adjlist", "read_multiline_adjlist"]
 
-<<<<<<< HEAD
-def generate_multiline_adjlist(G, delimiter: str = " ") -> Generator[str, None, None]:
-    """
-    Generate a single line of the graph G in multiline adjacency list format.
-
-    Parameters
-    ----------
-    G : NetworkX graph
-
-    delimiter : string, optional
-       Separator for node labels
-
-    Returns
-    -------
-    lines : string
-        Lines of data in multiline adjlist format.
-
-    Examples
-    --------
-    >>> G = nx.lollipop_graph(4, 3)
-    >>> for line in nx.generate_multiline_adjlist(G):
-    ...     print(line)
-    0 3
-    1 {}
-    2 {}
-    3 {}
-    1 2
-    2 {}
-    3 {}
-    2 1
-    3 {}
-    3 1
-    4 {}
-    4 1
-    5 {}
-    5 1
-    6 {}
-    6 0
-
-    See Also
-    --------
-    write_multiline_adjlist, read_multiline_adjlist
-    """
-    ...
-def write_multiline_adjlist(G, path, delimiter=" ", comments="#", encoding="utf-8") -> None:
-    """
-    Write the graph G in multiline adjacency list format to path
-
-    Parameters
-    ----------
-    G : NetworkX graph
-
-    path : string or file
-       Filename or file handle to write to.
-       Filenames ending in .gz or .bz2 will be compressed.
-
-    comments : string, optional
-       Marker for comment lines
-
-    delimiter : string, optional
-       Separator for node labels
-
-    encoding : string, optional
-       Text encoding.
-
-    Examples
-    --------
-    >>> G = nx.path_graph(4)
-    >>> nx.write_multiline_adjlist(G, "test.multi_adjlist")
-
-    The path can be a file handle or a string with the name of the file. If a
-    file handle is provided, it has to be opened in 'wb' mode.
-
-    >>> fh = open("test.multi_adjlist2", "wb")
-    >>> nx.write_multiline_adjlist(G, fh)
-
-    Filenames ending in .gz or .bz2 will be compressed.
-
-    >>> nx.write_multiline_adjlist(G, "test.multi_adjlist.gz")
-
-    See Also
-    --------
-    read_multiline_adjlist
-    """
-    ...
-=======
 def generate_multiline_adjlist(G: Graph[_Node], delimiter: str = " ") -> Generator[str, None, None]: ...
 def write_multiline_adjlist(G: Graph[_Node], path, delimiter=" ", comments="#", encoding="utf-8") -> None: ...
->>>>>>> 91055c73
 @_dispatchable
 def parse_multiline_adjlist(lines, comments: str = "#", delimiter=None, create_using=None, nodetype=None, edgetype=None):
     """
