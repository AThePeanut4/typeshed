"""Modularity matrix of graphs."""

from _typeshed import Incomplete
from collections.abc import Collection

from networkx.utils.backends import _dispatchable

@_dispatchable
<<<<<<< HEAD
def modularity_matrix(G, nodelist: Incomplete | None = None, weight: Incomplete | None = None):
    r"""
    Returns the modularity matrix of G.

    The modularity matrix is the matrix B = A - <A>, where A is the adjacency
    matrix and <A> is the average adjacency matrix, assuming that the graph
    is described by the configuration model.

    More specifically, the element B_ij of B is defined as

    .. math::
        A_{ij} - {k_i k_j \over 2 m}

    where k_i is the degree of node i, and where m is the number of edges
    in the graph. When weight is set to a name of an attribute edge, Aij, k_i,
    k_j and m are computed using its value.

    Parameters
    ----------
    G : Graph
       A NetworkX graph

    nodelist : list, optional
       The rows and columns are ordered according to the nodes in nodelist.
       If nodelist is None, then the ordering is produced by G.nodes().

    weight : string or None, optional (default=None)
       The edge attribute that holds the numerical value used for
       the edge weight.  If None then all edge weights are 1.

    Returns
    -------
    B : Numpy array
      The modularity matrix of G.

    Examples
    --------
    >>> k = [3, 2, 2, 1, 0]
    >>> G = nx.havel_hakimi_graph(k)
    >>> B = nx.modularity_matrix(G)


    See Also
    --------
    to_numpy_array
    modularity_spectrum
    adjacency_matrix
    directed_modularity_matrix

    References
    ----------
    .. [1] M. E. J. Newman, "Modularity and community structure in networks",
           Proc. Natl. Acad. Sci. USA, vol. 103, pp. 8577-8582, 2006.
    """
    ...
@_dispatchable
def directed_modularity_matrix(G, nodelist: Incomplete | None = None, weight: Incomplete | None = None):
    """
    Returns the directed modularity matrix of G.

    The modularity matrix is the matrix B = A - <A>, where A is the adjacency
    matrix and <A> is the expected adjacency matrix, assuming that the graph
    is described by the configuration model.

    More specifically, the element B_ij of B is defined as

    .. math::
        B_{ij} = A_{ij} - k_i^{out} k_j^{in} / m

    where :math:`k_i^{in}` is the in degree of node i, and :math:`k_j^{out}` is the out degree
    of node j, with m the number of edges in the graph. When weight is set
    to a name of an attribute edge, Aij, k_i, k_j and m are computed using
    its value.

    Parameters
    ----------
    G : DiGraph
       A NetworkX DiGraph

    nodelist : list, optional
       The rows and columns are ordered according to the nodes in nodelist.
       If nodelist is None, then the ordering is produced by G.nodes().

    weight : string or None, optional (default=None)
       The edge attribute that holds the numerical value used for
       the edge weight.  If None then all edge weights are 1.

    Returns
    -------
    B : Numpy array
      The modularity matrix of G.

    Examples
    --------
    >>> G = nx.DiGraph()
    >>> G.add_edges_from(
    ...     (
    ...         (1, 2),
    ...         (1, 3),
    ...         (3, 1),
    ...         (3, 2),
    ...         (3, 5),
    ...         (4, 5),
    ...         (4, 6),
    ...         (5, 4),
    ...         (5, 6),
    ...         (6, 4),
    ...     )
    ... )
    >>> B = nx.directed_modularity_matrix(G)


    Notes
    -----
    NetworkX defines the element A_ij of the adjacency matrix as 1 if there
    is a link going from node i to node j. Leicht and Newman use the opposite
    definition. This explains the different expression for B_ij.

    See Also
    --------
    to_numpy_array
    modularity_spectrum
    adjacency_matrix
    modularity_matrix

    References
    ----------
    .. [1] E. A. Leicht, M. E. J. Newman,
        "Community structure in directed networks",
        Phys. Rev Lett., vol. 100, no. 11, p. 118703, 2008.
    """
    ...
=======
def modularity_matrix(G, nodelist: Collection[Incomplete] | None = None, weight: Incomplete | None = None): ...
@_dispatchable
def directed_modularity_matrix(G, nodelist: Collection[Incomplete] | None = None, weight: Incomplete | None = None): ...
>>>>>>> 41eb1a67
<|MERGE_RESOLUTION|>--- conflicted
+++ resolved
@@ -6,141 +6,6 @@
 from networkx.utils.backends import _dispatchable
 
 @_dispatchable
-<<<<<<< HEAD
-def modularity_matrix(G, nodelist: Incomplete | None = None, weight: Incomplete | None = None):
-    r"""
-    Returns the modularity matrix of G.
-
-    The modularity matrix is the matrix B = A - <A>, where A is the adjacency
-    matrix and <A> is the average adjacency matrix, assuming that the graph
-    is described by the configuration model.
-
-    More specifically, the element B_ij of B is defined as
-
-    .. math::
-        A_{ij} - {k_i k_j \over 2 m}
-
-    where k_i is the degree of node i, and where m is the number of edges
-    in the graph. When weight is set to a name of an attribute edge, Aij, k_i,
-    k_j and m are computed using its value.
-
-    Parameters
-    ----------
-    G : Graph
-       A NetworkX graph
-
-    nodelist : list, optional
-       The rows and columns are ordered according to the nodes in nodelist.
-       If nodelist is None, then the ordering is produced by G.nodes().
-
-    weight : string or None, optional (default=None)
-       The edge attribute that holds the numerical value used for
-       the edge weight.  If None then all edge weights are 1.
-
-    Returns
-    -------
-    B : Numpy array
-      The modularity matrix of G.
-
-    Examples
-    --------
-    >>> k = [3, 2, 2, 1, 0]
-    >>> G = nx.havel_hakimi_graph(k)
-    >>> B = nx.modularity_matrix(G)
-
-
-    See Also
-    --------
-    to_numpy_array
-    modularity_spectrum
-    adjacency_matrix
-    directed_modularity_matrix
-
-    References
-    ----------
-    .. [1] M. E. J. Newman, "Modularity and community structure in networks",
-           Proc. Natl. Acad. Sci. USA, vol. 103, pp. 8577-8582, 2006.
-    """
-    ...
-@_dispatchable
-def directed_modularity_matrix(G, nodelist: Incomplete | None = None, weight: Incomplete | None = None):
-    """
-    Returns the directed modularity matrix of G.
-
-    The modularity matrix is the matrix B = A - <A>, where A is the adjacency
-    matrix and <A> is the expected adjacency matrix, assuming that the graph
-    is described by the configuration model.
-
-    More specifically, the element B_ij of B is defined as
-
-    .. math::
-        B_{ij} = A_{ij} - k_i^{out} k_j^{in} / m
-
-    where :math:`k_i^{in}` is the in degree of node i, and :math:`k_j^{out}` is the out degree
-    of node j, with m the number of edges in the graph. When weight is set
-    to a name of an attribute edge, Aij, k_i, k_j and m are computed using
-    its value.
-
-    Parameters
-    ----------
-    G : DiGraph
-       A NetworkX DiGraph
-
-    nodelist : list, optional
-       The rows and columns are ordered according to the nodes in nodelist.
-       If nodelist is None, then the ordering is produced by G.nodes().
-
-    weight : string or None, optional (default=None)
-       The edge attribute that holds the numerical value used for
-       the edge weight.  If None then all edge weights are 1.
-
-    Returns
-    -------
-    B : Numpy array
-      The modularity matrix of G.
-
-    Examples
-    --------
-    >>> G = nx.DiGraph()
-    >>> G.add_edges_from(
-    ...     (
-    ...         (1, 2),
-    ...         (1, 3),
-    ...         (3, 1),
-    ...         (3, 2),
-    ...         (3, 5),
-    ...         (4, 5),
-    ...         (4, 6),
-    ...         (5, 4),
-    ...         (5, 6),
-    ...         (6, 4),
-    ...     )
-    ... )
-    >>> B = nx.directed_modularity_matrix(G)
-
-
-    Notes
-    -----
-    NetworkX defines the element A_ij of the adjacency matrix as 1 if there
-    is a link going from node i to node j. Leicht and Newman use the opposite
-    definition. This explains the different expression for B_ij.
-
-    See Also
-    --------
-    to_numpy_array
-    modularity_spectrum
-    adjacency_matrix
-    modularity_matrix
-
-    References
-    ----------
-    .. [1] E. A. Leicht, M. E. J. Newman,
-        "Community structure in directed networks",
-        Phys. Rev Lett., vol. 100, no. 11, p. 118703, 2008.
-    """
-    ...
-=======
 def modularity_matrix(G, nodelist: Collection[Incomplete] | None = None, weight: Incomplete | None = None): ...
 @_dispatchable
-def directed_modularity_matrix(G, nodelist: Collection[Incomplete] | None = None, weight: Incomplete | None = None): ...
->>>>>>> 41eb1a67
+def directed_modularity_matrix(G, nodelist: Collection[Incomplete] | None = None, weight: Incomplete | None = None): ...