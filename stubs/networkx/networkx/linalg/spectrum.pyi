<<<<<<< HEAD
"""Eigenvalue spectrum of graphs."""

=======
import numpy as np
from networkx._typing import Array1D
from networkx.classes.graph import Graph, _Node
>>>>>>> ea394101
from networkx.utils.backends import _dispatchable

__all__ = [
    "laplacian_spectrum",
    "adjacency_spectrum",
    "modularity_spectrum",
    "normalized_laplacian_spectrum",
    "bethe_hessian_spectrum",
]

@_dispatchable
<<<<<<< HEAD
def laplacian_spectrum(G, weight: str = "weight"):
    """
    Returns eigenvalues of the Laplacian of G

    Parameters
    ----------
    G : graph
       A NetworkX graph

    weight : string or None, optional (default='weight')
       The edge data key used to compute each value in the matrix.
       If None, then each edge has weight 1.

    Returns
    -------
    evals : NumPy array
      Eigenvalues

    Notes
    -----
    For MultiGraph/MultiDiGraph, the edges weights are summed.
    See :func:`~networkx.convert_matrix.to_numpy_array` for other options.

    See Also
    --------
    laplacian_matrix

    Examples
    --------
    The multiplicity of 0 as an eigenvalue of the laplacian matrix is equal
    to the number of connected components of G.

    >>> G = nx.Graph()  # Create a graph with 5 nodes and 3 connected components
    >>> G.add_nodes_from(range(5))
    >>> G.add_edges_from([(0, 2), (3, 4)])
    >>> nx.laplacian_spectrum(G)
    array([0., 0., 0., 2., 2.])
    """
    ...
@_dispatchable
def normalized_laplacian_spectrum(G, weight: str = "weight"):
    """
    Return eigenvalues of the normalized Laplacian of G

    Parameters
    ----------
    G : graph
       A NetworkX graph

    weight : string or None, optional (default='weight')
       The edge data key used to compute each value in the matrix.
       If None, then each edge has weight 1.

    Returns
    -------
    evals : NumPy array
      Eigenvalues

    Notes
    -----
    For MultiGraph/MultiDiGraph, the edges weights are summed.
    See to_numpy_array for other options.

    See Also
    --------
    normalized_laplacian_matrix
    """
    ...
@_dispatchable
def adjacency_spectrum(G, weight: str = "weight"):
    """
    Returns eigenvalues of the adjacency matrix of G.

    Parameters
    ----------
    G : graph
       A NetworkX graph

    weight : string or None, optional (default='weight')
       The edge data key used to compute each value in the matrix.
       If None, then each edge has weight 1.

    Returns
    -------
    evals : NumPy array
      Eigenvalues

    Notes
    -----
    For MultiGraph/MultiDiGraph, the edges weights are summed.
    See to_numpy_array for other options.

    See Also
    --------
    adjacency_matrix
    """
    ...
@_dispatchable
def modularity_spectrum(G):
    """
    Returns eigenvalues of the modularity matrix of G.

    Parameters
    ----------
    G : Graph
       A NetworkX Graph or DiGraph

    Returns
    -------
    evals : NumPy array
      Eigenvalues

    See Also
    --------
    modularity_matrix

    References
    ----------
    .. [1] M. E. J. Newman, "Modularity and community structure in networks",
       Proc. Natl. Acad. Sci. USA, vol. 103, pp. 8577-8582, 2006.
    """
    ...
@_dispatchable
def bethe_hessian_spectrum(G, r=None):
    """
    Returns eigenvalues of the Bethe Hessian matrix of G.

    Parameters
    ----------
    G : Graph
       A NetworkX Graph or DiGraph

    r : float
       Regularizer parameter

    Returns
    -------
    evals : NumPy array
      Eigenvalues

    See Also
    --------
    bethe_hessian_matrix

    References
    ----------
    .. [1] A. Saade, F. Krzakala and L. Zdeborová
       "Spectral clustering of graphs with the bethe hessian",
       Advances in Neural Information Processing Systems. 2014.
    """
    ...
=======
def laplacian_spectrum(G: Graph[_Node], weight: str | None = "weight") -> Array1D[np.float64]: ...
@_dispatchable
def normalized_laplacian_spectrum(G: Graph[_Node], weight: str | None = "weight") -> Array1D[np.float64]: ...
@_dispatchable
def adjacency_spectrum(G: Graph[_Node], weight: str | None = "weight") -> Array1D[np.complex128]: ...
@_dispatchable
def modularity_spectrum(G: Graph[_Node]) -> Array1D[np.complex128]: ...
@_dispatchable
def bethe_hessian_spectrum(G: Graph[_Node], r: float | None = None) -> Array1D[np.float64]: ...
>>>>>>> ea394101
<|MERGE_RESOLUTION|>--- conflicted
+++ resolved
@@ -1,11 +1,6 @@
-<<<<<<< HEAD
-"""Eigenvalue spectrum of graphs."""
-
-=======
 import numpy as np
 from networkx._typing import Array1D
 from networkx.classes.graph import Graph, _Node
->>>>>>> ea394101
 from networkx.utils.backends import _dispatchable
 
 __all__ = [
@@ -17,159 +12,6 @@
 ]
 
 @_dispatchable
-<<<<<<< HEAD
-def laplacian_spectrum(G, weight: str = "weight"):
-    """
-    Returns eigenvalues of the Laplacian of G
-
-    Parameters
-    ----------
-    G : graph
-       A NetworkX graph
-
-    weight : string or None, optional (default='weight')
-       The edge data key used to compute each value in the matrix.
-       If None, then each edge has weight 1.
-
-    Returns
-    -------
-    evals : NumPy array
-      Eigenvalues
-
-    Notes
-    -----
-    For MultiGraph/MultiDiGraph, the edges weights are summed.
-    See :func:`~networkx.convert_matrix.to_numpy_array` for other options.
-
-    See Also
-    --------
-    laplacian_matrix
-
-    Examples
-    --------
-    The multiplicity of 0 as an eigenvalue of the laplacian matrix is equal
-    to the number of connected components of G.
-
-    >>> G = nx.Graph()  # Create a graph with 5 nodes and 3 connected components
-    >>> G.add_nodes_from(range(5))
-    >>> G.add_edges_from([(0, 2), (3, 4)])
-    >>> nx.laplacian_spectrum(G)
-    array([0., 0., 0., 2., 2.])
-    """
-    ...
-@_dispatchable
-def normalized_laplacian_spectrum(G, weight: str = "weight"):
-    """
-    Return eigenvalues of the normalized Laplacian of G
-
-    Parameters
-    ----------
-    G : graph
-       A NetworkX graph
-
-    weight : string or None, optional (default='weight')
-       The edge data key used to compute each value in the matrix.
-       If None, then each edge has weight 1.
-
-    Returns
-    -------
-    evals : NumPy array
-      Eigenvalues
-
-    Notes
-    -----
-    For MultiGraph/MultiDiGraph, the edges weights are summed.
-    See to_numpy_array for other options.
-
-    See Also
-    --------
-    normalized_laplacian_matrix
-    """
-    ...
-@_dispatchable
-def adjacency_spectrum(G, weight: str = "weight"):
-    """
-    Returns eigenvalues of the adjacency matrix of G.
-
-    Parameters
-    ----------
-    G : graph
-       A NetworkX graph
-
-    weight : string or None, optional (default='weight')
-       The edge data key used to compute each value in the matrix.
-       If None, then each edge has weight 1.
-
-    Returns
-    -------
-    evals : NumPy array
-      Eigenvalues
-
-    Notes
-    -----
-    For MultiGraph/MultiDiGraph, the edges weights are summed.
-    See to_numpy_array for other options.
-
-    See Also
-    --------
-    adjacency_matrix
-    """
-    ...
-@_dispatchable
-def modularity_spectrum(G):
-    """
-    Returns eigenvalues of the modularity matrix of G.
-
-    Parameters
-    ----------
-    G : Graph
-       A NetworkX Graph or DiGraph
-
-    Returns
-    -------
-    evals : NumPy array
-      Eigenvalues
-
-    See Also
-    --------
-    modularity_matrix
-
-    References
-    ----------
-    .. [1] M. E. J. Newman, "Modularity and community structure in networks",
-       Proc. Natl. Acad. Sci. USA, vol. 103, pp. 8577-8582, 2006.
-    """
-    ...
-@_dispatchable
-def bethe_hessian_spectrum(G, r=None):
-    """
-    Returns eigenvalues of the Bethe Hessian matrix of G.
-
-    Parameters
-    ----------
-    G : Graph
-       A NetworkX Graph or DiGraph
-
-    r : float
-       Regularizer parameter
-
-    Returns
-    -------
-    evals : NumPy array
-      Eigenvalues
-
-    See Also
-    --------
-    bethe_hessian_matrix
-
-    References
-    ----------
-    .. [1] A. Saade, F. Krzakala and L. Zdeborová
-       "Spectral clustering of graphs with the bethe hessian",
-       Advances in Neural Information Processing Systems. 2014.
-    """
-    ...
-=======
 def laplacian_spectrum(G: Graph[_Node], weight: str | None = "weight") -> Array1D[np.float64]: ...
 @_dispatchable
 def normalized_laplacian_spectrum(G: Graph[_Node], weight: str | None = "weight") -> Array1D[np.float64]: ...
@@ -178,5 +20,4 @@
 @_dispatchable
 def modularity_spectrum(G: Graph[_Node]) -> Array1D[np.complex128]: ...
 @_dispatchable
-def bethe_hessian_spectrum(G: Graph[_Node], r: float | None = None) -> Array1D[np.float64]: ...
->>>>>>> ea394101
+def bethe_hessian_spectrum(G: Graph[_Node], r: float | None = None) -> Array1D[np.float64]: ...