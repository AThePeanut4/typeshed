--- conflicted
+++ resolved
@@ -222,92 +222,6 @@
     """
     ...
 @_dispatchable
-<<<<<<< HEAD
-def total_spanning_tree_weight(G, weight=None):
-    """
-    Returns the total weight of all spanning trees of `G`.
-
-    Kirchoff's Tree Matrix Theorem [1]_, [2]_ states that the determinant of any
-    cofactor of the Laplacian matrix of a graph is the number of spanning trees
-    in the graph. For a weighted Laplacian matrix, it is the sum across all
-    spanning trees of the multiplicative weight of each tree. That is, the
-    weight of each tree is the product of its edge weights.
-
-    For unweighted graphs, the total weight equals the number of spanning trees in `G`.
-
-    For directed graphs, the total weight follows by summing over all directed
-    spanning trees in `G` that start in the `root` node [3]_.
-
-    .. deprecated:: 3.3
-
-       ``total_spanning_tree_weight`` is deprecated and will be removed in v3.5.
-       Use ``nx.number_of_spanning_trees(G)`` instead.
-
-    Parameters
-    ----------
-    G : NetworkX Graph
-
-    weight : string or None, optional (default=None)
-        The key for the edge attribute holding the edge weight.
-        If None, then each edge has weight 1.
-
-    root : node (only required for directed graphs)
-       A node in the directed graph `G`.
-
-    Returns
-    -------
-    total_weight : float
-        Undirected graphs:
-            The sum of the total multiplicative weights for all spanning trees in `G`.
-        Directed graphs:
-            The sum of the total multiplicative weights for all spanning trees of `G`,
-            rooted at node `root`.
-
-    Raises
-    ------
-    NetworkXPointlessConcept
-        If `G` does not contain any nodes.
-
-    NetworkXError
-        If the graph `G` is not (weakly) connected,
-        or if `G` is directed and the root node is not specified or not in G.
-
-    Examples
-    --------
-    >>> G = nx.complete_graph(5)
-    >>> round(nx.total_spanning_tree_weight(G))
-    125
-
-    >>> G = nx.Graph()
-    >>> G.add_edge(1, 2, weight=2)
-    >>> G.add_edge(1, 3, weight=1)
-    >>> G.add_edge(2, 3, weight=1)
-    >>> round(nx.total_spanning_tree_weight(G, "weight"))
-    5
-
-    Notes
-    -----
-    Self-loops are excluded. Multi-edges are contracted in one edge
-    equal to the sum of the weights.
-
-    References
-    ----------
-    .. [1] Wikipedia
-       "Kirchhoff's theorem."
-       https://en.wikipedia.org/wiki/Kirchhoff%27s_theorem
-    .. [2] Kirchhoff, G. R.
-        Über die Auflösung der Gleichungen, auf welche man
-        bei der Untersuchung der linearen Vertheilung
-        Galvanischer Ströme geführt wird
-        Annalen der Physik und Chemie, vol. 72, pp. 497-508, 1847.
-    .. [3] Margoliash, J.
-        "Matrix-Tree Theorem for Directed Graphs"
-        https://www.math.uchicago.edu/~may/VIGRE/VIGRE2010/REUPapers/Margoliash.pdf
-    """
-    ...
-@_dispatchable
-=======
->>>>>>> 8d1ac2e5
 def directed_laplacian_matrix(
     G, nodelist: Collection[Incomplete] | None = None, weight: str = "weight", walk_type=None, alpha: float = 0.95
 ):
