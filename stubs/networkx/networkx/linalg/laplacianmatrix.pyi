--- conflicted
+++ resolved
@@ -1,18 +1,3 @@
-<<<<<<< HEAD
-"""
-Laplacian matrix of graphs.
-
-All calculations here are done using the out-degree. For Laplacians using
-in-degree, use `G.reverse(copy=False)` instead of `G` and take the transpose.
-
-The `laplacian_matrix` function provides an unnormalized matrix,
-while `normalized_laplacian_matrix`, `directed_laplacian_matrix`,
-and `directed_combinatorial_laplacian_matrix` are all normalized.
-"""
-
-from _typeshed import Incomplete
-=======
->>>>>>> ea394101
 from collections.abc import Collection
 from typing import Literal
 
@@ -31,350 +16,6 @@
 ]
 
 @_dispatchable
-<<<<<<< HEAD
-def laplacian_matrix(G, nodelist: Collection[Incomplete] | None = None, weight: str = "weight"):
-    """
-    Returns the Laplacian matrix of G.
-
-    The graph Laplacian is the matrix L = D - A, where
-    A is the adjacency matrix and D is the diagonal matrix of node degrees.
-
-    Parameters
-    ----------
-    G : graph
-       A NetworkX graph
-
-    nodelist : list, optional
-       The rows and columns are ordered according to the nodes in nodelist.
-       If nodelist is None, then the ordering is produced by G.nodes().
-
-    weight : string or None, optional (default='weight')
-       The edge data key used to compute each value in the matrix.
-       If None, then each edge has weight 1.
-
-    Returns
-    -------
-    L : SciPy sparse array
-      The Laplacian matrix of G.
-
-    Notes
-    -----
-    For MultiGraph, the edges weights are summed.
-
-    This returns an unnormalized matrix. For a normalized output,
-    use `normalized_laplacian_matrix`, `directed_laplacian_matrix`,
-    or `directed_combinatorial_laplacian_matrix`.
-
-    This calculation uses the out-degree of the graph `G`. To use the
-    in-degree for calculations instead, use `G.reverse(copy=False)` and
-    take the transpose.
-
-    See Also
-    --------
-    :func:`~networkx.convert_matrix.to_numpy_array`
-    normalized_laplacian_matrix
-    directed_laplacian_matrix
-    directed_combinatorial_laplacian_matrix
-    :func:`~networkx.linalg.spectrum.laplacian_spectrum`
-
-    Examples
-    --------
-    For graphs with multiple connected components, L is permutation-similar
-    to a block diagonal matrix where each block is the respective Laplacian
-    matrix for each component.
-
-    >>> G = nx.Graph([(1, 2), (2, 3), (4, 5)])
-    >>> print(nx.laplacian_matrix(G).toarray())
-    [[ 1 -1  0  0  0]
-     [-1  2 -1  0  0]
-     [ 0 -1  1  0  0]
-     [ 0  0  0  1 -1]
-     [ 0  0  0 -1  1]]
-
-    >>> edges = [
-    ...     (1, 2),
-    ...     (2, 1),
-    ...     (2, 4),
-    ...     (4, 3),
-    ...     (3, 4),
-    ... ]
-    >>> DiG = nx.DiGraph(edges)
-    >>> print(nx.laplacian_matrix(DiG).toarray())
-    [[ 1 -1  0  0]
-     [-1  2 -1  0]
-     [ 0  0  1 -1]
-     [ 0  0 -1  1]]
-
-    Notice that node 4 is represented by the third column and row. This is because
-    by default the row/column order is the order of `G.nodes` (i.e. the node added
-    order -- in the edgelist, 4 first appears in (2, 4), before node 3 in edge (4, 3).)
-    To control the node order of the matrix, use the `nodelist` argument.
-
-    >>> print(nx.laplacian_matrix(DiG, nodelist=[1, 2, 3, 4]).toarray())
-    [[ 1 -1  0  0]
-     [-1  2  0 -1]
-     [ 0  0  1 -1]
-     [ 0  0 -1  1]]
-
-    This calculation uses the out-degree of the graph `G`. To use the
-    in-degree for calculations instead, use `G.reverse(copy=False)` and
-    take the transpose.
-
-    >>> print(nx.laplacian_matrix(DiG.reverse(copy=False)).toarray().T)
-    [[ 1 -1  0  0]
-     [-1  1 -1  0]
-     [ 0  0  2 -1]
-     [ 0  0 -1  1]]
-
-    References
-    ----------
-    .. [1] Langville, Amy N., and Carl D. Meyer. Google’s PageRank and Beyond:
-       The Science of Search Engine Rankings. Princeton University Press, 2006.
-    """
-    ...
-@_dispatchable
-def normalized_laplacian_matrix(G, nodelist: Collection[Incomplete] | None = None, weight: str = "weight"):
-    """
-    Returns the normalized Laplacian matrix of G.
-
-    The normalized graph Laplacian is the matrix
-
-    .. math::
-
-        N = D^{-1/2} L D^{-1/2}
-
-    where `L` is the graph Laplacian and `D` is the diagonal matrix of
-    node degrees [1]_.
-
-    Parameters
-    ----------
-    G : graph
-       A NetworkX graph
-
-    nodelist : list, optional
-       The rows and columns are ordered according to the nodes in nodelist.
-       If nodelist is None, then the ordering is produced by G.nodes().
-
-    weight : string or None, optional (default='weight')
-       The edge data key used to compute each value in the matrix.
-       If None, then each edge has weight 1.
-
-    Returns
-    -------
-    N : SciPy sparse array
-      The normalized Laplacian matrix of G.
-
-    Notes
-    -----
-    For MultiGraph, the edges weights are summed.
-    See :func:`to_numpy_array` for other options.
-
-    If the Graph contains selfloops, D is defined as ``diag(sum(A, 1))``, where A is
-    the adjacency matrix [2]_.
-
-    This calculation uses the out-degree of the graph `G`. To use the
-    in-degree for calculations instead, use `G.reverse(copy=False)` and
-    take the transpose.
-
-    For an unnormalized output, use `laplacian_matrix`.
-
-    Examples
-    --------
-
-    >>> import numpy as np
-    >>> edges = [
-    ...     (1, 2),
-    ...     (2, 1),
-    ...     (2, 4),
-    ...     (4, 3),
-    ...     (3, 4),
-    ... ]
-    >>> DiG = nx.DiGraph(edges)
-    >>> print(nx.normalized_laplacian_matrix(DiG).toarray())
-    [[ 1.         -0.70710678  0.          0.        ]
-     [-0.70710678  1.         -0.70710678  0.        ]
-     [ 0.          0.          1.         -1.        ]
-     [ 0.          0.         -1.          1.        ]]
-
-    Notice that node 4 is represented by the third column and row. This is because
-    by default the row/column order is the order of `G.nodes` (i.e. the node added
-    order -- in the edgelist, 4 first appears in (2, 4), before node 3 in edge (4, 3).)
-    To control the node order of the matrix, use the `nodelist` argument.
-
-    >>> print(nx.normalized_laplacian_matrix(DiG, nodelist=[1, 2, 3, 4]).toarray())
-    [[ 1.         -0.70710678  0.          0.        ]
-     [-0.70710678  1.          0.         -0.70710678]
-     [ 0.          0.          1.         -1.        ]
-     [ 0.          0.         -1.          1.        ]]
-    >>> G = nx.Graph(edges)
-    >>> print(nx.normalized_laplacian_matrix(G).toarray())
-    [[ 1.         -0.70710678  0.          0.        ]
-     [-0.70710678  1.         -0.5         0.        ]
-     [ 0.         -0.5         1.         -0.70710678]
-     [ 0.          0.         -0.70710678  1.        ]]
-
-    See Also
-    --------
-    laplacian_matrix
-    normalized_laplacian_spectrum
-    directed_laplacian_matrix
-    directed_combinatorial_laplacian_matrix
-
-    References
-    ----------
-    .. [1] Fan Chung-Graham, Spectral Graph Theory,
-       CBMS Regional Conference Series in Mathematics, Number 92, 1997.
-    .. [2] Steve Butler, Interlacing For Weighted Graphs Using The Normalized
-       Laplacian, Electronic Journal of Linear Algebra, Volume 16, pp. 90-98,
-       March 2007.
-    .. [3] Langville, Amy N., and Carl D. Meyer. Google’s PageRank and Beyond:
-       The Science of Search Engine Rankings. Princeton University Press, 2006.
-    """
-    ...
-@_dispatchable
-def directed_laplacian_matrix(
-    G, nodelist: Collection[Incomplete] | None = None, weight: str = "weight", walk_type=None, alpha: float = 0.95
-):
-    r"""
-    Returns the directed Laplacian matrix of G.
-
-    The graph directed Laplacian is the matrix
-
-    .. math::
-
-        L = I - \frac{1}{2} \left (\Phi^{1/2} P \Phi^{-1/2} + \Phi^{-1/2} P^T \Phi^{1/2} \right )
-
-    where `I` is the identity matrix, `P` is the transition matrix of the
-    graph, and `\Phi` a matrix with the Perron vector of `P` in the diagonal and
-    zeros elsewhere [1]_.
-
-    Depending on the value of walk_type, `P` can be the transition matrix
-    induced by a random walk, a lazy random walk, or a random walk with
-    teleportation (PageRank).
-
-    Parameters
-    ----------
-    G : DiGraph
-       A NetworkX graph
-
-    nodelist : list, optional
-       The rows and columns are ordered according to the nodes in nodelist.
-       If nodelist is None, then the ordering is produced by G.nodes().
-
-    weight : string or None, optional (default='weight')
-       The edge data key used to compute each value in the matrix.
-       If None, then each edge has weight 1.
-
-    walk_type : string or None, optional (default=None)
-       One of ``"random"``, ``"lazy"``, or ``"pagerank"``. If ``walk_type=None``
-       (the default), then a value is selected according to the properties of `G`:
-       - ``walk_type="random"`` if `G` is strongly connected and aperiodic
-       - ``walk_type="lazy"`` if `G` is strongly connected but not aperiodic
-       - ``walk_type="pagerank"`` for all other cases.
-
-    alpha : real
-       (1 - alpha) is the teleportation probability used with pagerank
-
-    Returns
-    -------
-    L : NumPy matrix
-      Normalized Laplacian of G.
-
-    Notes
-    -----
-    Only implemented for DiGraphs
-
-    The result is always a symmetric matrix.
-
-    This calculation uses the out-degree of the graph `G`. To use the
-    in-degree for calculations instead, use `G.reverse(copy=False)` and
-    take the transpose.
-
-    See Also
-    --------
-    laplacian_matrix
-    normalized_laplacian_matrix
-    directed_combinatorial_laplacian_matrix
-
-    References
-    ----------
-    .. [1] Fan Chung (2005).
-       Laplacians and the Cheeger inequality for directed graphs.
-       Annals of Combinatorics, 9(1), 2005
-    """
-    ...
-@_dispatchable
-def directed_combinatorial_laplacian_matrix(
-    G, nodelist: Collection[Incomplete] | None = None, weight: str = "weight", walk_type=None, alpha: float = 0.95
-):
-    r"""
-    Return the directed combinatorial Laplacian matrix of G.
-
-    The graph directed combinatorial Laplacian is the matrix
-
-    .. math::
-
-        L = \Phi - \frac{1}{2} \left (\Phi P + P^T \Phi \right)
-
-    where `P` is the transition matrix of the graph and `\Phi` a matrix
-    with the Perron vector of `P` in the diagonal and zeros elsewhere [1]_.
-
-    Depending on the value of walk_type, `P` can be the transition matrix
-    induced by a random walk, a lazy random walk, or a random walk with
-    teleportation (PageRank).
-
-    Parameters
-    ----------
-    G : DiGraph
-       A NetworkX graph
-
-    nodelist : list, optional
-       The rows and columns are ordered according to the nodes in nodelist.
-       If nodelist is None, then the ordering is produced by G.nodes().
-
-    weight : string or None, optional (default='weight')
-       The edge data key used to compute each value in the matrix.
-       If None, then each edge has weight 1.
-
-    walk_type : string or None, optional (default=None)
-        One of ``"random"``, ``"lazy"``, or ``"pagerank"``. If ``walk_type=None``
-        (the default), then a value is selected according to the properties of `G`:
-        - ``walk_type="random"`` if `G` is strongly connected and aperiodic
-        - ``walk_type="lazy"`` if `G` is strongly connected but not aperiodic
-        - ``walk_type="pagerank"`` for all other cases.
-
-    alpha : real
-       (1 - alpha) is the teleportation probability used with pagerank
-
-    Returns
-    -------
-    L : NumPy matrix
-      Combinatorial Laplacian of G.
-
-    Notes
-    -----
-    Only implemented for DiGraphs
-
-    The result is always a symmetric matrix.
-
-    This calculation uses the out-degree of the graph `G`. To use the
-    in-degree for calculations instead, use `G.reverse(copy=False)` and
-    take the transpose.
-
-    See Also
-    --------
-    laplacian_matrix
-    normalized_laplacian_matrix
-    directed_laplacian_matrix
-
-    References
-    ----------
-    .. [1] Fan Chung (2005).
-       Laplacians and the Cheeger inequality for directed graphs.
-       Annals of Combinatorics, 9(1), 2005
-    """
-    ...
-=======
 def laplacian_matrix(G: Graph[_Node], nodelist: Collection[_Node] | None = None, weight: str | None = "weight") -> csr_array: ...
 @_dispatchable
 def normalized_laplacian_matrix(
@@ -395,5 +36,4 @@
     weight: str | None = "weight",
     walk_type: Literal["random", "lazy", "pagerank"] | None = None,
     alpha: float = 0.95,
-) -> Array2D[np.float64]: ...
->>>>>>> ea394101
+) -> Array2D[np.float64]: ...