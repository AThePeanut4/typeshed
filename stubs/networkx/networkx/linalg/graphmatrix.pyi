--- conflicted
+++ resolved
@@ -1,11 +1,4 @@
-<<<<<<< HEAD
-"""Adjacency matrix and incidence matrix of graphs."""
-
-from _typeshed import Incomplete
-from collections.abc import Collection
-=======
 from collections.abc import Collection, Hashable
->>>>>>> ea394101
 
 from networkx.classes.graph import Graph, _Node
 from networkx.utils.backends import _dispatchable
@@ -15,128 +8,6 @@
 __all__ = ["incidence_matrix", "adjacency_matrix"]
 
 @_dispatchable
-<<<<<<< HEAD
-def incidence_matrix(G, nodelist: Collection[Incomplete] | None = None, edgelist=None, oriented: bool = False, weight=None):
-    """
-    Returns incidence matrix of G.
-
-    The incidence matrix assigns each row to a node and each column to an edge.
-    For a standard incidence matrix a 1 appears wherever a row's node is
-    incident on the column's edge.  For an oriented incidence matrix each
-    edge is assigned an orientation (arbitrarily for undirected and aligning to
-    direction for directed).  A -1 appears for the source (tail) of an edge and
-    1 for the destination (head) of the edge.  The elements are zero otherwise.
-
-    Parameters
-    ----------
-    G : graph
-       A NetworkX graph
-
-    nodelist : list, optional   (default= all nodes in G)
-       The rows are ordered according to the nodes in nodelist.
-       If nodelist is None, then the ordering is produced by G.nodes().
-
-    edgelist : list, optional (default= all edges in G)
-       The columns are ordered according to the edges in edgelist.
-       If edgelist is None, then the ordering is produced by G.edges().
-
-    oriented: bool, optional (default=False)
-       If True, matrix elements are +1 or -1 for the head or tail node
-       respectively of each edge.  If False, +1 occurs at both nodes.
-
-    weight : string or None, optional (default=None)
-       The edge data key used to provide each value in the matrix.
-       If None, then each edge has weight 1.  Edge weights, if used,
-       should be positive so that the orientation can provide the sign.
-
-    dtype : a NumPy dtype or None (default=None)
-        The dtype of the output sparse array. This type should be a compatible
-        type of the weight argument, eg. if weight would return a float this
-        argument should also be a float.
-        If None, then the default for SciPy is used.
-
-    Returns
-    -------
-    A : SciPy sparse array
-      The incidence matrix of G.
-
-    Notes
-    -----
-    For MultiGraph/MultiDiGraph, the edges in edgelist should be
-    (u,v,key) 3-tuples.
-
-    "Networks are the best discrete model for so many problems in
-    applied mathematics" [1]_.
-
-    References
-    ----------
-    .. [1] Gil Strang, Network applications: A = incidence matrix,
-       http://videolectures.net/mit18085f07_strang_lec03/
-    """
-    ...
-@_dispatchable
-def adjacency_matrix(G, nodelist: Collection[Incomplete] | None = None, dtype=None, weight: str = "weight"):
-    """
-    Returns adjacency matrix of `G`.
-
-    Parameters
-    ----------
-    G : graph
-       A NetworkX graph
-
-    nodelist : list, optional
-       The rows and columns are ordered according to the nodes in `nodelist`.
-       If ``nodelist=None`` (the default), then the ordering is produced by
-       ``G.nodes()``.
-
-    dtype : NumPy data-type, optional
-        The desired data-type for the array.
-        If `None`, then the NumPy default is used.
-
-    weight : string or None, optional (default='weight')
-       The edge data key used to provide each value in the matrix.
-       If None, then each edge has weight 1.
-
-    Returns
-    -------
-    A : SciPy sparse array
-      Adjacency matrix representation of G.
-
-    Notes
-    -----
-    For directed graphs, entry ``i, j`` corresponds to an edge from ``i`` to ``j``.
-
-    If you want a pure Python adjacency matrix representation try
-    :func:`~networkx.convert.to_dict_of_dicts` which will return a
-    dictionary-of-dictionaries format that can be addressed as a
-    sparse matrix.
-
-    For multigraphs with parallel edges the weights are summed.
-    See :func:`networkx.convert_matrix.to_numpy_array` for other options.
-
-    The convention used for self-loop edges in graphs is to assign the
-    diagonal matrix entry value to the edge weight attribute
-    (or the number 1 if the edge has no weight attribute).  If the
-    alternate convention of doubling the edge weight is desired the
-    resulting SciPy sparse array can be modified as follows::
-
-        >>> G = nx.Graph([(1, 1)])
-        >>> A = nx.adjacency_matrix(G)
-        >>> A.toarray()
-        array([[1]])
-        >>> A.setdiag(A.diagonal() * 2)
-        >>> A.toarray()
-        array([[2]])
-
-    See Also
-    --------
-    to_numpy_array
-    to_scipy_sparse_array
-    to_dict_of_dicts
-    adjacency_spectrum
-    """
-    ...
-=======
 def incidence_matrix(
     G: Graph[_Node],
     nodelist: Collection[_Node] | None = None,
@@ -157,5 +28,4 @@
 @_dispatchable
 def adjacency_matrix(
     G: Graph[_Node], nodelist: Collection[_Node] | None = None, dtype: DTypeLike | None = None, weight: str | None = "weight"
-) -> csr_array: ...
->>>>>>> ea394101
+) -> csr_array: ...