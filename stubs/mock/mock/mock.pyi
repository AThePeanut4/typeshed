from _typeshed import Incomplete
from collections.abc import Callable, Coroutine, Iterable, Mapping, Sequence
from contextlib import AbstractContextManager
from types import TracebackType
from typing import Any, ClassVar, Generic, Literal, TypeVar, overload
from typing_extensions import ParamSpec, Self

_F = TypeVar("_F", bound=Callable[..., Any])
_AF = TypeVar("_AF", bound=Callable[..., Coroutine[Any, Any, Any]])
_T = TypeVar("_T")
_TT = TypeVar("_TT", bound=type[Any])
_R = TypeVar("_R")
_P = ParamSpec("_P")

__all__ = (
    "Mock",
    "MagicMock",
    "patch",
    "sentinel",
    "DEFAULT",
    "ANY",
    "call",
    "create_autospec",
    "AsyncMock",
    "ThreadingMock",
    "FILTER_DIR",
    "NonCallableMock",
    "NonCallableMagicMock",
    "mock_open",
    "PropertyMock",
    "seal",
)

class InvalidSpecError(Exception):
    """Indicates that an invalid value was used as a mock spec."""
    ...

FILTER_DIR: bool

class _SentinelObject:
    """A unique, named, sentinel object."""
    def __init__(self, name: str) -> None: ...
    name: str

class _Sentinel:
    """Access attributes to return a named object, usable as a sentinel."""
    def __getattr__(self, name: str) -> _SentinelObject: ...

sentinel: _Sentinel
DEFAULT: _SentinelObject

class _Call(tuple[Any, ...]):
    """
    A tuple for holding the results of a call to a mock, either in the form
    `(args, kwargs)` or `(name, args, kwargs)`.

    If args or kwargs are empty then a call tuple will compare equal to
    a tuple without those values. This makes comparisons less verbose::

        _Call(('name', (), {})) == ('name',)
        _Call(('name', (1,), {})) == ('name', (1,))
        _Call(((), {'a': 'b'})) == ({'a': 'b'},)

    The `_Call` object provides a useful shortcut for comparing with call::

        _Call(((1, 2), {'a': 3})) == call(1, 2, a=3)
        _Call(('foo', (1, 2), {'a': 3})) == call.foo(1, 2, a=3)

    If the _Call has no name then it will match any name.
    """
    def __new__(
        cls, value: Any = (), name: Incomplete | None = "", parent=None, two: bool = False, from_kall: bool = True
    ) -> Self: ...
    name: Any
    parent: Any
    from_kall: Any
    def __init__(self, value: Any = (), name=None, parent=None, two: bool = False, from_kall: bool = True) -> None: ...
    def __eq__(self, other: object) -> bool: ...
    def __ne__(self, other: object, /) -> bool:
        """Return self!=value."""
        ...
    def __call__(self, *args: Any, **kwargs: Any) -> _Call: ...
    def __getattr__(self, attr: str) -> Any: ...
    @property
    def args(self) -> tuple[Any, ...]: ...
    @property
    def kwargs(self) -> dict[str, Any]: ...
    def call_list(self) -> _CallList:
        """
        For a call object that represents multiple calls, `call_list`
        returns a list of all the intermediate calls as well as the
        final call.
        """
        ...

call: _Call

class _CallList(list[_Call]):
    def __contains__(self, value: Any) -> bool: ...

class Base:
    def __init__(self, *args: Any, **kwargs: Any) -> None: ...

# We subclass with "Any" because mocks are explicitly designed to stand in for other types,
# something that can't be expressed with our static type system.
class NonCallableMock(Base, Any):
    """A non-callable version of `Mock`"""
    def __new__(
        cls,
        spec: list[str] | object | type[object] | None = None,
        wraps: Any | None = None,
        name: str | None = None,
        spec_set: list[str] | object | type[object] | None = None,
        parent: NonCallableMock | None = None,
        _spec_state=None,
        _new_name: str = "",
        _new_parent: NonCallableMock | None = None,
        _spec_as_instance: bool = False,
        _eat_self: bool | None = None,
        unsafe: bool = False,
        **kwargs: Any,
    ) -> Self: ...
    def __init__(
        self,
        spec: list[str] | object | type[object] | None = None,
        wraps: Any | None = None,
        name: str | None = None,
        spec_set: list[str] | object | type[object] | None = None,
        parent: NonCallableMock | None = None,
        _spec_state=None,
        _new_name: str = "",
        _new_parent: NonCallableMock | None = None,
        _spec_as_instance: bool = False,
        _eat_self: bool | None = None,
        unsafe: bool = False,
        **kwargs: Any,
    ) -> None: ...
    def __getattr__(self, name: str) -> Any: ...
    def _calls_repr(self) -> str:
        """
        Renders self.mock_calls as a string.

                Example: "
        Calls: [call(1), call(2)]."

                If self.mock_calls is empty, an empty string is returned. The
                output will be truncated if very long.
        
        """
        ...
    def assert_called_with(_mock_self, *args: Any, **kwargs: Any) -> None:
        """
        assert that the last call was made with the specified arguments.

        Raises an AssertionError if the args and keyword args passed in are
        different to the last call to the mock.
        """
        ...
    def assert_not_called(_mock_self) -> None:
        """
        assert that the mock was never called.
        
        """
        ...
    def assert_called_once_with(_mock_self, *args: Any, **kwargs: Any) -> None:
        """
        assert that the mock was called exactly once and that that call was
        with the specified arguments.
        """
        ...
    def _format_mock_failure_message(self, args: Any, kwargs: Any, action: str = "call") -> str: ...
    def assert_called(_mock_self) -> None:
        """
        assert that the mock was called at least once
        
        """
        ...
    def assert_called_once(_mock_self) -> None:
        """
        assert that the mock was called only once.
        
        """
        ...
    def reset_mock(self, visited: Any = None, *, return_value: bool = False, side_effect: bool = False) -> None:
        """Restore the mock object to its initial state."""
        ...
    def _extract_mock_name(self) -> str: ...
    def assert_any_call(self, *args: Any, **kwargs: Any) -> None:
        """
        assert the mock has been called with the specified arguments.

        The assert passes if the mock has *ever* been called, unlike
        `assert_called_with` and `assert_called_once_with` that only pass if
        the call is the most recent one.
        """
        ...
    def assert_has_calls(self, calls: Sequence[_Call], any_order: bool = False) -> None:
        """
        assert the mock has been called with the specified calls.
        The `mock_calls` list is checked for the calls.

        If `any_order` is False (the default) then the calls must be
        sequential. There can be extra calls before or after the
        specified calls.

        If `any_order` is True then the calls can be in any order, but
        they must all appear in `mock_calls`.
        """
        ...
    def mock_add_spec(self, spec: Any, spec_set: bool = False) -> None:
        """
        Add a spec to a mock. `spec` can either be an object or a
        list of strings. Only attributes on the `spec` can be fetched as
        attributes from the mock.

        If `spec_set` is True then only attributes on the spec can be set.
        """
        ...
    def _mock_add_spec(self, spec: Any, spec_set: bool, _spec_as_instance: bool = False, _eat_self: bool = False) -> None: ...
    def attach_mock(self, mock: NonCallableMock, attribute: str) -> None:
        """
        Attach a mock as an attribute of this one, replacing its name and
        parent. Calls to the attached mock will be recorded in the
        `method_calls` and `mock_calls` attributes of this one.
        """
        ...
    def configure_mock(self, **kwargs: Any) -> None:
        """
        Set attributes on the mock through keyword arguments.

        Attributes plus return values and side effects can be set on child
        mocks using standard dot notation and unpacking a dictionary in the
        method call:

        >>> attrs = {'method.return_value': 3, 'other.side_effect': KeyError}
        >>> mock.configure_mock(**attrs)
        """
        ...
    return_value: Any
    side_effect: Any
    called: bool
    call_count: int
    call_args: Any
    call_args_list: _CallList
    mock_calls: _CallList
    def _format_mock_call_signature(self, args: Any, kwargs: Any) -> str: ...
    def _call_matcher(self, _call: tuple[_Call, ...]) -> _Call:
        """
        Given a call (or simply an (args, kwargs) tuple), return a
        comparison key suitable for matching with other calls.
        This is a best effort method which relies on the spec's signature,
        if available, or falls back on the arguments themselves.
        """
        ...
    def _get_child_mock(self, **kw: Any) -> NonCallableMock:
        """
        Create the child mocks for attributes and return value.
        By default child mocks will be the same type as the parent.
        Subclasses of Mock may want to override this to customize the way
        child mocks are made.

        For non-callable mocks the callable variant will be used (rather than
        any custom subclass).
        """
        ...

class CallableMixin(Base):
    side_effect: Any
    def __init__(
        self,
        spec=None,
        side_effect=None,
        return_value: Any = ...,
        wraps=None,
        name=None,
        spec_set=None,
        parent=None,
        _spec_state=None,
        _new_name: Any = "",
        _new_parent=None,
        **kwargs: Any,
    ) -> None: ...
    def __call__(_mock_self, *args: Any, **kwargs: Any) -> Any: ...

class Mock(CallableMixin, NonCallableMock):
    """
    Create a new `Mock` object. `Mock` takes several optional arguments
    that specify the behaviour of the Mock object:

    * `spec`: This can be either a list of strings or an existing object (a
      class or instance) that acts as the specification for the mock object. If
      you pass in an object then a list of strings is formed by calling dir on
      the object (excluding unsupported magic attributes and methods). Accessing
      any attribute not in this list will raise an `AttributeError`.

      If `spec` is an object (rather than a list of strings) then
      `mock.__class__` returns the class of the spec object. This allows mocks
      to pass `isinstance` tests.

    * `spec_set`: A stricter variant of `spec`. If used, attempting to *set*
      or get an attribute on the mock that isn't on the object passed as
      `spec_set` will raise an `AttributeError`.

    * `side_effect`: A function to be called whenever the Mock is called. See
      the `side_effect` attribute. Useful for raising exceptions or
      dynamically changing return values. The function is called with the same
      arguments as the mock, and unless it returns `DEFAULT`, the return
      value of this function is used as the return value.

      If `side_effect` is an iterable then each call to the mock will return
      the next value from the iterable. If any of the members of the iterable
      are exceptions they will be raised instead of returned.

    * `return_value`: The value returned when the mock is called. By default
      this is a new Mock (created on first access). See the
      `return_value` attribute.

    * `unsafe`: By default, accessing any attribute whose name starts with
      *assert*, *assret*, *asert*, *aseert*, or *assrt* raises an AttributeError.
      Additionally, an AttributeError is raised when accessing
      attributes that match the name of an assertion method without the prefix
      `assert_`, e.g. accessing `called_once` instead of `assert_called_once`.
      Passing `unsafe=True` will allow access to these attributes.

    * `wraps`: Item for the mock object to wrap. If `wraps` is not None then
      calling the Mock will pass the call through to the wrapped object
      (returning the real result). Attribute access on the mock will return a
      Mock object that wraps the corresponding attribute of the wrapped object
      (so attempting to access an attribute that doesn't exist will raise an
      `AttributeError`).

      If the mock has an explicit `return_value` set then calls are not passed
      to the wrapped object and the `return_value` is returned instead.

    * `name`: If the mock has a name then it will be used in the repr of the
      mock. This can be useful for debugging. The name is propagated to child
      mocks.

    Mocks can also be called with arbitrary keyword arguments. These will be
    used to set attributes on the mock after it is created.
    """
    ...

class _patch(Generic[_T]):
    attribute_name: Any
    getter: Callable[[], Any]
    attribute: str
    new: _T
    new_callable: Any
    spec: Any
    create: bool
    has_local: Any
    spec_set: Any
    autospec: Any
    kwargs: Mapping[str, Any]
    additional_patchers: Any
    def __init__(
        self: _patch[_T],  # pyright: ignore[reportInvalidTypeVarUse]  #11780
        getter: Callable[[], Any],
        attribute: str,
        new: _T,
        spec: Incomplete | None,
        create: bool,
        spec_set: Incomplete | None,
        autospec: Incomplete | None,
        new_callable: Incomplete | None,
        kwargs: Mapping[str, Any],
        *,
        unsafe: bool = False,
    ) -> None: ...
    def copy(self) -> _patch[_T]: ...
    def __call__(self, func: Callable[_P, _R]) -> Callable[_P, _R]: ...
    def decorate_class(self, klass: _TT) -> _TT: ...
    def decorate_callable(self, func: _F) -> _F: ...
    def decorate_async_callable(self, func: _AF) -> _AF: ...
    def decoration_helper(
        self, patched: Any, args: tuple[Any, ...], keywargs: dict[str, Any]
    ) -> AbstractContextManager[tuple[tuple[Any, ...], dict[str, Any]]]: ...
    def get_original(self) -> tuple[Any, bool]: ...
    target: Any
    temp_original: Any
    is_local: bool
    def __enter__(self) -> _T:
        """Perform the patch."""
        ...
    def __exit__(
        self, exc_type: type[BaseException] | None, exc_value: BaseException | None, traceback: TracebackType | None, /
    ) -> None:
        """Undo the patch."""
        ...
    def start(self) -> _T:
        """Activate a patch, returning any created mock."""
        ...
    def stop(self) -> None:
        """Stop an active patch."""
        ...

class _patch_dict:
    """
    Patch a dictionary, or dictionary like object, and restore the dictionary
    to its original state after the test, where the restored dictionary is
    a copy of the dictionary as it was before the test.

    `in_dict` can be a dictionary or a mapping like container. If it is a
    mapping then it must at least support getting, setting and deleting items
    plus iterating over keys.

    `in_dict` can also be a string specifying the name of the dictionary, which
    will then be fetched by importing it.

    `values` can be a dictionary of values to set in the dictionary. `values`
    can also be an iterable of `(key, value)` pairs.

    If `clear` is True then the dictionary will be cleared before the new
    values are set.

    `patch.dict` can also be called with arbitrary keyword arguments to set
    values in the dictionary::

        with patch.dict('sys.modules', mymodule=Mock(), other_module=Mock()):
            ...

    `patch.dict` can be used as a context manager, decorator or class
    decorator. When used as a class decorator `patch.dict` honours
    `patch.TEST_PREFIX` for choosing which methods to wrap.
    """
    in_dict: Any
    values: Any
    clear: Any
    def __init__(self, in_dict: Any, values: Any = (), clear: Any = False, **kwargs: Any) -> None: ...
    def __call__(self, f: Any) -> Any: ...
    def decorate_callable(self, f: _F) -> _F: ...
    def decorate_async_callable(self, f: _AF) -> _AF: ...
    def decorate_class(self, klass: Any) -> Any: ...
    def __enter__(self) -> Any:
        """Patch the dict."""
        ...
    def __exit__(self, *args: object) -> Any:
        """Unpatch the dict."""
        ...
    start: Any
    stop: Any

class _patcher:
    TEST_PREFIX: str
    dict: type[_patch_dict]
    @overload
    def __call__(
        self,
        target: Any,
        *,
        spec: Incomplete | None = ...,
        create: bool = ...,
        spec_set: Incomplete | None = ...,
        autospec: Incomplete | None = ...,
        new_callable: Incomplete | None = ...,
        unsafe: bool = ...,
        **kwargs: Any,
    ) -> _patch[MagicMock | AsyncMock]: ...
    # This overload also covers the case, where new==DEFAULT. In this case, the return type is _patch[Any].
    # Ideally we'd be able to add an overload for it so that the return type is _patch[MagicMock],
    # but that's impossible with the current type system.
    @overload
    def __call__(
        self,
        target: Any,
        new: _T,
        spec: Incomplete | None = ...,
        create: bool = ...,
        spec_set: Incomplete | None = ...,
        autospec: Incomplete | None = ...,
        new_callable: Incomplete | None = ...,
        *,
        unsafe: bool = ...,
        **kwargs: Any,
    ) -> _patch[_T]: ...
    @overload
    def object(
        self,
        target: Any,
        attribute: str,
        *,
        spec: Incomplete | None = ...,
        create: bool = ...,
        spec_set: Incomplete | None = ...,
        autospec: Incomplete | None = ...,
        new_callable: Incomplete | None = ...,
        unsafe: bool = ...,
        **kwargs: Any,
    ) -> _patch[MagicMock | AsyncMock]: ...
    @overload
    def object(
        self,
        target: Any,
        attribute: str,
        new: _T,
        spec: Incomplete | None = ...,
        create: bool = ...,
        spec_set: Incomplete | None = ...,
        autospec: Incomplete | None = ...,
        new_callable: Incomplete | None = ...,
        *,
        unsafe: bool = ...,
        **kwargs: Any,
    ) -> _patch[_T]: ...
    def multiple(
        self,
        target: Any,
        spec: Incomplete | None = ...,
        create: bool = ...,
        spec_set: Incomplete | None = ...,
        autospec: Incomplete | None = ...,
        new_callable: Incomplete | None = ...,
        *,
        unsafe: bool = ...,
        **kwargs: _T,
    ) -> _patch[_T]: ...
    def stopall(self) -> None: ...

patch: _patcher

class MagicMixin:
    def __init__(self, *args: Any, **kw: Any) -> None: ...

class NonCallableMagicMock(MagicMixin, NonCallableMock):
    """A version of `MagicMock` that isn't callable."""
    def mock_add_spec(self, spec: Any, spec_set: bool = False) -> None:
        """
        Add a spec to a mock. `spec` can either be an object or a
        list of strings. Only attributes on the `spec` can be fetched as
        attributes from the mock.

        If `spec_set` is True then only attributes on the spec can be set.
        """
        ...

class MagicMock(MagicMixin, Mock):
    """
    MagicMock is a subclass of Mock with default implementations
    of most of the magic methods. You can use MagicMock without having to
    configure the magic methods yourself.

    If you use the `spec` or `spec_set` arguments then *only* magic
    methods that exist in the spec will be created.

    Attributes and the return value of a `MagicMock` will also be `MagicMocks`.
    """
    def mock_add_spec(self, spec: Any, spec_set: bool = False) -> None:
        """
        Add a spec to a mock. `spec` can either be an object or a
        list of strings. Only attributes on the `spec` can be fetched as
        attributes from the mock.

        If `spec_set` is True then only attributes on the spec can be set.
        """
        ...

class AsyncMockMixin(Base):
    def __init__(self, *args: Any, **kwargs: Any) -> None: ...
    def assert_awaited(_mock_self) -> None:
        """Assert that the mock was awaited at least once."""
        ...
    def assert_awaited_once(_mock_self) -> None:
        """Assert that the mock was awaited exactly once."""
        ...
    def assert_awaited_with(_mock_self, *args: Any, **kwargs: Any) -> None:
        """Assert that the last await was with the specified arguments."""
        ...
    def assert_awaited_once_with(_mock_self, *args: Any, **kwargs: Any) -> None:
        """
        Assert that the mock was awaited exactly once and with the specified
        arguments.
        """
        ...
    def assert_any_await(_mock_self, *args: Any, **kwargs: Any) -> None:
        """Assert the mock has ever been awaited with the specified arguments."""
        ...
    def assert_has_awaits(_mock_self, calls: Iterable[_Call], any_order: bool = False) -> None:
        """
        Assert the mock has been awaited with the specified calls.
        The :attr:`await_args_list` list is checked for the awaits.

        If `any_order` is False (the default) then the awaits must be
        sequential. There can be extra calls before or after the
        specified awaits.

        If `any_order` is True then the awaits can be in any order, but
        they must all appear in :attr:`await_args_list`.
        """
        ...
    def assert_not_awaited(_mock_self) -> None:
        """Assert that the mock was never awaited."""
        ...
    def reset_mock(self, *args: Any, **kwargs: Any) -> None:
        """See :func:`.Mock.reset_mock()`"""
        ...
    await_count: int
    await_args: _Call | None
    await_args_list: _CallList
    __name__: str
    __defaults__: tuple[Any, ...]
    __kwdefaults__: dict[str, Any]
    __annotations__: dict[str, Any] | None  # type: ignore[assignment]

class AsyncMagicMixin(MagicMixin): ...

class AsyncMock(AsyncMockMixin, AsyncMagicMixin, Mock):
    """
    Enhance :class:`Mock` with features allowing to mock
    an async function.

    The :class:`AsyncMock` object will behave so the object is
    recognized as an async function, and the result of a call is an awaitable:

    >>> mock = AsyncMock()
    >>> iscoroutinefunction(mock)
    True
    >>> inspect.isawaitable(mock())
    True


    The result of ``mock()`` is an async function which will have the outcome
    of ``side_effect`` or ``return_value``:

    - if ``side_effect`` is a function, the async function will return the
      result of that function,
    - if ``side_effect`` is an exception, the async function will raise the
      exception,
    - if ``side_effect`` is an iterable, the async function will return the
      next value of the iterable, however, if the sequence of result is
      exhausted, ``StopIteration`` is raised immediately,
    - if ``side_effect`` is not defined, the async function will return the
      value defined by ``return_value``, hence, by default, the async function
      returns a new :class:`AsyncMock` object.

    If the outcome of ``side_effect`` or ``return_value`` is an async function,
    the mock async function obtained when the mock object is called will be this
    async function itself (and not an async function returning an async
    function).

    The test author can also specify a wrapped object with ``wraps``. In this
    case, the :class:`Mock` object behavior is the same as with an
    :class:`.Mock` object: the wrapped object may have methods
    defined as async function functions.

    Based on Martin Richard's asynctest project.
    """
    # Improving the `reset_mock` signature.
    # It is defined on `AsyncMockMixin` with `*args, **kwargs`, which is not ideal.
    # But, `NonCallableMock` super-class has the better version.
    def reset_mock(self, visited: Any = None, *, return_value: bool = False, side_effect: bool = False) -> None:
        """See :func:`.Mock.reset_mock()`"""
        ...

class MagicProxy(Base):
    name: str
    parent: Any
    def __init__(self, name: str, parent: Any) -> None: ...
    def create_mock(self) -> Any: ...
    def __get__(self, obj: Any, _type=None) -> Any: ...

class _ANY:
    """A helper object that compares equal to everything."""
    def __eq__(self, other: object) -> Literal[True]: ...
    def __ne__(self, other: object) -> Literal[False]: ...

ANY: Any

def create_autospec(
<<<<<<< HEAD
    spec: Any,
    spec_set: Any = False,
    instance: Any = False,
    _parent: Incomplete | None = None,
    _name: Incomplete | None = None,
    *,
    unsafe: bool = False,
    **kwargs: Any,
) -> Any:
    """
    Create a mock object using another object as a spec. Attributes on the
    mock will use the corresponding attribute on the `spec` object as their
    spec.

    Functions or methods being mocked will have their arguments checked
    to check that they are called with the correct signature.

    If `spec_set` is True then attempting to set attributes that don't exist
    on the spec object will raise an `AttributeError`.

    If a class is used as a spec then the return value of the mock (the
    instance of the class) will have the same spec. You can use a class as the
    spec for an instance object by passing `instance=True`. The returned mock
    will only be callable if instances of the mock are callable.

    `create_autospec` will raise a `RuntimeError` if passed some common
    misspellings of the arguments autospec and spec_set. Pass the argument
    `unsafe` with the value True to disable that check.

    `create_autospec` also takes arbitrary keyword arguments that are passed to
    the constructor of the created mock.
    """
    ...
=======
    spec: Any, spec_set: Any = False, instance: Any = False, _parent=None, _name=None, *, unsafe: bool = False, **kwargs: Any
) -> Any: ...
>>>>>>> 12676840

class _SpecState:
    spec: Any
    ids: Any
    spec_set: Any
    parent: Any
    instance: Any
    name: Any
    def __init__(self, spec: Any, spec_set: Any = False, parent=None, name=None, ids=None, instance: Any = False) -> None: ...

<<<<<<< HEAD
def mock_open(mock: Incomplete | None = None, read_data: Any = "") -> Any:
    """
    A helper function to create a mock to replace the use of `open`. It works
    for `open` called directly or used as a context manager.

    The `mock` argument is the mock object to configure. If `None` (the
    default) then a `MagicMock` will be created for you, with the API limited
    to methods or attributes available on standard file handles.

    `read_data` is a string for the `read`, `readline` and `readlines` of the
    file handle to return.  This is an empty string by default.
    """
    ...
=======
def mock_open(mock=None, read_data: Any = "") -> Any: ...
>>>>>>> 12676840

class PropertyMock(Mock):
    """
    A mock intended to be used as a property, or other descriptor, on a class.
    `PropertyMock` provides `__get__` and `__set__` methods so you can specify
    a return value when it is fetched.

    Fetching a `PropertyMock` instance from an object calls the mock, with
    no args. Setting it calls the mock with the value being set.
    """
    def __get__(self, obj: _T, obj_type: type[_T] | None = None) -> Self: ...
    def __set__(self, obj: Any, value: Any) -> None: ...

def seal(mock: Any) -> None:
    """
    Disable the automatic generation of child mocks.

    Given an input Mock, seals it to ensure no further mocks will be generated
    when accessing an attribute that was not already defined.

    The operation recursively seals the mock passed in, meaning that
    the mock itself, any mocks generated by accessing one of its attributes,
    and all assigned mocks without a name or spec will be sealed.
    """
    ...

class ThreadingMixin(Base):
    DEFAULT_TIMEOUT: ClassVar[float | None]

    def __init__(self, *args: Any, timeout: float | None = ..., **kwargs: Any) -> None: ...
    def reset_mock(self, *args: Any, **kwargs: Any) -> None:
        """See :func:`.Mock.reset_mock()`"""
        ...
    def wait_until_called(self, *, timeout: float | None = ...) -> None:
        """
        Wait until the mock object is called.

        `timeout` - time to wait for in seconds, waits forever otherwise.
        Defaults to the constructor provided timeout.
        Use None to block undefinetively.
        """
        ...
    def wait_until_any_call_with(self, *args: Any, **kwargs: Any) -> None:
        """
        Wait until the mock object is called with given args.

        Waits for the timeout in seconds provided in the constructor.
        """
        ...

class ThreadingMock(ThreadingMixin, MagicMixin, Mock):
    """
    A mock that can be used to wait until on calls happening
    in a different thread.

    The constructor can take a `timeout` argument which
    controls the timeout in seconds for all `wait` calls of the mock.

    You can change the default timeout of all instances via the
    `ThreadingMock.DEFAULT_TIMEOUT` attribute.

    If no timeout is set, it will block undefinetively.
    """
    # Improving the `reset_mock` signature.
    # It is defined on `ThreadingMixin` with `*args, **kwargs`, which is not ideal.
    # But, `NonCallableMock` super-class has the better version.
    def reset_mock(self, visited: Any = None, *, return_value: bool = False, side_effect: bool = False) -> None:
        """See :func:`.Mock.reset_mock()`"""
        ...<|MERGE_RESOLUTION|>--- conflicted
+++ resolved
@@ -667,44 +667,8 @@
 ANY: Any
 
 def create_autospec(
-<<<<<<< HEAD
-    spec: Any,
-    spec_set: Any = False,
-    instance: Any = False,
-    _parent: Incomplete | None = None,
-    _name: Incomplete | None = None,
-    *,
-    unsafe: bool = False,
-    **kwargs: Any,
-) -> Any:
-    """
-    Create a mock object using another object as a spec. Attributes on the
-    mock will use the corresponding attribute on the `spec` object as their
-    spec.
-
-    Functions or methods being mocked will have their arguments checked
-    to check that they are called with the correct signature.
-
-    If `spec_set` is True then attempting to set attributes that don't exist
-    on the spec object will raise an `AttributeError`.
-
-    If a class is used as a spec then the return value of the mock (the
-    instance of the class) will have the same spec. You can use a class as the
-    spec for an instance object by passing `instance=True`. The returned mock
-    will only be callable if instances of the mock are callable.
-
-    `create_autospec` will raise a `RuntimeError` if passed some common
-    misspellings of the arguments autospec and spec_set. Pass the argument
-    `unsafe` with the value True to disable that check.
-
-    `create_autospec` also takes arbitrary keyword arguments that are passed to
-    the constructor of the created mock.
-    """
-    ...
-=======
     spec: Any, spec_set: Any = False, instance: Any = False, _parent=None, _name=None, *, unsafe: bool = False, **kwargs: Any
 ) -> Any: ...
->>>>>>> 12676840
 
 class _SpecState:
     spec: Any
@@ -715,23 +679,7 @@
     name: Any
     def __init__(self, spec: Any, spec_set: Any = False, parent=None, name=None, ids=None, instance: Any = False) -> None: ...
 
-<<<<<<< HEAD
-def mock_open(mock: Incomplete | None = None, read_data: Any = "") -> Any:
-    """
-    A helper function to create a mock to replace the use of `open`. It works
-    for `open` called directly or used as a context manager.
-
-    The `mock` argument is the mock object to configure. If `None` (the
-    default) then a `MagicMock` will be created for you, with the API limited
-    to methods or attributes available on standard file handles.
-
-    `read_data` is a string for the `read`, `readline` and `readlines` of the
-    file handle to return.  This is an empty string by default.
-    """
-    ...
-=======
 def mock_open(mock=None, read_data: Any = "") -> Any: ...
->>>>>>> 12676840
 
 class PropertyMock(Mock):
     """
