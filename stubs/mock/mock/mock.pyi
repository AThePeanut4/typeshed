from _typeshed import Incomplete
from collections.abc import Callable, Coroutine, Iterable, Mapping, Sequence
from contextlib import AbstractContextManager
from types import TracebackType
from typing import Any, ClassVar, Generic, Literal, TypeVar, overload
from typing_extensions import ParamSpec, Self

_F = TypeVar("_F", bound=Callable[..., Any])
_AF = TypeVar("_AF", bound=Callable[..., Coroutine[Any, Any, Any]])
_T = TypeVar("_T")
_TT = TypeVar("_TT", bound=type[Any])
_R = TypeVar("_R")
_P = ParamSpec("_P")

__all__ = (
    "Mock",
    "MagicMock",
    "patch",
    "sentinel",
    "DEFAULT",
    "ANY",
    "call",
    "create_autospec",
    "AsyncMock",
    "ThreadingMock",
    "FILTER_DIR",
    "NonCallableMock",
    "NonCallableMagicMock",
    "mock_open",
    "PropertyMock",
    "seal",
)

class InvalidSpecError(Exception):
    """Indicates that an invalid value was used as a mock spec."""
    ...

FILTER_DIR: bool

class _SentinelObject:
    """A unique, named, sentinel object."""
    def __init__(self, name: str) -> None: ...
    name: str

class _Sentinel:
    """Access attributes to return a named object, usable as a sentinel."""
    def __getattr__(self, name: str) -> _SentinelObject: ...

sentinel: _Sentinel
DEFAULT: _SentinelObject

class _Call(tuple[Any, ...]):
    """
    A tuple for holding the results of a call to a mock, either in the form
    `(args, kwargs)` or `(name, args, kwargs)`.

    If args or kwargs are empty then a call tuple will compare equal to
    a tuple without those values. This makes comparisons less verbose::

        _Call(('name', (), {})) == ('name',)
        _Call(('name', (1,), {})) == ('name', (1,))
        _Call(((), {'a': 'b'})) == ({'a': 'b'},)

    The `_Call` object provides a useful shortcut for comparing with call::

        _Call(((1, 2), {'a': 3})) == call(1, 2, a=3)
        _Call(('foo', (1, 2), {'a': 3})) == call.foo(1, 2, a=3)

    If the _Call has no name then it will match any name.
    """
    def __new__(
        cls,
        value: Any = (),
        name: Incomplete | None = "",
        parent: Incomplete | None = None,
        two: bool = False,
        from_kall: bool = True,
    ) -> Self: ...
    name: Any
    parent: Any
    from_kall: Any
    def __init__(
        self,
        value: Any = (),
        name: Incomplete | None = None,
        parent: Incomplete | None = None,
        two: bool = False,
        from_kall: bool = True,
    ) -> None: ...
    def __eq__(self, other: object) -> bool: ...
    def __ne__(self, other: object, /) -> bool:
        """Return self!=value."""
        ...
    def __call__(self, *args: Any, **kwargs: Any) -> _Call: ...
    def __getattr__(self, attr: str) -> Any: ...
    @property
    def args(self) -> tuple[Any, ...]: ...
    @property
    def kwargs(self) -> dict[str, Any]: ...
    def call_list(self) -> _CallList:
        """
        For a call object that represents multiple calls, `call_list`
        returns a list of all the intermediate calls as well as the
        final call.
        """
        ...

call: _Call

class _CallList(list[_Call]):
    def __contains__(self, value: Any) -> bool: ...

class Base:
    def __init__(self, *args: Any, **kwargs: Any) -> None: ...

# We subclass with "Any" because mocks are explicitly designed to stand in for other types,
# something that can't be expressed with our static type system.
class NonCallableMock(Base, Any):
    """A non-callable version of `Mock`"""
    def __new__(
        cls,
        spec: list[str] | object | type[object] | None = None,
        wraps: Any | None = None,
        name: str | None = None,
        spec_set: list[str] | object | type[object] | None = None,
        parent: NonCallableMock | None = None,
        _spec_state: Incomplete | None = None,
        _new_name: str = "",
        _new_parent: NonCallableMock | None = None,
        _spec_as_instance: bool = False,
        _eat_self: bool | None = None,
        unsafe: bool = False,
        **kwargs: Any,
    ) -> Self: ...
    def __init__(
        self,
        spec: list[str] | object | type[object] | None = None,
        wraps: Any | None = None,
        name: str | None = None,
        spec_set: list[str] | object | type[object] | None = None,
        parent: NonCallableMock | None = None,
        _spec_state: Incomplete | None = None,
        _new_name: str = "",
        _new_parent: NonCallableMock | None = None,
        _spec_as_instance: bool = False,
        _eat_self: bool | None = None,
        unsafe: bool = False,
        **kwargs: Any,
    ) -> None: ...
    def __getattr__(self, name: str) -> Any: ...
<<<<<<< HEAD
    def _calls_repr(self, prefix: str = "Calls") -> str:
        """
        Renders self.mock_calls as a string.

                Example: "
        Calls: [call(1), call(2)]."

                If self.mock_calls is empty, an empty string is returned. The
                output will be truncated if very long.
        
        """
        ...
    def assert_called_with(_mock_self, *args: Any, **kwargs: Any) -> None:
        """
        assert that the last call was made with the specified arguments.

        Raises an AssertionError if the args and keyword args passed in are
        different to the last call to the mock.
        """
        ...
    def assert_not_called(_mock_self) -> None:
        """
        assert that the mock was never called.
        
        """
        ...
    def assert_called_once_with(_mock_self, *args: Any, **kwargs: Any) -> None:
        """
        assert that the mock was called exactly once and that that call was
        with the specified arguments.
        """
        ...
=======
    def _calls_repr(self) -> str: ...
    def assert_called_with(_mock_self, *args: Any, **kwargs: Any) -> None: ...
    def assert_not_called(_mock_self) -> None: ...
    def assert_called_once_with(_mock_self, *args: Any, **kwargs: Any) -> None: ...
>>>>>>> 91a90ed1
    def _format_mock_failure_message(self, args: Any, kwargs: Any, action: str = "call") -> str: ...
    def assert_called(_mock_self) -> None:
        """
        assert that the mock was called at least once
        
        """
        ...
    def assert_called_once(_mock_self) -> None:
        """
        assert that the mock was called only once.
        
        """
        ...
    def reset_mock(self, visited: Any = None, *, return_value: bool = False, side_effect: bool = False) -> None:
        """Restore the mock object to its initial state."""
        ...
    def _extract_mock_name(self) -> str: ...
    def assert_any_call(self, *args: Any, **kwargs: Any) -> None:
        """
        assert the mock has been called with the specified arguments.

        The assert passes if the mock has *ever* been called, unlike
        `assert_called_with` and `assert_called_once_with` that only pass if
        the call is the most recent one.
        """
        ...
    def assert_has_calls(self, calls: Sequence[_Call], any_order: bool = False) -> None:
        """
        assert the mock has been called with the specified calls.
        The `mock_calls` list is checked for the calls.

        If `any_order` is False (the default) then the calls must be
        sequential. There can be extra calls before or after the
        specified calls.

        If `any_order` is True then the calls can be in any order, but
        they must all appear in `mock_calls`.
        """
        ...
    def mock_add_spec(self, spec: Any, spec_set: bool = False) -> None:
        """
        Add a spec to a mock. `spec` can either be an object or a
        list of strings. Only attributes on the `spec` can be fetched as
        attributes from the mock.

        If `spec_set` is True then only attributes on the spec can be set.
        """
        ...
    def _mock_add_spec(self, spec: Any, spec_set: bool, _spec_as_instance: bool = False, _eat_self: bool = False) -> None: ...
    def attach_mock(self, mock: NonCallableMock, attribute: str) -> None:
        """
        Attach a mock as an attribute of this one, replacing its name and
        parent. Calls to the attached mock will be recorded in the
        `method_calls` and `mock_calls` attributes of this one.
        """
        ...
    def configure_mock(self, **kwargs: Any) -> None:
        """
        Set attributes on the mock through keyword arguments.

        Attributes plus return values and side effects can be set on child
        mocks using standard dot notation and unpacking a dictionary in the
        method call:

        >>> attrs = {'method.return_value': 3, 'other.side_effect': KeyError}
        >>> mock.configure_mock(**attrs)
        """
        ...
    return_value: Any
    side_effect: Any
    called: bool
    call_count: int
    call_args: Any
    call_args_list: _CallList
    mock_calls: _CallList
    def _format_mock_call_signature(self, args: Any, kwargs: Any) -> str: ...
    def _call_matcher(self, _call: tuple[_Call, ...]) -> _Call:
        """
        Given a call (or simply an (args, kwargs) tuple), return a
        comparison key suitable for matching with other calls.
        This is a best effort method which relies on the spec's signature,
        if available, or falls back on the arguments themselves.
        """
        ...
    def _get_child_mock(self, **kw: Any) -> NonCallableMock:
        """
        Create the child mocks for attributes and return value.
        By default child mocks will be the same type as the parent.
        Subclasses of Mock may want to override this to customize the way
        child mocks are made.

        For non-callable mocks the callable variant will be used (rather than
        any custom subclass).
        """
        ...

class CallableMixin(Base):
    side_effect: Any
    def __init__(
        self,
        spec: Incomplete | None = None,
        side_effect: Incomplete | None = None,
        return_value: Any = ...,
        wraps: Incomplete | None = None,
        name: Incomplete | None = None,
        spec_set: Incomplete | None = None,
        parent: Incomplete | None = None,
        _spec_state: Incomplete | None = None,
        _new_name: Any = "",
        _new_parent: Incomplete | None = None,
        **kwargs: Any,
    ) -> None: ...
    def __call__(_mock_self, *args: Any, **kwargs: Any) -> Any: ...

class Mock(CallableMixin, NonCallableMock):
    """
    Create a new `Mock` object. `Mock` takes several optional arguments
    that specify the behaviour of the Mock object:

    * `spec`: This can be either a list of strings or an existing object (a
      class or instance) that acts as the specification for the mock object. If
      you pass in an object then a list of strings is formed by calling dir on
      the object (excluding unsupported magic attributes and methods). Accessing
      any attribute not in this list will raise an `AttributeError`.

      If `spec` is an object (rather than a list of strings) then
      `mock.__class__` returns the class of the spec object. This allows mocks
      to pass `isinstance` tests.

    * `spec_set`: A stricter variant of `spec`. If used, attempting to *set*
      or get an attribute on the mock that isn't on the object passed as
      `spec_set` will raise an `AttributeError`.

    * `side_effect`: A function to be called whenever the Mock is called. See
      the `side_effect` attribute. Useful for raising exceptions or
      dynamically changing return values. The function is called with the same
      arguments as the mock, and unless it returns `DEFAULT`, the return
      value of this function is used as the return value.

      If `side_effect` is an iterable then each call to the mock will return
      the next value from the iterable. If any of the members of the iterable
      are exceptions they will be raised instead of returned.

    * `return_value`: The value returned when the mock is called. By default
      this is a new Mock (created on first access). See the
      `return_value` attribute.

    * `unsafe`: By default, accessing any attribute whose name starts with
      *assert*, *assret*, *asert*, *aseert*, or *assrt* raises an AttributeError.
      Additionally, an AttributeError is raised when accessing
      attributes that match the name of an assertion method without the prefix
      `assert_`, e.g. accessing `called_once` instead of `assert_called_once`.
      Passing `unsafe=True` will allow access to these attributes.

    * `wraps`: Item for the mock object to wrap. If `wraps` is not None then
      calling the Mock will pass the call through to the wrapped object
      (returning the real result). Attribute access on the mock will return a
      Mock object that wraps the corresponding attribute of the wrapped object
      (so attempting to access an attribute that doesn't exist will raise an
      `AttributeError`).

      If the mock has an explicit `return_value` set then calls are not passed
      to the wrapped object and the `return_value` is returned instead.

    * `name`: If the mock has a name then it will be used in the repr of the
      mock. This can be useful for debugging. The name is propagated to child
      mocks.

    Mocks can also be called with arbitrary keyword arguments. These will be
    used to set attributes on the mock after it is created.
    """
    ...

class _patch(Generic[_T]):
    attribute_name: Any
    getter: Callable[[], Any]
    attribute: str
    new: _T
    new_callable: Any
    spec: Any
    create: bool
    has_local: Any
    spec_set: Any
    autospec: Any
    kwargs: Mapping[str, Any]
    additional_patchers: Any
    def __init__(
        self: _patch[_T],  # pyright: ignore[reportInvalidTypeVarUse]  #11780
        getter: Callable[[], Any],
        attribute: str,
        new: _T,
        spec: Incomplete | None,
        create: bool,
        spec_set: Incomplete | None,
        autospec: Incomplete | None,
        new_callable: Incomplete | None,
        kwargs: Mapping[str, Any],
        *,
        unsafe: bool = False,
    ) -> None: ...
    def copy(self) -> _patch[_T]: ...
    def __call__(self, func: Callable[_P, _R]) -> Callable[_P, _R]: ...
    def decorate_class(self, klass: _TT) -> _TT: ...
    def decorate_callable(self, func: _F) -> _F: ...
    def decorate_async_callable(self, func: _AF) -> _AF: ...
    def decoration_helper(
        self, patched: Any, args: tuple[Any, ...], keywargs: dict[str, Any]
    ) -> AbstractContextManager[tuple[tuple[Any, ...], dict[str, Any]]]: ...
    def get_original(self) -> tuple[Any, bool]: ...
    target: Any
    temp_original: Any
    is_local: bool
    def __enter__(self) -> _T:
        """Perform the patch."""
        ...
    def __exit__(
        self, exc_type: type[BaseException] | None, exc_value: BaseException | None, traceback: TracebackType | None, /
    ) -> None:
        """Undo the patch."""
        ...
    def start(self) -> _T:
        """Activate a patch, returning any created mock."""
        ...
    def stop(self) -> None:
        """Stop an active patch."""
        ...

class _patch_dict:
    """
    Patch a dictionary, or dictionary like object, and restore the dictionary
    to its original state after the test.

    `in_dict` can be a dictionary or a mapping like container. If it is a
    mapping then it must at least support getting, setting and deleting items
    plus iterating over keys.

    `in_dict` can also be a string specifying the name of the dictionary, which
    will then be fetched by importing it.

    `values` can be a dictionary of values to set in the dictionary. `values`
    can also be an iterable of `(key, value)` pairs.

    If `clear` is True then the dictionary will be cleared before the new
    values are set.

    `patch.dict` can also be called with arbitrary keyword arguments to set
    values in the dictionary::

        with patch.dict('sys.modules', mymodule=Mock(), other_module=Mock()):
            ...

    `patch.dict` can be used as a context manager, decorator or class
    decorator. When used as a class decorator `patch.dict` honours
    `patch.TEST_PREFIX` for choosing which methods to wrap.
    """
    in_dict: Any
    values: Any
    clear: Any
    def __init__(self, in_dict: Any, values: Any = (), clear: Any = False, **kwargs: Any) -> None: ...
    def __call__(self, f: Any) -> Any: ...
    def decorate_callable(self, f: _F) -> _F: ...
    def decorate_async_callable(self, f: _AF) -> _AF: ...
    def decorate_class(self, klass: Any) -> Any: ...
    def __enter__(self) -> Any:
        """Patch the dict."""
        ...
    def __exit__(self, *args: object) -> Any:
        """Unpatch the dict."""
        ...
    start: Any
    stop: Any

class _patcher:
    TEST_PREFIX: str
    dict: type[_patch_dict]
    @overload
    def __call__(
        self,
        target: Any,
        *,
        spec: Incomplete | None = ...,
        create: bool = ...,
        spec_set: Incomplete | None = ...,
        autospec: Incomplete | None = ...,
        new_callable: Incomplete | None = ...,
        unsafe: bool = ...,
        **kwargs: Any,
    ) -> _patch[MagicMock | AsyncMock]: ...
    # This overload also covers the case, where new==DEFAULT. In this case, the return type is _patch[Any].
    # Ideally we'd be able to add an overload for it so that the return type is _patch[MagicMock],
    # but that's impossible with the current type system.
    @overload
    def __call__(
        self,
        target: Any,
        new: _T,
        spec: Incomplete | None = ...,
        create: bool = ...,
        spec_set: Incomplete | None = ...,
        autospec: Incomplete | None = ...,
        new_callable: Incomplete | None = ...,
        *,
        unsafe: bool = ...,
        **kwargs: Any,
    ) -> _patch[_T]: ...
    @overload
    def object(
        self,
        target: Any,
        attribute: str,
        *,
        spec: Incomplete | None = ...,
        create: bool = ...,
        spec_set: Incomplete | None = ...,
        autospec: Incomplete | None = ...,
        new_callable: Incomplete | None = ...,
        unsafe: bool = ...,
        **kwargs: Any,
    ) -> _patch[MagicMock | AsyncMock]: ...
    @overload
    def object(
        self,
        target: Any,
        attribute: str,
        new: _T,
        spec: Incomplete | None = ...,
        create: bool = ...,
        spec_set: Incomplete | None = ...,
        autospec: Incomplete | None = ...,
        new_callable: Incomplete | None = ...,
        *,
        unsafe: bool = ...,
        **kwargs: Any,
    ) -> _patch[_T]: ...
    def multiple(
        self,
        target: Any,
        spec: Incomplete | None = ...,
        create: bool = ...,
        spec_set: Incomplete | None = ...,
        autospec: Incomplete | None = ...,
        new_callable: Incomplete | None = ...,
        *,
        unsafe: bool = ...,
        **kwargs: _T,
    ) -> _patch[_T]: ...
    def stopall(self) -> None: ...

patch: _patcher

class MagicMixin:
    def __init__(self, *args: Any, **kw: Any) -> None: ...

class NonCallableMagicMock(MagicMixin, NonCallableMock):
    """A version of `MagicMock` that isn't callable."""
    def mock_add_spec(self, spec: Any, spec_set: bool = False) -> None:
        """
        Add a spec to a mock. `spec` can either be an object or a
        list of strings. Only attributes on the `spec` can be fetched as
        attributes from the mock.

        If `spec_set` is True then only attributes on the spec can be set.
        """
        ...

class MagicMock(MagicMixin, Mock):
    """
    MagicMock is a subclass of Mock with default implementations
    of most of the magic methods. You can use MagicMock without having to
    configure the magic methods yourself.

    If you use the `spec` or `spec_set` arguments then *only* magic
    methods that exist in the spec will be created.

    Attributes and the return value of a `MagicMock` will also be `MagicMocks`.
    """
    def mock_add_spec(self, spec: Any, spec_set: bool = False) -> None:
        """
        Add a spec to a mock. `spec` can either be an object or a
        list of strings. Only attributes on the `spec` can be fetched as
        attributes from the mock.

        If `spec_set` is True then only attributes on the spec can be set.
        """
        ...

class AsyncMockMixin(Base):
    def __init__(self, *args: Any, **kwargs: Any) -> None: ...
    def assert_awaited(_mock_self) -> None:
        """Assert that the mock was awaited at least once."""
        ...
    def assert_awaited_once(_mock_self) -> None:
        """Assert that the mock was awaited exactly once."""
        ...
    def assert_awaited_with(_mock_self, *args: Any, **kwargs: Any) -> None:
        """Assert that the last await was with the specified arguments."""
        ...
    def assert_awaited_once_with(_mock_self, *args: Any, **kwargs: Any) -> None:
        """
        Assert that the mock was awaited exactly once and with the specified
        arguments.
        """
        ...
    def assert_any_await(_mock_self, *args: Any, **kwargs: Any) -> None:
        """Assert the mock has ever been awaited with the specified arguments."""
        ...
    def assert_has_awaits(_mock_self, calls: Iterable[_Call], any_order: bool = False) -> None:
        """
        Assert the mock has been awaited with the specified calls.
        The :attr:`await_args_list` list is checked for the awaits.

        If `any_order` is False (the default) then the awaits must be
        sequential. There can be extra calls before or after the
        specified awaits.

        If `any_order` is True then the awaits can be in any order, but
        they must all appear in :attr:`await_args_list`.
        """
        ...
    def assert_not_awaited(_mock_self) -> None:
        """Assert that the mock was never awaited."""
        ...
    def reset_mock(self, *args: Any, **kwargs: Any) -> None:
        """See :func:`.Mock.reset_mock()`"""
        ...
    await_count: int
    await_args: _Call | None
    await_args_list: _CallList
    __name__: str
    __defaults__: tuple[Any, ...]
    __kwdefaults__: dict[str, Any]
    __annotations__: dict[str, Any] | None  # type: ignore[assignment]

class AsyncMagicMixin(MagicMixin): ...

class AsyncMock(AsyncMockMixin, AsyncMagicMixin, Mock):
    """
    Enhance :class:`Mock` with features allowing to mock
    an async function.

    The :class:`AsyncMock` object will behave so the object is
    recognized as an async function, and the result of a call is an awaitable:

    >>> mock = AsyncMock()
    >>> iscoroutinefunction(mock)
    True
    >>> inspect.isawaitable(mock())
    True


    The result of ``mock()`` is an async function which will have the outcome
    of ``side_effect`` or ``return_value``:

    - if ``side_effect`` is a function, the async function will return the
      result of that function,
    - if ``side_effect`` is an exception, the async function will raise the
      exception,
    - if ``side_effect`` is an iterable, the async function will return the
      next value of the iterable, however, if the sequence of result is
      exhausted, ``StopIteration`` is raised immediately,
    - if ``side_effect`` is not defined, the async function will return the
      value defined by ``return_value``, hence, by default, the async function
      returns a new :class:`AsyncMock` object.

    If the outcome of ``side_effect`` or ``return_value`` is an async function,
    the mock async function obtained when the mock object is called will be this
    async function itself (and not an async function returning an async
    function).

    The test author can also specify a wrapped object with ``wraps``. In this
    case, the :class:`Mock` object behavior is the same as with an
    :class:`.Mock` object: the wrapped object may have methods
    defined as async function functions.

    Based on Martin Richard's asynctest project.
    """
    # Improving the `reset_mock` signature.
    # It is defined on `AsyncMockMixin` with `*args, **kwargs`, which is not ideal.
    # But, `NonCallableMock` super-class has the better version.
    def reset_mock(self, visited: Any = None, *, return_value: bool = False, side_effect: bool = False) -> None:
        """See :func:`.Mock.reset_mock()`"""
        ...

class MagicProxy(Base):
    name: str
    parent: Any
    def __init__(self, name: str, parent: Any) -> None: ...
    def create_mock(self) -> Any: ...
    def __get__(self, obj: Any, _type: Incomplete | None = None) -> Any: ...

class _ANY:
    """A helper object that compares equal to everything."""
    def __eq__(self, other: object) -> Literal[True]: ...
    def __ne__(self, other: object) -> Literal[False]: ...

ANY: Any

def create_autospec(
    spec: Any,
    spec_set: Any = False,
    instance: Any = False,
    _parent: Incomplete | None = None,
    _name: Incomplete | None = None,
    *,
    unsafe: bool = False,
    **kwargs: Any,
) -> Any:
    """
    Create a mock object using another object as a spec. Attributes on the
    mock will use the corresponding attribute on the `spec` object as their
    spec.

    Functions or methods being mocked will have their arguments checked
    to check that they are called with the correct signature.

    If `spec_set` is True then attempting to set attributes that don't exist
    on the spec object will raise an `AttributeError`.

    If a class is used as a spec then the return value of the mock (the
    instance of the class) will have the same spec. You can use a class as the
    spec for an instance object by passing `instance=True`. The returned mock
    will only be callable if instances of the mock are callable.

    `create_autospec` will raise a `RuntimeError` if passed some common
    misspellings of the arguments autospec and spec_set. Pass the argument
    `unsafe` with the value True to disable that check.

    `create_autospec` also takes arbitrary keyword arguments that are passed to
    the constructor of the created mock.
    """
    ...

class _SpecState:
    spec: Any
    ids: Any
    spec_set: Any
    parent: Any
    instance: Any
    name: Any
    def __init__(
        self,
        spec: Any,
        spec_set: Any = False,
        parent: Incomplete | None = None,
        name: Incomplete | None = None,
        ids: Incomplete | None = None,
        instance: Any = False,
    ) -> None: ...

def mock_open(mock: Incomplete | None = None, read_data: Any = "") -> Any:
    """
    A helper function to create a mock to replace the use of `open`. It works
    for `open` called directly or used as a context manager.

    The `mock` argument is the mock object to configure. If `None` (the
    default) then a `MagicMock` will be created for you, with the API limited
    to methods or attributes available on standard file handles.

    `read_data` is a string for the `read`, `readline` and `readlines` of the
    file handle to return.  This is an empty string by default.
    """
    ...

class PropertyMock(Mock):
    """
    A mock intended to be used as a property, or other descriptor, on a class.
    `PropertyMock` provides `__get__` and `__set__` methods so you can specify
    a return value when it is fetched.

    Fetching a `PropertyMock` instance from an object calls the mock, with
    no args. Setting it calls the mock with the value being set.
    """
    def __get__(self, obj: _T, obj_type: type[_T] | None = None) -> Self: ...
    def __set__(self, obj: Any, value: Any) -> None: ...

def seal(mock: Any) -> None:
    """
    Disable the automatic generation of child mocks.

    Given an input Mock, seals it to ensure no further mocks will be generated
    when accessing an attribute that was not already defined.

    The operation recursively seals the mock passed in, meaning that
    the mock itself, any mocks generated by accessing one of its attributes,
    and all assigned mocks without a name or spec will be sealed.
    """
    ...

class ThreadingMixin(Base):
    DEFAULT_TIMEOUT: ClassVar[float | None]

    def __init__(self, *args: Any, timeout: float | None = ..., **kwargs: Any) -> None: ...
    def reset_mock(self, *args: Any, **kwargs: Any) -> None:
        """See :func:`.Mock.reset_mock()`"""
        ...
    def wait_until_called(self, *, timeout: float | None = ...) -> None:
        """
        Wait until the mock object is called.

        `timeout` - time to wait for in seconds, waits forever otherwise.
        Defaults to the constructor provided timeout.
        Use None to block undefinetively.
        """
        ...
    def wait_until_any_call_with(self, *args: Any, **kwargs: Any) -> None:
        """
        Wait until the mock object is called with given args.

        Waits for the timeout in seconds provided in the constructor.
        """
        ...

class ThreadingMock(ThreadingMixin, MagicMixin, Mock):
    """
    A mock that can be used to wait until on calls happening
    in a different thread.

    The constructor can take a `timeout` argument which
    controls the timeout in seconds for all `wait` calls of the mock.

    You can change the default timeout of all instances via the
    `ThreadingMock.DEFAULT_TIMEOUT` attribute.

    If no timeout is set, it will block undefinetively.
    """
    # Improving the `reset_mock` signature.
    # It is defined on `ThreadingMixin` with `*args, **kwargs`, which is not ideal.
    # But, `NonCallableMock` super-class has the better version.
    def reset_mock(self, visited: Any = None, *, return_value: bool = False, side_effect: bool = False) -> None:
        """See :func:`.Mock.reset_mock()`"""
        ...<|MERGE_RESOLUTION|>--- conflicted
+++ resolved
@@ -148,45 +148,10 @@
         **kwargs: Any,
     ) -> None: ...
     def __getattr__(self, name: str) -> Any: ...
-<<<<<<< HEAD
-    def _calls_repr(self, prefix: str = "Calls") -> str:
-        """
-        Renders self.mock_calls as a string.
-
-                Example: "
-        Calls: [call(1), call(2)]."
-
-                If self.mock_calls is empty, an empty string is returned. The
-                output will be truncated if very long.
-        
-        """
-        ...
-    def assert_called_with(_mock_self, *args: Any, **kwargs: Any) -> None:
-        """
-        assert that the last call was made with the specified arguments.
-
-        Raises an AssertionError if the args and keyword args passed in are
-        different to the last call to the mock.
-        """
-        ...
-    def assert_not_called(_mock_self) -> None:
-        """
-        assert that the mock was never called.
-        
-        """
-        ...
-    def assert_called_once_with(_mock_self, *args: Any, **kwargs: Any) -> None:
-        """
-        assert that the mock was called exactly once and that that call was
-        with the specified arguments.
-        """
-        ...
-=======
     def _calls_repr(self) -> str: ...
     def assert_called_with(_mock_self, *args: Any, **kwargs: Any) -> None: ...
     def assert_not_called(_mock_self) -> None: ...
     def assert_called_once_with(_mock_self, *args: Any, **kwargs: Any) -> None: ...
->>>>>>> 91a90ed1
     def _format_mock_failure_message(self, args: Any, kwargs: Any, action: str = "call") -> str: ...
     def assert_called(_mock_self) -> None:
         """
