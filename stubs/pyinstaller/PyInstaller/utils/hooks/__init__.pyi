# https://pyinstaller.org/en/stable/hooks.html

from _typeshed import StrOrBytesPath, StrPath
from collections.abc import Callable, Iterable
from typing import Any, Final, Literal

from PyInstaller import HOMEPATH as HOMEPATH
from PyInstaller.depend.imphookapi import PostGraphAPI
from PyInstaller.utils.hooks import conda

conda_support = conda

PY_IGNORE_EXTENSIONS: Final[set[str]]
hook_variables: dict[str, str]

def exec_statement(statement: str) -> str | int:
    """
    Execute a single Python statement in an externally-spawned interpreter, and return the resulting standard output
    as a string.

    Examples::

        tk_version = exec_statement("from _tkinter import TK_VERSION; print(TK_VERSION)")

        mpl_data_dir = exec_statement("import matplotlib; print(matplotlib.get_data_path())")
        datas = [ (mpl_data_dir, "") ]

    Notes:
        As of v5.0, usage of this function is discouraged in favour of the
        new :mod:`PyInstaller.isolated` module.
    """
    ...
def exec_statement_rc(statement: str) -> str | int:
    """Executes a Python statement in an externally spawned interpreter, and returns the exit code."""
    ...
def eval_statement(statement: str) -> Any | Literal[""]:
    """
    Execute a single Python statement in an externally-spawned interpreter, and :func:`eval` its output (if any).

    Example::

      databases = eval_statement('''
         import sqlalchemy.databases
         print(sqlalchemy.databases.__all__)
         ''')
      for db in databases:
         hiddenimports.append("sqlalchemy.databases." + db)

    Notes:
        As of v5.0, usage of this function is discouraged in favour of the
        new :mod:`PyInstaller.isolated` module.
    """
    ...
def get_pyextension_imports(module_name: str) -> list[str]:
    """
    Return list of modules required by binary (C/C++) Python extension.

    Python extension files ends with .so (Unix) or .pyd (Windows). It is almost impossible to analyze binary extension
    and its dependencies.

    Module cannot be imported directly.

    Let's at least try import it in a subprocess and observe the difference in module list from sys.modules.

    This function could be used for 'hiddenimports' in PyInstaller hooks files.
    """
    ...
def get_homebrew_path(formula: str = "") -> str | None:
    """
    Return the homebrew path to the requested formula, or the global prefix when called with no argument.

    Returns the path as a string or None if not found.
    """
    ...
def remove_prefix(string: str, prefix: str) -> str:
    """
    This function removes the given prefix from a string, if the string does indeed begin with the prefix; otherwise,
    it returns the original string.
    """
    ...
def remove_suffix(string: str, suffix: str) -> str:
    """
    This function removes the given suffix from a string, if the string does indeed end with the suffix; otherwise,
    it returns the original string.
    """
    ...
def remove_file_extension(filename: str) -> str:
    """
    This function returns filename without its extension.

    For Python C modules it removes even whole '.cpython-34m.so' etc.
    """
    ...
def can_import_module(module_name: str) -> bool:
    """
    Check if the specified module can be imported.

    Intended as a silent module availability check, as it does not print ModuleNotFoundError traceback to stderr when
    the module is unavailable.

    Parameters
    ----------
    module_name : str
        Fully-qualified name of the module.

    Returns
    ----------
    bool
        Boolean indicating whether the module can be imported or not.
    """
    ...
def get_module_attribute(module_name: str, attr_name: str) -> Any:
    """
    Get the string value of the passed attribute from the passed module if this attribute is defined by this module
    _or_ raise `AttributeError` otherwise.

    Since modules cannot be directly imported during analysis, this function spawns a subprocess importing this module
    and returning the string value of this attribute in this module.

    Parameters
    ----------
    module_name : str
        Fully-qualified name of this module.
    attr_name : str
        Name of the attribute in this module to be retrieved.

    Returns
    ----------
    str
        String value of this attribute.

    Raises
    ----------
    AttributeError
        If this attribute is undefined.
    """
    ...
def get_module_file_attribute(package: str) -> str | None:
    """
    Get the absolute path to the specified module or package.

    Modules and packages *must not* be directly imported in the main process during the analysis. Therefore, to
    avoid leaking the imports, this function uses an isolated subprocess when it needs to import the module and
    obtain its ``__file__`` attribute.

    Parameters
    ----------
    package : str
        Fully-qualified name of module or package.

    Returns
    ----------
    str
        Absolute path of this module.
    """
    ...
def get_pywin32_module_file_attribute(module_name: str) -> str | None:
    """
    Get the absolute path of the PyWin32 DLL specific to the PyWin32 module with the passed name (`pythoncom`
    or `pywintypes`).

    On import, each PyWin32 module:

    * Imports a DLL specific to that module.
    * Overwrites the values of all module attributes with values specific to that DLL. This includes that module's
      `__file__` attribute, which then provides the absolute path of that DLL.

    This function imports the module in isolated subprocess and retrieves its `__file__` attribute.
    """
    ...
def check_requirement(requirement: str) -> bool:
    """
    Check if a :pep:`0508` requirement is satisfied. Usually used to check if a package distribution is installed,
    or if it is installed and satisfies the specified version requirement.

    Parameters
    ----------
    requirement : str
        Requirement string in :pep:`0508` format.

    Returns
    ----------
    bool
        Boolean indicating whether the requirement is satisfied or not.

    Examples
    --------

    ::

        # Assume Pillow 10.0.0 is installed.
        >>> from PyInstaller.utils.hooks import check_requirement
        >>> check_requirement('Pillow')
        True
        >>> check_requirement('Pillow < 9.0')
        False
        >>> check_requirement('Pillow >= 9.0, < 11.0')
        True
    """
    ...
def is_module_satisfies(requirements: str, version: None = None, version_attr: None = None) -> bool:
    """
    A compatibility wrapper for :func:`check_requirement`, intended for backwards compatibility with existing hooks.

    In contrast to original implementation from PyInstaller < 6, this implementation only checks the specified
    :pep:`0508` requirement string; i.e., it tries to retrieve the distribution metadata, and compare its version
    against optional version specifier(s). It does not attempt to fall back to checking the module's version attribute,
    nor does it support ``version`` and ``version_attr`` arguments.

    Parameters
    ----------
    requirements : str
        Requirements string passed to the :func:`check_requirement`.
    version : None
        Deprecated and unsupported. Must be ``None``.
    version_attr : None
        Deprecated and unsupported. Must be ``None``.

    Returns
    ----------
    bool
        Boolean indicating whether the requirement is satisfied or not.

    Raises
    ----------
    ValueError
        If either ``version`` or ``version_attr`` are specified and are not None.
    """
    ...
def is_package(module_name: str) -> bool:
    """
    Check if a Python module is really a module or is a package containing other modules, without importing anything
    in the main process.

    :param module_name: Module name to check.
    :return: True if module is a package else otherwise.
    """
    ...
def get_all_package_paths(package: str) -> list[str]:
    """
    Given a package name, return all paths associated with the package. Typically, packages have a single location
    path, but PEP 420 namespace packages may be split across multiple locations. Returns an empty list if the specified
    package is not found or is not a package.
    """
    ...
def package_base_path(package_path: str, package: str) -> str:
    """
    Given a package location path and package name, return the package base path, i.e., the directory in which the
    top-level package is located. For example, given the path ``/abs/path/to/python/libs/pkg/subpkg`` and
    package name ``pkg.subpkg``, the function returns ``/abs/path/to/python/libs``.
    """
    ...
def get_package_paths(package: str) -> tuple[str, str]:
    """
    Given a package, return the path to packages stored on this machine and also returns the path to this particular
    package. For example, if pkg.subpkg lives in /abs/path/to/python/libs, then this function returns
    ``(/abs/path/to/python/libs, /abs/path/to/python/libs/pkg/subpkg)``.

    NOTE: due to backwards compatibility, this function returns only one package path along with its base directory.
    In case of PEP 420 namespace package with multiple location, only first location is returned. To obtain all
    package paths, use the ``get_all_package_paths`` function and obtain corresponding base directories using the
    ``package_base_path`` helper.
    """
    ...
def collect_submodules(
    package: str, filter: Callable[[str], bool] = ..., on_error: Literal["ignore", "warn once", "warn", "raise"] = "warn once"
) -> list[str]:
    """
    List all submodules of a given package.

    Arguments:
        package:
            An ``import``-able package.
        filter:
            Filter the submodules found: A callable that takes a submodule name and returns True if it should be
            included.
        on_error:
            The action to take when a submodule fails to import. May be any of:

            - raise: Errors are reraised and terminate the build.
            - warn: Errors are downgraded to warnings.
            - warn once: The first error issues a warning but all
              subsequent errors are ignored to minimise *stderr pollution*. This
              is the default.
            - ignore: Skip all errors. Don't warn about anything.
    Returns:
        All submodules to be assigned to ``hiddenimports`` in a hook.

    This function is intended to be used by hook scripts, not by main PyInstaller code.

    Examples::

        # Collect all submodules of Sphinx don't contain the word ``test``.
        hiddenimports = collect_submodules(
            "Sphinx", ``filter=lambda name: 'test' not in name)

    .. versionchanged:: 4.5
        Add the **on_error** parameter.
    """
    ...
def is_module_or_submodule(name: str, mod_or_submod: str) -> bool:
    """
    This helper function is designed for use in the ``filter`` argument of :func:`collect_submodules`, by returning
    ``True`` if the given ``name`` is a module or a submodule of ``mod_or_submod``.

    Examples:

        The following excludes ``foo.test`` and ``foo.test.one`` but not ``foo.testifier``. ::

            collect_submodules('foo', lambda name: not is_module_or_submodule(name, 'foo.test'))``
    """
    ...

PY_DYLIB_PATTERNS: Final[list[str]]

def collect_dynamic_libs(
    package: str, destdir: object = None, search_patterns: Iterable[str] = ["*.dll", "*.dylib", "lib*.so"]
) -> list[tuple[str, str]]:
    """
    This function produces a list of (source, dest) of dynamic library files that reside in package. Its output can be
    directly assigned to ``binaries`` in a hook script. The package parameter must be a string which names the package.

    :param destdir: Relative path to ./dist/APPNAME where the libraries should be put.
    :param search_patterns: List of dynamic library filename patterns to collect.
    """
    ...
def collect_data_files(
    package: str,
    include_py_files: bool = False,
    subdir: StrPath | None = None,
    excludes: Iterable[str] | None = None,
    includes: Iterable[str] | None = None,
) -> list[tuple[str, str]]:
    r"""
    This function produces a list of ``(source, dest)`` entries for data files that reside in ``package``.
    Its output can be directly assigned to ``datas`` in a hook script; for example, see ``hook-sphinx.py``.
    The data files are all files that are not shared libraries / binary python extensions (based on extension
    check) and are not python source (.py) files or byte-compiled modules (.pyc). Collection of the .py and .pyc
    files can be toggled via the ``include_py_files`` flag.
    Parameters:

    -   The ``package`` parameter is a string which names the package.
    -   By default, python source files and byte-compiled modules (files with ``.py`` and ``.pyc`` suffix) are not
        collected; setting the ``include_py_files`` argument to ``True`` collects these files as well. This is typically
        used when a package requires source .py files to be available; for example, JIT compilation used in
        deep-learning frameworks, code that requires access to .py files (for example, to check their date), or code
        that tries to extend `sys.path` with subpackage paths in a way that is incompatible with PyInstaller's frozen
        importer.. However, in contemporary PyInstaller versions, the preferred way of collecting source .py files is by
        using the **module collection mode** setting (which enables collection of source .py files in addition to or
        in lieu of collecting byte-compiled modules into PYZ archive).
    -   The ``subdir`` argument gives a subdirectory relative to ``package`` to search, which is helpful when submodules
        are imported at run-time from a directory lacking ``__init__.py``.
    -   The ``excludes`` argument contains a sequence of strings or Paths. These provide a list of
        `globs <https://docs.python.org/3/library/pathlib.html#pathlib.Path.glob>`_
        to exclude from the collected data files; if a directory matches the provided glob, all files it contains will
        be excluded as well. All elements must be relative paths, which are relative to the provided package's path
        (/ ``subdir`` if provided).

        Therefore, ``*.txt`` will exclude only ``.txt`` files in ``package``\ 's path, while ``**/*.txt`` will exclude
        all ``.txt`` files in ``package``\ 's path and all its subdirectories. Likewise, ``**/__pycache__`` will exclude
        all files contained in any subdirectory named ``__pycache__``.
    -   The ``includes`` function like ``excludes``, but only include matching paths. ``excludes`` override
        ``includes``: a file or directory in both lists will be excluded.

    This function does not work on zipped Python eggs.

    This function is intended to be used by hook scripts, not by main PyInstaller code.
    """
    ...
def collect_system_data_files(
    path: str, destdir: StrPath | None = None, include_py_files: bool = False
) -> list[tuple[str, str]]:
    """
    This function produces a list of (source, dest) non-Python (i.e., data) files that reside somewhere on the system.
    Its output can be directly assigned to ``datas`` in a hook script.

    This function is intended to be used by hook scripts, not by main PyInstaller code.
    """
    ...
def copy_metadata(package_name: str, recursive: bool = False) -> list[tuple[str, str]]:
    r"""
    Collect distribution metadata so that ``importlib.metadata.distribution()`` or ``pkg_resources.get_distribution()``
    can find it.

    This function returns a list to be assigned to the ``datas`` global variable. This list instructs PyInstaller to
    copy the metadata for the given package to the frozen application's data directory.

    Parameters
    ----------
    package_name : str
        Specifies the name of the package for which metadata should be copied.
    recursive : bool
        If true, collect metadata for the package's dependencies too. This enables use of
        ``importlib.metadata.requires('package')`` or ``pkg_resources.require('package')`` inside the frozen
        application.

    Returns
    -------
    list
        This should be assigned to ``datas``.

    Examples
    --------
        >>> from PyInstaller.utils.hooks import copy_metadata
        >>> copy_metadata('sphinx')
        [('c:\python27\lib\site-packages\Sphinx-1.3.2.dist-info',
          'Sphinx-1.3.2.dist-info')]


    Some packages rely on metadata files accessed through the ``importlib.metadata`` (or the now-deprecated
    ``pkg_resources``) module. PyInstaller does not collect these metadata files by default.
    If a package fails without the metadata (either its own, or of another package that it depends on), you can use this
    function in a hook to collect the corresponding metadata files into the frozen application. The tuples in the
    returned list contain two strings. The first is the full path to the package's metadata directory on the system. The
    second is the destination name, which typically corresponds to the basename of the metadata directory. Adding these
    tuples the the ``datas`` hook global variable, the metadata is collected into top-level application directory (where
    it is usually searched for).

    .. versionchanged:: 4.3.1

        Prevent ``dist-info`` metadata folders being renamed to ``egg-info`` which broke ``pkg_resources.require`` with
        *extras* (see :issue:`#3033`).

    .. versionchanged:: 4.4.0

        Add the **recursive** option.
    """
    ...
def get_installer(module: str) -> str | None:
    """
    Try to find which package manager installed a module.

    :param module: Module to check
    :return: Package manager or None
    """
    ...
def collect_all(
    package_name: str,
    include_py_files: bool = True,
    filter_submodules: Callable[[str], bool] = ...,
    exclude_datas: Iterable[str] | None = None,
    include_datas: Iterable[str] | None = None,
    on_error: Literal["ignore", "warn once", "warn", "raise"] = "warn once",
<<<<<<< HEAD
) -> tuple[list[tuple[str, str]], list[tuple[str, str]], list[str]]:
    """
    Collect everything for a given package name.

    Arguments:
        package_name:
            An ``import``-able package name.
        include_py_files:
            Forwarded to :func:`collect_data_files`.
        filter_submodules:
            Forwarded to :func:`collect_submodules`.
        exclude_datas:
            Forwarded to :func:`collect_data_files`.
        include_datas:
            Forwarded to :func:`collect_data_files`.
        on_error:
            Forwarded onto :func:`collect_submodules`.

    Returns:
        tuple: A ``(datas, binaries, hiddenimports)`` triplet containing:

        - All data files, raw Python files (if **include_py_files**), and distribution metadata directories (if
          applicable).
        - All dynamic libraries as returned by :func:`collect_dynamic_libs`.
        - All submodules of **package_name**.

    Typical use::

        datas, binaries, hiddenimports = collect_all('my_package_name')
    """
    ...
def collect_entry_point(name: str) -> tuple[tuple[str, str], list[str]]:
    """
    Collect modules and metadata for all exporters of a given entry point.

    Args:
        name:
            The name of the entry point. Check the documentation for the library that uses the entry point to find
            its name.
    Returns:
        A ``(datas, hiddenimports)`` pair that should be assigned to the ``datas`` and ``hiddenimports``, respectively.

    For libraries, such as ``pytest`` or ``keyring``, that rely on plugins to extend their behaviour.

    Examples:
        Pytest uses an entry point called ``'pytest11'`` for its extensions.
        To collect all those extensions use::

            datas, hiddenimports = collect_entry_point("pytest11")

        These values may be used in a hook or added to the ``datas`` and ``hiddenimports`` arguments in the ``.spec``
        file. See :ref:`using spec files`.

    .. versionadded:: 4.3
    """
    ...
def get_hook_config(hook_api: PostGraphAPI, module_name: str, key: str) -> None:
    """
    Get user settings for hooks.

    Args:
        module_name:
            The module/package for which the key setting belong to.
        key:
            A key for the config.
    Returns:
        The value for the config. ``None`` if not set.

    The ``get_hook_config`` function will lookup settings in the ``Analysis.hooksconfig`` dict.

    The hook settings can be added to ``.spec`` file in the form of::

        a = Analysis(["my-app.py"],
            ...
            hooksconfig = {
                "gi": {
                    "icons": ["Adwaita"],
                    "themes": ["Adwaita"],
                    "languages": ["en_GB", "zh_CN"],
                },
            },
            ...
        )
    """
    ...
=======
) -> tuple[list[tuple[str, str]], list[tuple[str, str]], list[str]]: ...
def collect_entry_point(name: str) -> tuple[list[tuple[str, str]], list[str]]: ...
def get_hook_config(hook_api: PostGraphAPI, module_name: str, key: str) -> None: ...
>>>>>>> e6165ead
def include_or_exclude_file(
    filename: StrOrBytesPath,
    include_list: Iterable[StrOrBytesPath] | None = None,
    exclude_list: Iterable[StrOrBytesPath] | None = None,
) -> bool:
    """
    Generic inclusion/exclusion decision function based on filename and list of include and exclude patterns.

    Args:
        filename:
            Filename considered for inclusion.
        include_list:
            List of inclusion file patterns.
        exclude_list:
            List of exclusion file patterns.

    Returns:
        A boolean indicating whether the file should be included or not.

    If ``include_list`` is provided, True is returned only if the filename matches one of include patterns (and does not
    match any patterns in ``exclude_list``, if provided). If ``include_list`` is not provided, True is returned if
    filename does not match any patterns in ``exclude list``, if provided. If neither list is provided, True is
    returned for any filename.
    """
    ...
def collect_delvewheel_libs_directory(
    package_name: str,
    libdir_name: StrPath | None = None,
    datas: list[tuple[str, str]] | None = None,
    binaries: list[tuple[str, str]] | None = None,
) -> tuple[list[tuple[str, str]], list[tuple[str, str]]]:
    """
    Collect data files and binaries from the .libs directory of a delvewheel-enabled python wheel. Such wheels ship
    their shared libraries in a .libs directory that is located next to the package directory, and therefore falls
    outside the purview of the collect_dynamic_libs() utility function.

    Args:
        package_name:
            Name of the package (e.g., scipy).
        libdir_name:
            Optional name of the .libs directory (e.g., scipy.libs). If not provided, ".libs" is added to
            ``package_name``.
        datas:
            Optional list of datas to which collected data file entries are added. The combined result is retuned
            as part of the output tuple.
        binaries:
            Optional list of binaries to which collected binaries entries are added. The combined result is retuned
            as part of the output tuple.

    Returns:
        tuple: A ``(datas, binaries)`` pair that should be assigned to the ``datas`` and ``binaries``, respectively.

    Examples:
        Collect the ``scipy.libs`` delvewheel directory belonging to the Windows ``scipy`` wheel::

            datas, binaries = collect_delvewheel_libs_directory("scipy")

        When the collected entries should be added to existing ``datas`` and ``binaries`` listst, the following form
        can be used to avoid using intermediate temporary variables and merging those into existing lists::

            datas, binaries = collect_delvewheel_libs_directory("scipy", datas=datas, binaries=binaries)

    .. versionadded:: 5.6
    """
    ...<|MERGE_RESOLUTION|>--- conflicted
+++ resolved
@@ -441,97 +441,9 @@
     exclude_datas: Iterable[str] | None = None,
     include_datas: Iterable[str] | None = None,
     on_error: Literal["ignore", "warn once", "warn", "raise"] = "warn once",
-<<<<<<< HEAD
-) -> tuple[list[tuple[str, str]], list[tuple[str, str]], list[str]]:
-    """
-    Collect everything for a given package name.
-
-    Arguments:
-        package_name:
-            An ``import``-able package name.
-        include_py_files:
-            Forwarded to :func:`collect_data_files`.
-        filter_submodules:
-            Forwarded to :func:`collect_submodules`.
-        exclude_datas:
-            Forwarded to :func:`collect_data_files`.
-        include_datas:
-            Forwarded to :func:`collect_data_files`.
-        on_error:
-            Forwarded onto :func:`collect_submodules`.
-
-    Returns:
-        tuple: A ``(datas, binaries, hiddenimports)`` triplet containing:
-
-        - All data files, raw Python files (if **include_py_files**), and distribution metadata directories (if
-          applicable).
-        - All dynamic libraries as returned by :func:`collect_dynamic_libs`.
-        - All submodules of **package_name**.
-
-    Typical use::
-
-        datas, binaries, hiddenimports = collect_all('my_package_name')
-    """
-    ...
-def collect_entry_point(name: str) -> tuple[tuple[str, str], list[str]]:
-    """
-    Collect modules and metadata for all exporters of a given entry point.
-
-    Args:
-        name:
-            The name of the entry point. Check the documentation for the library that uses the entry point to find
-            its name.
-    Returns:
-        A ``(datas, hiddenimports)`` pair that should be assigned to the ``datas`` and ``hiddenimports``, respectively.
-
-    For libraries, such as ``pytest`` or ``keyring``, that rely on plugins to extend their behaviour.
-
-    Examples:
-        Pytest uses an entry point called ``'pytest11'`` for its extensions.
-        To collect all those extensions use::
-
-            datas, hiddenimports = collect_entry_point("pytest11")
-
-        These values may be used in a hook or added to the ``datas`` and ``hiddenimports`` arguments in the ``.spec``
-        file. See :ref:`using spec files`.
-
-    .. versionadded:: 4.3
-    """
-    ...
-def get_hook_config(hook_api: PostGraphAPI, module_name: str, key: str) -> None:
-    """
-    Get user settings for hooks.
-
-    Args:
-        module_name:
-            The module/package for which the key setting belong to.
-        key:
-            A key for the config.
-    Returns:
-        The value for the config. ``None`` if not set.
-
-    The ``get_hook_config`` function will lookup settings in the ``Analysis.hooksconfig`` dict.
-
-    The hook settings can be added to ``.spec`` file in the form of::
-
-        a = Analysis(["my-app.py"],
-            ...
-            hooksconfig = {
-                "gi": {
-                    "icons": ["Adwaita"],
-                    "themes": ["Adwaita"],
-                    "languages": ["en_GB", "zh_CN"],
-                },
-            },
-            ...
-        )
-    """
-    ...
-=======
 ) -> tuple[list[tuple[str, str]], list[tuple[str, str]], list[str]]: ...
 def collect_entry_point(name: str) -> tuple[list[tuple[str, str]], list[str]]: ...
 def get_hook_config(hook_api: PostGraphAPI, module_name: str, key: str) -> None: ...
->>>>>>> e6165ead
 def include_or_exclude_file(
     filename: StrOrBytesPath,
     include_list: Iterable[StrOrBytesPath] | None = None,
