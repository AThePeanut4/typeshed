--- conflicted
+++ resolved
@@ -369,77 +369,9 @@
     ...
 def collect_system_data_files(
     path: str, destdir: StrPath | None = None, include_py_files: bool = False
-<<<<<<< HEAD
-) -> list[tuple[str, str]]:
-    """
-    This function produces a list of (source, dest) non-Python (i.e., data) files that reside somewhere on the system.
-    Its output can be directly assigned to ``datas`` in a hook script.
-
-    This function is intended to be used by hook scripts, not by main PyInstaller code.
-    """
-    ...
-def copy_metadata(package_name: str, recursive: bool = False) -> list[tuple[str, str]]:
-    r"""
-    Collect distribution metadata so that ``importlib.metadata.distribution()`` or ``pkg_resources.get_distribution()``
-    can find it.
-
-    This function returns a list to be assigned to the ``datas`` global variable. This list instructs PyInstaller to
-    copy the metadata for the given package to the frozen application's data directory.
-
-    Parameters
-    ----------
-    package_name : str
-        Specifies the name of the package for which metadata should be copied.
-    recursive : bool
-        If true, collect metadata for the package's dependencies too. This enables use of
-        ``importlib.metadata.requires('package')`` or ``pkg_resources.require('package')`` inside the frozen
-        application.
-
-    Returns
-    -------
-    list
-        This should be assigned to ``datas``.
-
-    Examples
-    --------
-        >>> from PyInstaller.utils.hooks import copy_metadata
-        >>> copy_metadata('sphinx')
-        [('c:\python27\lib\site-packages\Sphinx-1.3.2.dist-info',
-          'Sphinx-1.3.2.dist-info')]
-
-
-    Some packages rely on metadata files accessed through the ``importlib.metadata`` (or the now-deprecated
-    ``pkg_resources``) module. PyInstaller does not collect these metadata files by default.
-    If a package fails without the metadata (either its own, or of another package that it depends on), you can use this
-    function in a hook to collect the corresponding metadata files into the frozen application. The tuples in the
-    returned list contain two strings. The first is the full path to the package's metadata directory on the system. The
-    second is the destination name, which typically corresponds to the basename of the metadata directory. Adding these
-    tuples the the ``datas`` hook global variable, the metadata is collected into top-level application directory (where
-    it is usually searched for).
-
-    .. versionchanged:: 4.3.1
-
-        Prevent ``dist-info`` metadata folders being renamed to ``egg-info`` which broke ``pkg_resources.require`` with
-        *extras* (see :issue:`#3033`).
-
-    .. versionchanged:: 4.4.0
-
-        Add the **recursive** option.
-    """
-    ...
-def get_installer(module: str) -> str | None:
-    """
-    Try to find which package manager installed a module.
-
-    :param module: Module to check
-    :return: Package manager or None
-    """
-    ...
-=======
 ) -> list[tuple[str, str]]: ...
 def copy_metadata(package_name: str, recursive: bool = False) -> list[tuple[str, str]]: ...
 def get_installer(dist_name: str) -> str | None: ...
->>>>>>> b3797449
 def collect_all(
     package_name: str,
     include_py_files: bool = True,
