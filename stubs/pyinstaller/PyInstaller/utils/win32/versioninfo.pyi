--- conflicted
+++ resolved
@@ -36,36 +36,8 @@
     def __str__(self, indent: str = "") -> str: ...
 
 class FixedFileInfo:
-<<<<<<< HEAD
-    """
-    DWORD dwSignature;        //Contains the value 0xFEEFO4BD
-    DWORD dwStrucVersion;     // binary version number of this structure.
-                              // The high-order word of this member contains
-                              // the major version number, and the low-order
-                              // word contains the minor version number.
-    DWORD dwFileVersionMS;    // most significant 32 bits of the file's binary
-                              // version number
-    DWORD dwFileVersionLS;    //
-    DWORD dwProductVersionMS; // most significant 32 bits of the binary version
-                              // number of the product with which this file was
-                              // distributed
-    DWORD dwProductVersionLS; //
-    DWORD dwFileFlagsMask;    // bitmask that specifies the valid bits in
-                              // dwFileFlags. A bit is valid only if it was
-                              // defined when the file was created.
-    DWORD dwFileFlags;        // VS_FF_DEBUG, VS_FF_PATCHED etc.
-    DWORD dwFileOS;           // VOS_NT, VOS_WINDOWS32 etc.
-    DWORD dwFileType;         // VFT_APP etc.
-    DWORD dwFileSubtype;      // 0 unless VFT_DRV or VFT_FONT or VFT_VXD
-    DWORD dwFileDateMS;
-    DWORD dwFileDateLS;
-    """
-    sig: Literal[0xFEEF04BD]
-    strucVersion: Literal[0x10000]
-=======
     sig: int
     strucVersion: int
->>>>>>> b3797449
     fileVersionMS: int
     fileVersionLS: int
     productVersionMS: int
