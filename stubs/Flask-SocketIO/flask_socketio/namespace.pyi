--- conflicted
+++ resolved
@@ -61,97 +61,6 @@
         """
         ...
     def call(
-<<<<<<< HEAD
-        self,
-        event: str,
-        data: Incomplete | None = None,
-        to=None,
-        sid=None,
-        namespace: str | None = None,
-        timeout=None,
-        ignore_queue: bool = False,
-    ):
-        """
-        Emit a custom event to a client and wait for the response.
-
-        The only difference with the :func:`socketio.Server.call` method is
-        that when the ``namespace`` argument is not given the namespace
-        associated with the class is used.
-        """
-        ...
-    def enter_room(self, sid, room: str, namespace: str | None = None):
-        """
-        Enter a room.
-
-        The only difference with the :func:`socketio.Server.enter_room` method
-        is that when the ``namespace`` argument is not given the namespace
-        associated with the class is used.
-        """
-        ...
-    def leave_room(self, sid, room: str, namespace: str | None = None):
-        """
-        Leave a room.
-
-        The only difference with the :func:`socketio.Server.leave_room` method
-        is that when the ``namespace`` argument is not given the namespace
-        associated with the class is used.
-        """
-        ...
-    def close_room(self, room: str, namespace: str | None = None):
-        """
-        Close a room.
-
-        The only difference with the :func:`socketio.Server.close_room` method
-        is that when the ``namespace`` argument is not given the namespace
-        associated with the class is used.
-        """
-        ...
-    def rooms(self, sid, namespace: str | None = None):
-        """
-        Return the rooms a client is in.
-
-        The only difference with the :func:`socketio.Server.rooms` method is
-        that when the ``namespace`` argument is not given the namespace
-        associated with the class is used.
-        """
-        ...
-    def get_session(self, sid, namespace: str | None = None):
-        """
-        Return the user session for a client.
-
-        The only difference with the :func:`socketio.Server.get_session`
-        method is that when the ``namespace`` argument is not given the
-        namespace associated with the class is used.
-        """
-        ...
-    def save_session(self, sid, session, namespace: str | None = None):
-        """
-        Store the user session for a client.
-
-        The only difference with the :func:`socketio.Server.save_session`
-        method is that when the ``namespace`` argument is not given the
-        namespace associated with the class is used.
-        """
-        ...
-    def session(self, sid, namespace: str | None = None):
-        """
-        Return the user session for a client with context manager syntax.
-
-        The only difference with the :func:`socketio.Server.session` method is
-        that when the ``namespace`` argument is not given the namespace
-        associated with the class is used.
-        """
-        ...
-    def disconnect(self, sid, namespace: str | None = None):
-        """
-        Disconnect a client.
-
-        The only difference with the :func:`socketio.Server.disconnect` method
-        is that when the ``namespace`` argument is not given the namespace
-        associated with the class is used.
-        """
-        ...
-=======
         self, event: str, data=None, to=None, sid=None, namespace: str | None = None, timeout=None, ignore_queue: bool = False
     ): ...
     def enter_room(self, sid, room: str, namespace: str | None = None): ...
@@ -162,7 +71,6 @@
     def save_session(self, sid, session, namespace: str | None = None): ...
     def session(self, sid, namespace: str | None = None): ...
     def disconnect(self, sid, namespace: str | None = None): ...
->>>>>>> 12676840
 
 class Namespace(_Namespace):
     def __init__(self, namespace: str | None = None) -> None: ...
