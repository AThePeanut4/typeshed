from _typeshed import Incomplete
from collections.abc import Callable
from logging import Logger
from threading import Thread
from typing import Any, Literal, Protocol, TypedDict, TypeVar, overload
from typing_extensions import ParamSpec, TypeAlias, Unpack

from flask import Flask
from flask.testing import FlaskClient

from .namespace import Namespace as Namespace
from .test_client import SocketIOTestClient as SocketIOTestClient

_P = ParamSpec("_P")
_R_co = TypeVar("_R_co", covariant=True)
_ExceptionHandler: TypeAlias = Callable[[BaseException], _R_co]
_Handler: TypeAlias = Callable[_P, _R_co]

class _HandlerDecorator(Protocol):
    def __call__(self, handler: _Handler[_P, _R_co]) -> _Handler[_P, _R_co]: ...

class _ExceptionHandlerDecorator(Protocol):
    def __call__(self, exception_handler: _ExceptionHandler[_R_co]) -> _ExceptionHandler[_R_co]: ...

class _SocketIOServerOptions(TypedDict, total=False):
    client_manager: Incomplete
    logger: Logger | bool
    json: Incomplete
    async_handlers: bool
    always_connect: bool

class _EngineIOServerConfig(TypedDict, total=False):
    async_mode: Literal["threading", "eventlet", "gevent", "gevent_uwsgi"]
    ping_interval: float | tuple[float, float]  # seconds
    ping_timeout: float  # seconds
    max_http_buffer_size: int
    allow_upgrades: bool
    http_compression: bool
    compression_threshold: int
    cookie: str | dict[str, Any] | None
    cors_allowed_origins: str | list[str]
    cors_credentials: bool
    monitor_clients: bool
    engineio_logger: Logger | bool

class _SocketIOKwargs(_SocketIOServerOptions, _EngineIOServerConfig): ...

class SocketIO:
<<<<<<< HEAD
    """
    Create a Flask-SocketIO server.

    :param app: The flask application instance. If the application instance
                isn't known at the time this class is instantiated, then call
                ``socketio.init_app(app)`` once the application instance is
                available.
    :param manage_session: If set to ``True``, this extension manages the user
                           session for Socket.IO events. If set to ``False``,
                           Flask's own session management is used. When using
                           Flask's cookie based sessions it is recommended that
                           you leave this set to the default of ``True``. When
                           using server-side sessions, a ``False`` setting
                           enables sharing the user session between HTTP routes
                           and Socket.IO events.
    :param message_queue: A connection URL for a message queue service the
                          server can use for multi-process communication. A
                          message queue is not required when using a single
                          server process.
    :param channel: The channel name, when using a message queue. If a channel
                    isn't specified, a default channel will be used. If
                    multiple clusters of SocketIO processes need to use the
                    same message queue without interfering with each other,
                    then each cluster should use a different channel.
    :param path: The path where the Socket.IO server is exposed. Defaults to
                 ``'socket.io'``. Leave this as is unless you know what you are
                 doing.
    :param resource: Alias to ``path``.
    :param kwargs: Socket.IO and Engine.IO server options.

    The Socket.IO server options are detailed below:

    :param client_manager: The client manager instance that will manage the
                           client list. When this is omitted, the client list
                           is stored in an in-memory structure, so the use of
                           multiple connected servers is not possible. In most
                           cases, this argument does not need to be set
                           explicitly.
    :param logger: To enable logging set to ``True`` or pass a logger object to
                   use. To disable logging set to ``False``. The default is
                   ``False``. Note that fatal errors will be logged even when
                   ``logger`` is ``False``.
    :param json: An alternative json module to use for encoding and decoding
                 packets. Custom json modules must have ``dumps`` and ``loads``
                 functions that are compatible with the standard library
                 versions. To use the same json encoder and decoder as a Flask
                 application, use ``flask.json``.
    :param async_handlers: If set to ``True``, event handlers for a client are
                           executed in separate threads. To run handlers for a
                           client synchronously, set to ``False``. The default
                           is ``True``.
    :param always_connect: When set to ``False``, new connections are
                           provisory until the connect handler returns
                           something other than ``False``, at which point they
                           are accepted. When set to ``True``, connections are
                           immediately accepted, and then if the connect
                           handler returns ``False`` a disconnect is issued.
                           Set to ``True`` if you need to emit events from the
                           connect handler and your client is confused when it
                           receives events before the connection acceptance.
                           In any other case use the default of ``False``.

    The Engine.IO server configuration supports the following settings:

    :param async_mode: The asynchronous model to use. See the Deployment
                       section in the documentation for a description of the
                       available options. Valid async modes are ``threading``,
                       ``eventlet``, ``gevent`` and ``gevent_uwsgi``. If this
                       argument is not given, ``eventlet`` is tried first, then
                       ``gevent_uwsgi``, then ``gevent``, and finally
                       ``threading``. The first async mode that has all its
                       dependencies installed is then one that is chosen.
    :param ping_interval: The interval in seconds at which the server pings
                          the client. The default is 25 seconds. For advanced
                          control, a two element tuple can be given, where
                          the first number is the ping interval and the second
                          is a grace period added by the server.
    :param ping_timeout: The time in seconds that the client waits for the
                         server to respond before disconnecting. The default
                         is 5 seconds.
    :param max_http_buffer_size: The maximum size of a message when using the
                                 polling transport. The default is 1,000,000
                                 bytes.
    :param allow_upgrades: Whether to allow transport upgrades or not. The
                           default is ``True``.
    :param http_compression: Whether to compress packages when using the
                             polling transport. The default is ``True``.
    :param compression_threshold: Only compress messages when their byte size
                                  is greater than this value. The default is
                                  1024 bytes.
    :param cookie: If set to a string, it is the name of the HTTP cookie the
                   server sends back to the client containing the client
                   session id. If set to a dictionary, the ``'name'`` key
                   contains the cookie name and other keys define cookie
                   attributes, where the value of each attribute can be a
                   string, a callable with no arguments, or a boolean. If set
                   to ``None`` (the default), a cookie is not sent to the
                   client.
    :param cors_allowed_origins: Origin or list of origins that are allowed to
                                 connect to this server. Only the same origin
                                 is allowed by default. Set this argument to
                                 ``'*'`` to allow all origins, or to ``[]`` to
                                 disable CORS handling.
    :param cors_credentials: Whether credentials (cookies, authentication) are
                             allowed in requests to this server. The default is
                             ``True``.
    :param monitor_clients: If set to ``True``, a background task will ensure
                            inactive clients are closed. Set to ``False`` to
                            disable the monitoring task (not recommended). The
                            default is ``True``.
    :param engineio_logger: To enable Engine.IO logging set to ``True`` or pass
                            a logger object to use. To disable logging set to
                            ``False``. The default is ``False``. Note that
                            fatal errors are logged even when
                            ``engineio_logger`` is ``False``.
    """
=======
    # This is an alias for `socketio.Server.reason` in `python-socketio`, which is not typed.
    reason: Incomplete
>>>>>>> 17408ee5
    # Many instance attributes are deliberately not included here,
    # as the maintainer of Flask-SocketIO considers them private, internal details:
    # https://github.com/python/typeshed/pull/10735#discussion_r1330768869
    def __init__(
        self,
        app: Flask | None = None,
        *,
        # SocketIO options
        manage_session: bool = True,
        message_queue: str | None = None,
        channel: str = "flask-socketio",
        path: str = "socket.io",
        resource: str = "socket.io",
        **kwargs: Unpack[_SocketIOKwargs],
    ) -> None: ...
    def init_app(
        self,
        app: Flask,
        *,
        # SocketIO options
        manage_session: bool = True,
        message_queue: str | None = None,
        channel: str = "flask-socketio",
        path: str = "socket.io",
        resource: str = "socket.io",
        **kwargs: Unpack[_SocketIOKwargs],
    ) -> None: ...
    def on(self, message: str, namespace: str | None = None) -> _HandlerDecorator:
        """
        Decorator to register a SocketIO event handler.

        This decorator must be applied to SocketIO event handlers. Example::

            @socketio.on('my event', namespace='/chat')
            def handle_my_custom_event(json):
                print('received json: ' + str(json))

        :param message: The name of the event. This is normally a user defined
                        string, but a few event names are already defined. Use
                        ``'message'`` to define a handler that takes a string
                        payload, ``'json'`` to define a handler that takes a
                        JSON blob payload, ``'connect'`` or ``'disconnect'``
                        to create handlers for connection and disconnection
                        events.
        :param namespace: The namespace on which the handler is to be
                          registered. Defaults to the global namespace.
        """
        ...
    def on_error(self, namespace: str | None = None) -> _ExceptionHandlerDecorator:
        """
        Decorator to define a custom error handler for SocketIO events.

        This decorator can be applied to a function that acts as an error
        handler for a namespace. This handler will be invoked when a SocketIO
        event handler raises an exception. The handler function must accept one
        argument, which is the exception raised. Example::

            @socketio.on_error(namespace='/chat')
            def chat_error_handler(e):
                print('An error has occurred: ' + str(e))

        :param namespace: The namespace for which to register the error
                          handler. Defaults to the global namespace.
        """
        ...
    def on_error_default(self, exception_handler: _ExceptionHandler[_R_co]) -> _ExceptionHandler[_R_co]:
        """
        Decorator to define a default error handler for SocketIO events.

        This decorator can be applied to a function that acts as a default
        error handler for any namespaces that do not have a specific handler.
        Example::

            @socketio.on_error_default
            def error_handler(e):
                print('An error has occurred: ' + str(e))
        """
        ...
    def on_event(self, message: str, handler: _Handler[[Incomplete], object], namespace: str | None = None) -> None:
        """
        Register a SocketIO event handler.

        ``on_event`` is the non-decorator version of ``'on'``.

        Example::

            def on_foo_event(json):
                print('received json: ' + str(json))

            socketio.on_event('my event', on_foo_event, namespace='/chat')

        :param message: The name of the event. This is normally a user defined
                        string, but a few event names are already defined. Use
                        ``'message'`` to define a handler that takes a string
                        payload, ``'json'`` to define a handler that takes a
                        JSON blob payload, ``'connect'`` or ``'disconnect'``
                        to create handlers for connection and disconnection
                        events.
        :param handler: The function that handles the event.
        :param namespace: The namespace on which the handler is to be
                          registered. Defaults to the global namespace.
        """
        ...
    @overload
    def event(self, event_handler: _Handler[_P, _R_co], /) -> _Handler[_P, _R_co]:
        """
        Decorator to register an event handler.

        This is a simplified version of the ``on()`` method that takes the
        event name from the decorated function.

        Example usage::

            @socketio.event
            def my_event(data):
                print('Received data: ', data)

        The above example is equivalent to::

            @socketio.on('my_event')
            def my_event(data):
                print('Received data: ', data)

        A custom namespace can be given as an argument to the decorator::

            @socketio.event(namespace='/test')
            def my_event(data):
                print('Received data: ', data)
        """
        ...
    @overload
    def event(self, namespace: str | None = None, *args, **kwargs) -> _HandlerDecorator:
        """
        Decorator to register an event handler.

        This is a simplified version of the ``on()`` method that takes the
        event name from the decorated function.

        Example usage::

            @socketio.event
            def my_event(data):
                print('Received data: ', data)

        The above example is equivalent to::

            @socketio.on('my_event')
            def my_event(data):
                print('Received data: ', data)

        A custom namespace can be given as an argument to the decorator::

            @socketio.event(namespace='/test')
            def my_event(data):
                print('Received data: ', data)
        """
        ...
    def on_namespace(self, namespace_handler: Namespace) -> None: ...
    def emit(
        self,
        event: str,
        *args,
        namespace: str = "/",  # / is the default (global) namespace
        to: str | None = None,
        include_self: bool = True,
        skip_sid: str | list[str] | None = None,
        callback: Callable[..., Incomplete] | None = None,
    ) -> None:
        """
        Emit a server generated SocketIO event.

        This function emits a SocketIO event to one or more connected clients.
        A JSON blob can be attached to the event as payload. This function can
        be used outside of a SocketIO event context, so it is appropriate to
        use when the server is the originator of an event, outside of any
        client context, such as in a regular HTTP request handler or a
        background task. Example::

            @app.route('/ping')
            def ping():
                socketio.emit('ping event', {'data': 42}, namespace='/chat')

        :param event: The name of the user event to emit.
        :param args: A dictionary with the JSON data to send as payload.
        :param namespace: The namespace under which the message is to be sent.
                          Defaults to the global namespace.
        :param to: Send the message to all the users in the given room, or to
                   the user with the given session ID. If this parameter is not
                   included, the event is sent to all connected users.
        :param include_self: ``True`` to include the sender when broadcasting
                             or addressing a room, or ``False`` to send to
                             everyone but the sender.
        :param skip_sid: The session id of a client to ignore when broadcasting
                         or addressing a room. This is typically set to the
                         originator of the message, so that everyone except
                         that client receive the message. To skip multiple sids
                         pass a list.
        :param callback: If given, this function will be called to acknowledge
                         that the client has received the message. The
                         arguments that will be passed to the function are
                         those provided by the client. Callback functions can
                         only be used when addressing an individual client.
        """
        ...
    def call(
        self,
        event: str,
        *args,
        namespace: str = "/",  # / is the default (global) namespace
        to: str | None = None,
        timeout: int = 60,  # seconds
        ignore_queue: bool = False,
    ):
        """
        Emit a SocketIO event and wait for the response.

        This method issues an emit with a callback and waits for the callback
        to be invoked by the client before returning. If the callback isn’t
        invoked before the timeout, then a TimeoutError exception is raised. If
        the Socket.IO connection drops during the wait, this method still waits
        until the specified timeout. Example::

            def get_status(client, data):
                status = call('status', {'data': data}, to=client)

        :param event: The name of the user event to emit.
        :param args: A dictionary with the JSON data to send as payload.
        :param namespace: The namespace under which the message is to be sent.
                          Defaults to the global namespace.
        :param to: The session ID of the recipient client.
        :param timeout: The waiting timeout. If the timeout is reached before
                        the client acknowledges the event, then a
                        ``TimeoutError`` exception is raised. The default is 60
                        seconds.
        :param ignore_queue: Only used when a message queue is configured. If
                             set to ``True``, the event is emitted to the
                             client directly, without going through the queue.
                             This is more efficient, but only works when a
                             single server process is used, or when there is a
                             single addressee. It is recommended to always
                             leave this parameter with its default value of
                             ``False``.
        """
        ...
    def send(
        self,
        data: Any,
        json: bool = False,
        namespace: str | None = None,
        to: str | None = None,
        callback: Callable[..., Incomplete] | None = None,
        include_self: bool = True,
        skip_sid: list[str] | str | None = None,
        **kwargs,
    ) -> None:
        """
        Send a server-generated SocketIO message.

        This function sends a simple SocketIO message to one or more connected
        clients. The message can be a string or a JSON blob. This is a simpler
        version of ``emit()``, which should be preferred. This function can be
        used outside of a SocketIO event context, so it is appropriate to use
        when the server is the originator of an event.

        :param data: The message to send, either a string or a JSON blob.
        :param json: ``True`` if ``message`` is a JSON blob, ``False``
                     otherwise.
        :param namespace: The namespace under which the message is to be sent.
                          Defaults to the global namespace.
        :param to: Send the message to all the users in the given room, or to
                   the user with the given session ID. If this parameter is not
                   included, the event is sent to all connected users.
        :param include_self: ``True`` to include the sender when broadcasting
                             or addressing a room, or ``False`` to send to
                             everyone but the sender.
        :param skip_sid: The session id of a client to ignore when broadcasting
                         or addressing a room. This is typically set to the
                         originator of the message, so that everyone except
                         that client receive the message. To skip multiple sids
                         pass a list.
        :param callback: If given, this function will be called to acknowledge
                         that the client has received the message. The
                         arguments that will be passed to the function are
                         those provided by the client. Callback functions can
                         only be used when addressing an individual client.
        """
        ...
    def close_room(self, room: str, namespace: str | None = None) -> None:
        """
        Close a room.

        This function removes any users that are in the given room and then
        deletes the room from the server. This function can be used outside
        of a SocketIO event context.

        :param room: The name of the room to close.
        :param namespace: The namespace under which the room exists. Defaults
                          to the global namespace.
        """
        ...
    def run(
        self,
        app,
        host: str | None = None,
        port: int | None = None,
        *,
        debug: bool = True,
        use_reloader: bool = ...,
        reloader_options: dict[str, Incomplete] = {},
        log_output: bool = ...,
        allow_unsafe_werkzeug: bool = False,
        **kwargs,
    ) -> None:
        """
        Run the SocketIO web server.

        :param app: The Flask application instance.
        :param host: The hostname or IP address for the server to listen on.
                     Defaults to 127.0.0.1.
        :param port: The port number for the server to listen on. Defaults to
                     5000.
        :param debug: ``True`` to start the server in debug mode, ``False`` to
                      start in normal mode.
        :param use_reloader: ``True`` to enable the Flask reloader, ``False``
                             to disable it.
        :param reloader_options: A dictionary with options that are passed to
                                 the Flask reloader, such as ``extra_files``,
                                 ``reloader_type``, etc.
        :param extra_files: A list of additional files that the Flask
                            reloader should watch. Defaults to ``None``.
                            Deprecated, use ``reloader_options`` instead.
        :param log_output: If ``True``, the server logs all incoming
                           connections. If ``False`` logging is disabled.
                           Defaults to ``True`` in debug mode, ``False``
                           in normal mode. Unused when the threading async
                           mode is used.
        :param allow_unsafe_werkzeug: Set to ``True`` to allow the use of the
                                      Werkzeug web server in a production
                                      setting. Default is ``False``. Set to
                                      ``True`` at your own risk.
        :param kwargs: Additional web server options. The web server options
                       are specific to the server used in each of the supported
                       async modes. Note that options provided here will
                       not be seen when using an external web server such
                       as gunicorn, since this method is not called in that
                       case.
        """
        ...
    def stop(self) -> None:
        """
        Stop a running SocketIO web server.

        This method must be called from a HTTP or SocketIO handler function.
        """
        ...
    def start_background_task(self, target: Callable[_P, None], *args: _P.args, **kwargs: _P.kwargs) -> Thread:
        """
        Start a background task using the appropriate async model.

        This is a utility function that applications can use to start a
        background task using the method that is compatible with the
        selected async mode.

        :param target: the target function to execute.
        :param args: arguments to pass to the function.
        :param kwargs: keyword arguments to pass to the function.

        This function returns an object that represents the background task,
        on which the ``join()`` method can be invoked to wait for the task to
        complete.
        """
        ...
    def sleep(self, seconds: int = 0):
        """
        Sleep for the requested amount of time using the appropriate async
        model.

        This is a utility function that applications can use to put a task to
        sleep without having to worry about using the correct call for the
        selected async mode.
        """
        ...
    def test_client(
        self,
        app: Flask,
        namespace: str | None = None,
        query_string: str | None = None,
        headers: dict[str, Incomplete] | None = None,
        auth: dict[str, Incomplete] | None = None,
        flask_test_client: FlaskClient | None = None,
    ) -> SocketIOTestClient:
        """
        The Socket.IO test client is useful for testing a Flask-SocketIO
        server. It works in a similar way to the Flask Test Client, but
        adapted to the Socket.IO server.

        :param app: The Flask application instance.
        :param namespace: The namespace for the client. If not provided, the
                          client connects to the server on the global
                          namespace.
        :param query_string: A string with custom query string arguments.
        :param headers: A dictionary with custom HTTP headers.
        :param auth: Optional authentication data, given as a dictionary.
        :param flask_test_client: The instance of the Flask test client
                                  currently in use. Passing the Flask test
                                  client is optional, but is necessary if you
                                  want the Flask user session and any other
                                  cookies set in HTTP routes accessible from
                                  Socket.IO events.
        """
        ...

def emit(
    event,
    *args,
    namespace: str = "/",  # / is the default (global) namespace
    to: str | None = None,
    include_self: bool = True,
    skip_sid: str | list[str] | None = None,
    callback: Callable[..., Incomplete] | None = None,
    broadcast: bool = False,
) -> None:
    """
    Emit a SocketIO event.

    This function emits a SocketIO event to one or more connected clients. A
    JSON blob can be attached to the event as payload. This is a function that
    can only be called from a SocketIO event handler, as in obtains some
    information from the current client context. Example::

        @socketio.on('my event')
        def handle_my_custom_event(json):
            emit('my response', {'data': 42})

    :param event: The name of the user event to emit.
    :param args: A dictionary with the JSON data to send as payload.
    :param namespace: The namespace under which the message is to be sent.
                      Defaults to the namespace used by the originating event.
                      A ``'/'`` can be used to explicitly specify the global
                      namespace.
    :param callback: Callback function to invoke with the client's
                     acknowledgement.
    :param broadcast: ``True`` to send the message to all clients, or ``False``
                      to only reply to the sender of the originating event.
    :param to: Send the message to all the users in the given room, or to the
               user with the given session ID. If this argument is not set and
               ``broadcast`` is ``False``, then the message is sent only to the
               originating user.
    :param include_self: ``True`` to include the sender when broadcasting or
                         addressing a room, or ``False`` to send to everyone
                         but the sender.
    :param skip_sid: The session id of a client to ignore when broadcasting
                     or addressing a room. This is typically set to the
                     originator of the message, so that everyone except
                     that client receive the message. To skip multiple sids
                     pass a list.
    :param ignore_queue: Only used when a message queue is configured. If
                         set to ``True``, the event is emitted to the
                         clients directly, without going through the queue.
                         This is more efficient, but only works when a
                         single server process is used, or when there is a
                         single addressee. It is recommended to always leave
                         this parameter with its default value of ``False``.
    """
    ...
def send(message: str, **kwargs) -> None:
    """
    Send a SocketIO message.

    This function sends a simple SocketIO message to one or more connected
    clients. The message can be a string or a JSON blob. This is a simpler
    version of ``emit()``, which should be preferred. This is a function that
    can only be called from a SocketIO event handler.

    :param message: The message to send, either a string or a JSON blob.
    :param json: ``True`` if ``message`` is a JSON blob, ``False``
                     otherwise.
    :param namespace: The namespace under which the message is to be sent.
                      Defaults to the namespace used by the originating event.
                      An empty string can be used to use the global namespace.
    :param callback: Callback function to invoke with the client's
                     acknowledgement.
    :param broadcast: ``True`` to send the message to all connected clients, or
                      ``False`` to only reply to the sender of the originating
                      event.
    :param to: Send the message to all the users in the given room, or to the
               user with the given session ID. If this argument is not set and
               ``broadcast`` is ``False``, then the message is sent only to the
               originating user.
    :param include_self: ``True`` to include the sender when broadcasting or
                         addressing a room, or ``False`` to send to everyone
                         but the sender.
    :param skip_sid: The session id of a client to ignore when broadcasting
                     or addressing a room. This is typically set to the
                     originator of the message, so that everyone except
                     that client receive the message. To skip multiple sids
                     pass a list.
    :param ignore_queue: Only used when a message queue is configured. If
                         set to ``True``, the event is emitted to the
                         clients directly, without going through the queue.
                         This is more efficient, but only works when a
                         single server process is used, or when there is a
                         single addressee. It is recommended to always leave
                         this parameter with its default value of ``False``.
    """
    ...
def join_room(room, sid: str | None = None, namespace: str | None = None) -> None:
    """
    Join a room.

    This function puts the user in a room, under the current namespace. The
    user and the namespace are obtained from the event context. This is a
    function that can only be called from a SocketIO event handler. Example::

        @socketio.on('join')
        def on_join(data):
            username = session['username']
            room = data['room']
            join_room(room)
            send(username + ' has entered the room.', to=room)

    :param room: The name of the room to join.
    :param sid: The session id of the client. If not provided, the client is
                obtained from the request context.
    :param namespace: The namespace for the room. If not provided, the
                      namespace is obtained from the request context.
    """
    ...
def leave_room(room, sid: str | None = None, namespace: str | None = None) -> None:
    """
    Leave a room.

    This function removes the user from a room, under the current namespace.
    The user and the namespace are obtained from the event context. Example::

        @socketio.on('leave')
        def on_leave(data):
            username = session['username']
            room = data['room']
            leave_room(room)
            send(username + ' has left the room.', to=room)

    :param room: The name of the room to leave.
    :param sid: The session id of the client. If not provided, the client is
                obtained from the request context.
    :param namespace: The namespace for the room. If not provided, the
                      namespace is obtained from the request context.
    """
    ...
def close_room(room, namespace: str | None = None) -> None:
    """
    Close a room.

    This function removes any users that are in the given room and then deletes
    the room from the server.

    :param room: The name of the room to close.
    :param namespace: The namespace for the room. If not provided, the
                      namespace is obtained from the request context.
    """
    ...
def rooms(sid: str | None = None, namespace: str | None = None) -> list[str]:
    """
    Return a list of the rooms the client is in.

    This function returns all the rooms the client has entered, including its
    own room, assigned by the Socket.IO server.

    :param sid: The session id of the client. If not provided, the client is
                obtained from the request context.
    :param namespace: The namespace for the room. If not provided, the
                      namespace is obtained from the request context.
    """
    ...
def disconnect(sid: str | None = None, namespace: str | None = None, silent: bool = False) -> None:
    """
    Disconnect the client.

    This function terminates the connection with the client. As a result of
    this call the client will receive a disconnect event. Example::

        @socketio.on('message')
        def receive_message(msg):
            if is_banned(session['username']):
                disconnect()
            else:
                # ...

    :param sid: The session id of the client. If not provided, the client is
                obtained from the request context.
    :param namespace: The namespace for the room. If not provided, the
                      namespace is obtained from the request context.
    :param silent: this option is deprecated.
    """
    ...<|MERGE_RESOLUTION|>--- conflicted
+++ resolved
@@ -46,127 +46,8 @@
 class _SocketIOKwargs(_SocketIOServerOptions, _EngineIOServerConfig): ...
 
 class SocketIO:
-<<<<<<< HEAD
-    """
-    Create a Flask-SocketIO server.
-
-    :param app: The flask application instance. If the application instance
-                isn't known at the time this class is instantiated, then call
-                ``socketio.init_app(app)`` once the application instance is
-                available.
-    :param manage_session: If set to ``True``, this extension manages the user
-                           session for Socket.IO events. If set to ``False``,
-                           Flask's own session management is used. When using
-                           Flask's cookie based sessions it is recommended that
-                           you leave this set to the default of ``True``. When
-                           using server-side sessions, a ``False`` setting
-                           enables sharing the user session between HTTP routes
-                           and Socket.IO events.
-    :param message_queue: A connection URL for a message queue service the
-                          server can use for multi-process communication. A
-                          message queue is not required when using a single
-                          server process.
-    :param channel: The channel name, when using a message queue. If a channel
-                    isn't specified, a default channel will be used. If
-                    multiple clusters of SocketIO processes need to use the
-                    same message queue without interfering with each other,
-                    then each cluster should use a different channel.
-    :param path: The path where the Socket.IO server is exposed. Defaults to
-                 ``'socket.io'``. Leave this as is unless you know what you are
-                 doing.
-    :param resource: Alias to ``path``.
-    :param kwargs: Socket.IO and Engine.IO server options.
-
-    The Socket.IO server options are detailed below:
-
-    :param client_manager: The client manager instance that will manage the
-                           client list. When this is omitted, the client list
-                           is stored in an in-memory structure, so the use of
-                           multiple connected servers is not possible. In most
-                           cases, this argument does not need to be set
-                           explicitly.
-    :param logger: To enable logging set to ``True`` or pass a logger object to
-                   use. To disable logging set to ``False``. The default is
-                   ``False``. Note that fatal errors will be logged even when
-                   ``logger`` is ``False``.
-    :param json: An alternative json module to use for encoding and decoding
-                 packets. Custom json modules must have ``dumps`` and ``loads``
-                 functions that are compatible with the standard library
-                 versions. To use the same json encoder and decoder as a Flask
-                 application, use ``flask.json``.
-    :param async_handlers: If set to ``True``, event handlers for a client are
-                           executed in separate threads. To run handlers for a
-                           client synchronously, set to ``False``. The default
-                           is ``True``.
-    :param always_connect: When set to ``False``, new connections are
-                           provisory until the connect handler returns
-                           something other than ``False``, at which point they
-                           are accepted. When set to ``True``, connections are
-                           immediately accepted, and then if the connect
-                           handler returns ``False`` a disconnect is issued.
-                           Set to ``True`` if you need to emit events from the
-                           connect handler and your client is confused when it
-                           receives events before the connection acceptance.
-                           In any other case use the default of ``False``.
-
-    The Engine.IO server configuration supports the following settings:
-
-    :param async_mode: The asynchronous model to use. See the Deployment
-                       section in the documentation for a description of the
-                       available options. Valid async modes are ``threading``,
-                       ``eventlet``, ``gevent`` and ``gevent_uwsgi``. If this
-                       argument is not given, ``eventlet`` is tried first, then
-                       ``gevent_uwsgi``, then ``gevent``, and finally
-                       ``threading``. The first async mode that has all its
-                       dependencies installed is then one that is chosen.
-    :param ping_interval: The interval in seconds at which the server pings
-                          the client. The default is 25 seconds. For advanced
-                          control, a two element tuple can be given, where
-                          the first number is the ping interval and the second
-                          is a grace period added by the server.
-    :param ping_timeout: The time in seconds that the client waits for the
-                         server to respond before disconnecting. The default
-                         is 5 seconds.
-    :param max_http_buffer_size: The maximum size of a message when using the
-                                 polling transport. The default is 1,000,000
-                                 bytes.
-    :param allow_upgrades: Whether to allow transport upgrades or not. The
-                           default is ``True``.
-    :param http_compression: Whether to compress packages when using the
-                             polling transport. The default is ``True``.
-    :param compression_threshold: Only compress messages when their byte size
-                                  is greater than this value. The default is
-                                  1024 bytes.
-    :param cookie: If set to a string, it is the name of the HTTP cookie the
-                   server sends back to the client containing the client
-                   session id. If set to a dictionary, the ``'name'`` key
-                   contains the cookie name and other keys define cookie
-                   attributes, where the value of each attribute can be a
-                   string, a callable with no arguments, or a boolean. If set
-                   to ``None`` (the default), a cookie is not sent to the
-                   client.
-    :param cors_allowed_origins: Origin or list of origins that are allowed to
-                                 connect to this server. Only the same origin
-                                 is allowed by default. Set this argument to
-                                 ``'*'`` to allow all origins, or to ``[]`` to
-                                 disable CORS handling.
-    :param cors_credentials: Whether credentials (cookies, authentication) are
-                             allowed in requests to this server. The default is
-                             ``True``.
-    :param monitor_clients: If set to ``True``, a background task will ensure
-                            inactive clients are closed. Set to ``False`` to
-                            disable the monitoring task (not recommended). The
-                            default is ``True``.
-    :param engineio_logger: To enable Engine.IO logging set to ``True`` or pass
-                            a logger object to use. To disable logging set to
-                            ``False``. The default is ``False``. Note that
-                            fatal errors are logged even when
-                            ``engineio_logger`` is ``False``.
-    """
-=======
     # This is an alias for `socketio.Server.reason` in `python-socketio`, which is not typed.
     reason: Incomplete
->>>>>>> 17408ee5
     # Many instance attributes are deliberately not included here,
     # as the maintainer of Flask-SocketIO considers them private, internal details:
     # https://github.com/python/typeshed/pull/10735#discussion_r1330768869
