<<<<<<< HEAD
"""
passlib.pbkdf2 - PBKDF2 support

this module is getting increasingly poorly named.
maybe rename to "kdf" since it's getting more key derivation functions added.
"""

from _typeshed import Incomplete

from passlib.crypto.digest import norm_hash_name as norm_hash_name

def get_prf(name):
    """
    Lookup pseudo-random family (PRF) by name.

    :arg name:
        This must be the name of a recognized prf.
        Currently this only recognizes names with the format
        :samp:`hmac-{digest}`, where :samp:`{digest}`
        is the name of a hash function such as
        ``md5``, ``sha256``, etc.

        todo: restore text about callables.

    :raises ValueError: if the name is not known
    :raises TypeError: if the name is not a callable or string

    :returns:
        a tuple of :samp:`({prf_func}, {digest_size})`, where:

        * :samp:`{prf_func}` is a function implementing
          the specified PRF, and has the signature
          ``prf_func(secret, message) -> digest``.

        * :samp:`{digest_size}` is an integer indicating
          the number of bytes the function returns.

    Usage example::

        >>> from passlib.utils.pbkdf2 import get_prf
        >>> hmac_sha256, dsize = get_prf("hmac-sha256")
        >>> hmac_sha256
        <function hmac_sha256 at 0x1e37c80>
        >>> dsize
        32
        >>> digest = hmac_sha256('password', 'message')

    .. deprecated:: 1.7

        This function is deprecated, and will be removed in Passlib 2.0.
        This only related replacement is :func:`passlib.crypto.digest.compile_hmac`.
    """
    ...
def pbkdf1(secret, salt, rounds, keylen: Incomplete | None = None, hash: str = "sha1"):
    """
    pkcs#5 password-based key derivation v1.5

    :arg secret: passphrase to use to generate key
    :arg salt: salt string to use when generating key
    :param rounds: number of rounds to use to generate key
    :arg keylen: number of bytes to generate (if ``None``, uses digest's native size)
    :param hash:
        hash function to use. must be name of a hash recognized by hashlib.

    :returns:
        raw bytes of generated key

    .. note::

        This algorithm has been deprecated, new code should use PBKDF2.
        Among other limitations, ``keylen`` cannot be larger
        than the digest size of the specified hash.

    .. deprecated:: 1.7

        This has been relocated to :func:`passlib.crypto.digest.pbkdf1`,
        and this version will be removed in Passlib 2.0.
        *Note the call signature has changed.*
    """
    ...
def pbkdf2(secret, salt, rounds, keylen: Incomplete | None = None, prf: str = "hmac-sha1"):
    """
    pkcs#5 password-based key derivation v2.0

    :arg secret:
        passphrase to use to generate key

    :arg salt:
        salt string to use when generating key

    :param rounds:
        number of rounds to use to generate key

    :arg keylen:
        number of bytes to generate.
        if set to ``None``, will use digest size of selected prf.

    :param prf:
        psuedo-random family to use for key strengthening.
        this must be a string starting with ``"hmac-"``, followed by the name of a known digest.
        this defaults to ``"hmac-sha1"`` (the only prf explicitly listed in
        the PBKDF2 specification)

        .. rst-class:: warning

        .. versionchanged 1.7:

            This argument no longer supports arbitrary PRF callables --
            These were rarely / never used, and created too many unwanted codepaths.

    :returns:
        raw bytes of generated key

    .. deprecated:: 1.7

        This has been deprecated in favor of :func:`passlib.crypto.digest.pbkdf2_hmac`,
        and will be removed in Passlib 2.0.  *Note the call signature has changed.*
    """
    ...
=======
from passlib.crypto.digest import norm_hash_name as norm_hash_name

def get_prf(name): ...
def pbkdf1(secret, salt, rounds, keylen=None, hash: str = "sha1"): ...
def pbkdf2(secret, salt, rounds, keylen=None, prf: str = "hmac-sha1"): ...
>>>>>>> 12676840

__all__ = [
    # hash utils
    "norm_hash_name",
    # prf utils
    "get_prf",
    # kdfs
    "pbkdf1",
    "pbkdf2",
]<|MERGE_RESOLUTION|>--- conflicted
+++ resolved
@@ -1,130 +1,8 @@
-<<<<<<< HEAD
-"""
-passlib.pbkdf2 - PBKDF2 support
-
-this module is getting increasingly poorly named.
-maybe rename to "kdf" since it's getting more key derivation functions added.
-"""
-
-from _typeshed import Incomplete
-
-from passlib.crypto.digest import norm_hash_name as norm_hash_name
-
-def get_prf(name):
-    """
-    Lookup pseudo-random family (PRF) by name.
-
-    :arg name:
-        This must be the name of a recognized prf.
-        Currently this only recognizes names with the format
-        :samp:`hmac-{digest}`, where :samp:`{digest}`
-        is the name of a hash function such as
-        ``md5``, ``sha256``, etc.
-
-        todo: restore text about callables.
-
-    :raises ValueError: if the name is not known
-    :raises TypeError: if the name is not a callable or string
-
-    :returns:
-        a tuple of :samp:`({prf_func}, {digest_size})`, where:
-
-        * :samp:`{prf_func}` is a function implementing
-          the specified PRF, and has the signature
-          ``prf_func(secret, message) -> digest``.
-
-        * :samp:`{digest_size}` is an integer indicating
-          the number of bytes the function returns.
-
-    Usage example::
-
-        >>> from passlib.utils.pbkdf2 import get_prf
-        >>> hmac_sha256, dsize = get_prf("hmac-sha256")
-        >>> hmac_sha256
-        <function hmac_sha256 at 0x1e37c80>
-        >>> dsize
-        32
-        >>> digest = hmac_sha256('password', 'message')
-
-    .. deprecated:: 1.7
-
-        This function is deprecated, and will be removed in Passlib 2.0.
-        This only related replacement is :func:`passlib.crypto.digest.compile_hmac`.
-    """
-    ...
-def pbkdf1(secret, salt, rounds, keylen: Incomplete | None = None, hash: str = "sha1"):
-    """
-    pkcs#5 password-based key derivation v1.5
-
-    :arg secret: passphrase to use to generate key
-    :arg salt: salt string to use when generating key
-    :param rounds: number of rounds to use to generate key
-    :arg keylen: number of bytes to generate (if ``None``, uses digest's native size)
-    :param hash:
-        hash function to use. must be name of a hash recognized by hashlib.
-
-    :returns:
-        raw bytes of generated key
-
-    .. note::
-
-        This algorithm has been deprecated, new code should use PBKDF2.
-        Among other limitations, ``keylen`` cannot be larger
-        than the digest size of the specified hash.
-
-    .. deprecated:: 1.7
-
-        This has been relocated to :func:`passlib.crypto.digest.pbkdf1`,
-        and this version will be removed in Passlib 2.0.
-        *Note the call signature has changed.*
-    """
-    ...
-def pbkdf2(secret, salt, rounds, keylen: Incomplete | None = None, prf: str = "hmac-sha1"):
-    """
-    pkcs#5 password-based key derivation v2.0
-
-    :arg secret:
-        passphrase to use to generate key
-
-    :arg salt:
-        salt string to use when generating key
-
-    :param rounds:
-        number of rounds to use to generate key
-
-    :arg keylen:
-        number of bytes to generate.
-        if set to ``None``, will use digest size of selected prf.
-
-    :param prf:
-        psuedo-random family to use for key strengthening.
-        this must be a string starting with ``"hmac-"``, followed by the name of a known digest.
-        this defaults to ``"hmac-sha1"`` (the only prf explicitly listed in
-        the PBKDF2 specification)
-
-        .. rst-class:: warning
-
-        .. versionchanged 1.7:
-
-            This argument no longer supports arbitrary PRF callables --
-            These were rarely / never used, and created too many unwanted codepaths.
-
-    :returns:
-        raw bytes of generated key
-
-    .. deprecated:: 1.7
-
-        This has been deprecated in favor of :func:`passlib.crypto.digest.pbkdf2_hmac`,
-        and will be removed in Passlib 2.0.  *Note the call signature has changed.*
-    """
-    ...
-=======
 from passlib.crypto.digest import norm_hash_name as norm_hash_name
 
 def get_prf(name): ...
 def pbkdf1(secret, salt, rounds, keylen=None, hash: str = "sha1"): ...
 def pbkdf2(secret, salt, rounds, keylen=None, prf: str = "hmac-sha1"): ...
->>>>>>> 12676840
 
 __all__ = [
     # hash utils
