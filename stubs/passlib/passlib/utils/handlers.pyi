"""passlib.handler - code for implementing handlers, and global registry for handlers"""

import abc
from _typeshed import Incomplete
from typing import Any, ClassVar
from typing_extensions import Self

from passlib.ifc import PasswordHash
from passlib.utils.binary import BASE64_CHARS, HASH64_CHARS, LOWER_HEX_CHARS, PADDED_BASE64_CHARS, UPPER_HEX_CHARS

H64_CHARS = HASH64_CHARS
B64_CHARS = BASE64_CHARS
PADDED_B64_CHARS = PADDED_BASE64_CHARS
UC_HEX_CHARS = UPPER_HEX_CHARS
LC_HEX_CHARS = LOWER_HEX_CHARS

<<<<<<< HEAD
def parse_mc2(hash, prefix, sep="$", handler: Incomplete | None = None):
    """
    parse hash using 2-part modular crypt format.

    this expects a hash of the format :samp:`{prefix}{salt}[${checksum}]`,
    such as md5_crypt, and parses it into salt / checksum portions.

    :arg hash: the hash to parse (bytes or unicode)
    :arg prefix: the identifying prefix (unicode)
    :param sep: field separator (unicode, defaults to ``$``).
    :param handler: handler class to pass to error constructors.

    :returns:
        a ``(salt, chk | None)`` tuple.
    """
    ...
def parse_mc3(
    hash, prefix, sep="$", rounds_base: int = 10, default_rounds: Incomplete | None = None, handler: Incomplete | None = None
):
    """
    parse hash using 3-part modular crypt format.

    this expects a hash of the format :samp:`{prefix}[{rounds}]${salt}[${checksum}]`,
    such as sha1_crypt, and parses it into rounds / salt / checksum portions.
    tries to convert the rounds to an integer,
    and throws error if it has zero-padding.

    :arg hash: the hash to parse (bytes or unicode)
    :arg prefix: the identifying prefix (unicode)
    :param sep: field separator (unicode, defaults to ``$``).
    :param rounds_base:
        the numeric base the rounds are encoded in (defaults to base 10).
    :param default_rounds:
        the default rounds value to return if the rounds field was omitted.
        if this is ``None`` (the default), the rounds field is *required*.
    :param handler: handler class to pass to error constructors.

    :returns:
        a ``(rounds : int, salt, chk | None)`` tuple.
    """
    ...
def render_mc2(ident, salt, checksum, sep="$"):
    """
    format hash using 2-part modular crypt format; inverse of parse_mc2()

    returns native string with format :samp:`{ident}{salt}[${checksum}]`,
    such as used by md5_crypt.

    :arg ident: identifier prefix (unicode)
    :arg salt: encoded salt (unicode)
    :arg checksum: encoded checksum (unicode or None)
    :param sep: separator char (unicode, defaults to ``$``)

    :returns:
        config or hash (native str)
    """
    ...
def render_mc3(ident, rounds, salt, checksum, sep="$", rounds_base: int = 10):
    """
    format hash using 3-part modular crypt format; inverse of parse_mc3()

    returns native string with format :samp:`{ident}[{rounds}$]{salt}[${checksum}]`,
    such as used by sha1_crypt.

    :arg ident: identifier prefix (unicode)
    :arg rounds: rounds field (int or None)
    :arg salt: encoded salt (unicode)
    :arg checksum: encoded checksum (unicode or None)
    :param sep: separator char (unicode, defaults to ``$``)
    :param rounds_base: base to encode rounds value (defaults to base 10)

    :returns:
        config or hash (native str)
    """
    ...
=======
def parse_mc2(hash, prefix, sep="$", handler=None): ...
def parse_mc3(hash, prefix, sep="$", rounds_base: int = 10, default_rounds=None, handler=None): ...
def render_mc2(ident, salt, checksum, sep="$"): ...
def render_mc3(ident, rounds, salt, checksum, sep="$", rounds_base: int = 10): ...
>>>>>>> 12676840

class MinimalHandler(PasswordHash, metaclass=abc.ABCMeta):
    """
    helper class for implementing hash handlers.
    provides nothing besides a base implementation of the .using() subclass constructor.
    """
    @classmethod
    def using(cls, relaxed: bool = False) -> type[Self]: ...  # type: ignore[override]

class TruncateMixin(MinimalHandler, metaclass=abc.ABCMeta):
    """
    PasswordHash mixin which provides a method
    that will check if secret would be truncated,
    and can be configured to throw an error.

    .. warning::

        Hashers using this mixin will generally need to override
        the default PasswordHash.truncate_error policy of "True",
        and will similarly want to override .truncate_verify_reject as well.

        TODO: This should be done explicitly, but for now this mixin sets
        these flags implicitly.
    """
    truncate_error: ClassVar[bool]
    truncate_verify_reject: ClassVar[bool]
    @classmethod
    def using(cls, truncate_error: object = None, **kwds: Any) -> type[Self]: ...  # type: ignore[override]

class GenericHandler(MinimalHandler):
    """
    helper class for implementing hash handlers.

    GenericHandler-derived classes will have (at least) the following
    constructor options, though others may be added by mixins
    and by the class itself:

    :param checksum:
        this should contain the digest portion of a
        parsed hash (mainly provided when the constructor is called
        by :meth:`from_string()`).
        defaults to ``None``.

    :param use_defaults:
        If ``False`` (the default), a :exc:`TypeError` should be thrown
        if any settings required by the handler were not explicitly provided.

        If ``True``, the handler should attempt to provide a default for any
        missing values. This means generate missing salts, fill in default
        cost parameters, etc.

        This is typically only set to ``True`` when the constructor
        is called by :meth:`hash`, allowing user-provided values
        to be handled in a more permissive manner.

    :param relaxed:
        If ``False`` (the default), a :exc:`ValueError` should be thrown
        if any settings are out of bounds or otherwise invalid.

        If ``True``, they should be corrected if possible, and a warning
        issue. If not possible, only then should an error be raised.
        (e.g. under ``relaxed=True``, rounds values will be clamped
        to min/max rounds).

        This is mainly used when parsing the config strings of certain
        hashes, whose specifications implementations to be tolerant
        of incorrect values in salt strings.

    Class Attributes
    ================

    .. attribute:: ident

        [optional]
        If this attribute is filled in, the default :meth:`identify` method will use
        it as a identifying prefix that can be used to recognize instances of this handler's
        hash. Filling this out is recommended for speed.

        This should be a unicode str.

    .. attribute:: _hash_regex

        [optional]
        If this attribute is filled in, the default :meth:`identify` method
        will use it to recognize instances of the hash. If :attr:`ident`
        is specified, this will be ignored.

        This should be a unique regex object.

    .. attribute:: checksum_size

        [optional]
        Specifies the number of characters that should be expected in the checksum string.
        If omitted, no check will be performed.

    .. attribute:: checksum_chars

        [optional]
        A string listing all the characters allowed in the checksum string.
        If omitted, no check will be performed.

        This should be a unicode str.

    .. attribute:: _stub_checksum

        Placeholder checksum that will be used by genconfig()
        in lieu of actually generating a hash for the empty string.
        This should be a string of the same datatype as :attr:`checksum`.

    Instance Attributes
    ===================
    .. attribute:: checksum

        The checksum string provided to the constructor (after passing it
        through :meth:`_norm_checksum`).

    Required Subclass Methods
    =========================
    The following methods must be provided by handler subclass:

    .. automethod:: from_string
    .. automethod:: to_string
    .. automethod:: _calc_checksum

    Default Methods
    ===============
    The following methods have default implementations that should work for
    most cases, though they may be overridden if the hash subclass needs to:

    .. automethod:: _norm_checksum

    .. automethod:: genconfig
    .. automethod:: genhash
    .. automethod:: identify
    .. automethod:: hash
    .. automethod:: verify
    """
    setting_kwds: ClassVar[tuple[str, ...]]
    context_kwds: ClassVar[tuple[str, ...]]
    ident: ClassVar[str | None]
    checksum_size: ClassVar[int | None]
    checksum_chars: ClassVar[str | None]
    checksum: str | None
    use_defaults: bool
    def __init__(self, checksum: str | None = None, use_defaults: bool = False) -> None: ...
    @classmethod
    def identify(cls, hash: str | bytes) -> bool: ...
    @classmethod
    def from_string(cls, hash: str | bytes, **context: Any) -> Self:
        r"""
        return parsed instance from hash/configuration string

        :param \\*\\*context:
            context keywords to pass to constructor (if applicable).

        :raises ValueError: if hash is incorrectly formatted

        :returns:
            hash parsed into components,
            for formatting / calculating checksum.
        """
        ...
    def to_string(self) -> str:
        """
        render instance to hash or configuration string

        :returns:
            hash string with salt & digest included.

            should return native string type (ascii-bytes under python 2,
            unicode under python 3)
        """
        ...
    @classmethod
    def hash(cls, secret: str | bytes, **kwds: Any) -> str: ...
    @classmethod
    def verify(cls, secret: str | bytes, hash: str | bytes, **context: Any) -> bool: ...
    @classmethod
    def genconfig(cls, **kwds: Any) -> str: ...
    @classmethod
    def genhash(cls, secret: str | bytes, config: str, **context: Any) -> str: ...
    @classmethod
    def needs_update(cls, hash: str | bytes, secret: str | bytes | None = None, **kwds: Any) -> bool: ...
    @classmethod
    def parsehash(cls, hash: str | bytes, checksum: bool = True, sanitize: bool = False) -> dict[str, Any]:
        """
        [experimental method] parse hash into dictionary of settings.

        this essentially acts as the inverse of :meth:`hash`: for most
        cases, if ``hash = cls.hash(secret, **opts)``, then
        ``cls.parsehash(hash)`` will return a dict matching the original options
        (with the extra keyword *checksum*).

        this method may not work correctly for all hashes,
        and may not be available on some few. its interface may
        change in future releases, if it's kept around at all.

        :arg hash: hash to parse
        :param checksum: include checksum keyword? (defaults to True)
        :param sanitize: mask data for sensitive fields? (defaults to False)
        """
        ...
    @classmethod
    def bitsize(cls, **kwds: Any) -> dict[str, Any]:
        """[experimental method] return info about bitsizes of hash"""
        ...

class StaticHandler(GenericHandler):
    """
    GenericHandler mixin for classes which have no settings.

    This mixin assumes the entirety of the hash ise stored in the
    :attr:`checksum` attribute; that the hash has no rounds, salt,
    etc. This class provides the following:

    * a default :meth:`genconfig` that always returns None.
    * a default :meth:`from_string` and :meth:`to_string`
      that store the entire hash within :attr:`checksum`,
      after optionally stripping a constant prefix.

    All that is required by subclasses is an implementation of
    the :meth:`_calc_checksum` method.
    """
    setting_kwds: ClassVar[tuple[str, ...]]

class HasEncodingContext(GenericHandler):
    """helper for classes which require knowledge of the encoding used"""
    default_encoding: ClassVar[str]
    encoding: str
    def __init__(self, encoding: str | None = None, **kwds) -> None: ...

class HasUserContext(GenericHandler):
    """helper for classes which require a user context keyword"""
    user: Incomplete | None
    def __init__(self, user=None, **kwds) -> None: ...
    @classmethod
    def hash(cls, secret, user=None, **context): ...
    @classmethod
    def verify(cls, secret, hash, user=None, **context): ...
    @classmethod
    def genhash(cls, secret, config, user=None, **context): ...

class HasRawChecksum(GenericHandler):
    """
    mixin for classes which work with decoded checksum bytes

    .. todo::

        document this class's usage
    """
    ...

class HasManyIdents(GenericHandler):
    """
    mixin for hashes which use multiple prefix identifiers

    For the hashes which may use multiple identifier prefixes,
    this mixin adds an ``ident`` keyword to constructor.
    Any value provided is passed through the :meth:`norm_idents` method,
    which takes care of validating the identifier,
    as well as allowing aliases for easier specification
    of the identifiers by the user.

    .. todo::

        document this class's usage

    Class Methods
    =============
    .. todo:: document using() and needs_update() options
    """
    default_ident: ClassVar[str | None]
    ident_values: ClassVar[tuple[str, ...] | None]
    ident_aliases: ClassVar[dict[str, str] | None]
    ident: str  # type: ignore[misc]
    @classmethod
<<<<<<< HEAD
    def using(  # type: ignore[override]
        cls, default_ident: Incomplete | None = None, ident: Incomplete | None = None, **kwds
    ):
        """
        This mixin adds support for the following :meth:`~passlib.ifc.PasswordHash.using` keywords:

        :param default_ident:
            default identifier that will be used by resulting customized hasher.

        :param ident:
            supported as alternate alias for **default_ident**.
        """
        ...
    def __init__(self, ident: Incomplete | None = None, **kwds) -> None: ...
=======
    def using(cls, default_ident=None, ident=None, **kwds): ...  # type: ignore[override]
    def __init__(self, ident=None, **kwds) -> None: ...
>>>>>>> 12676840

class HasSalt(GenericHandler):
    """
    mixin for validating salts.

    This :class:`GenericHandler` mixin adds a ``salt`` keyword to the class constuctor;
    any value provided is passed through the :meth:`_norm_salt` method,
    which takes care of validating salt length and content,
    as well as generating new salts if one it not provided.

    :param salt:
        optional salt string

    :param salt_size:
        optional size of salt (only used if no salt provided);
        defaults to :attr:`default_salt_size`.

    Class Attributes
    ================
    In order for :meth:`!_norm_salt` to do its job, the following
    attributes should be provided by the handler subclass:

    .. attribute:: min_salt_size

        The minimum number of characters allowed in a salt string.
        An :exc:`ValueError` will be throw if the provided salt is too small.
        Defaults to ``0``.

    .. attribute:: max_salt_size

        The maximum number of characters allowed in a salt string.
        By default an :exc:`ValueError` will be throw if the provided salt is
        too large; but if ``relaxed=True``, it will be clipped and a warning
        issued instead. Defaults to ``None``, for no maximum.

    .. attribute:: default_salt_size

        [required]
        If no salt is provided, this should specify the size of the salt
        that will be generated by :meth:`_generate_salt`. By default
        this will fall back to :attr:`max_salt_size`.

    .. attribute:: salt_chars

        A string containing all the characters which are allowed in the salt
        string. An :exc:`ValueError` will be throw if any other characters
        are encountered. May be set to ``None`` to skip this check (but see
        in :attr:`default_salt_chars`).

    .. attribute:: default_salt_chars

        [required]
        This attribute controls the set of characters use to generate
        *new* salt strings. By default, it mirrors :attr:`salt_chars`.
        If :attr:`!salt_chars` is ``None``, this attribute must be specified
        in order to generate new salts. Aside from that purpose,
        the main use of this attribute is for hashes which wish to generate
        salts from a restricted subset of :attr:`!salt_chars`; such as
        accepting all characters, but only using a-z.

    Instance Attributes
    ===================
    .. attribute:: salt

        This instance attribute will be filled in with the salt provided
        to the constructor (as adapted by :meth:`_norm_salt`)

    Subclassable Methods
    ====================
    .. automethod:: _norm_salt
    .. automethod:: _generate_salt
    """
    min_salt_size: ClassVar[int]
    max_salt_size: ClassVar[int | None]
    salt_chars: ClassVar[str | None]
    default_salt_size: ClassVar[int | None]
    default_salt_chars: ClassVar[str | None]
    salt: str | bytes | None
    @classmethod
    def using(  # type: ignore[override]
        cls, default_salt_size: int | None = None, salt_size: int | None = None, salt: str | bytes | None = None, **kwds
    ): ...
    def __init__(self, salt: str | bytes | None = None, **kwds) -> None: ...
    @classmethod
    def bitsize(cls, salt_size: int | None = None, **kwds):
        """[experimental method] return info about bitsizes of hash"""
        ...

class HasRawSalt(HasSalt):
    """
    mixin for classes which use decoded salt parameter

    A variant of :class:`!HasSalt` which takes in decoded bytes instead of an encoded string.

    .. todo::

        document this class's usage
    """
    salt_chars: ClassVar[bytes]  # type: ignore[assignment]

class HasRounds(GenericHandler):
    """
    mixin for validating rounds parameter

    This :class:`GenericHandler` mixin adds a ``rounds`` keyword to the class
    constuctor; any value provided is passed through the :meth:`_norm_rounds`
    method, which takes care of validating the number of rounds.

    :param rounds: optional number of rounds hash should use

    Class Attributes
    ================
    In order for :meth:`!_norm_rounds` to do its job, the following
    attributes must be provided by the handler subclass:

    .. attribute:: min_rounds

        The minimum number of rounds allowed. A :exc:`ValueError` will be
        thrown if the rounds value is too small. Defaults to ``0``.

    .. attribute:: max_rounds

        The maximum number of rounds allowed. A :exc:`ValueError` will be
        thrown if the rounds value is larger than this. Defaults to ``None``
        which indicates no limit to the rounds value.

    .. attribute:: default_rounds

        If no rounds value is provided to constructor, this value will be used.
        If this is not specified, a rounds value *must* be specified by the
        application.

    .. attribute:: rounds_cost

        [required]
        The ``rounds`` parameter typically encodes a cpu-time cost
        for calculating a hash. This should be set to ``"linear"``
        (the default) or ``"log2"``, depending on how the rounds value relates
        to the actual amount of time that will be required.

    Class Methods
    =============
    .. todo:: document using() and needs_update() options

    Instance Attributes
    ===================
    .. attribute:: rounds

        This instance attribute will be filled in with the rounds value provided
        to the constructor (as adapted by :meth:`_norm_rounds`)

    Subclassable Methods
    ====================
    .. automethod:: _norm_rounds
    """
    min_rounds: ClassVar[int]
    max_rounds: ClassVar[int | None]
    rounds_cost: ClassVar[str]
    using_rounds_kwds: ClassVar[tuple[str, ...]]
    min_desired_rounds: ClassVar[int | None]
    max_desired_rounds: ClassVar[int | None]
    default_rounds: ClassVar[int | None]
    vary_rounds: ClassVar[Incomplete | None]
    rounds: int
    @classmethod
    def using(  # type: ignore[override]
        cls,
        min_desired_rounds=None,
        max_desired_rounds=None,
        default_rounds=None,
        vary_rounds=None,
        min_rounds=None,
        max_rounds=None,
        rounds=None,
        **kwds,
    ): ...
    def __init__(self, rounds=None, **kwds) -> None: ...
    @classmethod
<<<<<<< HEAD
    def bitsize(cls, rounds: Incomplete | None = None, vary_rounds: float = 0.1, **kwds):
        """[experimental method] return info about bitsizes of hash"""
        ...
=======
    def bitsize(cls, rounds=None, vary_rounds: float = 0.1, **kwds): ...
>>>>>>> 12676840

class ParallelismMixin(GenericHandler):
    """mixin which provides common behavior for 'parallelism' setting"""
    parallelism: int
    @classmethod
    def using(cls, parallelism=None, **kwds): ...  # type: ignore[override]
    def __init__(self, parallelism=None, **kwds) -> None: ...

class BackendMixin(PasswordHash, metaclass=abc.ABCMeta):
    """
    PasswordHash mixin which provides generic framework for supporting multiple backends
    within the class.

    Public API
    ----------

    .. attribute:: backends

        This attribute should be a tuple containing the names of the backends
        which are supported. Two common names are ``"os_crypt"`` (if backend
        uses :mod:`crypt`), and ``"builtin"`` (if the backend is a pure-python
        fallback).

    .. automethod:: get_backend
    .. automethod:: set_backend
    .. automethod:: has_backend

    .. warning::

        :meth:`set_backend` is intended to be called during application startup --
        it affects global state, and switching backends is not guaranteed threadsafe.

    Private API (Subclass Hooks)
    ----------------------------
    Subclasses should set the :attr:`!backends` attribute to a tuple of the backends
    they wish to support.  They should also define one method:

    .. classmethod:: _load_backend_{name}(dryrun=False)

        One copy of this method should be defined for each :samp:`name` within :attr:`!backends`.

        It will be called in order to load the backend, and should take care of whatever
        is needed to enable the backend.  This may include importing modules, running tests,
        issuing warnings, etc.

        :param name:
            [Optional] name of backend.

        :param dryrun:
            [Optional] True/False if currently performing a "dry run".

            if True, the method should perform all setup actions *except*
            switching the class over to the new backend.

        :raises passlib.exc.PasslibSecurityError:
            if the backend is available, but cannot be loaded due to a security issue.

        :returns:
            False if backend not available, True if backend loaded.

        .. warning::

            Due to the way passlib's internals are arranged,
            backends should generally store stateful data at the class level
            (not the module level), and be prepared to be called on subclasses
            which may be set to a different backend from their parent.

            (Idempotent module-level data such as lazy imports are fine).

    .. automethod:: _finalize_backend

    .. versionadded:: 1.7
    """
    backends: ClassVar[tuple[str, ...] | None]
    @classmethod
    def get_backend(cls):
        """
        Return name of currently active backend.
        if no backend has been loaded, loads and returns name of default backend.

        :raises passlib.exc.MissingBackendError:
            if no backends are available.

        :returns:
            name of active backend
        """
        ...
    @classmethod
    def has_backend(cls, name: str = "any") -> bool:
        """
        Check if support is currently available for specified backend.

        :arg name:
            name of backend to check for.
            can be any string accepted by :meth:`set_backend`.

        :raises ValueError:
            if backend name is unknown

        :returns:
            * ``True`` if backend is available.
            * ``False`` if it's available / can't be loaded.
            * ``None`` if it's present, but won't load due to a security issue.
        """
        ...
    @classmethod
    def set_backend(cls, name: str = "any", dryrun: bool = False):
        """
        Load specified backend.

        :arg name:
            name of backend to load, can be any of the following:

            * ``"any"`` -- use current backend if one is loaded,
              otherwise load the first available backend.

            * ``"default"`` -- use the first available backend.

            * any string in :attr:`backends`, loads specified backend.

        :param dryrun:
            If True, this perform all setup actions *except* switching over to the new backend.
            (this flag is used to implement :meth:`has_backend`).

            .. versionadded:: 1.7

        :raises ValueError:
            If backend name is unknown.

        :raises passlib.exc.MissingBackendError:
            If specific backend is missing;
            or in the case of ``"any"`` / ``"default"``, if *no* backends are available.

        :raises passlib.exc.PasslibSecurityError:

            If ``"any"`` or ``"default"`` was specified,
            but the only backend available has a PasslibSecurityError.
        """
        ...

class SubclassBackendMixin(BackendMixin, metaclass=abc.ABCMeta):
    """
    variant of BackendMixin which allows backends to be implemented
    as separate mixin classes, and dynamically switches them out.

    backend classes should implement a _load_backend() classmethod,
    which will be invoked with an optional 'dryrun' keyword,
    and should return True or False.

    _load_backend() will be invoked with ``cls`` equal to the mixin,
    *not* the overall class.

    .. versionadded:: 1.7
    """
    ...
class HasManyBackends(BackendMixin, GenericHandler):
    """
    GenericHandler mixin which provides selecting from multiple backends.

    .. todo::

        finish documenting this class's usage

    For hashes which need to select from multiple backends,
    depending on the host environment, this class
    offers a way to specify alternate :meth:`_calc_checksum` methods,
    and will dynamically chose the best one at runtime.

    .. versionchanged:: 1.7

        This class now derives from :class:`BackendMixin`, which abstracts
        out a more generic framework for supporting multiple backends.
        The public api (:meth:`!get_backend`, :meth:`!has_backend`, :meth:`!set_backend`)
        is roughly the same.

    Private API (Subclass Hooks)
    ----------------------------
    As of version 1.7, classes should implement :meth:`!_load_backend_{name}`, per
    :class:`BackendMixin`.  This hook should invoke :meth:`!_set_calc_checksum_backcend`
    to install it's backend method.

    .. deprecated:: 1.7

        The following api is deprecated, and will be removed in Passlib 2.0:

    .. attribute:: _has_backend_{name}

        private class attribute checked by :meth:`has_backend` to see if a
        specific backend is available, it should be either ``True``
        or ``False``. One of these should be provided by
        the subclass for each backend listed in :attr:`backends`.

    .. classmethod:: _calc_checksum_{name}

        private class method that should implement :meth:`_calc_checksum`
        for a given backend. it will only be called if the backend has
        been selected by :meth:`set_backend`. One of these should be provided
        by the subclass for each backend listed in :attr:`backends`.
    """
    ...

class PrefixWrapper:
    """
    wraps another handler, adding a constant prefix.

    instances of this class wrap another password hash handler,
    altering the constant prefix that's prepended to the wrapped
    handlers' hashes.

    this is used mainly by the :doc:`ldap crypt <passlib.hash.ldap_crypt>` handlers;
    such as :class:`~passlib.hash.ldap_md5_crypt` which wraps :class:`~passlib.hash.md5_crypt` and adds a ``{CRYPT}`` prefix.

    usage::

        myhandler = PrefixWrapper("myhandler", "md5_crypt", prefix="$mh$", orig_prefix="$1$")

    :param name: name to assign to handler
    :param wrapped: handler object or name of registered handler
    :param prefix: identifying prefix to prepend to all hashes
    :param orig_prefix: prefix to strip (defaults to '').
    :param lazy: if True and wrapped handler is specified by name, don't look it up until needed.
    """
    name: Any
    prefix: Any
    orig_prefix: Any
    __doc__: Any
    def __init__(self, name, wrapped, prefix="", orig_prefix="", lazy: bool = False, doc=None, ident=None) -> None: ...
    @property
    def wrapped(self): ...
    @property
    def ident(self): ...
    @property
    def ident_values(self): ...
    def __dir__(self): ...
    def __getattr__(self, attr: str):
        """proxy most attributes from wrapped class (e.g. rounds, salt size, etc)"""
        ...
    def __setattr__(self, attr: str, value) -> None: ...
    def using(self, **kwds): ...
    def needs_update(self, hash, **kwds): ...
    def identify(self, hash): ...
    def genconfig(self, **kwds): ...
    def genhash(self, secret, config, **kwds): ...
    def encrypt(self, secret, **kwds): ...
    def hash(self, secret, **kwds): ...
    def verify(self, secret, hash, **kwds): ...

__all__ = [
    # helpers for implementing MCF handlers
    "parse_mc2",
    "parse_mc3",
    "render_mc2",
    "render_mc3",
    # framework for implementing handlers
    "GenericHandler",
    "StaticHandler",
    "HasUserContext",
    "HasRawChecksum",
    "HasManyIdents",
    "HasSalt",
    "HasRawSalt",
    "HasRounds",
    "HasManyBackends",
    # other helpers
    "PrefixWrapper",
]<|MERGE_RESOLUTION|>--- conflicted
+++ resolved
@@ -14,88 +14,10 @@
 UC_HEX_CHARS = UPPER_HEX_CHARS
 LC_HEX_CHARS = LOWER_HEX_CHARS
 
-<<<<<<< HEAD
-def parse_mc2(hash, prefix, sep="$", handler: Incomplete | None = None):
-    """
-    parse hash using 2-part modular crypt format.
-
-    this expects a hash of the format :samp:`{prefix}{salt}[${checksum}]`,
-    such as md5_crypt, and parses it into salt / checksum portions.
-
-    :arg hash: the hash to parse (bytes or unicode)
-    :arg prefix: the identifying prefix (unicode)
-    :param sep: field separator (unicode, defaults to ``$``).
-    :param handler: handler class to pass to error constructors.
-
-    :returns:
-        a ``(salt, chk | None)`` tuple.
-    """
-    ...
-def parse_mc3(
-    hash, prefix, sep="$", rounds_base: int = 10, default_rounds: Incomplete | None = None, handler: Incomplete | None = None
-):
-    """
-    parse hash using 3-part modular crypt format.
-
-    this expects a hash of the format :samp:`{prefix}[{rounds}]${salt}[${checksum}]`,
-    such as sha1_crypt, and parses it into rounds / salt / checksum portions.
-    tries to convert the rounds to an integer,
-    and throws error if it has zero-padding.
-
-    :arg hash: the hash to parse (bytes or unicode)
-    :arg prefix: the identifying prefix (unicode)
-    :param sep: field separator (unicode, defaults to ``$``).
-    :param rounds_base:
-        the numeric base the rounds are encoded in (defaults to base 10).
-    :param default_rounds:
-        the default rounds value to return if the rounds field was omitted.
-        if this is ``None`` (the default), the rounds field is *required*.
-    :param handler: handler class to pass to error constructors.
-
-    :returns:
-        a ``(rounds : int, salt, chk | None)`` tuple.
-    """
-    ...
-def render_mc2(ident, salt, checksum, sep="$"):
-    """
-    format hash using 2-part modular crypt format; inverse of parse_mc2()
-
-    returns native string with format :samp:`{ident}{salt}[${checksum}]`,
-    such as used by md5_crypt.
-
-    :arg ident: identifier prefix (unicode)
-    :arg salt: encoded salt (unicode)
-    :arg checksum: encoded checksum (unicode or None)
-    :param sep: separator char (unicode, defaults to ``$``)
-
-    :returns:
-        config or hash (native str)
-    """
-    ...
-def render_mc3(ident, rounds, salt, checksum, sep="$", rounds_base: int = 10):
-    """
-    format hash using 3-part modular crypt format; inverse of parse_mc3()
-
-    returns native string with format :samp:`{ident}[{rounds}$]{salt}[${checksum}]`,
-    such as used by sha1_crypt.
-
-    :arg ident: identifier prefix (unicode)
-    :arg rounds: rounds field (int or None)
-    :arg salt: encoded salt (unicode)
-    :arg checksum: encoded checksum (unicode or None)
-    :param sep: separator char (unicode, defaults to ``$``)
-    :param rounds_base: base to encode rounds value (defaults to base 10)
-
-    :returns:
-        config or hash (native str)
-    """
-    ...
-=======
 def parse_mc2(hash, prefix, sep="$", handler=None): ...
 def parse_mc3(hash, prefix, sep="$", rounds_base: int = 10, default_rounds=None, handler=None): ...
 def render_mc2(ident, salt, checksum, sep="$"): ...
 def render_mc3(ident, rounds, salt, checksum, sep="$", rounds_base: int = 10): ...
->>>>>>> 12676840
 
 class MinimalHandler(PasswordHash, metaclass=abc.ABCMeta):
     """
@@ -372,25 +294,8 @@
     ident_aliases: ClassVar[dict[str, str] | None]
     ident: str  # type: ignore[misc]
     @classmethod
-<<<<<<< HEAD
-    def using(  # type: ignore[override]
-        cls, default_ident: Incomplete | None = None, ident: Incomplete | None = None, **kwds
-    ):
-        """
-        This mixin adds support for the following :meth:`~passlib.ifc.PasswordHash.using` keywords:
-
-        :param default_ident:
-            default identifier that will be used by resulting customized hasher.
-
-        :param ident:
-            supported as alternate alias for **default_ident**.
-        """
-        ...
-    def __init__(self, ident: Incomplete | None = None, **kwds) -> None: ...
-=======
     def using(cls, default_ident=None, ident=None, **kwds): ...  # type: ignore[override]
     def __init__(self, ident=None, **kwds) -> None: ...
->>>>>>> 12676840
 
 class HasSalt(GenericHandler):
     """
@@ -569,13 +474,7 @@
     ): ...
     def __init__(self, rounds=None, **kwds) -> None: ...
     @classmethod
-<<<<<<< HEAD
-    def bitsize(cls, rounds: Incomplete | None = None, vary_rounds: float = 0.1, **kwds):
-        """[experimental method] return info about bitsizes of hash"""
-        ...
-=======
     def bitsize(cls, rounds=None, vary_rounds: float = 0.1, **kwds): ...
->>>>>>> 12676840
 
 class ParallelismMixin(GenericHandler):
     """mixin which provides common behavior for 'parallelism' setting"""
