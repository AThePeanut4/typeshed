"""passlib.ifc - abstract interfaces used by Passlib"""

from abc import ABCMeta, abstractmethod
from typing import Any, ClassVar, Literal
from typing_extensions import Self

class PasswordHash(metaclass=ABCMeta):
    """
    This class describes an abstract interface which all password hashes
    in Passlib adhere to. Under Python 2.6 and up, this is an actual
    Abstract Base Class built using the :mod:`!abc` module.

    See the Passlib docs for full documentation.
    """
    is_disabled: ClassVar[bool]
    truncate_size: ClassVar[int | None]
    truncate_error: ClassVar[bool]
    truncate_verify_reject: ClassVar[bool]
    @classmethod
    @abstractmethod
    def hash(cls, secret: str | bytes, **setting_and_context_kwds) -> str:
        r"""
        Hash secret, returning result.
        Should handle generating salt, etc, and should return string
        containing identifier, salt & other configuration, as well as digest.

        :param \\*\\*settings_kwds:

            Pass in settings to customize configuration of resulting hash.

            .. deprecated:: 1.7

                Starting with Passlib 1.7, callers should no longer pass settings keywords
                (e.g. ``rounds`` or ``salt`` directly to :meth:`!hash`); should use
                ``.using(**settings).hash(secret)`` construction instead.

                Support will be removed in Passlib 2.0.

        :param \\*\\*context_kwds:

            Specific algorithms may require context-specific information (such as the user login).
        """
        ...
    @classmethod
    def encrypt(cls, secret: str | bytes, **kwds) -> str:
        """
        Legacy alias for :meth:`hash`.

        .. deprecated:: 1.7
            This method was renamed to :meth:`!hash` in version 1.7.
            This alias will be removed in version 2.0, and should only
            be used for compatibility with Passlib 1.3 - 1.6.
        """
        ...
    @classmethod
    @abstractmethod
    def verify(cls, secret: str | bytes, hash: str | bytes, **context_kwds):
        """verify secret against hash, returns True/False"""
        ...
    @classmethod
    @abstractmethod
    def using(cls, relaxed: bool = False, **kwds: Any) -> type[Self]:
        """
        Return another hasher object (typically a subclass of the current one),
        which integrates the configuration options specified by ``kwds``.
        This should *always* return a new object, even if no configuration options are changed.

        .. todo::

            document which options are accepted.

        :returns:
            typically returns a subclass for most hasher implementations.

        .. todo::

            add this method to main documentation.
        """
        ...
    @classmethod
    def needs_update(cls, hash: str, secret: str | bytes | None = None) -> bool:
        """
        check if hash's configuration is outside desired bounds,
        or contains some other internal option which requires
        updating the password hash.

        :param hash:
            hash string to examine

        :param secret:
            optional secret known to have verified against the provided hash.
            (this is used by some hashes to detect legacy algorithm mistakes).

        :return:
            whether secret needs re-hashing.

        .. versionadded:: 1.7
        """
        ...
    @classmethod
    @abstractmethod
    def identify(cls, hash: str | bytes) -> bool:
        """check if hash belongs to this scheme, returns True/False"""
        ...
    @classmethod
    def genconfig(cls, **setting_kwds: Any) -> str:
        """
        compile settings into a configuration string for genhash()

        .. deprecated:: 1.7

            As of 1.7, this method is deprecated, and slated for complete removal in Passlib 2.0.

            For all known real-world uses, hashing a constant string
            should provide equivalent functionality.

            This deprecation may be reversed if a use-case presents itself in the mean time.
        """
        ...
    @classmethod
    def genhash(cls, secret: str | bytes, config: str, **context: Any) -> str:
        """
        generated hash for secret, using settings from config/hash string

        .. deprecated:: 1.7

            As of 1.7, this method is deprecated, and slated for complete removal in Passlib 2.0.

            This deprecation may be reversed if a use-case presents itself in the mean time.
        """
        ...
    deprecated: bool

class DisabledHash(PasswordHash, metaclass=ABCMeta):
    """extended disabled-hash methods; only need be present if .disabled = True"""
    is_disabled: ClassVar[Literal[True]]
    @classmethod
    def disable(cls, hash: str | None = None) -> str:
        """
        return string representing a 'disabled' hash;
        optionally including previously enabled hash
        (this is up to the individual scheme).
        """
        ...
    @classmethod
<<<<<<< HEAD
    def enable(cls, hash: str) -> str:
        """
        given a disabled-hash string,
        extract previously-enabled hash if one is present,
        otherwise raises ValueError
        """
        ...
=======
    def enable(cls, hash: str) -> str: ...

__all__ = ["PasswordHash"]
>>>>>>> 4fff7b7d
<|MERGE_RESOLUTION|>--- conflicted
+++ resolved
@@ -143,16 +143,6 @@
         """
         ...
     @classmethod
-<<<<<<< HEAD
-    def enable(cls, hash: str) -> str:
-        """
-        given a disabled-hash string,
-        extract previously-enabled hash if one is present,
-        otherwise raises ValueError
-        """
-        ...
-=======
     def enable(cls, hash: str) -> str: ...
 
-__all__ = ["PasswordHash"]
->>>>>>> 4fff7b7d
+__all__ = ["PasswordHash"]