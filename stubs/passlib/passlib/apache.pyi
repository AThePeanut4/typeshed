--- conflicted
+++ resolved
@@ -527,126 +527,6 @@
         encoding: str = "utf-8",
         return_unicode: bool = True,
     ) -> None: ...
-<<<<<<< HEAD
-    def realms(self) -> list[str | bytes]:
-        """Return list of all realms in database"""
-        ...
-    def users(self, realm: str | None = None) -> list[str | bytes]:
-        """
-        Return list of all users in specified realm.
-
-        * uses ``self.default_realm`` if no realm explicitly provided.
-        * returns empty list if realm not found.
-        """
-        ...
-    def set_password(self, user: str, realm: str | None = None, password: str | bytes = ...) -> bool:
-        """
-        Set password for user; adds user & realm if needed.
-
-        If ``self.default_realm`` has been set, this may be called
-        with the syntax ``set_password(user, password)``,
-        otherwise it must be called with all three arguments:
-        ``set_password(user, realm, password)``.
-
-        :returns:
-            * ``True`` if existing user was updated
-            * ``False`` if user account added.
-        """
-        ...
-    def update(self, user: str, realm: str | None, password: str | bytes) -> bool:
-        """
-        set password for user
-
-        .. deprecated:: 1.6
-            and will be removed in version 1.8, use set_password instead.
-        """
-        ...
-    def get_hash(self, user: str, realm: str | None = None) -> htdigest | None:
-        """
-        Return :class:`~passlib.hash.htdigest` hash stored for user.
-
-        * uses ``self.default_realm`` if no realm explicitly provided.
-        * returns ``None`` if user or realm not found.
-
-        .. versionchanged:: 1.6
-            This method was previously named ``find``, it was renamed
-            for clarity. The old name is deprecated, and will be removed
-            in Passlib 1.8.
-        """
-        ...
-    def set_hash(self, user: str, realm: str | None = None, hash: str | bytes = ...) -> bool:
-        """
-        semi-private helper which allows writing a hash directly;
-        adds user & realm if needed.
-
-        If ``self.default_realm`` has been set, this may be called
-        with the syntax ``set_hash(user, hash)``,
-        otherwise it must be called with all three arguments:
-        ``set_hash(user, realm, hash)``.
-
-        .. warning::
-            does not (currently) do any validation of the hash string
-
-        .. versionadded:: 1.7
-        """
-        ...
-    def find(self, user: str, realm: str | None) -> htdigest | None:
-        """
-        return hash for user
-
-        .. deprecated:: 1.6
-            and will be removed in version 1.8, use get_hash instead.
-        """
-        ...
-    def delete(self, user: str, realm: str | None = None) -> bool:
-        """
-        Delete user's entry for specified realm.
-
-        if realm is not specified, uses ``self.default_realm``.
-
-        :returns:
-            * ``True`` if user deleted,
-            * ``False`` if user not found in realm.
-        """
-        ...
-    def delete_realm(self, realm: str | None) -> int:
-        """
-        Delete all users for specified realm.
-
-        if realm is not specified, uses ``self.default_realm``.
-
-        :returns: number of users deleted (0 if realm not found)
-        """
-        ...
-    def check_password(self, user: str, realm: str | None = None, password: str | bytes = ...) -> bool | None:
-        """
-        Verify password for specified user + realm.
-
-        If ``self.default_realm`` has been set, this may be called
-        with the syntax ``check_password(user, password)``,
-        otherwise it must be called with all three arguments:
-        ``check_password(user, realm, password)``.
-
-        :returns:
-            * ``None`` if user or realm not found.
-            * ``False`` if user found, but password does not match.
-            * ``True`` if user found and password matches.
-
-        .. versionchanged:: 1.6
-            This method was previously called ``verify``, it was renamed
-            to prevent ambiguity with the :class:`!CryptContext` method.
-            The old alias is deprecated, and will be removed in Passlib 1.8.
-        """
-        ...
-    def verify(self, user: str, realm: str | None, password: str | bytes) -> bool | None:
-        """
-        verify password for user
-
-        .. deprecated:: 1.6
-            and will be removed in version 1.8, use check_password instead.
-        """
-        ...
-=======
     def realms(self) -> list[str | bytes]: ...
     def users(self, realm: str | None = None) -> list[str | bytes]: ...
     def set_password(self, user: str, realm: str | None = None, password: str | bytes = ...) -> bool: ...
@@ -659,5 +539,4 @@
     def check_password(self, user: str, realm: str | None = None, password: str | bytes = ...) -> bool | None: ...
     def verify(self, user: str, realm: str | None, password: str | bytes) -> bool | None: ...
 
-__all__ = ["HtpasswdFile", "HtdigestFile"]
->>>>>>> 4fff7b7d
+__all__ = ["HtpasswdFile", "HtdigestFile"]