<<<<<<< HEAD
"""passlib.hosts"""

=======
import sys
>>>>>>> b93eae52
from typing import Any

from passlib.context import CryptContext

linux_context: Any
linux2_context: Any
freebsd_context: Any
openbsd_context: Any
netbsd_context: Any
# Only exists if crypt is present
if sys.version_info < (3, 13):
    host_context: CryptContext<|MERGE_RESOLUTION|>--- conflicted
+++ resolved
@@ -1,9 +1,4 @@
-<<<<<<< HEAD
-"""passlib.hosts"""
-
-=======
 import sys
->>>>>>> b93eae52
 from typing import Any
 
 from passlib.context import CryptContext
