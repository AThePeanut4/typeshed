<<<<<<< HEAD
"""passlib.exc -- exceptions & warnings raised by passlib"""

from _typeshed import Incomplete
=======
>>>>>>> 12676840
from typing import Any

class UnknownBackendError(ValueError):
    """
    Error raised if multi-backend handler doesn't recognize backend name.
    Inherits from :exc:`ValueError`.

    .. versionadded:: 1.7
    """
    hasher: Any
    backend: Any
    def __init__(self, hasher, backend) -> None: ...

class MissingBackendError(RuntimeError):
    """
    Error raised if multi-backend handler has no available backends;
    or if specifically requested backend is not available.

    :exc:`!MissingBackendError` derives
    from :exc:`RuntimeError`, since it usually indicates
    lack of an external library or OS feature.
    This is primarily raised by handlers which depend on
    external libraries (which is currently just
    :class:`~passlib.hash.bcrypt`).
    """
    ...
class InternalBackendError(RuntimeError):
    """
    Error raised if something unrecoverable goes wrong with backend call;
    such as if ``crypt.crypt()`` returning a malformed hash.

    .. versionadded:: 1.7.3
    """
    ...
class PasswordValueError(ValueError):
    """
    Error raised if a password can't be hashed / verified for various reasons.
    This exception derives from the builtin :exc:`!ValueError`.

    May be thrown directly when password violates internal invariants of hasher
    (e.g. some don't support NULL characters).  Hashers may also throw more specific subclasses,
    such as :exc:`!PasswordSizeError`.

    .. versionadded:: 1.7.3
    """
    ...

class PasswordSizeError(PasswordValueError):
    """
    Error raised if a password exceeds the maximum size allowed
    by Passlib (by default, 4096 characters); or if password exceeds
    a hash-specific size limitation.

    This exception derives from :exc:`PasswordValueError` (above).

    Many password hash algorithms take proportionately larger amounts of time and/or
    memory depending on the size of the password provided. This could present
    a potential denial of service (DOS) situation if a maliciously large
    password is provided to an application. Because of this, Passlib enforces
    a maximum size limit, but one which should be *much* larger
    than any legitimate password. :exc:`PasswordSizeError` derives
    from :exc:`!ValueError`.

    .. note::
        Applications wishing to use a different limit should set the
        ``PASSLIB_MAX_PASSWORD_SIZE`` environmental variable before
        Passlib is loaded. The value can be any large positive integer.

    .. attribute:: max_size

        indicates the maximum allowed size.

    .. versionadded:: 1.6
    """
    max_size: Any
    def __init__(self, max_size, msg=None) -> None: ...

class PasswordTruncateError(PasswordSizeError):
<<<<<<< HEAD
    """
    Error raised if password would be truncated by hash.
    This derives from :exc:`PasswordSizeError` (above).

    Hashers such as :class:`~passlib.hash.bcrypt` can be configured to raises
    this error by setting ``truncate_error=True``.

    .. attribute:: max_size

        indicates the maximum allowed size.

    .. versionadded:: 1.7
    """
    def __init__(self, cls, msg: Incomplete | None = None) -> None: ...
=======
    def __init__(self, cls, msg=None) -> None: ...
>>>>>>> 12676840

class PasslibSecurityError(RuntimeError):
    """
    Error raised if critical security issue is detected
    (e.g. an attempt is made to use a vulnerable version of a bcrypt backend).

    .. versionadded:: 1.6.3
    """
    ...

class TokenError(ValueError):
<<<<<<< HEAD
    """
    Base error raised by v:mod:`passlib.totp` when
    a token can't be parsed / isn't valid / etc.
    Derives from :exc:`!ValueError`.

    Usually one of the more specific subclasses below will be raised:

    * :class:`MalformedTokenError` -- invalid chars, too few digits
    * :class:`InvalidTokenError` -- no match found
    * :class:`UsedTokenError` -- match found, but token already used

    .. versionadded:: 1.7
    """
    def __init__(self, msg: Incomplete | None = None, *args, **kwds) -> None: ...
=======
    def __init__(self, msg=None, *args, **kwds) -> None: ...
>>>>>>> 12676840

class MalformedTokenError(TokenError):
    """
    Error raised by :mod:`passlib.totp` when a token isn't formatted correctly
    (contains invalid characters, wrong number of digits, etc)
    """
    ...
class InvalidTokenError(TokenError):
    """
    Error raised by :mod:`passlib.totp` when a token is formatted correctly,
    but doesn't match any tokens within valid range.
    """
    ...

class UsedTokenError(TokenError):
    """
    Error raised by :mod:`passlib.totp` if a token is reused.
    Derives from :exc:`TokenError`.

    .. autoattribute:: expire_time

    .. versionadded:: 1.7
    """
    expire_time: Any
    def __init__(self, *args, **kwds) -> None: ...

class UnknownHashError(ValueError):
    """
    Error raised by :class:`~passlib.crypto.lookup_hash` if hash name is not recognized.
    This exception derives from :exc:`!ValueError`.

    As of version 1.7.3, this may also be raised if hash algorithm is known,
    but has been disabled due to FIPS mode (message will include phrase "disabled for fips").

    As of version 1.7.4, this may be raised if a :class:`~passlib.context.CryptContext`
    is unable to identify the algorithm used by a password hash.

    .. versionadded:: 1.7

    .. versionchanged: 1.7.3
        added 'message' argument.

    .. versionchanged:: 1.7.4
        altered call signature.
    """
    value: Any
    message: Any
    def __init__(self, message=None, value=None) -> None: ...

<<<<<<< HEAD
class PasslibWarning(UserWarning):
    """
    base class for Passlib's user warnings,
    derives from the builtin :exc:`UserWarning`.

    .. versionadded:: 1.6
    """
    ...
class PasslibConfigWarning(PasslibWarning):
    """
    Warning issued when non-fatal issue is found related to the configuration
    of a :class:`~passlib.context.CryptContext` instance.

    This occurs primarily in one of two cases:

    * The CryptContext contains rounds limits which exceed the hard limits
      imposed by the underlying algorithm.
    * An explicit rounds value was provided which exceeds the limits
      imposed by the CryptContext.

    In both of these cases, the code will perform correctly & securely;
    but the warning is issued as a sign the configuration may need updating.

    .. versionadded:: 1.6
    """
    ...
class PasslibHashWarning(PasslibWarning):
    """
    Warning issued when non-fatal issue is found with parameters
    or hash string passed to a passlib hash class.

    This occurs primarily in one of two cases:

    * A rounds value or other setting was explicitly provided which
      exceeded the handler's limits (and has been clamped
      by the :ref:`relaxed<relaxed-keyword>` flag).

    * A malformed hash string was encountered which (while parsable)
      should be re-encoded.

    .. versionadded:: 1.6
    """
    ...
class PasslibRuntimeWarning(PasslibWarning):
    """
    Warning issued when something unexpected happens during runtime.

    The fact that it's a warning instead of an error means Passlib
    was able to correct for the issue, but that it's anomalous enough
    that the developers would love to hear under what conditions it occurred.

    .. versionadded:: 1.6
    """
    ...
class PasslibSecurityWarning(PasslibWarning):
    """
    Special warning issued when Passlib encounters something
    that might affect security.

    .. versionadded:: 1.6
    """
    ...

def type_name(value):
    """return pretty-printed string containing name of value's type"""
    ...
def ExpectedTypeError(value, expected, param):
    """error message when param was supposed to be one type, but found another"""
    ...
def ExpectedStringError(value, param):
    """error message when param was supposed to be unicode or bytes"""
    ...
def MissingDigestError(handler: Incomplete | None = None):
    """raised when verify() method gets passed config string instead of hash"""
    ...
def NullPasswordError(handler: Incomplete | None = None):
    """raised by OS crypt() supporting hashes, which forbid NULLs in password"""
    ...
def InvalidHashError(handler: Incomplete | None = None):
    """error raised if unrecognized hash provided to handler"""
    ...
def MalformedHashError(handler: Incomplete | None = None, reason: Incomplete | None = None):
    """error raised if recognized-but-malformed hash provided to handler"""
    ...
def ZeroPaddedRoundsError(handler: Incomplete | None = None):
    """error raised if hash was recognized but contained zero-padded rounds field"""
    ...
def ChecksumSizeError(handler, raw: bool = False):
    """error raised if hash was recognized, but checksum was wrong size"""
    ...
=======
class PasslibWarning(UserWarning): ...
class PasslibConfigWarning(PasslibWarning): ...
class PasslibHashWarning(PasslibWarning): ...
class PasslibRuntimeWarning(PasslibWarning): ...
class PasslibSecurityWarning(PasslibWarning): ...

def type_name(value): ...
def ExpectedTypeError(value, expected, param): ...
def ExpectedStringError(value, param): ...
def MissingDigestError(handler=None): ...
def NullPasswordError(handler=None): ...
def InvalidHashError(handler=None): ...
def MalformedHashError(handler=None, reason=None): ...
def ZeroPaddedRoundsError(handler=None): ...
def ChecksumSizeError(handler, raw: bool = False): ...
>>>>>>> 12676840

ENABLE_DEBUG_ONLY_REPR: bool

def debug_only_repr(value, param: str = "hash"):
    """
    helper used to display sensitive data (hashes etc) within error messages.
    currently returns placeholder test UNLESS unittests are running,
    in which case the real value is displayed.

    mainly useful to prevent hashes / secrets from being exposed in production tracebacks;
    while still being visible from test failures.

    NOTE: api subject to change, may formalize this more in the future.
    """
    ...
def CryptBackendError(handler, config, hash, source: str = "crypt.crypt()") -> None:
    """
    helper to generate standard message when ``crypt.crypt()`` returns invalid result.
    takes care of automatically masking contents of config & hash outside of UTs.
    """
    ...<|MERGE_RESOLUTION|>--- conflicted
+++ resolved
@@ -1,9 +1,3 @@
-<<<<<<< HEAD
-"""passlib.exc -- exceptions & warnings raised by passlib"""
-
-from _typeshed import Incomplete
-=======
->>>>>>> 12676840
 from typing import Any
 
 class UnknownBackendError(ValueError):
@@ -82,24 +76,7 @@
     def __init__(self, max_size, msg=None) -> None: ...
 
 class PasswordTruncateError(PasswordSizeError):
-<<<<<<< HEAD
-    """
-    Error raised if password would be truncated by hash.
-    This derives from :exc:`PasswordSizeError` (above).
-
-    Hashers such as :class:`~passlib.hash.bcrypt` can be configured to raises
-    this error by setting ``truncate_error=True``.
-
-    .. attribute:: max_size
-
-        indicates the maximum allowed size.
-
-    .. versionadded:: 1.7
-    """
-    def __init__(self, cls, msg: Incomplete | None = None) -> None: ...
-=======
     def __init__(self, cls, msg=None) -> None: ...
->>>>>>> 12676840
 
 class PasslibSecurityError(RuntimeError):
     """
@@ -111,24 +88,7 @@
     ...
 
 class TokenError(ValueError):
-<<<<<<< HEAD
-    """
-    Base error raised by v:mod:`passlib.totp` when
-    a token can't be parsed / isn't valid / etc.
-    Derives from :exc:`!ValueError`.
-
-    Usually one of the more specific subclasses below will be raised:
-
-    * :class:`MalformedTokenError` -- invalid chars, too few digits
-    * :class:`InvalidTokenError` -- no match found
-    * :class:`UsedTokenError` -- match found, but token already used
-
-    .. versionadded:: 1.7
-    """
-    def __init__(self, msg: Incomplete | None = None, *args, **kwds) -> None: ...
-=======
     def __init__(self, msg=None, *args, **kwds) -> None: ...
->>>>>>> 12676840
 
 class MalformedTokenError(TokenError):
     """
@@ -178,103 +138,10 @@
     message: Any
     def __init__(self, message=None, value=None) -> None: ...
 
-<<<<<<< HEAD
 class PasslibWarning(UserWarning):
     """
     base class for Passlib's user warnings,
     derives from the builtin :exc:`UserWarning`.
-
-    .. versionadded:: 1.6
-    """
-    ...
-class PasslibConfigWarning(PasslibWarning):
-    """
-    Warning issued when non-fatal issue is found related to the configuration
-    of a :class:`~passlib.context.CryptContext` instance.
-
-    This occurs primarily in one of two cases:
-
-    * The CryptContext contains rounds limits which exceed the hard limits
-      imposed by the underlying algorithm.
-    * An explicit rounds value was provided which exceeds the limits
-      imposed by the CryptContext.
-
-    In both of these cases, the code will perform correctly & securely;
-    but the warning is issued as a sign the configuration may need updating.
-
-    .. versionadded:: 1.6
-    """
-    ...
-class PasslibHashWarning(PasslibWarning):
-    """
-    Warning issued when non-fatal issue is found with parameters
-    or hash string passed to a passlib hash class.
-
-    This occurs primarily in one of two cases:
-
-    * A rounds value or other setting was explicitly provided which
-      exceeded the handler's limits (and has been clamped
-      by the :ref:`relaxed<relaxed-keyword>` flag).
-
-    * A malformed hash string was encountered which (while parsable)
-      should be re-encoded.
-
-    .. versionadded:: 1.6
-    """
-    ...
-class PasslibRuntimeWarning(PasslibWarning):
-    """
-    Warning issued when something unexpected happens during runtime.
-
-    The fact that it's a warning instead of an error means Passlib
-    was able to correct for the issue, but that it's anomalous enough
-    that the developers would love to hear under what conditions it occurred.
-
-    .. versionadded:: 1.6
-    """
-    ...
-class PasslibSecurityWarning(PasslibWarning):
-    """
-    Special warning issued when Passlib encounters something
-    that might affect security.
-
-    .. versionadded:: 1.6
-    """
-    ...
-
-def type_name(value):
-    """return pretty-printed string containing name of value's type"""
-    ...
-def ExpectedTypeError(value, expected, param):
-    """error message when param was supposed to be one type, but found another"""
-    ...
-def ExpectedStringError(value, param):
-    """error message when param was supposed to be unicode or bytes"""
-    ...
-def MissingDigestError(handler: Incomplete | None = None):
-    """raised when verify() method gets passed config string instead of hash"""
-    ...
-def NullPasswordError(handler: Incomplete | None = None):
-    """raised by OS crypt() supporting hashes, which forbid NULLs in password"""
-    ...
-def InvalidHashError(handler: Incomplete | None = None):
-    """error raised if unrecognized hash provided to handler"""
-    ...
-def MalformedHashError(handler: Incomplete | None = None, reason: Incomplete | None = None):
-    """error raised if recognized-but-malformed hash provided to handler"""
-    ...
-def ZeroPaddedRoundsError(handler: Incomplete | None = None):
-    """error raised if hash was recognized but contained zero-padded rounds field"""
-    ...
-def ChecksumSizeError(handler, raw: bool = False):
-    """error raised if hash was recognized, but checksum was wrong size"""
-    ...
-=======
-class PasslibWarning(UserWarning): ...
-class PasslibConfigWarning(PasslibWarning): ...
-class PasslibHashWarning(PasslibWarning): ...
-class PasslibRuntimeWarning(PasslibWarning): ...
-class PasslibSecurityWarning(PasslibWarning): ...
 
 def type_name(value): ...
 def ExpectedTypeError(value, expected, param): ...
@@ -285,7 +152,6 @@
 def MalformedHashError(handler=None, reason=None): ...
 def ZeroPaddedRoundsError(handler=None): ...
 def ChecksumSizeError(handler, raw: bool = False): ...
->>>>>>> 12676840
 
 ENABLE_DEBUG_ONLY_REPR: bool
 
