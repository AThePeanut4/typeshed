--- conflicted
+++ resolved
@@ -647,108 +647,6 @@
     words: Sequence[str | bytes] | None = None,
     sep: str | bytes | None = None,
     rng: random.Random | None = None,
-<<<<<<< HEAD
-) -> Iterator[str]:
-    """
-    Generate one or more random password / passphrases.
-
-    This function uses :mod:`random.SystemRandom` to generate
-    one or more passwords; it can be configured to generate
-    alphanumeric passwords, or full english phrases.
-    The complexity of the password can be specified
-    by size, or by the desired amount of entropy.
-
-    Usage Example::
-
-        >>> # generate random phrase with 48 bits of entropy
-        >>> from passlib import pwd
-        >>> pwd.genphrase()
-        'gangly robbing salt shove'
-
-        >>> # generate a random phrase with 52 bits of entropy
-        >>> # using a particular wordset
-        >>> pwd.genword(entropy=52, wordset="bip39")
-        'wheat dilemma reward rescue diary'
-
-    :param entropy:
-        Strength of resulting password, measured in 'guessing entropy' bits.
-        An appropriate **length** value will be calculated
-        based on the requested entropy amount, and the size of the word set.
-
-        This can be a positive integer, or one of the following preset
-        strings: ``"weak"`` (24), ``"fair"`` (36),
-        ``"strong"`` (48), and ``"secure"`` (56).
-
-        If neither this or **length** is specified, **entropy** will default
-        to ``"strong"`` (48).
-
-    :param length:
-        Length of resulting password, measured in words.
-        If omitted, the size is auto-calculated based on the **entropy** parameter.
-
-        If both **entropy** and **length** are specified,
-        the stronger value will be used.
-
-    :param returns:
-        Controls what this function returns:
-
-        * If ``None`` (the default), this function will generate a single password.
-        * If an integer, this function will return a list containing that many passwords.
-        * If the ``iter`` builtin, will return an iterator that yields passwords.
-
-    :param words:
-
-        Optionally specifies a list/set of words to use when randomly generating a passphrase.
-        This option cannot be combined with **wordset**.
-
-    :param wordset:
-
-        The predefined word set to draw from (if not specified by **words**).
-        There are currently four presets available:
-
-        ``"eff_long"`` (the default)
-
-            Wordset containing 7776 english words of ~7 letters.
-            Constructed by the EFF, it offers ~12.9 bits of entropy per word.
-
-            This wordset (and the other ``"eff_"`` wordsets)
-            were `created by the EFF <https://www.eff.org/deeplinks/2016/07/new-wordlists-random-passphrases>`_
-            to aid in generating passwords.  See their announcement page
-            for more details about the design & properties of these wordsets.
-
-        ``"eff_short"``
-
-            Wordset containing 1296 english words of ~4.5 letters.
-            Constructed by the EFF, it offers ~10.3 bits of entropy per word.
-
-        ``"eff_prefixed"``
-
-            Wordset containing 1296 english words of ~8 letters,
-            selected so that they each have a unique 3-character prefix.
-            Constructed by the EFF, it offers ~10.3 bits of entropy per word.
-
-        ``"bip39"``
-
-            Wordset of 2048 english words of ~5 letters,
-            selected so that they each have a unique 4-character prefix.
-            Published as part of Bitcoin's `BIP 39 <https://github.com/bitcoin/bips/blob/master/bip-0039/english.txt>`_,
-            this wordset has exactly 11 bits of entropy per word.
-
-            This list offers words that are typically shorter than ``"eff_long"``
-            (at the cost of slightly less entropy); and much shorter than
-            ``"eff_prefixed"`` (at the cost of a longer unique prefix).
-
-    :param sep:
-        Optional separator to use when joining words.
-        Defaults to ``" "`` (a space), but can be an empty string, a hyphen, etc.
-
-    :returns:
-        :class:`!unicode` string containing randomly generated passphrase;
-        or list of 1+ passphrases if :samp:`returns={int}` is specified.
-    """
-    ...
-=======
 ) -> Iterator[str]: ...
 
-__all__ = ["genword", "default_charsets", "genphrase", "default_wordsets"]
->>>>>>> 4fff7b7d
+__all__ = ["genword", "default_charsets", "genphrase", "default_wordsets"]