"""passlib.utils.scrypt._builtin -- scrypt() kdf in pure-python"""

from collections.abc import Generator
from typing import Any

class ScryptEngine:
    """
    helper class used to run scrypt kdf, see scrypt() for frontend

    .. warning::
        this class does NO validation of the input ranges or types.

        it's not intended to be used directly,
        but only as a backend for :func:`passlib.utils.scrypt.scrypt()`.
    """
    n: int
    r: int
    p: int
    smix_bytes: int
    iv_bytes: int
    bmix_len: int
    bmix_half_len: int
    bmix_struct: Any
    integerify: Any
    @classmethod
    def execute(cls, secret, salt, n, r, p, keylen):
        """create engine & run scrypt() hash calculation"""
        ...
    def __init__(self, n, r, p): ...
<<<<<<< HEAD
    def run(self, secret, salt, keylen):
        """
        run scrypt kdf for specified secret, salt, and keylen

        .. note::

            * time cost is ``O(n * r * p)``
            * mem cost is ``O(n * r)``
        """
        ...
    def smix(self, input) -> Generator[None, None, Any]:
        """
        run SCrypt smix function on a single input block

        :arg input:
            byte string containing input data.
            interpreted as 32*r little endian 4 byte integers.

        :returns:
            byte string containing output data
            derived by mixing input using n & r parameters.

        .. note:: time & mem cost are both ``O(n * r)``
        """
        ...
    def bmix(self, source, target) -> None:
        """
        block mixing function used by smix()
        uses salsa20/8 core to mix block contents.

        :arg source:
            source to read from.
            should be list of 32*r 4-byte integers
            (2*r salsa20 blocks).

        :arg target:
            target to write to.
            should be list with same size as source.
            the existing value of this buffer is ignored.

        .. warning::

            this operates *in place* on target,
            so source & target should NOT be same list.

        .. note::

            * time cost is ``O(r)`` -- loops 16*r times, salsa20() has ``O(1)`` cost.

            * memory cost is ``O(1)`` -- salsa20() uses 16 x uint4,
              all other operations done in-place.
        """
        ...
=======
    def run(self, secret, salt, keylen): ...
    def smix(self, input) -> Generator[None, None, Any]: ...
    def bmix(self, source, target) -> None: ...

__all__ = ["ScryptEngine"]
>>>>>>> bfd03215
<|MERGE_RESOLUTION|>--- conflicted
+++ resolved
@@ -27,64 +27,8 @@
         """create engine & run scrypt() hash calculation"""
         ...
     def __init__(self, n, r, p): ...
-<<<<<<< HEAD
-    def run(self, secret, salt, keylen):
-        """
-        run scrypt kdf for specified secret, salt, and keylen
-
-        .. note::
-
-            * time cost is ``O(n * r * p)``
-            * mem cost is ``O(n * r)``
-        """
-        ...
-    def smix(self, input) -> Generator[None, None, Any]:
-        """
-        run SCrypt smix function on a single input block
-
-        :arg input:
-            byte string containing input data.
-            interpreted as 32*r little endian 4 byte integers.
-
-        :returns:
-            byte string containing output data
-            derived by mixing input using n & r parameters.
-
-        .. note:: time & mem cost are both ``O(n * r)``
-        """
-        ...
-    def bmix(self, source, target) -> None:
-        """
-        block mixing function used by smix()
-        uses salsa20/8 core to mix block contents.
-
-        :arg source:
-            source to read from.
-            should be list of 32*r 4-byte integers
-            (2*r salsa20 blocks).
-
-        :arg target:
-            target to write to.
-            should be list with same size as source.
-            the existing value of this buffer is ignored.
-
-        .. warning::
-
-            this operates *in place* on target,
-            so source & target should NOT be same list.
-
-        .. note::
-
-            * time cost is ``O(r)`` -- loops 16*r times, salsa20() has ``O(1)`` cost.
-
-            * memory cost is ``O(1)`` -- salsa20() uses 16 x uint4,
-              all other operations done in-place.
-        """
-        ...
-=======
     def run(self, secret, salt, keylen): ...
     def smix(self, input) -> Generator[None, None, Any]: ...
     def bmix(self, source, target) -> None: ...
 
-__all__ = ["ScryptEngine"]
->>>>>>> bfd03215
+__all__ = ["ScryptEngine"]