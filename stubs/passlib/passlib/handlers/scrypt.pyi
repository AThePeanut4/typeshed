<<<<<<< HEAD
"""passlib.handlers.scrypt -- scrypt password hash"""

from _typeshed import Incomplete
=======
>>>>>>> 12676840
from typing import ClassVar

import passlib.utils.handlers as uh

class scrypt(uh.ParallelismMixin, uh.HasRounds, uh.HasRawSalt, uh.HasRawChecksum, uh.HasManyIdents, uh.GenericHandler):  # type: ignore[misc]
    """
    This class implements an SCrypt-based password [#scrypt-home]_ hash, and follows the :ref:`password-hash-api`.

    It supports a variable-length salt, a variable number of rounds,
    as well as some custom tuning parameters unique to scrypt (see below).

    The :meth:`~passlib.ifc.PasswordHash.using` method accepts the following optional keywords:

    :type salt: str
    :param salt:
        Optional salt string.
        If specified, the length must be between 0-1024 bytes.
        If not specified, one will be auto-generated (this is recommended).

    :type salt_size: int
    :param salt_size:
        Optional number of bytes to use when autogenerating new salts.
        Defaults to 16 bytes, but can be any value between 0 and 1024.

    :type rounds: int
    :param rounds:
        Optional number of rounds to use.
        Defaults to 16, but must be within ``range(1,32)``.

        .. warning::

            Unlike many hash algorithms, increasing the rounds value
            will increase both the time *and memory* required to hash a password.

    :type block_size: int
    :param block_size:
        Optional block size to pass to scrypt hash function (the ``r`` parameter).
        Useful for tuning scrypt to optimal performance for your CPU architecture.
        Defaults to 8.

    :type parallelism: int
    :param parallelism:
        Optional parallelism to pass to scrypt hash function (the ``p`` parameter).
        Defaults to 1.

    :type relaxed: bool
    :param relaxed:
        By default, providing an invalid value for one of the other
        keywords will result in a :exc:`ValueError`. If ``relaxed=True``,
        and the error can be corrected, a :exc:`~passlib.exc.PasslibHashWarning`
        will be issued instead. Correctable errors include ``rounds``
        that are too small or too large, and ``salt`` strings that are too long.

    .. note::

        The underlying scrypt hash function has a number of limitations
        on it's parameter values, which forbids certain combinations of settings.
        The requirements are:

        * ``linear_rounds = 2**<some positive integer>``
        * ``linear_rounds < 2**(16 * block_size)``
        * ``block_size * parallelism <= 2**30-1``

    .. todo::

        This class currently does not support configuring default values
        for ``block_size`` or ``parallelism`` via a :class:`~passlib.context.CryptContext`
        configuration.
    """
    backends: ClassVar[tuple[str, ...]]
    name: ClassVar[str]
    checksum_size: ClassVar[int]
    default_ident: ClassVar[str]
    ident_values: ClassVar[tuple[str, ...]]
    default_salt_size: ClassVar[int]
    max_salt_size: ClassVar[int]
    default_rounds: ClassVar[int]
    min_rounds: ClassVar[int]
    max_rounds: ClassVar[int]
    rounds_cost: ClassVar[str]
    parallelism: int
    block_size: int
    @classmethod
    def using(cls, block_size=None, **kwds): ...  # type: ignore[override]
    @classmethod
    def from_string(cls, hash): ...
    @classmethod
    def parse(cls, hash): ...
    def to_string(self): ...
    def __init__(self, block_size=None, **kwds) -> None: ...
    @classmethod
    def get_backend(cls): ...
    @classmethod
    def has_backend(cls, name: str = "any"): ...
    @classmethod
    def set_backend(cls, name: str = "any", dryrun: bool = False) -> None: ...

__all__ = ["scrypt"]<|MERGE_RESOLUTION|>--- conflicted
+++ resolved
@@ -1,9 +1,3 @@
-<<<<<<< HEAD
-"""passlib.handlers.scrypt -- scrypt password hash"""
-
-from _typeshed import Incomplete
-=======
->>>>>>> 12676840
 from typing import ClassVar
 
 import passlib.utils.handlers as uh
