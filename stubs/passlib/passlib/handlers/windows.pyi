--- conflicted
+++ resolved
@@ -151,22 +151,6 @@
     checksum_chars: ClassVar[str]
     checksum_size: ClassVar[int]
     @classmethod
-<<<<<<< HEAD
-    def raw(cls, secret, user):
-        """
-        encode password using msdcc v2 algorithm
-
-        :type secret: unicode or utf-8 bytes
-        :arg secret: secret
-
-        :type user: str
-        :arg user: username to use as salt
-
-        :returns: returns string of raw bytes
-        """
-        ...
-=======
     def raw(cls, secret, user): ...
 
-__all__ = ["lmhash", "nthash", "bsd_nthash", "msdcc", "msdcc2"]
->>>>>>> bfd03215
+__all__ = ["lmhash", "nthash", "bsd_nthash", "msdcc", "msdcc2"]