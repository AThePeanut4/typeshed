<<<<<<< HEAD
"""passlib.handlers.nthash - Microsoft Windows -related hashes"""

from _typeshed import Incomplete
=======
>>>>>>> 12676840
from typing import Any, ClassVar, Literal, overload

import passlib.utils.handlers as uh

class lmhash(uh.TruncateMixin, uh.HasEncodingContext, uh.StaticHandler):
    """
    This class implements the Lan Manager Password hash, and follows the :ref:`password-hash-api`.

    It has no salt and a single fixed round.

    The :meth:`~passlib.ifc.PasswordHash.using` method accepts a single
    optional keyword:

    :param bool truncate_error:
        By default, this will silently truncate passwords larger than 14 bytes.
        Setting ``truncate_error=True`` will cause :meth:`~passlib.ifc.PasswordHash.hash`
        to raise a :exc:`~passlib.exc.PasswordTruncateError` instead.

        .. versionadded:: 1.7

    The :meth:`~passlib.ifc.PasswordHash.hash` and :meth:`~passlib.ifc.PasswordHash.verify` methods accept a single
    optional keyword:

    :type encoding: str
    :param encoding:

        This specifies what character encoding LMHASH should use when
        calculating digest. It defaults to ``cp437``, the most
        common encoding encountered.

    Note that while this class outputs digests in lower-case hexadecimal,
    it will accept upper-case as well.
    """
    name: ClassVar[str]
    checksum_chars: ClassVar[str]
    checksum_size: ClassVar[int]
    truncate_size: ClassVar[int]
    @classmethod
<<<<<<< HEAD
    def raw(cls, secret, encoding: Incomplete | None = None):
        """
        encode password using LANMAN hash algorithm.

        :type secret: unicode or utf-8 encoded bytes
        :arg secret: secret to hash
        :type encoding: str
        :arg encoding:
            optional encoding to use for unicode inputs.
            this defaults to ``cp437``, which is the
            common case for most situations.

        :returns: returns string of raw bytes
        """
        ...
=======
    def raw(cls, secret, encoding=None): ...
>>>>>>> 12676840

class nthash(uh.StaticHandler):
    """
    This class implements the NT Password hash, and follows the :ref:`password-hash-api`.

    It has no salt and a single fixed round.

    The :meth:`~passlib.ifc.PasswordHash.hash` and :meth:`~passlib.ifc.PasswordHash.genconfig` methods accept no optional keywords.

    Note that while this class outputs lower-case hexadecimal digests,
    it will accept upper-case digests as well.
    """
    name: ClassVar[str]
    checksum_chars: ClassVar[str]
    checksum_size: ClassVar[int]
    @classmethod
    def raw(cls, secret):
        """
        encode password using MD4-based NTHASH algorithm

        :arg secret: secret as unicode or utf-8 encoded bytes

        :returns: returns string of raw bytes
        """
        ...
    @overload
    @classmethod
    def raw_nthash(cls, secret: str | bytes, hex: Literal[True]) -> str: ...
    @overload
    @classmethod
    def raw_nthash(cls, secret: str | bytes, hex: Literal[False] = False) -> bytes: ...
    @overload
    @classmethod
    def raw_nthash(cls, secret: str | bytes, hex: bool = False) -> str | bytes: ...

bsd_nthash: Any

class msdcc(uh.HasUserContext, uh.StaticHandler):
    r"""
    This class implements Microsoft's Domain Cached Credentials password hash,
    and follows the :ref:`password-hash-api`.

    It has a fixed number of rounds, and uses the associated
    username as the salt.

    The :meth:`~passlib.ifc.PasswordHash.hash`, :meth:`~passlib.ifc.PasswordHash.genhash`, and :meth:`~passlib.ifc.PasswordHash.verify` methods
    have the following optional keywords:

    :type user: str
    :param user:
        String containing name of user account this password is associated with.
        This is required to properly calculate the hash.

        This keyword is case-insensitive, and should contain just the username
        (e.g. ``Administrator``, not ``SOMEDOMAIN\Administrator``).

    Note that while this class outputs lower-case hexadecimal digests,
    it will accept upper-case digests as well.
    """
    name: ClassVar[str]
    checksum_chars: ClassVar[str]
    checksum_size: ClassVar[int]
    @classmethod
    def raw(cls, secret, user):
        """
        encode password using mscash v1 algorithm

        :arg secret: secret as unicode or utf-8 encoded bytes
        :arg user: username to use as salt

        :returns: returns string of raw bytes
        """
        ...

class msdcc2(uh.HasUserContext, uh.StaticHandler):
    r"""
    This class implements version 2 of Microsoft's Domain Cached Credentials
    password hash, and follows the :ref:`password-hash-api`.

    It has a fixed number of rounds, and uses the associated
    username as the salt.

    The :meth:`~passlib.ifc.PasswordHash.hash`, :meth:`~passlib.ifc.PasswordHash.genhash`, and :meth:`~passlib.ifc.PasswordHash.verify` methods
    have the following extra keyword:

    :type user: str
    :param user:
        String containing name of user account this password is associated with.
        This is required to properly calculate the hash.

        This keyword is case-insensitive, and should contain just the username
        (e.g. ``Administrator``, not ``SOMEDOMAIN\Administrator``).
    """
    name: ClassVar[str]
    checksum_chars: ClassVar[str]
    checksum_size: ClassVar[int]
    @classmethod
    def raw(cls, secret, user):
        """
        encode password using msdcc v2 algorithm

        :type secret: unicode or utf-8 bytes
        :arg secret: secret

        :type user: str
        :arg user: username to use as salt

        :returns: returns string of raw bytes
        """
        ...

__all__ = ["lmhash", "nthash", "bsd_nthash", "msdcc", "msdcc2"]<|MERGE_RESOLUTION|>--- conflicted
+++ resolved
@@ -1,9 +1,3 @@
-<<<<<<< HEAD
-"""passlib.handlers.nthash - Microsoft Windows -related hashes"""
-
-from _typeshed import Incomplete
-=======
->>>>>>> 12676840
 from typing import Any, ClassVar, Literal, overload
 
 import passlib.utils.handlers as uh
@@ -42,25 +36,7 @@
     checksum_size: ClassVar[int]
     truncate_size: ClassVar[int]
     @classmethod
-<<<<<<< HEAD
-    def raw(cls, secret, encoding: Incomplete | None = None):
-        """
-        encode password using LANMAN hash algorithm.
-
-        :type secret: unicode or utf-8 encoded bytes
-        :arg secret: secret to hash
-        :type encoding: str
-        :arg encoding:
-            optional encoding to use for unicode inputs.
-            this defaults to ``cp437``, which is the
-            common case for most situations.
-
-        :returns: returns string of raw bytes
-        """
-        ...
-=======
     def raw(cls, secret, encoding=None): ...
->>>>>>> 12676840
 
 class nthash(uh.StaticHandler):
     """
