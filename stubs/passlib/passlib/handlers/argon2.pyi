--- conflicted
+++ resolved
@@ -1,23 +1,3 @@
-<<<<<<< HEAD
-"""
-passlib.handlers.argon2 -- argon2 password hash wrapper
-
-References
-==========
-* argon2
-    - home: https://github.com/P-H-C/phc-winner-argon2
-    - whitepaper: https://github.com/P-H-C/phc-winner-argon2/blob/master/argon2-specs.pdf
-* argon2 cffi wrapper
-    - pypi: https://pypi.python.org/pypi/argon2_cffi
-    - home: https://github.com/hynek/argon2_cffi
-* argon2 pure python
-    - pypi: https://pypi.python.org/pypi/argon2pure
-    - home: https://github.com/bwesterb/argon2pure
-"""
-
-from _typeshed import Incomplete
-=======
->>>>>>> 12676840
 from typing import Any, ClassVar
 
 import passlib.utils.handlers as uh
