--- conflicted
+++ resolved
@@ -1,9 +1,3 @@
-<<<<<<< HEAD
-"""passlib.registry - registry for password hash handlers"""
-
-from _typeshed import Incomplete
-=======
->>>>>>> 494a5d1b
 from typing import Any
 
 class _PasslibRegistryProxy:
@@ -20,90 +14,9 @@
     def __setattr__(self, attr: str, value) -> None: ...
     def __dir__(self) -> list[str]: ...
 
-<<<<<<< HEAD
-def register_crypt_handler_path(name, path) -> None:
-    """
-    register location to lazy-load handler when requested.
-
-    custom hashes may be registered via :func:`register_crypt_handler`,
-    or they may be registered by this function,
-    which will delay actually importing and loading the handler
-    until a call to :func:`get_crypt_handler` is made for the specified name.
-
-    :arg name: name of handler
-    :arg path: module import path
-
-    the specified module path should contain a password hash handler
-    called :samp:`{name}`, or the path may contain a colon,
-    specifying the module and module attribute to use.
-    for example, the following would cause ``get_handler("myhash")`` to look
-    for a class named ``myhash`` within the ``myapp.helpers`` module::
-
-        >>> from passlib.registry import registry_crypt_handler_path
-        >>> registry_crypt_handler_path("myhash", "myapp.helpers")
-
-    ...while this form would cause ``get_handler("myhash")`` to look
-    for a class name ``MyHash`` within the ``myapp.helpers`` module::
-
-        >>> from passlib.registry import registry_crypt_handler_path
-        >>> registry_crypt_handler_path("myhash", "myapp.helpers:MyHash")
-    """
-    ...
-def register_crypt_handler(handler, force: bool = False, _attr: Incomplete | None = None) -> None:
-    """
-    register password hash handler.
-
-    this method immediately registers a handler with the internal passlib registry,
-    so that it will be returned by :func:`get_crypt_handler` when requested.
-
-    :arg handler: the password hash handler to register
-    :param force: force override of existing handler (defaults to False)
-    :param _attr:
-        [internal kwd] if specified, ensures ``handler.name``
-        matches this value, or raises :exc:`ValueError`.
-
-    :raises TypeError:
-        if the specified object does not appear to be a valid handler.
-
-    :raises ValueError:
-        if the specified object's name (or other required attributes)
-        contain invalid values.
-
-    :raises KeyError:
-        if a (different) handler was already registered with
-        the same name, and ``force=True`` was not specified.
-    """
-    ...
-def get_crypt_handler(name, default=...):
-    """
-    return handler for specified password hash scheme.
-
-    this method looks up a handler for the specified scheme.
-    if the handler is not already loaded,
-    it checks if the location is known, and loads it first.
-
-    :arg name: name of handler to return
-    :param default: optional default value to return if no handler with specified name is found.
-
-    :raises KeyError: if no handler matching that name is found, and no default specified, a KeyError will be raised.
-
-    :returns: handler attached to name, or default value (if specified).
-    """
-    ...
-def list_crypt_handlers(loaded_only: bool = False):
-    """
-    return sorted list of all known crypt handler names.
-
-    :param loaded_only: if ``True``, only returns names of handlers which have actually been loaded.
-
-    :returns: list of names of all known handlers
-    """
-    ...
-=======
 def register_crypt_handler_path(name: str, path: str) -> None: ...
 def register_crypt_handler(
     handler: Any, force: bool = False, _attr: str | None = None
 ) -> None: ...  # expected handler is object with attr handler.name
 def get_crypt_handler(name: str, default: Any = ...) -> Any: ...  # returns handler or default
-def list_crypt_handlers(loaded_only: bool = False) -> list[str]: ...
->>>>>>> 494a5d1b
+def list_crypt_handlers(loaded_only: bool = False) -> list[str]: ...