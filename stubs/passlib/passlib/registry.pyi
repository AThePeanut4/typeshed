--- conflicted
+++ resolved
@@ -46,61 +46,8 @@
     ...
 def register_crypt_handler(
     handler: Any, force: bool = False, _attr: str | None = None
-<<<<<<< HEAD
-) -> None:
-    """
-    register password hash handler.
-
-    this method immediately registers a handler with the internal passlib registry,
-    so that it will be returned by :func:`get_crypt_handler` when requested.
-
-    :arg handler: the password hash handler to register
-    :param force: force override of existing handler (defaults to False)
-    :param _attr:
-        [internal kwd] if specified, ensures ``handler.name``
-        matches this value, or raises :exc:`ValueError`.
-
-    :raises TypeError:
-        if the specified object does not appear to be a valid handler.
-
-    :raises ValueError:
-        if the specified object's name (or other required attributes)
-        contain invalid values.
-
-    :raises KeyError:
-        if a (different) handler was already registered with
-        the same name, and ``force=True`` was not specified.
-    """
-    ...
-def get_crypt_handler(name: str, default: Any = ...) -> Any:
-    """
-    return handler for specified password hash scheme.
-
-    this method looks up a handler for the specified scheme.
-    if the handler is not already loaded,
-    it checks if the location is known, and loads it first.
-
-    :arg name: name of handler to return
-    :param default: optional default value to return if no handler with specified name is found.
-
-    :raises KeyError: if no handler matching that name is found, and no default specified, a KeyError will be raised.
-
-    :returns: handler attached to name, or default value (if specified).
-    """
-    ...
-def list_crypt_handlers(loaded_only: bool = False) -> list[str]:
-    """
-    return sorted list of all known crypt handler names.
-
-    :param loaded_only: if ``True``, only returns names of handlers which have actually been loaded.
-
-    :returns: list of names of all known handlers
-    """
-    ...
-=======
 ) -> None: ...  # expected handler is object with attr handler.name
 def get_crypt_handler(name: str, default: Any = ...) -> Any: ...  # returns handler or default
 def list_crypt_handlers(loaded_only: bool = False) -> list[str]: ...
 
-__all__ = ["register_crypt_handler_path", "register_crypt_handler", "get_crypt_handler", "list_crypt_handlers"]
->>>>>>> 4fff7b7d
+__all__ = ["register_crypt_handler_path", "register_crypt_handler", "get_crypt_handler", "list_crypt_handlers"]