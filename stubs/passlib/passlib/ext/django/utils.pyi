<<<<<<< HEAD
"""passlib.ext.django.utils - helper functions used by this plugin"""

from _typeshed import Incomplete
=======
>>>>>>> 12676840
from typing import Any

__all__ = ["DJANGO_VERSION", "MIN_DJANGO_VERSION", "get_preset_config", "quirks"]

DJANGO_VERSION: tuple[Any, ...]
MIN_DJANGO_VERSION: tuple[int, int]

class quirks:
    none_causes_check_password_error: Any
    empty_is_usable_password: Any
    invalid_is_usable_password: Any

def get_preset_config(name):
    """
    Returns configuration string for one of the preset strings
    supported by the ``PASSLIB_CONFIG`` setting.
    Currently supported presets:

    * ``"passlib-default"`` - default config used by this release of passlib.
    * ``"django-default"`` - config matching currently installed django version.
    * ``"django-latest"`` - config matching newest django version (currently same as ``"django-1.6"``).
    * ``"django-1.0"`` - config used by stock Django 1.0 - 1.3 installs
    * ``"django-1.4"`` - config used by stock Django 1.4 installs
    * ``"django-1.6"`` - config used by stock Django 1.6 installs
    """
    ...

class DjangoTranslator:
    """
    Object which helps translate passlib hasher objects / names
    to and from django hasher objects / names.

    These methods are wrapped in a class so that results can be cached,
    but with the ability to have independant caches, since django hasher
    names may / may not correspond to the same instance (or even class).
    """
    context: Any
    def __init__(self, context=None, **kwds) -> None: ...
    def reset_hashers(self) -> None: ...
    def passlib_to_django_name(self, passlib_name):
        """Convert passlib hasher / name to Django hasher name."""
        ...
    def passlib_to_django(self, passlib_hasher, cached: bool = True):
        """
        Convert passlib hasher / name to Django hasher.

        :param passlib_hasher:
            passlib hasher / name

        :returns:
            django hasher instance
        """
        ...
    def django_to_passlib_name(self, django_name):
        """Convert Django hasher / name to Passlib hasher name."""
        ...
    def django_to_passlib(self, django_name, cached: bool = True):
        """
        Convert Django hasher / name to Passlib hasher / name.
        If present, CryptContext will be checked instead of main registry.

        :param django_name:
            Django hasher class or algorithm name.
            "default" allowed if context provided.

        :raises ValueError:
            if can't resolve hasher.

        :returns:
            passlib hasher or name
        """
        ...
    def resolve_django_hasher(self, django_name, cached: bool = True):
        """Take in a django algorithm name, return django hasher."""
        ...

class DjangoContextAdapter(DjangoTranslator):
    """
    Object which tries to adapt a Passlib CryptContext object,
    using a Django-hasher compatible API.

    When installed in django, :mod:`!passlib.ext.django` will create
    an instance of this class, and then monkeypatch the appropriate
    methods into :mod:`!django.contrib.auth` and other appropriate places.
    """
    context: Any
    is_password_usable: Any
    enabled: bool
    patched: bool
    log: Any
<<<<<<< HEAD
    def __init__(self, context: Incomplete | None = None, get_user_category: Incomplete | None = None, **kwds) -> None: ...
    def reset_hashers(self) -> None:
        """Wrapper to manually reset django's hasher lookup cache"""
        ...
    def get_hashers(self):
        """
        Passlib replacement for get_hashers() --
        Return list of available django hasher classes
        """
        ...
    def get_hasher(self, algorithm: str = "default"):
        """
        Passlib replacement for get_hasher() --
        Return django hasher by name
        """
        ...
    def identify_hasher(self, encoded):
        """
        Passlib replacement for identify_hasher() --
        Identify django hasher based on hash.
        """
        ...
    def make_password(self, password, salt: Incomplete | None = None, hasher: str = "default"):
        """Passlib replacement for make_password()"""
        ...
    def check_password(self, password, encoded, setter: Incomplete | None = None, preferred: str = "default"):
        """Passlib replacement for check_password()"""
        ...
    def user_check_password(self, user, password):
        """Passlib replacement for User.check_password()"""
        ...
    def user_set_password(self, user, password) -> None:
        """Passlib replacement for User.set_password()"""
        ...
    def get_user_category(self, user):
        """
        Helper for hashing passwords per-user --
        figure out the CryptContext category for specified Django user object.
        .. note::
            This may be overridden via PASSLIB_GET_CATEGORY django setting
        """
        ...
=======
    def __init__(self, context=None, get_user_category=None, **kwds) -> None: ...
    def reset_hashers(self) -> None: ...
    def get_hashers(self): ...
    def get_hasher(self, algorithm: str = "default"): ...
    def identify_hasher(self, encoded): ...
    def make_password(self, password, salt=None, hasher: str = "default"): ...
    def check_password(self, password, encoded, setter=None, preferred: str = "default"): ...
    def user_check_password(self, user, password): ...
    def user_set_password(self, user, password) -> None: ...
    def get_user_category(self, user): ...
>>>>>>> 12676840
    HASHERS_PATH: str
    MODELS_PATH: str
    USER_CLASS_PATH: Any
    FORMS_PATH: str
    patch_locations: Any
    def install_patch(self):
        """Install monkeypatch to replace django hasher framework."""
        ...
    def remove_patch(self):
        """
        Remove monkeypatch from django hasher framework.
        As precaution in case there are lingering refs to context,
        context object will be wiped.

        .. warning::
            This may cause problems if any other Django modules have imported
            their own copies of the patched functions, though the patched
            code has been designed to throw an error as soon as possible in
            this case.
        """
        ...
    def load_model(self) -> None:
        """Load configuration from django, and install patch."""
        ...

class ProxyProperty:
    """helper that proxies another attribute"""
    attr: Any
    def __init__(self, attr) -> None: ...
    def __get__(self, obj, cls): ...
    def __set__(self, obj, value) -> None: ...
    def __delete__(self, obj) -> None: ...<|MERGE_RESOLUTION|>--- conflicted
+++ resolved
@@ -1,9 +1,3 @@
-<<<<<<< HEAD
-"""passlib.ext.django.utils - helper functions used by this plugin"""
-
-from _typeshed import Incomplete
-=======
->>>>>>> 12676840
 from typing import Any
 
 __all__ = ["DJANGO_VERSION", "MIN_DJANGO_VERSION", "get_preset_config", "quirks"]
@@ -94,50 +88,6 @@
     enabled: bool
     patched: bool
     log: Any
-<<<<<<< HEAD
-    def __init__(self, context: Incomplete | None = None, get_user_category: Incomplete | None = None, **kwds) -> None: ...
-    def reset_hashers(self) -> None:
-        """Wrapper to manually reset django's hasher lookup cache"""
-        ...
-    def get_hashers(self):
-        """
-        Passlib replacement for get_hashers() --
-        Return list of available django hasher classes
-        """
-        ...
-    def get_hasher(self, algorithm: str = "default"):
-        """
-        Passlib replacement for get_hasher() --
-        Return django hasher by name
-        """
-        ...
-    def identify_hasher(self, encoded):
-        """
-        Passlib replacement for identify_hasher() --
-        Identify django hasher based on hash.
-        """
-        ...
-    def make_password(self, password, salt: Incomplete | None = None, hasher: str = "default"):
-        """Passlib replacement for make_password()"""
-        ...
-    def check_password(self, password, encoded, setter: Incomplete | None = None, preferred: str = "default"):
-        """Passlib replacement for check_password()"""
-        ...
-    def user_check_password(self, user, password):
-        """Passlib replacement for User.check_password()"""
-        ...
-    def user_set_password(self, user, password) -> None:
-        """Passlib replacement for User.set_password()"""
-        ...
-    def get_user_category(self, user):
-        """
-        Helper for hashing passwords per-user --
-        figure out the CryptContext category for specified Django user object.
-        .. note::
-            This may be overridden via PASSLIB_GET_CATEGORY django setting
-        """
-        ...
-=======
     def __init__(self, context=None, get_user_category=None, **kwds) -> None: ...
     def reset_hashers(self) -> None: ...
     def get_hashers(self): ...
@@ -148,7 +98,6 @@
     def user_check_password(self, user, password): ...
     def user_set_password(self, user, password) -> None: ...
     def get_user_category(self, user): ...
->>>>>>> 12676840
     HASHERS_PATH: str
     MODELS_PATH: str
     USER_CLASS_PATH: Any
