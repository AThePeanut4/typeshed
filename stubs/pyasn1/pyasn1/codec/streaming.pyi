import io
from _typeshed import Incomplete
from collections.abc import Generator

from pyasn1 import error as error
from pyasn1.type import univ as univ

class CachingStreamWrapper(io.IOBase):
    """
    Wrapper around non-seekable streams.

    Note that the implementation is tied to the decoder,
    not checking for dangerous arguments for the sake
    of performance.

    The read bytes are kept in an internal cache until
    setting _markedPosition which may reset the cache.
    """
    def __init__(self, raw) -> None: ...
    def peek(self, n): ...
    def seekable(self): ...
    def seek(self, n: int = -1, whence=0): ...
    def read(self, n: int = -1): ...
    @property
    def markedPosition(self):
        """
        Position where the currently processed element starts.

        This is used for back-tracking in SingleItemDecoder.__call__
        and (indefLen)ValueDecoder and should not be used for other purposes.
        The client is not supposed to ever seek before this position.
        """
        ...
    def tell(self): ...

<<<<<<< HEAD
def asSeekableStream(substrate):
    """
    Convert object to seekable byte-stream.

    Parameters
    ----------
    substrate: :py:class:`bytes` or :py:class:`io.IOBase` or :py:class:`univ.OctetString`

    Returns
    -------
    : :py:class:`io.IOBase`

    Raises
    ------
    : :py:class:`~pyasn1.error.PyAsn1Error`
        If the supplied substrate cannot be converted to a seekable stream.
    """
    ...
def isEndOfStream(substrate) -> Generator[Incomplete, None, None]:
    """
    Check whether we have reached the end of a stream.

    Although it is more effective to read and catch exceptions, this
    function

    Parameters
    ----------
    substrate: :py:class:`IOBase`
        Stream to check

    Returns
    -------
    : :py:class:`bool`
    """
    ...
def peekIntoStream(substrate, size: int = -1) -> Generator[Incomplete, None, None]:
    """
    Peek into stream.

    Parameters
    ----------
    substrate: :py:class:`IOBase`
        Stream to read from.

    size: :py:class:`int`
        How many bytes to peek (-1 = all available)

    Returns
    -------
    : :py:class:`bytes` or :py:class:`str`
        The return type depends on Python major version
    """
    ...
def readFromStream(substrate, size: int = -1, context: Incomplete | None = None) -> Generator[Incomplete, None, None]:
    """
    Read from the stream.

    Parameters
    ----------
    substrate: :py:class:`IOBase`
        Stream to read from.

    Keyword parameters
    ------------------
    size: :py:class:`int`
        How many bytes to read (-1 = all available)

    context: :py:class:`dict`
        Opaque caller context will be attached to exception objects created
        by this function.

    Yields
    ------
    : :py:class:`bytes` or :py:class:`str` or :py:class:`SubstrateUnderrunError`
        Read data or :py:class:`~pyasn1.error.SubstrateUnderrunError`
        object if no `size` bytes is readily available in the stream. The
        data type depends on Python major version

    Raises
    ------
    : :py:class:`~pyasn1.error.EndOfStreamError`
        Input stream is exhausted
    """
    ...
=======
def asSeekableStream(substrate): ...
def isEndOfStream(substrate) -> Generator[Incomplete, None, None]: ...
def peekIntoStream(substrate, size: int = -1) -> Generator[Incomplete, None, None]: ...
def readFromStream(substrate, size: int = -1, context=None) -> Generator[Incomplete, None, None]: ...
>>>>>>> 12676840
<|MERGE_RESOLUTION|>--- conflicted
+++ resolved
@@ -33,94 +33,7 @@
         ...
     def tell(self): ...
 
-<<<<<<< HEAD
-def asSeekableStream(substrate):
-    """
-    Convert object to seekable byte-stream.
-
-    Parameters
-    ----------
-    substrate: :py:class:`bytes` or :py:class:`io.IOBase` or :py:class:`univ.OctetString`
-
-    Returns
-    -------
-    : :py:class:`io.IOBase`
-
-    Raises
-    ------
-    : :py:class:`~pyasn1.error.PyAsn1Error`
-        If the supplied substrate cannot be converted to a seekable stream.
-    """
-    ...
-def isEndOfStream(substrate) -> Generator[Incomplete, None, None]:
-    """
-    Check whether we have reached the end of a stream.
-
-    Although it is more effective to read and catch exceptions, this
-    function
-
-    Parameters
-    ----------
-    substrate: :py:class:`IOBase`
-        Stream to check
-
-    Returns
-    -------
-    : :py:class:`bool`
-    """
-    ...
-def peekIntoStream(substrate, size: int = -1) -> Generator[Incomplete, None, None]:
-    """
-    Peek into stream.
-
-    Parameters
-    ----------
-    substrate: :py:class:`IOBase`
-        Stream to read from.
-
-    size: :py:class:`int`
-        How many bytes to peek (-1 = all available)
-
-    Returns
-    -------
-    : :py:class:`bytes` or :py:class:`str`
-        The return type depends on Python major version
-    """
-    ...
-def readFromStream(substrate, size: int = -1, context: Incomplete | None = None) -> Generator[Incomplete, None, None]:
-    """
-    Read from the stream.
-
-    Parameters
-    ----------
-    substrate: :py:class:`IOBase`
-        Stream to read from.
-
-    Keyword parameters
-    ------------------
-    size: :py:class:`int`
-        How many bytes to read (-1 = all available)
-
-    context: :py:class:`dict`
-        Opaque caller context will be attached to exception objects created
-        by this function.
-
-    Yields
-    ------
-    : :py:class:`bytes` or :py:class:`str` or :py:class:`SubstrateUnderrunError`
-        Read data or :py:class:`~pyasn1.error.SubstrateUnderrunError`
-        object if no `size` bytes is readily available in the stream. The
-        data type depends on Python major version
-
-    Raises
-    ------
-    : :py:class:`~pyasn1.error.EndOfStreamError`
-        Input stream is exhausted
-    """
-    ...
-=======
 def asSeekableStream(substrate): ...
 def isEndOfStream(substrate) -> Generator[Incomplete, None, None]: ...
 def peekIntoStream(substrate, size: int = -1) -> Generator[Incomplete, None, None]: ...
-def readFromStream(substrate, size: int = -1, context=None) -> Generator[Incomplete, None, None]: ...
->>>>>>> 12676840
+def readFromStream(substrate, size: int = -1, context=None) -> Generator[Incomplete, None, None]: ...