--- conflicted
+++ resolved
@@ -196,57 +196,8 @@
         """Merge consecutive Characters tokens in a stream"""
         ...
     def __iter__(self) -> Iterator[_Token]: ...
-<<<<<<< HEAD
-    def sanitize_token(self, token: _Token) -> _Token | list[_Token] | None:
-        """
-        Sanitize a token either by HTML-encoding or dropping.
-
-        Unlike sanitizer.Filter, allowed_attributes can be a dict of {'tag':
-        ['attribute', 'pairs'], 'tag': callable}.
-
-        Here callable is a function with two arguments of attribute name and
-        value. It should return true of false.
-
-        Also gives the option to strip tags instead of encoding.
-
-        :arg dict token: token to sanitize
-
-        :returns: token or list of tokens
-        """
-        ...
-    def sanitize_characters(self, token: _Token) -> _Token | list[_Token]:
-        """
-        Handles Characters tokens
-
-        Our overridden tokenizer doesn't do anything with entities. However,
-        that means that the serializer will convert all ``&`` in Characters
-        tokens to ``&amp;``.
-
-        Since we don't want that, we extract entities here and convert them to
-        Entity tokens so the serializer will let them be.
-
-        :arg token: the Characters token to work on
-
-        :returns: a list of tokens
-        """
-        ...
-    def sanitize_uri_value(self, value: str, allowed_protocols: Container[str]) -> str | None:
-        """
-        Checks a uri value to see if it's allowed
-
-        :arg value: the uri value to sanitize
-        :arg allowed_protocols: set of allowed protocols
-
-        :returns: allowed value or None
-        """
-        ...
-    def allow_token(self, token: _Token) -> _Token:
-        """Handles the case where we're allowing the tag"""
-        ...
-=======
     def sanitize_token(self, token: _Token) -> _Token | list[_Token] | None: ...  # type: ignore[override]
     def sanitize_characters(self, token: _Token) -> _Token | list[_Token]: ...
     def sanitize_uri_value(self, value: str, allowed_protocols: Container[str]) -> str | None: ...
     def allow_token(self, token: _Token) -> _Token: ...
->>>>>>> f8cdc0bd
     def disallowed_token(self, token: _Token) -> _Token: ...