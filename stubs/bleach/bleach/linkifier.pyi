from collections.abc import Container, Iterable, Iterator, Sequence
from re import Pattern
from typing import Any, Final
from typing_extensions import TypeAlias

from html5lib.filters.base import Filter
from html5lib.treewalkers.base import TreeWalker

from .callbacks import _Callback, _HTMLAttrs

DEFAULT_CALLBACKS: Final[list[_Callback]]
TLDS: Final[list[str]]

def build_url_re(tlds: Iterable[str] = ..., protocols: Iterable[str] = ...) -> Pattern[str]:
    """
    Builds the url regex used by linkifier

    If you want a different set of tlds or allowed protocols, pass those in
    and stomp on the existing ``url_re``::

        from bleach import linkifier

        my_url_re = linkifier.build_url_re(my_tlds_list, my_protocols)

        linker = LinkifyFilter(url_re=my_url_re)
    """
    ...

URL_RE: Final[Pattern[str]]
PROTO_RE: Final[Pattern[str]]

def build_email_re(tlds: Iterable[str] = ...) -> Pattern[str]:
    """
    Builds the email regex used by linkifier

    If you want a different set of tlds, pass those in and stomp on the existing ``email_re``::

        from bleach import linkifier

        my_email_re = linkifier.build_email_re(my_tlds_list)

        linker = LinkifyFilter(email_re=my_url_re)
    """
    ...

EMAIL_RE: Final[Pattern[str]]

class Linker:
    """
    Convert URL-like strings in an HTML fragment to links

    This function converts strings that look like URLs, domain names and email
    addresses in text that may be an HTML fragment to links, while preserving:

    1. links already in the string
    2. urls found in attributes
    3. email addresses

    linkify does a best-effort approach and tries to recover from bad
    situations due to crazy text.
    """
    def __init__(
        self,
        callbacks: Iterable[_Callback] = ...,
        skip_tags: Container[str] | None = None,
        parse_email: bool = False,
        url_re: Pattern[str] = ...,
        email_re: Pattern[str] = ...,
        recognized_tags: Container[str] | None = ...,
    ) -> None:
        """
        Creates a Linker instance

        :arg list callbacks: list of callbacks to run when adjusting tag attributes;
            defaults to ``bleach.linkifier.DEFAULT_CALLBACKS``

        :arg set skip_tags: set of tags that you don't want to linkify the
            contents of; for example, you could set this to ``{'pre'}`` to skip
            linkifying contents of ``pre`` tags; ``None`` means you don't
            want linkify to skip any tags

        :arg bool parse_email: whether or not to linkify email addresses

        :arg url_re: url matching regex

        :arg email_re: email matching regex

        :arg set recognized_tags: the set of tags that linkify knows about;
            everything else gets escaped

        :returns: linkified text as unicode
        """
        ...
    def linkify(self, text: str) -> str:
        """
        Linkify specified text

        :arg str text: the text to add links to

        :returns: linkified text as unicode

        :raises TypeError: if ``text`` is not a text type
        """
        ...

# TODO: `_Token` might be converted into `TypedDict`
# or `html5lib` token might be reused
_Token: TypeAlias = dict[str, Any]

<<<<<<< HEAD
class LinkifyFilter(Filter):
    """
    html5lib filter that linkifies text

    This will do the following:

    * convert email addresses into links
    * convert urls into links
    * edit existing links by running them through callbacks--the default is to
      add a ``rel="nofollow"``

    This filter can be used anywhere html5lib filters can be used.
    """
=======
class LinkifyFilter(Filter[_Token]):
>>>>>>> f8cdc0bd
    callbacks: Iterable[_Callback]
    skip_tags: Container[str]
    parse_email: bool
    url_re: Pattern[str]
    email_re: Pattern[str]
    def __init__(
        self,
        source: TreeWalker,
        callbacks: Iterable[_Callback] | None = ...,
        skip_tags: Container[str] | None = None,
        parse_email: bool = False,
        url_re: Pattern[str] = ...,
        email_re: Pattern[str] = ...,
    ) -> None:
        """
        Creates a LinkifyFilter instance

        :arg source: stream as an html5lib TreeWalker

        :arg list callbacks: list of callbacks to run when adjusting tag attributes;
            defaults to ``bleach.linkifier.DEFAULT_CALLBACKS``

        :arg set skip_tags: set of tags that you don't want to linkify the
            contents of; for example, you could set this to ``{'pre'}`` to skip
            linkifying contents of ``pre`` tags

        :arg bool parse_email: whether or not to linkify email addresses

        :arg url_re: url matching regex

        :arg email_re: email matching regex
        """
        ...
    def apply_callbacks(self, attrs: _HTMLAttrs, is_new: bool) -> _HTMLAttrs | None:
        """
        Given an attrs dict and an is_new bool, runs through callbacks

        Callbacks can return an adjusted attrs dict or ``None``. In the case of
        ``None``, we stop going through callbacks and return that and the link
        gets dropped.

        :arg dict attrs: map of ``(namespace, name)`` -> ``value``

        :arg bool is_new: whether or not this link was added by linkify

        :returns: adjusted attrs dict or ``None``
        """
        ...
    def extract_character_data(self, token_list: Iterable[_Token]) -> str:
        """Extracts and squashes character sequences in a token stream"""
        ...
    def handle_email_addresses(self, src_iter: Iterable[_Token]) -> Iterator[_Token]:
        """Handle email addresses in character tokens"""
        ...
    def strip_non_url_bits(self, fragment: str) -> tuple[str, str, str]:
        """
        Strips non-url bits from the url

        This accounts for over-eager matching by the regex.
        """
        ...
    def handle_links(self, src_iter: Iterable[_Token]) -> Iterator[_Token]:
        """Handle links in character tokens"""
        ...
    def handle_a_tag(self, token_buffer: Sequence[_Token]) -> Iterator[_Token]:
        """
        Handle the "a" tag

        This could adjust the link or drop it altogether depending on what the
        callbacks return.

        This yields the new set of tokens.
        """
        ...
    def extract_entities(self, token: _Token) -> Iterator[_Token]:
        """
        Handles Characters tokens with entities

        Our overridden tokenizer doesn't do anything with entities. However,
        that means that the serializer will convert all ``&`` in Characters
        tokens to ``&amp;``.

        Since we don't want that, we extract entities here and convert them to
        Entity tokens so the serializer will let them be.

        :arg token: the Characters token to work on

        :returns: generator of tokens
        """
        ...
    def __iter__(self) -> Iterator[_Token]: ...<|MERGE_RESOLUTION|>--- conflicted
+++ resolved
@@ -107,23 +107,7 @@
 # or `html5lib` token might be reused
 _Token: TypeAlias = dict[str, Any]
 
-<<<<<<< HEAD
-class LinkifyFilter(Filter):
-    """
-    html5lib filter that linkifies text
-
-    This will do the following:
-
-    * convert email addresses into links
-    * convert urls into links
-    * edit existing links by running them through callbacks--the default is to
-      add a ``rel="nofollow"``
-
-    This filter can be used anywhere html5lib filters can be used.
-    """
-=======
 class LinkifyFilter(Filter[_Token]):
->>>>>>> f8cdc0bd
     callbacks: Iterable[_Callback]
     skip_tags: Container[str]
     parse_email: bool
