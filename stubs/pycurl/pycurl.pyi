--- conflicted
+++ resolved
@@ -87,494 +87,6 @@
     Implicitly calls :py:func:`pycurl.global_init` if the latter has not yet been called.
     """
     USERPWD: int
-<<<<<<< HEAD
-    def close(self) -> None:
-        """
-        close() -> None
-
-        Close handle and end curl session.
-
-        Corresponds to `curl_easy_cleanup`_ in libcurl. This method is
-        automatically called by pycurl when a Curl object no longer has any
-        references to it, but can also be called explicitly.
-
-        .. _curl_easy_cleanup:
-            https://curl.haxx.se/libcurl/c/curl_easy_cleanup.html
-        """
-        ...
-    def setopt(self, option: int, value) -> None:
-        """
-        setopt(option, value) -> None
-
-        Set curl session option. Corresponds to `curl_easy_setopt`_ in libcurl.
-
-        *option* specifies which option to set. PycURL defines constants
-        corresponding to ``CURLOPT_*`` constants in libcurl, except that
-        the ``CURLOPT_`` prefix is removed. For example, ``CURLOPT_URL`` is
-        exposed in PycURL as ``pycurl.URL``, with some exceptions as detailed below.
-        For convenience, ``CURLOPT_*``
-        constants are also exposed on the Curl objects themselves::
-
-            import pycurl
-            c = pycurl.Curl()
-            c.setopt(pycurl.URL, "http://www.python.org/")
-            # Same as:
-            c.setopt(c.URL, "http://www.python.org/")
-
-        The following are exceptions to option constant naming convention:
-
-        - ``CURLOPT_FILETIME`` is mapped as ``pycurl.OPT_FILETIME``
-        - ``CURLOPT_CERTINFO`` is mapped as ``pycurl.OPT_CERTINFO``
-        - ``CURLOPT_COOKIELIST`` is mapped as ``pycurl.COOKIELIST``
-          and, as of PycURL 7.43.0.2, also as ``pycurl.OPT_COOKIELIST``
-        - ``CURLOPT_RTSP_CLIENT_CSEQ`` is mapped as ``pycurl.OPT_RTSP_CLIENT_CSEQ``
-        - ``CURLOPT_RTSP_REQUEST`` is mapped as ``pycurl.OPT_RTSP_REQUEST``
-        - ``CURLOPT_RTSP_SERVER_CSEQ`` is mapped as ``pycurl.OPT_RTSP_SERVER_CSEQ``
-        - ``CURLOPT_RTSP_SESSION_ID`` is mapped as ``pycurl.OPT_RTSP_SESSION_ID``
-        - ``CURLOPT_RTSP_STREAM_URI`` is mapped as ``pycurl.OPT_RTSP_STREAM_URI``
-        - ``CURLOPT_RTSP_TRANSPORT`` is mapped as ``pycurl.OPT_RTSP_TRANSPORT``
-
-        *value* specifies the value to set the option to. Different options accept
-        values of different types:
-
-        - Options specified by `curl_easy_setopt`_ as accepting ``1`` or an
-          integer value accept Python integers, long integers (on Python 2.x) and
-          booleans::
-
-            c.setopt(pycurl.FOLLOWLOCATION, True)
-            c.setopt(pycurl.FOLLOWLOCATION, 1)
-            # Python 2.x only:
-            c.setopt(pycurl.FOLLOWLOCATION, 1L)
-
-        - Options specified as accepting strings by ``curl_easy_setopt`` accept
-          byte strings (``str`` on Python 2, ``bytes`` on Python 3) and
-          Unicode strings with ASCII code points only.
-          For more information, please refer to :ref:`unicode`. Example::
-
-            c.setopt(pycurl.URL, "http://www.python.org/")
-            c.setopt(pycurl.URL, u"http://www.python.org/")
-            # Python 3.x only:
-            c.setopt(pycurl.URL, b"http://www.python.org/")
-
-        - ``HTTP200ALIASES``, ``HTTPHEADER``, ``POSTQUOTE``, ``PREQUOTE``,
-          ``PROXYHEADER`` and
-          ``QUOTE`` accept a list or tuple of strings. The same rules apply to these
-          strings as do to string option values. Example::
-
-            c.setopt(pycurl.HTTPHEADER, ["Accept:"])
-            c.setopt(pycurl.HTTPHEADER, ("Accept:",))
-
-        - ``READDATA`` accepts a file object or any Python object which has
-          a ``read`` method. On Python 2, a file object will be passed directly
-          to libcurl and may result in greater transfer efficiency, unless
-          PycURL has been compiled with ``AVOID_STDIO`` option.
-          On Python 3 and on Python 2 when the value is not a true file object,
-          ``READDATA`` is emulated in PycURL via ``READFUNCTION``.
-          The file should generally be opened in binary mode. Example::
-
-            f = open('file.txt', 'rb')
-            c.setopt(c.READDATA, f)
-
-        - ``WRITEDATA`` and ``WRITEHEADER`` accept a file object or any Python
-          object which has a ``write`` method. On Python 2, a file object will
-          be passed directly to libcurl and may result in greater transfer efficiency,
-          unless PycURL has been compiled with ``AVOID_STDIO`` option.
-          On Python 3 and on Python 2 when the value is not a true file object,
-          ``WRITEDATA`` is emulated in PycURL via ``WRITEFUNCTION``.
-          The file should generally be opened in binary mode. Example::
-
-            f = open('/dev/null', 'wb')
-            c.setopt(c.WRITEDATA, f)
-
-        - ``*FUNCTION`` options accept a function. Supported callbacks are documented
-          in :ref:`callbacks`. Example::
-
-            # Python 2
-            import StringIO
-            b = StringIO.StringIO()
-            c.setopt(pycurl.WRITEFUNCTION, b.write)
-
-        - ``SHARE`` option accepts a :ref:`curlshareobject`.
-
-        - ``STDERR`` option is not currently supported.
-
-        It is possible to set integer options - and only them - that PycURL does
-        not know about by using the numeric value of the option constant directly.
-        For example, ``pycurl.VERBOSE`` has the value 42, and may be set as follows::
-
-            c.setopt(42, 1)
-
-        *setopt* can reset some options to their default value, performing the job of
-        :py:meth:`pycurl.Curl.unsetopt`, if ``None`` is passed
-        for the option value. The following two calls are equivalent::
-
-            c.setopt(c.URL, None)
-            c.unsetopt(c.URL)
-
-        Raises TypeError when the option value is not of a type accepted by the
-        respective option, and pycurl.error exception when libcurl rejects the
-        option or its value.
-
-        .. _curl_easy_setopt: https://curl.haxx.se/libcurl/c/curl_easy_setopt.html
-        """
-        ...
-    def setopt_string(self, option: int, value: str) -> None:
-        """
-        setopt_string(option, value) -> None
-
-        Set curl session option to a string value.
-
-        This method allows setting string options that are not officially supported
-        by PycURL, for example because they did not exist when the version of PycURL
-        being used was released.
-        :py:meth:`pycurl.Curl.setopt` should be used for setting options that
-        PycURL knows about.
-
-        **Warning:** No checking is performed that *option* does, in fact,
-        expect a string value. Using this method incorrectly can crash the program
-        and may lead to a security vulnerability.
-        Furthermore, it is on the application to ensure that the *value* object
-        does not get garbage collected while libcurl is using it.
-        libcurl copies most string options but not all; one option whose value
-        is not copied by libcurl is `CURLOPT_POSTFIELDS`_.
-
-        *option* would generally need to be given as an integer literal rather than
-        a symbolic constant.
-
-        *value* can be a binary string or a Unicode string using ASCII code points,
-        same as with string options given to PycURL elsewhere.
-
-        Example setting URL via ``setopt_string``::
-
-            import pycurl
-            c = pycurl.Curl()
-            c.setopt_string(10002, "http://www.python.org/")
-
-        .. _CURLOPT_POSTFIELDS: https://curl.haxx.se/libcurl/c/CURLOPT_POSTFIELDS.html
-        """
-        ...
-    def perform(self) -> None:
-        """
-        perform() -> None
-
-        Perform a file transfer.
-
-        Corresponds to `curl_easy_perform`_ in libcurl.
-
-        Raises pycurl.error exception upon failure.
-
-        .. _curl_easy_perform:
-            https://curl.haxx.se/libcurl/c/curl_easy_perform.html
-        """
-        ...
-    def perform_rb(self) -> bytes:
-        """
-        perform_rb() -> response_body
-
-        Perform a file transfer and return response body as a byte string.
-
-        This method arranges for response body to be saved in a StringIO
-        (Python 2) or BytesIO (Python 3) instance, then invokes :ref:`perform <perform>`
-        to perform the file transfer, then returns the value of the StringIO/BytesIO
-        instance which is a ``str`` instance on Python 2 and ``bytes`` instance
-        on Python 3. Errors during transfer raise ``pycurl.error`` exceptions
-        just like in :ref:`perform <perform>`.
-
-        Use :ref:`perform_rs <perform_rs>` to retrieve response body as a string
-        (``str`` instance on both Python 2 and 3).
-
-        Raises ``pycurl.error`` exception upon failure.
-
-        *Added in version 7.43.0.2.*
-        """
-        ...
-    def perform_rs(self) -> str:
-        """
-        perform_rs() -> response_body
-
-        Perform a file transfer and return response body as a string.
-
-        On Python 2, this method arranges for response body to be saved in a StringIO
-        instance, then invokes :ref:`perform <perform>`
-        to perform the file transfer, then returns the value of the StringIO instance.
-        This behavior is identical to :ref:`perform_rb <perform_rb>`.
-
-        On Python 3, this method arranges for response body to be saved in a BytesIO
-        instance, then invokes :ref:`perform <perform>`
-        to perform the file transfer, then decodes the response body in Python's
-        default encoding and returns the decoded body as a Unicode string
-        (``str`` instance). *Note:* decoding happens after the transfer finishes,
-        thus an encoding error implies the transfer/network operation succeeded.
-
-        Any transfer errors raise ``pycurl.error`` exception,
-        just like in :ref:`perform <perform>`.
-
-        Use :ref:`perform_rb <perform_rb>` to retrieve response body as a byte
-        string (``bytes`` instance on Python 3) without attempting to decode it.
-
-        Raises ``pycurl.error`` exception upon failure.
-
-        *Added in version 7.43.0.2.*
-        """
-        ...
-    def getinfo(self, info):
-        """
-        getinfo(option) -> Result
-
-        Extract and return information from a curl session,
-        decoding string data in Python's default encoding at the time of the call.
-        Corresponds to `curl_easy_getinfo`_ in libcurl.
-        The ``getinfo`` method should not be called unless
-        ``perform`` has been called and finished.
-
-        *option* is a constant corresponding to one of the
-        ``CURLINFO_*`` constants in libcurl. Most option constant names match
-        the respective ``CURLINFO_*`` constant names with the ``CURLINFO_`` prefix
-        removed, for example ``CURLINFO_CONTENT_TYPE`` is accessible as
-        ``pycurl.CONTENT_TYPE``. Exceptions to this rule are as follows:
-
-        - ``CURLINFO_FILETIME`` is mapped as ``pycurl.INFO_FILETIME``
-        - ``CURLINFO_COOKIELIST`` is mapped as ``pycurl.INFO_COOKIELIST``
-        - ``CURLINFO_CERTINFO`` is mapped as ``pycurl.INFO_CERTINFO``
-        - ``CURLINFO_RTSP_CLIENT_CSEQ`` is mapped as ``pycurl.INFO_RTSP_CLIENT_CSEQ``
-        - ``CURLINFO_RTSP_CSEQ_RECV`` is mapped as ``pycurl.INFO_RTSP_CSEQ_RECV``
-        - ``CURLINFO_RTSP_SERVER_CSEQ`` is mapped as ``pycurl.INFO_RTSP_SERVER_CSEQ``
-        - ``CURLINFO_RTSP_SESSION_ID`` is mapped as ``pycurl.INFO_RTSP_SESSION_ID``
-
-        The type of return value depends on the option, as follows:
-
-        - Options documented by libcurl to return an integer value return a
-          Python integer (``long`` on Python 2, ``int`` on Python 3).
-        - Options documented by libcurl to return a floating point value
-          return a Python ``float``.
-        - Options documented by libcurl to return a string value
-          return a Python string (``str`` on Python 2 and Python 3).
-          On Python 2, the string contains whatever data libcurl returned.
-          On Python 3, the data returned by libcurl is decoded using the
-          default string encoding at the time of the call.
-          If the data cannot be decoded using the default encoding, ``UnicodeDecodeError``
-          is raised. Use :ref:`getinfo_raw <getinfo_raw>`
-          to retrieve the data as ``bytes`` in these
-          cases.
-        - ``SSL_ENGINES`` and ``INFO_COOKIELIST`` return a list of strings.
-          The same encoding caveats apply; use :ref:`getinfo_raw <getinfo_raw>`
-          to retrieve the
-          data as a list of byte strings.
-        - ``INFO_CERTINFO`` returns a list with one element
-          per certificate in the chain, starting with the leaf; each element is a
-          sequence of *(key, value)* tuples where both ``key`` and ``value`` are
-          strings. String encoding caveats apply; use :ref:`getinfo_raw <getinfo_raw>`
-          to retrieve
-          certificate data as byte strings.
-
-        On Python 2, ``getinfo`` and ``getinfo_raw`` behave identically.
-
-        Example usage::
-
-            import pycurl
-            c = pycurl.Curl()
-            c.setopt(pycurl.OPT_CERTINFO, 1)
-            c.setopt(pycurl.URL, "https://python.org")
-            c.setopt(pycurl.FOLLOWLOCATION, 1)
-            c.perform()
-            print(c.getinfo(pycurl.HTTP_CODE))
-            # --> 200
-            print(c.getinfo(pycurl.EFFECTIVE_URL))
-            # --> "https://www.python.org/"
-            certinfo = c.getinfo(pycurl.INFO_CERTINFO)
-            print(certinfo)
-            # --> [(('Subject', 'C = AU, ST = Some-State, O = PycURL test suite,
-                     CN = localhost'), ('Issuer', 'C = AU, ST = Some-State,
-                     O = PycURL test suite, OU = localhost, CN = localhost'),
-                    ('Version', '0'), ...)]
-
-
-        Raises pycurl.error exception upon failure.
-
-        .. _curl_easy_getinfo:
-            https://curl.haxx.se/libcurl/c/curl_easy_getinfo.html
-        """
-        ...
-    def getinfo_raw(self, info):
-        """
-        getinfo_raw(option) -> Result
-
-        Extract and return information from a curl session,
-        returning string data as byte strings.
-        Corresponds to `curl_easy_getinfo`_ in libcurl.
-        The ``getinfo_raw`` method should not be called unless
-        ``perform`` has been called and finished.
-
-        *option* is a constant corresponding to one of the
-        ``CURLINFO_*`` constants in libcurl. Most option constant names match
-        the respective ``CURLINFO_*`` constant names with the ``CURLINFO_`` prefix
-        removed, for example ``CURLINFO_CONTENT_TYPE`` is accessible as
-        ``pycurl.CONTENT_TYPE``. Exceptions to this rule are as follows:
-
-        - ``CURLINFO_FILETIME`` is mapped as ``pycurl.INFO_FILETIME``
-        - ``CURLINFO_COOKIELIST`` is mapped as ``pycurl.INFO_COOKIELIST``
-        - ``CURLINFO_CERTINFO`` is mapped as ``pycurl.INFO_CERTINFO``
-        - ``CURLINFO_RTSP_CLIENT_CSEQ`` is mapped as ``pycurl.INFO_RTSP_CLIENT_CSEQ``
-        - ``CURLINFO_RTSP_CSEQ_RECV`` is mapped as ``pycurl.INFO_RTSP_CSEQ_RECV``
-        - ``CURLINFO_RTSP_SERVER_CSEQ`` is mapped as ``pycurl.INFO_RTSP_SERVER_CSEQ``
-        - ``CURLINFO_RTSP_SESSION_ID`` is mapped as ``pycurl.INFO_RTSP_SESSION_ID``
-
-        The type of return value depends on the option, as follows:
-
-        - Options documented by libcurl to return an integer value return a
-          Python integer (``long`` on Python 2, ``int`` on Python 3).
-        - Options documented by libcurl to return a floating point value
-          return a Python ``float``.
-        - Options documented by libcurl to return a string value
-          return a Python byte string (``str`` on Python 2, ``bytes`` on Python 3).
-          The string contains whatever data libcurl returned.
-          Use :ref:`getinfo <getinfo>` to retrieve this data as a Unicode string on Python 3.
-        - ``SSL_ENGINES`` and ``INFO_COOKIELIST`` return a list of byte strings.
-          The same encoding caveats apply; use :ref:`getinfo <getinfo>` to retrieve the
-          data as a list of potentially Unicode strings.
-        - ``INFO_CERTINFO`` returns a list with one element
-          per certificate in the chain, starting with the leaf; each element is a
-          sequence of *(key, value)* tuples where both ``key`` and ``value`` are
-          byte strings. String encoding caveats apply; use :ref:`getinfo <getinfo>`
-          to retrieve
-          certificate data as potentially Unicode strings.
-
-        On Python 2, ``getinfo`` and ``getinfo_raw`` behave identically.
-
-        Example usage::
-
-            import pycurl
-            c = pycurl.Curl()
-            c.setopt(pycurl.OPT_CERTINFO, 1)
-            c.setopt(pycurl.URL, "https://python.org")
-            c.setopt(pycurl.FOLLOWLOCATION, 1)
-            c.perform()
-            print(c.getinfo_raw(pycurl.HTTP_CODE))
-            # --> 200
-            print(c.getinfo_raw(pycurl.EFFECTIVE_URL))
-            # --> b"https://www.python.org/"
-            certinfo = c.getinfo_raw(pycurl.INFO_CERTINFO)
-            print(certinfo)
-            # --> [((b'Subject', b'C = AU, ST = Some-State, O = PycURL test suite,
-                     CN = localhost'), (b'Issuer', b'C = AU, ST = Some-State,
-                     O = PycURL test suite, OU = localhost, CN = localhost'),
-                    (b'Version', b'0'), ...)]
-
-
-        Raises pycurl.error exception upon failure.
-
-        *Added in version 7.43.0.2.*
-
-        .. _curl_easy_getinfo:
-            https://curl.haxx.se/libcurl/c/curl_easy_getinfo.html
-        """
-        ...
-    def reset(self) -> None:
-        """
-        reset() -> None
-
-        Reset all options set on curl handle to default values, but preserves
-        live connections, session ID cache, DNS cache, cookies, and shares.
-
-        Corresponds to `curl_easy_reset`_ in libcurl.
-
-        .. _curl_easy_reset: https://curl.haxx.se/libcurl/c/curl_easy_reset.html
-        """
-        ...
-    def unsetopt(self, option: int):
-        """
-        unsetopt(option) -> None
-
-        Reset curl session option to its default value.
-
-        Only some curl options may be reset via this method.
-
-        libcurl does not provide a general way to reset a single option to its default value;
-        :py:meth:`pycurl.Curl.reset` resets all options to their default values,
-        otherwise :py:meth:`pycurl.Curl.setopt` must be called with whatever value
-        is the default. For convenience, PycURL provides this unsetopt method
-        to reset some of the options to their default values.
-
-        Raises pycurl.error exception on failure.
-
-        ``c.unsetopt(option)`` is equivalent to ``c.setopt(option, None)``.
-        """
-        ...
-    def pause(self, bitmask):
-        """
-        pause(bitmask) -> None
-
-        Pause or unpause a curl handle. Bitmask should be a value such as
-        PAUSE_RECV or PAUSE_CONT.
-
-        Corresponds to `curl_easy_pause`_ in libcurl. The argument should be
-        derived from the ``PAUSE_RECV``, ``PAUSE_SEND``, ``PAUSE_ALL`` and
-        ``PAUSE_CONT`` constants.
-
-        Raises pycurl.error exception upon failure.
-
-        .. _curl_easy_pause: https://curl.haxx.se/libcurl/c/curl_easy_pause.html
-        """
-        ...
-    def errstr(self) -> str:
-        """
-        errstr() -> string
-
-        Return the internal libcurl error buffer of this handle as a string.
-
-        Return value is a ``str`` instance on all Python versions.
-        On Python 3, error buffer data is decoded using Python's default encoding
-        at the time of the call. If this decoding fails, ``UnicodeDecodeError`` is
-        raised. Use :ref:`errstr_raw <errstr_raw>` to retrieve the error buffer
-        as a byte string in this case.
-
-        On Python 2, ``errstr`` and ``errstr_raw`` behave identically.
-        """
-        ...
-    def duphandle(self) -> Self:
-        """
-        duphandle() -> Curl
-
-        Clone a curl handle. This function will return a new curl handle,
-        a duplicate, using all the options previously set in the input curl handle.
-        Both handles can subsequently be used independently.
-
-        The new handle will not inherit any state information, no connections,
-        no SSL sessions and no cookies. It also will not inherit any share object
-        states or options (it will be made as if SHARE was unset).
-
-        Corresponds to `curl_easy_duphandle`_ in libcurl.
-
-        Example usage::
-
-            import pycurl
-            curl = pycurl.Curl()
-            curl.setopt(pycurl.URL, "https://python.org")
-            dup = curl.duphandle()
-            curl.perform()
-            dup.perform()
-
-        .. _curl_easy_duphandle:
-            https://curl.se/libcurl/c/curl_easy_duphandle.html
-        """
-        ...
-    def errstr_raw(self) -> bytes:
-        """
-        errstr_raw() -> byte string
-
-        Return the internal libcurl error buffer of this handle as a byte string.
-
-        Return value is a ``str`` instance on Python 2 and ``bytes`` instance
-        on Python 3. Unlike :ref:`errstr_raw <errstr_raw>`, ``errstr_raw``
-        allows reading libcurl error buffer in Python 3 when its contents is not
-        valid in Python's default encoding.
-
-        On Python 2, ``errstr`` and ``errstr_raw`` behave identically.
-
-        *Added in version 7.43.0.2.*
-        """
-        ...
-=======
     def close(self) -> None: ...
     def setopt(self, option: int, value) -> None: ...
     def setopt_string(self, option: int, value: str) -> None: ...
@@ -591,7 +103,6 @@
     def errstr(self) -> str: ...
     def duphandle(self) -> Self: ...
     def errstr_raw(self) -> bytes: ...
->>>>>>> be34e920
     if sys.platform == "linux" or sys.platform == "darwin":
         def set_ca_certs(self, value: bytes | str, /) -> None: ...
 
