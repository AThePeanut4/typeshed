<<<<<<< HEAD
"""
Backwards compatibility alias for :mod:`gevent.resolver.cares`.

.. deprecated:: 1.3
   Use :mod:`gevent.resolver.cares`
"""

from gevent.resolver.cares import *
=======
import sys

from gevent.resolver.cares import *

if sys.platform != "win32":
    __all__ = ["channel"]
>>>>>>> bfd03215
<|MERGE_RESOLUTION|>--- conflicted
+++ resolved
@@ -1,17 +1,6 @@
-<<<<<<< HEAD
-"""
-Backwards compatibility alias for :mod:`gevent.resolver.cares`.
-
-.. deprecated:: 1.3
-   Use :mod:`gevent.resolver.cares`
-"""
-
-from gevent.resolver.cares import *
-=======
 import sys
 
 from gevent.resolver.cares import *
 
 if sys.platform != "win32":
-    __all__ = ["channel"]
->>>>>>> bfd03215
+    __all__ = ["channel"]