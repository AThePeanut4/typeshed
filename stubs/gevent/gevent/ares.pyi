<<<<<<< HEAD
"""
Backwards compatibility alias for :mod:`gevent.resolver.cares`.

.. deprecated:: 1.3
   Use :mod:`gevent.resolver.cares`
"""

import sys

=======
>>>>>>> 30b7b679
from gevent.resolver.cares import *

__all__ = ["channel"]<|MERGE_RESOLUTION|>--- conflicted
+++ resolved
@@ -1,15 +1,3 @@
-<<<<<<< HEAD
-"""
-Backwards compatibility alias for :mod:`gevent.resolver.cares`.
-
-.. deprecated:: 1.3
-   Use :mod:`gevent.resolver.cares`
-"""
-
-import sys
-
-=======
->>>>>>> 30b7b679
 from gevent.resolver.cares import *
 
 __all__ = ["channel"]