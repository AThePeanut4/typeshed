--- conflicted
+++ resolved
@@ -26,74 +26,7 @@
     do_handshake_on_connect: bool
     ciphers: str
 
-<<<<<<< HEAD
-class StreamServer(BaseServer[[_GeventSocket, _Address]]):
-    """
-    A generic TCP server.
-
-    Accepts connections on a listening socket and spawns user-provided
-    *handle* function for each connection with 2 arguments: the client
-    socket and the client address.
-
-    Note that although the errors in a successfully spawned handler
-    will not affect the server or other connections, the errors raised
-    by :func:`accept` and *spawn* cause the server to stop accepting
-    for a short amount of time. The exact period depends on the values
-    of :attr:`min_delay` and :attr:`max_delay` attributes.
-
-    The delay starts with :attr:`min_delay` and doubles with each
-    successive error until it reaches :attr:`max_delay`. A successful
-    :func:`accept` resets the delay to :attr:`min_delay` again.
-
-    See :class:`~gevent.baseserver.BaseServer` for information on defining the *handle*
-    function and important restrictions on it.
-
-    **SSL Support**
-
-    The server can optionally work in SSL mode when given the correct
-    keyword arguments. (That is, the presence of any keyword arguments
-    will trigger SSL mode.) On Python 2.7.9 and later (any Python
-    version that supports the :class:`ssl.SSLContext`), this can be
-    done with a configured ``SSLContext``. On any Python version, it
-    can be done by passing the appropriate arguments for
-    :func:`ssl.wrap_socket`.
-
-    The incoming socket will be wrapped into an SSL socket before
-    being passed to the *handle* function.
-
-    If the *ssl_context* keyword argument is present, it should
-    contain an :class:`ssl.SSLContext`. The remaining keyword
-    arguments are passed to the :meth:`ssl.SSLContext.wrap_socket`
-    method of that object. Depending on the Python version, supported arguments
-    may include:
-
-    - server_hostname
-    - suppress_ragged_eofs
-    - do_handshake_on_connect
-
-    .. caution:: When using an SSLContext, it should either be
-       imported from :mod:`gevent.ssl`, or the process needs to be monkey-patched.
-       If the process is not monkey-patched and you pass the standard library
-       SSLContext, the resulting client sockets will not cooperate with gevent.
-
-    Otherwise, keyword arguments are assumed to apply to :func:`ssl.wrap_socket`.
-    These keyword arguments may include:
-
-    - keyfile
-    - certfile
-    - cert_reqs
-    - ssl_version
-    - ca_certs
-    - suppress_ragged_eofs
-    - do_handshake_on_connect
-    - ciphers
-
-    .. versionchanged:: 1.2a2
-       Add support for the *ssl_context* keyword argument.
-    """
-=======
 class StreamServer(BaseServer[_GeventSocket, _Address]):
->>>>>>> ea394101
     backlog: int
     reuse_addr: ClassVar[int | None]
     wrap_socket = ssl_wrap_socket
@@ -137,12 +70,7 @@
     def do_close(self, sock: _GeventSocket, address: _Address) -> None: ...
     def wrap_socket_and_handle(self, client_socket: _GeventSocket, address: _StrictAddress) -> Any: ...
 
-<<<<<<< HEAD
-class DatagramServer(BaseServer[[_GeventSocket, _Address]]):
-    """A UDP server"""
-=======
 class DatagramServer(BaseServer[_GeventSocket, _Address]):
->>>>>>> ea394101
     reuse_addr: ClassVar[int | None]
     def __init__(
         self,
