"""Internal module, support for the linkable protocol for "event" like objects."""

from collections.abc import Callable
from typing_extensions import Self

from gevent.hub import Hub

class AbstractLinkable:
<<<<<<< HEAD
    """AbstractLinkable(hub=None)"""
=======
    __slots__ = ("hub", "_links", "_notifier", "_notify_all", "__weakref__")
>>>>>>> ca44e4c4
    @property
    def hub(self) -> Hub | None: ...
    def __init__(self, hub: Hub | None = None) -> None: ...
    def linkcount(self) -> int:
        """AbstractLinkable.linkcount(self)"""
        ...
    def rawlink(self, callback: Callable[[Self], object], /) -> None:
        """
        AbstractLinkable.rawlink(self, callback)

        Register a callback to call when this object is ready.

        *callback* will be called in the :class:`Hub
        <gevent.hub.Hub>`, so it must not use blocking gevent API.
        *callback* will be passed one argument: this instance.
        """
        ...
    def ready(self) -> bool:
        """AbstractLinkable.ready(self) -> bool"""
        ...
    def unlink(self, callback: Callable[[Self], object], /) -> None:
        """
        AbstractLinkable.unlink(self, callback)
        Remove the callback set by :meth:`rawlink`
        """
        ...

__all__ = ["AbstractLinkable"]<|MERGE_RESOLUTION|>--- conflicted
+++ resolved
@@ -6,11 +6,7 @@
 from gevent.hub import Hub
 
 class AbstractLinkable:
-<<<<<<< HEAD
-    """AbstractLinkable(hub=None)"""
-=======
     __slots__ = ("hub", "_links", "_notifier", "_notify_all", "__weakref__")
->>>>>>> ca44e4c4
     @property
     def hub(self) -> Hub | None: ...
     def __init__(self, hub: Hub | None = None) -> None: ...
