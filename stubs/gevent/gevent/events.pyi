--- conflicted
+++ resolved
@@ -307,10 +307,7 @@
 
 @implementer(IGeventDidPatchAllEvent)
 class GeventDidPatchAllEvent(_PatchAllMixin, GeventDidPatchEvent):
-<<<<<<< HEAD
     """Implementation of `IGeventDidPatchAllEvent`."""
-    ENTRY_POINT_NAME: str
-=======
     ENTRY_POINT_NAME: str
 
 __all__ = [
@@ -343,5 +340,4 @@
     "GeventDidPatchBuiltinModulesEvent",
     "IGeventDidPatchAllEvent",
     "GeventDidPatchAllEvent",
-]
->>>>>>> bfd03215
+]