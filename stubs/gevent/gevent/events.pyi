--- conflicted
+++ resolved
@@ -1,33 +1,3 @@
-<<<<<<< HEAD
-"""
-Publish/subscribe event infrastructure.
-
-When certain "interesting" things happen during the lifetime of the
-process, gevent will "publish" an event (an object). That event is
-delivered to interested "subscribers" (functions that take one
-parameter, the event object).
-
-Higher level frameworks may take this foundation and build richer
-models on it.
-
-:mod:`zope.event` will be used to provide the functionality of
-`notify` and `subscribers`. See :mod:`zope.event.classhandler` for a
-simple class-based approach to subscribing to a filtered list of
-events, and see `zope.component
-<https://zopecomponent.readthedocs.io/en/latest/event.html>`_ for a
-much higher-level, flexible system. If you are using one of these
-systems, you generally will not want to directly modify `subscribers`.
-
-.. versionadded:: 1.3b1
-
-.. versionchanged:: 23.7.0
-   Now uses :mod:`importlib.metadata` instead of :mod:`pkg_resources`
-   to locate entry points.
-"""
-
-import sys
-=======
->>>>>>> 6b4691d0
 from collections.abc import Callable, Mapping, Sequence
 from types import ModuleType
 from typing import Any, Protocol, TypeVar, type_check_only
