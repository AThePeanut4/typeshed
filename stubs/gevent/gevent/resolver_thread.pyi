--- conflicted
+++ resolved
@@ -1,4 +1,3 @@
-<<<<<<< HEAD
 """
 Backwards compatibility alias for :mod:`gevent.resolver.thread`.
 
@@ -7,7 +6,4 @@
 """
 
 from gevent.resolver.thread import *
-=======
-from gevent.resolver.thread import *
-from gevent.resolver.thread import __all__ as __all__
->>>>>>> bfd03215
+from gevent.resolver.thread import __all__ as __all__