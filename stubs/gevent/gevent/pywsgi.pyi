"""
A pure-Python, gevent-friendly WSGI server implementing HTTP/1.1.

The server is provided in :class:`WSGIServer`, but most of the actual
WSGI work is handled by :class:`WSGIHandler` --- a new instance is
created for each request. The server can be customized to use
different subclasses of :class:`WSGIHandler`.

.. important::

   This server is intended primarily for development and testing, and
   secondarily for other "safe" scenarios where it will not be exposed to
   potentially malicious input. The code has not been security audited,
   and is not intended for direct exposure to the public Internet. For production
   usage on the Internet, either choose a production-strength server such as
   gunicorn, or put a reverse proxy between gevent and the Internet.

.. versionchanged:: 23.9.0

   Complies more closely with the HTTP specification for chunked transfer encoding.
   In particular, we are much stricter about trailers, and trailers that
   are invalid (too long or featuring disallowed characters) forcibly close
   the connection to the client *after* the results have been sent.

   Trailers otherwise continue to be ignored and are not available to the
   WSGI application.
"""

from _typeshed import OptExcInfo, StrOrBytesPath, SupportsWrite
from _typeshed.wsgi import WSGIApplication, WSGIEnvironment
from collections.abc import Callable, Container, Iterable, Iterator
from http.client import HTTPMessage
from io import BufferedIOBase, BufferedReader
from logging import Logger
from types import TracebackType
from typing import Any, ClassVar, Literal, Protocol, TypeVar, overload, type_check_only
from typing_extensions import Self

from gevent.baseserver import _Spawner
from gevent.server import StreamServer
from gevent.socket import socket as _GeventSocket
from gevent.ssl import SSLContext

__all__ = ["WSGIServer", "WSGIHandler", "LoggingLogAdapter", "Environ", "SecureEnviron", "WSGISecureEnviron"]

_T = TypeVar("_T")

@type_check_only
class _LogOutputStream(SupportsWrite[str], Protocol):
    def writelines(self, lines: Iterable[str], /) -> None: ...
    def flush(self) -> None: ...

class Input:
    __slots__ = (
        "rfile",
        "content_length",
        "socket",
        "position",
        "chunked_input",
        "chunk_length",
        "_chunked_input_error",
        "send_100_continue_enabled",
    )
    rfile: BufferedReader
    content_length: int | None
    socket: _GeventSocket | None
    position: int
    chunked_input: bool
    chunk_length: int
    send_100_continue_enabled: bool
    def __init__(
        self, rfile: BufferedReader, content_length: int | None, socket: _GeventSocket | None = None, chunked_input: bool = False
    ) -> None: ...
    def read(self, length: int | None = None) -> bytes: ...
    def readline(self, size: int | None = None) -> bytes: ...
    def readlines(self, hint: object | None = None) -> list[bytes]: ...
    def __iter__(self) -> Self: ...
    def next(self) -> bytes: ...
    __next__ = next

class OldMessage(HTTPMessage):
    status: str
    def __init__(self) -> None: ...
    @overload
    def getheader(self, name: str, default: None = None) -> str | None: ...
    @overload
    def getheader(self, name: str, default: _T) -> str | _T: ...
    @property
    def headers(self) -> Iterator[str]: ...
    @property
    def typeheader(self) -> str | None: ...

class WSGIHandler:
    """
    Handles HTTP requests from a socket, creates the WSGI environment, and
    interacts with the WSGI application.

    This is the default value of :attr:`WSGIServer.handler_class`.
    This class may be subclassed carefully, and that class set on a
    :class:`WSGIServer` instance through a keyword argument at
    construction time.

    Instances are constructed with the same arguments as passed to the
    server's :meth:`WSGIServer.handle` method followed by the server
    itself. The application and environment are obtained from the server.
    """
    protocol_version: str
    def MessageClass(self, fp: BufferedIOBase) -> OldMessage: ...
    status: str | None
    response_headers: list[tuple[str, str]] | None
    code: int | None
    provided_date: str | None
    provided_content_length: str | None
    close_connection: bool
    time_start: float
    time_finish: float
    headers_sent: bool
    response_use_chunked: bool
    connection_upgraded: bool
    environ: WSGIEnvironment | None
    application: WSGIApplication | None
    requestline: str | None
    response_length: int
    result: Iterable[bytes] | None
    wsgi_input: Input | None
    content_length: int
    headers: OldMessage
    request_version: str | None
    command: str | None
    path: str | None
    socket: _GeventSocket
    client_address: str
    server: WSGIServer
    rfile: BufferedReader
    def __init__(self, sock: _GeventSocket, address: str, server: WSGIServer) -> None: ...
    def handle(self) -> None:
        """
        The main request handling method, called by the server.

        This method runs a request handling loop, calling
        :meth:`handle_one_request` until all requests on the
        connection have been handled (that is, it implements
        keep-alive).
        """
        ...
    def read_request(self, raw_requestline: str) -> OldMessage:
        """
        Parse the incoming request.

        Parses various headers into ``self.headers`` using
        :attr:`MessageClass`. Other attributes that are set upon a successful
        return of this method include ``self.content_length`` and ``self.close_connection``.

        :param str raw_requestline: A native :class:`str` representing
           the request line. A processed version of this will be stored
           into ``self.requestline``.

        :raises ValueError: If the request is invalid. This error will
           not be logged as a traceback (because it's a client issue, not a server problem).
        :return: A boolean value indicating whether the request was successfully parsed.
           This method should either return a true value or have raised a ValueError
           with details about the parsing error.

        .. versionchanged:: 1.1b6
           Raise the previously documented :exc:`ValueError` in more cases instead of returning a
           false value; this allows subclasses more opportunity to customize behaviour.
        """
        ...
    def log_error(self, msg: str, *args: object) -> None: ...
    def read_requestline(self) -> str:
        """
        Read and return the HTTP request line.

        Under both Python 2 and 3, this should return the native
        ``str`` type; under Python 3, this probably means the bytes read
        from the network need to be decoded (using the ISO-8859-1 charset, aka
        latin-1).
        """
        ...
    def handle_one_request(self) -> tuple[str, bytes] | Literal[True] | None:
        """
        Handles one HTTP request using ``self.socket`` and ``self.rfile``.

        Each invocation of this method will do several things, including (but not limited to):

        - Read the request line using :meth:`read_requestline`;
        - Read the rest of the request, including headers, with :meth:`read_request`;
        - Construct a new WSGI environment in ``self.environ`` using :meth:`get_environ`;
        - Store the application in ``self.application``, retrieving it from the server;
        - Handle the remainder of the request, including invoking the application,
          with :meth:`handle_one_response`

        There are several possible return values to indicate the state
        of the client connection:

        - ``None``
            The client connection is already closed or should
            be closed because the WSGI application or client set the
            ``Connection: close`` header. The request handling
            loop should terminate and perform cleanup steps.
        - (status, body)
            An HTTP status and body tuple. The request was in error,
            as detailed by the status and body. The request handling
            loop should terminate, close the connection, and perform
            cleanup steps. Note that the ``body`` is the complete contents
            to send to the client, including all headers and the initial
            status line.
        - ``True``
            The literal ``True`` value. The request was successfully handled
            and the response sent to the client by :meth:`handle_one_response`.
            The connection remains open to process more requests and the connection
            handling loop should call this method again. This is the typical return
            value.

        .. seealso:: :meth:`handle`

        .. versionchanged:: 1.1b6
           Funnel exceptions having to do with invalid HTTP requests through
           :meth:`_handle_client_error` to allow subclasses to customize. Note that
           this is experimental and may change in the future.
        """
        ...
    def finalize_headers(self) -> None: ...
    ApplicationError: type[AssertionError]
    def write(self, data: bytes) -> None: ...
    def start_response(
        self, status: str, headers: list[tuple[str, str]], exc_info: OptExcInfo | None = None
    ) -> Callable[[bytes], None]:
        """
        .. versionchanged:: 1.2a1
           Avoid HTTP header injection by raising a :exc:`ValueError`
           if *status* or any *header* name or value contains a carriage
           return or newline.
        .. versionchanged:: 1.1b5
           Pro-actively handle checking the encoding of the status line
           and headers during this method. On Python 2, avoid some
           extra encodings.
        """
        ...
    def log_request(self) -> None: ...
    def format_request(self) -> str: ...
    def process_result(self) -> None: ...
    def run_application(self) -> None: ...
    ignored_socket_errors: tuple[int, ...]
    def handle_one_response(self) -> None:
        """
        Invoke the application to produce one response.

        This is called by :meth:`handle_one_request` after all the
        state for the request has been established. It is responsible
        for error handling.
        """
        ...
    def handle_error(self, t: type[BaseException] | None, v: BaseException | None, tb: TracebackType | None) -> None: ...
    def get_environ(self) -> WSGIEnvironment:
        """
        Construct and return a new WSGI environment dictionary for a specific request.

        This should begin with asking the server for the base environment
        using :meth:`WSGIServer.get_environ`, and then proceed to add the
        request specific values.

        By the time this method is invoked the request line and request shall have
        been parsed and ``self.headers`` shall be populated.
        """
        ...

class LoggingLogAdapter:
<<<<<<< HEAD
    """
    An adapter for :class:`logging.Logger` instances
    to let them be used with :class:`WSGIServer`.

    .. warning:: Unless the entire process is monkey-patched at a very
        early part of the lifecycle (before logging is configured),
        loggers are likely to not be gevent-cooperative. For example,
        the socket and syslog handlers use the socket module in a way
        that can block, and most handlers acquire threading locks.

    .. warning:: It *may* be possible for the logging functions to be
       called in the :class:`gevent.Hub` greenlet. Code running in the
       hub greenlet cannot use any gevent blocking functions without triggering
       a ``LoopExit``.

    .. versionadded:: 1.1a3

    .. versionchanged:: 1.1b6
       Attributes not present on this object are proxied to the underlying
       logger instance. This permits using custom :class:`~logging.Logger`
       subclasses (or indeed, even duck-typed objects).

    .. versionchanged:: 1.1
       Strip trailing newline characters on the message passed to :meth:`write`
       because log handlers will usually add one themselves.
    """
    def __init__(self, logger: Logger, level: int = 20) -> None:
        """Write information to the *logger* at the given *level* (default to INFO)."""
        ...
=======
    __slots__ = ("_logger", "_level")
    def __init__(self, logger: Logger, level: int = 20) -> None: ...
>>>>>>> ca44e4c4
    def write(self, msg: str) -> None: ...
    def flush(self) -> None:
        """No-op; required to be a file-like object"""
        ...
    def writelines(self, lines: Iterable[str]) -> None: ...
    def __getattr__(self, name: str) -> Any: ...
    def __setattr__(self, name: str, value: object) -> None: ...
    def __delattr__(self, name: str) -> None: ...

class Environ(WSGIEnvironment):
<<<<<<< HEAD
    """
    A base class that can be used for WSGI environment objects.

    Provisional API.

    .. versionadded:: 1.2a1
    """
    ...

class SecureEnviron(Environ):
    """
    An environment that does not print its keys and values
    by default.

    Provisional API.

    This is intended to keep potentially sensitive information like
    HTTP authorization and cookies from being inadvertently printed
    or logged.

    For debugging, each instance can have its *secure_repr* attribute
    set to ``False``, which will cause it to print like a normal dict.

    When *secure_repr* is ``True`` (the default), then the value of
    the *whitelist_keys* attribute is consulted; if this value is
    true-ish, it should be a container (something that responds to
    ``in``) of key names (typically a list or set). Keys and values in
    this dictionary that are in *whitelist_keys* will then be printed,
    while all other values will be masked. These values may be
    customized on the class by setting the *default_secure_repr* and
    *default_whitelist_keys*, respectively::

        >>> environ = SecureEnviron(key='value')
        >>> environ # doctest: +ELLIPSIS
        <pywsgi.SecureEnviron dict (keys: 1) at ...

    If we whitelist the key, it gets printed::

        >>> environ.whitelist_keys = {'key'}
        >>> environ
        {'key': 'value'}

    A non-whitelisted key (*only*, to avoid doctest issues) is masked::

        >>> environ['secure'] = 'secret'; del environ['key']
        >>> environ
        {'secure': '<MASKED>'}

    We can turn it off entirely for the instance::

        >>> environ.secure_repr = False
        >>> environ
        {'secure': 'secret'}

    We can also customize it at the class level (here we use a new
    class to be explicit and to avoid polluting the true default
    values; we would set this class to be the ``environ_class`` of the
    server)::

        >>> class MyEnviron(SecureEnviron):
        ...    default_whitelist_keys = ('key',)
        ...
        >>> environ = MyEnviron({'key': 'value'})
        >>> environ
        {'key': 'value'}

    .. versionadded:: 1.2a1
    """
=======
    __slots__ = ()

class SecureEnviron(Environ):
    __slots__ = ("secure_repr", "whitelist_keys", "print_masked_keys")
>>>>>>> ca44e4c4
    default_secure_repr: ClassVar[bool]
    default_whitelist_keys: ClassVar[Container[str]]
    default_print_masked_keys: ClassVar[bool]
    secure_repr: bool
    whitelist_keys: Container[str]
    print_masked_keys: bool

class WSGISecureEnviron(SecureEnviron):
    """
    Specializes the default list of whitelisted keys to a few
    common WSGI variables.

    Example::

       >>> environ = WSGISecureEnviron(REMOTE_ADDR='::1', HTTP_AUTHORIZATION='secret')
       >>> environ
       {'REMOTE_ADDR': '::1', (hidden keys: 1)}
       >>> import pprint
       >>> pprint.pprint(environ)
       {'REMOTE_ADDR': '::1', (hidden keys: 1)}
       >>> print(pprint.pformat(environ))
       {'REMOTE_ADDR': '::1', (hidden keys: 1)}
    """
    ...

class WSGIServer(StreamServer):
    """
    A WSGI server based on :class:`StreamServer` that supports HTTPS.


    :keyword log: If given, an object with a ``write`` method to which
        request (access) logs will be written. If not given, defaults
        to :obj:`sys.stderr`. You may pass ``None`` to disable request
        logging. You may use a wrapper, around e.g., :mod:`logging`,
        to support objects that don't implement a ``write`` method.
        (If you pass a :class:`~logging.Logger` instance, or in
        general something that provides a ``log`` method but not a
        ``write`` method, such a wrapper will automatically be created
        and it will be logged to at the :data:`~logging.INFO` level.)

    :keyword error_log: If given, a file-like object with ``write``,
        ``writelines`` and ``flush`` methods to which error logs will
        be written. If not given, defaults to :obj:`sys.stderr`. You
        may pass ``None`` to disable error logging (not recommended).
        You may use a wrapper, around e.g., :mod:`logging`, to support
        objects that don't implement the proper methods. This
        parameter will become the value for ``wsgi.errors`` in the
        WSGI environment (if not already set). (As with *log*,
        wrappers for :class:`~logging.Logger` instances and the like
        will be created automatically and logged to at the :data:`~logging.ERROR`
        level.)

    .. seealso::

        :class:`LoggingLogAdapter`
            See important warnings before attempting to use :mod:`logging`.

    .. versionchanged:: 1.1a3
        Added the ``error_log`` parameter, and set ``wsgi.errors`` in the WSGI
        environment to this value.
    .. versionchanged:: 1.1a3
        Add support for passing :class:`logging.Logger` objects to the ``log`` and
        ``error_log`` arguments.
    .. versionchanged:: 20.6.0
        Passing a ``handle`` kwarg to the constructor is now officially deprecated.
    """
    handler_class: type[WSGIHandler]
    log: _LogOutputStream
    error_log: _LogOutputStream
    environ_class: type[WSGIEnvironment]
    secure_environ_class: type[SecureEnviron]
    base_env: WSGIEnvironment
    application: WSGIApplication
    @overload
    def __init__(
        self,
        listener: _GeventSocket | tuple[str, int] | str,
        application: WSGIApplication | None = None,
        backlog: int | None = None,
        spawn: _Spawner = "default",
        log: str | Logger | _LogOutputStream | None = "default",
        error_log: str | Logger | _LogOutputStream | None = "default",
        handler_class: type[WSGIHandler] | None = None,
        environ: WSGIEnvironment | None = None,
        *,
        ssl_context: SSLContext,
        server_side: bool = True,
        do_handshake_on_connect: bool = True,
        suppress_ragged_eofs: bool = True,
    ) -> None: ...
    @overload
    def __init__(
        self,
        listener: _GeventSocket | tuple[str, int] | str,
        application: WSGIApplication | None = None,
        backlog: int | None = None,
        spawn: _Spawner = "default",
        log: str | Logger | _LogOutputStream | None = "default",
        error_log: str | Logger | _LogOutputStream | None = "default",
        handler_class: type[WSGIHandler] | None = None,
        environ: WSGIEnvironment | None = None,
        *,
        keyfile: StrOrBytesPath = ...,
        certfile: StrOrBytesPath = ...,
        server_side: bool = True,
        cert_reqs: int = ...,
        ssl_version: int = ...,
        ca_certs: str = ...,
        do_handshake_on_connect: bool = True,
        suppress_ragged_eofs: bool = True,
        ciphers: str = ...,
    ) -> None: ...
    environ: WSGIEnvironment
    def set_environ(self, environ: WSGIEnvironment | None = None) -> None: ...
    max_accept: int
    def set_max_accept(self) -> None: ...
    def get_environ(self) -> WSGIEnvironment: ...
    def init_socket(self) -> None: ...
    def update_environ(self) -> None:
        """
        Called before the first request is handled to fill in WSGI environment values.

        This includes getting the correct server name and port.
        """
        ...
    def handle(self, sock: _GeventSocket, address: str) -> None:
        """
        Create an instance of :attr:`handler_class` to handle the request.

        This method blocks until the handler returns.
        """
        ...<|MERGE_RESOLUTION|>--- conflicted
+++ resolved
@@ -266,40 +266,8 @@
         ...
 
 class LoggingLogAdapter:
-<<<<<<< HEAD
-    """
-    An adapter for :class:`logging.Logger` instances
-    to let them be used with :class:`WSGIServer`.
-
-    .. warning:: Unless the entire process is monkey-patched at a very
-        early part of the lifecycle (before logging is configured),
-        loggers are likely to not be gevent-cooperative. For example,
-        the socket and syslog handlers use the socket module in a way
-        that can block, and most handlers acquire threading locks.
-
-    .. warning:: It *may* be possible for the logging functions to be
-       called in the :class:`gevent.Hub` greenlet. Code running in the
-       hub greenlet cannot use any gevent blocking functions without triggering
-       a ``LoopExit``.
-
-    .. versionadded:: 1.1a3
-
-    .. versionchanged:: 1.1b6
-       Attributes not present on this object are proxied to the underlying
-       logger instance. This permits using custom :class:`~logging.Logger`
-       subclasses (or indeed, even duck-typed objects).
-
-    .. versionchanged:: 1.1
-       Strip trailing newline characters on the message passed to :meth:`write`
-       because log handlers will usually add one themselves.
-    """
-    def __init__(self, logger: Logger, level: int = 20) -> None:
-        """Write information to the *logger* at the given *level* (default to INFO)."""
-        ...
-=======
     __slots__ = ("_logger", "_level")
     def __init__(self, logger: Logger, level: int = 20) -> None: ...
->>>>>>> ca44e4c4
     def write(self, msg: str) -> None: ...
     def flush(self) -> None:
         """No-op; required to be a file-like object"""
@@ -310,81 +278,10 @@
     def __delattr__(self, name: str) -> None: ...
 
 class Environ(WSGIEnvironment):
-<<<<<<< HEAD
-    """
-    A base class that can be used for WSGI environment objects.
-
-    Provisional API.
-
-    .. versionadded:: 1.2a1
-    """
-    ...
-
-class SecureEnviron(Environ):
-    """
-    An environment that does not print its keys and values
-    by default.
-
-    Provisional API.
-
-    This is intended to keep potentially sensitive information like
-    HTTP authorization and cookies from being inadvertently printed
-    or logged.
-
-    For debugging, each instance can have its *secure_repr* attribute
-    set to ``False``, which will cause it to print like a normal dict.
-
-    When *secure_repr* is ``True`` (the default), then the value of
-    the *whitelist_keys* attribute is consulted; if this value is
-    true-ish, it should be a container (something that responds to
-    ``in``) of key names (typically a list or set). Keys and values in
-    this dictionary that are in *whitelist_keys* will then be printed,
-    while all other values will be masked. These values may be
-    customized on the class by setting the *default_secure_repr* and
-    *default_whitelist_keys*, respectively::
-
-        >>> environ = SecureEnviron(key='value')
-        >>> environ # doctest: +ELLIPSIS
-        <pywsgi.SecureEnviron dict (keys: 1) at ...
-
-    If we whitelist the key, it gets printed::
-
-        >>> environ.whitelist_keys = {'key'}
-        >>> environ
-        {'key': 'value'}
-
-    A non-whitelisted key (*only*, to avoid doctest issues) is masked::
-
-        >>> environ['secure'] = 'secret'; del environ['key']
-        >>> environ
-        {'secure': '<MASKED>'}
-
-    We can turn it off entirely for the instance::
-
-        >>> environ.secure_repr = False
-        >>> environ
-        {'secure': 'secret'}
-
-    We can also customize it at the class level (here we use a new
-    class to be explicit and to avoid polluting the true default
-    values; we would set this class to be the ``environ_class`` of the
-    server)::
-
-        >>> class MyEnviron(SecureEnviron):
-        ...    default_whitelist_keys = ('key',)
-        ...
-        >>> environ = MyEnviron({'key': 'value'})
-        >>> environ
-        {'key': 'value'}
-
-    .. versionadded:: 1.2a1
-    """
-=======
     __slots__ = ()
 
 class SecureEnviron(Environ):
     __slots__ = ("secure_repr", "whitelist_keys", "print_masked_keys")
->>>>>>> ca44e4c4
     default_secure_repr: ClassVar[bool]
     default_whitelist_keys: ClassVar[Container[str]]
     default_print_masked_keys: ClassVar[bool]
