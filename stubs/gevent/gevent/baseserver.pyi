"""Base class for implementing servers"""

from collections.abc import Callable, Container
from types import TracebackType
from typing import Any, Generic, Literal, Protocol
from typing_extensions import ParamSpec, Self, TypeAlias

from gevent._types import _Loop
from gevent.pool import Pool
from gevent.socket import socket as _GeventSocket
from greenlet import greenlet

_P = ParamSpec("_P")

class _SpawnFunc(Protocol):
    def __call__(self, func: Callable[_P, object], /, *args: _P.args, **kwargs: _P.kwargs) -> greenlet: ...

_Spawner: TypeAlias = Pool | _SpawnFunc | int | Literal["default"] | None

class BaseServer(Generic[_P]):
    """
    An abstract base class that implements some common functionality for the servers in gevent.

    :param listener: Either be an address that the server should bind
        on or a :class:`gevent.socket.socket` instance that is already
        bound (and put into listening mode in case of TCP socket).

    :keyword handle: If given, the request handler. The request
        handler can be defined in a few ways. Most commonly,
        subclasses will implement a ``handle`` method as an
        instance method. Alternatively, a function can be passed
        as the ``handle`` argument to the constructor. In either
        case, the handler can later be changed by calling
        :meth:`set_handle`.

        When the request handler returns, the socket used for the
        request will be closed. Therefore, the handler must not return if
        the socket is still in use (for example, by manually spawned greenlets).

    :keyword spawn: If provided, is called to create a new
        greenlet to run the handler. By default,
        :func:`gevent.spawn` is used (meaning there is no
        artificial limit on the number of concurrent requests). Possible values for *spawn*:

        - a :class:`gevent.pool.Pool` instance -- ``handle`` will be executed
          using :meth:`gevent.pool.Pool.spawn` only if the pool is not full.
          While it is full, no new connections are accepted;
        - :func:`gevent.spawn_raw` -- ``handle`` will be executed in a raw
          greenlet which has a little less overhead then :class:`gevent.Greenlet` instances spawned by default;
        - ``None`` -- ``handle`` will be executed right away, in the :class:`Hub` greenlet.
          ``handle`` cannot use any blocking functions as it would mean switching to the :class:`Hub`.
        - an integer -- a shortcut for ``gevent.pool.Pool(integer)``

    .. versionchanged:: 1.1a1
       When the *handle* function returns from processing a connection,
       the client socket will be closed. This resolves the non-deterministic
       closing of the socket, fixing ResourceWarnings under Python 3 and PyPy.
    .. versionchanged:: 1.5
       Now a context manager that returns itself and calls :meth:`stop` on exit.
    """
    min_delay: float
    max_delay: float
    max_accept: int
    stop_timeout: float
    fatal_errors: Container[int]
    pool: Pool | None
    delay: float
    loop: _Loop
    family: int
    address: str | tuple[str, int]
    socket: _GeventSocket
    handle: Callable[..., object]
    def __init__(
        self,
        listener: _GeventSocket | tuple[str, int] | str,
        handle: Callable[_P, object] | None = None,
        spawn: _Spawner = "default",
    ) -> None: ...
    def __enter__(self) -> Self: ...
    def __exit__(self, typ: type[BaseException] | None, value: BaseException | None, tb: TracebackType | None, /) -> None: ...
    def set_listener(self, listener: _GeventSocket | tuple[str, int] | str) -> None: ...
    def set_spawn(self, spawn: _Spawner) -> None: ...
    def set_handle(self, handle: Callable[_P, object]) -> None: ...
    def start_accepting(self) -> None: ...
    def stop_accepting(self) -> None: ...
    # neither of these accept keyword arguments, but if we omit them, then ParamSpec
    # won't match the arguments correctly
    def do_handle(self, *args: _P.args, **_: _P.kwargs) -> None: ...
    def do_close(self, *args: _P.args, **_: _P.kwargs) -> None: ...
    # we would like to return _P.args here, however pyright will complain
    # mypy doesn't seem to mind
    def do_read(self) -> tuple[Any, ...] | None: ...
    def full(self) -> bool: ...
    @property
    def server_host(self) -> str | None:
        """IP address that the server is bound to (string)."""
        ...
    @property
    def server_port(self) -> int | None:
        """Port that the server is bound to (an integer)."""
        ...
    def init_socket(self) -> None:
        """
        If the user initialized the server with an address rather than
        socket, then this function must create a socket, bind it, and
        put it into listening mode.

        It is not supposed to be called by the user, it is called by :meth:`start` before starting
        the accept loop.
        """
        ...
    @property
    def started(self) -> bool: ...
    def start(self) -> None:
        """
        Start accepting the connections.

        If an address was provided in the constructor, then also create a socket,
        bind it and put it into the listening mode.
        """
        ...
    def close(self) -> None:
        """Close the listener socket and stop accepting."""
        ...
    @property
    def closed(self) -> bool: ...
<<<<<<< HEAD
    def stop(self, timeout: float | None = None) -> None:
        """
        Stop accepting the connections and close the listening socket.

        If the server uses a pool to spawn the requests, then
        :meth:`stop` also waits for all the handlers to exit. If there
        are still handlers executing after *timeout* has expired
        (default 1 second, :attr:`stop_timeout`), then the currently
        running handlers in the pool are killed.

        If the server does not use a pool, then this merely stops accepting connections;
        any spawned greenlets that are handling requests continue running until
        they naturally complete.
        """
        ...
    def serve_forever(self, stop_timeout: float | None = None) -> None:
        """Start the server if it hasn't been already started and wait until it's stopped."""
        ...
    def is_fatal_error(self, ex: BaseException) -> bool: ...
=======
    def stop(self, timeout: float | None = None) -> None: ...
    def serve_forever(self, stop_timeout: float | None = None) -> None: ...
    def is_fatal_error(self, ex: BaseException) -> bool: ...

__all__ = ["BaseServer"]
>>>>>>> bfd03215
<|MERGE_RESOLUTION|>--- conflicted
+++ resolved
@@ -124,7 +124,6 @@
         ...
     @property
     def closed(self) -> bool: ...
-<<<<<<< HEAD
     def stop(self, timeout: float | None = None) -> None:
         """
         Stop accepting the connections and close the listening socket.
@@ -144,10 +143,5 @@
         """Start the server if it hasn't been already started and wait until it's stopped."""
         ...
     def is_fatal_error(self, ex: BaseException) -> bool: ...
-=======
-    def stop(self, timeout: float | None = None) -> None: ...
-    def serve_forever(self, stop_timeout: float | None = None) -> None: ...
-    def is_fatal_error(self, ex: BaseException) -> bool: ...
 
-__all__ = ["BaseServer"]
->>>>>>> bfd03215
+__all__ = ["BaseServer"]