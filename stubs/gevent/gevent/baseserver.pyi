--- conflicted
+++ resolved
@@ -19,51 +19,7 @@
 
 _Spawner: TypeAlias = Pool | _SpawnFunc | int | Literal["default"] | None
 
-<<<<<<< HEAD
-class BaseServer(Generic[_P]):
-    """
-    An abstract base class that implements some common functionality for the servers in gevent.
-
-    :param listener: Either be an address that the server should bind
-        on or a :class:`gevent.socket.socket` instance that is already
-        bound (and put into listening mode in case of TCP socket).
-
-    :keyword handle: If given, the request handler. The request
-        handler can be defined in a few ways. Most commonly,
-        subclasses will implement a ``handle`` method as an
-        instance method. Alternatively, a function can be passed
-        as the ``handle`` argument to the constructor. In either
-        case, the handler can later be changed by calling
-        :meth:`set_handle`.
-
-        When the request handler returns, the socket used for the
-        request will be closed. Therefore, the handler must not return if
-        the socket is still in use (for example, by manually spawned greenlets).
-
-    :keyword spawn: If provided, is called to create a new
-        greenlet to run the handler. By default,
-        :func:`gevent.spawn` is used (meaning there is no
-        artificial limit on the number of concurrent requests). Possible values for *spawn*:
-
-        - a :class:`gevent.pool.Pool` instance -- ``handle`` will be executed
-          using :meth:`gevent.pool.Pool.spawn` only if the pool is not full.
-          While it is full, no new connections are accepted;
-        - :func:`gevent.spawn_raw` -- ``handle`` will be executed in a raw
-          greenlet which has a little less overhead then :class:`gevent.Greenlet` instances spawned by default;
-        - ``None`` -- ``handle`` will be executed right away, in the :class:`Hub` greenlet.
-          ``handle`` cannot use any blocking functions as it would mean switching to the :class:`Hub`.
-        - an integer -- a shortcut for ``gevent.pool.Pool(integer)``
-
-    .. versionchanged:: 1.1a1
-       When the *handle* function returns from processing a connection,
-       the client socket will be closed. This resolves the non-deterministic
-       closing of the socket, fixing ResourceWarnings under Python 3 and PyPy.
-    .. versionchanged:: 1.5
-       Now a context manager that returns itself and calls :meth:`stop` on exit.
-    """
-=======
 class BaseServer(Generic[Unpack[_Ts]]):
->>>>>>> ea394101
     min_delay: float
     max_delay: float
     max_accept: int
