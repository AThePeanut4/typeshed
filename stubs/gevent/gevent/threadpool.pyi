--- conflicted
+++ resolved
@@ -180,7 +180,6 @@
     def successful(self) -> bool: ...
 
 class ThreadPoolExecutor(concurrent.futures.ThreadPoolExecutor):
-<<<<<<< HEAD
     """
     A version of :class:`concurrent.futures.ThreadPoolExecutor` that
     always uses native threads, even when threading is monkey-patched.
@@ -198,8 +197,5 @@
        This is a provisional API.
     """
     kill = concurrent.futures.ThreadPoolExecutor.shutdown
-=======
-    kill = concurrent.futures.ThreadPoolExecutor.shutdown
-
-__all__ = ["ThreadPool", "ThreadResult", "ThreadPoolExecutor"]
->>>>>>> bfd03215
+
+__all__ = ["ThreadPool", "ThreadResult", "ThreadPoolExecutor"]