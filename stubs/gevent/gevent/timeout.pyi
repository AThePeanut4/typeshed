"""
Timeouts.

Many functions in :mod:`gevent` have a *timeout* argument that allows
limiting the time the function will block. When that is not available,
the :class:`Timeout` class and :func:`with_timeout` function in this
module add timeouts to arbitrary code.

.. warning::

    Timeouts can only work when the greenlet switches to the hub.
    If a blocking function is called or an intense calculation is ongoing during
    which no switches occur, :class:`Timeout` is powerless.
"""

from collections.abc import Callable
from types import TracebackType
from typing import Any, Literal, Protocol, TypeVar, overload
from typing_extensions import ParamSpec, Self

from gevent._types import _TimerWatcher

_T = TypeVar("_T")
_T1 = TypeVar("_T1")
_T2 = TypeVar("_T2")
_TimeoutT = TypeVar("_TimeoutT", bound=Timeout)
_P = ParamSpec("_P")

class _HasSeconds(Protocol):
    @property
    def seconds(self) -> float | int: ...

class Timeout(BaseException):
    """
    Timeout(seconds=None, exception=None, ref=True, priority=-1)

    Raise *exception* in the current greenlet after *seconds*
    have elapsed::

        timeout = Timeout(seconds, exception)
        timeout.start()
        try:
            ...  # exception will be raised here, after *seconds* passed since start() call
        finally:
            timeout.close()

    .. warning::

        You must **always** call `close` on a ``Timeout`` object you have created,
        whether or not the code that the timeout was protecting finishes
        executing before the timeout elapses (whether or not the
        ``Timeout`` exception is raised)  This ``try/finally``
        construct or a ``with`` statement is a good pattern. (If
        the timeout object will be started again, use `cancel` instead
        of `close`; this is rare. You must still `close` it when you are
        done.)

    When *exception* is omitted or ``None``, the ``Timeout`` instance
    itself is raised::

        >>> import gevent
        >>> gevent.Timeout(0.1).start()
        >>> gevent.sleep(0.2)  #doctest: +IGNORE_EXCEPTION_DETAIL
        Traceback (most recent call last):
         ...
        Timeout: 0.1 seconds

    If the *seconds* argument is not given or is ``None`` (e.g.,
    ``Timeout()``), then the timeout will never expire and never raise
    *exception*. This is convenient for creating functions which take
    an optional timeout parameter of their own. (Note that this is **not**
    the same thing as a *seconds* value of ``0``.)

    ::

       def function(args, timeout=None):
          "A function with an optional timeout."
          timer = Timeout(timeout)
          with timer:
             ...

    .. caution::

        A *seconds* value less than ``0.0`` (e.g., ``-1``) is poorly defined. In the future,
        support for negative values is likely to do the same thing as a value
        of ``None`` or ``0``

    A *seconds* value of ``0`` requests that the event loop spin and poll for I/O;
    it will immediately expire as soon as control returns to the event loop.

    .. rubric:: Use As A Context Manager

    To simplify starting and canceling timeouts, the ``with``
    statement can be used::

        with gevent.Timeout(seconds, exception) as timeout:
            pass  # ... code block ...

    This is equivalent to the try/finally block above with one
    additional feature: if *exception* is the literal ``False``, the
    timeout is still raised, but the context manager suppresses it, so
    the code outside the with-block won't see it.

    This is handy for adding a timeout to the functions that don't
    support a *timeout* parameter themselves::

        data = None
        with gevent.Timeout(5, False):
            data = mysock.makefile().readline()
        if data is None:
            ...  # 5 seconds passed without reading a line
        else:
            ...  # a line was read within 5 seconds

    .. caution::

        If ``readline()`` above catches and doesn't re-raise
        :exc:`BaseException` (for example, with a bare ``except:``), then
        your timeout will fail to function and control won't be returned
        to you when you expect.

    .. rubric:: Catching Timeouts

    When catching timeouts, keep in mind that the one you catch may
    not be the one you have set (a calling function may have set its
    own timeout); if you going to silence a timeout, always check that
    it's the instance you need::

        timeout = Timeout(1)
        timeout.start()
        try:
            ...
        except Timeout as t:
            if t is not timeout:
                raise # not my timeout
        finally:
            timeout.close()


    .. versionchanged:: 1.1b2

        If *seconds* is not given or is ``None``, no longer allocate a
        native timer object that will never be started.

    .. versionchanged:: 1.1

        Add warning about negative *seconds* values.

    .. versionchanged:: 1.3a1

        Timeout objects now have a :meth:`close`
        method that *must* be called when the timeout will no longer be
        used to properly clean up native resources.
        The ``with`` statement does this automatically.

    .. versionchanged:: 24.10.1

          Timeout values can be compared to be less than an integer value,
          or to be less than other timeouts, e.g., ``Timeout(0) < 1`` is true.
          Timeouts are not absolutely ordered and support no other comparisons; this
          is purely for convenience and may be removed or altered in the future.
    """
    seconds: float | None
    exception: type[BaseException] | BaseException | None
    timer: _TimerWatcher
    def __init__(
        self,
        seconds: float | None = None,
        exception: type[BaseException] | BaseException | None = None,
        ref: bool = True,
        priority: int = -1,
    ) -> None: ...
    def start(self) -> None:
        """Schedule the timeout."""
        ...
    @overload
    @classmethod
    def start_new(
        cls, timeout: None | float = None, exception: type[BaseException] | BaseException | None = None, ref: bool = True
    ) -> Self:
        """
        Create a started :class:`Timeout`.

        This is a shortcut, the exact action depends on *timeout*'s type:

        * If *timeout* is a :class:`Timeout`, then call its :meth:`start` method
          if it's not already begun.
        * Otherwise, create a new :class:`Timeout` instance, passing (*timeout*, *exception*) as
          arguments, then call its :meth:`start` method.

        Returns the :class:`Timeout` instance.
        """
        ...
    @overload
    @classmethod
    def start_new(cls, timeout: _TimeoutT) -> _TimeoutT:
        """
        Create a started :class:`Timeout`.

        This is a shortcut, the exact action depends on *timeout*'s type:

        * If *timeout* is a :class:`Timeout`, then call its :meth:`start` method
          if it's not already begun.
        * Otherwise, create a new :class:`Timeout` instance, passing (*timeout*, *exception*) as
          arguments, then call its :meth:`start` method.

        Returns the :class:`Timeout` instance.
        """
        ...
    @property
    def pending(self) -> bool:
        """True if the timeout is scheduled to be raised."""
        ...
    def cancel(self) -> None:
        """
        If the timeout is pending, cancel it. Otherwise, do nothing.

        The timeout object can be :meth:`started <start>` again. If
        you will not start the timeout again, you should use
        :meth:`close` instead.
        """
        ...
    def close(self) -> None:
        """
        Close the timeout and free resources. The timer cannot be started again
        after this method has been used.
        """
        ...
    def __enter__(self) -> Self:
        """Start and return the timer. If the timer is already started, just return it."""
        ...
    def __exit__(
        self, typ: type[BaseException] | None, value: BaseException | None, tb: TracebackType | None
    ) -> Literal[True] | None:
        """
        Stop the timer.

        .. versionchanged:: 1.3a1
           The underlying native timer is also stopped. This object cannot be
           used again.
        """
        ...
    def __lt__(self, other: _HasSeconds | float) -> bool:
        """
        For convenience, timeouts can be compared to integers (numbers)
        based on their seconds value.
        """
        ...

# when timeout_value is provided we unfortunately get no type checking on *args, **kwargs, because
# ParamSpec does not allow mixing in additional keyword arguments
@overload
def with_timeout(
    seconds: float | None, function: Callable[..., _T1], *args: Any, timeout_value: _T2, **kwds: Any
) -> _T1 | _T2:
    """
    Wrap a call to *function* with a timeout; if the called
    function fails to return before the timeout, cancel it and return a
    flag value, provided by *timeout_value* keyword argument.

    If timeout expires but *timeout_value* is not provided, raise :class:`Timeout`.

    Keyword argument *timeout_value* is not passed to *function*.
    """
    ...
@overload
<<<<<<< HEAD
def with_timeout(seconds: float | None, function: Callable[_P, _T], *args: _P.args, **kwds: _P.kwargs) -> _T:
    """
    Wrap a call to *function* with a timeout; if the called
    function fails to return before the timeout, cancel it and return a
    flag value, provided by *timeout_value* keyword argument.

    If timeout expires but *timeout_value* is not provided, raise :class:`Timeout`.

    Keyword argument *timeout_value* is not passed to *function*.
    """
    ...
=======
def with_timeout(seconds: float | None, function: Callable[_P, _T], *args: _P.args, **kwds: _P.kwargs) -> _T: ...

__all__ = ["Timeout", "with_timeout"]
>>>>>>> bfd03215
<|MERGE_RESOLUTION|>--- conflicted
+++ resolved
@@ -264,20 +264,6 @@
     """
     ...
 @overload
-<<<<<<< HEAD
-def with_timeout(seconds: float | None, function: Callable[_P, _T], *args: _P.args, **kwds: _P.kwargs) -> _T:
-    """
-    Wrap a call to *function* with a timeout; if the called
-    function fails to return before the timeout, cancel it and return a
-    flag value, provided by *timeout_value* keyword argument.
-
-    If timeout expires but *timeout_value* is not provided, raise :class:`Timeout`.
-
-    Keyword argument *timeout_value* is not passed to *function*.
-    """
-    ...
-=======
 def with_timeout(seconds: float | None, function: Callable[_P, _T], *args: _P.args, **kwds: _P.kwargs) -> _T: ...
 
-__all__ = ["Timeout", "with_timeout"]
->>>>>>> bfd03215
+__all__ = ["Timeout", "with_timeout"]