--- conflicted
+++ resolved
@@ -10,26 +10,12 @@
 WRAPPER_ASSIGNMENTS: tuple[str, ...]
 WRAPPER_UPDATES: tuple[str, ...]
 
-<<<<<<< HEAD
-def update_wrapper(wrapper: _T, wrapped: object, assigned: Sequence[str] = ..., updated: Sequence[str] = ...) -> _T:
-    """
-    Based on code from the standard library ``functools``, but
-    doesn't perform any of the troublesome imports.
-
-    functools imports RLock from _thread for purposes of the
-    ``lru_cache``, making it problematic to use from gevent.
-
-    The other imports are somewhat heavy: abc, collections, types.
-    """
-    ...
-=======
 def update_wrapper(
     wrapper: _T,
     wrapped: object,
     assigned: Sequence[str] = ("__module__", "__name__", "__qualname__", "__doc__", "__annotations__"),
     updated: Sequence[str] = ("__dict__",),
 ) -> _T: ...
->>>>>>> ca44e4c4
 def copy_globals(
     source: ModuleType,
     globs: MutableMapping[str, Any],
