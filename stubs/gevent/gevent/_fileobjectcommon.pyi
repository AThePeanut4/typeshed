"""gevent internals."""

import io
from _typeshed import (
    FileDescriptorOrPath,
    OpenBinaryMode,
    OpenBinaryModeReading,
    OpenBinaryModeUpdating,
    OpenBinaryModeWriting,
    OpenTextMode,
    ReadableBuffer,
)
from types import TracebackType
from typing import IO, Any, AnyStr, ClassVar, Generic, Literal, TypeVar, overload
from typing_extensions import Self

from gevent.lock import DummySemaphore, Semaphore
from gevent.threadpool import ThreadPool

_IOT = TypeVar("_IOT", bound=IO[Any])

class cancel_wait_ex(IOError):
    def __init__(self) -> None: ...

class FileObjectClosed(IOError):
    def __init__(self) -> None: ...

class FlushingBufferedWriter(io.BufferedWriter): ...

class WriteallMixin:
    def writeall(self, b: ReadableBuffer, /) -> int:
        """
        Similar to :meth:`socket.socket.sendall`, ensures that all the contents of
        *value* have been written (though not necessarily flushed) before returning.

        Returns the length of *value*.

        .. versionadded:: 20.12.0
        """
        ...

class FileIO(io.FileIO):
<<<<<<< HEAD
    """A subclass that we can dynamically assign __class__ for."""
    ...
=======
    __slots__ = ()
>>>>>>> ca44e4c4

class WriteIsWriteallMixin(WriteallMixin):
    def write(self, b: ReadableBuffer, /) -> int: ...

class WriteallFileIO(WriteIsWriteallMixin, io.FileIO): ...  # type: ignore[misc]

class OpenDescriptor(Generic[_IOT]):
    """
    Interprets the arguments to `open`. Internal use only.

    Originally based on code in the stdlib's _pyio.py (Python implementation of
    the :mod:`io` module), but modified for gevent:

    - Native strings are returned on Python 2 when neither
      'b' nor 't' are in the mode string and no encoding is specified.
    - Universal newlines work in that mode.
    - Allows externally unbuffered text IO.

    :keyword bool atomic_write: If true, then if the opened, wrapped, stream
        is unbuffered (meaning that ``write`` can produce short writes and the return
        value needs to be checked), then the implementation will be adjusted so that
        ``write`` behaves like Python 2 on a built-in file object and writes the
        entire value. Only set this on Python 2; the only intended user is
        :class:`gevent.subprocess.Popen`.
    """
    default_buffer_size: ClassVar[int]
    fileio_mode: str
    mode: str
    creating: bool
    reading: bool
    writing: bool
    appending: bool
    updating: bool
    text: bool
    binary: bool
    can_write: bool
    can_read: bool
    native: bool
    universal: bool
    buffering: int
    encoding: str | None
    errors: str | None
    newline: bool
    closefd: bool
    atomic_write: bool
    # we could add all the necessary overloads here too, but since this is internal API
    # I don't think it makes sense to do that
    def __init__(
        self,
        fobj: FileDescriptorOrPath,
        mode: str = "r",
        bufsize: int | None = None,
        close: bool | None = None,
        encoding: str | None = None,
        errors: str | None = None,
        newline: str | None = None,
        buffering: int | None = None,
        closefd: bool | None = None,
        atomic_write: bool = False,
    ) -> None: ...
    def is_fd(self) -> bool: ...
    def opened(self) -> _IOT:
        """Return the :meth:`wrapped` file object."""
        ...
    def opened_raw(self) -> FileIO: ...
    @staticmethod
    def is_buffered(stream: object) -> bool: ...
    @classmethod
    def buffer_size_for_stream(cls, stream: object) -> int: ...

class FileObjectBase(Generic[_IOT, AnyStr]):
    """
    Internal base class to ensure a level of consistency
    between :class:`~.FileObjectPosix`, :class:`~.FileObjectThread`
    and :class:`~.FileObjectBlock`.
    """
    def __init__(
        self: FileObjectBase[_IOT, AnyStr], descriptor: OpenDescriptor[_IOT]  # pyright: ignore[reportInvalidTypeVarUse]  #11780
    ) -> None: ...
    io: _IOT
    @property
    def closed(self) -> bool:
        """True if the file is closed"""
        ...
    def close(self) -> None: ...
    def __getattr__(self, name: str) -> Any: ...
    def __enter__(self) -> Self: ...
    def __exit__(self, typ: type[BaseException] | None, value: BaseException | None, tb: TracebackType | None, /) -> None: ...
    def __iter__(self) -> Self: ...
    def __next__(self) -> AnyStr: ...
    def __bool__(self) -> bool: ...
    next = __next__

class FileObjectBlock(FileObjectBase[_IOT, AnyStr]):
    """
    FileObjectBlock()

    A simple synchronous wrapper around a file object.

    Adds no concurrency or gevent compatibility.
    """
    # Text mode: always binds a TextIOWrapper
    @overload
    def __init__(
        self: FileObjectBlock[io.TextIOWrapper, str],
        fobj: FileDescriptorOrPath,
        mode: OpenTextMode = "r",
        bufsize: int | None = None,
        close: bool | None = None,
        encoding: str | None = None,
        errors: str | None = None,
        newline: str | None = None,
        buffering: int | None = None,
        closefd: bool | None = None,
        atomic_write: bool = False,
    ) -> None: ...

    # Unbuffered binary mode: binds a FileIO
    @overload
    def __init__(
        self: FileObjectBlock[io.FileIO, bytes],
        fobj: FileDescriptorOrPath,
        mode: OpenBinaryMode,
        bufsize: Literal[0],
        close: bool | None = None,
        encoding: str | None = None,
        errors: str | None = None,
        newline: str | None = None,
        buffering: Literal[0] | None = None,
        closefd: bool | None = None,
        atomic_write: bool = False,
    ) -> None: ...
    @overload
    def __init__(
        self: FileObjectBlock[io.FileIO, bytes],
        fobj: FileDescriptorOrPath,
        mode: OpenBinaryMode,
        bufsize: Literal[0] | None = None,
        close: bool | None = None,
        encoding: str | None = None,
        errors: str | None = None,
        newline: str | None = None,
        *,
        buffering: Literal[0],
        closefd: bool | None = None,
        atomic_write: bool = False,
    ) -> None: ...

    # Buffering is on: return BufferedRandom, BufferedReader, or BufferedWriter
    @overload
    def __init__(
        self: FileObjectBlock[io.BufferedRandom, bytes],
        fobj: FileDescriptorOrPath,
        mode: OpenBinaryModeUpdating,
        bufsize: Literal[-1, 1] | None = None,
        close: bool | None = None,
        encoding: str | None = None,
        errors: str | None = None,
        newline: str | None = None,
        buffering: Literal[-1, 1] | None = None,
        closefd: bool | None = None,
        atomic_write: bool = False,
    ) -> None: ...
    @overload
    def __init__(
        self: FileObjectBlock[io.BufferedWriter, bytes],
        fobj: FileDescriptorOrPath,
        mode: OpenBinaryModeWriting,
        bufsize: Literal[-1, 1] | None = None,
        close: bool | None = None,
        encoding: str | None = None,
        errors: str | None = None,
        newline: str | None = None,
        buffering: Literal[-1, 1] | None = None,
        closefd: bool | None = None,
        atomic_write: bool = False,
    ) -> None: ...
    @overload
    def __init__(
        self: FileObjectBlock[io.BufferedReader, bytes],
        fobj: FileDescriptorOrPath,
        mode: OpenBinaryModeReading,
        bufsize: Literal[-1, 1] | None = None,
        close: bool | None = None,
        encoding: str | None = None,
        errors: str | None = None,
        newline: str | None = None,
        buffering: Literal[-1, 1] | None = None,
        closefd: bool | None = None,
        atomic_write: bool = False,
    ) -> None: ...

    # Buffering cannot be determined: fall back to BinaryIO
    @overload
    def __init__(
        self: FileObjectBlock[IO[bytes], bytes],
        fobj: FileDescriptorOrPath,
        mode: OpenBinaryMode,
        bufsize: int | None = None,
        close: bool | None = None,
        encoding: str | None = None,
        errors: str | None = None,
        newline: str | None = None,
        buffering: int | None = None,
        closefd: bool | None = None,
        atomic_write: bool = False,
    ) -> None: ...

    # Fallback if mode is not specified
    @overload
    def __init__(
        self: FileObjectBlock[IO[Any], Any],
        fobj: FileDescriptorOrPath,
        mode: str,
        bufsize: int | None = None,
        close: bool | None = None,
        encoding: str | None = None,
        errors: str | None = None,
        newline: str | None = None,
        buffering: int | None = None,
        closefd: bool | None = None,
        atomic_write: bool = False,
    ) -> None: ...

class FileObjectThread(FileObjectBase[_IOT, AnyStr]):
    """
    FileObjectThread()

    A file-like object wrapping another file-like object, performing all blocking
    operations on that object in a background thread.

    .. caution::
        Attempting to change the threadpool or lock of an existing FileObjectThread
        has undefined consequences.

    .. versionchanged:: 1.1b1
       The file object is closed using the threadpool. Note that whether or
       not this action is synchronous or asynchronous is not documented.
    """
    threadpool: ThreadPool
    lock: Semaphore | DummySemaphore
    # Text mode: always binds a TextIOWrapper
    @overload
    def __init__(
        self: FileObjectThread[io.TextIOWrapper, str],
        fobj: FileDescriptorOrPath,
        mode: OpenTextMode = "r",
        bufsize: int | None = None,
        close: bool | None = None,
        encoding: str | None = None,
        errors: str | None = None,
        newline: str | None = None,
        buffering: int | None = None,
        closefd: bool | None = None,
        atomic_write: bool = False,
        *,
        lock: bool = True,
        threadpool: ThreadPool | None = None,
    ) -> None:
        """
        :keyword bool lock: If True (the default) then all operations will
           be performed one-by-one. Note that this does not guarantee that, if using
           this file object from multiple threads/greenlets, operations will be performed
           in any particular order, only that no two operations will be attempted at the
           same time. You can also pass your own :class:`gevent.lock.Semaphore` to synchronize
           file operations with an external resource.
        :keyword bool closefd: If True (the default) then when this object is closed,
           the underlying object is closed as well. If *fobj* is a path, then
           *closefd* must be True.
        """
        ...

    # Unbuffered binary mode: binds a FileIO
    @overload
    def __init__(
        self: FileObjectThread[io.FileIO, bytes],
        fobj: FileDescriptorOrPath,
        mode: OpenBinaryMode,
        bufsize: Literal[0],
        close: bool | None = None,
        encoding: str | None = None,
        errors: str | None = None,
        newline: str | None = None,
        buffering: Literal[0] | None = None,
        closefd: bool | None = None,
        atomic_write: bool = False,
        *,
        lock: bool = True,
        threadpool: ThreadPool | None = None,
    ) -> None:
        """
        :keyword bool lock: If True (the default) then all operations will
           be performed one-by-one. Note that this does not guarantee that, if using
           this file object from multiple threads/greenlets, operations will be performed
           in any particular order, only that no two operations will be attempted at the
           same time. You can also pass your own :class:`gevent.lock.Semaphore` to synchronize
           file operations with an external resource.
        :keyword bool closefd: If True (the default) then when this object is closed,
           the underlying object is closed as well. If *fobj* is a path, then
           *closefd* must be True.
        """
        ...
    @overload
    def __init__(
        self: FileObjectThread[io.FileIO, bytes],
        fobj: FileDescriptorOrPath,
        mode: OpenBinaryMode,
        bufsize: Literal[0] | None = None,
        close: bool | None = None,
        encoding: str | None = None,
        errors: str | None = None,
        newline: str | None = None,
        *,
        buffering: Literal[0],
        closefd: bool | None = None,
        atomic_write: bool = False,
        lock: bool = True,
        threadpool: ThreadPool | None = None,
    ) -> None:
        """
        :keyword bool lock: If True (the default) then all operations will
           be performed one-by-one. Note that this does not guarantee that, if using
           this file object from multiple threads/greenlets, operations will be performed
           in any particular order, only that no two operations will be attempted at the
           same time. You can also pass your own :class:`gevent.lock.Semaphore` to synchronize
           file operations with an external resource.
        :keyword bool closefd: If True (the default) then when this object is closed,
           the underlying object is closed as well. If *fobj* is a path, then
           *closefd* must be True.
        """
        ...

    # Buffering is on: return BufferedRandom, BufferedReader, or BufferedWriter
    @overload
    def __init__(
        self: FileObjectThread[io.BufferedRandom, bytes],
        fobj: FileDescriptorOrPath,
        mode: OpenBinaryModeUpdating,
        bufsize: Literal[-1, 1] | None = None,
        close: bool | None = None,
        encoding: str | None = None,
        errors: str | None = None,
        newline: str | None = None,
        buffering: Literal[-1, 1] | None = None,
        closefd: bool | None = None,
        atomic_write: bool = False,
        *,
        lock: bool = True,
        threadpool: ThreadPool | None = None,
    ) -> None:
        """
        :keyword bool lock: If True (the default) then all operations will
           be performed one-by-one. Note that this does not guarantee that, if using
           this file object from multiple threads/greenlets, operations will be performed
           in any particular order, only that no two operations will be attempted at the
           same time. You can also pass your own :class:`gevent.lock.Semaphore` to synchronize
           file operations with an external resource.
        :keyword bool closefd: If True (the default) then when this object is closed,
           the underlying object is closed as well. If *fobj* is a path, then
           *closefd* must be True.
        """
        ...
    @overload
    def __init__(
        self: FileObjectThread[io.BufferedWriter, bytes],
        fobj: FileDescriptorOrPath,
        mode: OpenBinaryModeWriting,
        bufsize: Literal[-1, 1] | None = None,
        close: bool | None = None,
        encoding: str | None = None,
        errors: str | None = None,
        newline: str | None = None,
        buffering: Literal[-1, 1] | None = None,
        closefd: bool | None = None,
        atomic_write: bool = False,
        *,
        lock: bool = True,
        threadpool: ThreadPool | None = None,
    ) -> None:
        """
        :keyword bool lock: If True (the default) then all operations will
           be performed one-by-one. Note that this does not guarantee that, if using
           this file object from multiple threads/greenlets, operations will be performed
           in any particular order, only that no two operations will be attempted at the
           same time. You can also pass your own :class:`gevent.lock.Semaphore` to synchronize
           file operations with an external resource.
        :keyword bool closefd: If True (the default) then when this object is closed,
           the underlying object is closed as well. If *fobj* is a path, then
           *closefd* must be True.
        """
        ...
    @overload
    def __init__(
        self: FileObjectThread[io.BufferedReader, bytes],
        fobj: FileDescriptorOrPath,
        mode: OpenBinaryModeReading,
        bufsize: Literal[-1, 1] | None = None,
        close: bool | None = None,
        encoding: str | None = None,
        errors: str | None = None,
        newline: str | None = None,
        buffering: Literal[-1, 1] | None = None,
        closefd: bool | None = None,
        atomic_write: bool = False,
        *,
        lock: bool = True,
        threadpool: ThreadPool | None = None,
    ) -> None:
        """
        :keyword bool lock: If True (the default) then all operations will
           be performed one-by-one. Note that this does not guarantee that, if using
           this file object from multiple threads/greenlets, operations will be performed
           in any particular order, only that no two operations will be attempted at the
           same time. You can also pass your own :class:`gevent.lock.Semaphore` to synchronize
           file operations with an external resource.
        :keyword bool closefd: If True (the default) then when this object is closed,
           the underlying object is closed as well. If *fobj* is a path, then
           *closefd* must be True.
        """
        ...

    # Buffering cannot be determined: fall back to BinaryIO
    @overload
    def __init__(
        self: FileObjectThread[IO[bytes], bytes],
        fobj: FileDescriptorOrPath,
        mode: OpenBinaryMode,
        bufsize: int | None = None,
        close: bool | None = None,
        encoding: str | None = None,
        errors: str | None = None,
        newline: str | None = None,
        buffering: int | None = None,
        closefd: bool | None = None,
        atomic_write: bool = False,
        *,
        lock: bool = True,
        threadpool: ThreadPool | None = None,
    ) -> None:
        """
        :keyword bool lock: If True (the default) then all operations will
           be performed one-by-one. Note that this does not guarantee that, if using
           this file object from multiple threads/greenlets, operations will be performed
           in any particular order, only that no two operations will be attempted at the
           same time. You can also pass your own :class:`gevent.lock.Semaphore` to synchronize
           file operations with an external resource.
        :keyword bool closefd: If True (the default) then when this object is closed,
           the underlying object is closed as well. If *fobj* is a path, then
           *closefd* must be True.
        """
        ...

    # Fallback if mode is not specified
    @overload
    def __init__(
        self: FileObjectThread[IO[Any], Any],
        fobj: FileDescriptorOrPath,
        mode: str,
        bufsize: int | None = None,
        close: bool | None = None,
        encoding: str | None = None,
        errors: str | None = None,
        newline: str | None = None,
        buffering: int | None = None,
        closefd: bool | None = None,
        atomic_write: bool = False,
        *,
        lock: bool = True,
        threadpool: ThreadPool | None = None,
    ) -> None:
        """
        :keyword bool lock: If True (the default) then all operations will
           be performed one-by-one. Note that this does not guarantee that, if using
           this file object from multiple threads/greenlets, operations will be performed
           in any particular order, only that no two operations will be attempted at the
           same time. You can also pass your own :class:`gevent.lock.Semaphore` to synchronize
           file operations with an external resource.
        :keyword bool closefd: If True (the default) then when this object is closed,
           the underlying object is closed as well. If *fobj* is a path, then
           *closefd* must be True.
        """
        ...<|MERGE_RESOLUTION|>--- conflicted
+++ resolved
@@ -33,19 +33,8 @@
         Similar to :meth:`socket.socket.sendall`, ensures that all the contents of
         *value* have been written (though not necessarily flushed) before returning.
 
-        Returns the length of *value*.
-
-        .. versionadded:: 20.12.0
-        """
-        ...
-
 class FileIO(io.FileIO):
-<<<<<<< HEAD
-    """A subclass that we can dynamically assign __class__ for."""
-    ...
-=======
     __slots__ = ()
->>>>>>> ca44e4c4
 
 class WriteIsWriteallMixin(WriteallMixin):
     def write(self, b: ReadableBuffer, /) -> int: ...
