<<<<<<< HEAD
"""
Backwards compatibility alias for :mod:`gevent.resolver.ares`.

.. deprecated:: 1.3
   Use :mod:`gevent.resolver.ares`
"""

import sys

=======
>>>>>>> 30b7b679
from gevent.resolver.ares import *

__all__ = ["Resolver"]<|MERGE_RESOLUTION|>--- conflicted
+++ resolved
@@ -1,15 +1,3 @@
-<<<<<<< HEAD
-"""
-Backwards compatibility alias for :mod:`gevent.resolver.ares`.
-
-.. deprecated:: 1.3
-   Use :mod:`gevent.resolver.ares`
-"""
-
-import sys
-
-=======
->>>>>>> 30b7b679
 from gevent.resolver.ares import *
 
 __all__ = ["Resolver"]