from gevent._types import _AddrinfoResult, _NameinfoResult, _SockAddr
from gevent.hub import Hub

class Resolver:
    """
    A resolver that directly uses the system's resolver functions.

    .. caution::

        This resolver is *not* cooperative.

    This resolver has the lowest overhead of any resolver and
    typically approaches the speed of the unmodified :mod:`socket`
    functions. However, it is not cooperative, so if name resolution
    blocks, the entire thread and all its greenlets will be blocked.

    This can be useful during debugging, or it may be a good choice if
    your operating system provides a good caching resolver (such as
    macOS's Directory Services) that is usually very fast and
    functionally non-blocking.

    .. versionchanged:: 1.3a2
       This was previously undocumented and existed in :mod:`gevent.socket`.
    """
    def __init__(self, hub: Hub | None = None) -> None: ...
    def close(self) -> None: ...
    def gethostbyname(self, hostname: str, family: int = 2) -> str:
        """
        gethostbyname(host) -> address

        Return the IP address (a string of the form '255.255.255.255') for a host.
        """
        ...
    def gethostbyname_ex(self, hostname: str, family: int = 2) -> tuple[str, list[str], list[str]]:
        """
        gethostbyname_ex(host) -> (name, aliaslist, addresslist)

        Return the true host name, a list of aliases, and a list of IP addresses,
        for a host.  The host argument is a string giving a host name or IP number.
        """
        ...
    def getaddrinfo(
        self, host: str, port: int, family: int = 0, socktype: int = 0, proto: int = 0, flags: int = 0
<<<<<<< HEAD
    ) -> _AddrinfoResult:
        """
        getaddrinfo(host, port [, family, type, proto, flags])
            -> list of (family, type, proto, canonname, sockaddr)

        Resolve host and port into addrinfo struct.
        """
        ...
    def gethostbyaddr(self, ip_address: str) -> tuple[str, list[str], list[str]]:
        """
        gethostbyaddr(host) -> (name, aliaslist, addresslist)

        Return the true host name, a list of aliases, and a list of IP addresses,
        for a host.  The host argument is a string giving a host name or IP number.
        """
        ...
    def getnameinfo(self, sockaddr: _SockAddr, flags: int) -> _NameinfoResult:
        """
        getnameinfo(sockaddr, flags) --> (host, port)

        Get host and port for a sockaddr.
        """
        ...
=======
    ) -> _AddrinfoResult: ...
    def gethostbyaddr(self, ip_address: str) -> tuple[str, list[str], list[str]]: ...
    def getnameinfo(self, sockaddr: _SockAddr, flags: int) -> _NameinfoResult: ...

__all__ = ["Resolver"]
>>>>>>> bfd03215
<|MERGE_RESOLUTION|>--- conflicted
+++ resolved
@@ -41,34 +41,8 @@
         ...
     def getaddrinfo(
         self, host: str, port: int, family: int = 0, socktype: int = 0, proto: int = 0, flags: int = 0
-<<<<<<< HEAD
-    ) -> _AddrinfoResult:
-        """
-        getaddrinfo(host, port [, family, type, proto, flags])
-            -> list of (family, type, proto, canonname, sockaddr)
-
-        Resolve host and port into addrinfo struct.
-        """
-        ...
-    def gethostbyaddr(self, ip_address: str) -> tuple[str, list[str], list[str]]:
-        """
-        gethostbyaddr(host) -> (name, aliaslist, addresslist)
-
-        Return the true host name, a list of aliases, and a list of IP addresses,
-        for a host.  The host argument is a string giving a host name or IP number.
-        """
-        ...
-    def getnameinfo(self, sockaddr: _SockAddr, flags: int) -> _NameinfoResult:
-        """
-        getnameinfo(sockaddr, flags) --> (host, port)
-
-        Get host and port for a sockaddr.
-        """
-        ...
-=======
     ) -> _AddrinfoResult: ...
     def gethostbyaddr(self, ip_address: str) -> tuple[str, list[str], list[str]]: ...
     def getnameinfo(self, sockaddr: _SockAddr, flags: int) -> _NameinfoResult: ...
 
-__all__ = ["Resolver"]
->>>>>>> bfd03215
+__all__ = ["Resolver"]