--- conflicted
+++ resolved
@@ -54,22 +54,6 @@
     """
     def __init__(self, hub: Hub | None = ...) -> None: ...
     @property
-<<<<<<< HEAD
-    def resolver(self) -> Any:
-        """
-        The dnspython resolver object we use.
-
-        This object has several useful attributes that can be used to
-        adjust the behaviour of the DNS system:
-
-        * ``cache`` is a :class:`dns.resolver.LRUCache`. Its maximum size
-          can be configured by calling :meth:`resolver.cache.set_max_size`
-        * ``nameservers`` controls which nameservers to talk to
-        * ``lifetime`` configures a timeout for each individual query.
-        """
-        ...
-=======
     def resolver(self) -> Any: ...  # this is a custom dnspython Resolver
 
-__all__ = ["Resolver"]
->>>>>>> bfd03215
+__all__ = ["Resolver"]