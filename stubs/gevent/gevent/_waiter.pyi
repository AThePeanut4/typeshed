--- conflicted
+++ resolved
@@ -23,54 +23,7 @@
 )
 
 class Waiter(Generic[_T]):
-<<<<<<< HEAD
-    """
-    Waiter(hub=None)
-
-    A low level communication utility for greenlets.
-
-    Waiter is a wrapper around greenlet's ``switch()`` and ``throw()`` calls that makes them somewhat safer:
-
-    * switching will occur only if the waiting greenlet is executing :meth:`get` method currently;
-    * any error raised in the greenlet is handled inside :meth:`switch` and :meth:`throw`
-    * if :meth:`switch`/:meth:`throw` is called before the receiver calls :meth:`get`, then :class:`Waiter`
-      will store the value/exception. The following :meth:`get` will return the value/raise the exception.
-
-    The :meth:`switch` and :meth:`throw` methods must only be called from the :class:`Hub` greenlet.
-    The :meth:`get` method must be called from a greenlet other than :class:`Hub`.
-
-        >>> from gevent.hub import Waiter
-        >>> from gevent import get_hub
-        >>> result = Waiter()
-        >>> timer = get_hub().loop.timer(0.1)
-        >>> timer.start(result.switch, 'hello from Waiter')
-        >>> result.get() # blocks for 0.1 seconds
-        'hello from Waiter'
-        >>> timer.close()
-
-    If switch is called before the greenlet gets a chance to call :meth:`get` then
-    :class:`Waiter` stores the value.
-
-        >>> from gevent.time import sleep
-        >>> result = Waiter()
-        >>> timer = get_hub().loop.timer(0.1)
-        >>> timer.start(result.switch, 'hi from Waiter')
-        >>> sleep(0.2)
-        >>> result.get() # returns immediately without blocking
-        'hi from Waiter'
-        >>> timer.close()
-
-    .. warning::
-
-        This is a limited and dangerous way to communicate between
-        greenlets. It can easily leave a greenlet unscheduled forever
-        if used incorrectly. Consider using safer classes such as
-        :class:`gevent.event.Event`, :class:`gevent.event.AsyncResult`,
-        or :class:`gevent.queue.Queue`.
-    """
-=======
     __slots__ = ["hub", "greenlet", "value", "_exception"]
->>>>>>> ca44e4c4
     @property
     def hub(self) -> Hub: ...  # readonly in Cython
     @property
@@ -134,18 +87,4 @@
 
 @final
 class MultipleWaiter(Waiter[_T]):
-<<<<<<< HEAD
-    """
-    MultipleWaiter(hub=None)
-
-    An internal extension of Waiter that can be used if multiple objects
-    must be waited on, and there is a chance that in between waits greenlets
-    might be switched out. All greenlets that switch to this waiter
-    will have their value returned.
-
-    This does not handle exceptions or throw methods.
-    """
-    ...
-=======
-    __slots__ = ["_values"]
->>>>>>> ca44e4c4
+    __slots__ = ["_values"]