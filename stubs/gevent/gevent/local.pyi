"""
Greenlet-local objects.

This module is based on `_threading_local.py`__ from the standard
library of Python 3.4.

__ https://github.com/python/cpython/blob/3.4/Lib/_threading_local.py

Greenlet-local objects support the management of greenlet-local data.
If you have data that you want to be local to a greenlet, simply create
a greenlet-local object and use its attributes:

  >>> import gevent
  >>> from gevent.local import local
  >>> mydata = local()
  >>> mydata.number = 42
  >>> mydata.number
  42

You can also access the local-object's dictionary:

  >>> mydata.__dict__
  {'number': 42}
  >>> mydata.__dict__.setdefault('widgets', [])
  []
  >>> mydata.widgets
  []

What's important about greenlet-local objects is that their data are
local to a greenlet. If we access the data in a different greenlet:

  >>> log = []
  >>> def f():
  ...     items = list(mydata.__dict__.items())
  ...     items.sort()
  ...     log.append(items)
  ...     mydata.number = 11
  ...     log.append(mydata.number)
  >>> greenlet = gevent.spawn(f)
  >>> greenlet.join()
  >>> log
  [[], 11]

we get different data.  Furthermore, changes made in the other greenlet
don't affect data seen in this greenlet:

  >>> mydata.number
  42

Of course, values you get from a local object, including a __dict__
attribute, are for whatever greenlet was current at the time the
attribute was read.  For that reason, you generally don't want to save
these values across greenlets, as they apply only to the greenlet they
came from.

You can create custom local objects by subclassing the local class:

  >>> class MyLocal(local):
  ...     number = 2
  ...     initialized = False
  ...     def __init__(self, **kw):
  ...         if self.initialized:
  ...             raise SystemError('__init__ called too many times')
  ...         self.initialized = True
  ...         self.__dict__.update(kw)
  ...     def squared(self):
  ...         return self.number ** 2

This can be useful to support default values, methods and
initialization.  Note that if you define an __init__ method, it will be
called each time the local object is used in a separate greenlet.  This
is necessary to initialize each greenlet's dictionary.

Now if we create a local object:

  >>> mydata = MyLocal(color='red')

Now we have a default number:

  >>> mydata.number
  2

an initial color:

  >>> mydata.color
  'red'
  >>> del mydata.color

And a method that operates on the data:

  >>> mydata.squared()
  4

As before, we can access the data in a separate greenlet:

  >>> log = []
  >>> greenlet = gevent.spawn(f)
  >>> greenlet.join()
  >>> log
  [[('color', 'red'), ('initialized', True)], 11]

without affecting this greenlet's data:

  >>> mydata.number
  2
  >>> mydata.color
  Traceback (most recent call last):
  ...
  AttributeError: 'MyLocal' object has no attribute 'color'

Note that subclasses can define slots, but they are not greenlet
local. They are shared across greenlets::

  >>> class MyLocal(local):
  ...     __slots__ = 'number'

  >>> mydata = MyLocal()
  >>> mydata.number = 42
  >>> mydata.color = 'red'

So, the separate greenlet:

  >>> greenlet = gevent.spawn(f)
  >>> greenlet.join()

affects what we see:

  >>> mydata.number
  11

>>> del mydata

.. versionchanged:: 1.1a2
   Update the implementation to match Python 3.4 instead of Python 2.5.
   This results in locals being eligible for garbage collection as soon
   as their greenlet exits.

.. versionchanged:: 1.2.3
   Use a weak-reference to clear the greenlet link we establish in case
   the local object dies before the greenlet does.

.. versionchanged:: 1.3a1
   Implement the methods for attribute access directly, handling
   descriptors directly here. This allows removing the use of a lock
   and facilitates greatly improved performance.

.. versionchanged:: 1.3a1
   The ``__init__`` method of subclasses of ``local`` is no longer
   called with a lock held. CPython does not use such a lock in its
   native implementation. This could potentially show as a difference
   if code that uses multiple dependent attributes in ``__slots__``
   (which are shared across all greenlets) switches during ``__init__``.
"""

from typing import Any
from typing_extensions import Self

class local:
    """An object whose attributes are greenlet-local."""
    __slots__ = (
        "_local__impl",
        "_local_type_set_descriptors",
        "_local_type_get_descriptors",
        "_local_type_vars",
        "_local_type_del_descriptors",
        "_local_type",
        "_local_type_set_or_del_descriptors",
    )
<<<<<<< HEAD
    def __init__(self, *args: object, **kwargs: object) -> None: ...
    def __copy__(self) -> Self:
        """local.__copy__(self) -> local"""
        ...
    def __getattribute__(self, name: str, /) -> Any:
        """Return getattr(self, name)."""
        ...
    def __delattr__(self, name: str, /) -> None:
        """Implement delattr(self, name)."""
        ...
    def __setattr__(self, name: str, value: Any, /) -> None:
        """Implement setattr(self, name, value)."""
        ...
=======
    def __new__(cls, *args: object, **kwargs: object) -> Self: ...
    def __copy__(self) -> Self: ...
    def __getattribute__(self, name: str, /) -> Any: ...
    def __delattr__(self, name: str, /) -> None: ...
    def __setattr__(self, name: str, value: Any, /) -> None: ...
>>>>>>> 4b0623f4

__all__ = ["local"]<|MERGE_RESOLUTION|>--- conflicted
+++ resolved
@@ -166,26 +166,10 @@
         "_local_type",
         "_local_type_set_or_del_descriptors",
     )
-<<<<<<< HEAD
-    def __init__(self, *args: object, **kwargs: object) -> None: ...
-    def __copy__(self) -> Self:
-        """local.__copy__(self) -> local"""
-        ...
-    def __getattribute__(self, name: str, /) -> Any:
-        """Return getattr(self, name)."""
-        ...
-    def __delattr__(self, name: str, /) -> None:
-        """Implement delattr(self, name)."""
-        ...
-    def __setattr__(self, name: str, value: Any, /) -> None:
-        """Implement setattr(self, name, value)."""
-        ...
-=======
     def __new__(cls, *args: object, **kwargs: object) -> Self: ...
     def __copy__(self) -> Self: ...
     def __getattribute__(self, name: str, /) -> Any: ...
     def __delattr__(self, name: str, /) -> None: ...
     def __setattr__(self, name: str, value: Any, /) -> None: ...
->>>>>>> 4b0623f4
 
 __all__ = ["local"]