--- conflicted
+++ resolved
@@ -158,24 +158,9 @@
 class local:
     """An object whose attributes are greenlet-local."""
     def __init__(self, *args: object, **kwargs: object) -> None: ...
-<<<<<<< HEAD
-    def __copy__(self) -> Self:
-        """local.__copy__(self) -> local"""
-        ...
-    def __getattribute__(self, name: str) -> Any:
-        """Return getattr(self, name)."""
-        ...
-    def __delattr__(self, name: str) -> None:
-        """Implement delattr(self, name)."""
-        ...
-    def __setattr__(self, name: str, value: Any) -> None:
-        """Implement setattr(self, name, value)."""
-        ...
-=======
     def __copy__(self) -> Self: ...
     def __getattribute__(self, name: str, /) -> Any: ...
     def __delattr__(self, name: str, /) -> None: ...
     def __setattr__(self, name: str, value: Any, /) -> None: ...
->>>>>>> 91ba0da4
 
 __all__ = ["local"]