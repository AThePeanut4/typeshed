"""
Greenlet-local objects.

This module is based on `_threading_local.py`__ from the standard
library of Python 3.4.

__ https://github.com/python/cpython/blob/3.4/Lib/_threading_local.py

Greenlet-local objects support the management of greenlet-local data.
If you have data that you want to be local to a greenlet, simply create
a greenlet-local object and use its attributes:

  >>> import gevent
  >>> from gevent.local import local
  >>> mydata = local()
  >>> mydata.number = 42
  >>> mydata.number
  42

You can also access the local-object's dictionary:

  >>> mydata.__dict__
  {'number': 42}
  >>> mydata.__dict__.setdefault('widgets', [])
  []
  >>> mydata.widgets
  []

What's important about greenlet-local objects is that their data are
local to a greenlet. If we access the data in a different greenlet:

  >>> log = []
  >>> def f():
  ...     items = list(mydata.__dict__.items())
  ...     items.sort()
  ...     log.append(items)
  ...     mydata.number = 11
  ...     log.append(mydata.number)
  >>> greenlet = gevent.spawn(f)
  >>> greenlet.join()
  >>> log
  [[], 11]

we get different data.  Furthermore, changes made in the other greenlet
don't affect data seen in this greenlet:

  >>> mydata.number
  42

Of course, values you get from a local object, including a __dict__
attribute, are for whatever greenlet was current at the time the
attribute was read.  For that reason, you generally don't want to save
these values across greenlets, as they apply only to the greenlet they
came from.

You can create custom local objects by subclassing the local class:

  >>> class MyLocal(local):
  ...     number = 2
  ...     initialized = False
  ...     def __init__(self, **kw):
  ...         if self.initialized:
  ...             raise SystemError('__init__ called too many times')
  ...         self.initialized = True
  ...         self.__dict__.update(kw)
  ...     def squared(self):
  ...         return self.number ** 2

This can be useful to support default values, methods and
initialization.  Note that if you define an __init__ method, it will be
called each time the local object is used in a separate greenlet.  This
is necessary to initialize each greenlet's dictionary.

Now if we create a local object:

  >>> mydata = MyLocal(color='red')

Now we have a default number:

  >>> mydata.number
  2

an initial color:

  >>> mydata.color
  'red'
  >>> del mydata.color

And a method that operates on the data:

  >>> mydata.squared()
  4

As before, we can access the data in a separate greenlet:

  >>> log = []
  >>> greenlet = gevent.spawn(f)
  >>> greenlet.join()
  >>> log
  [[('color', 'red'), ('initialized', True)], 11]

without affecting this greenlet's data:

  >>> mydata.number
  2
  >>> mydata.color
  Traceback (most recent call last):
  ...
  AttributeError: 'MyLocal' object has no attribute 'color'

Note that subclasses can define slots, but they are not greenlet
local. They are shared across greenlets::

  >>> class MyLocal(local):
  ...     __slots__ = 'number'

  >>> mydata = MyLocal()
  >>> mydata.number = 42
  >>> mydata.color = 'red'

So, the separate greenlet:

  >>> greenlet = gevent.spawn(f)
  >>> greenlet.join()

affects what we see:

  >>> mydata.number
  11

>>> del mydata

.. versionchanged:: 1.1a2
   Update the implementation to match Python 3.4 instead of Python 2.5.
   This results in locals being eligible for garbage collection as soon
   as their greenlet exits.

.. versionchanged:: 1.2.3
   Use a weak-reference to clear the greenlet link we establish in case
   the local object dies before the greenlet does.

.. versionchanged:: 1.3a1
   Implement the methods for attribute access directly, handling
   descriptors directly here. This allows removing the use of a lock
   and facilitates greatly improved performance.

.. versionchanged:: 1.3a1
   The ``__init__`` method of subclasses of ``local`` is no longer
   called with a lock held. CPython does not use such a lock in its
   native implementation. This could potentially show as a difference
   if code that uses multiple dependent attributes in ``__slots__``
   (which are shared across all greenlets) switches during ``__init__``.
"""

from typing import Any
from typing_extensions import Self

class local:
<<<<<<< HEAD
    """An object whose attributes are greenlet-local."""
=======
    __slots__ = (
        "_local__impl",
        "_local_type_set_descriptors",
        "_local_type_get_descriptors",
        "_local_type_vars",
        "_local_type_del_descriptors",
        "_local_type",
        "_local_type_set_or_del_descriptors",
    )
>>>>>>> ca44e4c4
    def __init__(self, *args: object, **kwargs: object) -> None: ...
    def __copy__(self) -> Self:
        """local.__copy__(self) -> local"""
        ...
    def __getattribute__(self, name: str, /) -> Any:
        """Return getattr(self, name)."""
        ...
    def __delattr__(self, name: str, /) -> None:
        """Implement delattr(self, name)."""
        ...
    def __setattr__(self, name: str, value: Any, /) -> None:
        """Implement setattr(self, name, value)."""
        ...

__all__ = ["local"]<|MERGE_RESOLUTION|>--- conflicted
+++ resolved
@@ -156,9 +156,6 @@
 from typing_extensions import Self
 
 class local:
-<<<<<<< HEAD
-    """An object whose attributes are greenlet-local."""
-=======
     __slots__ = (
         "_local__impl",
         "_local_type_set_descriptors",
@@ -168,7 +165,6 @@
         "_local_type",
         "_local_type_set_or_del_descriptors",
     )
->>>>>>> ca44e4c4
     def __init__(self, *args: object, **kwargs: object) -> None: ...
     def __copy__(self) -> Self:
         """local.__copy__(self) -> local"""
