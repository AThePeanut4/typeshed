"""
Managing greenlets in a group.

The :class:`Group` class in this module abstracts a group of running
greenlets. When a greenlet dies, it's automatically removed from the
group. All running greenlets in a group can be waited on with
:meth:`Group.join`, or all running greenlets can be killed with
:meth:`Group.kill`.

The :class:`Pool` class, which is a subclass of :class:`Group`,
provides a way to limit concurrency: its :meth:`spawn <Pool.spawn>`
method blocks if the number of greenlets in the pool has already
reached the limit, until there is a free slot.
"""

from collections.abc import Callable, Collection, Iterable, Iterator
from typing import Any, TypeVar, overload
from typing_extensions import ParamSpec

from gevent._imap import IMap, IMapUnordered
from gevent.greenlet import Greenlet
from gevent.queue import Full as QueueFull

__all__ = ["Group", "Pool", "PoolFull"]

_T = TypeVar("_T")
_T1 = TypeVar("_T1")
_T2 = TypeVar("_T2")
_T3 = TypeVar("_T3")
_T4 = TypeVar("_T4")
_T5 = TypeVar("_T5")
_S = TypeVar("_S")
_P = ParamSpec("_P")

class GroupMappingMixin:
<<<<<<< HEAD
    def spawn(self, func: Callable[_P, _T], *args: _P.args, **kwargs: _P.kwargs) -> Greenlet[_P, _T]:
        """
        A function that runs *func* with *args* and *kwargs*, potentially
        asynchronously. Return a value with a ``get`` method that blocks
        until the results of func are available, and a ``rawlink`` method
        that calls a callback when the results are available.

        If this object has an upper bound on how many asyncronously executing
        tasks can exist, this method may block until a slot becomes available.
        """
        ...
=======
    __slots__ = ()
    def spawn(self, func: Callable[_P, _T], *args: _P.args, **kwargs: _P.kwargs) -> Greenlet[_P, _T]: ...
>>>>>>> ca44e4c4
    # we would like to use ParamSpec for these, but since args and kwds are passed in as is
    # pyright will complain if we use _P.args/_P.kwargs, it appears to work on mypy though
    # we can probably get away with Sequence and Mapping instead of tuple and dict, but for
    # now we will be strict, just to be safe
    def apply_cb(
        self,
        func: Callable[..., _T],
        args: tuple[Any, ...] | None = None,
        kwds: dict[str, Any] | None = None,
        callback: Callable[[_T], object] | None = None,
    ) -> _T:
        r"""
        :meth:`apply` the given *func(\*args, \*\*kwds)*, and, if a *callback* is given, run it with the
        results of *func* (unless an exception was raised.)

        The *callback* may be called synchronously or asynchronously. If called
        asynchronously, it will not be tracked by this group. (:class:`Group` and :class:`Pool`
        call it asynchronously in a new greenlet; :class:`~gevent.threadpool.ThreadPool` calls
        it synchronously in the current greenlet.)
        """
        ...
    # The ParamSpec of the spawned greenlet can differ from the one being passed in, but the return type will match
    def apply_async(
        self,
        func: Callable[..., _T],
        args: tuple[Any, ...] | None = None,
        kwds: dict[str, Any] | None = None,
        callback: Callable[[_T], object] | None = None,
    ) -> Greenlet[..., _T]:
        """
        A variant of the :meth:`apply` method which returns a :class:`~.Greenlet` object.

        When the returned greenlet gets to run, it *will* call :meth:`apply`,
        passing in *func*, *args* and *kwds*.

        If *callback* is specified, then it should be a callable which
        accepts a single argument. When the result becomes ready
        callback is applied to it (unless the call failed).

        This method will never block, even if this group is full (that is,
        even if :meth:`spawn` would block, this method will not).

        .. caution:: The returned greenlet may or may not be tracked
           as part of this group, so :meth:`joining <join>` this group is
           not a reliable way to wait for the results to be available or
           for the returned greenlet to run; instead, join the returned
           greenlet.

        .. tip:: Because :class:`~.ThreadPool` objects do not track greenlets, the returned
           greenlet will never be a part of it. To reduce overhead and improve performance,
           :class:`Group` and :class:`Pool` may choose to track the returned
           greenlet. These are implementation details that may change.
        """
        ...
    def apply(self, func: Callable[..., _T], args: tuple[Any, ...] | None = None, kwds: dict[str, Any] | None = None) -> _T:
        """
        Rough quivalent of the :func:`apply()` builtin function blocking until
        the result is ready and returning it.

        The ``func`` will *usually*, but not *always*, be run in a way
        that allows the current greenlet to switch out (for example,
        in a new greenlet or thread, depending on implementation). But
        if the current greenlet or thread is already one that was
        spawned by this pool, the pool may choose to immediately run
        the `func` synchronously.

        Any exception ``func`` raises will be propagated to the caller of ``apply`` (that is,
        this method will raise the exception that ``func`` raised).
        """
        ...
    def map(self, func: Callable[[_T], _S], iterable: Iterable[_T]) -> list[_S]:
        """
        Return a list made by applying the *func* to each element of
        the iterable.

        .. seealso:: :meth:`imap`
        """
        ...
    def map_cb(
        self, func: Callable[[_T], _S], iterable: Iterable[_T], callback: Callable[[list[_S]], object] | None = None
    ) -> list[_S]: ...
    def map_async(
        self, func: Callable[[_T], _S], iterable: Iterable[_T], callback: Callable[[list[_S]], object] | None = None
    ) -> Greenlet[..., list[_S]]:
        """
        A variant of the map() method which returns a Greenlet object that is executing
        the map function.

        If callback is specified then it should be a callable which accepts a
        single argument.
        """
        ...
    @overload
    def imap(self, func: Callable[[_T1], _S], iter1: Iterable[_T1], /, *, maxsize: int | None = None) -> IMap[[_T1], _S]:
        """
        imap(func, *iterables, maxsize=None) -> iterable

        An equivalent of :func:`itertools.imap`, operating in parallel.
        The *func* is applied to each element yielded from each
        iterable in *iterables* in turn, collecting the result.

        If this object has a bound on the number of active greenlets it can
        contain (such as :class:`Pool`), then at most that number of tasks will operate
        in parallel.

        :keyword int maxsize: If given and not-None, specifies the maximum number of
            finished results that will be allowed to accumulate awaiting the reader;
            more than that number of results will cause map function greenlets to begin
            to block. This is most useful if there is a great disparity in the speed of
            the mapping code and the consumer and the results consume a great deal of resources.

            .. note:: This is separate from any bound on the number of active parallel
               tasks, though they may have some interaction (for example, limiting the
               number of parallel tasks to the smallest bound).

            .. note:: Using a bound is slightly more computationally expensive than not using a bound.

            .. tip:: The :meth:`imap_unordered` method makes much better
                use of this parameter. Some additional, unspecified,
                number of objects may be required to be kept in memory
                to maintain order by this function.

        :return: An iterable object.

        .. versionchanged:: 1.1b3
            Added the *maxsize* keyword parameter.
        .. versionchanged:: 1.1a1
            Accept multiple *iterables* to iterate in parallel.
        """
        ...
    @overload
    def imap(
        self, func: Callable[[_T1, _T2], _S], iter1: Iterable[_T1], iter2: Iterable[_T2], /, *, maxsize: int | None = None
    ) -> IMap[[_T1, _T2], _S]:
        """
        imap(func, *iterables, maxsize=None) -> iterable

        An equivalent of :func:`itertools.imap`, operating in parallel.
        The *func* is applied to each element yielded from each
        iterable in *iterables* in turn, collecting the result.

        If this object has a bound on the number of active greenlets it can
        contain (such as :class:`Pool`), then at most that number of tasks will operate
        in parallel.

        :keyword int maxsize: If given and not-None, specifies the maximum number of
            finished results that will be allowed to accumulate awaiting the reader;
            more than that number of results will cause map function greenlets to begin
            to block. This is most useful if there is a great disparity in the speed of
            the mapping code and the consumer and the results consume a great deal of resources.

            .. note:: This is separate from any bound on the number of active parallel
               tasks, though they may have some interaction (for example, limiting the
               number of parallel tasks to the smallest bound).

            .. note:: Using a bound is slightly more computationally expensive than not using a bound.

            .. tip:: The :meth:`imap_unordered` method makes much better
                use of this parameter. Some additional, unspecified,
                number of objects may be required to be kept in memory
                to maintain order by this function.

        :return: An iterable object.

        .. versionchanged:: 1.1b3
            Added the *maxsize* keyword parameter.
        .. versionchanged:: 1.1a1
            Accept multiple *iterables* to iterate in parallel.
        """
        ...
    @overload
    def imap(
        self,
        func: Callable[[_T1, _T2, _T3], _S],
        iter1: Iterable[_T1],
        iter2: Iterable[_T2],
        iter3: Iterable[_T3],
        /,
        *,
        maxsize: int | None = None,
    ) -> IMap[[_T1, _T2, _T3], _S]:
        """
        imap(func, *iterables, maxsize=None) -> iterable

        An equivalent of :func:`itertools.imap`, operating in parallel.
        The *func* is applied to each element yielded from each
        iterable in *iterables* in turn, collecting the result.

        If this object has a bound on the number of active greenlets it can
        contain (such as :class:`Pool`), then at most that number of tasks will operate
        in parallel.

        :keyword int maxsize: If given and not-None, specifies the maximum number of
            finished results that will be allowed to accumulate awaiting the reader;
            more than that number of results will cause map function greenlets to begin
            to block. This is most useful if there is a great disparity in the speed of
            the mapping code and the consumer and the results consume a great deal of resources.

            .. note:: This is separate from any bound on the number of active parallel
               tasks, though they may have some interaction (for example, limiting the
               number of parallel tasks to the smallest bound).

            .. note:: Using a bound is slightly more computationally expensive than not using a bound.

            .. tip:: The :meth:`imap_unordered` method makes much better
                use of this parameter. Some additional, unspecified,
                number of objects may be required to be kept in memory
                to maintain order by this function.

        :return: An iterable object.

        .. versionchanged:: 1.1b3
            Added the *maxsize* keyword parameter.
        .. versionchanged:: 1.1a1
            Accept multiple *iterables* to iterate in parallel.
        """
        ...
    @overload
    def imap(
        self,
        func: Callable[[_T1, _T2, _T3, _T4], _S],
        iter1: Iterable[_T1],
        iter2: Iterable[_T2],
        iter3: Iterable[_T3],
        iter4: Iterable[_T4],
        /,
        *,
        maxsize: int | None = None,
    ) -> IMap[[_T1, _T2, _T3, _T4], _S]:
        """
        imap(func, *iterables, maxsize=None) -> iterable

        An equivalent of :func:`itertools.imap`, operating in parallel.
        The *func* is applied to each element yielded from each
        iterable in *iterables* in turn, collecting the result.

        If this object has a bound on the number of active greenlets it can
        contain (such as :class:`Pool`), then at most that number of tasks will operate
        in parallel.

        :keyword int maxsize: If given and not-None, specifies the maximum number of
            finished results that will be allowed to accumulate awaiting the reader;
            more than that number of results will cause map function greenlets to begin
            to block. This is most useful if there is a great disparity in the speed of
            the mapping code and the consumer and the results consume a great deal of resources.

            .. note:: This is separate from any bound on the number of active parallel
               tasks, though they may have some interaction (for example, limiting the
               number of parallel tasks to the smallest bound).

            .. note:: Using a bound is slightly more computationally expensive than not using a bound.

            .. tip:: The :meth:`imap_unordered` method makes much better
                use of this parameter. Some additional, unspecified,
                number of objects may be required to be kept in memory
                to maintain order by this function.

        :return: An iterable object.

        .. versionchanged:: 1.1b3
            Added the *maxsize* keyword parameter.
        .. versionchanged:: 1.1a1
            Accept multiple *iterables* to iterate in parallel.
        """
        ...
    @overload
    def imap(
        self,
        func: Callable[[_T1, _T2, _T3, _T4, _T5], _S],
        iter1: Iterable[_T1],
        iter2: Iterable[_T2],
        iter3: Iterable[_T3],
        iter4: Iterable[_T4],
        iter5: Iterable[_T5],
        /,
        *,
        maxsize: int | None = None,
    ) -> IMap[[_T1, _T2, _T3, _T4, _T5], _S]:
        """
        imap(func, *iterables, maxsize=None) -> iterable

        An equivalent of :func:`itertools.imap`, operating in parallel.
        The *func* is applied to each element yielded from each
        iterable in *iterables* in turn, collecting the result.

        If this object has a bound on the number of active greenlets it can
        contain (such as :class:`Pool`), then at most that number of tasks will operate
        in parallel.

        :keyword int maxsize: If given and not-None, specifies the maximum number of
            finished results that will be allowed to accumulate awaiting the reader;
            more than that number of results will cause map function greenlets to begin
            to block. This is most useful if there is a great disparity in the speed of
            the mapping code and the consumer and the results consume a great deal of resources.

            .. note:: This is separate from any bound on the number of active parallel
               tasks, though they may have some interaction (for example, limiting the
               number of parallel tasks to the smallest bound).

            .. note:: Using a bound is slightly more computationally expensive than not using a bound.

            .. tip:: The :meth:`imap_unordered` method makes much better
                use of this parameter. Some additional, unspecified,
                number of objects may be required to be kept in memory
                to maintain order by this function.

        :return: An iterable object.

        .. versionchanged:: 1.1b3
            Added the *maxsize* keyword parameter.
        .. versionchanged:: 1.1a1
            Accept multiple *iterables* to iterate in parallel.
        """
        ...
    @overload
    def imap(
        self,
        func: Callable[_P, _S],
        iter1: Iterable[Any],
        iter2: Iterable[Any],
        iter3: Iterable[Any],
        iter4: Iterable[Any],
        iter5: Iterable[Any],
        iter6: Iterable[Any],
        /,
        *iterables: Iterable[Any],
        maxsize: int | None = None,
    ) -> IMap[_P, _S]:
        """
        imap(func, *iterables, maxsize=None) -> iterable

        An equivalent of :func:`itertools.imap`, operating in parallel.
        The *func* is applied to each element yielded from each
        iterable in *iterables* in turn, collecting the result.

        If this object has a bound on the number of active greenlets it can
        contain (such as :class:`Pool`), then at most that number of tasks will operate
        in parallel.

        :keyword int maxsize: If given and not-None, specifies the maximum number of
            finished results that will be allowed to accumulate awaiting the reader;
            more than that number of results will cause map function greenlets to begin
            to block. This is most useful if there is a great disparity in the speed of
            the mapping code and the consumer and the results consume a great deal of resources.

            .. note:: This is separate from any bound on the number of active parallel
               tasks, though they may have some interaction (for example, limiting the
               number of parallel tasks to the smallest bound).

            .. note:: Using a bound is slightly more computationally expensive than not using a bound.

            .. tip:: The :meth:`imap_unordered` method makes much better
                use of this parameter. Some additional, unspecified,
                number of objects may be required to be kept in memory
                to maintain order by this function.

        :return: An iterable object.

        .. versionchanged:: 1.1b3
            Added the *maxsize* keyword parameter.
        .. versionchanged:: 1.1a1
            Accept multiple *iterables* to iterate in parallel.
        """
        ...
    @overload
    def imap_unordered(
        self, func: Callable[[_T1], _S], iter1: Iterable[_T1], /, *, maxsize: int | None = None
    ) -> IMapUnordered[[_T1], _S]:
        """
        imap_unordered(func, *iterables, maxsize=None) -> iterable

        The same as :meth:`imap` except that the ordering of the results
        from the returned iterator should be considered in arbitrary
        order.

        This is lighter weight than :meth:`imap` and should be preferred if order
        doesn't matter.

        .. seealso:: :meth:`imap` for more details.
        """
        ...
    @overload
    def imap_unordered(
        self, func: Callable[[_T1, _T2], _S], iter1: Iterable[_T1], iter2: Iterable[_T2], /, *, maxsize: int | None = None
    ) -> IMapUnordered[[_T1, _T2], _S]:
        """
        imap_unordered(func, *iterables, maxsize=None) -> iterable

        The same as :meth:`imap` except that the ordering of the results
        from the returned iterator should be considered in arbitrary
        order.

        This is lighter weight than :meth:`imap` and should be preferred if order
        doesn't matter.

        .. seealso:: :meth:`imap` for more details.
        """
        ...
    @overload
    def imap_unordered(
        self,
        func: Callable[[_T1, _T2, _T3], _S],
        iter1: Iterable[_T1],
        iter2: Iterable[_T2],
        iter3: Iterable[_T3],
        /,
        *,
        maxsize: int | None = None,
    ) -> IMapUnordered[[_T1, _T2, _T3], _S]:
        """
        imap_unordered(func, *iterables, maxsize=None) -> iterable

        The same as :meth:`imap` except that the ordering of the results
        from the returned iterator should be considered in arbitrary
        order.

        This is lighter weight than :meth:`imap` and should be preferred if order
        doesn't matter.

        .. seealso:: :meth:`imap` for more details.
        """
        ...
    @overload
    def imap_unordered(
        self,
        func: Callable[[_T1, _T2, _T3, _T4], _S],
        iter1: Iterable[_T1],
        iter2: Iterable[_T2],
        iter3: Iterable[_T3],
        iter4: Iterable[_T4],
        /,
        *,
        maxsize: int | None = None,
    ) -> IMapUnordered[[_T1, _T2, _T3, _T4], _S]:
        """
        imap_unordered(func, *iterables, maxsize=None) -> iterable

        The same as :meth:`imap` except that the ordering of the results
        from the returned iterator should be considered in arbitrary
        order.

        This is lighter weight than :meth:`imap` and should be preferred if order
        doesn't matter.

        .. seealso:: :meth:`imap` for more details.
        """
        ...
    @overload
    def imap_unordered(
        self,
        func: Callable[[_T1, _T2, _T3, _T4, _T5], _S],
        iter1: Iterable[_T1],
        iter2: Iterable[_T2],
        iter3: Iterable[_T3],
        iter4: Iterable[_T4],
        iter5: Iterable[_T5],
        /,
        *,
        maxsize: int | None = None,
    ) -> IMapUnordered[[_T1, _T2, _T3, _T4, _T5], _S]:
        """
        imap_unordered(func, *iterables, maxsize=None) -> iterable

        The same as :meth:`imap` except that the ordering of the results
        from the returned iterator should be considered in arbitrary
        order.

        This is lighter weight than :meth:`imap` and should be preferred if order
        doesn't matter.

        .. seealso:: :meth:`imap` for more details.
        """
        ...
    @overload
    def imap_unordered(
        self,
        func: Callable[_P, _S],
        iter1: Iterable[Any],
        iter2: Iterable[Any],
        iter3: Iterable[Any],
        iter4: Iterable[Any],
        iter5: Iterable[Any],
        iter6: Iterable[Any],
        /,
        *iterables: Iterable[Any],
        maxsize: int | None = None,
    ) -> IMapUnordered[_P, _S]:
        """
        imap_unordered(func, *iterables, maxsize=None) -> iterable

        The same as :meth:`imap` except that the ordering of the results
        from the returned iterator should be considered in arbitrary
        order.

        This is lighter weight than :meth:`imap` and should be preferred if order
        doesn't matter.

        .. seealso:: :meth:`imap` for more details.
        """
        ...

# TODO: Consider making these generic in Greenlet. The drawback would be, that it
#       wouldn't be possible to mix Greenlets with different return values/ParamSpecs
#       unless you bind Grenlet[..., object], but in that case all the spawn/apply/map
#       methods become less helpful, because the return types cannot be as specific...
#       We would need higher-kinded TypeVars if we wanted to give up neither
class Group(GroupMappingMixin):
    """
    Maintain a group of greenlets that are still running, without
    limiting their number.

    Links to each item and removes it upon notification.

    Groups can be iterated to discover what greenlets they are tracking,
    they can be tested to see if they contain a greenlet, and they know the
    number (len) of greenlets they are tracking. If they are not tracking any
    greenlets, they are False in a boolean context.

    .. attribute:: greenlet_class

        Either :class:`gevent.Greenlet` (the default) or a subclass.
        These are the type of
        object we will :meth:`spawn`. This can be
        changed on an instance or in a subclass.
    """
    greenlet_class: type[Greenlet[..., Any]]
    greenlets: set[Greenlet[..., Any]]
    dying: set[Greenlet[..., Any]]
    @overload
    def __init__(self) -> None: ...
    @overload
    def __init__(self, grenlets: Collection[Greenlet[..., object]], /) -> None: ...
    def __len__(self) -> int:
        """
        Answer how many greenlets we are tracking. Note that if we are empty,
        we are False in a boolean context.
        """
        ...
    def __contains__(self, item: Greenlet[..., object]) -> bool:
        """Answer if we are tracking the given greenlet."""
        ...
    def __iter__(self) -> Iterator[Greenlet[..., object]]:
        """Iterate across all the greenlets we are tracking, in no particular order."""
        ...
    def add(self, greenlet: Greenlet[..., object]) -> None:
        """
        Begin tracking the *greenlet*.

        If this group is :meth:`full`, then this method may block
        until it is possible to track the greenlet.

        Typically the *greenlet* should **not** be started when
        it is added because if this object blocks in this method,
        then the *greenlet* may run to completion before it is tracked.
        """
        ...
    def discard(self, greenlet: Greenlet[..., object]) -> None:
        """Stop tracking the greenlet."""
        ...
    def start(self, greenlet: Greenlet[..., object]) -> None:
        """
        Add the **unstarted** *greenlet* to the collection of greenlets
        this group is monitoring, and then start it.
        """
        ...
    def join(self, timeout: float | None = None, raise_error: bool = False) -> bool:
        """
        Wait for this group to become empty *at least once*.

        If there are no greenlets in the group, returns immediately.

        .. note:: By the time the waiting code (the caller of this
           method) regains control, a greenlet may have been added to
           this group, and so this object may no longer be empty. (That
           is, ``group.join(); assert len(group) == 0`` is not
           guaranteed to hold.) This method only guarantees that the group
           reached a ``len`` of 0 at some point.

        :keyword bool raise_error: If True (*not* the default), if any
            greenlet that finished while the join was in progress raised
            an exception, that exception will be raised to the caller of
            this method. If multiple greenlets raised exceptions, which
            one gets re-raised is not determined. Only greenlets currently
            in the group when this method is called are guaranteed to
            be checked for exceptions.

        :return bool: A value indicating whether this group became empty.
           If the timeout is specified and the group did not become empty
           during that timeout, then this will be a false value. Otherwise
           it will be a true value.

        .. versionchanged:: 1.2a1
           Add the return value.
        """
        ...
    def kill(
        self, exception: type[BaseException] | BaseException = ..., block: bool = True, timeout: float | None = None
    ) -> None:
        """Kill all greenlets being tracked by this group."""
        ...
    def killone(
        self,
        greenlet: Greenlet[..., object],
        exception: type[BaseException] | BaseException = ...,
        block: bool = True,
        timeout: float | None = None,
    ) -> None:
        """
        If the given *greenlet* is running and being tracked by this group,
        kill it.
        """
        ...
    def full(self) -> bool:
        """
        Return a value indicating whether this group can track more greenlets.

        In this implementation, because there are no limits on the number of
        tracked greenlets, this will always return a ``False`` value.
        """
        ...
    def wait_available(self, timeout: float | None = None) -> int | None:
        """
        Block until it is possible to :meth:`spawn` a new greenlet.

        In this implementation, because there are no limits on the number
        of tracked greenlets, this will always return immediately.
        """
        ...

class PoolFull(QueueFull):
    """
    Raised when a Pool is full and an attempt was made to
    add a new greenlet to it in non-blocking mode.
    """
    ...

class Pool(Group):
    size: int | None
    def __init__(self, size: int | None = None, greenlet_class: type[Greenlet[..., object]] | None = None) -> None:
        """
        Create a new pool.

        A pool is like a group, but the maximum number of members
        is governed by the *size* parameter.

        :keyword int size: If given, this non-negative integer is the
            maximum count of active greenlets that will be allowed in
            this pool. A few values have special significance:

            * `None` (the default) places no limit on the number of
              greenlets. This is useful when you want to track, but not limit,
              greenlets. In general, a :class:`Group`
              may be a more efficient way to achieve the same effect, but some things
              need the additional abilities of this class (one example being the *spawn*
              parameter of :class:`gevent.baseserver.BaseServer` and
              its subclass :class:`gevent.pywsgi.WSGIServer`).

            * ``0`` creates a pool that can never have any active greenlets. Attempting
              to spawn in this pool will block forever. This is only useful
              if an application uses :meth:`wait_available` with a timeout and checks
              :meth:`free_count` before attempting to spawn.
        """
        ...
    def wait_available(self, timeout: float | None = None) -> int:
        """
        Wait until it's possible to spawn a greenlet in this pool.

        :param float timeout: If given, only wait the specified number
            of seconds.

        .. warning:: If the pool was initialized with a size of 0, this
           method will block forever unless a timeout is given.

        :return: A number indicating how many new greenlets can be put into
           the pool without blocking.

        .. versionchanged:: 1.1a3
            Added the ``timeout`` parameter.
        """
        ...
    def free_count(self) -> int:
        """
        Return a number indicating *approximately* how many more members
        can be added to this pool.
        """
        ...
    def start(self, greenlet: Greenlet[..., object], blocking: bool = True, timeout: float | None = None) -> None:
        """
        start(greenlet, blocking=True, timeout=None) -> None

        Add the **unstarted** *greenlet* to the collection of greenlets
        this group is monitoring and then start it.

        Parameters are as for :meth:`add`.
        """
        ...
    def add(self, greenlet: Greenlet[..., object], blocking: bool = True, timeout: float | None = None) -> None:
        """
        Begin tracking the given **unstarted** greenlet, possibly blocking
        until space is available.

        Usually you should call :meth:`start` to track and start the greenlet
        instead of using this lower-level method, or :meth:`spawn` to
        also create the greenlet.

        :keyword bool blocking: If True (the default), this function
            will block until the pool has space or a timeout occurs.  If
            False, this function will immediately raise a Timeout if the
            pool is currently full.
        :keyword float timeout: The maximum number of seconds this
            method will block, if ``blocking`` is True.  (Ignored if
            ``blocking`` is False.)
        :raises PoolFull: if either ``blocking`` is False and the pool
            was full, or if ``blocking`` is True and ``timeout`` was
            exceeded.

        ..  caution:: If the *greenlet* has already been started and
            *blocking* is true, then the greenlet may run to completion
            while the current greenlet blocks waiting to track it. This would
            enable higher concurrency than desired.

        ..  seealso:: :meth:`Group.add`

        ..  versionchanged:: 1.3.0 Added the ``blocking`` and
            ``timeout`` parameters.
        """
        ...<|MERGE_RESOLUTION|>--- conflicted
+++ resolved
@@ -33,22 +33,8 @@
 _P = ParamSpec("_P")
 
 class GroupMappingMixin:
-<<<<<<< HEAD
-    def spawn(self, func: Callable[_P, _T], *args: _P.args, **kwargs: _P.kwargs) -> Greenlet[_P, _T]:
-        """
-        A function that runs *func* with *args* and *kwargs*, potentially
-        asynchronously. Return a value with a ``get`` method that blocks
-        until the results of func are available, and a ``rawlink`` method
-        that calls a callback when the results are available.
-
-        If this object has an upper bound on how many asyncronously executing
-        tasks can exist, this method may block until a slot becomes available.
-        """
-        ...
-=======
     __slots__ = ()
     def spawn(self, func: Callable[_P, _T], *args: _P.args, **kwargs: _P.kwargs) -> Greenlet[_P, _T]: ...
->>>>>>> ca44e4c4
     # we would like to use ParamSpec for these, but since args and kwds are passed in as is
     # pyright will complain if we use _P.args/_P.kwargs, it appears to work on mypy though
     # we can probably get away with Sequence and Mapping instead of tuple and dict, but for
