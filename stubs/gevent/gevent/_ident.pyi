--- conflicted
+++ resolved
@@ -19,21 +19,7 @@
     also uniquely hashable.
     """
     def __init__(self) -> None: ...
-<<<<<<< HEAD
-    def get_ident(self, obj: object) -> int:
-        """
-        IdentRegistry.get_ident(self, obj)
-
-        Retrieve the identifier for *obj*, creating one
-        if necessary.
-        """
-        ...
-    def __len__(self) -> int:
-        """Return len(self)."""
-        ...
-=======
     def get_ident(self, obj: object) -> int: ...
     def __len__(self) -> int: ...
 
-__all__ = ["IdentRegistry"]
->>>>>>> bfd03215
+__all__ = ["IdentRegistry"]