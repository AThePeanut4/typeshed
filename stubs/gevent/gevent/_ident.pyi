from typing import Any, final
from weakref import ref

@final
class ValuedWeakRef(ref):
<<<<<<< HEAD
    """A weak ref with an associated value."""
=======
    __slots__ = ("value",)
>>>>>>> ca44e4c4
    value: Any

@final
class IdentRegistry:
    """
    IdentRegistry()

    Maintains a unique mapping of (small) non-negative integer identifiers
    to objects that can be weakly referenced.

    It is guaranteed that no two objects will have the the same
    identifier at the same time, as long as those objects are
    also uniquely hashable.
    """
    def __init__(self) -> None: ...
    def get_ident(self, obj: object) -> int:
        """
        IdentRegistry.get_ident(self, obj)

        Retrieve the identifier for *obj*, creating one
        if necessary.
        """
        ...
    def __len__(self) -> int:
        """Return len(self)."""
        ...

__all__ = ["IdentRegistry"]<|MERGE_RESOLUTION|>--- conflicted
+++ resolved
@@ -3,11 +3,7 @@
 
 @final
 class ValuedWeakRef(ref):
-<<<<<<< HEAD
-    """A weak ref with an associated value."""
-=======
     __slots__ = ("value",)
->>>>>>> ca44e4c4
     value: Any
 
 @final
