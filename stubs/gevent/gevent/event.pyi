--- conflicted
+++ resolved
@@ -22,63 +22,7 @@
     def exception(self) -> BaseException | None: ...
 
 class Event(AbstractLinkable):
-<<<<<<< HEAD
-    """
-    Event()
-
-    A synchronization primitive that allows one greenlet to wake up
-    one or more others. It has the same interface as
-    :class:`threading.Event` but works across greenlets.
-
-    .. important::
-       This object is for communicating among greenlets within the
-       same thread *only*! Do not try to use it to communicate across threads.
-
-    An event object manages an internal flag that can be set to true
-    with the :meth:`set` method and reset to false with the
-    :meth:`clear` method. The :meth:`wait` method blocks until the
-    flag is true; as soon as the flag is set to true, all greenlets
-    that are currently blocked in a call to :meth:`wait` will be scheduled
-    to awaken.
-
-    Note that the flag may be cleared and set many times before
-    any individual greenlet runs; all the greenlet can know for sure is that the
-    flag was set *at least once* while it was waiting.
-    If the greenlet cares whether the flag is still
-    set, it must check with :meth:`ready` and possibly call back into
-    :meth:`wait` again.
-
-    .. note::
-
-        The exact order and timing in which waiting greenlets are awakened is not determined.
-
-        Once the event is set, other greenlets may run before any waiting greenlets
-        are awakened.
-
-        While the code here will awaken greenlets in the order in which they
-        waited, each such greenlet that runs may in turn cause other greenlets
-        to run.
-
-        These details may change in the future.
-
-    .. versionchanged:: 1.5a3
-
-        Waiting greenlets are now awakened in
-        the order in which they waited.
-
-    .. versionchanged:: 1.5a3
-
-        The low-level ``rawlink`` method (most users won't use this) now
-        automatically unlinks waiters before calling them.
-
-    .. versionchanged:: 20.5.1
-
-        Callers to ``wait`` that find the event already set will now run
-        after any other waiters that had to block. See :issue:`1520`.
-    """
-=======
     __slots__ = ("_flag",)
->>>>>>> ca44e4c4
     def __init__(self) -> None: ...
     def is_set(self) -> bool:
         """
@@ -174,85 +118,7 @@
         ...
 
 class AsyncResult(AbstractLinkable, Generic[_T]):
-<<<<<<< HEAD
-    """
-    AsyncResult()
-
-    A one-time event that stores a value or an exception.
-
-    Like :class:`Event` it wakes up all the waiters when :meth:`set`
-    or :meth:`set_exception` is called. Waiters may receive the passed
-    value or exception by calling :meth:`get` instead of :meth:`wait`.
-    An :class:`AsyncResult` instance cannot be reset.
-
-    .. important::
-       This object is for communicating among greenlets within the
-       same thread *only*! Do not try to use it to communicate across threads.
-
-    To pass a value call :meth:`set`. Calls to :meth:`get` (those that
-    are currently blocking as well as those made in the future) will
-    return the value::
-
-        >>> from gevent.event import AsyncResult
-        >>> result = AsyncResult()
-        >>> result.set(100)
-        >>> result.get()
-        100
-
-    To pass an exception call :meth:`set_exception`. This will cause
-    :meth:`get` to raise that exception::
-
-        >>> result = AsyncResult()
-        >>> result.set_exception(RuntimeError('failure'))
-        >>> result.get()
-        Traceback (most recent call last):
-         ...
-        RuntimeError: failure
-
-    :class:`AsyncResult` implements :meth:`__call__` and thus can be
-    used as :meth:`link` target::
-
-        >>> import gevent
-        >>> result = AsyncResult()
-        >>> gevent.spawn(lambda : 1/0).link(result)
-        >>> try:
-        ...     result.get()
-        ... except ZeroDivisionError:
-        ...     print('ZeroDivisionError')
-        ZeroDivisionError
-
-    .. note::
-
-        The order and timing in which waiting greenlets are awakened is not determined.
-        As an implementation note, in gevent 1.1 and 1.0, waiting greenlets are awakened in a
-        undetermined order sometime *after* the current greenlet yields to the event loop. Other greenlets
-        (those not waiting to be awakened) may run between the current greenlet yielding and
-        the waiting greenlets being awakened. These details may change in the future.
-
-    .. versionchanged:: 1.1
-
-       The exact order in which waiting greenlets
-       are awakened is not the same as in 1.0.
-
-    .. versionchanged:: 1.1
-
-       Callbacks :meth:`linked <rawlink>` to this object are required to
-       be hashable, and duplicates are merged.
-
-    .. versionchanged:: 1.5a3
-
-       Waiting greenlets are now awakened in the order in which they
-       waited.
-
-    .. versionchanged:: 1.5a3
-
-       The low-level ``rawlink`` method
-       (most users won't use this) now automatically unlinks waiters
-       before calling them.
-    """
-=======
     __slots__ = ("_value", "_exc_info", "_imap_task_index")
->>>>>>> ca44e4c4
     def __init__(self) -> None: ...
     @property
     def value(self) -> _T | None:
