--- conflicted
+++ resolved
@@ -49,34 +49,7 @@
 
 _T = TypeVar("_T")
 
-<<<<<<< HEAD
-class Queue(Generic[_T]):
-    """
-    Queue(maxsize=None, items=(), _warn_depth=2)
-
-    Create a queue object with a given maximum size.
-
-    If *maxsize* is less than or equal to zero or ``None``, the queue
-    size is infinite.
-
-    Queues have a ``len`` equal to the number of items in them (the :meth:`qsize`),
-    but in a boolean context they are always True.
-
-    .. versionchanged:: 1.1b3
-       Queues now support :func:`len`; it behaves the same as :meth:`qsize`.
-    .. versionchanged:: 1.1b3
-       Multiple greenlets that block on a call to :meth:`put` for a full queue
-       will now be awakened to put their items into the queue in the order in which
-       they arrived. Likewise, multiple greenlets that block on a call to :meth:`get` for
-       an empty queue will now receive items in the order in which they blocked. An
-       implementation quirk under CPython *usually* ensured this was roughly the case
-       previously anyway, but that wasn't the case for PyPy.
-    .. versionchanged:: 24.10.1
-       Implement the ``shutdown`` methods from Python 3.13.
-    """
-=======
 class SimpleQueue(Generic[_T]):
->>>>>>> 30b7b679
     @property
     def hub(self) -> Hub: ...  # readonly in Cython
     @property
@@ -92,141 +65,6 @@
     def __init__(self, maxsize: int | None, items: Iterable[_T]) -> None: ...
     @overload
     def __init__(self, maxsize: int | None = None, *, items: Iterable[_T]) -> None: ...
-<<<<<<< HEAD
-    def copy(self) -> Self:
-        """Queue.copy(self)"""
-        ...
-    def empty(self) -> bool:
-        """
-        Queue.empty(self) -> bool
-        Return ``True`` if the queue is empty, ``False`` otherwise.
-        """
-        ...
-    def full(self) -> bool:
-        """
-        Queue.full(self) -> bool
-        Return ``True`` if the queue is full, ``False`` otherwise.
-
-                ``Queue(None)`` is never full.
-        
-        """
-        ...
-    def get(self, block: bool = True, timeout: float | None = None) -> _T:
-        """
-        Queue.get(self, block=True, timeout=None)
-
-        Remove and return an item from the queue.
-
-        If optional args *block* is true and *timeout* is ``None`` (the default),
-        block if necessary until an item is available. If *timeout* is a positive number,
-        it blocks at most *timeout* seconds and raises the :class:`Empty` exception
-        if no item was available within that time. Otherwise (*block* is false), return
-        an item if one is immediately available, else raise the :class:`Empty` exception
-        (*timeout* is ignored in that case).
-        """
-        ...
-    def get_nowait(self) -> _T:
-        """
-        Queue.get_nowait(self)
-        Remove and return an item from the queue without blocking.
-
-                Only get an item if one is immediately available. Otherwise
-                raise the :class:`Empty` exception.
-        
-        """
-        ...
-    def peek(self, block: bool = True, timeout: float | None = None) -> _T:
-        """
-        Queue.peek(self, block=True, timeout=None)
-        Return an item from the queue without removing it.
-
-                If optional args *block* is true and *timeout* is ``None`` (the default),
-                block if necessary until an item is available. If *timeout* is a positive number,
-                it blocks at most *timeout* seconds and raises the :class:`Empty` exception
-                if no item was available within that time. Otherwise (*block* is false), return
-                an item if one is immediately available, else raise the :class:`Empty` exception
-                (*timeout* is ignored in that case).
-        
-        """
-        ...
-    def peek_nowait(self) -> _T:
-        """
-        Queue.peek_nowait(self)
-        Return an item from the queue without blocking.
-
-                Only return an item if one is immediately available. Otherwise
-                raise the :class:`Empty` exception.
-        
-        """
-        ...
-    def put(self, item: _T, block: bool = True, timeout: float | None = None) -> None:
-        """
-        Queue.put(self, item, block=True, timeout=None)
-
-        Put an item into the queue.
-
-        If optional arg *block* is true and *timeout* is ``None`` (the default),
-        block if necessary until a free slot is available. If *timeout* is
-        a positive number, it blocks at most *timeout* seconds and raises
-        the :class:`Full` exception if no free slot was available within that time.
-        Otherwise (*block* is false), put an item on the queue if a free slot
-        is immediately available, else raise the :class:`Full` exception (*timeout*
-        is ignored in that case).
-
-        ... versionchanged:: 24.10.1
-           Now raises a ``ValueError`` for a negative *timeout* in the cases
-           that CPython does.
-        """
-        ...
-    def put_nowait(self, item: _T) -> None:
-        """
-        Queue.put_nowait(self, item)
-        Put an item into the queue without blocking.
-
-                Only enqueue the item if a free slot is immediately available.
-                Otherwise raise the :class:`Full` exception.
-        
-        """
-        ...
-    def qsize(self) -> int:
-        """
-        Queue.qsize(self) -> Py_ssize_t
-        Return the size of the queue.
-        """
-        ...
-    def shutdown(self, immediate: bool = False) -> None:
-        """
-        Queue.shutdown(self, immediate=False)
-
-        "Shut-down the queue, making queue gets and puts raise
-        `ShutDown`.
-
-        By default, gets will only raise once the queue is empty. Set
-        *immediate* to True to make gets raise immediately instead.
-
-        All blocked callers of `put` and `get` will be unblocked.
-
-        In joinable queues, if *immediate*, a task is marked as done
-        for each item remaining in the queue, which may unblock
-        callers of `join`.
-        """
-        ...
-    def __bool__(self) -> bool:
-        """True if self else False"""
-        ...
-    def __iter__(self) -> Self:
-        """Implement iter(self)."""
-        ...
-    def __len__(self) -> int:
-        """
-        Return the size of the queue. This is the same as :meth:`qsize`.
-
-        .. versionadded: 1.1b3
-
-            Previously, getting len() of a queue would raise a TypeError.
-        """
-        ...
-=======
     def copy(self) -> Self: ...
     def empty(self) -> bool: ...
     def full(self) -> bool: ...
@@ -240,7 +78,6 @@
     def __bool__(self) -> bool: ...
     def __iter__(self) -> Self: ...
     def __len__(self) -> int: ...
->>>>>>> 30b7b679
     def __next__(self) -> _T: ...
     next = __next__
 
@@ -290,78 +127,6 @@
     """
     ...
 
-<<<<<<< HEAD
-class JoinableQueue(Queue[_T]):
-    """
-    JoinableQueue(maxsize=None, items=(), unfinished_tasks=None)
-
-    A subclass of :class:`Queue` that additionally has
-    :meth:`task_done` and :meth:`join` methods.
-    """
-    @property
-    def unfinished_tasks(self) -> int: ...  # readonly in Cython
-    @overload
-    def __init__(self, maxsize: int | None = None, *, unfinished_tasks: int | None = None) -> None:
-        """
-        .. versionchanged:: 1.1a1
-           If *unfinished_tasks* is not given, then all the given *items*
-           (if any) will be considered unfinished.
-        """
-        ...
-    @overload
-    def __init__(self, maxsize: int | None, items: Iterable[_T], unfinished_tasks: int | None = None) -> None:
-        """
-        .. versionchanged:: 1.1a1
-           If *unfinished_tasks* is not given, then all the given *items*
-           (if any) will be considered unfinished.
-        """
-        ...
-    @overload
-    def __init__(self, maxsize: int | None = None, *, items: Iterable[_T], unfinished_tasks: int | None = None) -> None:
-        """
-        .. versionchanged:: 1.1a1
-           If *unfinished_tasks* is not given, then all the given *items*
-           (if any) will be considered unfinished.
-        """
-        ...
-    def join(self, timeout: float | None = None) -> bool:
-        """
-        JoinableQueue.join(self, timeout=None)
-
-        Block until all items in the queue have been gotten and processed.
-
-        The count of unfinished tasks goes up whenever an item is added to the queue.
-        The count goes down whenever a consumer thread calls :meth:`task_done` to indicate
-        that the item was retrieved and all work on it is complete. When the count of
-        unfinished tasks drops to zero, :meth:`join` unblocks.
-
-        :param float timeout: If not ``None``, then wait no more than this time in seconds
-            for all tasks to finish.
-        :return: ``True`` if all tasks have finished; if ``timeout`` was given and expired before
-            all tasks finished, ``False``.
-
-        .. versionchanged:: 1.1a1
-           Add the *timeout* parameter.
-        """
-        ...
-    def task_done(self) -> None:
-        """
-        JoinableQueue.task_done(self)
-        Indicate that a formerly enqueued task is complete. Used by queue consumer threads.
-                For each :meth:`get <Queue.get>` used to fetch a task, a subsequent call to :meth:`task_done` tells the queue
-                that the processing on the task is complete.
-
-                If a :meth:`join` is currently blocking, it will resume when all items have been processed
-                (meaning that a :meth:`task_done` call was received for every item that had been
-                :meth:`put <Queue.put>` into the queue).
-
-                Raises a :exc:`ValueError` if called more times than there were items placed in the queue.
-        
-        """
-        ...
-
-=======
->>>>>>> 30b7b679
 class Channel(Generic[_T]):
     """Channel(maxsize=1)"""
     @property
