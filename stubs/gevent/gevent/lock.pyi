--- conflicted
+++ resolved
@@ -17,161 +17,15 @@
 __all__ = ["Semaphore", "BoundedSemaphore", "DummySemaphore", "RLock"]
 
 class Semaphore(AbstractLinkable):
-<<<<<<< HEAD
-    """
-    Semaphore(value=1, hub=None)
-
-    Semaphore(value=1) -> Semaphore
-
-    .. seealso:: :class:`BoundedSemaphore` for a safer version that prevents
-       some classes of bugs. If unsure, most users should opt for `BoundedSemaphore`.
-
-    A semaphore manages a counter representing the number of `release`
-    calls minus the number of `acquire` calls, plus an initial value.
-    The `acquire` method blocks if necessary until it can return
-    without making the counter negative. A semaphore does not track ownership
-    by greenlets; any greenlet can call `release`, whether or not it has previously
-    called `acquire`.
-
-    If not given, ``value`` defaults to 1.
-
-    The semaphore is a context manager and can be used in ``with`` statements.
-
-    This Semaphore's ``__exit__`` method does not call the trace function
-    on CPython, but does under PyPy.
-
-    .. versionchanged:: 1.4.0
-        Document that the order in which waiters are awakened is not specified. It was not
-        specified previously, but due to CPython implementation quirks usually went in FIFO order.
-    .. versionchanged:: 1.5a3
-       Waiting greenlets are now awakened in the order in which they waited.
-    .. versionchanged:: 1.5a3
-       The low-level ``rawlink`` method (most users won't use this) now automatically
-       unlinks waiters before calling them.
-    .. versionchanged:: 20.12.0
-       Improved support for multi-threaded usage. When multi-threaded usage is detected,
-       instances will no longer create the thread's hub if it's not present.
-
-    .. versionchanged:: 24.2.1
-       Uses Python 3 native lock timeouts for cross-thread operations instead
-       of spinning.
-    """
-=======
     __slots__ = ("counter", "_multithreaded")
->>>>>>> ca44e4c4
     counter: int
     def __init__(self, value: int = 1, hub: Hub | None = None) -> None: ...
     def acquire(self, blocking: bool = True, timeout: float | None = None) -> bool:
         """
         Semaphore.acquire(self, bool blocking=True, timeout=None) -> bool
 
-        acquire(blocking=True, timeout=None) -> bool
-
-        Acquire the semaphore.
-
-        .. note:: If this semaphore was initialized with a *value* of 0,
-           this method will block forever (unless a timeout is given or blocking is
-           set to false).
-
-        :keyword bool blocking: If True (the default), this function will block
-           until the semaphore is acquired.
-        :keyword float timeout: If given, and *blocking* is true,
-           specifies the maximum amount of seconds
-           this method will block.
-        :return: A `bool` indicating whether the semaphore was acquired.
-           If ``blocking`` is True and ``timeout`` is None (the default), then
-           (so long as this semaphore was initialized with a size greater than 0)
-           this will always return True. If a timeout was given, and it expired before
-           the semaphore was acquired, False will be returned. (Note that this can still
-           raise a ``Timeout`` exception, if some other caller had already started a timer.)
-        """
-        ...
-    def locked(self) -> bool:
-        """
-        Semaphore.locked(self) -> bool
-
-        Return a boolean indicating whether the semaphore can be
-        acquired (`False` if the semaphore *can* be acquired). Most
-        useful with binary semaphores (those with an initial value of 1).
-
-        :rtype: bool
-        """
-        ...
-    def ready(self) -> bool:
-        """
-        Semaphore.ready(self) -> bool
-
-        Return a boolean indicating whether the semaphore can be
-        acquired (`True` if the semaphore can be acquired).
-
-        :rtype: bool
-        """
-        ...
-    def release(self) -> int:
-        """
-        Semaphore.release(self) -> int
-
-        Release the semaphore, notifying any waiters if needed. There
-        is no return value.
-
-        .. note::
-
-<<<<<<< HEAD
-            This can be used to over-release the semaphore.
-            (Release more times than it has been acquired or was initially
-            created with.)
-
-            This is usually a sign of a bug, but under some circumstances it can be
-            used deliberately, for example, to model the arrival of additional
-            resources.
-
-        :rtype: None
-        """
-        ...
-    def wait(self, timeout: float | None = None) -> int:
-        """
-        Semaphore.wait(self, timeout=None) -> int
-
-        Wait until it is possible to acquire this semaphore, or until the optional
-        *timeout* elapses.
-
-        .. note:: If this semaphore was initialized with a *value* of 0,
-           this method will block forever if no timeout is given.
-
-        :keyword float timeout: If given, specifies the maximum amount of seconds
-           this method will block.
-        :return: A number indicating how many times the semaphore can be acquired
-            before blocking. *This could be 0,* if other waiters acquired
-            the semaphore.
-        :rtype: int
-        """
-        ...
-    def __enter__(self) -> None:
-        """Semaphore.__enter__(self)"""
-        ...
-    def __exit__(self, t: type[BaseException] | None, v: BaseException | None, tb: TracebackType | None) -> None:
-        """Semaphore.__exit__(self, t, v, tb)"""
-        ...
-
-class BoundedSemaphore(Semaphore):
-    """
-    BoundedSemaphore(*args, **kwargs)
-
-    BoundedSemaphore(value=1) -> BoundedSemaphore
-
-    A bounded semaphore checks to make sure its current value doesn't
-    exceed its initial value. If it does, :class:`ValueError` is
-    raised. In most situations semaphores are used to guard resources
-    with limited capacity. If the semaphore is released too many times
-    it's a sign of a bug.
-
-    If not given, *value* defaults to 1.
-    """
-    ...
-=======
 class BoundedSemaphore(Semaphore):
     __slots__ = ("_initial_value",)
->>>>>>> ca44e4c4
 
 class DummySemaphore:
     """
@@ -227,41 +81,9 @@
     def __exit__(self, typ: type[BaseException] | None, val: BaseException | None, tb: TracebackType | None) -> None: ...
 
 class RLock:
-<<<<<<< HEAD
-    """
-    A mutex that can be acquired more than once by the same greenlet.
-
-    A mutex can only be locked by one greenlet at a time. A single greenlet
-    can `acquire` the mutex as many times as desired, though. Each call to
-    `acquire` must be paired with a matching call to `release`.
-
-    It is an error for a greenlet that has not acquired the mutex
-    to release it.
-
-    Instances are context managers.
-    """
-    def __init__(self, hub: Hub | None = None) -> None:
-        """
-        .. versionchanged:: 20.5.1
-           Add the ``hub`` argument.
-        """
-        ...
-    def acquire(self, blocking: bool = True, timeout: float | None = None) -> bool:
-        """
-        Acquire the mutex, blocking if *blocking* is true, for up to
-        *timeout* seconds.
-
-        .. versionchanged:: 1.5a4
-           Added the *timeout* parameter.
-
-        :return: A boolean indicating whether the mutex was acquired.
-        """
-        ...
-=======
     __slots__ = ("_block", "_owner", "_count", "__weakref__")
     def __init__(self, hub: Hub | None = None) -> None: ...
     def acquire(self, blocking: bool = True, timeout: float | None = None) -> bool: ...
->>>>>>> ca44e4c4
     def __enter__(self) -> bool: ...
     def release(self) -> None:
         """
