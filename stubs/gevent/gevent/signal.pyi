--- conflicted
+++ resolved
@@ -27,53 +27,7 @@
 # pretent they don't exist, but what is different, is that the parameters are
 # named even pre 3.10, so we don't just import the symbol from stdlib signal
 if sys.platform != "win32":
-<<<<<<< HEAD
-    def getsignal(signalnum: _SIGNUM) -> _HANDLER:
-        """
-        Exactly the same as :func:`signal.getsignal` except where
-        :const:`signal.SIGCHLD` is concerned.
-
-        For :const:`signal.SIGCHLD`, this cooperates with :func:`signal`
-        to provide consistent answers.
-        """
-        ...
-    def signal(signalnum: _SIGNUM, handler: _HANDLER) -> _HANDLER:
-        """
-        Exactly the same as :func:`signal.signal` except where
-        :const:`signal.SIGCHLD` is concerned.
-
-        .. note::
-
-           A :const:`signal.SIGCHLD` handler installed with this function
-           will only be triggered for children that are forked using
-           :func:`gevent.os.fork` (:func:`gevent.os.fork_and_watch`);
-           children forked before monkey patching, or otherwise by the raw
-           :func:`os.fork`, will not trigger the handler installed by this
-           function. (It's unlikely that a SIGCHLD handler installed with
-           the builtin :func:`signal.signal` would be triggered either;
-           libev typically overwrites such a handler at the C level. At
-           the very least, it's full of race conditions.)
-
-        .. note::
-
-            Use of ``SIG_IGN`` and ``SIG_DFL`` may also have race conditions
-            with libev child watchers and the :mod:`gevent.subprocess` module.
-
-        .. versionchanged:: 1.2a1
-             If ``SIG_IGN`` or ``SIG_DFL`` are used to ignore ``SIGCHLD``, a
-             future use of ``gevent.subprocess`` and libev child watchers
-             will once again work. However, on Python 2, use of ``os.popen``
-             will fail.
-
-        .. versionchanged:: 1.1rc2
-             Allow using ``SIG_IGN`` and ``SIG_DFL`` to reset and ignore ``SIGCHLD``.
-             However, this allows the possibility of a race condition if ``gevent.subprocess``
-             had already been used.
-        """
-        ...
-=======
     def getsignal(signalnum: _SIGNUM) -> _HANDLER: ...
     def signal(signalnum: _SIGNUM, handler: _HANDLER) -> _HANDLER: ...
 
-    __all__ = ["signal", "getsignal"]
->>>>>>> bfd03215
+    __all__ = ["signal", "getsignal"]