"""psycopg2 PostgreSQL driver"""

import datetime as dt
from _typeshed import ConvertibleToInt, Incomplete, SupportsRead, SupportsReadline, SupportsWrite, Unused
from collections.abc import Callable, Iterable, Mapping, Sequence
from types import TracebackType
from typing import Any, Literal, NoReturn, Protocol, TextIO, TypeVar, overload, type_check_only
from typing_extensions import Self, TypeAlias

from psycopg2.extras import ReplicationCursor as extras_ReplicationCursor
from psycopg2.sql import Composable

_Vars: TypeAlias = Sequence[Any] | Mapping[str, Any] | None

@type_check_only
class _type:
    # The class doesn't exist at runtime but following attributes have type "psycopg2._psycopg.type"
    name: str
    values: tuple[int, ...]
    def __call__(self, value: str | bytes | None, cur: cursor | None, /) -> Any: ...

BINARY: _type
BINARYARRAY: _type
BOOLEAN: _type
BOOLEANARRAY: _type
BYTES: _type
BYTESARRAY: _type
CIDRARRAY: _type
DATE: _type
DATEARRAY: _type
DATETIME: _type
DATETIMEARRAY: _type
DATETIMETZ: _type
DATETIMETZARRAY: _type
DECIMAL: _type
DECIMALARRAY: _type
FLOAT: _type
FLOATARRAY: _type
INETARRAY: _type
INTEGER: _type
INTEGERARRAY: _type
INTERVAL: _type
INTERVALARRAY: _type
LONGINTEGER: _type
LONGINTEGERARRAY: _type
MACADDRARRAY: _type
NUMBER: _type
PYDATE: _type
PYDATEARRAY: _type
PYDATETIME: _type
PYDATETIMEARRAY: _type
PYDATETIMETZ: _type
PYDATETIMETZARRAY: _type
PYINTERVAL: _type
PYINTERVALARRAY: _type
PYTIME: _type
PYTIMEARRAY: _type
ROWID: _type
ROWIDARRAY: _type
STRING: _type
STRINGARRAY: _type
TIME: _type
TIMEARRAY: _type
UNICODE: _type
UNICODEARRAY: _type
UNKNOWN: _type

REPLICATION_LOGICAL: int
REPLICATION_PHYSICAL: int

@type_check_only
class _ISQLQuoteProto(Protocol):
    # Objects conforming this protocol should implement a getquoted() and optionally a prepare() method.
    # The real ISQLQuote class is implemented below with more stuff.
    def getquoted(self) -> bytes: ...
    # def prepare(self, __conn: connection) -> None: ...  # optional

adapters: dict[tuple[type[Any], type[ISQLQuote]], Callable[[Any], _ISQLQuoteProto]]
apilevel: str
binary_types: dict[Any, Any]
encodings: dict[str, str]
paramstyle: str
sqlstate_errors: dict[str, type[Error]]
string_types: dict[int, _type]
threadsafety: int

__libpq_version__: int

_T_co = TypeVar("_T_co", covariant=True)

@type_check_only
class _SupportsReadAndReadline(SupportsRead[_T_co], SupportsReadline[_T_co], Protocol[_T_co]): ...

class cursor:
    """A database cursor."""
    arraysize: int
    binary_types: Incomplete | None
    connection: _Connection
    itersize: int
    row_factory: Incomplete | None
    scrollable: bool | None
    string_types: Incomplete | None
    tzinfo_factory: Callable[..., dt.tzinfo]
    withhold: bool
    def __init__(self, conn: _Connection, name: str | bytes | None = None) -> None: ...
    @property
    def closed(self) -> bool:
        """True if cursor is closed, False if cursor is open"""
        ...
    @property
    def lastrowid(self) -> int:
        """The ``oid`` of the last row inserted by the cursor."""
        ...
    @property
    def name(self) -> Incomplete | None: ...
    @property
    def query(self) -> bytes | None:
        """The last query text sent to the backend."""
        ...
    @property
    def description(self) -> tuple[Column, ...] | None:
        """Cursor description as defined in DBAPI-2.0."""
        ...
    @property
    def rowcount(self) -> int:
        """Number of rows read from the backend in the last command."""
        ...
    @property
    def rownumber(self) -> int:
        """The current row position."""
        ...
    @property
    def typecaster(self) -> Incomplete | None: ...
    @property
    def statusmessage(self) -> str | None:
        """The return message of the last command."""
        ...
    @property
    def pgresult_ptr(self) -> int | None:
        """pgresult_ptr -- Get the PGresult structure pointer."""
        ...
    def callproc(self, procname: str | bytes, parameters: _Vars = None, /) -> None:
        """callproc(procname, parameters=None) -- Execute stored procedure."""
        ...
    def cast(self, oid: int, s: str | bytes, /) -> Any:
        """
        cast(oid, s) -> value

        Convert the string s to a Python object according to its oid.

        Look for a typecaster first in the cursor, then in its connection,then in the global register. If no suitable typecaster is found,leave the value as a string.
        """
        ...
    def close(self) -> None:
        """close() -- Close the cursor."""
        ...
    def copy_expert(
        self,
        sql: str | bytes | Composable,
        file: _SupportsReadAndReadline[bytes] | SupportsWrite[bytes] | TextIO,
        size: int = 8192,
    ) -> None:
        """
        copy_expert(sql, file, size=8192) -- Submit a user-composed COPY statement.
        `file` must be an open, readable file for COPY FROM or an open, writable
        file for COPY TO. The optional `size` argument, when specified for a COPY
        FROM statement, will be passed to file's read method to control the read
        buffer size.
        """
        ...
    def copy_from(
        self,
        file: _SupportsReadAndReadline[bytes] | _SupportsReadAndReadline[str],
        table: str,
        sep: str = "\t",
        null: str = "\\N",
        size: int = 8192,
        columns: Iterable[str] | None = None,
    ) -> None:
        r"""copy_from(file, table, sep='\t', null='\\N', size=8192, columns=None) -- Copy table from file."""
        ...
    def copy_to(
        self,
        file: SupportsWrite[bytes] | TextIO,
        table: str,
        sep: str = "\t",
        null: str = "\\N",
        columns: Iterable[str] | None = None,
    ) -> None:
        r"""copy_to(file, table, sep='\t', null='\\N', columns=None) -- Copy table to file."""
        ...
    def execute(self, query: str | bytes | Composable, vars: _Vars = None) -> None:
        """execute(query, vars=None) -- Execute query with bound vars."""
        ...
    def executemany(self, query: str | bytes | Composable, vars_list: Iterable[_Vars]) -> None:
        """executemany(query, vars_list) -- Execute many queries with bound vars."""
        ...
    def fetchall(self) -> list[tuple[Any, ...]]:
        """
        fetchall() -> list of tuple

        Return all the remaining rows of a query result set.

        Rows are returned in the form of a list of tuples (by default) or using
        the sequence factory previously set in the `row_factory` attribute.
        Return `!None` when no more data is available.
        """
        ...
    def fetchmany(self, size: int | None = None) -> list[tuple[Any, ...]]:
        """
        fetchmany(size=self.arraysize) -> list of tuple

        Return the next `size` rows of a query result set in the form of a list
        of tuples (by default) or using the sequence factory previously set in
        the `row_factory` attribute.

        Return an empty list when no more data is available.
        """
        ...
    def fetchone(self) -> tuple[Any, ...] | None:
        """
        fetchone() -> tuple or None

        Return the next row of a query result set in the form of a tuple (by
        default) or using the sequence factory previously set in the
        `row_factory` attribute. Return `!None` when no more data is available.
        """
        ...
    def mogrify(self, query: str | bytes | Composable, vars: _Vars | None = None) -> bytes:
        """mogrify(query, vars=None) -> str -- Return query after vars binding."""
        ...
    def nextset(self) -> NoReturn:
        """
        nextset() -- Skip to next set of data.

        This method is not supported (PostgreSQL does not have multiple data 
        sets) and will raise a NotSupportedError exception.
        """
        ...
    def scroll(self, value: int, mode: Literal["absolute", "relative"] = "relative") -> None:
        """scroll(value, mode='relative') -- Scroll to new position according to mode."""
        ...
    def setinputsizes(self, sizes: Unused) -> None:
        """
        setinputsizes(sizes) -- Set memory areas before execute.

        This method currently does nothing but it is safe to call it.
        """
        ...
    def setoutputsize(self, size: int, column: int = ..., /) -> None:
        """
        setoutputsize(size, column=None) -- Set column buffer size.

        This method currently does nothing but it is safe to call it.
        """
        ...
    def __enter__(self) -> Self:
        """__enter__ -> self"""
        ...
    def __exit__(
        self, type: type[BaseException] | None, value: BaseException | None, traceback: TracebackType | None
    ) -> None:
        """__exit__ -- close the cursor"""
        ...
    def __iter__(self) -> Self:
        """Implement iter(self)."""
        ...
    def __next__(self) -> tuple[Any, ...]:
        """Implement next(self)."""
        ...

_Cursor: TypeAlias = cursor

class AsIs:
    """AsIs(str) -> new AsIs adapter object"""
    def __init__(self, obj: object, /, **kwargs: Unused) -> None: ...
    @property
    def adapted(self) -> Any: ...
    def getquoted(self) -> bytes:
        """getquoted() -> wrapped object value as SQL-quoted string"""
        ...
    def __conform__(self, proto, /) -> Self | None: ...

class Binary:
    """Binary(buffer) -> new binary object"""
    def __init__(self, str: object, /, **kwargs: Unused) -> None: ...
    @property
    def adapted(self) -> Any: ...
    @property
    def buffer(self) -> Any: ...
    def getquoted(self) -> bytes:
        """getquoted() -> wrapped object value as SQL-quoted binary string"""
        ...
    def prepare(self, conn: connection, /) -> None:
        """prepare(conn) -> prepare for binary encoding using conn"""
        ...
    def __conform__(self, proto, /) -> Self | None: ...

class Boolean:
    """Boolean(str) -> new Boolean adapter object"""
    def __init__(self, obj: object, /, **kwargs: Unused) -> None: ...
    @property
    def adapted(self) -> Any: ...
    def getquoted(self) -> bytes:
        """getquoted() -> wrapped object value as SQL-quoted string"""
        ...
    def __conform__(self, proto, /) -> Self | None: ...

class Column:
    """
    Description of a column returned by a query.

    The DBAPI demands this object to be a 7-items sequence. This object
    respects this interface, but adds names for the exposed attributes
    and adds attribute not requested by the DBAPI.
    """
    display_size: Any
    internal_size: Any
    name: Any
    null_ok: Any
    precision: Any
    scale: Any
    table_column: Any
    table_oid: Any
    type_code: Any
    def __init__(self, *args, **kwargs) -> None: ...
    def __eq__(self, other, /):
        """Return self==value."""
        ...
    def __ge__(self, other, /):
        """Return self>=value."""
        ...
    def __getitem__(self, index, /):
        """Return self[key]."""
        ...
    def __getstate__(self): ...
<<<<<<< HEAD
    def __gt__(self, other, /):
        """Return self>value."""
        ...
    def __le__(self, other, /):
        """Return self<=value."""
        ...
    def __len__(self) -> int:
        """Return len(self)."""
        ...
    def __lt__(self, other, /):
        """Return self<value."""
        ...
    def __ne__(self, other, /):
        """Return self!=value."""
        ...
    def __setstate__(self, state): ...
=======
    def __gt__(self, other, /): ...
    def __le__(self, other, /): ...
    def __len__(self) -> int: ...
    def __lt__(self, other, /): ...
    def __ne__(self, other, /): ...
    def __setstate__(self, state, /): ...
>>>>>>> 91ba0da4

class ConnectionInfo:
    """
    Details about the native PostgreSQL database connection.

    This class exposes several `informative functions`__ about the status
    of the libpq connection.

    Objects of this class are exposed as the `connection.info` attribute.

    .. __: https://www.postgresql.org/docs/current/static/libpq-status.html
    """
    # Note: the following properties can be None if their corresponding libpq function
    # returns NULL. They're not annotated as such, because this is very unlikely in
    # practice---the psycopg2 docs [1] don't even mention this as a possibility!
    #
    # - db_name
    # - user
    # - password
    # - host
    # - port
    # - options
    #
    # (To prove this, one needs to inspect the psycopg2 source code [2], plus the
    # documentation [3] and source code [4] of the corresponding libpq calls.)
    #
    # [1]: https://www.psycopg.org/docs/extensions.html#psycopg2.extensions.ConnectionInfo
    # [2]: https://github.com/psycopg/psycopg2/blob/1d3a89a0bba621dc1cc9b32db6d241bd2da85ad1/psycopg/conninfo_type.c#L52 and below
    # [3]: https://www.postgresql.org/docs/current/libpq-status.html
    # [4]: https://github.com/postgres/postgres/blob/b39838889e76274b107935fa8e8951baf0e8b31b/src/interfaces/libpq/fe-connect.c#L6754 and below  # noqa: E501
    @property
    def backend_pid(self) -> int:
        """
        The process ID (PID) of the backend process you connected to.

        :type: `!int`

        .. seealso:: libpq docs for `PQbackendPID()`__ for details.
        .. __: https://www.postgresql.org/docs/current/static/libpq-status.html#LIBPQ-PQBACKENDPID
        """
        ...
    @property
    def dbname(self) -> str:
        """
        The database name of the connection.

        .. seealso:: libpq docs for `PQdb()`__ for details.
        .. __: https://www.postgresql.org/docs/current/static/libpq-status.html#LIBPQ-PQDB
        """
        ...
    @property
    def dsn_parameters(self) -> dict[str, str]:
        """
        The effective connection parameters.

        :type: `!dict`

        The results include values which weren't explicitly set by the connection
        string, such as defaults, environment variables, etc.
        The *password* parameter is removed from the results.

        .. seealso:: libpq docs for `PQconninfo()`__ for details.
        .. __: https://www.postgresql.org/docs/current/libpq-connect.html#LIBPQ-PQCONNINFO
        """
        ...
    @property
    def error_message(self) -> str | None:
        """
        The error message most recently generated by an operation on the connection.

        `!None` if there is no current message.

        .. seealso:: libpq docs for `PQerrorMessage()`__ for details.
        .. __: https://www.postgresql.org/docs/current/static/libpq-status.html#LIBPQ-PQERRORMESSAGE
        """
        ...
    @property
    def host(self) -> str:
        """
        The server host name of the connection.

        This can be a host name, an IP address, or a directory path if the
        connection is via Unix socket. (The path case can be distinguished
        because it will always be an absolute path, beginning with ``/``.)

        .. seealso:: libpq docs for `PQhost()`__ for details.
        .. __: https://www.postgresql.org/docs/current/static/libpq-status.html#LIBPQ-PQHOST
        """
        ...
    @property
    def needs_password(self) -> bool:
        """
        The connection authentication method required a password, but none was available.

        :type: `!bool`

        .. seealso:: libpq docs for `PQconnectionNeedsPassword()`__ for details.
        .. __: https://www.postgresql.org/docs/current/static/libpq-status.html#LIBPQ-PQCONNECTIONNEEDSPASSWORD
        """
        ...
    @property
    def options(self) -> str:
        """
        The command-line options passed in the connection request.

        .. seealso:: libpq docs for `PQoptions()`__ for details.
        .. __: https://www.postgresql.org/docs/current/static/libpq-status.html#LIBPQ-PQOPTIONS
        """
        ...
    @property
    def password(self) -> str:
        """
        The password of the connection.

        .. seealso:: libpq docs for `PQpass()`__ for details.
        .. __: https://www.postgresql.org/docs/current/static/libpq-status.html#LIBPQ-PQPASS
        """
        ...
    @property
    def port(self) -> int:
        """
        The port of the connection.

        :type: `!int`

        .. seealso:: libpq docs for `PQport()`__ for details.
        .. __: https://www.postgresql.org/docs/current/static/libpq-status.html#LIBPQ-PQPORT
        """
        ...
    @property
    def protocol_version(self) -> int:
        """
        The frontend/backend protocol being used.

        :type: `!int`

        .. seealso:: libpq docs for `PQprotocolVersion()`__ for details.
        .. __: https://www.postgresql.org/docs/current/static/libpq-status.html#LIBPQ-PQPROTOCOLVERSION
        """
        ...
    @property
    def server_version(self) -> int:
        """
        Returns an integer representing the server version.

        :type: `!int`

        .. seealso:: libpq docs for `PQserverVersion()`__ for details.
        .. __: https://www.postgresql.org/docs/current/static/libpq-status.html#LIBPQ-PQSERVERVERSION
        """
        ...
    @property
    def socket(self) -> int:
        """
        The file descriptor number of the connection socket to the server.

        :type: `!int`

        .. seealso:: libpq docs for `PQsocket()`__ for details.
        .. __: https://www.postgresql.org/docs/current/static/libpq-status.html#LIBPQ-PQSOCKET
        """
        ...
    @property
    def ssl_attribute_names(self) -> list[str]:
        """
        The list of the SSL attribute names available.

        :type: `!list` of `!str`

        Only available if psycopg was built with libpq >= 9.5; raise
        `~psycopg2.NotSupportedError` otherwise.

        .. seealso:: libpq docs for `PQsslAttributeNames()`__ for details.
        .. __: https://www.postgresql.org/docs/current/static/libpq-status.html#LIBPQ-PQSSLATTRIBUTENAMES
        """
        ...
    @property
    def ssl_in_use(self) -> bool:
        """
        `!True` if the connection uses SSL, `!False` if not.

        Only available if psycopg was built with libpq >= 9.5; raise
        `~psycopg2.NotSupportedError` otherwise.

        :type: `!bool`

        .. seealso:: libpq docs for `PQsslInUse()`__ for details.
        .. __: https://www.postgresql.org/docs/current/static/libpq-status.html#LIBPQ-PQSSLINUSE
        """
        ...
    @property
    def status(self) -> int:
        """
        The status of the connection.

        :type: `!int`

        .. seealso:: libpq docs for `PQstatus()`__ for details.
        .. __: https://www.postgresql.org/docs/current/static/libpq-status.html#LIBPQ-PQSTATUS
        """
        ...
    @property
    def transaction_status(self) -> int:
        """
        The current in-transaction status of the connection.

        Symbolic constants for the values are defined in the module
        `psycopg2.extensions`: see :ref:`transaction-status-constants` for the
        available values.

        :type: `!int`

        .. seealso:: libpq docs for `PQtransactionStatus()`__ for details.
        .. __: https://www.postgresql.org/docs/current/static/libpq-status.html#LIBPQ-PQTRANSACTIONSTATUS
        """
        ...
    @property
    def used_password(self) -> bool:
        """
        The connection authentication method used a password.

        :type: `!bool`

        .. seealso:: libpq docs for `PQconnectionUsedPassword()`__ for details.
        .. __: https://www.postgresql.org/docs/current/static/libpq-status.html#LIBPQ-PQCONNECTIONUSEDPASSWORD
        """
        ...
    @property
    def user(self) -> str:
        """
        The user name of the connection.

        .. seealso:: libpq docs for `PQuser()`__ for details.
        .. __: https://www.postgresql.org/docs/current/static/libpq-status.html#LIBPQ-PQUSER
        """
        ...
    def __init__(self, *args, **kwargs) -> None: ...
    def parameter_status(self, name: str) -> str | None:
        """
        Looks up a current parameter setting of the server.

        :param name: The name of the parameter to return.
        :type name: `!str`
        :return: The parameter value, `!None` if the parameter is unknown.
        :rtype: `!str`

        .. seealso:: libpq docs for `PQparameterStatus()`__ for details.
        .. __: https://www.postgresql.org/docs/current/static/libpq-status.html#LIBPQ-PQPARAMETERSTATUS
        """
        ...
    def ssl_attribute(self, name: str) -> str | None:
        """
        Returns SSL-related information about the connection.

        :param name: The name of the attribute to return.
        :type name: `!str`
        :return: The attribute value, `!None` if unknown.
        :rtype: `!str`

        Only available if psycopg was built with libpq >= 9.5; raise
        `~psycopg2.NotSupportedError` otherwise.

        Valid names are available in `ssl_attribute_names`.

        .. seealso:: libpq docs for `PQsslAttribute()`__ for details.
        .. __: https://www.postgresql.org/docs/current/static/libpq-status.html#LIBPQ-PQSSLATTRIBUTE
        """
        ...

class Error(Exception):
    """Base class for error exceptions."""
    cursor: _Cursor | None
    diag: Diagnostics
    pgcode: str | None
    pgerror: str | None
    def __init__(self, *args, **kwargs) -> None: ...
    def __reduce__(self): ...
    def __setstate__(self, state, /): ...

class DatabaseError(Error):
    """Error related to the database engine."""
    ...
class DataError(DatabaseError):
    """Error related to problems with the processed data."""
    ...
class IntegrityError(DatabaseError):
    """Error related to database integrity."""
    ...
class InternalError(DatabaseError):
    """The database encountered an internal error."""
    ...
class NotSupportedError(DatabaseError):
    """A method or database API was used which is not supported by the database."""
    ...
class OperationalError(DatabaseError):
    """Error related to database operation (disconnect, memory allocation etc)."""
    ...
class ProgrammingError(DatabaseError):
    """Error related to database programming (SQL error, table not found etc)."""
    ...
class QueryCanceledError(OperationalError):
    """Error related to SQL query cancellation."""
    ...
class TransactionRollbackError(OperationalError):
    """Error causing transaction rollback (deadlocks, serialization failures, etc)."""
    ...
class InterfaceError(Error):
    """Error related to the database interface."""
    ...
class Warning(Exception):
    """A database warning."""
    ...

class ISQLQuote:
    """
    Abstract ISQLQuote protocol

    An object conform to this protocol should expose a ``getquoted()`` method
    returning the SQL representation of the object.
    """
    _wrapped: Any
    def __init__(self, wrapped: object, /, **kwargs) -> None: ...
    def getbinary(self):
        """getbinary() -- return SQL-quoted binary representation of this object"""
        ...
    def getbuffer(self):
        """getbuffer() -- return this object"""
        ...
    def getquoted(self) -> bytes:
        """getquoted() -- return SQL-quoted representation of this object"""
        ...

class Decimal:
    """Decimal(str) -> new Decimal adapter object"""
    def __init__(self, value: object, /, **kwargs: Unused) -> None: ...
    @property
    def adapted(self) -> Any: ...
    def getquoted(self) -> bytes:
        """getquoted() -> wrapped object value as SQL-quoted string"""
        ...
    def __conform__(self, proto, /) -> Self | None: ...

class Diagnostics:
    """
    Details from a database error report.

    The object is returned by the `~psycopg2.Error.diag` attribute of the
    `!Error` object.
    All the information available from the |PQresultErrorField|_ function
    are exposed as attributes by the object, e.g. the `!severity` attribute
    returns the `!PG_DIAG_SEVERITY` code. Please refer to the `PostgreSQL documentation`__ for the meaning of all the attributes.

    .. |PQresultErrorField| replace:: `!PQresultErrorField()`
    .. _PQresultErrorField: https://www.postgresql.org/docs/current/static/libpq-exec.html#LIBPQ-PQRESULTERRORFIELD
    .. __: PQresultErrorField_
    """
    column_name: str | None
    constraint_name: str | None
    context: str | None
    datatype_name: str | None
    internal_position: str | None
    internal_query: str | None
    message_detail: str | None
    message_hint: str | None
    message_primary: str | None
    schema_name: str | None
    severity: str | None
    severity_nonlocalized: str | None
    source_file: str | None
    source_function: str | None
    source_line: str | None
    sqlstate: str | None
    statement_position: str | None
    table_name: str | None
    def __init__(self, err: Error, /) -> None: ...

class Float:
    """Float(str) -> new Float adapter object"""
    def __init__(self, value: float, /, **kwargs: Unused) -> None: ...
    @property
    def adapted(self) -> float: ...
    def getquoted(self) -> bytes:
        """getquoted() -> wrapped object value as SQL-quoted string"""
        ...
    def __conform__(self, proto, /) -> Self | None: ...

class Int:
    """Int(str) -> new Int adapter object"""
    def __init__(self, value: ConvertibleToInt, /, **kwargs: Unused) -> None: ...
    @property
    def adapted(self) -> Any: ...
    def getquoted(self) -> bytes:
        """getquoted() -> wrapped object value as SQL-quoted string"""
        ...
    def __conform__(self, proto, /) -> Self | None: ...

class List:
    """List(list) -> new list wrapper object"""
    def __init__(self, objs: list[object], /, **kwargs: Unused) -> None: ...
    @property
    def adapted(self) -> list[Any]: ...
    def getquoted(self) -> bytes:
        """getquoted() -> wrapped object value as SQL date/time"""
        ...
    def prepare(self, conn: connection, /) -> None:
        """prepare(conn) -> set encoding to conn->encoding"""
        ...
    def __conform__(self, proto, /) -> Self | None: ...

class Notify:
    """
    A notification received from the backend.

    `!Notify` instances are made available upon reception on the
    `~connection.notifies` member of the listening connection. The object
    can be also accessed as a 2 items tuple returning the members
    :samp:`({pid},{channel})` for backward compatibility.

    See :ref:`async-notify` for details.
    """
    channel: Any
    payload: Any
    pid: Any
    def __init__(self, *args, **kwargs) -> None: ...
    def __eq__(self, other, /):
        """Return self==value."""
        ...
    def __ge__(self, other, /):
        """Return self>=value."""
        ...
    def __getitem__(self, index, /):
        """Return self[key]."""
        ...
    def __gt__(self, other, /):
        """Return self>value."""
        ...
    def __hash__(self) -> int:
        """Return hash(self)."""
        ...
    def __le__(self, other, /):
        """Return self<=value."""
        ...
    def __len__(self) -> int:
        """Return len(self)."""
        ...
    def __lt__(self, other, /):
        """Return self<value."""
        ...
    def __ne__(self, other, /):
        """Return self!=value."""
        ...

class QuotedString:
    """QuotedString(str) -> new quoted object"""
    encoding: str
    def __init__(self, str: object, /, **kwargs: Unused) -> None: ...
    @property
    def adapted(self) -> Any: ...
    @property
    def buffer(self) -> Any: ...
    def getquoted(self) -> bytes:
        """getquoted() -> wrapped object value as SQL-quoted string"""
        ...
    def prepare(self, conn: connection, /) -> None:
        """prepare(conn) -> set encoding to conn->encoding and store conn"""
        ...
    def __conform__(self, proto, /) -> Self | None: ...

class ReplicationCursor(cursor):
    """A database replication cursor."""
    feedback_timestamp: Any
    io_timestamp: Any
    wal_end: Any
    def __init__(self, *args, **kwargs) -> None: ...
    def consume_stream(self, consumer, keepalive_interval=...):
        """consume_stream(consumer, keepalive_interval=None) -- Consume replication stream."""
        ...
    def read_message(self) -> Incomplete | None:
        """read_message() -- Try reading a replication message from the server (non-blocking)."""
        ...
    def send_feedback(self, write_lsn=..., flush_lsn=..., apply_lsn=..., reply=..., force=...):
        """send_feedback(write_lsn=0, flush_lsn=0, apply_lsn=0, reply=False, force=False) -- Update a replication feedback, optionally request a reply or force sending a feedback message regardless of the timeout."""
        ...
    def start_replication_expert(self, command, decode=..., status_interval=...):
        """start_replication_expert(command, decode=False, status_interval=10) -- Start replication with a given command."""
        ...

class ReplicationMessage:
    """A replication protocol message."""
    cursor: Any
    data_size: Any
    data_start: Any
    payload: Any
    send_time: Any
    wal_end: Any
    def __init__(self, *args, **kwargs) -> None: ...

class Xid:
    """
    A transaction identifier used for two-phase commit.

    Usually returned by the connection methods `~connection.xid()` and
    `~connection.tpc_recover()`.
    `!Xid` instances can be unpacked as a 3-item tuples containing the items
    :samp:`({format_id},{gtrid},{bqual})`.
    The `!str()` of the object returns the *transaction ID* used
    in the commands sent to the server.

    See :ref:`tpc` for an introduction.
    """
    bqual: Any
    database: Any
    format_id: Any
    gtrid: Any
    owner: Any
    prepared: Any
    def __init__(self, *args, **kwargs) -> None: ...
    def from_string(self, *args, **kwargs):
        """
        Create a `!Xid` object from a string representation. Static method.

        If *s* is a PostgreSQL transaction ID produced by a XA transaction,
        the returned object will have `format_id`, `gtrid`, `bqual` set to
        the values of the preparing XA id.
        Otherwise only the `!gtrid` is populated with the unparsed string.
        The operation is the inverse of the one performed by `!str(xid)`.
        """
        ...
    def __getitem__(self, index, /):
        """Return self[key]."""
        ...
    def __len__(self) -> int:
        """Return len(self)."""
        ...

_T_cur = TypeVar("_T_cur", bound=cursor)

class connection:
    """
    connection(dsn, ...) -> new connection object

    :Groups:
      * `DBAPI-2.0 errors`: Error, Warning, InterfaceError,
        DatabaseError, InternalError, OperationalError,
        ProgrammingError, IntegrityError, DataError, NotSupportedError
    """
    DataError: type[DataError]
    DatabaseError: type[DatabaseError]
    Error: type[Error]
    IntegrityError: type[IntegrityError]
    InterfaceError: type[InterfaceError]
    InternalError: type[InternalError]
    NotSupportedError: type[NotSupportedError]
    OperationalError: type[OperationalError]
    ProgrammingError: type[ProgrammingError]
    Warning: type[Warning]
    @property
    def async_(self) -> int:
        """True if the connection is asynchronous."""
        ...
    autocommit: bool
    @property
    def binary_types(self) -> dict[Incomplete, Incomplete]:
        """A set of typecasters to convert binary values."""
        ...
    @property
    def closed(self) -> int:
        """True if the connection is closed."""
        ...
    cursor_factory: Callable[[connection, str | bytes | None], cursor]
    @property
    def dsn(self) -> str:
        """The current connection string."""
        ...
    @property
    def encoding(self) -> str:
        """The current client encoding."""
        ...
    @property
    def info(self) -> ConnectionInfo:
        """info -- Get connection info."""
        ...
    @property
    def isolation_level(self) -> int | None:
        """Set or return the connection transaction isolation level."""
        ...
    @isolation_level.setter
    def isolation_level(self, value: str | bytes | int | None, /) -> None:
        """Set or return the connection transaction isolation level."""
        ...
    notices: list[str]
    notifies: list[Notify]
    @property
    def pgconn_ptr(self) -> int | None:
        """pgconn_ptr -- Get the PGconn structure pointer."""
        ...
    @property
    def protocol_version(self) -> int:
        """Protocol version used for this connection. Currently always 3."""
        ...
    @property
    def deferrable(self) -> bool | None:
        """Set or return the connection deferrable status."""
        ...
    @deferrable.setter
    def deferrable(self, value: Literal["default"] | bool | None, /) -> None:
        """Set or return the connection deferrable status."""
        ...
    @property
    def readonly(self) -> bool | None:
        """Set or return the connection read-only status."""
        ...
    @readonly.setter
    def readonly(self, value: Literal["default"] | bool | None, /) -> None:
        """Set or return the connection read-only status."""
        ...
    @property
    def server_version(self) -> int:
        """Server version."""
        ...
    @property
    def status(self) -> int:
        """The current transaction status."""
        ...
    @property
    def string_types(self) -> dict[Incomplete, Incomplete]:
        """A set of typecasters to convert textual values."""
        ...
    # Really it's dsn: str, async: int = 0, async_: int = 0, but
    # that would be a syntax error.
    def __init__(self, dsn: str, *, async_: int = 0) -> None: ...
    def cancel(self) -> None:
        """cancel() -- cancel the current operation"""
        ...
    def close(self) -> None:
        """close() -- Close the connection."""
        ...
    def commit(self) -> None:
        """commit() -- Commit all changes to database."""
        ...
    @overload
    def cursor(
        self, name: str | bytes | None = None, cursor_factory: None = None, withhold: bool = False, scrollable: bool | None = None
    ) -> cursor:
        """
        cursor(name=None, cursor_factory=extensions.cursor, withhold=False) -- new cursor

        Return a new cursor.

        The ``cursor_factory`` argument can be used to
        create non-standard cursors by passing a class different from the
        default. Note that the new class *should* be a sub-class of
        `extensions.cursor`.

        :rtype: `extensions.cursor`
        """
        ...
    @overload
    def cursor(
        self,
        name: str | bytes | None = None,
        *,
        cursor_factory: Callable[[connection, str | bytes | None], _T_cur],
        withhold: bool = False,
        scrollable: bool | None = None,
    ) -> _T_cur:
        """
        cursor(name=None, cursor_factory=extensions.cursor, withhold=False) -- new cursor

        Return a new cursor.

        The ``cursor_factory`` argument can be used to
        create non-standard cursors by passing a class different from the
        default. Note that the new class *should* be a sub-class of
        `extensions.cursor`.

        :rtype: `extensions.cursor`
        """
        ...
    @overload
    def cursor(
        self,
        name: str | bytes | None,
        cursor_factory: Callable[[connection, str | bytes | None], _T_cur],
        withhold: bool = False,
        scrollable: bool | None = None,
    ) -> _T_cur:
        """
        cursor(name=None, cursor_factory=extensions.cursor, withhold=False) -- new cursor

        Return a new cursor.

        The ``cursor_factory`` argument can be used to
        create non-standard cursors by passing a class different from the
        default. Note that the new class *should* be a sub-class of
        `extensions.cursor`.

        :rtype: `extensions.cursor`
        """
        ...
    def fileno(self) -> int:
        """fileno() -> int -- Return file descriptor associated to database connection."""
        ...
    def get_backend_pid(self) -> int:
        """get_backend_pid() -- Get backend process id."""
        ...
    def get_dsn_parameters(self) -> dict[str, str]:
        """get_dsn_parameters() -- Get effective connection parameters."""
        ...
    def get_native_connection(self):
        """get_native_connection() -- Return the internal PGconn* as a Python Capsule."""
        ...
    def get_parameter_status(self, parameter: str) -> str | None:
        """
        get_parameter_status(parameter) -- Get backend parameter status.

        Potential values for ``parameter``:
          server_version, server_encoding, client_encoding, is_superuser,
          session_authorization, DateStyle, TimeZone, integer_datetimes,
          and standard_conforming_strings
        If server did not report requested parameter, None is returned.

        See libpq docs for PQparameterStatus() for further details.
        """
        ...
    def get_transaction_status(self) -> int:
        """get_transaction_status() -- Get backend transaction status."""
        ...
    def isexecuting(self) -> bool:
        """isexecuting() -> bool -- Return True if the connection is executing an asynchronous operation."""
        ...
    def lobject(
        self,
        oid: int = ...,
        mode: str | None = ...,
        new_oid: int = ...,
        new_file: str | None = ...,
        lobject_factory: type[lobject] = ...,
    ) -> lobject:
        """
        lobject(oid=0, mode=0, new_oid=0, new_file=None,
               lobject_factory=extensions.lobject) -- new lobject

        Return a new lobject.

        The ``lobject_factory`` argument can be used
        to create non-standard lobjects by passing a class different from the
        default. Note that the new class *should* be a sub-class of
        `extensions.lobject`.

        :rtype: `extensions.lobject`
        """
        ...
    def poll(self) -> int:
        """poll() -> int -- Advance the connection or query process without blocking."""
        ...
    def reset(self) -> None:
        """reset() -- Reset current connection to defaults."""
        ...
    def rollback(self) -> None:
        """rollback() -- Roll back all changes done to database."""
        ...
    def set_client_encoding(self, encoding: str) -> None:
        """set_client_encoding(encoding) -- Set client encoding to ``encoding``."""
        ...
    def set_isolation_level(self, level: int | None) -> None:
        """set_isolation_level(level) -- Switch isolation level to ``level``."""
        ...
    def set_session(
        self,
        isolation_level: str | bytes | int | None = ...,
        readonly: bool | Literal["default", b"default"] | None = ...,
        deferrable: bool | Literal["default", b"default"] | None = ...,
        autocommit: bool = ...,
    ) -> None:
        """
        set_session(...) -- Set one or more parameters for the next transactions.

        Accepted arguments are 'isolation_level', 'readonly', 'deferrable', 'autocommit'.
        """
        ...
    def tpc_begin(self, xid: str | bytes | Xid) -> None:
        """tpc_begin(xid) -- begin a TPC transaction with given transaction ID xid."""
        ...
    def tpc_commit(self, xid: str | bytes | Xid = ..., /) -> None:
        """tpc_commit([xid]) -- commit a transaction previously prepared."""
        ...
    def tpc_prepare(self) -> None:
        """tpc_prepare() -- perform the first phase of a two-phase transaction."""
        ...
    def tpc_recover(self) -> list[Xid]:
        """tpc_recover() -- returns a list of pending transaction IDs."""
        ...
    def tpc_rollback(self, xid: str | bytes | Xid = ..., /) -> None:
        """tpc_rollback([xid]) -- abort a transaction previously prepared."""
        ...
    def xid(self, format_id, gtrid, bqual) -> Xid:
        """xid(format_id, gtrid, bqual) -- create a transaction identifier."""
        ...
    def __enter__(self) -> Self:
        """__enter__ -> self"""
        ...
    def __exit__(self, type: type[BaseException] | None, name: BaseException | None, tb: TracebackType | None, /) -> None:
        """__exit__ -- commit if no exception, else roll back"""
        ...

_Connection: TypeAlias = connection

class ReplicationConnection(connection):
    """A replication connection."""
    autocommit: Any
    isolation_level: Any
    replication_type: Any
    reset: Any
    set_isolation_level: Any
    set_session: Any
    def __init__(self, *args, **kwargs) -> None: ...
    # https://github.com/python/typeshed/issues/11282
    # The return type should be exactly extras.ReplicationCursor (not _psycopg.ReplicationCursor)
    # See the C code: replicationConnection_init(), psyco_conn_cursor()
    @overload
    def cursor(
        self, name: str | bytes | None = None, cursor_factory: None = None, withhold: bool = False, scrollable: bool | None = None
    ) -> extras_ReplicationCursor:
        """
        cursor(name=None, cursor_factory=extensions.cursor, withhold=False) -- new cursor

        Return a new cursor.

        The ``cursor_factory`` argument can be used to
        create non-standard cursors by passing a class different from the
        default. Note that the new class *should* be a sub-class of
        `extensions.cursor`.

        :rtype: `extensions.cursor`
        """
        ...
    @overload
    def cursor(
        self,
        name: str | bytes | None = None,
        *,
        cursor_factory: Callable[[connection, str | bytes | None], _T_cur],
        withhold: bool = False,
        scrollable: bool | None = None,
    ) -> _T_cur:
        """
        cursor(name=None, cursor_factory=extensions.cursor, withhold=False) -- new cursor

        Return a new cursor.

        The ``cursor_factory`` argument can be used to
        create non-standard cursors by passing a class different from the
        default. Note that the new class *should* be a sub-class of
        `extensions.cursor`.

        :rtype: `extensions.cursor`
        """
        ...
    @overload
    def cursor(
        self,
        name: str | bytes | None,
        cursor_factory: Callable[[connection, str | bytes | None], _T_cur],
        withhold: bool = False,
        scrollable: bool | None = None,
    ) -> _T_cur:
        """
        cursor(name=None, cursor_factory=extensions.cursor, withhold=False) -- new cursor

        Return a new cursor.

        The ``cursor_factory`` argument can be used to
        create non-standard cursors by passing a class different from the
        default. Note that the new class *should* be a sub-class of
        `extensions.cursor`.

        :rtype: `extensions.cursor`
        """
        ...

class lobject:
    """A database large object."""
    closed: Any
    mode: Any
    oid: Any
    def __init__(self, *args, **kwargs) -> None: ...
    def close(self):
        """close() -- Close the lobject."""
        ...
    def export(self, filename):
        """export(filename) -- Export large object to given file."""
        ...
    def read(self, size=...):
        """read(size=-1) -- Read at most size bytes or to the end of the large object."""
        ...
    def seek(self, offset, whence=...):
        """seek(offset, whence=0) -- Set the lobject's current position."""
        ...
    def tell(self):
        """tell() -- Return the lobject's current position."""
        ...
    def truncate(self, len=...):
        """truncate(len=0) -- Truncate large object to given size."""
        ...
    def unlink(self):
        """unlink() -- Close and then remove the lobject."""
        ...
    def write(self, str):
        """write(str | bytes) -- Write a string or bytes to the large object."""
        ...

@type_check_only
class _datetime:
    # The class doesn't exist at runtime but functions below return "psycopg2._psycopg.datetime" objects
    # XXX: This and other classes that implement the `ISQLQuote` protocol could be made generic
    # in the return type of their `adapted` property if someone asks for it.
    def __init__(self, obj: object, type: int = -1, /, **kwargs: Unused) -> None: ...
    @property
    def adapted(self) -> Any: ...
    @property
    def type(self) -> int: ...
    def getquoted(self) -> bytes: ...
    def __conform__(self, proto, /) -> Self | None: ...

def Date(year: int, month: int, day: int, /) -> _datetime:
    """
    Date(year, month, day) -> new date

    Build an object holding a date value.
    """
    ...
def DateFromPy(date: dt.date, /) -> _datetime:
    """DateFromPy(datetime.date) -> new wrapper"""
    ...
def DateFromTicks(ticks: float, /) -> _datetime:
    """
    DateFromTicks(ticks) -> new date

    Build an object holding a date value from the given ticks value.

    Ticks are the number of seconds since the epoch; see the documentation of the standard Python time module for details).
    """
    ...
def IntervalFromPy(interval: dt.timedelta, /) -> _datetime:
    """IntervalFromPy(datetime.timedelta) -> new wrapper"""
    ...
def Time(hour: int, minutes: int, seconds: float, tzinfo: dt.tzinfo | None = None, /) -> _datetime:
    """
    Time(hour, minutes, seconds, tzinfo=None) -> new time

    Build an object holding a time value.
    """
    ...
def TimeFromPy(time: dt.time, /) -> _datetime:
    """TimeFromPy(datetime.time) -> new wrapper"""
    ...
def TimeFromTicks(ticks: float, /) -> _datetime:
    """
    TimeFromTicks(ticks) -> new time

    Build an object holding a time value from the given ticks value.

    Ticks are the number of seconds since the epoch; see the documentation of the standard Python time module for details).
    """
    ...
def Timestamp(
    year: int, month: int, day: int, hour: int = 0, minutes: int = 0, seconds: float = 0, tzinfo: dt.tzinfo | None = None, /
) -> _datetime:
    """
    Timestamp(year, month, day, hour, minutes, seconds, tzinfo=None) -> new timestamp

    Build an object holding a timestamp value.
    """
    ...
def TimestampFromPy(datetime: dt.datetime, /) -> _datetime:
    """TimestampFromPy(datetime.datetime) -> new wrapper"""
    ...
def TimestampFromTicks(ticks: float, /) -> _datetime:
    """
    TimestampFromTicks(ticks) -> new timestamp

    Build an object holding a timestamp value from the given ticks value.

    Ticks are the number of seconds since the epoch; see the documentation of the standard Python time module for details).
    """
    ...
def _connect(*args, **kwargs):
    """_connect(dsn, [connection_factory], [async]) -- New database connection."""
    ...
def adapt(obj: object, protocol=..., alternate=..., /) -> Any:
    """adapt(obj, protocol, alternate) -> object -- adapt obj to given protocol"""
    ...
def encrypt_password(
    password: str | bytes, user: str | bytes, scope: connection | cursor | None = None, algorithm: str | None = None
) -> str:
    """encrypt_password(password, user, [scope], [algorithm]) -- Prepares the encrypted form of a PostgreSQL password."""
    ...
def get_wait_callback() -> Incomplete | None:
    """
    Return the currently registered wait callback.

    Return `!None` if no callback is currently registered.
    """
    ...
def libpq_version() -> int:
    """Query actual libpq version loaded."""
    ...
def new_array_type(values: tuple[int, ...], name: str, baseobj: _type) -> _type:
    """
    new_array_type(oids, name, baseobj) -> new type object

    Create a new binding object to parse an array.

    The object can be used with `register_type()`.

    :Parameters:
      * `oids`: Tuple of ``oid`` of the PostgreSQL types to convert.
      * `name`: Name for the new type
      * `baseobj`: Adapter to perform type conversion of a single array item.
    """
    ...
def new_type(
    values: tuple[int, ...], name: str, castobj: Callable[[str | bytes | None, cursor], Any] | None = None, baseobj=None
) -> _type:
    """
    new_type(oids, name, castobj) -> new type object

    Create a new binding object. The object can be used with the
    `register_type()` function to bind PostgreSQL objects to python objects.

    :Parameters:
      * `oids`: Tuple of ``oid`` of the PostgreSQL types to convert.
      * `name`: Name for the new type
      * `adapter`: Callable to perform type conversion.
        It must have the signature ``fun(value, cur)`` where ``value`` is
        the string representation returned by PostgreSQL (`!None` if ``NULL``)
        and ``cur`` is the cursor from which data are read.
    """
    ...
def parse_dsn(dsn: str | bytes) -> dict[str, Any]:
    """parse_dsn(dsn) -> dict -- parse a connection string into parameters"""
    ...
def quote_ident(ident: str | bytes, scope) -> str:
    """
    quote_ident(str, conn_or_curs) -> str -- wrapper around PQescapeIdentifier

    :Parameters:
      * `str`: A bytes or unicode object
      * `conn_or_curs`: A connection or cursor, required
    """
    ...
def register_type(obj: _type, conn_or_curs: connection | cursor | None = None, /) -> None:
    """
    register_type(obj, conn_or_curs) -> None -- register obj with psycopg type system

    :Parameters:
      * `obj`: A type adapter created by `new_type()`
      * `conn_or_curs`: A connection, cursor or None
    """
    ...
def set_wait_callback(none: Callable[..., Incomplete] | None, /) -> None:
    """
    Register a callback function to block waiting for data.

    The callback should have signature :samp:`fun({conn})` and
    is called to wait for data available whenever a blocking function from the
    libpq is called.  Use `!set_wait_callback(None)` to revert to the
    original behaviour (i.e. using blocking libpq functions).

    The function is an hook to allow coroutine-based libraries (such as
    Eventlet_ or gevent_) to switch when Psycopg is blocked, allowing
    other coroutines to run concurrently.

    See `~psycopg2.extras.wait_select()` for an example of a wait callback
    implementation.

    .. _Eventlet: https://eventlet.net/
    .. _gevent: http://www.gevent.org/
    """
    ...<|MERGE_RESOLUTION|>--- conflicted
+++ resolved
@@ -334,31 +334,12 @@
         """Return self[key]."""
         ...
     def __getstate__(self): ...
-<<<<<<< HEAD
-    def __gt__(self, other, /):
-        """Return self>value."""
-        ...
-    def __le__(self, other, /):
-        """Return self<=value."""
-        ...
-    def __len__(self) -> int:
-        """Return len(self)."""
-        ...
-    def __lt__(self, other, /):
-        """Return self<value."""
-        ...
-    def __ne__(self, other, /):
-        """Return self!=value."""
-        ...
-    def __setstate__(self, state): ...
-=======
     def __gt__(self, other, /): ...
     def __le__(self, other, /): ...
     def __len__(self) -> int: ...
     def __lt__(self, other, /): ...
     def __ne__(self, other, /): ...
     def __setstate__(self, state, /): ...
->>>>>>> 91ba0da4
 
 class ConnectionInfo:
     """
