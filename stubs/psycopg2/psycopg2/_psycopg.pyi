--- conflicted
+++ resolved
@@ -153,24 +153,11 @@
         """close() -- Close the cursor."""
         ...
     def copy_expert(
-<<<<<<< HEAD
-        self, sql: str | bytes | Composable, file: _SupportsReadAndReadline | SupportsWrite[str], size: int = 8192
-    ) -> None:
-        """
-        copy_expert(sql, file, size=8192) -- Submit a user-composed COPY statement.
-        `file` must be an open, readable file for COPY FROM or an open, writable
-        file for COPY TO. The optional `size` argument, when specified for a COPY
-        FROM statement, will be passed to file's read method to control the read
-        buffer size.
-        """
-        ...
-=======
         self,
         sql: str | bytes | Composable,
         file: _SupportsReadAndReadline[bytes] | SupportsWrite[bytes] | TextIO,
         size: int = 8192,
     ) -> None: ...
->>>>>>> 57d7c433
     def copy_from(
         self,
         file: _SupportsReadAndReadline[bytes] | _SupportsReadAndReadline[str],
@@ -183,80 +170,6 @@
         r"""copy_from(file, table, sep='\t', null='\\N', size=8192, columns=None) -- Copy table from file."""
         ...
     def copy_to(
-<<<<<<< HEAD
-        self, file: SupportsWrite[str], table: str, sep: str = "\t", null: str = "\\N", columns: Iterable[str] | None = None
-    ) -> None:
-        r"""copy_to(file, table, sep='\t', null='\\N', columns=None) -- Copy table to file."""
-        ...
-    def execute(self, query: str | bytes | Composable, vars: _Vars = None) -> None:
-        """execute(query, vars=None) -- Execute query with bound vars."""
-        ...
-    def executemany(self, query: str | bytes | Composable, vars_list: Iterable[_Vars]) -> None:
-        """executemany(query, vars_list) -- Execute many queries with bound vars."""
-        ...
-    def fetchall(self) -> list[tuple[Any, ...]]:
-        """
-        fetchall() -> list of tuple
-
-        Return all the remaining rows of a query result set.
-
-        Rows are returned in the form of a list of tuples (by default) or using
-        the sequence factory previously set in the `row_factory` attribute.
-        Return `!None` when no more data is available.
-        """
-        ...
-    def fetchmany(self, size: int | None = None) -> list[tuple[Any, ...]]:
-        """
-        fetchmany(size=self.arraysize) -> list of tuple
-
-        Return the next `size` rows of a query result set in the form of a list
-        of tuples (by default) or using the sequence factory previously set in
-        the `row_factory` attribute.
-
-        Return an empty list when no more data is available.
-        """
-        ...
-    def fetchone(self) -> tuple[Any, ...] | None:
-        """
-        fetchone() -> tuple or None
-
-        Return the next row of a query result set in the form of a tuple (by
-        default) or using the sequence factory previously set in the
-        `row_factory` attribute. Return `!None` when no more data is available.
-        """
-        ...
-    def mogrify(self, query: str | bytes | Composable, vars: _Vars | None = None) -> bytes:
-        """mogrify(query, vars=None) -> str -- Return query after vars binding."""
-        ...
-    def nextset(self) -> NoReturn:
-        """
-        nextset() -- Skip to next set of data.
-
-        This method is not supported (PostgreSQL does not have multiple data 
-        sets) and will raise a NotSupportedError exception.
-        """
-        ...
-    def scroll(self, value: int, mode: Literal["absolute", "relative"] = "relative") -> None:
-        """scroll(value, mode='relative') -- Scroll to new position according to mode."""
-        ...
-    def setinputsizes(self, sizes: Unused) -> None:
-        """
-        setinputsizes(sizes) -- Set memory areas before execute.
-
-        This method currently does nothing but it is safe to call it.
-        """
-        ...
-    def setoutputsize(self, size: int, column: int = ..., /) -> None:
-        """
-        setoutputsize(size, column=None) -- Set column buffer size.
-
-        This method currently does nothing but it is safe to call it.
-        """
-        ...
-    def __enter__(self) -> Self:
-        """__enter__ -> self"""
-        ...
-=======
         self,
         file: SupportsWrite[bytes] | TextIO,
         table: str,
@@ -275,7 +188,6 @@
     def setinputsizes(self, sizes: Unused) -> None: ...
     def setoutputsize(self, size: int, column: int = ..., /) -> None: ...
     def __enter__(self) -> Self: ...
->>>>>>> 57d7c433
     def __exit__(
         self, type: type[BaseException] | None, value: BaseException | None, traceback: TracebackType | None
     ) -> None:
