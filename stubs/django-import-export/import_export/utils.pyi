from types import TracebackType
from typing import Any, overload

from django.db.models import Field as DjangoField, ForeignObjectRel, Model
from django.db.transaction import Atomic

class atomic_if_using_transaction:
    """
    Context manager wraps `atomic` if `using_transactions`.

    Replaces code::

        if using_transactions:
            with transaction.atomic(using=using):
                return something()
        return something()
    """
    using_transactions: bool
    context_manager: Atomic
    def __init__(self, using_transactions: bool, using: str | None) -> None: ...
    def __enter__(self) -> None: ...
    def __exit__(
        self, exc_type: type[BaseException] | None, exc_value: BaseException | None, exc_tb: TracebackType | None
    ) -> None: ...

<<<<<<< HEAD
def original(method: _C) -> _C:
    """
    A decorator used to mark some class methods as 'original',
    making it easy to detect whether they have been overridden
    by a subclass. Useful for method deprecation.
    """
    ...
=======
@overload
def get_related_model(field: ForeignObjectRel) -> Model: ...
@overload
def get_related_model(field: DjangoField[Any, Any]) -> Model | None: ...
>>>>>>> aac4394e
<|MERGE_RESOLUTION|>--- conflicted
+++ resolved
@@ -23,17 +23,7 @@
         self, exc_type: type[BaseException] | None, exc_value: BaseException | None, exc_tb: TracebackType | None
     ) -> None: ...
 
-<<<<<<< HEAD
-def original(method: _C) -> _C:
-    """
-    A decorator used to mark some class methods as 'original',
-    making it easy to detect whether they have been overridden
-    by a subclass. Useful for method deprecation.
-    """
-    ...
-=======
 @overload
 def get_related_model(field: ForeignObjectRel) -> Model: ...
 @overload
-def get_related_model(field: DjangoField[Any, Any]) -> Model | None: ...
->>>>>>> aac4394e
+def get_related_model(field: DjangoField[Any, Any]) -> Model | None: ...