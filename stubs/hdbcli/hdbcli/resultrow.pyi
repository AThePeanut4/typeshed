from collections.abc import Iterator, Sequence
from typing import Any, overload

class ResultRow:
    def __init__(self, *args: Any, **kwargs: Any) -> None: ...
    column_names: tuple[str, ...]
    column_values: tuple[Any, ...]

    def __len__(self) -> int:
        """Return len(self)."""
        ...
    @overload
<<<<<<< HEAD
    def __getitem__(self, index: int) -> Any:
        """Return self[key]."""
        ...
    @overload
    def __getitem__(self, index: slice) -> Sequence[Any]:
        """Return self[key]."""
        ...
    def __iter__(self) -> Iterator[Any]:
        """Implement iter(self)."""
        ...
=======
    def __getitem__(self, index: int, /) -> Any: ...
    @overload
    def __getitem__(self, index: slice, /) -> Sequence[Any]: ...
    def __iter__(self) -> Iterator[Any]: ...
>>>>>>> 91ba0da4
    # __next__, __delitem__, __setitem__ are technically defined but lead always to an error<|MERGE_RESOLUTION|>--- conflicted
+++ resolved
@@ -10,21 +10,8 @@
         """Return len(self)."""
         ...
     @overload
-<<<<<<< HEAD
-    def __getitem__(self, index: int) -> Any:
-        """Return self[key]."""
-        ...
-    @overload
-    def __getitem__(self, index: slice) -> Sequence[Any]:
-        """Return self[key]."""
-        ...
-    def __iter__(self) -> Iterator[Any]:
-        """Implement iter(self)."""
-        ...
-=======
     def __getitem__(self, index: int, /) -> Any: ...
     @overload
     def __getitem__(self, index: slice, /) -> Sequence[Any]: ...
     def __iter__(self) -> Iterator[Any]: ...
->>>>>>> 91ba0da4
     # __next__, __delitem__, __setitem__ are technically defined but lead always to an error