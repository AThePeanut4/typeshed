--- conflicted
+++ resolved
@@ -1,27 +1,3 @@
-<<<<<<< HEAD
-"""
-Wikipedia Extractor:
-Extracts and cleans text from a Wikipedia database dump and stores output in a
-number of files of similar size in a given directory.
-Each file will contain several documents in the format:
-
-    <doc id="" revid="" url="" title="">
-        ...
-        </doc>
-
-If the program is invoked with the --json flag, then each file will
-contain several documents formatted as json ojects, one per line, with
-the following structure
-
-    {"id": "", "revid": "", "url":"", "title": "", "text": "..."}
-
-Template expansion requires preprocesssng first the whole dump and
-collecting template definitions.
-"""
-
-import typing
-=======
->>>>>>> 6d0402cb
 from _typeshed import Incomplete
 from collections.abc import Generator
 from math import (
