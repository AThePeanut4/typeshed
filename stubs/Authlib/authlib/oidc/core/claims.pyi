--- conflicted
+++ resolved
@@ -6,86 +6,6 @@
 
 class IDToken(JWTClaims):
     ESSENTIAL_CLAIMS: Incomplete
-<<<<<<< HEAD
-    def validate(self, now: Incomplete | None = None, leeway: int = 0) -> None: ...
-    def validate_auth_time(self) -> None:
-        """
-        Time when the End-User authentication occurred. Its value is a JSON
-        number representing the number of seconds from 1970-01-01T0:0:0Z as
-        measured in UTC until the date/time. When a max_age request is made or
-        when auth_time is requested as an Essential Claim, then this Claim is
-        REQUIRED; otherwise, its inclusion is OPTIONAL.
-        """
-        ...
-    def validate_nonce(self) -> None:
-        """
-        String value used to associate a Client session with an ID Token,
-        and to mitigate replay attacks. The value is passed through unmodified
-        from the Authentication Request to the ID Token. If present in the ID
-        Token, Clients MUST verify that the nonce Claim Value is equal to the
-        value of the nonce parameter sent in the Authentication Request. If
-        present in the Authentication Request, Authorization Servers MUST
-        include a nonce Claim in the ID Token with the Claim Value being the
-        nonce value sent in the Authentication Request. Authorization Servers
-        SHOULD perform no other processing on nonce values used. The nonce
-        value is a case sensitive string.
-        """
-        ...
-    def validate_acr(self):
-        """
-        OPTIONAL. Authentication Context Class Reference. String specifying
-        an Authentication Context Class Reference value that identifies the
-        Authentication Context Class that the authentication performed
-        satisfied. The value "0" indicates the End-User authentication did not
-        meet the requirements of `ISO/IEC 29115`_ level 1. Authentication
-        using a long-lived browser cookie, for instance, is one example where
-        the use of "level 0" is appropriate. Authentications with level 0
-        SHOULD NOT be used to authorize access to any resource of any monetary
-        value. An absolute URI or an `RFC 6711`_ registered name SHOULD be
-        used as the acr value; registered names MUST NOT be used with a
-        different meaning than that which is registered. Parties using this
-        claim will need to agree upon the meanings of the values used, which
-        may be context-specific. The acr value is a case sensitive string.
-
-        .. _`ISO/IEC 29115`: https://www.iso.org/standard/45138.html
-        .. _`RFC 6711`: https://tools.ietf.org/html/rfc6711
-        """
-        ...
-    def validate_amr(self) -> None:
-        """
-        OPTIONAL. Authentication Methods References. JSON array of strings
-        that are identifiers for authentication methods used in the
-        authentication. For instance, values might indicate that both password
-        and OTP authentication methods were used. The definition of particular
-        values to be used in the amr Claim is beyond the scope of this
-        specification. Parties using this claim will need to agree upon the
-        meanings of the values used, which may be context-specific. The amr
-        value is an array of case sensitive strings.
-        """
-        ...
-    def validate_azp(self) -> None:
-        """
-        OPTIONAL. Authorized party - the party to which the ID Token was
-        issued. If present, it MUST contain the OAuth 2.0 Client ID of this
-        party. This Claim is only needed when the ID Token has a single
-        audience value and that audience is different than the authorized
-        party. It MAY be included even when the authorized party is the same
-        as the sole audience. The azp value is a case sensitive string
-        containing a StringOrURI value.
-        """
-        ...
-    def validate_at_hash(self) -> None:
-        """
-        OPTIONAL. Access Token hash value. Its value is the base64url
-        encoding of the left-most half of the hash of the octets of the ASCII
-        representation of the access_token value, where the hash algorithm
-        used is the hash algorithm used in the alg Header Parameter of the
-        ID Token's JOSE Header. For instance, if the alg is RS256, hash the
-        access_token value with SHA-256, then take the left-most 128 bits and
-        base64url encode them. The at_hash value is a case sensitive string.
-        """
-        ...
-=======
     def validate(self, now=None, leeway: int = 0) -> None: ...
     def validate_auth_time(self) -> None: ...
     def validate_nonce(self) -> None: ...
@@ -93,7 +13,6 @@
     def validate_amr(self) -> None: ...
     def validate_azp(self) -> None: ...
     def validate_at_hash(self) -> None: ...
->>>>>>> 12676840
 
 class CodeIDToken(IDToken):
     RESPONSE_TYPES: Incomplete
@@ -113,26 +32,8 @@
 
 class HybridIDToken(ImplicitIDToken):
     RESPONSE_TYPES: Incomplete
-<<<<<<< HEAD
-    def validate(self, now: Incomplete | None = None, leeway: int = 0) -> None: ...
-    def validate_c_hash(self) -> None:
-        """
-        Code hash value. Its value is the base64url encoding of the
-        left-most half of the hash of the octets of the ASCII representation
-        of the code value, where the hash algorithm used is the hash algorithm
-        used in the alg Header Parameter of the ID Token's JOSE Header. For
-        instance, if the alg is HS512, hash the code value with SHA-512, then
-        take the left-most 256 bits and base64url encode them. The c_hash
-        value is a case sensitive string.
-        If the ID Token is issued from the Authorization Endpoint with a code,
-        which is the case for the response_type values code id_token and code
-        id_token token, this is REQUIRED; otherwise, its inclusion is OPTIONAL.
-        """
-        ...
-=======
     def validate(self, now=None, leeway: int = 0) -> None: ...
     def validate_c_hash(self) -> None: ...
->>>>>>> 12676840
 
 class UserInfo(dict[str, object]):
     """
