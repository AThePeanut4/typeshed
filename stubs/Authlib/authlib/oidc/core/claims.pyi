from authlib.jose import JWTClaims

__all__ = ["IDToken", "CodeIDToken", "ImplicitIDToken", "HybridIDToken", "UserInfo", "get_claim_cls_by_response_type"]

class IDToken(JWTClaims):
    ESSENTIAL_CLAIMS: list[str]
    def validate(self, now=None, leeway: int = 0) -> None: ...
    def validate_auth_time(self) -> None:
        """
        Time when the End-User authentication occurred. Its value is a JSON
        number representing the number of seconds from 1970-01-01T0:0:0Z as
        measured in UTC until the date/time. When a max_age request is made or
        when auth_time is requested as an Essential Claim, then this Claim is
        REQUIRED; otherwise, its inclusion is OPTIONAL.
        """
        ...
    def validate_nonce(self) -> None:
        """
        String value used to associate a Client session with an ID Token,
        and to mitigate replay attacks. The value is passed through unmodified
        from the Authentication Request to the ID Token. If present in the ID
        Token, Clients MUST verify that the nonce Claim Value is equal to the
        value of the nonce parameter sent in the Authentication Request. If
        present in the Authentication Request, Authorization Servers MUST
        include a nonce Claim in the ID Token with the Claim Value being the
        nonce value sent in the Authentication Request. Authorization Servers
        SHOULD perform no other processing on nonce values used. The nonce
        value is a case sensitive string.
        """
        ...
    def validate_acr(self):
        """
        OPTIONAL. Authentication Context Class Reference. String specifying
        an Authentication Context Class Reference value that identifies the
        Authentication Context Class that the authentication performed
        satisfied. The value "0" indicates the End-User authentication did not
        meet the requirements of `ISO/IEC 29115`_ level 1. Authentication
        using a long-lived browser cookie, for instance, is one example where
        the use of "level 0" is appropriate. Authentications with level 0
        SHOULD NOT be used to authorize access to any resource of any monetary
        value. An absolute URI or an `RFC 6711`_ registered name SHOULD be
        used as the acr value; registered names MUST NOT be used with a
        different meaning than that which is registered. Parties using this
        claim will need to agree upon the meanings of the values used, which
        may be context-specific. The acr value is a case sensitive string.

        .. _`ISO/IEC 29115`: https://www.iso.org/standard/45138.html
        .. _`RFC 6711`: https://tools.ietf.org/html/rfc6711
        """
        ...
    def validate_amr(self) -> None:
        """
        OPTIONAL. Authentication Methods References. JSON array of strings
        that are identifiers for authentication methods used in the
        authentication. For instance, values might indicate that both password
        and OTP authentication methods were used. The definition of particular
        values to be used in the amr Claim is beyond the scope of this
        specification. Parties using this claim will need to agree upon the
        meanings of the values used, which may be context-specific. The amr
        value is an array of case sensitive strings.
        """
        ...
    def validate_azp(self) -> None:
        """
        OPTIONAL. Authorized party - the party to which the ID Token was
        issued. If present, it MUST contain the OAuth 2.0 Client ID of this
        party. This Claim is only needed when the ID Token has a single
        audience value and that audience is different than the authorized
        party. It MAY be included even when the authorized party is the same
        as the sole audience. The azp value is a case sensitive string
        containing a StringOrURI value.
        """
        ...
    def validate_at_hash(self) -> None:
        """
        OPTIONAL. Access Token hash value. Its value is the base64url
        encoding of the left-most half of the hash of the octets of the ASCII
        representation of the access_token value, where the hash algorithm
        used is the hash algorithm used in the alg Header Parameter of the
        ID Token's JOSE Header. For instance, if the alg is RS256, hash the
        access_token value with SHA-256, then take the left-most 128 bits and
        base64url encode them. The at_hash value is a case sensitive string.
        """
        ...

class CodeIDToken(IDToken):
    RESPONSE_TYPES: tuple[str, ...]

class ImplicitIDToken(IDToken):
<<<<<<< HEAD
    RESPONSE_TYPES: Incomplete
    ESSENTIAL_CLAIMS: Incomplete
    def validate_at_hash(self) -> None:
        """
        If the ID Token is issued from the Authorization Endpoint with an
        access_token value, which is the case for the response_type value
        id_token token, this is REQUIRED; it MAY NOT be used when no Access
        Token is issued, which is the case for the response_type value
        id_token.
        """
        ...
=======
    RESPONSE_TYPES: tuple[str, ...]
    ESSENTIAL_CLAIMS: list[str]
    def validate_at_hash(self) -> None: ...
>>>>>>> bf5b55d7

class HybridIDToken(ImplicitIDToken):
    RESPONSE_TYPES: tuple[str, ...]
    def validate(self, now=None, leeway: int = 0) -> None: ...
    def validate_c_hash(self) -> None:
        """
        Code hash value. Its value is the base64url encoding of the
        left-most half of the hash of the octets of the ASCII representation
        of the code value, where the hash algorithm used is the hash algorithm
        used in the alg Header Parameter of the ID Token's JOSE Header. For
        instance, if the alg is HS512, hash the code value with SHA-512, then
        take the left-most 256 bits and base64url encode them. The c_hash
        value is a case sensitive string.
        If the ID Token is issued from the Authorization Endpoint with a code,
        which is the case for the response_type values code id_token and code
        id_token token, this is REQUIRED; otherwise, its inclusion is OPTIONAL.
        """
        ...

class UserInfo(dict[str, object]):
    """
    The standard claims of a UserInfo object. Defined per `Section 5.1`_.

    .. _`Section 5.1`: http://openid.net/specs/openid-connect-core-1_0.html#StandardClaims
    """
    REGISTERED_CLAIMS: list[str]
    SCOPES_CLAIMS_MAPPING: dict[str, list[str]]
    def filter(self, scope: str) -> UserInfo:
        """Return a new UserInfo object containing only the claims matching the scope passed in parameter."""
        ...
    def __getattr__(self, key): ...

def get_claim_cls_by_response_type(response_type) -> type: ...<|MERGE_RESOLUTION|>--- conflicted
+++ resolved
@@ -87,23 +87,9 @@
     RESPONSE_TYPES: tuple[str, ...]
 
 class ImplicitIDToken(IDToken):
-<<<<<<< HEAD
-    RESPONSE_TYPES: Incomplete
-    ESSENTIAL_CLAIMS: Incomplete
-    def validate_at_hash(self) -> None:
-        """
-        If the ID Token is issued from the Authorization Endpoint with an
-        access_token value, which is the case for the response_type value
-        id_token token, this is REQUIRED; it MAY NOT be used when no Access
-        Token is issued, which is the case for the response_type value
-        id_token.
-        """
-        ...
-=======
     RESPONSE_TYPES: tuple[str, ...]
     ESSENTIAL_CLAIMS: list[str]
     def validate_at_hash(self) -> None: ...
->>>>>>> bf5b55d7
 
 class HybridIDToken(ImplicitIDToken):
     RESPONSE_TYPES: tuple[str, ...]
