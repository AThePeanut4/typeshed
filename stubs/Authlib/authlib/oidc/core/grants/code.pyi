--- conflicted
+++ resolved
@@ -13,57 +13,10 @@
 from authlib.oidc.core import UserInfo
 
 class OpenIDToken:
-<<<<<<< HEAD
-    def get_jwt_config(self, grant: BaseGrant) -> dict[str, str | int]:
-        """
-        Get the JWT configuration for OpenIDCode extension. The JWT
-        configuration will be used to generate ``id_token``. Developers
-        MUST implement this method in subclass, e.g.::
-
-            def get_jwt_config(self, grant):
-                return {
-                    "key": read_private_key_file(key_path),
-                    "alg": "RS256",
-                    "iss": "issuer-identity",
-                    "exp": 3600,
-                }
-
-        :param grant: AuthorizationCodeGrant instance
-        :return: dict
-        """
-        ...
-    def generate_user_info(self, user, scope: str) -> UserInfo:
-        """
-        Provide user information for the given scope. Developers
-        MUST implement this method in subclass, e.g.::
-
-            from authlib.oidc.core import UserInfo
-
-
-            def generate_user_info(self, user, scope):
-                user_info = UserInfo(sub=user.id, name=user.name)
-                if "email" in scope:
-                    user_info["email"] = user.email
-                return user_info
-
-        :param user: user instance
-        :param scope: scope of the token
-        :return: ``authlib.oidc.core.UserInfo`` instance
-        """
-        ...
-    def get_audiences(self, request: OAuth2Request) -> list[str]:
-        """
-        Parse `aud` value for id_token, default value is client id. Developers
-        MAY rewrite this method to provide a customized audience value.
-        """
-        ...
-    def process_token(self, grant: BaseGrant, token: dict[str, str | int]) -> dict[str, str | int]: ...
-=======
     def get_jwt_config(self, grant: BaseGrant) -> dict[str, str | int]: ...
     def generate_user_info(self, user, scope: str) -> UserInfo: ...
     def get_audiences(self, request: OAuth2Request) -> list[str]: ...
     def process_token(self, grant: BaseGrant, response) -> dict[str, str | int]: ...
->>>>>>> 2f198bcf
     def __call__(self, grant: BaseGrant) -> None: ...
 
 class OpenIDCode(OpenIDToken):
@@ -89,26 +42,6 @@
     """
     require_nonce: bool
     def __init__(self, require_nonce: bool = False) -> None: ...
-<<<<<<< HEAD
-    def exists_nonce(self, nonce: str, request: OAuth2Request) -> bool:
-        """
-        Check if the given nonce is existing in your database. Developers
-        MUST implement this method in subclass, e.g.::
-
-            def exists_nonce(self, nonce, request):
-                exists = AuthorizationCode.query.filter_by(
-                    client_id=request.client_id, nonce=nonce
-                ).first()
-                return bool(exists)
-
-        :param nonce: A string of "nonce" parameter in request
-        :param request: OAuth2Request instance
-        :return: Boolean
-        """
-        ...
-    def validate_openid_authorization_request(self, grant: BaseGrant) -> None: ...
-=======
     def exists_nonce(self, nonce: str, request: OAuth2Request) -> bool: ...
     def validate_openid_authorization_request(self, grant: BaseGrant, redirect_uri) -> None: ...
->>>>>>> 2f198bcf
     def __call__(self, grant: BaseGrant) -> None: ...