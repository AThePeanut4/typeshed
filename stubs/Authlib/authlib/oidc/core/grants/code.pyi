--- conflicted
+++ resolved
@@ -18,59 +18,9 @@
 log: Logger
 
 class OpenIDToken:
-<<<<<<< HEAD
-    def get_jwt_config(self, grant: BaseGrant) -> dict[str, str | int]:
-        """
-        Get the JWT configuration for OpenIDCode extension. The JWT
-        configuration will be used to generate ``id_token``.
-        If ``alg`` is undefined, the ``id_token_signed_response_alg`` client
-        metadata will be used. By default ``RS256`` will be used.
-        If ``key`` is undefined, the ``jwks_uri`` or ``jwks`` client metadata
-        will be used.
-        Developers MUST implement this method in subclass, e.g.::
-
-            def get_jwt_config(self, grant):
-                return {
-                    "key": read_private_key_file(key_path),
-                    "alg": "RS256",
-                    "iss": "issuer-identity",
-                    "exp": 3600,
-                }
-
-        :param grant: AuthorizationCodeGrant instance
-        :return: dict
-        """
-        ...
-    def generate_user_info(self, user, scope: str) -> UserInfo:
-        """
-        Provide user information for the given scope. Developers
-        MUST implement this method in subclass, e.g.::
-
-            from authlib.oidc.core import UserInfo
-
-
-            def generate_user_info(self, user, scope):
-                user_info = UserInfo(sub=user.id, name=user.name)
-                if "email" in scope:
-                    user_info["email"] = user.email
-                return user_info
-
-        :param user: user instance
-        :param scope: scope of the token
-        :return: ``authlib.oidc.core.UserInfo`` instance
-        """
-        ...
-    def get_audiences(self, request: OAuth2Request) -> list[str]:
-        """
-        Parse `aud` value for id_token, default value is client id. Developers
-        MAY rewrite this method to provide a customized audience value.
-        """
-        ...
-=======
     def get_jwt_config(self, grant: BaseGrant, client: OAuth2Client) -> dict[str, str | int]: ...
     def generate_user_info(self, user, scope: str) -> UserInfo: ...
     def get_audiences(self, request: OAuth2Request) -> list[str]: ...
->>>>>>> 2f3c3b7c
     def process_token(self, grant: BaseGrant, response) -> dict[str, str | int]: ...
     def __call__(self, grant: BaseGrant) -> None: ...
 
