--- conflicted
+++ resolved
@@ -48,45 +48,10 @@
         realm=None,
         force_include_body: bool = False,
     ) -> None: ...
-<<<<<<< HEAD
-    def get_oauth_signature(self, method, uri, headers, body):
-        """
-        Get an OAuth signature to be used in signing a request.
-
-        To satisfy `section 3.4.1.2`_ item 2, if the request argument's
-        headers dict attribute contains a Host item, its value will
-        replace any netloc part of the request argument's uri attribute
-        value.
-
-        .. _`section 3.4.1.2`: https://tools.ietf.org/html/rfc5849#section-3.4.1.2
-        """
-        ...
-    def get_oauth_params(self, nonce, timestamp): ...
-    def sign(self, method, uri, headers, body):
-        """
-        Sign the HTTP request, add OAuth parameters and signature.
-
-        :param method: HTTP method of the request.
-        :param uri:  URI of the HTTP request.
-        :param body: Body payload of the HTTP request.
-        :param headers: Headers of the HTTP request.
-        :return: uri, headers, body
-        """
-        ...
-    def prepare(self, method, uri, headers, body):
-        """
-        Add OAuth parameters to the request.
-
-        Parameters may be included from the body if the content-type is
-        urlencoded, if no content type is set, a guess is made.
-        """
-        ...
-=======
     def get_oauth_signature(self, method, uri, headers, body) -> str: ...
     def get_oauth_params(self, nonce, timestamp) -> list[Incomplete]: ...
     def sign(self, method, uri, headers, body) -> tuple[Incomplete, Incomplete, Incomplete]: ...
     def prepare(self, method, uri, headers, body) -> tuple[Incomplete, ...]: ...
->>>>>>> bf5b55d7
 
 def generate_nonce() -> str: ...
 def generate_timestamp() -> str: ...