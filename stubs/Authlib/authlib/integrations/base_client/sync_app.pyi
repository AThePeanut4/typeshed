from _typeshed import Incomplete
from logging import Logger

log: Logger

class BaseApp:
    client_cls: Incomplete
    OAUTH_APP_CONFIG: Incomplete
    def request(self, method, url, token=None, **kwargs): ...
    def get(self, url, **kwargs):
        """
        Invoke GET http request.

        If ``api_base_url`` configured, shortcut is available::

            client.get("users/lepture")
        """
        ...
    def post(self, url, **kwargs):
        """
        Invoke POST http request.

        If ``api_base_url`` configured, shortcut is available::

            client.post("timeline", json={"text": "Hi"})
        """
        ...
    def patch(self, url, **kwargs):
        """
        Invoke PATCH http request.

        If ``api_base_url`` configured, shortcut is available::

            client.patch("profile", json={"name": "Hsiaoming Yang"})
        """
        ...
    def put(self, url, **kwargs):
        """
        Invoke PUT http request.

        If ``api_base_url`` configured, shortcut is available::

            client.put("profile", json={"name": "Hsiaoming Yang"})
        """
        ...
    def delete(self, url, **kwargs):
        """
        Invoke DELETE http request.

        If ``api_base_url`` configured, shortcut is available::

            client.delete("posts/123")
        """
        ...

class _RequestMixin: ...

class OAuth1Base:
    client_cls: Incomplete
    framework: Incomplete
    name: Incomplete
    client_id: Incomplete
    client_secret: Incomplete
    request_token_url: Incomplete
    request_token_params: Incomplete
    access_token_url: Incomplete
    access_token_params: Incomplete
    authorize_url: Incomplete
    authorize_params: Incomplete
    api_base_url: Incomplete
    client_kwargs: Incomplete
    def __init__(
        self,
        framework,
        name=None,
        fetch_token=None,
        client_id=None,
        client_secret=None,
        request_token_url=None,
        request_token_params=None,
        access_token_url=None,
        access_token_params=None,
        authorize_url=None,
        authorize_params=None,
        api_base_url=None,
        client_kwargs=None,
        user_agent=None,
        **kwargs,
    ) -> None: ...

class OAuth1Mixin(_RequestMixin, OAuth1Base):
    def request(self, method, url, token=None, **kwargs): ...
<<<<<<< HEAD
    def create_authorization_url(self, redirect_uri=None, **kwargs):
        """
        Generate the authorization url and state for HTTP redirect.

        :param redirect_uri: Callback or redirect URI for authorization.
        :param kwargs: Extra parameters to include.
        :return: dict
        """
        ...
    def fetch_access_token(self, request_token=None, **kwargs):
        """
        Fetch access token in one step.

        :param request_token: A previous request token for OAuth 1.
        :param kwargs: Extra parameters to fetch access token.
        :return: A token dict.
        """
        ...
=======
    def create_authorization_url(self, redirect_uri=None, **kwargs) -> dict[Incomplete, Incomplete]: ...
    def fetch_access_token(self, request_token=None, **kwargs): ...
>>>>>>> bf5b55d7

class OAuth2Base:
    client_cls: Incomplete
    framework: Incomplete
    name: Incomplete
    client_id: Incomplete
    client_secret: Incomplete
    access_token_url: Incomplete
    access_token_params: Incomplete
    authorize_url: Incomplete
    authorize_params: Incomplete
    api_base_url: Incomplete
    client_kwargs: Incomplete
    compliance_fix: Incomplete
    client_auth_methods: Incomplete
    server_metadata: Incomplete
    def __init__(
        self,
        framework,
        name=None,
        fetch_token=None,
        update_token=None,
        client_id=None,
        client_secret=None,
        access_token_url=None,
        access_token_params=None,
        authorize_url=None,
        authorize_params=None,
        api_base_url=None,
        client_kwargs=None,
        server_metadata_url=None,
        compliance_fix=None,
        client_auth_methods=None,
        user_agent=None,
        **kwargs,
    ) -> None: ...

class OAuth2Mixin(_RequestMixin, OAuth2Base):
    def request(self, method, url, token=None, **kwargs): ...
<<<<<<< HEAD
    def load_server_metadata(self): ...
    def create_authorization_url(self, redirect_uri=None, **kwargs):
        """
        Generate the authorization url and state for HTTP redirect.

        :param redirect_uri: Callback or redirect URI for authorization.
        :param kwargs: Extra parameters to include.
        :return: dict
        """
        ...
    def fetch_access_token(self, redirect_uri=None, **kwargs):
        """
        Fetch access token in the final step.

        :param redirect_uri: Callback or Redirect URI that is used in
                             previous :meth:`authorize_redirect`.
        :param kwargs: Extra parameters to fetch access token.
        :return: A token dict.
        """
        ...
=======
    def load_server_metadata(self) -> dict[Incomplete, Incomplete]: ...
    def create_authorization_url(self, redirect_uri=None, **kwargs) -> dict[Incomplete, Incomplete]: ...
    def fetch_access_token(self, redirect_uri=None, **kwargs): ...
>>>>>>> bf5b55d7
<|MERGE_RESOLUTION|>--- conflicted
+++ resolved
@@ -90,29 +90,8 @@
 
 class OAuth1Mixin(_RequestMixin, OAuth1Base):
     def request(self, method, url, token=None, **kwargs): ...
-<<<<<<< HEAD
-    def create_authorization_url(self, redirect_uri=None, **kwargs):
-        """
-        Generate the authorization url and state for HTTP redirect.
-
-        :param redirect_uri: Callback or redirect URI for authorization.
-        :param kwargs: Extra parameters to include.
-        :return: dict
-        """
-        ...
-    def fetch_access_token(self, request_token=None, **kwargs):
-        """
-        Fetch access token in one step.
-
-        :param request_token: A previous request token for OAuth 1.
-        :param kwargs: Extra parameters to fetch access token.
-        :return: A token dict.
-        """
-        ...
-=======
     def create_authorization_url(self, redirect_uri=None, **kwargs) -> dict[Incomplete, Incomplete]: ...
     def fetch_access_token(self, request_token=None, **kwargs): ...
->>>>>>> bf5b55d7
 
 class OAuth2Base:
     client_cls: Incomplete
@@ -152,29 +131,6 @@
 
 class OAuth2Mixin(_RequestMixin, OAuth2Base):
     def request(self, method, url, token=None, **kwargs): ...
-<<<<<<< HEAD
-    def load_server_metadata(self): ...
-    def create_authorization_url(self, redirect_uri=None, **kwargs):
-        """
-        Generate the authorization url and state for HTTP redirect.
-
-        :param redirect_uri: Callback or redirect URI for authorization.
-        :param kwargs: Extra parameters to include.
-        :return: dict
-        """
-        ...
-    def fetch_access_token(self, redirect_uri=None, **kwargs):
-        """
-        Fetch access token in the final step.
-
-        :param redirect_uri: Callback or Redirect URI that is used in
-                             previous :meth:`authorize_redirect`.
-        :param kwargs: Extra parameters to fetch access token.
-        :return: A token dict.
-        """
-        ...
-=======
     def load_server_metadata(self) -> dict[Incomplete, Incomplete]: ...
     def create_authorization_url(self, redirect_uri=None, **kwargs) -> dict[Incomplete, Incomplete]: ...
-    def fetch_access_token(self, redirect_uri=None, **kwargs): ...
->>>>>>> bf5b55d7
+    def fetch_access_token(self, redirect_uri=None, **kwargs): ...