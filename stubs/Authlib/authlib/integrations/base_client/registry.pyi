--- conflicted
+++ resolved
@@ -18,42 +18,9 @@
     cache: Incomplete
     fetch_token: Incomplete
     update_token: Incomplete
-<<<<<<< HEAD
-    def __init__(
-        self, cache: Incomplete | None = None, fetch_token: Incomplete | None = None, update_token: Incomplete | None = None
-    ) -> None: ...
-    def create_client(self, name):
-        """
-        Create or get the given named OAuth client. For instance, the
-        OAuth registry has ``.register`` a twitter client, developers may
-        access the client with::
-
-            client = oauth.create_client("twitter")
-
-        :param: name: Name of the remote application
-        :return: OAuth remote app
-        """
-        ...
-    def register(self, name, overwrite: bool = False, **kwargs):
-        """
-        Registers a new remote application.
-
-        :param name: Name of the remote application.
-        :param overwrite: Overwrite existing config with framework settings.
-        :param kwargs: Parameters for :class:`RemoteApp`.
-
-        Find parameters for the given remote app class. When a remote app is
-        registered, it can be accessed with *named* attribute::
-
-            oauth.register('twitter', client_id='', ...)
-            oauth.twitter.get('timeline')
-        """
-        ...
-=======
     def __init__(self, cache=None, fetch_token=None, update_token=None) -> None: ...
     def create_client(self, name): ...
     def register(self, name, overwrite: bool = False, **kwargs): ...
->>>>>>> 12676840
     def generate_client_kwargs(self, name, overwrite, **kwargs): ...
     def load_config(self, name, params): ...
     def __getattr__(self, key): ...