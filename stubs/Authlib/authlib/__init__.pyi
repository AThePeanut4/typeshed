<<<<<<< HEAD
"""
authlib
~~~~~~~

The ultimate Python library in building OAuth 1.0, OAuth 2.0 and OpenID
Connect clients and providers. It covers from low level specification
implementation to high level framework integrations.

:copyright: (c) 2017 by Hsiaoming Yang.
:license: BSD, see LICENSE for more details.
"""

from .consts import homepage, version
=======
from typing import Final
>>>>>>> 87f599dc

from .consts import author, homepage, version

__version__: Final = version
__homepage__: Final = homepage
__author__: Final = author
__license__: Final = "BSD-3-Clause"<|MERGE_RESOLUTION|>--- conflicted
+++ resolved
@@ -1,20 +1,4 @@
-<<<<<<< HEAD
-"""
-authlib
-~~~~~~~
-
-The ultimate Python library in building OAuth 1.0, OAuth 2.0 and OpenID
-Connect clients and providers. It covers from low level specification
-implementation to high level framework integrations.
-
-:copyright: (c) 2017 by Hsiaoming Yang.
-:license: BSD, see LICENSE for more details.
-"""
-
-from .consts import homepage, version
-=======
 from typing import Final
->>>>>>> 87f599dc
 
 from .consts import author, homepage, version
 
