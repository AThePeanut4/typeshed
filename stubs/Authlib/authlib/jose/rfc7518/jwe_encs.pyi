--- conflicted
+++ resolved
@@ -22,34 +22,8 @@
     CEK_SIZE: Incomplete
     hash_alg: Incomplete
     def __init__(self, key_size, hash_type) -> None: ...
-<<<<<<< HEAD
-    def encrypt(self, msg, aad, iv, key):
-        """
-        Key Encryption with AES_CBC_HMAC_SHA2.
-
-        :param msg: text to be encrypt in bytes
-        :param aad: additional authenticated data in bytes
-        :param iv: initialization vector in bytes
-        :param key: encrypted key in bytes
-        :return: (ciphertext, iv, tag)
-        """
-        ...
-    def decrypt(self, ciphertext, aad, iv, tag, key):
-        """
-        Key Decryption with AES AES_CBC_HMAC_SHA2.
-
-        :param ciphertext: ciphertext in bytes
-        :param aad: additional authenticated data in bytes
-        :param iv: initialization vector in bytes
-        :param tag: authentication tag in bytes
-        :param key: encrypted key in bytes
-        :return: message
-        """
-        ...
-=======
     def encrypt(self, msg, aad, iv, key) -> tuple[bytes, bytes]: ...
     def decrypt(self, ciphertext, aad, iv, tag, key) -> bytes: ...
->>>>>>> bf5b55d7
 
 class GCMEncAlgorithm(JWEEncAlgorithm):
     IV_SIZE: int
@@ -58,33 +32,7 @@
     key_size: Incomplete
     CEK_SIZE: Incomplete
     def __init__(self, key_size) -> None: ...
-<<<<<<< HEAD
-    def encrypt(self, msg, aad, iv, key):
-        """
-        Key Encryption with AES GCM.
-
-        :param msg: text to be encrypt in bytes
-        :param aad: additional authenticated data in bytes
-        :param iv: initialization vector in bytes
-        :param key: encrypted key in bytes
-        :return: (ciphertext, iv, tag)
-        """
-        ...
-    def decrypt(self, ciphertext, aad, iv, tag, key):
-        """
-        Key Decryption with AES GCM.
-
-        :param ciphertext: ciphertext in bytes
-        :param aad: additional authenticated data in bytes
-        :param iv: initialization vector in bytes
-        :param tag: authentication tag in bytes
-        :param key: encrypted key in bytes
-        :return: message
-        """
-        ...
-=======
     def encrypt(self, msg, aad, iv, key) -> tuple[bytes, bytes]: ...
     def decrypt(self, ciphertext, aad, iv, tag, key) -> bytes: ...
->>>>>>> bf5b55d7
 
 JWE_ENC_ALGORITHMS: Final[list[CBCHS2EncAlgorithm | GCMEncAlgorithm]]