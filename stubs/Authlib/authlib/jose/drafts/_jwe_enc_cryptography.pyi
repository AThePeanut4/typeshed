"""
authlib.jose.draft.
~~~~~~~~~~~~~~~~~~~~

Content Encryption per `Section 4`_.

.. _`Section 4`: https://datatracker.ietf.org/doc/html/draft-amringer-jose-chacha-02#section-4
"""

from _typeshed import Incomplete

from authlib.jose.rfc7516 import JWEEncAlgorithm

class C20PEncAlgorithm(JWEEncAlgorithm):
    IV_SIZE: int
    name: str
    description: str
    key_size: Incomplete
    CEK_SIZE: Incomplete
    def __init__(self, key_size) -> None: ...
<<<<<<< HEAD
    def encrypt(self, msg, aad, iv, key):
        """
        Content Encryption with AEAD_CHACHA20_POLY1305.

        :param msg: text to be encrypt in bytes
        :param aad: additional authenticated data in bytes
        :param iv: initialization vector in bytes
        :param key: encrypted key in bytes
        :return: (ciphertext, tag)
        """
        ...
    def decrypt(self, ciphertext, aad, iv, tag, key):
        """
        Content Decryption with AEAD_CHACHA20_POLY1305.

        :param ciphertext: ciphertext in bytes
        :param aad: additional authenticated data in bytes
        :param iv: initialization vector in bytes
        :param tag: authentication tag in bytes
        :param key: encrypted key in bytes
        :return: message
        """
        ...
=======
    def encrypt(self, msg, aad, iv, key) -> tuple[bytes, bytes]: ...
    def decrypt(self, ciphertext, aad, iv, tag, key) -> bytes: ...
>>>>>>> bf5b55d7
<|MERGE_RESOLUTION|>--- conflicted
+++ resolved
@@ -18,31 +18,5 @@
     key_size: Incomplete
     CEK_SIZE: Incomplete
     def __init__(self, key_size) -> None: ...
-<<<<<<< HEAD
-    def encrypt(self, msg, aad, iv, key):
-        """
-        Content Encryption with AEAD_CHACHA20_POLY1305.
-
-        :param msg: text to be encrypt in bytes
-        :param aad: additional authenticated data in bytes
-        :param iv: initialization vector in bytes
-        :param key: encrypted key in bytes
-        :return: (ciphertext, tag)
-        """
-        ...
-    def decrypt(self, ciphertext, aad, iv, tag, key):
-        """
-        Content Decryption with AEAD_CHACHA20_POLY1305.
-
-        :param ciphertext: ciphertext in bytes
-        :param aad: additional authenticated data in bytes
-        :param iv: initialization vector in bytes
-        :param tag: authentication tag in bytes
-        :param key: encrypted key in bytes
-        :return: message
-        """
-        ...
-=======
     def encrypt(self, msg, aad, iv, key) -> tuple[bytes, bytes]: ...
-    def decrypt(self, ciphertext, aad, iv, tag, key) -> bytes: ...
->>>>>>> bf5b55d7
+    def decrypt(self, ciphertext, aad, iv, tag, key) -> bytes: ...