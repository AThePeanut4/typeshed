--- conflicted
+++ resolved
@@ -7,197 +7,6 @@
     ZIP_REGISTRY: Incomplete
     def __init__(self, algorithms=None, private_headers=None) -> None: ...
     @classmethod
-<<<<<<< HEAD
-    def register_algorithm(cls, algorithm) -> None:
-        """Register an algorithm for ``alg`` or ``enc`` or ``zip`` of JWE."""
-        ...
-    def serialize_compact(self, protected, payload, key, sender_key: Incomplete | None = None):
-        """
-        Generate a JWE Compact Serialization.
-
-        The JWE Compact Serialization represents encrypted content as a compact,
-        URL-safe string. This string is::
-
-            BASE64URL(UTF8(JWE Protected Header)) || '.' ||
-            BASE64URL(JWE Encrypted Key) || '.' ||
-            BASE64URL(JWE Initialization Vector) || '.' ||
-            BASE64URL(JWE Ciphertext) || '.' ||
-            BASE64URL(JWE Authentication Tag)
-
-        Only one recipient is supported by the JWE Compact Serialization and
-        it provides no syntax to represent JWE Shared Unprotected Header, JWE
-        Per-Recipient Unprotected Header, or JWE AAD values.
-
-        :param protected: A dict of protected header
-        :param payload: Payload (bytes or a value convertible to bytes)
-        :param key: Public key used to encrypt payload
-        :param sender_key: Sender's private key in case
-            JWEAlgorithmWithTagAwareKeyAgreement is used
-        :return: JWE compact serialization as bytes
-        """
-        ...
-    def serialize_json(self, header_obj, payload, keys, sender_key: Incomplete | None = None):
-        """
-        Generate a JWE JSON Serialization (in fully general syntax).
-
-        The JWE JSON Serialization represents encrypted content as a JSON
-        object.  This representation is neither optimized for compactness nor
-        URL safe.
-
-        The following members are defined for use in top-level JSON objects
-        used for the fully general JWE JSON Serialization syntax:
-
-        protected
-            The "protected" member MUST be present and contain the value
-            BASE64URL(UTF8(JWE Protected Header)) when the JWE Protected
-            Header value is non-empty; otherwise, it MUST be absent.  These
-            Header Parameter values are integrity protected.
-
-        unprotected
-            The "unprotected" member MUST be present and contain the value JWE
-            Shared Unprotected Header when the JWE Shared Unprotected Header
-            value is non-empty; otherwise, it MUST be absent.  This value is
-            represented as an unencoded JSON object, rather than as a string.
-            These Header Parameter values are not integrity protected.
-
-        iv
-            The "iv" member MUST be present and contain the value
-            BASE64URL(JWE Initialization Vector) when the JWE Initialization
-            Vector value is non-empty; otherwise, it MUST be absent.
-
-        aad
-            The "aad" member MUST be present and contain the value
-            BASE64URL(JWE AAD)) when the JWE AAD value is non-empty;
-            otherwise, it MUST be absent.  A JWE AAD value can be included to
-            supply a base64url-encoded value to be integrity protected but not
-            encrypted.
-
-        ciphertext
-            The "ciphertext" member MUST be present and contain the value
-            BASE64URL(JWE Ciphertext).
-
-        tag
-            The "tag" member MUST be present and contain the value
-            BASE64URL(JWE Authentication Tag) when the JWE Authentication Tag
-            value is non-empty; otherwise, it MUST be absent.
-
-        recipients
-            The "recipients" member value MUST be an array of JSON objects.
-            Each object contains information specific to a single recipient.
-            This member MUST be present with exactly one array element per
-            recipient, even if some or all of the array element values are the
-            empty JSON object "{}" (which can happen when all Header Parameter
-            values are shared between all recipients and when no encrypted key
-            is used, such as when doing Direct Encryption).
-
-        The following members are defined for use in the JSON objects that
-        are elements of the "recipients" array:
-
-        header
-            The "header" member MUST be present and contain the value JWE Per-
-            Recipient Unprotected Header when the JWE Per-Recipient
-            Unprotected Header value is non-empty; otherwise, it MUST be
-            absent.  This value is represented as an unencoded JSON object,
-            rather than as a string.  These Header Parameter values are not
-            integrity protected.
-
-        encrypted_key
-            The "encrypted_key" member MUST be present and contain the value
-            BASE64URL(JWE Encrypted Key) when the JWE Encrypted Key value is
-            non-empty; otherwise, it MUST be absent.
-
-        This implementation assumes that "alg" and "enc" header fields are
-        contained in the protected or shared unprotected header.
-
-        :param header_obj: A dict of headers (in addition optionally contains JWE AAD)
-        :param payload: Payload (bytes or a value convertible to bytes)
-        :param keys: Public keys (or a single public key) used to encrypt payload
-        :param sender_key: Sender's private key in case
-            JWEAlgorithmWithTagAwareKeyAgreement is used
-        :return: JWE JSON serialization (in fully general syntax) as dict
-
-        Example of `header_obj`::
-
-            {
-                "protected": {
-                    "alg": "ECDH-1PU+A128KW",
-                    "enc": "A256CBC-HS512",
-                    "apu": "QWxpY2U",
-                    "apv": "Qm9iIGFuZCBDaGFybGll",
-                },
-                "unprotected": {"jku": "https://alice.example.com/keys.jwks"},
-                "recipients": [
-                    {"header": {"kid": "bob-key-2"}},
-                    {"header": {"kid": "2021-05-06"}},
-                ],
-                "aad": b"Authenticate me too.",
-            }
-        """
-        ...
-    def serialize(self, header, payload, key, sender_key: Incomplete | None = None):
-        """
-        Generate a JWE Serialization.
-
-        It will automatically generate a compact or JSON serialization depending
-        on `header` argument. If `header` is a dict with "protected",
-        "unprotected" and/or "recipients" keys, it will call `serialize_json`,
-        otherwise it will call `serialize_compact`.
-
-        :param header: A dict of header(s)
-        :param payload: Payload (bytes or a value convertible to bytes)
-        :param key: Public key(s) used to encrypt payload
-        :param sender_key: Sender's private key in case
-            JWEAlgorithmWithTagAwareKeyAgreement is used
-        :return: JWE compact serialization as bytes or
-            JWE JSON serialization as dict
-        """
-        ...
-    def deserialize_compact(self, s, key, decode: Incomplete | None = None, sender_key: Incomplete | None = None):
-        """
-        Extract JWE Compact Serialization.
-
-        :param s: JWE Compact Serialization as bytes
-        :param key: Private key used to decrypt payload
-            (optionally can be a tuple of kid and essentially key)
-        :param decode: Function to decode payload data
-        :param sender_key: Sender's public key in case
-            JWEAlgorithmWithTagAwareKeyAgreement is used
-        :return: dict with `header` and `payload` keys where `header` value is
-            a dict containing protected header fields
-        """
-        ...
-    def deserialize_json(self, obj, key, decode: Incomplete | None = None, sender_key: Incomplete | None = None):
-        """
-        Extract JWE JSON Serialization.
-
-        :param obj: JWE JSON Serialization as dict or str
-        :param key: Private key used to decrypt payload
-            (optionally can be a tuple of kid and essentially key)
-        :param decode: Function to decode payload data
-        :param sender_key: Sender's public key in case
-            JWEAlgorithmWithTagAwareKeyAgreement is used
-        :return: dict with `header` and `payload` keys where `header` value is
-            a dict containing `protected`, `unprotected`, `recipients` and/or
-            `aad` keys
-        """
-        ...
-    def deserialize(self, obj, key, decode: Incomplete | None = None, sender_key: Incomplete | None = None):
-        """
-        Extract a JWE Serialization.
-
-        It supports both compact and JSON serialization.
-
-        :param obj: JWE compact serialization as bytes or
-            JWE JSON serialization as dict or str
-        :param key: Private key used to decrypt payload
-            (optionally can be a tuple of kid and essentially key)
-        :param decode: Function to decode payload data
-        :param sender_key: Sender's public key in case
-            JWEAlgorithmWithTagAwareKeyAgreement is used
-        :return: dict with `header` and `payload` keys
-        """
-        ...
-=======
     def register_algorithm(cls, algorithm) -> None: ...
     def serialize_compact(self, protected, payload, key, sender_key=None): ...
     def serialize_json(self, header_obj, payload, keys, sender_key=None): ...
@@ -205,7 +14,6 @@
     def deserialize_compact(self, s, key, decode=None, sender_key=None): ...
     def deserialize_json(self, obj, key, decode=None, sender_key=None): ...
     def deserialize(self, obj, key, decode=None, sender_key=None): ...
->>>>>>> 12676840
     @staticmethod
     def parse_json(obj):
         """
