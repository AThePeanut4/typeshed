from _typeshed import Incomplete
from abc import ABCMeta

class JWEAlgorithmBase(metaclass=ABCMeta):
    """Base interface for all JWE algorithms."""
    EXTRA_HEADERS: Incomplete
    name: Incomplete
    description: Incomplete
    algorithm_type: str
    algorithm_location: str
    def prepare_key(self, raw_data) -> None: ...
    def generate_preset(self, enc_alg, key) -> None: ...

class JWEAlgorithm(JWEAlgorithmBase, metaclass=ABCMeta):
<<<<<<< HEAD
    """
    Interface for JWE algorithm conforming to RFC7518.
    JWA specification (RFC7518) SHOULD implement the algorithms for JWE
    with this base implementation.
    """
    def wrap(self, enc_alg, headers, key, preset: Incomplete | None = None) -> None: ...
    def unwrap(self, enc_alg, ek, headers, key) -> None: ...

class JWEAlgorithmWithTagAwareKeyAgreement(JWEAlgorithmBase, metaclass=ABCMeta):
    """
    Interface for JWE algorithm with tag-aware key agreement (in key agreement
    with key wrapping mode).
    ECDH-1PU is an example of such an algorithm.
    """
    def generate_keys_and_prepare_headers(self, enc_alg, key, sender_key, preset: Incomplete | None = None) -> None: ...
=======
    def wrap(self, enc_alg, headers, key, preset=None) -> None: ...
    def unwrap(self, enc_alg, ek, headers, key) -> None: ...

class JWEAlgorithmWithTagAwareKeyAgreement(JWEAlgorithmBase, metaclass=ABCMeta):
    def generate_keys_and_prepare_headers(self, enc_alg, key, sender_key, preset=None) -> None: ...
>>>>>>> 12676840
    def agree_upon_key_and_wrap_cek(self, enc_alg, headers, key, sender_key, epk, cek, tag) -> None: ...
    def wrap(self, enc_alg, headers, key, sender_key, preset=None) -> None: ...
    def unwrap(self, enc_alg, ek, headers, key, sender_key, tag=None) -> None: ...

class JWEEncAlgorithm:
    name: Incomplete
    description: Incomplete
    algorithm_type: str
    algorithm_location: str
    IV_SIZE: Incomplete
    CEK_SIZE: Incomplete
    def generate_cek(self): ...
    def generate_iv(self): ...
    def check_iv(self, iv) -> None: ...
    def encrypt(self, msg, aad, iv, key) -> None:
        """
        Encrypt the given "msg" text.

        :param msg: text to be encrypt in bytes
        :param aad: additional authenticated data in bytes
        :param iv: initialization vector in bytes
        :param key: encrypted key in bytes
        :return: (ciphertext, tag)
        """
        ...
    def decrypt(self, ciphertext, aad, iv, tag, key) -> None:
        """
        Decrypt the given cipher text.

        :param ciphertext: ciphertext in bytes
        :param aad: additional authenticated data in bytes
        :param iv: initialization vector in bytes
        :param tag: authentication tag in bytes
        :param key: encrypted key in bytes
        :return: message
        """
        ...

class JWEZipAlgorithm:
    name: Incomplete
    description: Incomplete
    algorithm_type: str
    algorithm_location: str
    def compress(self, s) -> None: ...
    def decompress(self, s) -> None: ...

class JWESharedHeader(dict[str, object]):
    """
    Shared header object for JWE.

    Combines protected header and shared unprotected header together.
    """
    protected: Incomplete
    unprotected: Incomplete
    def __init__(self, protected, unprotected) -> None: ...
    def update_protected(self, addition) -> None: ...
    @classmethod
    def from_dict(cls, obj): ...

class JWEHeader(dict[str, object]):
    """
    Header object for JWE.

    Combines protected header, shared unprotected header
    and specific recipient's unprotected header together.
    """
    protected: Incomplete
    unprotected: Incomplete
    header: Incomplete
    def __init__(self, protected, unprotected, header) -> None: ...<|MERGE_RESOLUTION|>--- conflicted
+++ resolved
@@ -12,29 +12,11 @@
     def generate_preset(self, enc_alg, key) -> None: ...
 
 class JWEAlgorithm(JWEAlgorithmBase, metaclass=ABCMeta):
-<<<<<<< HEAD
-    """
-    Interface for JWE algorithm conforming to RFC7518.
-    JWA specification (RFC7518) SHOULD implement the algorithms for JWE
-    with this base implementation.
-    """
-    def wrap(self, enc_alg, headers, key, preset: Incomplete | None = None) -> None: ...
-    def unwrap(self, enc_alg, ek, headers, key) -> None: ...
-
-class JWEAlgorithmWithTagAwareKeyAgreement(JWEAlgorithmBase, metaclass=ABCMeta):
-    """
-    Interface for JWE algorithm with tag-aware key agreement (in key agreement
-    with key wrapping mode).
-    ECDH-1PU is an example of such an algorithm.
-    """
-    def generate_keys_and_prepare_headers(self, enc_alg, key, sender_key, preset: Incomplete | None = None) -> None: ...
-=======
     def wrap(self, enc_alg, headers, key, preset=None) -> None: ...
     def unwrap(self, enc_alg, ek, headers, key) -> None: ...
 
 class JWEAlgorithmWithTagAwareKeyAgreement(JWEAlgorithmBase, metaclass=ABCMeta):
     def generate_keys_and_prepare_headers(self, enc_alg, key, sender_key, preset=None) -> None: ...
->>>>>>> 12676840
     def agree_upon_key_and_wrap_cek(self, enc_alg, headers, key, sender_key, epk, cek, tag) -> None: ...
     def wrap(self, enc_alg, headers, key, sender_key, preset=None) -> None: ...
     def unwrap(self, enc_alg, ek, headers, key, sender_key, tag=None) -> None: ...
