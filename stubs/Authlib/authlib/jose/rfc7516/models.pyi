from _typeshed import Incomplete
from abc import ABCMeta
from collections.abc import Iterable
from typing import ClassVar
from typing_extensions import Self

class JWEAlgorithmBase(metaclass=ABCMeta):
    """Base interface for all JWE algorithms."""
    EXTRA_HEADERS: ClassVar[Iterable[str] | None]
    name: str | None
    description: str | None
    algorithm_type: str
    algorithm_location: str
    def prepare_key(self, raw_data): ...
    def generate_preset(self, enc_alg, key): ...

class JWEAlgorithm(JWEAlgorithmBase, metaclass=ABCMeta):
<<<<<<< HEAD
    """
    Interface for JWE algorithm conforming to RFC7518.
    JWA specification (RFC7518) SHOULD implement the algorithms for JWE
    with this base implementation.
    """
    def wrap(self, enc_alg, headers, key, preset=None) -> None: ...
    def unwrap(self, enc_alg, ek, headers, key) -> None: ...

class JWEAlgorithmWithTagAwareKeyAgreement(JWEAlgorithmBase, metaclass=ABCMeta):
    """
    Interface for JWE algorithm with tag-aware key agreement (in key agreement
    with key wrapping mode).
    ECDH-1PU is an example of such an algorithm.
    """
    def generate_keys_and_prepare_headers(self, enc_alg, key, sender_key, preset=None) -> None: ...
    def agree_upon_key_and_wrap_cek(self, enc_alg, headers, key, sender_key, epk, cek, tag) -> None: ...
    def wrap(self, enc_alg, headers, key, sender_key, preset=None) -> None: ...
    def unwrap(self, enc_alg, ek, headers, key, sender_key, tag=None) -> None: ...
=======
    def wrap(self, enc_alg, headers, key, preset=None): ...
    def unwrap(self, enc_alg, ek, headers, key): ...

class JWEAlgorithmWithTagAwareKeyAgreement(JWEAlgorithmBase, metaclass=ABCMeta):
    def generate_keys_and_prepare_headers(self, enc_alg, key, sender_key, preset=None): ...
    def agree_upon_key_and_wrap_cek(self, enc_alg, headers, key, sender_key, epk, cek, tag): ...
    def wrap(self, enc_alg, headers, key, sender_key, preset=None): ...
    def unwrap(self, enc_alg, ek, headers, key, sender_key, tag=None): ...
>>>>>>> bf5b55d7

class JWEEncAlgorithm:
    name: str | None
    description: str | None
    algorithm_type: str
    algorithm_location: str
    IV_SIZE: Incomplete
    CEK_SIZE: Incomplete
    def generate_cek(self): ...
    def generate_iv(self): ...
    def check_iv(self, iv) -> None: ...
<<<<<<< HEAD
    def encrypt(self, msg, aad, iv, key) -> None:
        """
        Encrypt the given "msg" text.

        :param msg: text to be encrypt in bytes
        :param aad: additional authenticated data in bytes
        :param iv: initialization vector in bytes
        :param key: encrypted key in bytes
        :return: (ciphertext, tag)
        """
        ...
    def decrypt(self, ciphertext, aad, iv, tag, key) -> None:
        """
        Decrypt the given cipher text.

        :param ciphertext: ciphertext in bytes
        :param aad: additional authenticated data in bytes
        :param iv: initialization vector in bytes
        :param tag: authentication tag in bytes
        :param key: encrypted key in bytes
        :return: message
        """
        ...
=======
    def encrypt(self, msg, aad, iv, key): ...
    def decrypt(self, ciphertext, aad, iv, tag, key): ...
>>>>>>> bf5b55d7

class JWEZipAlgorithm:
    name: Incomplete
    description: Incomplete
    algorithm_type: str
    algorithm_location: str
    def compress(self, s: bytes) -> bytes | None: ...
    def decompress(self, s: bytes) -> bytes | None: ...

class JWESharedHeader(dict[str, object]):
    """
    Shared header object for JWE.

    Combines protected header and shared unprotected header together.
    """
    protected: Incomplete
    unprotected: Incomplete
    def __init__(self, protected, unprotected) -> None: ...
    def update_protected(self, addition) -> None: ...
    @classmethod
    def from_dict(cls, obj) -> Self: ...

class JWEHeader(dict[str, object]):
    """
    Header object for JWE.

    Combines protected header, shared unprotected header
    and specific recipient's unprotected header together.
    """
    protected: Incomplete
    unprotected: Incomplete
    header: Incomplete
    def __init__(self, protected, unprotected, header) -> None: ...<|MERGE_RESOLUTION|>--- conflicted
+++ resolved
@@ -15,26 +15,6 @@
     def generate_preset(self, enc_alg, key): ...
 
 class JWEAlgorithm(JWEAlgorithmBase, metaclass=ABCMeta):
-<<<<<<< HEAD
-    """
-    Interface for JWE algorithm conforming to RFC7518.
-    JWA specification (RFC7518) SHOULD implement the algorithms for JWE
-    with this base implementation.
-    """
-    def wrap(self, enc_alg, headers, key, preset=None) -> None: ...
-    def unwrap(self, enc_alg, ek, headers, key) -> None: ...
-
-class JWEAlgorithmWithTagAwareKeyAgreement(JWEAlgorithmBase, metaclass=ABCMeta):
-    """
-    Interface for JWE algorithm with tag-aware key agreement (in key agreement
-    with key wrapping mode).
-    ECDH-1PU is an example of such an algorithm.
-    """
-    def generate_keys_and_prepare_headers(self, enc_alg, key, sender_key, preset=None) -> None: ...
-    def agree_upon_key_and_wrap_cek(self, enc_alg, headers, key, sender_key, epk, cek, tag) -> None: ...
-    def wrap(self, enc_alg, headers, key, sender_key, preset=None) -> None: ...
-    def unwrap(self, enc_alg, ek, headers, key, sender_key, tag=None) -> None: ...
-=======
     def wrap(self, enc_alg, headers, key, preset=None): ...
     def unwrap(self, enc_alg, ek, headers, key): ...
 
@@ -43,7 +23,6 @@
     def agree_upon_key_and_wrap_cek(self, enc_alg, headers, key, sender_key, epk, cek, tag): ...
     def wrap(self, enc_alg, headers, key, sender_key, preset=None): ...
     def unwrap(self, enc_alg, ek, headers, key, sender_key, tag=None): ...
->>>>>>> bf5b55d7
 
 class JWEEncAlgorithm:
     name: str | None
@@ -55,34 +34,8 @@
     def generate_cek(self): ...
     def generate_iv(self): ...
     def check_iv(self, iv) -> None: ...
-<<<<<<< HEAD
-    def encrypt(self, msg, aad, iv, key) -> None:
-        """
-        Encrypt the given "msg" text.
-
-        :param msg: text to be encrypt in bytes
-        :param aad: additional authenticated data in bytes
-        :param iv: initialization vector in bytes
-        :param key: encrypted key in bytes
-        :return: (ciphertext, tag)
-        """
-        ...
-    def decrypt(self, ciphertext, aad, iv, tag, key) -> None:
-        """
-        Decrypt the given cipher text.
-
-        :param ciphertext: ciphertext in bytes
-        :param aad: additional authenticated data in bytes
-        :param iv: initialization vector in bytes
-        :param tag: authentication tag in bytes
-        :param key: encrypted key in bytes
-        :return: message
-        """
-        ...
-=======
     def encrypt(self, msg, aad, iv, key): ...
     def decrypt(self, ciphertext, aad, iv, tag, key): ...
->>>>>>> bf5b55d7
 
 class JWEZipAlgorithm:
     name: Incomplete
