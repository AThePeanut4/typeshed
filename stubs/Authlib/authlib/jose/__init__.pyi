<<<<<<< HEAD
"""
authlib.jose
~~~~~~~~~~~~

JOSE implementation in Authlib. Tracking the status of JOSE specs at
https://tools.ietf.org/wg/jose/
"""

from _typeshed import Incomplete

=======
>>>>>>> 87f599dc
from .errors import JoseError as JoseError
from .rfc7515 import (
    JsonWebSignature as JsonWebSignature,
    JWSAlgorithm as JWSAlgorithm,
    JWSHeader as JWSHeader,
    JWSObject as JWSObject,
)
from .rfc7516 import (
    JsonWebEncryption as JsonWebEncryption,
    JWEAlgorithm as JWEAlgorithm,
    JWEEncAlgorithm as JWEEncAlgorithm,
    JWEZipAlgorithm as JWEZipAlgorithm,
)
from .rfc7517 import JsonWebKey as JsonWebKey, Key as Key, KeySet as KeySet
from .rfc7518 import ECKey as ECKey, OctKey as OctKey, RSAKey as RSAKey
from .rfc7519 import BaseClaims as BaseClaims, JsonWebToken as JsonWebToken, JWTClaims as JWTClaims
from .rfc8037 import OKPKey as OKPKey

jwt: JsonWebToken

__all__ = [
    "JoseError",
    "JsonWebSignature",
    "JWSAlgorithm",
    "JWSHeader",
    "JWSObject",
    "JsonWebEncryption",
    "JWEAlgorithm",
    "JWEEncAlgorithm",
    "JWEZipAlgorithm",
    "JsonWebKey",
    "Key",
    "KeySet",
    "OctKey",
    "RSAKey",
    "ECKey",
    "OKPKey",
    "JsonWebToken",
    "BaseClaims",
    "JWTClaims",
    "jwt",
]<|MERGE_RESOLUTION|>--- conflicted
+++ resolved
@@ -1,16 +1,3 @@
-<<<<<<< HEAD
-"""
-authlib.jose
-~~~~~~~~~~~~
-
-JOSE implementation in Authlib. Tracking the status of JOSE specs at
-https://tools.ietf.org/wg/jose/
-"""
-
-from _typeshed import Incomplete
-
-=======
->>>>>>> 87f599dc
 from .errors import JoseError as JoseError
 from .rfc7515 import (
     JsonWebSignature as JsonWebSignature,
