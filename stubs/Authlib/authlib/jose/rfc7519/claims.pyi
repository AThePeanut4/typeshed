--- conflicted
+++ resolved
@@ -40,88 +40,6 @@
     def get_registered_claims(self) -> dict[str, Incomplete]: ...
 
 class JWTClaims(BaseClaims):
-<<<<<<< HEAD
-    def validate(self, now: Incomplete | None = None, leeway: int = 0) -> None:
-        """Validate everything in claims payload."""
-        ...
-    def validate_iss(self) -> None:
-        """
-        The "iss" (issuer) claim identifies the principal that issued the
-        JWT.  The processing of this claim is generally application specific.
-        The "iss" value is a case-sensitive string containing a StringOrURI
-        value.  Use of this claim is OPTIONAL.
-        """
-        ...
-    def validate_sub(self) -> None:
-        """
-        The "sub" (subject) claim identifies the principal that is the
-        subject of the JWT.  The claims in a JWT are normally statements
-        about the subject.  The subject value MUST either be scoped to be
-        locally unique in the context of the issuer or be globally unique.
-        The processing of this claim is generally application specific.  The
-        "sub" value is a case-sensitive string containing a StringOrURI
-        value.  Use of this claim is OPTIONAL.
-        """
-        ...
-    def validate_aud(self) -> None:
-        """
-        The "aud" (audience) claim identifies the recipients that the JWT is
-        intended for.  Each principal intended to process the JWT MUST
-        identify itself with a value in the audience claim.  If the principal
-        processing the claim does not identify itself with a value in the
-        "aud" claim when this claim is present, then the JWT MUST be
-        rejected.  In the general case, the "aud" value is an array of case-
-        sensitive strings, each containing a StringOrURI value.  In the
-        special case when the JWT has one audience, the "aud" value MAY be a
-        single case-sensitive string containing a StringOrURI value.  The
-        interpretation of audience values is generally application specific.
-        Use of this claim is OPTIONAL.
-        """
-        ...
-    def validate_exp(self, now, leeway) -> None:
-        """
-        The "exp" (expiration time) claim identifies the expiration time on
-        or after which the JWT MUST NOT be accepted for processing.  The
-        processing of the "exp" claim requires that the current date/time
-        MUST be before the expiration date/time listed in the "exp" claim.
-        Implementers MAY provide for some small leeway, usually no more than
-        a few minutes, to account for clock skew.  Its value MUST be a number
-        containing a NumericDate value.  Use of this claim is OPTIONAL.
-        """
-        ...
-    def validate_nbf(self, now, leeway) -> None:
-        """
-        The "nbf" (not before) claim identifies the time before which the JWT
-        MUST NOT be accepted for processing.  The processing of the "nbf"
-        claim requires that the current date/time MUST be after or equal to
-        the not-before date/time listed in the "nbf" claim.  Implementers MAY
-        provide for some small leeway, usually no more than a few minutes, to
-        account for clock skew.  Its value MUST be a number containing a
-        NumericDate value.  Use of this claim is OPTIONAL.
-        """
-        ...
-    def validate_iat(self, now, leeway) -> None:
-        """
-        The "iat" (issued at) claim identifies the time at which the JWT was
-        issued.  This claim can be used to determine the age of the JWT.
-        Implementers MAY provide for some small leeway, usually no more
-        than a few minutes, to account for clock skew. Its value MUST be a
-        number containing a NumericDate value.  Use of this claim is OPTIONAL.
-        """
-        ...
-    def validate_jti(self) -> None:
-        """
-        The "jti" (JWT ID) claim provides a unique identifier for the JWT.
-        The identifier value MUST be assigned in a manner that ensures that
-        there is a negligible probability that the same value will be
-        accidentally assigned to a different data object; if the application
-        uses multiple issuers, collisions MUST be prevented among values
-        produced by different issuers as well.  The "jti" claim can be used
-        to prevent the JWT from being replayed.  The "jti" value is a case-
-        sensitive string.  Use of this claim is OPTIONAL.
-        """
-        ...
-=======
     def validate(self, now=None, leeway: int = 0) -> None: ...
     def validate_iss(self) -> None: ...
     def validate_sub(self) -> None: ...
@@ -129,5 +47,4 @@
     def validate_exp(self, now, leeway) -> None: ...
     def validate_nbf(self, now, leeway) -> None: ...
     def validate_iat(self, now, leeway) -> None: ...
-    def validate_jti(self) -> None: ...
->>>>>>> 12676840
+    def validate_jti(self) -> None: ...