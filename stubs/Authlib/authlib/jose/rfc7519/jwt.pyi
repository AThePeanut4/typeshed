from _typeshed import Incomplete
from collections.abc import Callable
from re import Pattern
from typing import Any, Final, Generic, TypedDict, TypeVar, overload, type_check_only
from typing_extensions import TypeAlias

from ..rfc7517 import KeySet
from .claims import JWTClaims

_T = TypeVar("_T")

_LoadKey: TypeAlias = Callable[[Incomplete, Incomplete], Incomplete]

class JsonWebToken:
    SENSITIVE_NAMES: Final[tuple[str, ...]]
    SENSITIVE_VALUES: Final[Pattern[str]]

    def __init__(self, algorithms, private_headers=None) -> None: ...
<<<<<<< HEAD
    def check_sensitive_data(self, payload) -> None:
        """Check if payload contains sensitive information."""
        ...
    def encode(self, header, payload, key, check: bool = True):
        """
        Encode a JWT with the given header, payload and key.

        :param header: A dict of JWS header
        :param payload: A dict to be encoded
        :param key: key used to sign the signature
        :param check: check if sensitive data in payload
        :return: bytes
        """
        ...
    def decode(self, s, key, claims_cls=None, claims_options=None, claims_params=None):
        """
        Decode the JWT with the given key. This is similar with
        :meth:`verify`, except that it will raise BadSignatureError when
        signature doesn't match.

        :param s: text of JWT
        :param key: key used to verify the signature
        :param claims_cls: class to be used for JWT claims
        :param claims_options: `options` parameters for claims_cls
        :param claims_params: `params` parameters for claims_cls
        :return: claims_cls instance
        :raise: BadSignatureError
        """
        ...
=======
    def check_sensitive_data(self, payload) -> None: ...
    def encode(self, header, payload, key, check: bool = True): ...
    @overload
    def decode(
        self,
        s: str | bytes,
        key: _LoadKey | KeySet | tuple[Incomplete, ...] | list[Incomplete] | str,
        claims_cls: None = None,
        claims_options=None,
        claims_params=None,
    ) -> JWTClaims: ...
    @overload
    def decode(
        self,
        s: str | bytes,
        key: _LoadKey | KeySet | tuple[Incomplete, ...] | list[Incomplete] | str,
        claims_cls: type[_T],
        claims_options=None,
        claims_params=None,
    ) -> _T: ...
>>>>>>> 2408c028

def decode_payload(bytes_payload): ...

_TL = TypeVar("_TL", bound=tuple[Any, ...] | list[Any])

@type_check_only
class _Keys(TypedDict, Generic[_TL]):
    keys: _TL

@overload
def prepare_raw_key(raw: KeySet) -> KeySet: ...
@overload
def prepare_raw_key(raw: str) -> dict[str, Any] | str: ...  # dict is a JSON object
@overload
def prepare_raw_key(raw: _TL) -> _Keys[_TL]: ...
def find_encode_key(key, header): ...
def create_load_key(key: KeySet | _Keys[Incomplete] | Incomplete) -> _LoadKey: ...<|MERGE_RESOLUTION|>--- conflicted
+++ resolved
@@ -16,37 +16,6 @@
     SENSITIVE_VALUES: Final[Pattern[str]]
 
     def __init__(self, algorithms, private_headers=None) -> None: ...
-<<<<<<< HEAD
-    def check_sensitive_data(self, payload) -> None:
-        """Check if payload contains sensitive information."""
-        ...
-    def encode(self, header, payload, key, check: bool = True):
-        """
-        Encode a JWT with the given header, payload and key.
-
-        :param header: A dict of JWS header
-        :param payload: A dict to be encoded
-        :param key: key used to sign the signature
-        :param check: check if sensitive data in payload
-        :return: bytes
-        """
-        ...
-    def decode(self, s, key, claims_cls=None, claims_options=None, claims_params=None):
-        """
-        Decode the JWT with the given key. This is similar with
-        :meth:`verify`, except that it will raise BadSignatureError when
-        signature doesn't match.
-
-        :param s: text of JWT
-        :param key: key used to verify the signature
-        :param claims_cls: class to be used for JWT claims
-        :param claims_options: `options` parameters for claims_cls
-        :param claims_params: `params` parameters for claims_cls
-        :return: claims_cls instance
-        :raise: BadSignatureError
-        """
-        ...
-=======
     def check_sensitive_data(self, payload) -> None: ...
     def encode(self, header, payload, key, check: bool = True): ...
     @overload
@@ -67,7 +36,6 @@
         claims_options=None,
         claims_params=None,
     ) -> _T: ...
->>>>>>> 2408c028
 
 def decode_payload(bytes_payload): ...
 
