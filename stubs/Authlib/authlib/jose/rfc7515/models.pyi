--- conflicted
+++ resolved
@@ -10,34 +10,9 @@
     description: Incomplete
     algorithm_type: str
     algorithm_location: str
-<<<<<<< HEAD
-    def prepare_key(self, raw_data) -> None:
-        """Prepare key for signing and verifying signature."""
-        ...
-    def sign(self, msg, key):
-        """
-        Sign the text msg with a private/sign key.
-
-        :param msg: message bytes to be signed
-        :param key: private key to sign the message
-        :return: bytes
-        """
-        ...
-    def verify(self, msg, sig, key) -> bool:
-        """
-        Verify the signature of text msg with a public/verify key.
-
-        :param msg: message bytes to be signed
-        :param sig: result signature to be compared
-        :param key: public key to verify the signature
-        :return: boolean
-        """
-        ...
-=======
     def prepare_key(self, raw_data): ...
     def sign(self, msg, key): ...
     def verify(self, msg, sig, key) -> bool: ...
->>>>>>> bf5b55d7
 
 class JWSHeader(dict[str, object]):
     """
