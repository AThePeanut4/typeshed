from _typeshed import Incomplete

from .models import JWSObject

class JsonWebSignature:
    REGISTERED_HEADER_PARAMETER_NAMES: frozenset[str]
    MAX_CONTENT_LENGTH: int
    ALGORITHMS_REGISTRY: dict[str, Incomplete]
    def __init__(self, algorithms=None, private_headers=None) -> None: ...
    @classmethod
    def register_algorithm(cls, algorithm) -> None: ...
<<<<<<< HEAD
    def serialize_compact(self, protected, payload, key):
        """
        Generate a JWS Compact Serialization. The JWS Compact Serialization
        represents digitally signed or MACed content as a compact, URL-safe
        string, per `Section 7.1`_.

        .. code-block:: text

            BASE64URL(UTF8(JWS Protected Header)) || '.' ||
            BASE64URL(JWS Payload) || '.' ||
            BASE64URL(JWS Signature)

        :param protected: A dict of protected header
        :param payload: A bytes/string of payload
        :param key: Private key used to generate signature
        :return: byte
        """
        ...
    def deserialize_compact(self, s, key, decode=None):
        """
        Exact JWS Compact Serialization, and validate with the given key.
        If key is not provided, the returned dict will contain the signature,
        and signing input values. Via `Section 7.1`_.

        :param s: text of JWS Compact Serialization
        :param key: key used to verify the signature
        :param decode: a function to decode payload data
        :return: JWSObject
        :raise: BadSignatureError

        .. _`Section 7.1`: https://tools.ietf.org/html/rfc7515#section-7.1
        """
        ...
    def serialize_json(self, header_obj, payload, key):
        """
        Generate a JWS JSON Serialization. The JWS JSON Serialization
        represents digitally signed or MACed content as a JSON object,
        per `Section 7.2`_.

        :param header_obj: A dict/list of header
        :param payload: A string/dict of payload
        :param key: Private key used to generate signature
        :return: JWSObject

        Example ``header_obj`` of JWS JSON Serialization::

            {
                "protected: {"alg": "HS256"},
                "header": {"kid": "jose"}
            }

        Pass a dict to generate flattened JSON Serialization, pass a list of
        header dict to generate standard JSON Serialization.
        """
        ...
    def deserialize_json(self, obj, key, decode=None):
        """
        Exact JWS JSON Serialization, and validate with the given key.
        If key is not provided, it will return a dict without signature
        verification. Header will still be validated. Via `Section 7.2`_.

        :param obj: text of JWS JSON Serialization
        :param key: key used to verify the signature
        :param decode: a function to decode payload data
        :return: JWSObject
        :raise: BadSignatureError

        .. _`Section 7.2`: https://tools.ietf.org/html/rfc7515#section-7.2
        """
        ...
    def serialize(self, header, payload, key):
        """
        Generate a JWS Serialization. It will automatically generate a
        Compact or JSON Serialization depending on the given header. If a
        header is in a JSON header format, it will call
        :meth:`serialize_json`, otherwise it will call
        :meth:`serialize_compact`.

        :param header: A dict/list of header
        :param payload: A string/dict of payload
        :param key: Private key used to generate signature
        :return: byte/dict
        """
        ...
    def deserialize(self, s, key, decode=None):
        """
        Deserialize JWS Serialization, both compact and JSON format.
        It will automatically deserialize depending on the given JWS.

        :param s: text of JWS Compact/JSON Serialization
        :param key: key used to verify the signature
        :param decode: a function to decode payload data
        :return: dict
        :raise: BadSignatureError

        If key is not provided, it will still deserialize the serialization
        without verification.
        """
        ...
=======
    def serialize_compact(self, protected, payload, key) -> bytes: ...
    def deserialize_compact(self, s, key, decode=None) -> JWSObject: ...
    def serialize_json(self, header_obj, payload, key): ...
    def deserialize_json(self, obj, key, decode=None) -> JWSObject: ...
    def serialize(self, header, payload, key): ...
    def deserialize(self, s, key, decode=None) -> JWSObject: ...
>>>>>>> bf5b55d7
<|MERGE_RESOLUTION|>--- conflicted
+++ resolved
@@ -9,111 +9,9 @@
     def __init__(self, algorithms=None, private_headers=None) -> None: ...
     @classmethod
     def register_algorithm(cls, algorithm) -> None: ...
-<<<<<<< HEAD
-    def serialize_compact(self, protected, payload, key):
-        """
-        Generate a JWS Compact Serialization. The JWS Compact Serialization
-        represents digitally signed or MACed content as a compact, URL-safe
-        string, per `Section 7.1`_.
-
-        .. code-block:: text
-
-            BASE64URL(UTF8(JWS Protected Header)) || '.' ||
-            BASE64URL(JWS Payload) || '.' ||
-            BASE64URL(JWS Signature)
-
-        :param protected: A dict of protected header
-        :param payload: A bytes/string of payload
-        :param key: Private key used to generate signature
-        :return: byte
-        """
-        ...
-    def deserialize_compact(self, s, key, decode=None):
-        """
-        Exact JWS Compact Serialization, and validate with the given key.
-        If key is not provided, the returned dict will contain the signature,
-        and signing input values. Via `Section 7.1`_.
-
-        :param s: text of JWS Compact Serialization
-        :param key: key used to verify the signature
-        :param decode: a function to decode payload data
-        :return: JWSObject
-        :raise: BadSignatureError
-
-        .. _`Section 7.1`: https://tools.ietf.org/html/rfc7515#section-7.1
-        """
-        ...
-    def serialize_json(self, header_obj, payload, key):
-        """
-        Generate a JWS JSON Serialization. The JWS JSON Serialization
-        represents digitally signed or MACed content as a JSON object,
-        per `Section 7.2`_.
-
-        :param header_obj: A dict/list of header
-        :param payload: A string/dict of payload
-        :param key: Private key used to generate signature
-        :return: JWSObject
-
-        Example ``header_obj`` of JWS JSON Serialization::
-
-            {
-                "protected: {"alg": "HS256"},
-                "header": {"kid": "jose"}
-            }
-
-        Pass a dict to generate flattened JSON Serialization, pass a list of
-        header dict to generate standard JSON Serialization.
-        """
-        ...
-    def deserialize_json(self, obj, key, decode=None):
-        """
-        Exact JWS JSON Serialization, and validate with the given key.
-        If key is not provided, it will return a dict without signature
-        verification. Header will still be validated. Via `Section 7.2`_.
-
-        :param obj: text of JWS JSON Serialization
-        :param key: key used to verify the signature
-        :param decode: a function to decode payload data
-        :return: JWSObject
-        :raise: BadSignatureError
-
-        .. _`Section 7.2`: https://tools.ietf.org/html/rfc7515#section-7.2
-        """
-        ...
-    def serialize(self, header, payload, key):
-        """
-        Generate a JWS Serialization. It will automatically generate a
-        Compact or JSON Serialization depending on the given header. If a
-        header is in a JSON header format, it will call
-        :meth:`serialize_json`, otherwise it will call
-        :meth:`serialize_compact`.
-
-        :param header: A dict/list of header
-        :param payload: A string/dict of payload
-        :param key: Private key used to generate signature
-        :return: byte/dict
-        """
-        ...
-    def deserialize(self, s, key, decode=None):
-        """
-        Deserialize JWS Serialization, both compact and JSON format.
-        It will automatically deserialize depending on the given JWS.
-
-        :param s: text of JWS Compact/JSON Serialization
-        :param key: key used to verify the signature
-        :param decode: a function to decode payload data
-        :return: dict
-        :raise: BadSignatureError
-
-        If key is not provided, it will still deserialize the serialization
-        without verification.
-        """
-        ...
-=======
     def serialize_compact(self, protected, payload, key) -> bytes: ...
     def deserialize_compact(self, s, key, decode=None) -> JWSObject: ...
     def serialize_json(self, header_obj, payload, key): ...
     def deserialize_json(self, obj, key, decode=None) -> JWSObject: ...
     def serialize(self, header, payload, key): ...
-    def deserialize(self, s, key, decode=None) -> JWSObject: ...
->>>>>>> bf5b55d7
+    def deserialize(self, s, key, decode=None) -> JWSObject: ...