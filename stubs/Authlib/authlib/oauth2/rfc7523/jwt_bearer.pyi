--- conflicted
+++ resolved
@@ -8,33 +8,8 @@
     GRANT_TYPE = JWT_BEARER_GRANT_TYPE
     CLAIMS_OPTIONS: Incomplete
     @staticmethod
-<<<<<<< HEAD
-    def sign(
-        key,
-        issuer,
-        audience,
-        subject: Incomplete | None = None,
-        issued_at: Incomplete | None = None,
-        expires_at: Incomplete | None = None,
-        claims: Incomplete | None = None,
-        **kwargs,
-    ): ...
-    def process_assertion_claims(self, assertion):
-        """
-        Extract JWT payload claims from request "assertion", per
-        `Section 3.1`_.
-
-        :param assertion: assertion string value in the request
-        :return: JWTClaims
-        :raise: InvalidGrantError
-
-        .. _`Section 3.1`: https://tools.ietf.org/html/rfc7523#section-3.1
-        """
-        ...
-=======
     def sign(key, issuer, audience, subject=None, issued_at=None, expires_at=None, claims=None, **kwargs): ...
     def process_assertion_claims(self, assertion): ...
->>>>>>> 12676840
     def resolve_public_key(self, headers, payload): ...
     def validate_token_request(self) -> None:
         """
