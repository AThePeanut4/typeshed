--- conflicted
+++ resolved
@@ -3,22 +3,11 @@
 ASSERTION_TYPE: Final[str]
 
 class JWTBearerClientAssertion:
-<<<<<<< HEAD
-    """
-    Implementation of Using JWTs for Client Authentication, which is
-    defined by RFC7523.
-    """
-    CLIENT_ASSERTION_TYPE = ASSERTION_TYPE
-    CLIENT_AUTH_METHOD: str
-    token_url: Incomplete
-    def __init__(self, token_url, validate_jti: bool = True) -> None: ...
-=======
     CLIENT_ASSERTION_TYPE: Final[str]
     CLIENT_AUTH_METHOD: Final[str]
     token_url: str
     leeway: int
     def __init__(self, token_url: str, validate_jti: bool = True, leeway: int = 60) -> None: ...
->>>>>>> ef0ee208
     def __call__(self, query_client, request): ...
     def create_claims_options(self):
         """
