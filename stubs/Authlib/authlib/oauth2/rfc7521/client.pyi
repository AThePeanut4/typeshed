--- conflicted
+++ resolved
@@ -41,7 +41,6 @@
     def token(self): ...
     @token.setter
     def token(self, token) -> None: ...
-<<<<<<< HEAD
     def refresh_token(self):
         """
         Using Assertions as Authorization Grants to refresh token as
@@ -51,8 +50,4 @@
         """
         ...
     def parse_response_token(self, resp): ...
-=======
-    def refresh_token(self): ...
-    def parse_response_token(self, resp): ...
-    def __del__(self) -> None: ...
->>>>>>> f4bf1d90
+    def __del__(self) -> None: ...