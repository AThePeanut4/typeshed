--- conflicted
+++ resolved
@@ -47,27 +47,7 @@
     issuer: Incomplete
     resource_server: Incomplete
     def __init__(self, issuer, resource_server, *args, **kwargs) -> None: ...
-<<<<<<< HEAD
-    def get_jwks(self) -> None:
-        """
-        Return the JWKs that will be used to check the JWT access token signature.
-        Developers MUST re-implement this method. Typically the JWKs are statically
-        stored in the resource server configuration, or dynamically downloaded and
-        cached using :ref:`specs/rfc8414`::
-
-            def get_jwks(self):
-                if "jwks" in cache:
-                    return cache.get("jwks")
-
-                server_metadata = get_server_metadata(self.issuer)
-                jwks_uri = server_metadata.get("jwks_uri")
-                cache["jwks"] = requests.get(jwks_uri).json()
-                return cache["jwks"]
-        """
-        ...
-=======
     def get_jwks(self): ...
->>>>>>> bf5b55d7
     def validate_iss(self, claims, iss: str) -> bool: ...
     def authenticate_token(self, token_string): ...
     def validate_token(self, token, scopes, request, groups=None, roles=None, entitlements=None) -> None: ...