from _typeshed import Incomplete

from authlib.oauth2.rfc7662 import IntrospectionEndpoint

class JWTIntrospectionEndpoint(IntrospectionEndpoint):
    r"""
    JWTIntrospectionEndpoint inherits from :ref:`specs/rfc7662`
    :class:`~authlib.oauth2.rfc7662.IntrospectionEndpoint` and implements the machinery
    to automatically process the JWT access tokens.

    :param issuer: The issuer identifier for which tokens will be introspected.

    :param \\*\\*kwargs: Other parameters are inherited from
        :class:`~authlib.oauth2.rfc7662.introspection.IntrospectionEndpoint`.

    ::

        class MyJWTAccessTokenIntrospectionEndpoint(JWTIntrospectionEndpoint):
            def get_jwks(self): ...

            def get_username(self, user_id): ...


        # endpoint dedicated to JWT access token introspection
        authorization_server.register_endpoint(
            MyJWTAccessTokenIntrospectionEndpoint(
                issuer="https://authorization-server.example.org",
            )
        )

        # another endpoint dedicated to refresh token introspection
        authorization_server.register_endpoint(MyRefreshTokenIntrospectionEndpoint)
    """
    ENDPOINT_NAME: str
    issuer: Incomplete
    def __init__(self, issuer, server=None, *args, **kwargs) -> None: ...
    def create_endpoint_response(self, request): ...
    def authenticate_token(self, request, client): ...
    def create_introspection_payload(self, token): ...
<<<<<<< HEAD
    def get_jwks(self) -> None:
        """
        Return the JWKs that will be used to check the JWT access token signature.
        Developers MUST re-implement this method::

            def get_jwks(self):
                return load_jwks("jwks.json")
        """
        ...
    def get_username(self, user_id: str) -> str:
        """
        Returns an username from a user ID.
        Developers MAY re-implement this method::

            def get_username(self, user_id):
                return User.get(id=user_id).username
        """
        ...
=======
    def get_jwks(self): ...
    def get_username(self, user_id: str) -> str: ...
>>>>>>> bf5b55d7
<|MERGE_RESOLUTION|>--- conflicted
+++ resolved
@@ -37,26 +37,5 @@
     def create_endpoint_response(self, request): ...
     def authenticate_token(self, request, client): ...
     def create_introspection_payload(self, token): ...
-<<<<<<< HEAD
-    def get_jwks(self) -> None:
-        """
-        Return the JWKs that will be used to check the JWT access token signature.
-        Developers MUST re-implement this method::
-
-            def get_jwks(self):
-                return load_jwks("jwks.json")
-        """
-        ...
-    def get_username(self, user_id: str) -> str:
-        """
-        Returns an username from a user ID.
-        Developers MAY re-implement this method::
-
-            def get_username(self, user_id):
-                return User.get(id=user_id).username
-        """
-        ...
-=======
     def get_jwks(self): ...
-    def get_username(self, user_id: str) -> str: ...
->>>>>>> bf5b55d7
+    def get_username(self, user_id: str) -> str: ...