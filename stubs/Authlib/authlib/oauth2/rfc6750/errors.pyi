--- conflicted
+++ resolved
@@ -34,21 +34,7 @@
     realm: Incomplete
     extra_attributes: Incomplete
     def __init__(self, description=None, uri=None, status_code=None, state=None, realm=None, **extra_attributes) -> None: ...
-<<<<<<< HEAD
-    def get_headers(self):
-        """
-        If the protected resource request does not include authentication
-        credentials or does not contain an access token that enables access
-        to the protected resource, the resource server MUST include the HTTP
-        "WWW-Authenticate" response header field; it MAY include it in
-        response to other conditions as well.
-
-        https://tools.ietf.org/html/rfc6750#section-3
-        """
-        ...
-=======
     def get_headers(self) -> list[tuple[str, str]]: ...
->>>>>>> bf5b55d7
 
 class InsufficientScopeError(OAuth2Error):
     """
