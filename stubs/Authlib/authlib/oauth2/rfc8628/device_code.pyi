--- conflicted
+++ resolved
@@ -85,46 +85,6 @@
         ...
     def create_token_response(self): ...
     def validate_device_credential(self, credential): ...
-<<<<<<< HEAD
-    def query_device_credential(self, device_code) -> None:
-        """
-        Get device credential from previously savings via ``DeviceAuthorizationEndpoint``.
-        Developers MUST implement it in subclass::
-
-            def query_device_credential(self, device_code):
-                return DeviceCredential.get(device_code)
-
-        :param device_code: a string represent the code.
-        :return: DeviceCredential instance
-        """
-        ...
-    def query_user_grant(self, user_code) -> None:
-        """
-        Get user and grant via the given user code. Developers MUST
-        implement it in subclass::
-
-            def query_user_grant(self, user_code):
-                # e.g. we saved user grant info in redis
-                data = redis.get("oauth_user_grant:" + user_code)
-                if not data:
-                    return None
-
-                user_id, allowed = data.split()
-                user = User.get(user_id)
-                return user, bool(allowed)
-
-        Note, user grant information is saved by verification endpoint.
-        """
-        ...
-    def should_slow_down(self, credential) -> None:
-        """
-        The authorization request is still pending and polling should
-        continue, but the interval MUST be increased by 5 seconds for this
-        and all subsequent requests.
-        """
-        ...
-=======
     def query_device_credential(self, device_code): ...
     def query_user_grant(self, user_code): ...
-    def should_slow_down(self, credential): ...
->>>>>>> bf5b55d7
+    def should_slow_down(self, credential): ...