--- conflicted
+++ resolved
@@ -71,46 +71,10 @@
         """
         ...
     def create_endpoint_response(self, request): ...
-<<<<<<< HEAD
-    def generate_user_code(self):
-        """
-        A method to generate ``user_code`` value for device authorization
-        endpoint. This method will generate a random string like MQNA-JPOZ.
-        Developers can rewrite this  method to create their own ``user_code``.
-        """
-        ...
-    def generate_device_code(self):
-        """
-        A method to generate ``device_code`` value for device authorization
-        endpoint. This method will generate a random string of 42 characters.
-        Developers can rewrite this method to create their own ``device_code``.
-        """
-        ...
-    def get_verification_uri(self) -> None:
-        """
-        Define the ``verification_uri`` of device authorization endpoint.
-        Developers MUST implement this method in subclass::
-
-            def get_verification_uri(self):
-                return "https://your-company.com/active"
-        """
-        ...
-    def save_device_credential(self, client_id, scope, data) -> None:
-        """
-        Save device token into database for later use. Developers MUST
-        implement this method in subclass::
-
-            def save_device_credential(self, client_id, scope, data):
-                item = DeviceCredential(client_id=client_id, scope=scope, **data)
-                item.save()
-        """
-        ...
-=======
     def generate_user_code(self): ...
     def generate_device_code(self): ...
     def get_verification_uri(self): ...
     def save_device_credential(self, client_id, scope, data): ...
->>>>>>> bf5b55d7
 
 def create_string_user_code(): ...
 def create_digital_user_code(): ...