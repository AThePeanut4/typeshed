from _typeshed import Incomplete

from authlib.common.errors import AuthlibHTTPError

class OAuth2Error(AuthlibHTTPError):
    state: Incomplete
    redirect_uri: Incomplete
    redirect_fragment: Incomplete
    def __init__(
        self,
        description=None,
        uri=None,
        status_code=None,
        state=None,
        redirect_uri=None,
        redirect_fragment: bool = False,
        error=None,
    ) -> None: ...
<<<<<<< HEAD
    def get_body(self):
        """Get a list of body."""
        ...
    def __call__(self, uri: Incomplete | None = None): ...
=======
    def get_body(self): ...
    def __call__(self, uri=None): ...
>>>>>>> 12676840
<|MERGE_RESOLUTION|>--- conflicted
+++ resolved
@@ -16,12 +16,5 @@
         redirect_fragment: bool = False,
         error=None,
     ) -> None: ...
-<<<<<<< HEAD
-    def get_body(self):
-        """Get a list of body."""
-        ...
-    def __call__(self, uri: Incomplete | None = None): ...
-=======
     def get_body(self): ...
-    def __call__(self, uri=None): ...
->>>>>>> 12676840
+    def __call__(self, uri=None): ...