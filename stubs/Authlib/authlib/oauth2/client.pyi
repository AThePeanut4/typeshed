from _typeshed import Incomplete

from authlib.oauth2 import ClientAuth, OAuth2Error, TokenAuth

DEFAULT_HEADERS: Incomplete

class OAuth2Client:
    """
    Construct a new OAuth 2 protocol client.

    :param session: Requests session object to communicate with
                    authorization server.
    :param client_id: Client ID, which you get from client registration.
    :param client_secret: Client Secret, which you get from registration.
    :param token_endpoint_auth_method: client authentication method for
        token endpoint.
    :param revocation_endpoint_auth_method: client authentication method for
        revocation endpoint.
    :param scope: Scope that you needed to access user resources.
    :param state: Shared secret to prevent CSRF attack.
    :param redirect_uri: Redirect URI you registered as callback.
    :param code_challenge_method: PKCE method name, only S256 is supported.
    :param token: A dict of token attributes such as ``access_token``,
        ``token_type`` and ``expires_at``.
    :param token_placement: The place to put token in HTTP request. Available
        values: "header", "body", "uri".
    :param update_token: A function for you to update token. It accept a
        :class:`OAuth2Token` as parameter.
    :param leeway: Time window in seconds before the actual expiration of the
        authentication token, that the token is considered expired and will
        be refreshed.
    """
    client_auth_class = ClientAuth
    token_auth_class = TokenAuth
    oauth_error_class = OAuth2Error
    EXTRA_AUTHORIZE_PARAMS: Incomplete
    SESSION_REQUEST_PARAMS: Incomplete
    session: Incomplete
    client_id: Incomplete
    client_secret: Incomplete
    state: Incomplete
    token_endpoint_auth_method: Incomplete
    revocation_endpoint_auth_method: Incomplete
    scope: Incomplete
    redirect_uri: Incomplete
    code_challenge_method: Incomplete
    token_auth: Incomplete
    update_token: Incomplete
    metadata: Incomplete
    compliance_hook: Incomplete
    leeway: Incomplete
    def __init__(
        self,
        session,
        client_id=None,
        client_secret=None,
        token_endpoint_auth_method=None,
        revocation_endpoint_auth_method=None,
        scope=None,
        state=None,
        redirect_uri=None,
        code_challenge_method=None,
        token=None,
        token_placement: str = "header",
        update_token=None,
        leeway: int = 60,
        **metadata,
    ) -> None: ...
    def register_client_auth_method(self, auth) -> None:
        """
        Extend client authenticate for token endpoint.

        :param auth: an instance to sign the request
        """
        ...
    def client_auth(self, auth_method): ...
    @property
    def token(self): ...
    @token.setter
    def token(self, token) -> None: ...
    def create_authorization_url(self, url, state=None, code_verifier=None, **kwargs):
        """
        Generate an authorization URL and state.

        :param url: Authorization endpoint url, must be HTTPS.
        :param state: An optional state string for CSRF protection. If not
                      given it will be generated for you.
        :param code_verifier: An optional code_verifier for code challenge.
        :param kwargs: Extra parameters to include.
        :return: authorization_url, state
        """
        ...
    def fetch_token(
        self, url=None, body: str = "", method: str = "POST", headers=None, auth=None, grant_type=None, state=None, **kwargs
    ):
        """
        Generic method for fetching an access token from the token endpoint.

        :param url: Access Token endpoint URL, if not configured,
                    ``authorization_response`` is used to extract token from
                    its fragment (implicit way).
        :param body: Optional application/x-www-form-urlencoded body to add the
                     include in the token request. Prefer kwargs over body.
        :param method: The HTTP method used to make the request. Defaults
                       to POST, but may also be GET. Other methods should
                       be added as needed.
        :param headers: Dict to default request headers with.
        :param auth: An auth tuple or method as accepted by requests.
        :param grant_type: Use specified grant_type to fetch token
        :return: A :class:`OAuth2Token` object (a dict too).
        """
        ...
    def token_from_fragment(self, authorization_response, state=None): ...
    def refresh_token(self, url=None, refresh_token=None, body: str = "", auth=None, headers=None, **kwargs):
        """
        Fetch a new access token using a refresh token.

        :param url: Refresh Token endpoint, must be HTTPS.
        :param refresh_token: The refresh_token to use.
        :param body: Optional application/x-www-form-urlencoded body to add the
                     include in the token request. Prefer kwargs over body.
        :param auth: An auth tuple or method as accepted by requests.
        :param headers: Dict to default request headers with.
        :return: A :class:`OAuth2Token` object (a dict too).
        """
        ...
    def ensure_active_token(self, token=None): ...
<<<<<<< HEAD
    def revoke_token(self, url, token=None, token_type_hint=None, body=None, auth=None, headers=None, **kwargs):
        """
        Revoke token method defined via `RFC7009`_.

        :param url: Revoke Token endpoint, must be HTTPS.
        :param token: The token to be revoked.
        :param token_type_hint: The type of the token that to be revoked.
                                It can be "access_token" or "refresh_token".
        :param body: Optional application/x-www-form-urlencoded body to add the
                     include in the token request. Prefer kwargs over body.
        :param auth: An auth tuple or method as accepted by requests.
        :param headers: Dict to default request headers with.
        :return: Revocation Response

        .. _`RFC7009`: https://tools.ietf.org/html/rfc7009
        """
        ...
    def introspect_token(self, url, token=None, token_type_hint=None, body=None, auth=None, headers=None, **kwargs):
        """
        Implementation of OAuth 2.0 Token Introspection defined via `RFC7662`_.

        :param url: Introspection Endpoint, must be HTTPS.
        :param token: The token to be introspected.
        :param token_type_hint: The type of the token that to be revoked.
                                It can be "access_token" or "refresh_token".
        :param body: Optional application/x-www-form-urlencoded body to add the
                     include in the token request. Prefer kwargs over body.
        :param auth: An auth tuple or method as accepted by requests.
        :param headers: Dict to default request headers with.
        :return: Introspection Response

        .. _`RFC7662`: https://tools.ietf.org/html/rfc7662
        """
        ...
    def register_compliance_hook(self, hook_type, hook) -> None:
        """
        Register a hook for request/response tweaking.

        Available hooks are:

        * access_token_response: invoked before token parsing.
        * refresh_token_request: invoked before refreshing token.
        * refresh_token_response: invoked before refresh token parsing.
        * protected_request: invoked before making a request.
        * revoke_token_request: invoked before revoking a token.
        * introspect_token_request: invoked before introspecting a token.
        """
        ...
    def parse_response_token(self, resp): ...
=======
    def revoke_token(self, url, token=None, token_type_hint=None, body=None, auth=None, headers=None, **kwargs): ...
    def introspect_token(self, url, token=None, token_type_hint=None, body=None, auth=None, headers=None, **kwargs): ...
    def register_compliance_hook(self, hook_type, hook) -> None: ...
    def parse_response_token(self, resp): ...
    def __del__(self) -> None: ...
>>>>>>> f4bf1d90
<|MERGE_RESOLUTION|>--- conflicted
+++ resolved
@@ -125,7 +125,6 @@
         """
         ...
     def ensure_active_token(self, token=None): ...
-<<<<<<< HEAD
     def revoke_token(self, url, token=None, token_type_hint=None, body=None, auth=None, headers=None, **kwargs):
         """
         Revoke token method defined via `RFC7009`_.
@@ -175,10 +174,4 @@
         """
         ...
     def parse_response_token(self, resp): ...
-=======
-    def revoke_token(self, url, token=None, token_type_hint=None, body=None, auth=None, headers=None, **kwargs): ...
-    def introspect_token(self, url, token=None, token_type_hint=None, body=None, auth=None, headers=None, **kwargs): ...
-    def register_compliance_hook(self, hook_type, hook) -> None: ...
-    def parse_response_token(self, resp): ...
-    def __del__(self) -> None: ...
->>>>>>> f4bf1d90
+    def __del__(self) -> None: ...