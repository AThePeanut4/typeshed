--- conflicted
+++ resolved
@@ -78,139 +78,6 @@
     def token(self): ...
     @token.setter
     def token(self, token) -> None: ...
-<<<<<<< HEAD
-    def create_authorization_url(
-        self, url, state: Incomplete | None = None, code_verifier: Incomplete | None = None, **kwargs
-    ):
-        """
-        Generate an authorization URL and state.
-
-        :param url: Authorization endpoint url, must be HTTPS.
-        :param state: An optional state string for CSRF protection. If not
-                      given it will be generated for you.
-        :param code_verifier: An optional code_verifier for code challenge.
-        :param kwargs: Extra parameters to include.
-        :return: authorization_url, state
-        """
-        ...
-    def fetch_token(
-        self,
-        url: Incomplete | None = None,
-        body: str = "",
-        method: str = "POST",
-        headers: Incomplete | None = None,
-        auth: Incomplete | None = None,
-        grant_type: Incomplete | None = None,
-        state: Incomplete | None = None,
-        **kwargs,
-    ):
-        """
-        Generic method for fetching an access token from the token endpoint.
-
-        :param url: Access Token endpoint URL, if not configured,
-                    ``authorization_response`` is used to extract token from
-                    its fragment (implicit way).
-        :param body: Optional application/x-www-form-urlencoded body to add the
-                     include in the token request. Prefer kwargs over body.
-        :param method: The HTTP method used to make the request. Defaults
-                       to POST, but may also be GET. Other methods should
-                       be added as needed.
-        :param headers: Dict to default request headers with.
-        :param auth: An auth tuple or method as accepted by requests.
-        :param grant_type: Use specified grant_type to fetch token
-        :return: A :class:`OAuth2Token` object (a dict too).
-        """
-        ...
-    def token_from_fragment(self, authorization_response, state: Incomplete | None = None): ...
-    def refresh_token(
-        self,
-        url: Incomplete | None = None,
-        refresh_token: Incomplete | None = None,
-        body: str = "",
-        auth: Incomplete | None = None,
-        headers: Incomplete | None = None,
-        **kwargs,
-    ):
-        """
-        Fetch a new access token using a refresh token.
-
-        :param url: Refresh Token endpoint, must be HTTPS.
-        :param refresh_token: The refresh_token to use.
-        :param body: Optional application/x-www-form-urlencoded body to add the
-                     include in the token request. Prefer kwargs over body.
-        :param auth: An auth tuple or method as accepted by requests.
-        :param headers: Dict to default request headers with.
-        :return: A :class:`OAuth2Token` object (a dict too).
-        """
-        ...
-    def ensure_active_token(self, token: Incomplete | None = None): ...
-    def revoke_token(
-        self,
-        url,
-        token: Incomplete | None = None,
-        token_type_hint: Incomplete | None = None,
-        body: Incomplete | None = None,
-        auth: Incomplete | None = None,
-        headers: Incomplete | None = None,
-        **kwargs,
-    ):
-        """
-        Revoke token method defined via `RFC7009`_.
-
-        :param url: Revoke Token endpoint, must be HTTPS.
-        :param token: The token to be revoked.
-        :param token_type_hint: The type of the token that to be revoked.
-                                It can be "access_token" or "refresh_token".
-        :param body: Optional application/x-www-form-urlencoded body to add the
-                     include in the token request. Prefer kwargs over body.
-        :param auth: An auth tuple or method as accepted by requests.
-        :param headers: Dict to default request headers with.
-        :return: Revocation Response
-
-        .. _`RFC7009`: https://tools.ietf.org/html/rfc7009
-        """
-        ...
-    def introspect_token(
-        self,
-        url,
-        token: Incomplete | None = None,
-        token_type_hint: Incomplete | None = None,
-        body: Incomplete | None = None,
-        auth: Incomplete | None = None,
-        headers: Incomplete | None = None,
-        **kwargs,
-    ):
-        """
-        Implementation of OAuth 2.0 Token Introspection defined via `RFC7662`_.
-
-        :param url: Introspection Endpoint, must be HTTPS.
-        :param token: The token to be introspected.
-        :param token_type_hint: The type of the token that to be revoked.
-                                It can be "access_token" or "refresh_token".
-        :param body: Optional application/x-www-form-urlencoded body to add the
-                     include in the token request. Prefer kwargs over body.
-        :param auth: An auth tuple or method as accepted by requests.
-        :param headers: Dict to default request headers with.
-        :return: Introspection Response
-
-        .. _`RFC7662`: https://tools.ietf.org/html/rfc7662
-        """
-        ...
-    def register_compliance_hook(self, hook_type, hook) -> None:
-        """
-        Register a hook for request/response tweaking.
-
-        Available hooks are:
-
-        * access_token_response: invoked before token parsing.
-        * refresh_token_request: invoked before refreshing token.
-        * refresh_token_response: invoked before refresh token parsing.
-        * protected_request: invoked before making a request.
-        * revoke_token_request: invoked before revoking a token.
-        * introspect_token_request: invoked before introspecting a token.
-        """
-        ...
-=======
     def create_authorization_url(self, url, state=None, code_verifier=None, **kwargs): ...
     def fetch_token(
         self, url=None, body: str = "", method: str = "POST", headers=None, auth=None, grant_type=None, state=None, **kwargs
@@ -221,5 +88,4 @@
     def revoke_token(self, url, token=None, token_type_hint=None, body=None, auth=None, headers=None, **kwargs): ...
     def introspect_token(self, url, token=None, token_type_hint=None, body=None, auth=None, headers=None, **kwargs): ...
     def register_compliance_hook(self, hook_type, hook) -> None: ...
->>>>>>> 12676840
     def parse_response_token(self, resp): ...