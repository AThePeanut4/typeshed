--- conflicted
+++ resolved
@@ -8,9 +8,23 @@
     @property
     def data(self) -> dict[str, str]: ...
     @property
-    def datalist(self) -> dict[str, list[Incomplete]]: ...
+    def datalist(self) -> dict[str, list[Incomplete]]:
+        """
+        Return all the data in query parameters and the body of the request as a dictionary
+        with all the values in lists.
+        """
+        ...
     @property
-    def client_id(self) -> str: ...
+    def client_id(self) -> str:
+        """
+        The authorization server issues the registered client a client
+        identifier -- a unique string representing the registration
+        information provided by the client. The value is extracted from
+        request.
+
+        :return: string
+        """
+        ...
     @property
     def response_type(self) -> str: ...
     @property
@@ -49,31 +63,11 @@
     @deprecated("'request.data' is deprecated in favor of 'request.payload.data'")
     def data(self) -> dict[str, str]: ...
     @property
-<<<<<<< HEAD
-    def datalist(self) -> dict[str, list[Incomplete]]:
-        """
-        Return all the data in query parameters and the body of the request as a dictionary
-        with all the values in lists.
-        """
-        ...
-    @property
-    def client_id(self) -> str:
-        """
-        The authorization server issues the registered client a client
-        identifier -- a unique string representing the registration
-        information provided by the client. The value is extracted from
-        request.
-
-        :return: string
-        """
-        ...
-=======
     @deprecated("'request.datalist' is deprecated in favor of 'request.payload.datalist'")
     def datalist(self) -> dict[str, list[Incomplete]]: ...
     @property
     @deprecated("'request.client_id' is deprecated in favor of 'request.payload.client_id'")
     def client_id(self) -> str: ...
->>>>>>> 2f198bcf
     @property
     @deprecated("'request.response_type' is deprecated in favor of 'request.payload.response_type'")
     def response_type(self) -> str: ...
