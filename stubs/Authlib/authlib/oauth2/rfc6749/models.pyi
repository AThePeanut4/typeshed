"""
authlib.oauth2.rfc6749.models.
~~~~~~~~~~~~~~~~~~~~~~~~~~~~~

This module defines how to construct Client, AuthorizationCode and Token.
"""

from collections.abc import Collection

class ClientMixin:
    """
    Implementation of OAuth 2 Client described in `Section 2`_ with
    some methods to help validation. A client has at least these information:

    * client_id: A string represents client identifier.
    * client_secret: A string represents client password.
    * token_endpoint_auth_method: A way to authenticate client at token
                                  endpoint.

    .. _`Section 2`: https://tools.ietf.org/html/rfc6749#section-2
    """
    def get_client_id(self) -> str:
        """
        A method to return client_id of the client. For instance, the value
        in database is saved in a column called ``client_id``::

            def get_client_id(self):
                return self.client_id

        :return: string
        """
        ...
    def get_default_redirect_uri(self) -> str:
        """
        A method to get client default redirect_uri. For instance, the
        database table for client has a column called ``default_redirect_uri``::

            def get_default_redirect_uri(self):
                return self.default_redirect_uri

        :return: A URL string
        """
        ...
    def get_allowed_scope(self, scope: Collection[str] | str) -> str:
        """
        A method to return a list of requested scopes which are supported by
        this client. For instance, there is a ``scope`` column::

            def get_allowed_scope(self, scope):
                if not scope:
                    return ""
                allowed = set(scope_to_list(self.scope))
                return list_to_scope([s for s in scope.split() if s in allowed])

        :param scope: the requested scope.
        :return: string of scope
        """
        ...
    def check_redirect_uri(self, redirect_uri: str) -> bool:
        """
        Validate redirect_uri parameter in Authorization Endpoints. For
        instance, in the client table, there is an ``allowed_redirect_uris``
        column::

            def check_redirect_uri(self, redirect_uri):
                return redirect_uri in self.allowed_redirect_uris

        :param redirect_uri: A URL string for redirecting.
        :return: bool
        """
        ...
    def check_client_secret(self, client_secret: str) -> bool:
        """
        Check client_secret matching with the client. For instance, in
        the client table, the column is called ``client_secret``::

            import secrets


            def check_client_secret(self, client_secret):
                return secrets.compare_digest(self.client_secret, client_secret)

        :param client_secret: A string of client secret
        :return: bool
        """
        ...
    def check_endpoint_auth_method(self, method: str, endpoint: str) -> bool:
        """
        Check if client support the given method for the given endpoint.
        There is a ``token_endpoint_auth_method`` defined via `RFC7591`_.
        Developers MAY re-implement this method with::

            def check_endpoint_auth_method(self, method, endpoint):
                if endpoint == "token":
                    # if client table has ``token_endpoint_auth_method``
                    return self.token_endpoint_auth_method == method
                return True

        Method values defined by this specification are:

        *  "none": The client is a public client as defined in OAuth 2.0,
            and does not have a client secret.

        *  "client_secret_post": The client uses the HTTP POST parameters
            as defined in OAuth 2.0

        *  "client_secret_basic": The client uses HTTP Basic as defined in
            OAuth 2.0

        .. _`RFC7591`: https://tools.ietf.org/html/rfc7591
        """
        ...
    def check_response_type(self, response_type: str) -> bool:
        """
        Validate if the client can handle the given response_type. There
        are two response types defined by RFC6749: code and token. For
        instance, there is a ``allowed_response_types`` column in your client::

            def check_response_type(self, response_type):
                return response_type in self.response_types

        :param response_type: the requested response_type string.
        :return: bool
        """
        ...
    def check_grant_type(self, grant_type: str) -> bool:
        """
        Validate if the client can handle the given grant_type. There are
        four grant types defined by RFC6749:

        * authorization_code
        * implicit
        * client_credentials
        * password

        For instance, there is a ``allowed_grant_types`` column in your client::

            def check_grant_type(self, grant_type):
                return grant_type in self.grant_types

        :param grant_type: the requested grant_type string.
        :return: bool
        """
        ...

class AuthorizationCodeMixin:
    def get_redirect_uri(self) -> str:
        """
        A method to get authorization code's ``redirect_uri``.
        For instance, the database table for authorization code has a
        column called ``redirect_uri``::

            def get_redirect_uri(self):
                return self.redirect_uri

        :return: A URL string
        """
        ...
    def get_scope(self) -> str:
        """
        A method to get scope of the authorization code. For instance,
        the column is called ``scope``::

            def get_scope(self):
                return self.scope

        :return: scope string
        """
        ...

class TokenMixin:
<<<<<<< HEAD
    def check_client(self, client) -> bool:
        """
        A method to check if this token is issued to the given client.
        For instance, ``client_id`` is saved on token table::

            def check_client(self, client):
                return self.client_id == client.client_id

        :return: bool
        """
        ...
    def get_scope(self) -> str:
        """
        A method to get scope of the authorization code. For instance,
        the column is called ``scope``::

            def get_scope(self):
                return self.scope

        :return: scope string
        """
        ...
    def get_expires_in(self) -> int:
        """
        A method to get the ``expires_in`` value of the token. e.g.
        the column is called ``expires_in``::

            def get_expires_in(self):
                return self.expires_in

        :return: timestamp int
        """
        ...
    def is_expired(self) -> bool:
        """
        A method to define if this token is expired. For instance,
        there is a column ``expired_at`` in the table::

            def is_expired(self):
                return self.expired_at < now

        :return: boolean
        """
        ...
    def is_revoked(self) -> bool:
        """
        A method to define if this token is revoked. For instance,
        there is a boolean column ``revoked`` in the table::

            def is_revoked(self):
                return self.revoked

        :return: boolean
        """
        ...
=======
    def check_client(self, client) -> bool: ...
    def get_scope(self) -> str: ...
    def get_expires_in(self) -> int: ...
    def is_expired(self) -> bool: ...
    def is_revoked(self) -> bool: ...
    def get_user(self): ...
    def get_client(self) -> ClientMixin: ...
>>>>>>> 2f198bcf
<|MERGE_RESOLUTION|>--- conflicted
+++ resolved
@@ -169,68 +169,10 @@
         ...
 
 class TokenMixin:
-<<<<<<< HEAD
-    def check_client(self, client) -> bool:
-        """
-        A method to check if this token is issued to the given client.
-        For instance, ``client_id`` is saved on token table::
-
-            def check_client(self, client):
-                return self.client_id == client.client_id
-
-        :return: bool
-        """
-        ...
-    def get_scope(self) -> str:
-        """
-        A method to get scope of the authorization code. For instance,
-        the column is called ``scope``::
-
-            def get_scope(self):
-                return self.scope
-
-        :return: scope string
-        """
-        ...
-    def get_expires_in(self) -> int:
-        """
-        A method to get the ``expires_in`` value of the token. e.g.
-        the column is called ``expires_in``::
-
-            def get_expires_in(self):
-                return self.expires_in
-
-        :return: timestamp int
-        """
-        ...
-    def is_expired(self) -> bool:
-        """
-        A method to define if this token is expired. For instance,
-        there is a column ``expired_at`` in the table::
-
-            def is_expired(self):
-                return self.expired_at < now
-
-        :return: boolean
-        """
-        ...
-    def is_revoked(self) -> bool:
-        """
-        A method to define if this token is revoked. For instance,
-        there is a boolean column ``revoked`` in the table::
-
-            def is_revoked(self):
-                return self.revoked
-
-        :return: boolean
-        """
-        ...
-=======
     def check_client(self, client) -> bool: ...
     def get_scope(self) -> str: ...
     def get_expires_in(self) -> int: ...
     def is_expired(self) -> bool: ...
     def is_revoked(self) -> bool: ...
     def get_user(self): ...
-    def get_client(self) -> ClientMixin: ...
->>>>>>> 2f198bcf
+    def get_client(self) -> ClientMixin: ...