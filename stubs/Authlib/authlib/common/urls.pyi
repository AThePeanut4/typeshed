--- conflicted
+++ resolved
@@ -1,14 +1,3 @@
-<<<<<<< HEAD
-"""
-authlib.util.urls
-~~~~~~~~~~~~~~~~~
-
-Wrapper functions for URL encoding and decoding.
-"""
-
-from collections.abc import Collection
-=======
->>>>>>> 87f599dc
 from re import Pattern
 from typing import Final
 from typing_extensions import TypeAlias
