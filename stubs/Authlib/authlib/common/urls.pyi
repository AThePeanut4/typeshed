--- conflicted
+++ resolved
@@ -36,19 +36,5 @@
 def quote(s: str, safe: bytes = b"/") -> str: ...
 def unquote(s: str) -> str: ...
 def quote_url(s: str) -> str: ...
-<<<<<<< HEAD
-def extract_params(raw: dict[str, str] | _ExplodedQueryString) -> _ExplodedQueryString:
-    """
-    Extract parameters and return them as a list of 2-tuples.
-
-    Will successfully extract parameters from urlencoded query strings,
-    dicts, or lists of 2-tuples. Empty strings/dicts/lists will return an
-    empty list of parameters. Any other input will result in a return
-    value of None.
-    """
-    ...
-def is_valid_url(url: str) -> bool: ...
-=======
 def extract_params(raw: dict[str, str] | _ExplodedQueryString) -> _ExplodedQueryString: ...
-def is_valid_url(url: str, fragments_allowed: bool = True) -> bool: ...
->>>>>>> 2408c028
+def is_valid_url(url: str, fragments_allowed: bool = True) -> bool: ...