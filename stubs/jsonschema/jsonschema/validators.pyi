"""Creation and extension of validators, with implementations for existing drafts."""

from _typeshed import Incomplete, SupportsKeysAndGetItem
from collections.abc import Callable, Generator, Iterable, Iterator, Mapping
from contextlib import contextmanager
from typing import Any, ClassVar, overload
from typing_extensions import TypeAlias, deprecated

from referencing.jsonschema import Schema, SchemaRegistry
from referencing.typing import URI

from ._format import FormatChecker
from ._types import TypeChecker
from ._utils import Unset, URIDict
from .exceptions import ValidationError
from .protocols import Validator

# these type aliases do not exist at runtime, they're only defined here in the stub
_JsonObject: TypeAlias = Mapping[str, Any]
_JsonValue: TypeAlias = _JsonObject | list[Any] | str | int | float | bool | None
_ValidatorCallback: TypeAlias = Callable[[Any, Any, _JsonValue, _JsonObject], Iterator[ValidationError]]

# This class does not exist at runtime. Compatible classes are created at
# runtime by create().
class _Validator:
    VALIDATORS: ClassVar[dict[Incomplete, Incomplete]]
    META_SCHEMA: ClassVar[dict[Incomplete, Incomplete]]
    TYPE_CHECKER: ClassVar[Incomplete]
    FORMAT_CHECKER: ClassVar[Incomplete]
    @staticmethod
    def ID_OF(contents: Schema) -> URI | None: ...
    schema: Schema
    format_checker: FormatChecker | None
    def __init__(
        self,
        schema: Schema,
        resolver=None,
        format_checker: FormatChecker | None = None,
        *,
        registry: SchemaRegistry = ...,
        _resolver=None,
    ) -> None: ...
    @classmethod
    def check_schema(cls, schema: Schema, format_checker: FormatChecker | Unset = ...) -> None: ...
    @property
    @deprecated(
        "Accessing resolver() is deprecated as of v4.18.0, "
        "in favor of the https://github.com/python-jsonschema/referencing library."
    )
    def resolver(self): ...
    def evolve(self, **changes) -> _Validator: ...
    @overload
    def iter_errors(self, instance) -> Generator[Incomplete]: ...
    @overload
    @deprecated("Passing a schema to Validator.iter_errors is deprecated and will be removed in a future release.")
    def iter_errors(self, instance, _schema: Schema | None) -> Generator[Incomplete]: ...
    def descend(
        self, instance, schema: Schema, path: Incomplete | None = ..., schema_path: Incomplete | None = ..., resolver=None
    ) -> Generator[Incomplete, None, None]: ...
    def validate(self, *args, **kwargs) -> None: ...
    def is_type(self, instance, type) -> bool: ...
    @overload
    def is_valid(self, instance) -> bool: ...
    @overload
    @deprecated("Passing a schema to Validator.is_valid is deprecated and will be removed in a future release.")
    def is_valid(self, instance, _schema: Schema | None) -> bool: ...

def validates(version: str) -> Callable[..., Incomplete]:
    """
    Register the decorated validator for a ``version`` of the specification.

    Registered validators and their meta schemas will be considered when
    parsing :kw:`$schema` keywords' URIs.

    Arguments:

        version (str):

            An identifier to use as the version's name

    Returns:

        collections.abc.Callable:

            a class decorator to decorate the validator with the version
    """
    ...
def create(
    meta_schema: Schema,
    validators: Mapping[str, _ValidatorCallback] | tuple[()] = (),
    version=None,
    type_checker: TypeChecker = ...,
    format_checker: FormatChecker = ...,
    id_of: Callable[[Schema], str] = ...,
    applicable_validators: Callable[[Schema], Iterable[tuple[str, _ValidatorCallback]]] = ...,
) -> type[_Validator]:
    """
    Create a new validator class.

    Arguments:

        meta_schema:

            the meta schema for the new validator class

        validators:

            a mapping from names to callables, where each callable will
            validate the schema property with the given name.

            Each callable should take 4 arguments:

                1. a validator instance,
                2. the value of the property being validated within the
                   instance
                3. the instance
                4. the schema

        version:

            an identifier for the version that this validator class will
            validate. If provided, the returned validator class will
            have its ``__name__`` set to include the version, and also
            will have `jsonschema.validators.validates` automatically
            called for the given version.

        type_checker:

            a type checker, used when applying the :kw:`type` keyword.

            If unprovided, a `jsonschema.TypeChecker` will be created
            with a set of default types typical of JSON Schema drafts.

        format_checker:

            a format checker, used when applying the :kw:`format` keyword.

            If unprovided, a `jsonschema.FormatChecker` will be created
            with a set of default formats typical of JSON Schema drafts.

        id_of:

            A function that given a schema, returns its ID.

        applicable_validators:

            A function that, given a schema, returns the list of
            applicable schema keywords and associated values
            which will be used to validate the instance.
            This is mostly used to support pre-draft 7 versions of JSON Schema
            which specified behavior around ignoring keywords if they were
            siblings of a ``$ref`` keyword. If you're not attempting to
            implement similar behavior, you can typically ignore this argument
            and leave it at its default.

    Returns:

        a new `jsonschema.protocols.Validator` class
    """
    ...
def extend(validator, validators=(), version=None, type_checker=None, format_checker=None):
    """
    Create a new validator class by extending an existing one.

    Arguments:

        validator (jsonschema.protocols.Validator):

            an existing validator class

        validators (collections.abc.Mapping):

            a mapping of new validator callables to extend with, whose
            structure is as in `create`.

            .. note::

                Any validator callables with the same name as an
                existing one will (silently) replace the old validator
                callable entirely, effectively overriding any validation
                done in the "parent" validator class.

                If you wish to instead extend the behavior of a parent's
                validator callable, delegate and call it directly in
                the new validator function by retrieving it using
                ``OldValidator.VALIDATORS["validation_keyword_name"]``.

        version (str):

            a version for the new validator class

        type_checker (jsonschema.TypeChecker):

            a type checker, used when applying the :kw:`type` keyword.

            If unprovided, the type checker of the extended
            `jsonschema.protocols.Validator` will be carried along.

        format_checker (jsonschema.FormatChecker):

            a format checker, used when applying the :kw:`format` keyword.

            If unprovided, the format checker of the extended
            `jsonschema.protocols.Validator` will be carried along.

    Returns:

        a new `jsonschema.protocols.Validator` class extending the one
        provided

    .. note:: Meta Schemas

        The new validator class will have its parent's meta schema.

        If you wish to change or extend the meta schema in the new
        validator class, modify ``META_SCHEMA`` directly on the returned
        class. Note that no implicit copying is done, so a copy should
        likely be made before modifying it, in order to not affect the
        old validator.
    """
    ...

# At runtime these are fields that are assigned the return values of create() calls.
class Draft3Validator(_Validator): ...
class Draft4Validator(_Validator): ...
class Draft6Validator(_Validator): ...
class Draft7Validator(_Validator): ...
class Draft201909Validator(_Validator): ...
class Draft202012Validator(_Validator): ...

_Handler: TypeAlias = Callable[[str], Incomplete]

class RefResolver:
    """
    Resolve JSON References.

    Arguments:

        base_uri (str):

            The URI of the referring document

        referrer:

            The actual referring document

        store (dict):

            A mapping from URIs to documents to cache

        cache_remote (bool):

            Whether remote refs should be cached after first resolution

        handlers (dict):

            A mapping from URI schemes to functions that should be used
            to retrieve them

        urljoin_cache (:func:`functools.lru_cache`):

            A cache that will be used for caching the results of joining
            the resolution scope to subscopes.

        remote_cache (:func:`functools.lru_cache`):

            A cache that will be used for caching the results of
            resolved remote URLs.

    Attributes:

        cache_remote (bool):

            Whether remote refs should be cached after first resolution

    .. deprecated:: v4.18.0

        ``RefResolver`` has been deprecated in favor of `referencing`.
    """
    referrer: dict[str, Incomplete]
    cache_remote: Incomplete
    handlers: dict[str, _Handler]
    store: URIDict
    def __init__(
        self,
        base_uri: str,
        referrer: dict[str, Incomplete],
        store: SupportsKeysAndGetItem[str, str] | Iterable[tuple[str, str]] = ...,
        cache_remote: bool = True,
        handlers: SupportsKeysAndGetItem[str, _Handler] | Iterable[tuple[str, _Handler]] = (),
        urljoin_cache=None,
        remote_cache=None,
    ) -> None: ...
    @classmethod
    def from_schema(cls, schema: Schema, id_of=..., *args, **kwargs):
        """
        Construct a resolver from a JSON schema object.

        Arguments:

            schema:

                the referring schema

        Returns:

            `_RefResolver`
        """
        ...
    def push_scope(self, scope) -> None:
        """
        Enter a given sub-scope.

        Treats further dereferences as being performed underneath the
        given scope.
        """
        ...
    def pop_scope(self) -> None:
        """
        Exit the most recent entered scope.

        Treats further dereferences as being performed underneath the
        original scope.

        Don't call this method more times than `push_scope` has been
        called.
        """
        ...
    @property
    def resolution_scope(self):
        """Retrieve the current resolution scope."""
        ...
    @property
<<<<<<< HEAD
    def base_uri(self):
        """Retrieve the current base URI, not including any fragment."""
        ...
    @contextmanager
    def in_scope(self, scope) -> Generator[None]:
        """
        Temporarily enter the given scope for the duration of the context.

        .. deprecated:: v4.0.0
        """
        ...
    @contextmanager
    def resolving(self, ref) -> Generator[Incomplete, None, None]:
        """
        Resolve the given ``ref`` and enter its resolution scope.

        Exits the scope on exit of this context manager.

        Arguments:

            ref (str):

                The reference to resolve
        """
        ...
    def resolve(self, ref):
        """Resolve the given reference."""
        ...
    def resolve_from_url(self, url):
        """Resolve the given URL."""
        ...
    def resolve_fragment(self, document, fragment):
        """
        Resolve a ``fragment`` within the referenced ``document``.

        Arguments:

            document:

                The referent document

            fragment (str):

                a URI fragment to resolve within it
        """
        ...
    def resolve_remote(self, uri):
        """
        Resolve a remote ``uri``.

        If called directly, does not check the store first, but after
        retrieving the document at the specified URI it will be saved in
        the store if :attr:`cache_remote` is True.

        .. note::

            If the requests_ library is present, ``jsonschema`` will use it to
            request the remote ``uri``, so that the correct encoding is
            detected and used.

            If it isn't, or if the scheme of the ``uri`` is not ``http`` or
            ``https``, UTF-8 is assumed.

        Arguments:

            uri (str):

                The URI to resolve

        Returns:

            The retrieved document

        .. _requests: https://pypi.org/project/requests/
        """
        ...

def validate(instance: object, schema: Schema, cls: type[_Validator] | None = None, *args: Any, **kwargs: Any) -> None:
    """
    Validate an instance under the given schema.

        >>> validate([2, 3, 4], {"maxItems": 2})
        Traceback (most recent call last):
            ...
        ValidationError: [2, 3, 4] is too long

    :func:`~jsonschema.validators.validate` will first verify that the
    provided schema is itself valid, since not doing so can lead to less
    obvious error messages and fail in less obvious or consistent ways.

    If you know you have a valid schema already, especially
    if you intend to validate multiple instances with
    the same schema, you likely would prefer using the
    `jsonschema.protocols.Validator.validate` method directly on a
    specific validator (e.g. ``Draft202012Validator.validate``).


    Arguments:

        instance:

            The instance to validate

        schema:

            The schema to validate with

        cls (jsonschema.protocols.Validator):

            The class that will be used to validate the instance.

    If the ``cls`` argument is not provided, two things will happen
    in accordance with the specification. First, if the schema has a
    :kw:`$schema` keyword containing a known meta-schema [#]_ then the
    proper validator will be used. The specification recommends that
    all schemas contain :kw:`$schema` properties for this reason. If no
    :kw:`$schema` property is found, the default validator class is the
    latest released draft.

    Any other provided positional and keyword arguments will be passed
    on when instantiating the ``cls``.

    Raises:

        `jsonschema.exceptions.ValidationError`:

            if the instance is invalid

        `jsonschema.exceptions.SchemaError`:

            if the schema itself is invalid

    .. rubric:: Footnotes
    .. [#] known by a validator registered with
        `jsonschema.validators.validates`
    """
    ...
def validator_for(schema: Schema | bool, default=...):
    """
    Retrieve the validator class appropriate for validating the given schema.

    Uses the :kw:`$schema` keyword that should be present in the given
    schema to look up the appropriate validator class.

    Arguments:

        schema (collections.abc.Mapping or bool):

            the schema to look at

        default:

            the default to return if the appropriate validator class
            cannot be determined.

            If unprovided, the default is to return the latest supported
            draft.

    Examples:

        The :kw:`$schema` JSON Schema keyword will control which validator
        class is returned:

        >>> schema = {
        ...     "$schema": "https://json-schema.org/draft/2020-12/schema",
        ...     "type": "integer",
        ... }
        >>> jsonschema.validators.validator_for(schema)
        <class 'jsonschema.validators.Draft202012Validator'>


        Here, a draft 7 schema instead will return the draft 7 validator:

        >>> schema = {
        ...     "$schema": "http://json-schema.org/draft-07/schema#",
        ...     "type": "integer",
        ... }
        >>> jsonschema.validators.validator_for(schema)
        <class 'jsonschema.validators.Draft7Validator'>


        Schemas with no ``$schema`` keyword will fallback to the default
        argument:

        >>> schema = {"type": "integer"}
        >>> jsonschema.validators.validator_for(
        ...     schema, default=Draft7Validator,
        ... )
        <class 'jsonschema.validators.Draft7Validator'>

        or if none is provided, to the latest version supported.
        Always including the keyword when authoring schemas is highly
        recommended.
    """
    ...
=======
    def base_uri(self) -> str: ...
    @contextmanager
    @deprecated("jsonschema.RefResolver.in_scope is deprecated and will be removed in a future release.")
    def in_scope(self, scope) -> Generator[None]: ...
    @contextmanager
    def resolving(self, ref: str) -> Generator[Incomplete]: ...
    def resolve(self, ref: str) -> tuple[str, Incomplete]: ...
    def resolve_from_url(self, url: str): ...
    def resolve_fragment(self, document, fragment: str): ...
    def resolve_remote(self, uri: str): ...

def validate(instance: object, schema: Schema, cls: type[_Validator] | None = None, *args: Any, **kwargs: Any) -> None: ...
def validator_for(schema: Schema | bool, default: type[Validator] | Unset = ...) -> type[Validator]: ...
>>>>>>> c1fd2297
<|MERGE_RESOLUTION|>--- conflicted
+++ resolved
@@ -292,242 +292,12 @@
         remote_cache=None,
     ) -> None: ...
     @classmethod
-    def from_schema(cls, schema: Schema, id_of=..., *args, **kwargs):
-        """
-        Construct a resolver from a JSON schema object.
-
-        Arguments:
-
-            schema:
-
-                the referring schema
-
-        Returns:
-
-            `_RefResolver`
-        """
-        ...
-    def push_scope(self, scope) -> None:
-        """
-        Enter a given sub-scope.
-
-        Treats further dereferences as being performed underneath the
-        given scope.
-        """
-        ...
-    def pop_scope(self) -> None:
-        """
-        Exit the most recent entered scope.
-
-        Treats further dereferences as being performed underneath the
-        original scope.
-
-        Don't call this method more times than `push_scope` has been
-        called.
-        """
-        ...
+    def from_schema(cls, schema: Schema, id_of=..., *args, **kwargs): ...
+    def push_scope(self, scope) -> None: ...
+    def pop_scope(self) -> None: ...
     @property
-    def resolution_scope(self):
-        """Retrieve the current resolution scope."""
-        ...
+    def resolution_scope(self): ...
     @property
-<<<<<<< HEAD
-    def base_uri(self):
-        """Retrieve the current base URI, not including any fragment."""
-        ...
-    @contextmanager
-    def in_scope(self, scope) -> Generator[None]:
-        """
-        Temporarily enter the given scope for the duration of the context.
-
-        .. deprecated:: v4.0.0
-        """
-        ...
-    @contextmanager
-    def resolving(self, ref) -> Generator[Incomplete, None, None]:
-        """
-        Resolve the given ``ref`` and enter its resolution scope.
-
-        Exits the scope on exit of this context manager.
-
-        Arguments:
-
-            ref (str):
-
-                The reference to resolve
-        """
-        ...
-    def resolve(self, ref):
-        """Resolve the given reference."""
-        ...
-    def resolve_from_url(self, url):
-        """Resolve the given URL."""
-        ...
-    def resolve_fragment(self, document, fragment):
-        """
-        Resolve a ``fragment`` within the referenced ``document``.
-
-        Arguments:
-
-            document:
-
-                The referent document
-
-            fragment (str):
-
-                a URI fragment to resolve within it
-        """
-        ...
-    def resolve_remote(self, uri):
-        """
-        Resolve a remote ``uri``.
-
-        If called directly, does not check the store first, but after
-        retrieving the document at the specified URI it will be saved in
-        the store if :attr:`cache_remote` is True.
-
-        .. note::
-
-            If the requests_ library is present, ``jsonschema`` will use it to
-            request the remote ``uri``, so that the correct encoding is
-            detected and used.
-
-            If it isn't, or if the scheme of the ``uri`` is not ``http`` or
-            ``https``, UTF-8 is assumed.
-
-        Arguments:
-
-            uri (str):
-
-                The URI to resolve
-
-        Returns:
-
-            The retrieved document
-
-        .. _requests: https://pypi.org/project/requests/
-        """
-        ...
-
-def validate(instance: object, schema: Schema, cls: type[_Validator] | None = None, *args: Any, **kwargs: Any) -> None:
-    """
-    Validate an instance under the given schema.
-
-        >>> validate([2, 3, 4], {"maxItems": 2})
-        Traceback (most recent call last):
-            ...
-        ValidationError: [2, 3, 4] is too long
-
-    :func:`~jsonschema.validators.validate` will first verify that the
-    provided schema is itself valid, since not doing so can lead to less
-    obvious error messages and fail in less obvious or consistent ways.
-
-    If you know you have a valid schema already, especially
-    if you intend to validate multiple instances with
-    the same schema, you likely would prefer using the
-    `jsonschema.protocols.Validator.validate` method directly on a
-    specific validator (e.g. ``Draft202012Validator.validate``).
-
-
-    Arguments:
-
-        instance:
-
-            The instance to validate
-
-        schema:
-
-            The schema to validate with
-
-        cls (jsonschema.protocols.Validator):
-
-            The class that will be used to validate the instance.
-
-    If the ``cls`` argument is not provided, two things will happen
-    in accordance with the specification. First, if the schema has a
-    :kw:`$schema` keyword containing a known meta-schema [#]_ then the
-    proper validator will be used. The specification recommends that
-    all schemas contain :kw:`$schema` properties for this reason. If no
-    :kw:`$schema` property is found, the default validator class is the
-    latest released draft.
-
-    Any other provided positional and keyword arguments will be passed
-    on when instantiating the ``cls``.
-
-    Raises:
-
-        `jsonschema.exceptions.ValidationError`:
-
-            if the instance is invalid
-
-        `jsonschema.exceptions.SchemaError`:
-
-            if the schema itself is invalid
-
-    .. rubric:: Footnotes
-    .. [#] known by a validator registered with
-        `jsonschema.validators.validates`
-    """
-    ...
-def validator_for(schema: Schema | bool, default=...):
-    """
-    Retrieve the validator class appropriate for validating the given schema.
-
-    Uses the :kw:`$schema` keyword that should be present in the given
-    schema to look up the appropriate validator class.
-
-    Arguments:
-
-        schema (collections.abc.Mapping or bool):
-
-            the schema to look at
-
-        default:
-
-            the default to return if the appropriate validator class
-            cannot be determined.
-
-            If unprovided, the default is to return the latest supported
-            draft.
-
-    Examples:
-
-        The :kw:`$schema` JSON Schema keyword will control which validator
-        class is returned:
-
-        >>> schema = {
-        ...     "$schema": "https://json-schema.org/draft/2020-12/schema",
-        ...     "type": "integer",
-        ... }
-        >>> jsonschema.validators.validator_for(schema)
-        <class 'jsonschema.validators.Draft202012Validator'>
-
-
-        Here, a draft 7 schema instead will return the draft 7 validator:
-
-        >>> schema = {
-        ...     "$schema": "http://json-schema.org/draft-07/schema#",
-        ...     "type": "integer",
-        ... }
-        >>> jsonschema.validators.validator_for(schema)
-        <class 'jsonschema.validators.Draft7Validator'>
-
-
-        Schemas with no ``$schema`` keyword will fallback to the default
-        argument:
-
-        >>> schema = {"type": "integer"}
-        >>> jsonschema.validators.validator_for(
-        ...     schema, default=Draft7Validator,
-        ... )
-        <class 'jsonschema.validators.Draft7Validator'>
-
-        or if none is provided, to the latest version supported.
-        Always including the keyword when authoring schemas is highly
-        recommended.
-    """
-    ...
-=======
     def base_uri(self) -> str: ...
     @contextmanager
     @deprecated("jsonschema.RefResolver.in_scope is deprecated and will be removed in a future release.")
@@ -540,5 +310,4 @@
     def resolve_remote(self, uri: str): ...
 
 def validate(instance: object, schema: Schema, cls: type[_Validator] | None = None, *args: Any, **kwargs: Any) -> None: ...
-def validator_for(schema: Schema | bool, default: type[Validator] | Unset = ...) -> type[Validator]: ...
->>>>>>> c1fd2297
+def validator_for(schema: Schema | bool, default: type[Validator] | Unset = ...) -> type[Validator]: ...