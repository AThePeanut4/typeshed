--- conflicted
+++ resolved
@@ -130,26 +130,14 @@
     def set_description(self, desc: str | None = None, refresh: bool | None = True) -> None: ...
     desc: Incomplete
     def set_description_str(self, desc: str | None = None, refresh: bool | None = True) -> None: ...
-<<<<<<< HEAD
-    def cancel(self) -> None:
-        """
-        `cancel_callback()` followed by `close()`
-        when close/cancel buttons clicked.
-        """
-        ...
-    def reset(self, total: Incomplete | None = None) -> None:
-        """
-        Resets to 0 iterations for repeated use.
+    def cancel(self) -> None: ...
+    def reset(self, total=None) -> None: ...
 
         Parameters
         ----------
         total  : int or float, optional. Total to use for the new bar.
         """
         ...
-=======
-    def cancel(self) -> None: ...
-    def reset(self, total=None) -> None: ...
->>>>>>> 12676840
 
 def ttkrange(*args, **kwargs) -> tqdm_tk[int]:
     """Shortcut for `tqdm.tk.tqdm(range(*args), **kwargs)`."""
