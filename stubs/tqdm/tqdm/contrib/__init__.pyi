"""
Thin wrappers around common functions.

Subpackages contain potentially unstable extensions.
"""

from _typeshed import Incomplete
from collections.abc import Callable, Generator

from ..utils import ObjectWrapper

__all__ = ["tenumerate", "tzip", "tmap"]

class DummyTqdmFile(ObjectWrapper):
    """Dummy file-like that will write to tqdm"""
    def __init__(self, wrapped) -> None: ...
    def write(self, x, nolock: bool = False) -> None: ...
    def __del__(self) -> None: ...

<<<<<<< HEAD
def tenumerate(iterable, start: int = 0, total: Incomplete | None = None, tqdm_class: type[Incomplete] = ..., **tqdm_kwargs):
    """
    Equivalent of `numpy.ndenumerate` or builtin `enumerate`.

    Parameters
    ----------
    tqdm_class  : [default: tqdm.auto.tqdm].
    """
    ...
def tzip(iter1, *iter2plus, **tqdm_kwargs) -> Generator[Incomplete, None, None]:
    """
    Equivalent of builtin `zip`.

    Parameters
    ----------
    tqdm_class  : [default: tqdm.auto.tqdm].
    """
    ...
def tmap(function: Callable[..., Incomplete], *sequences, **tqdm_kwargs) -> Generator[Incomplete, None, None]:
    """
    Equivalent of builtin `map`.

    Parameters
    ----------
    tqdm_class  : [default: tqdm.auto.tqdm].
    """
    ...
=======
def tenumerate(iterable, start: int = 0, total=None, tqdm_class: type[Incomplete] = ..., **tqdm_kwargs): ...
def tzip(iter1, *iter2plus, **tqdm_kwargs) -> Generator[Incomplete, None, None]: ...
def tmap(function: Callable[..., Incomplete], *sequences, **tqdm_kwargs) -> Generator[Incomplete, None, None]: ...
>>>>>>> 12676840
<|MERGE_RESOLUTION|>--- conflicted
+++ resolved
@@ -17,36 +17,6 @@
     def write(self, x, nolock: bool = False) -> None: ...
     def __del__(self) -> None: ...
 
-<<<<<<< HEAD
-def tenumerate(iterable, start: int = 0, total: Incomplete | None = None, tqdm_class: type[Incomplete] = ..., **tqdm_kwargs):
-    """
-    Equivalent of `numpy.ndenumerate` or builtin `enumerate`.
-
-    Parameters
-    ----------
-    tqdm_class  : [default: tqdm.auto.tqdm].
-    """
-    ...
-def tzip(iter1, *iter2plus, **tqdm_kwargs) -> Generator[Incomplete, None, None]:
-    """
-    Equivalent of builtin `zip`.
-
-    Parameters
-    ----------
-    tqdm_class  : [default: tqdm.auto.tqdm].
-    """
-    ...
-def tmap(function: Callable[..., Incomplete], *sequences, **tqdm_kwargs) -> Generator[Incomplete, None, None]:
-    """
-    Equivalent of builtin `map`.
-
-    Parameters
-    ----------
-    tqdm_class  : [default: tqdm.auto.tqdm].
-    """
-    ...
-=======
 def tenumerate(iterable, start: int = 0, total=None, tqdm_class: type[Incomplete] = ..., **tqdm_kwargs): ...
 def tzip(iter1, *iter2plus, **tqdm_kwargs) -> Generator[Incomplete, None, None]: ...
-def tmap(function: Callable[..., Incomplete], *sequences, **tqdm_kwargs) -> Generator[Incomplete, None, None]: ...
->>>>>>> 12676840
+def tmap(function: Callable[..., Incomplete], *sequences, **tqdm_kwargs) -> Generator[Incomplete, None, None]: ...