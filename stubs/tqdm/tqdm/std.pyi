--- conflicted
+++ resolved
@@ -604,41 +604,6 @@
         ...
     def moveto(self, n) -> None: ...
     @property
-<<<<<<< HEAD
-    def format_dict(self) -> MutableMapping[str, Any]:
-        """Public API for read-only member access."""
-        ...
-    def display(self, msg: str | None = None, pos: int | None = None) -> None:
-        """
-        Use `self.sp` to display `msg` in the specified `pos`.
-
-        Consider overloading this function when inheriting to use e.g.:
-        `self.some_frontend(**self.format_dict)` instead of `self.sp`.
-
-        Parameters
-        ----------
-        msg  : str, optional. What to display (default: `repr(self)`).
-        pos  : int, optional. Position to `moveto`
-          (default: `abs(self.pos)`).
-        """
-        ...
-    @classmethod
-    def wrapattr(
-        cls, stream, method: Literal["read", "write"], total: float | None = None, bytes: bool | None = True, **tqdm_kwargs
-    ) -> contextlib._GeneratorContextManager[Incomplete]:
-        """
-        stream  : file-like object.
-        method  : str, "read" or "write". The result of `read()` and
-            the first argument of `write()` should have a `len()`.
-
-        >>> with tqdm.wrapattr(file_obj, "read", total=file_obj.size) as fobj:
-        ...     while True:
-        ...         chunk = fobj.read(chunk_size)
-        ...         if not chunk:
-        ...             break
-        """
-        ...
-=======
     def format_dict(self) -> MutableMapping[str, Any]: ...
     def display(self, msg: str | None = None, pos: int | None = None) -> None: ...
     @overload
@@ -651,7 +616,6 @@
     def wrapattr(
         cls, stream: SupportsWrite[_U], method: Literal["write"], total: float | None = None, bytes: bool = True, **tqdm_kwargs
     ) -> contextlib._GeneratorContextManager[SupportsWrite[_U]]: ...
->>>>>>> b0c6fffe
 
 @overload
 def trange(
