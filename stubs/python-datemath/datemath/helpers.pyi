<<<<<<< HEAD
"""
A basic utility module for parsing math like strings relating to dates

This is inspired by Date Math features in elasticsearch and aims to replicate the same functionality for python.

DateMath (datemath or dm) suppor addition, subtraction and rounding at various granularities of "units" (a map of units to their shorthand is below for reference).
Expressions can be chanied together and are read left to right.  '+' and '-' denote addition and subtraction while '/' denotes 'round', in this case is a 'round down' or floor.
Round requires a unit (/d), while addition and subtraction require an integer value and a unit (+1d).  Whitespace is not allowed in the expression.  Absolute datetimes with datemath 
can be made as well, with the datetime and datemath expressions delinated by '||' - example '2015-01-01||+1d' == '2015-01-02'


Maps:

y or Y      =   'year'
M           =   'month'
m           =   'minute'
d or D      =   'day'
w           =   'week'
h or H      =   'hour'
s or S      =   'second'

Examples:

Assuming our datetime is currently: '2016-01-01T00:00:00-00:00'

Expression:                 Result:
now-1h                      2015-12-31T23:00:00+00:00
now-1y                      2015-01-01T00:00:00+00:00
now+1y+2d                   2017-01-03T00:00:00+00:00
now+12h                     2016-01-01T12:00:00+00:00
now+1d/d                    2016-01-03T00:00:00+00:00
+2h                         2016-01-01T02:00:00+00:00
+1h/h                       2016-01-01T02:00:00+00:00
now+1w/w                    2016-01-11T00:00:00+00:00
now/d+7d+12h                2016-01-08T12:00:00+00:00
2016-01-01||+1d             2016-01-02T00:00:00+00:00
2015-01-01||+2w             2015-01-15T00:00:00+00:00
"""

from _typeshed import Incomplete

=======
>>>>>>> 9589e369
import arrow

class DateMathException(Exception): ...

def parse(
    expression: str, now: arrow.Arrow | None = None, tz: str = "UTC", type: str | None = None, roundDown: bool = True
<<<<<<< HEAD
) -> arrow.Arrow:
    """
    the main meat and potatoes of this this whole thing
    takes our datemath expression and does our date math
    :param expression - the datemath expression
    :param now - what time is now; when will now be then?  soon
    :param type - if we are dealing with a arrow or datetime object
    :param roundDown - wether or not we should round up or round down on this.  default is roundDown=True, which means if it was 12:00:00, `/d` would be '00:00:00', and with roundDown=False, `/d` would be '29:59:59'
    """
    ...
def __getattr__(name: str) -> Incomplete: ...
=======
) -> arrow.Arrow: ...
def __getattr__(name: str): ...  # incomplete module
>>>>>>> 9589e369
<|MERGE_RESOLUTION|>--- conflicted
+++ resolved
@@ -1,66 +1,8 @@
-<<<<<<< HEAD
-"""
-A basic utility module for parsing math like strings relating to dates
-
-This is inspired by Date Math features in elasticsearch and aims to replicate the same functionality for python.
-
-DateMath (datemath or dm) suppor addition, subtraction and rounding at various granularities of "units" (a map of units to their shorthand is below for reference).
-Expressions can be chanied together and are read left to right.  '+' and '-' denote addition and subtraction while '/' denotes 'round', in this case is a 'round down' or floor.
-Round requires a unit (/d), while addition and subtraction require an integer value and a unit (+1d).  Whitespace is not allowed in the expression.  Absolute datetimes with datemath 
-can be made as well, with the datetime and datemath expressions delinated by '||' - example '2015-01-01||+1d' == '2015-01-02'
-
-
-Maps:
-
-y or Y      =   'year'
-M           =   'month'
-m           =   'minute'
-d or D      =   'day'
-w           =   'week'
-h or H      =   'hour'
-s or S      =   'second'
-
-Examples:
-
-Assuming our datetime is currently: '2016-01-01T00:00:00-00:00'
-
-Expression:                 Result:
-now-1h                      2015-12-31T23:00:00+00:00
-now-1y                      2015-01-01T00:00:00+00:00
-now+1y+2d                   2017-01-03T00:00:00+00:00
-now+12h                     2016-01-01T12:00:00+00:00
-now+1d/d                    2016-01-03T00:00:00+00:00
-+2h                         2016-01-01T02:00:00+00:00
-+1h/h                       2016-01-01T02:00:00+00:00
-now+1w/w                    2016-01-11T00:00:00+00:00
-now/d+7d+12h                2016-01-08T12:00:00+00:00
-2016-01-01||+1d             2016-01-02T00:00:00+00:00
-2015-01-01||+2w             2015-01-15T00:00:00+00:00
-"""
-
-from _typeshed import Incomplete
-
-=======
->>>>>>> 9589e369
 import arrow
 
 class DateMathException(Exception): ...
 
 def parse(
     expression: str, now: arrow.Arrow | None = None, tz: str = "UTC", type: str | None = None, roundDown: bool = True
-<<<<<<< HEAD
-) -> arrow.Arrow:
-    """
-    the main meat and potatoes of this this whole thing
-    takes our datemath expression and does our date math
-    :param expression - the datemath expression
-    :param now - what time is now; when will now be then?  soon
-    :param type - if we are dealing with a arrow or datetime object
-    :param roundDown - wether or not we should round up or round down on this.  default is roundDown=True, which means if it was 12:00:00, `/d` would be '00:00:00', and with roundDown=False, `/d` would be '29:59:59'
-    """
-    ...
-def __getattr__(name: str) -> Incomplete: ...
-=======
 ) -> arrow.Arrow: ...
-def __getattr__(name: str): ...  # incomplete module
->>>>>>> 9589e369
+def __getattr__(name: str): ...  # incomplete module