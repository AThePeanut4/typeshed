--- conflicted
+++ resolved
@@ -1,34 +1,6 @@
-<<<<<<< HEAD
-"""
-PyMySQL: A pure-Python MySQL client library.
-
-Copyright (c) 2010-2016 PyMySQL contributors
-
-Permission is hereby granted, free of charge, to any person obtaining a copy
-of this software and associated documentation files (the "Software"), to deal
-in the Software without restriction, including without limitation the rights
-to use, copy, modify, merge, publish, distribute, sublicense, and/or sell
-copies of the Software, and to permit persons to whom the Software is
-furnished to do so, subject to the following conditions:
-
-The above copyright notice and this permission notice shall be included in
-all copies or substantial portions of the Software.
-
-THE SOFTWARE IS PROVIDED "AS IS", WITHOUT WARRANTY OF ANY KIND, EXPRESS OR
-IMPLIED, INCLUDING BUT NOT LIMITED TO THE WARRANTIES OF MERCHANTABILITY,
-FITNESS FOR A PARTICULAR PURPOSE AND NONINFRINGEMENT. IN NO EVENT SHALL THE
-AUTHORS OR COPYRIGHT HOLDERS BE LIABLE FOR ANY CLAIM, DAMAGES OR OTHER
-LIABILITY, WHETHER IN AN ACTION OF CONTRACT, TORT OR OTHERWISE, ARISING FROM,
-OUT OF OR IN CONNECTION WITH THE SOFTWARE OR THE USE OR OTHER DEALINGS IN
-THE SOFTWARE.
-"""
-
-from typing import Final
-=======
 from _typeshed import ReadableBuffer
 from collections.abc import Iterable
 from typing import Final, SupportsBytes, SupportsIndex
->>>>>>> f4bf1d90
 
 from . import connections, constants, converters, cursors
 from .connections import Connection as Connection
@@ -81,15 +53,8 @@
 DATETIME: DBAPISet
 ROWID: DBAPISet
 
-<<<<<<< HEAD
-def Binary(x) -> bytes:
-    """Return x as a binary type."""
-    ...
-def get_client_info() -> str: ...
-=======
 def Binary(x: Iterable[SupportsIndex] | SupportsIndex | SupportsBytes | ReadableBuffer) -> bytes: ...
 def thread_safe() -> bool: ...
->>>>>>> f4bf1d90
 
 NULL: str
 
@@ -97,15 +62,6 @@
 Connect = Connection
 connect = Connection
 
-<<<<<<< HEAD
-def thread_safe() -> bool: ...
-def install_as_MySQLdb() -> None:
-    """
-    After this function is called, any application that imports MySQLdb
-    will unwittingly actually use pymysql.
-    """
-    ...
-=======
 __all__ = [
     "BINARY",
     "Binary",
@@ -149,5 +105,4 @@
     "version_info",
     "install_as_MySQLdb",
     "__version__",
-]
->>>>>>> f4bf1d90
+]