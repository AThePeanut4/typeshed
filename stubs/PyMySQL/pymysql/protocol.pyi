--- conflicted
+++ resolved
@@ -51,30 +51,9 @@
     def read_uint32(self): ...
     def read_uint64(self): ...
     def read_string(self): ...
-<<<<<<< HEAD
-    def read_length_encoded_integer(self) -> Incomplete | None:
-        """
-        Read a 'Length Coded Binary' number from the data buffer.
-
-        Length coded numbers can be anywhere from 1 to 9 bytes depending
-        on the value of the first byte.
-        """
-        ...
-    def read_length_coded_string(self):
-        """
-        Read a 'Length Coded String' from the data buffer.
-
-        A 'Length Coded String' consists first of a length coded
-        (unsigned, positive) integer represented in 1-9 bytes followed by
-        that many bytes of binary data.  (For example "cat" would be "3cat".)
-        """
-        ...
-    def read_struct(self, fmt): ...
-=======
     def read_length_encoded_integer(self) -> Incomplete | None: ...
     def read_length_coded_string(self): ...
     def read_struct(self, fmt: str): ...
->>>>>>> f4bf1d90
     def is_ok_packet(self) -> bool: ...
     def is_eof_packet(self) -> bool: ...
     def is_auth_switch_request(self) -> bool: ...
