from _typeshed import Incomplete
from typing import Final

DEBUG: Final[bool]
NULL_COLUMN: Final[int]
UNSIGNED_CHAR_COLUMN: Final[int]
UNSIGNED_SHORT_COLUMN: Final[int]
UNSIGNED_INT24_COLUMN: Final[int]
UNSIGNED_INT64_COLUMN: Final[int]

def dump_packet(data) -> None: ...

class MysqlPacket:
<<<<<<< HEAD
    """
    Representation of a MySQL response packet.

    Provides an interface for reading/parsing the packet results.
    """
=======
    __slots__ = ("_position", "_data")
>>>>>>> ca44e4c4
    def __init__(self, data, encoding) -> None: ...
    def get_all_data(self): ...
    def read(self, size):
        """Read the first 'size' bytes in packet and advance cursor past them."""
        ...
    def read_all(self):
        """
        Read all remaining data in the packet.

        (Subsequent read() will return errors.)
        """
        ...
    def advance(self, length: int) -> None:
        """Advance the cursor in data buffer 'length' bytes."""
        ...
    def rewind(self, position: int = 0) -> None:
        """Set the position of the data buffer cursor to 'position'."""
        ...
    def get_bytes(self, position: int, length: int = 1):
        """
        Get 'length' bytes starting at 'position'.

        Position is start of payload (first four packet header bytes are not
        included) starting at index '0'.

        No error checking is done.  If requesting outside end of buffer
        an empty string (or string shorter than 'length') may be returned!
        """
        ...
    def read_uint8(self): ...
    def read_uint16(self): ...
    def read_uint24(self): ...
    def read_uint32(self): ...
    def read_uint64(self): ...
    def read_string(self): ...
    def read_length_encoded_integer(self) -> Incomplete | None:
        """
        Read a 'Length Coded Binary' number from the data buffer.

        Length coded numbers can be anywhere from 1 to 9 bytes depending
        on the value of the first byte.
        """
        ...
    def read_length_coded_string(self):
        """
        Read a 'Length Coded String' from the data buffer.

        A 'Length Coded String' consists first of a length coded
        (unsigned, positive) integer represented in 1-9 bytes followed by
        that many bytes of binary data.  (For example "cat" would be "3cat".)
        """
        ...
    def read_struct(self, fmt: str): ...
    def is_ok_packet(self) -> bool: ...
    def is_eof_packet(self) -> bool: ...
    def is_auth_switch_request(self) -> bool: ...
    def is_extra_auth_data(self) -> bool: ...
    def is_resultset_packet(self) -> bool: ...
    def is_load_local_packet(self) -> bool: ...
    def is_error_packet(self) -> bool: ...
    def check_error(self) -> None: ...
    def raise_for_error(self) -> None: ...
    def dump(self) -> None: ...

class FieldDescriptorPacket(MysqlPacket):
    """
    A MysqlPacket that represents a specific column's metadata in the result.

    Parsing is automatically done and the results are exported via public
    attributes on the class such as: db, table_name, name, length, type_code.
    """
    def __init__(self, data, encoding) -> None: ...
    def description(self):
        """Provides a 7-item tuple compatible with the Python PEP249 DB Spec."""
        ...
    def get_column_length(self): ...

class OKPacketWrapper:
    """
    OK Packet Wrapper. It uses an existing packet object, and wraps
    around it, exposing useful variables while still providing access
    to the original packet objects variables and methods.
    """
    def __init__(self, from_packet) -> None: ...
    # TODO: add attrs from `from_packet`
    def __getattr__(self, key: str): ...

class EOFPacketWrapper:
    """
    EOF Packet Wrapper. It uses an existing packet object, and wraps
    around it, exposing useful variables while still providing access
    to the original packet objects variables and methods.
    """
    def __init__(self, from_packet) -> None: ...
    # TODO: add attrs from `from_packet`
    def __getattr__(self, key: str): ...

class LoadLocalPacketWrapper:
    """
    Load Local Packet Wrapper. It uses an existing packet object, and wraps
    around it, exposing useful variables while still providing access
    to the original packet objects variables and methods.
    """
    def __init__(self, from_packet) -> None: ...
    # TODO: add attrs from `from_packet`
    def __getattr__(self, key: str): ...<|MERGE_RESOLUTION|>--- conflicted
+++ resolved
@@ -11,15 +11,7 @@
 def dump_packet(data) -> None: ...
 
 class MysqlPacket:
-<<<<<<< HEAD
-    """
-    Representation of a MySQL response packet.
-
-    Provides an interface for reading/parsing the packet results.
-    """
-=======
     __slots__ = ("_position", "_data")
->>>>>>> ca44e4c4
     def __init__(self, data, encoding) -> None: ...
     def get_all_data(self): ...
     def read(self, size):
