--- conflicted
+++ resolved
@@ -8,19 +8,7 @@
 RE_INSERT_VALUES: re.Pattern[str]
 
 class Cursor:
-<<<<<<< HEAD
-    """
-    This is the object used to interact with the database.
-
-    Do not create an instance of a Cursor yourself. Call
-    connections.Connection.cursor().
-
-    See `Cursor <https://www.python.org/dev/peps/pep-0249/#cursor-objects>`_ in
-    the specification.
-    """
-=======
     max_stmt_length: ClassVar[int]
->>>>>>> f4bf1d90
     connection: Connection[Any]
     description: tuple[str, ...]
     rownumber: int
@@ -30,22 +18,9 @@
     errorhandler: Any
     lastrowid: int
     def __init__(self, connection: Connection[Any]) -> None: ...
-<<<<<<< HEAD
-    def __del__(self) -> None: ...
-    def close(self) -> None:
-        """Closing a cursor just exhausts all remaining data."""
-        ...
-    def setinputsizes(self, *args) -> None:
-        """Does nothing, required by DB API."""
-        ...
-    def setoutputsizes(self, *args) -> None:
-        """Does nothing, required by DB API."""
-        ...
-=======
     def close(self) -> None: ...
     def setinputsizes(self, *args) -> None: ...
     def setoutputsizes(self, *args) -> None: ...
->>>>>>> f4bf1d90
     def nextset(self) -> bool | None: ...
     def mogrify(self, query: str, args: object = None) -> str:
         """
@@ -155,41 +130,10 @@
     def __iter__(self) -> Iterator[dict[str, Any]]: ...
 
 class SSCursor(Cursor):
-<<<<<<< HEAD
-    """
-    Unbuffered Cursor, mainly useful for queries that return a lot of data,
-    or for connections to remote servers over a slow network.
-
-    Instead of copying every row of data into a buffer, this will fetch
-    rows as needed. The upside of this is the client uses much less memory,
-    and rows are returned much faster when traveling over a slow network
-    or if the result set is very big.
-
-    There are limitations, though. The MySQL protocol doesn't support
-    returning the total number of rows, so the only way to tell how many rows
-    there are is to iterate over every row returned. Also, it currently isn't
-    possible to scroll backwards, as only the current row is held in memory.
-    """
-    def fetchall(self) -> list[tuple[Any, ...]]:
-        """
-        Fetch all, as per MySQLdb. Pretty useless for large queries, as
-        it is buffered. See fetchall_unbuffered(), if you want an unbuffered
-        generator version of this method.
-        """
-        ...
-    def fetchall_unbuffered(self) -> Iterator[tuple[Any, ...]]:
-        """
-        Fetch all, implemented as a generator, which isn't to standard,
-        however, it doesn't make sense to return everything in a list, as that
-        would use ridiculous memory for large result sets.
-        """
-        ...
-=======
     def __del__(self) -> None: ...
     def read_next(self): ...
     def fetchall(self) -> list[tuple[Any, ...]]: ...  # type: ignore[override]
     def fetchall_unbuffered(self) -> Iterator[tuple[Any, ...]]: ...
->>>>>>> f4bf1d90
     def scroll(self, value: int, mode: str = "relative") -> None: ...
 
 class DictCursor(DictCursorMixin, Cursor):
