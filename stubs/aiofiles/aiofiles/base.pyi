"""Various base classes."""

from asyncio.events import AbstractEventLoop
from collections.abc import Awaitable, Callable, Generator
from concurrent.futures import Executor
from contextlib import AbstractAsyncContextManager
from types import TracebackType
from typing import Any, BinaryIO, Generic, TextIO, TypeVar
from typing_extensions import Self

_T = TypeVar("_T")
_V_co = TypeVar("_V_co", covariant=True)

class AsyncBase(Generic[_T]):
    def __init__(self, file: TextIO | BinaryIO | None, loop: AbstractEventLoop | None, executor: Executor | None) -> None: ...
    def __aiter__(self) -> Self:
        """We are our own iterator."""
        ...
    async def __anext__(self) -> _T:
        """Simulate normal file iteration."""
        ...

class AsyncIndirectBase(AsyncBase[_T]):
    def __init__(
        self, name: str, loop: AbstractEventLoop | None, executor: Executor | None, indirect: Callable[[], TextIO | BinaryIO]
    ) -> None: ...

class AiofilesContextManager(Awaitable[_V_co], AbstractAsyncContextManager[_V_co]):
<<<<<<< HEAD
    """An adjusted async context manager for aiofiles."""
=======
    __slots__ = ("_coro", "_obj")
>>>>>>> ca44e4c4
    def __init__(self, coro: Awaitable[_V_co]) -> None: ...
    def __await__(self) -> Generator[Any, Any, _V_co]: ...
    async def __aenter__(self) -> _V_co: ...
    async def __aexit__(
        self, exc_type: type[BaseException] | None, exc_val: BaseException | None, exc_tb: TracebackType | None
    ) -> None: ...<|MERGE_RESOLUTION|>--- conflicted
+++ resolved
@@ -26,11 +26,7 @@
     ) -> None: ...
 
 class AiofilesContextManager(Awaitable[_V_co], AbstractAsyncContextManager[_V_co]):
-<<<<<<< HEAD
-    """An adjusted async context manager for aiofiles."""
-=======
     __slots__ = ("_coro", "_obj")
->>>>>>> ca44e4c4
     def __init__(self, coro: Awaitable[_V_co]) -> None: ...
     def __await__(self) -> Generator[Any, Any, _V_co]: ...
     async def __aenter__(self) -> _V_co: ...
