from _typeshed import ReadableBuffer
from collections.abc import Callable, Iterable, Iterator
from re import Pattern
from typing import Any, Literal, TypeVar, overload
from typing_extensions import Self, TypeAlias

from . import BeautifulSoup
from .builder import TreeBuilder
from .formatter import Formatter, _EntitySubstitution

DEFAULT_OUTPUT_ENCODING: str
nonwhitespace_re: Pattern[str]
whitespace_re: Pattern[str]
PYTHON_SPECIFIC_ENCODINGS: set[str]

class NamespacedAttribute(str):
    """
    A namespaced string (e.g. 'xml:lang') that remembers the namespace
    ('xml') and the name ('lang') that were used to create it.
    """
    def __new__(cls, prefix: str, name: str | None = None, namespace: str | None = None) -> Self: ...

class AttributeValueWithCharsetSubstitution(str):
    """A stand-in object for a character encoding specified in HTML."""
    ...

class CharsetMetaAttributeValue(AttributeValueWithCharsetSubstitution):
    """
    A generic stand-in for the value of a meta tag's 'charset' attribute.

    When Beautiful Soup parses the markup '<meta charset="utf8">', the
    value of the 'charset' attribute will be one of these objects.
    """
    def __new__(cls, original_value): ...
    def encode(self, encoding: str) -> str:
        """
        When an HTML document is being encoded to a given encoding, the
        value of a meta tag's 'charset' is the name of the encoding.
        """
        ...

class ContentMetaAttributeValue(AttributeValueWithCharsetSubstitution):
    """
    A generic stand-in for the value of a meta tag's 'content' attribute.

    When Beautiful Soup parses the markup:
     <meta http-equiv="content-type" content="text/html; charset=utf8">

    The value of the 'content' attribute will be one of these objects.
    """
    CHARSET_RE: Pattern[str]
    def __new__(cls, original_value): ...
    def encode(self, encoding: str) -> str: ...  # type: ignore[override]  # incompatible with str

_T = TypeVar("_T")
_PageElementT = TypeVar("_PageElementT", bound=PageElement)
_SimpleStrainable: TypeAlias = str | bool | None | bytes | Pattern[str] | Callable[[str], bool] | Callable[[Tag], bool]
_Strainable: TypeAlias = _SimpleStrainable | Iterable[_SimpleStrainable]
_SimpleNormalizedStrainable: TypeAlias = str | bool | None | Pattern[str] | Callable[[str], bool] | Callable[[Tag], bool]
_NormalizedStrainable: TypeAlias = _SimpleNormalizedStrainable | Iterable[_SimpleNormalizedStrainable]

class PageElement:
    """
    Contains the navigational information for some part of the page:
    that is, its current location in the parse tree.

    NavigableString, Tag, etc. are all subclasses of PageElement.
    """
    parent: Tag | None
    previous_element: PageElement | None
    next_element: PageElement | None
    next_sibling: PageElement | None
    previous_sibling: PageElement | None
    def setup(
        self,
        parent: Tag | None = None,
        previous_element: PageElement | None = None,
        next_element: PageElement | None = None,
        previous_sibling: PageElement | None = None,
        next_sibling: PageElement | None = None,
    ) -> None:
        """
        Sets up the initial relations between this element and
        other elements.

        :param parent: The parent of this element.

        :param previous_element: The element parsed immediately before
            this one.

        :param next_element: The element parsed immediately before
            this one.

        :param previous_sibling: The most recently encountered element
            on the same level of the parse tree as this one.

        :param previous_sibling: The next element to be encountered
            on the same level of the parse tree as this one.
        """
        ...
    def format_string(self, s: str, formatter: Formatter | str | None) -> str:
        """
        Format the given string using the given formatter.

        :param s: A string.
        :param formatter: A Formatter object, or a string naming one of the standard formatters.
        """
        ...
    def formatter_for_name(self, formatter: Formatter | str | _EntitySubstitution):
        """
        Look up or create a Formatter for the given identifier,
        if necessary.

        :param formatter: Can be a Formatter object (used as-is), a
            function (used as the entity substitution hook for an
            XMLFormatter or HTMLFormatter), or a string (used to look
            up an XMLFormatter or HTMLFormatter in the appropriate
            registry.
        """
        ...
    nextSibling: PageElement | None
    previousSibling: PageElement | None
    @property
    def stripped_strings(self) -> Iterator[str]:
        """
        Yield all strings in this PageElement, stripping them first.

        :yield: A sequence of stripped strings.
        """
        ...
    def get_text(self, separator: str = "", strip: bool = False, types: tuple[type[NavigableString], ...] = ...) -> str:
        """
        Get all child strings of this PageElement, concatenated using the
        given separator.

        :param separator: Strings will be concatenated using this separator.

        :param strip: If True, strings will be stripped before being
            concatenated.

        :param types: A tuple of NavigableString subclasses. Any
            strings of a subclass not found in this list will be
            ignored. Although there are exceptions, the default
            behavior in most cases is to consider only NavigableString
            and CData objects. That means no comments, processing
            instructions, etc.

        :return: A string.
        """
        ...
    getText = get_text
    @property
    def text(self) -> str:
        """
        Get all child strings of this PageElement, concatenated using the
        given separator.

        :param separator: Strings will be concatenated using this separator.

        :param strip: If True, strings will be stripped before being
            concatenated.

        :param types: A tuple of NavigableString subclasses. Any
            strings of a subclass not found in this list will be
            ignored. Although there are exceptions, the default
            behavior in most cases is to consider only NavigableString
            and CData objects. That means no comments, processing
            instructions, etc.

        :return: A string.
        """
        ...
    def replace_with(self, *args: PageElement | str) -> Self:
        """
        Replace this PageElement with one or more PageElements, keeping the
        rest of the tree the same.

        :param args: One or more PageElements.
        :return: `self`, no longer part of the tree.
        """
        ...
    replaceWith = replace_with
    def unwrap(self) -> Self:
        """
        Replace this PageElement with its contents.

        :return: `self`, no longer part of the tree.
        """
        ...
    replace_with_children = unwrap
    replaceWithChildren = unwrap
    def wrap(self, wrap_inside: _PageElementT) -> _PageElementT:
        """
        Wrap this PageElement inside another one.

        :param wrap_inside: A PageElement.
        :return: `wrap_inside`, occupying the position in the tree that used
           to be occupied by `self`, and with `self` inside it.
        """
        ...
    def extract(self, _self_index: int | None = None) -> Self:
        """
        Destructively rips this element out of the tree.

        :param _self_index: The location of this element in its parent's
           .contents, if known. Passing this in allows for a performance
           optimization.

        :return: `self`, no longer part of the tree.
        """
        ...
    def insert(self, position: int, new_child: PageElement | str) -> None:
        """
        Insert a new PageElement in the list of this PageElement's children.

        This works the same way as `list.insert`.

        :param position: The numeric position that should be occupied
           in `self.children` by the new PageElement.
        :param new_child: A PageElement.
        """
        ...
    def append(self, tag: PageElement | str) -> None:
        """
        Appends the given PageElement to the contents of this one.

        :param tag: A PageElement.
        """
        ...
    def extend(self, tags: Iterable[PageElement | str]) -> None:
        """
        Appends the given PageElements to this one's contents.

        :param tags: A list of PageElements. If a single Tag is
            provided instead, this PageElement's contents will be extended
            with that Tag's contents.
        """
        ...
    def insert_before(self, *args: PageElement | str) -> None:
        """
        Makes the given element(s) the immediate predecessor of this one.

        All the elements will have the same parent, and the given elements
        will be immediately before this one.

        :param args: One or more PageElements.
        """
        ...
    def insert_after(self, *args: PageElement | str) -> None:
        """
        Makes the given element(s) the immediate successor of this one.

        The elements will have the same parent, and the given elements
        will be immediately after this one.

        :param args: One or more PageElements.
        """
        ...
    def find_next(
        self,
        name: _Strainable | SoupStrainer | None = None,
        attrs: dict[str, _Strainable] | _Strainable = {},
        string: _Strainable | None = None,
        **kwargs: _Strainable,
    ) -> Tag | NavigableString | None:
        """
        Find the first PageElement that matches the given criteria and
        appears later in the document than this PageElement.

        All find_* methods take a common set of arguments. See the online
        documentation for detailed explanations.

        :param name: A filter on tag name.
        :param attrs: A dictionary of filters on attribute values.
        :param string: A filter for a NavigableString with specific text.
        :kwargs: A dictionary of filters on attribute values.
        :return: A PageElement.
        :rtype: bs4.element.Tag | bs4.element.NavigableString
        """
        ...
    findNext = find_next
    def find_all_next(
        self,
        name: _Strainable | SoupStrainer | None = None,
        attrs: dict[str, _Strainable] | _Strainable = {},
        string: _Strainable | None = None,
        limit: int | None = None,
        **kwargs: _Strainable,
    ) -> ResultSet[PageElement]:
        """
        Find all PageElements that match the given criteria and appear
        later in the document than this PageElement.

        All find_* methods take a common set of arguments. See the online
        documentation for detailed explanations.

        :param name: A filter on tag name.
        :param attrs: A dictionary of filters on attribute values.
        :param string: A filter for a NavigableString with specific text.
        :param limit: Stop looking after finding this many results.
        :kwargs: A dictionary of filters on attribute values.
        :return: A ResultSet containing PageElements.
        """
        ...
    findAllNext = find_all_next
    def find_next_sibling(
        self,
        name: _Strainable | SoupStrainer | None = None,
        attrs: dict[str, _Strainable] | _Strainable = {},
        string: _Strainable | None = None,
        **kwargs: _Strainable,
    ) -> Tag | NavigableString | None:
        """
        Find the closest sibling to this PageElement that matches the
        given criteria and appears later in the document.

        All find_* methods take a common set of arguments. See the
        online documentation for detailed explanations.

        :param name: A filter on tag name.
        :param attrs: A dictionary of filters on attribute values.
        :param string: A filter for a NavigableString with specific text.
        :kwargs: A dictionary of filters on attribute values.
        :return: A PageElement.
        :rtype: bs4.element.Tag | bs4.element.NavigableString
        """
        ...
    findNextSibling = find_next_sibling
    def find_next_siblings(
        self,
        name: _Strainable | SoupStrainer | None = None,
        attrs: dict[str, _Strainable] | _Strainable = {},
        string: _Strainable | None = None,
        limit: int | None = None,
        **kwargs: _Strainable,
    ) -> ResultSet[PageElement]:
        """
        Find all siblings of this PageElement that match the given criteria
        and appear later in the document.

        All find_* methods take a common set of arguments. See the online
        documentation for detailed explanations.

        :param name: A filter on tag name.
        :param attrs: A dictionary of filters on attribute values.
        :param string: A filter for a NavigableString with specific text.
        :param limit: Stop looking after finding this many results.
        :kwargs: A dictionary of filters on attribute values.
        :return: A ResultSet of PageElements.
        :rtype: bs4.element.ResultSet
        """
        ...
    findNextSiblings = find_next_siblings
    fetchNextSiblings = find_next_siblings
    def find_previous(
        self,
        name: _Strainable | SoupStrainer | None = None,
        attrs: dict[str, _Strainable] | _Strainable = {},
        string: _Strainable | None = None,
        **kwargs: _Strainable,
    ) -> Tag | NavigableString | None:
        """
        Look backwards in the document from this PageElement and find the
        first PageElement that matches the given criteria.

        All find_* methods take a common set of arguments. See the online
        documentation for detailed explanations.

        :param name: A filter on tag name.
        :param attrs: A dictionary of filters on attribute values.
        :param string: A filter for a NavigableString with specific text.
        :kwargs: A dictionary of filters on attribute values.
        :return: A PageElement.
        :rtype: bs4.element.Tag | bs4.element.NavigableString
        """
        ...
    findPrevious = find_previous
    def find_all_previous(
        self,
        name: _Strainable | SoupStrainer | None = None,
        attrs: dict[str, _Strainable] | _Strainable = {},
        string: _Strainable | None = None,
        limit: int | None = None,
        **kwargs: _Strainable,
    ) -> ResultSet[PageElement]:
        """
        Look backwards in the document from this PageElement and find all
        PageElements that match the given criteria.

        All find_* methods take a common set of arguments. See the online
        documentation for detailed explanations.

        :param name: A filter on tag name.
        :param attrs: A dictionary of filters on attribute values.
        :param string: A filter for a NavigableString with specific text.
        :param limit: Stop looking after finding this many results.
        :kwargs: A dictionary of filters on attribute values.
        :return: A ResultSet of PageElements.
        :rtype: bs4.element.ResultSet
        """
        ...
    findAllPrevious = find_all_previous
    fetchPrevious = find_all_previous
    def find_previous_sibling(
        self,
        name: _Strainable | SoupStrainer | None = None,
        attrs: dict[str, _Strainable] | _Strainable = {},
        string: _Strainable | None = None,
        **kwargs: _Strainable,
    ) -> Tag | NavigableString | None:
        """
        Returns the closest sibling to this PageElement that matches the
        given criteria and appears earlier in the document.

        All find_* methods take a common set of arguments. See the online
        documentation for detailed explanations.

        :param name: A filter on tag name.
        :param attrs: A dictionary of filters on attribute values.
        :param string: A filter for a NavigableString with specific text.
        :kwargs: A dictionary of filters on attribute values.
        :return: A PageElement.
        :rtype: bs4.element.Tag | bs4.element.NavigableString
        """
        ...
    findPreviousSibling = find_previous_sibling
    def find_previous_siblings(
        self,
        name: _Strainable | SoupStrainer | None = None,
        attrs: dict[str, _Strainable] | _Strainable = {},
        string: _Strainable | None = None,
        limit: int | None = None,
        **kwargs: _Strainable,
    ) -> ResultSet[PageElement]:
        """
        Returns all siblings to this PageElement that match the
        given criteria and appear earlier in the document.

        All find_* methods take a common set of arguments. See the online
        documentation for detailed explanations.

        :param name: A filter on tag name.
        :param attrs: A dictionary of filters on attribute values.
        :param string: A filter for a NavigableString with specific text.
        :param limit: Stop looking after finding this many results.
        :kwargs: A dictionary of filters on attribute values.
        :return: A ResultSet of PageElements.
        :rtype: bs4.element.ResultSet
        """
        ...
    findPreviousSiblings = find_previous_siblings
    fetchPreviousSiblings = find_previous_siblings
    def find_parent(
        self,
        name: _Strainable | SoupStrainer | None = None,
        attrs: dict[str, _Strainable] | _Strainable = {},
        **kwargs: _Strainable,
    ) -> Tag | None:
        """
        Find the closest parent of this PageElement that matches the given
        criteria.

        All find_* methods take a common set of arguments. See the online
        documentation for detailed explanations.

        :param name: A filter on tag name.
        :param attrs: A dictionary of filters on attribute values.
        :kwargs: A dictionary of filters on attribute values.

        :return: A PageElement.
        :rtype: bs4.element.Tag | bs4.element.NavigableString
        """
        ...
    findParent = find_parent
    def find_parents(
        self,
        name: _Strainable | SoupStrainer | None = None,
        attrs: dict[str, _Strainable] | _Strainable = {},
        limit: int | None = None,
        **kwargs: _Strainable,
    ) -> ResultSet[Tag]:
        """
        Find all parents of this PageElement that match the given criteria.

        All find_* methods take a common set of arguments. See the online
        documentation for detailed explanations.

        :param name: A filter on tag name.
        :param attrs: A dictionary of filters on attribute values.
        :param limit: Stop looking after finding this many results.
        :kwargs: A dictionary of filters on attribute values.

        :return: A PageElement.
        :rtype: bs4.element.Tag | bs4.element.NavigableString
        """
        ...
    findParents = find_parents
    fetchParents = find_parents
    @property
    def next(self) -> Tag | NavigableString | None:
        """
        The PageElement, if any, that was parsed just after this one.

        :return: A PageElement.
        :rtype: bs4.element.Tag | bs4.element.NavigableString
        """
        ...
    @property
    def previous(self) -> Tag | NavigableString | None:
        """
        The PageElement, if any, that was parsed just before this one.

        :return: A PageElement.
        :rtype: bs4.element.Tag | bs4.element.NavigableString
        """
        ...
    @property
    def next_elements(self) -> Iterable[PageElement]:
        """
        All PageElements that were parsed after this one.

        :yield: A sequence of PageElements.
        """
        ...
    @property
    def next_siblings(self) -> Iterable[PageElement]:
        """
        All PageElements that are siblings of this one but were parsed
        later.

        :yield: A sequence of PageElements.
        """
        ...
    @property
    def previous_elements(self) -> Iterable[PageElement]:
        """
        All PageElements that were parsed before this one.

        :yield: A sequence of PageElements.
        """
        ...
    @property
    def previous_siblings(self) -> Iterable[PageElement]:
        """
        All PageElements that are siblings of this one but were parsed
        earlier.

        :yield: A sequence of PageElements.
        """
        ...
    @property
    def parents(self) -> Iterable[Tag]:
        """
        All PageElements that are parents of this PageElement.

        :yield: A sequence of PageElements.
        """
        ...
    @property
    def decomposed(self) -> bool:
        """
        Check whether a PageElement has been decomposed.

        :rtype: bool
        """
        ...
    def nextGenerator(self) -> Iterable[PageElement]: ...
    def nextSiblingGenerator(self) -> Iterable[PageElement]: ...
    def previousGenerator(self) -> Iterable[PageElement]: ...
    def previousSiblingGenerator(self) -> Iterable[PageElement]: ...
    def parentGenerator(self) -> Iterable[Tag]: ...

class NavigableString(str, PageElement):
    """
    A Python Unicode string that is part of a parse tree.

    When Beautiful Soup parses the markup <b>penguin</b>, it will
    create a NavigableString for the string "penguin".
    """
    PREFIX: str
    SUFFIX: str
    known_xml: bool | None
    def __new__(cls, value: str | ReadableBuffer) -> Self:
        """
        Create a new NavigableString.

        When unpickling a NavigableString, this method is called with
        the string in DEFAULT_OUTPUT_ENCODING. That encoding needs to be
        passed in to the superclass's __new__ or the superclass won't know
        how to handle non-ASCII characters.
        """
        ...
    def __copy__(self) -> Self:
        """
        A copy of a NavigableString can only be a deep copy, because
        only one PageElement can occupy a given place in a parse tree.
        """
        ...
    def __getnewargs__(self) -> tuple[str]: ...
    def output_ready(self, formatter: Formatter | str | None = "minimal") -> str:
        """
        Run the string through the provided formatter.

        :param formatter: A Formatter object, or a string naming one of the standard formatters.
        """
        ...
    @property
    def name(self) -> None:
        """
        Since a NavigableString is not a Tag, it has no .name.

        This property is implemented so that code like this doesn't crash
        when run on a mixture of Tag and NavigableString objects:
            [x.name for x in tag.children]
        """
        ...
    @property
    def strings(self) -> Iterable[str]:
        """
        Yield all strings of certain classes, possibly stripping them.

        This makes it easy for NavigableString to implement methods
        like get_text() as conveniences, creating a consistent
        text-extraction API across all PageElements.

        :param strip: If True, all strings will be stripped before being
            yielded.

        :param types: A tuple of NavigableString subclasses. If this
            NavigableString isn't one of those subclasses, the
            sequence will be empty. By default, the subclasses
            considered are NavigableString and CData objects. That
            means no comments, processing instructions, etc.

        :yield: A sequence that either contains this string, or is empty.
        """
        ...

class PreformattedString(NavigableString):
    """
    A NavigableString not subject to the normal formatting rules.

    This is an abstract class used for special kinds of strings such
    as comments (the Comment class) and CDATA blocks (the CData
    class).
    """
    PREFIX: str
    SUFFIX: str
    def output_ready(self, formatter: Formatter | str | None = None) -> str:
        """
        Make this string ready for output by adding any subclass-specific
            prefix or suffix.

        :param formatter: A Formatter object, or a string naming one
            of the standard formatters. The string will be passed into the
            Formatter, but only to trigger any side effects: the return
            value is ignored.

        :return: The string, with any subclass-specific prefix and
           suffix added on.
        """
        ...

class CData(PreformattedString):
    """A CDATA block."""
    PREFIX: str
    SUFFIX: str

class ProcessingInstruction(PreformattedString):
    """A SGML processing instruction."""
    PREFIX: str
    SUFFIX: str

class XMLProcessingInstruction(ProcessingInstruction):
    """An XML processing instruction."""
    PREFIX: str
    SUFFIX: str

class Comment(PreformattedString):
    """An HTML or XML comment."""
    PREFIX: str
    SUFFIX: str

class Declaration(PreformattedString):
    """An XML declaration."""
    PREFIX: str
    SUFFIX: str

class Doctype(PreformattedString):
    """A document type declaration."""
    @classmethod
    def for_name_and_ids(cls, name: str | None, pub_id: str, system_id: str) -> Doctype:
        """
        Generate an appropriate document type declaration for a given
        public ID and system ID.

        :param name: The name of the document's root element, e.g. 'html'.
        :param pub_id: The Formal Public Identifier for this document type,
            e.g. '-//W3C//DTD XHTML 1.1//EN'
        :param system_id: The system identifier for this document type,
            e.g. 'http://www.w3.org/TR/xhtml1/DTD/xhtml1-transitional.dtd'

        :return: A Doctype.
        """
        ...
    PREFIX: str
    SUFFIX: str

class Stylesheet(NavigableString):
    """
    A NavigableString representing an stylesheet (probably
    CSS).

    Used to distinguish embedded stylesheets from textual content.
    """
    ...
class Script(NavigableString):
    """
    A NavigableString representing an executable script (probably
    Javascript).

    Used to distinguish executable code from textual content.
    """
    ...
class TemplateString(NavigableString):
    """
    A NavigableString representing a string found inside an HTML
    template embedded in a larger document.

    Used to distinguish such strings from the main body of the document.
    """
    ...

class Tag(PageElement):
    """
    Represents an HTML or XML tag that is part of a parse tree, along
    with its attributes and contents.

    When Beautiful Soup parses the markup <b>penguin</b>, it will
    create a Tag object representing the <b> tag.
    """
    parser_class: type[BeautifulSoup] | None
    name: str
    namespace: str | None
    prefix: str | None
    sourceline: int | None
    sourcepos: int | None
    known_xml: bool | None
    attrs: dict[str, str | Any]
    contents: list[PageElement]
    hidden: bool
    can_be_empty_element: bool | None
    cdata_list_attributes: list[str] | None
    preserve_whitespace_tags: list[str] | None
    def __init__(
        self,
        parser: BeautifulSoup | None = None,
        builder: TreeBuilder | None = None,
        name: str | None = None,
        namespace: str | None = None,
        prefix: str | None = None,
        attrs: dict[str, str] | None = None,
        parent: Tag | None = None,
        previous: PageElement | None = None,
        is_xml: bool | None = None,
        sourceline: int | None = None,
        sourcepos: int | None = None,
        can_be_empty_element: bool | None = None,
        cdata_list_attributes: list[str] | None = None,
        preserve_whitespace_tags: list[str] | None = None,
        interesting_string_types: type[NavigableString] | tuple[type[NavigableString], ...] | None = None,
        namespaces: dict[str, str] | None = None,
    ) -> None:
        """
        Basic constructor.

        :param parser: A BeautifulSoup object.
        :param builder: A TreeBuilder.
        :param name: The name of the tag.
        :param namespace: The URI of this Tag's XML namespace, if any.
        :param prefix: The prefix for this Tag's XML namespace, if any.
        :param attrs: A dictionary of this Tag's attribute values.
        :param parent: The PageElement to use as this Tag's parent.
        :param previous: The PageElement that was parsed immediately before
            this tag.
        :param is_xml: If True, this is an XML tag. Otherwise, this is an
            HTML tag.
        :param sourceline: The line number where this tag was found in its
            source document.
        :param sourcepos: The character position within `sourceline` where this
            tag was found.
        :param can_be_empty_element: If True, this tag should be
            represented as <tag/>. If False, this tag should be represented
            as <tag></tag>.
        :param cdata_list_attributes: A list of attributes whose values should
            be treated as CDATA if they ever show up on this tag.
        :param preserve_whitespace_tags: A list of tag names whose contents
            should have their whitespace preserved.
        :param interesting_string_types: This is a NavigableString
            subclass or a tuple of them. When iterating over this
            Tag's strings in methods like Tag.strings or Tag.get_text,
            these are the types of strings that are interesting enough
            to be considered. The default is to consider
            NavigableString and CData the only interesting string
            subtypes.
        :param namespaces: A dictionary mapping currently active
            namespace prefixes to URIs. This can be used later to
            construct CSS selectors.
        """
        ...
    parserClass: type[BeautifulSoup] | None
    def __copy__(self) -> Self:
        """
        A copy of a Tag must always be a deep copy, because a Tag's
        children can only have one parent at a time.
        """
        ...
    @property
    def is_empty_element(self) -> bool:
        """
        Is this tag an empty-element tag? (aka a self-closing tag)

        A tag that has contents is never an empty-element tag.

        A tag that has no contents may or may not be an empty-element
        tag. It depends on the builder used to create the tag. If the
        builder has a designated list of empty-element tags, then only
        a tag whose name shows up in that list is considered an
        empty-element tag.

        If the builder has no designated list of empty-element tags,
        then any tag with no contents is an empty-element tag.
        """
        ...
    @property
    def isSelfClosing(self) -> bool:
        """
        Is this tag an empty-element tag? (aka a self-closing tag)

        A tag that has contents is never an empty-element tag.

        A tag that has no contents may or may not be an empty-element
        tag. It depends on the builder used to create the tag. If the
        builder has a designated list of empty-element tags, then only
        a tag whose name shows up in that list is considered an
        empty-element tag.

        If the builder has no designated list of empty-element tags,
        then any tag with no contents is an empty-element tag.
        """
        ...
    @property
    def string(self) -> str | None:
        """
        Convenience property to get the single string within this
        PageElement.

        TODO It might make sense to have NavigableString.string return
        itself.

        :return: If this element has a single string child, return
         value is that string. If this element has one child tag,
         return value is the 'string' attribute of the child tag,
         recursively. If this element is itself a string, has no
         children, or has more than one child, return value is None.
        """
        ...
    @string.setter
    def string(self, string: str) -> None:
        """
        Convenience property to get the single string within this
        PageElement.

        TODO It might make sense to have NavigableString.string return
        itself.

        :return: If this element has a single string child, return
         value is that string. If this element has one child tag,
         return value is the 'string' attribute of the child tag,
         recursively. If this element is itself a string, has no
         children, or has more than one child, return value is None.
        """
        ...
    DEFAULT_INTERESTING_STRING_TYPES: tuple[type[NavigableString], ...]
    @property
    def strings(self) -> Iterable[str]:
        """
        Yield all strings of certain classes, possibly stripping them.

        :param strip: If True, all strings will be stripped before being
            yielded.

        :param types: A tuple of NavigableString subclasses. Any strings of
            a subclass not found in this list will be ignored. By
            default, the subclasses considered are the ones found in
            self.interesting_string_types. If that's not specified,
            only NavigableString and CData objects will be
            considered. That means no comments, processing
            instructions, etc.

        :yield: A sequence of strings.
        """
        ...
    def decompose(self) -> None:
        """
        Recursively destroys this PageElement and its children.

        This element will be removed from the tree and wiped out; so
        will everything beneath it.

        The behavior of a decomposed PageElement is undefined and you
        should never use one for anything, but if you need to _check_
        whether an element has been decomposed, you can use the
        `decomposed` property.
        """
        ...
    def clear(self, decompose: bool = False) -> None:
        """
        Wipe out all children of this PageElement by calling extract()
           on them.

        :param decompose: If this is True, decompose() (a more
            destructive method) will be called instead of extract().
        """
        ...
    def smooth(self) -> None:
        """
        Smooth out this element's children by consolidating consecutive
        strings.

        This makes pretty-printed output look more natural following a
        lot of operations that modified the tree.
        """
        ...
    def index(self, element: PageElement) -> int:
        """
        Find the index of a child by identity, not value.

        Avoids issues with tag.contents.index(element) getting the
        index of equal elements.

        :param element: Look for this PageElement in `self.contents`.
        """
        ...
    @overload
    def get(self, key: str, default: None = None) -> str | list[str] | None:
        """
        Returns the value of the 'key' attribute for the tag, or
        the value given for 'default' if it doesn't have that
        attribute.
        """
        ...
    @overload
    def get(self, key: str, default: _T) -> str | list[str] | _T:
        """
        Returns the value of the 'key' attribute for the tag, or
        the value given for 'default' if it doesn't have that
        attribute.
        """
        ...
    @overload
    def get_attribute_list(self, key: str, default: None = None) -> list[str | None]:
        """
        The same as get(), but always returns a list.

        :param key: The attribute to look for.
        :param default: Use this value if the attribute is not present
            on this PageElement.
        :return: A list of values, probably containing only a single
            value.
        """
        ...
    @overload
    def get_attribute_list(self, key: str, default: list[_T]) -> list[str | _T]:
        """
        The same as get(), but always returns a list.

        :param key: The attribute to look for.
        :param default: Use this value if the attribute is not present
            on this PageElement.
        :return: A list of values, probably containing only a single
            value.
        """
        ...
    @overload
    def get_attribute_list(self, key: str, default: _T) -> list[str | _T]:
        """
        The same as get(), but always returns a list.

        :param key: The attribute to look for.
        :param default: Use this value if the attribute is not present
            on this PageElement.
        :return: A list of values, probably containing only a single
            value.
        """
        ...
    def has_attr(self, key: str) -> bool:
        """Does this PageElement have an attribute with the given name?"""
        ...
    def __hash__(self) -> int: ...
    def __getitem__(self, key: str) -> str | list[str]:
        """
        tag[key] returns the value of the 'key' attribute for the Tag,
        and throws an exception if it's not there.
        """
        ...
    def __iter__(self) -> Iterator[PageElement]:
        """Iterating over a Tag iterates over its contents."""
        ...
    def __len__(self) -> int:
        """The length of a Tag is the length of its list of contents."""
        ...
    def __contains__(self, x: object) -> bool: ...
    def __bool__(self) -> bool:
        """A tag is non-None even if it has no contents."""
        ...
    def __setitem__(self, key: str, value: str | list[str]) -> None:
        """
        Setting tag[key] sets the value of the 'key' attribute for the
        tag.
        """
        ...
    def __delitem__(self, key: str) -> None:
        """Deleting tag[key] deletes all 'key' attributes for the tag."""
        ...
    def __getattr__(self, tag: str) -> Tag | None:
        """Calling tag.subtag is the same as calling tag.find(name="subtag")"""
        ...
    def __eq__(self, other: object) -> bool:
        """
        Returns true iff this Tag has the same name, the same attributes,
        and the same contents (recursively) as `other`.
        """
        ...
    def __ne__(self, other: object) -> bool:
        """
        Returns true iff this Tag is not identical to `other`,
        as defined in __eq__.
        """
        ...
    def __unicode__(self) -> str:
        """Renders this PageElement as a Unicode string."""
        ...
    def encode(
        self,
        encoding: str = "utf-8",
        indent_level: int | None = None,
        formatter: Literal["html", "html5", "minimal"] | Formatter | None = "minimal",
        errors: str = "xmlcharrefreplace",
    ) -> bytes:
        """
        Render a bytestring representation of this PageElement and its
        contents.

        :param encoding: The destination encoding.
        :param indent_level: Each line of the rendering will be
           indented this many levels. (The formatter decides what a
           'level' means in terms of spaces or other characters
           output.) Used internally in recursive calls while
           pretty-printing.
        :param formatter: A Formatter object, or a string naming one of
            the standard formatters.
        :param errors: An error handling strategy such as
            'xmlcharrefreplace'. This value is passed along into
            encode() and its value should be one of the constants
            defined by Python.
        :return: A bytestring.
        """
        ...
    def decode(
        self,
        indent_level: int | None = None,
        eventual_encoding: str = "utf-8",
        formatter: Literal["html", "html5", "minimal"] | Formatter | None = "minimal",
        iterator: Iterator[PageElement] | None = None,
    ) -> str: ...
    @overload
    def prettify(self, encoding: str, formatter: Literal["html", "html5", "minimal"] | Formatter | None = "minimal") -> bytes:
        """
        Pretty-print this PageElement as a string.

        :param encoding: The eventual encoding of the string. If this is None,
            a Unicode string will be returned.
        :param formatter: A Formatter object, or a string naming one of
            the standard formatters.
        :return: A Unicode string (if encoding==None) or a bytestring
            (otherwise).
        """
        ...
    @overload
    def prettify(
        self, encoding: None = None, formatter: Literal["html", "html5", "minimal"] | Formatter | None = "minimal"
    ) -> str:
        """
        Pretty-print this PageElement as a string.

        :param encoding: The eventual encoding of the string. If this is None,
            a Unicode string will be returned.
        :param formatter: A Formatter object, or a string naming one of
            the standard formatters.
        :return: A Unicode string (if encoding==None) or a bytestring
            (otherwise).
        """
        ...
    def decode_contents(
        self,
        indent_level: int | None = None,
        eventual_encoding: str = "utf-8",
        formatter: Literal["html", "html5", "minimal"] | Formatter | None = "minimal",
    ) -> str:
        """
        Renders the contents of this tag as a Unicode string.

        :param indent_level: Each line of the rendering will be
           indented this many levels. (The formatter decides what a
           'level' means in terms of spaces or other characters
           output.) Used internally in recursive calls while
           pretty-printing.

        :param eventual_encoding: The tag is destined to be
           encoded into this encoding. decode_contents() is _not_
           responsible for performing that encoding. This information
           is passed in so that it can be substituted in if the
           document contains a <META> tag that mentions the document's
           encoding.

        :param formatter: A Formatter object, or a string naming one of
            the standard Formatters.
        """
        ...
    def encode_contents(
        self,
        indent_level: int | None = None,
        encoding: str = "utf-8",
        formatter: Literal["html", "html5", "minimal"] | Formatter | None = "minimal",
    ) -> bytes:
        """
        Renders the contents of this PageElement as a bytestring.

        :param indent_level: Each line of the rendering will be
           indented this many levels. (The formatter decides what a
           'level' means in terms of spaces or other characters
           output.) Used internally in recursive calls while
           pretty-printing.

        :param eventual_encoding: The bytestring will be in this encoding.

        :param formatter: A Formatter object, or a string naming one of
            the standard Formatters.

        :return: A bytestring.
        """
        ...
    def renderContents(self, encoding: str = "utf-8", prettyPrint: bool = False, indentLevel: int = 0) -> bytes:
        """Deprecated method for BS3 compatibility."""
        ...
    def find(
        self,
        name: _Strainable | None = None,
        attrs: dict[str, _Strainable] | _Strainable = {},
        recursive: bool = True,
        string: _Strainable | None = None,
        **kwargs: _Strainable,
    ) -> Tag | NavigableString | None:
        """
        Look in the children of this PageElement and find the first
        PageElement that matches the given criteria.

        All find_* methods take a common set of arguments. See the online
        documentation for detailed explanations.

        :param name: A filter on tag name.
        :param attrs: A dictionary of filters on attribute values.
        :param recursive: If this is True, find() will perform a
            recursive search of this PageElement's children. Otherwise,
            only the direct children will be considered.
        :param limit: Stop looking after finding this many results.
        :kwargs: A dictionary of filters on attribute values.
        :return: A PageElement.
        :rtype: bs4.element.Tag | bs4.element.NavigableString
        """
        ...
    findChild = find
    def find_all(
        self,
        name: _Strainable | None = None,
        attrs: dict[str, _Strainable] | _Strainable = {},
        recursive: bool = True,
        string: _Strainable | None = None,
        limit: int | None = None,
        **kwargs: _Strainable,
    ) -> ResultSet[Any]:
        """
        Look in the children of this PageElement and find all
        PageElements that match the given criteria.

        All find_* methods take a common set of arguments. See the online
        documentation for detailed explanations.

        :param name: A filter on tag name.
        :param attrs: A dictionary of filters on attribute values.
        :param recursive: If this is True, find_all() will perform a
            recursive search of this PageElement's children. Otherwise,
            only the direct children will be considered.
        :param limit: Stop looking after finding this many results.
        :kwargs: A dictionary of filters on attribute values.
        :return: A ResultSet of PageElements.
        :rtype: bs4.element.ResultSet
        """
        ...
    __call__ = find_all
    findAll = find_all
    findChildren = find_all
    @property
    def children(self) -> Iterable[PageElement]:
        """
        Iterate over all direct children of this PageElement.

        :yield: A sequence of PageElements.
        """
        ...
    @property
    def descendants(self) -> Iterable[PageElement]:
        """
        Iterate over all children of this PageElement in a
        breadth-first sequence.

        :yield: A sequence of PageElements.
        """
        ...
    def select_one(
<<<<<<< HEAD
        self, selector: str, namespaces: Incomplete | None = None, *, flags: int = ..., custom: dict[str, str] | None = ...
    ) -> Tag | None:
        """
        Perform a CSS selection operation on the current element.

        :param selector: A CSS selector.

        :param namespaces: A dictionary mapping namespace prefixes
           used in the CSS selector to namespace URIs. By default,
           Beautiful Soup will use the prefixes it encountered while
           parsing the document.

        :param kwargs: Keyword arguments to be passed into Soup Sieve's
           soupsieve.select() method.

        :return: A Tag.
        :rtype: bs4.element.Tag
        """
        ...
    def select(
        self,
        selector: str,
        namespaces: Incomplete | None = None,
        limit: int | None = None,
        *,
        flags: int = ...,
        custom: dict[str, str] | None = ...,
    ) -> ResultSet[Tag]:
        """
        Perform a CSS selection operation on the current element.

        This uses the SoupSieve library.

        :param selector: A string containing a CSS selector.

        :param namespaces: A dictionary mapping namespace prefixes
           used in the CSS selector to namespace URIs. By default,
           Beautiful Soup will use the prefixes it encountered while
           parsing the document.

        :param limit: After finding this number of results, stop looking.

        :param kwargs: Keyword arguments to be passed into SoupSieve's
           soupsieve.select() method.

        :return: A ResultSet of Tags.
        :rtype: bs4.element.ResultSet
        """
        ...
    def childGenerator(self) -> Iterable[PageElement]:
        """Deprecated generator."""
        ...
    def recursiveChildGenerator(self) -> Iterable[PageElement]:
        """Deprecated generator."""
        ...
    def has_key(self, key: str) -> bool:
        """
        Deprecated method. This was kind of misleading because has_key()
        (attributes) was different from __in__ (contents).

        has_key() is gone in Python 3, anyway.
        """
        ...
=======
        self, selector: str, namespaces=None, *, flags: int = ..., custom: dict[str, str] | None = ...
    ) -> Tag | None: ...
    def select(
        self, selector: str, namespaces=None, limit: int | None = None, *, flags: int = ..., custom: dict[str, str] | None = ...
    ) -> ResultSet[Tag]: ...
    def childGenerator(self) -> Iterable[PageElement]: ...
    def recursiveChildGenerator(self) -> Iterable[PageElement]: ...
    def has_key(self, key: str) -> bool: ...
>>>>>>> 12676840

class SoupStrainer:
    """
    Encapsulates a number of ways of matching a markup element (tag or
    string).

    This is primarily used to underpin the find_* methods, but you can
    create one yourself and pass it in as `parse_only` to the
    `BeautifulSoup` constructor, to parse a subset of a large
    document.
    """
    name: _NormalizedStrainable
    attrs: dict[str, _NormalizedStrainable]
    string: _NormalizedStrainable
    def __init__(
        self,
        name: _Strainable | None = None,
        attrs: dict[str, _Strainable] | _Strainable = {},
        string: _Strainable | None = None,
        **kwargs: _Strainable,
    ) -> None:
        """
        Constructor.

        The SoupStrainer constructor takes the same arguments passed
        into the find_* methods. See the online documentation for
        detailed explanations.

        :param name: A filter on tag name.
        :param attrs: A dictionary of filters on attribute values.
        :param string: A filter for a NavigableString with specific text.
        :kwargs: A dictionary of filters on attribute values.
        """
        ...
    def search_tag(self, markup_name: Tag | str | None = None, markup_attrs={}):
        """
        Check whether a Tag with the given name and attributes would
        match this SoupStrainer.

        Used prospectively to decide whether to even bother creating a Tag
        object.

        :param markup_name: A tag name as found in some markup.
        :param markup_attrs: A dictionary of attributes as found in some markup.

        :return: True if the prospective tag would match this SoupStrainer;
            False otherwise.
        """
        ...
    searchTag = search_tag
    def search(self, markup: PageElement | Iterable[PageElement]):
        """
        Find all items in `markup` that match this SoupStrainer.

        Used by the core _find_all() method, which is ultimately
        called by all find_* methods.

        :param markup: A PageElement or a list of them.
        """
        ...

class ResultSet(list[_PageElementT]):
    """
    A ResultSet is just a list that keeps track of the SoupStrainer
    that created it.
    """
    source: SoupStrainer
    @overload
    def __init__(self, source: SoupStrainer) -> None:
        """
        Constructor.

        :param source: A SoupStrainer.
        :param result: A list of PageElements.
        """
        ...
    @overload
    def __init__(self, source: SoupStrainer, result: Iterable[_PageElementT]) -> None:
        """
        Constructor.

        :param source: A SoupStrainer.
        :param result: A list of PageElements.
        """
        ...<|MERGE_RESOLUTION|>--- conflicted
+++ resolved
@@ -1229,71 +1229,6 @@
         """
         ...
     def select_one(
-<<<<<<< HEAD
-        self, selector: str, namespaces: Incomplete | None = None, *, flags: int = ..., custom: dict[str, str] | None = ...
-    ) -> Tag | None:
-        """
-        Perform a CSS selection operation on the current element.
-
-        :param selector: A CSS selector.
-
-        :param namespaces: A dictionary mapping namespace prefixes
-           used in the CSS selector to namespace URIs. By default,
-           Beautiful Soup will use the prefixes it encountered while
-           parsing the document.
-
-        :param kwargs: Keyword arguments to be passed into Soup Sieve's
-           soupsieve.select() method.
-
-        :return: A Tag.
-        :rtype: bs4.element.Tag
-        """
-        ...
-    def select(
-        self,
-        selector: str,
-        namespaces: Incomplete | None = None,
-        limit: int | None = None,
-        *,
-        flags: int = ...,
-        custom: dict[str, str] | None = ...,
-    ) -> ResultSet[Tag]:
-        """
-        Perform a CSS selection operation on the current element.
-
-        This uses the SoupSieve library.
-
-        :param selector: A string containing a CSS selector.
-
-        :param namespaces: A dictionary mapping namespace prefixes
-           used in the CSS selector to namespace URIs. By default,
-           Beautiful Soup will use the prefixes it encountered while
-           parsing the document.
-
-        :param limit: After finding this number of results, stop looking.
-
-        :param kwargs: Keyword arguments to be passed into SoupSieve's
-           soupsieve.select() method.
-
-        :return: A ResultSet of Tags.
-        :rtype: bs4.element.ResultSet
-        """
-        ...
-    def childGenerator(self) -> Iterable[PageElement]:
-        """Deprecated generator."""
-        ...
-    def recursiveChildGenerator(self) -> Iterable[PageElement]:
-        """Deprecated generator."""
-        ...
-    def has_key(self, key: str) -> bool:
-        """
-        Deprecated method. This was kind of misleading because has_key()
-        (attributes) was different from __in__ (contents).
-
-        has_key() is gone in Python 3, anyway.
-        """
-        ...
-=======
         self, selector: str, namespaces=None, *, flags: int = ..., custom: dict[str, str] | None = ...
     ) -> Tag | None: ...
     def select(
@@ -1302,7 +1237,6 @@
     def childGenerator(self) -> Iterable[PageElement]: ...
     def recursiveChildGenerator(self) -> Iterable[PageElement]: ...
     def has_key(self, key: str) -> bool: ...
->>>>>>> 12676840
 
 class SoupStrainer:
     """
