--- conflicted
+++ resolved
@@ -1,25 +1,4 @@
-<<<<<<< HEAD
-"""
-Beautiful Soup Elixir and Tonic - "The Screen-Scraper's Friend".
-
-http://www.crummy.com/software/BeautifulSoup/
-
-Beautiful Soup uses a pluggable XML or HTML parser to parse a
-(possibly invalid) document into a tree representation. Beautiful Soup
-provides methods and Pythonic idioms that make it easy to navigate,
-search, and modify the parse tree.
-
-Beautiful Soup works with Python 3.6 and up. It works better if lxml
-and/or html5lib is installed.
-
-For more than you ever wanted to know about Beautiful Soup, see the
-documentation: http://www.crummy.com/software/BeautifulSoup/bs4/doc/
-"""
-
-from _typeshed import Incomplete, SupportsRead
-=======
 from _typeshed import SupportsRead
->>>>>>> 12676840
 from collections.abc import Iterator, Sequence
 from typing import Any
 from typing_extensions import Self
@@ -173,114 +152,6 @@
     open_tag_counter: Any
     preserve_whitespace_tag_stack: Any
     string_container_stack: Any
-<<<<<<< HEAD
-    def reset(self) -> None:
-        """
-        Reset this object to a state as though it had never parsed any
-        markup.
-        """
-        ...
-    def new_tag(
-        self,
-        name,
-        namespace: Incomplete | None = None,
-        nsprefix: Incomplete | None = None,
-        attrs={},
-        sourceline: Incomplete | None = None,
-        sourcepos: Incomplete | None = None,
-        **kwattrs,
-    ) -> Tag:
-        """
-        Create a new Tag associated with this BeautifulSoup object.
-
-        :param name: The name of the new Tag.
-        :param namespace: The URI of the new Tag's XML namespace, if any.
-        :param prefix: The prefix for the new Tag's XML namespace, if any.
-        :param attrs: A dictionary of this Tag's attribute values; can
-            be used instead of `kwattrs` for attributes like 'class'
-            that are reserved words in Python.
-        :param sourceline: The line number where this tag was
-            (purportedly) found in its source document.
-        :param sourcepos: The character position within `sourceline` where this
-            tag was (purportedly) found.
-        :param kwattrs: Keyword arguments for the new Tag's attribute values.
-        """
-        ...
-    def string_container(self, base_class: Incomplete | None = None): ...
-    def new_string(self, s, subclass: Incomplete | None = None):
-        """
-        Create a new NavigableString associated with this BeautifulSoup
-        object.
-        """
-        ...
-    def insert_before(self, *args) -> None:
-        """
-        This method is part of the PageElement API, but `BeautifulSoup` doesn't implement
-        it because there is nothing before or after it in the parse tree.
-        """
-        ...
-    def insert_after(self, *args) -> None:
-        """
-        This method is part of the PageElement API, but `BeautifulSoup` doesn't implement
-        it because there is nothing before or after it in the parse tree.
-        """
-        ...
-    def popTag(self):
-        """Internal method called by _popToTag when a tag is closed."""
-        ...
-    def pushTag(self, tag) -> None:
-        """Internal method called by handle_starttag when a tag is opened."""
-        ...
-    def endData(self, containerClass: Incomplete | None = None) -> None:
-        """
-        Method called by the TreeBuilder when the end of a data segment
-        occurs.
-        """
-        ...
-    def object_was_parsed(self, o, parent: Incomplete | None = None, most_recent_element: Incomplete | None = None) -> None:
-        """Method called by the TreeBuilder to integrate an object into the parse tree."""
-        ...
-    def handle_starttag(
-        self,
-        name,
-        namespace,
-        nsprefix,
-        attrs,
-        sourceline: Incomplete | None = None,
-        sourcepos: Incomplete | None = None,
-        namespaces: dict[str, str] | None = None,
-    ):
-        """
-        Called by the tree builder when a new tag is encountered.
-
-        :param name: Name of the tag.
-        :param nsprefix: Namespace prefix for the tag.
-        :param attrs: A dictionary of attribute values.
-        :param sourceline: The line number where this tag was found in its
-            source document.
-        :param sourcepos: The character position within `sourceline` where this
-            tag was found.
-        :param namespaces: A dictionary of all namespace prefix mappings 
-            currently in scope in the document.
-
-        If this method returns None, the tag was rejected by an active
-        SoupStrainer. You should proceed as if the tag had not occurred
-        in the document. For instance, if this was a self-closing tag,
-        don't call handle_endtag.
-        """
-        ...
-    def handle_endtag(self, name, nsprefix: Incomplete | None = None) -> None:
-        """
-        Called by the tree builder when an ending tag is encountered.
-
-        :param name: Name of the tag.
-        :param nsprefix: Namespace prefix for the tag.
-        """
-        ...
-    def handle_data(self, data) -> None:
-        """Called by the tree builder when a chunk of textual data is encountered."""
-        ...
-=======
     def reset(self) -> None: ...
     def new_tag(self, name, namespace=None, nsprefix=None, attrs={}, sourceline=None, sourcepos=None, **kwattrs) -> Tag: ...
     def string_container(self, base_class=None): ...
@@ -296,7 +167,6 @@
     ): ...
     def handle_endtag(self, name, nsprefix=None) -> None: ...
     def handle_data(self, data) -> None: ...
->>>>>>> 12676840
     def decode(  # type: ignore[override]
         self,
         pretty_print: bool = False,
