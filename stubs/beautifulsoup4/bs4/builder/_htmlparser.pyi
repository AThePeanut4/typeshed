<<<<<<< HEAD
"""Use the HTMLParser library to parse HTML files that aren't too bad."""

from _typeshed import Incomplete
=======
>>>>>>> 12676840
from html.parser import HTMLParser
from typing import Any

from bs4.builder import HTMLTreeBuilder

class BeautifulSoupHTMLParser(HTMLParser):
    """
    A subclass of the Python standard library's HTMLParser class, which
    listens for HTMLParser events and translates them into calls
    to Beautiful Soup's tree construction API.
    """
    IGNORE: str
    REPLACE: str
    on_duplicate_attribute: Any
    already_closed_empty_element: Any
    def __init__(self, *args, **kwargs) -> None:
        """
        Constructor.

        :param on_duplicate_attribute: A strategy for what to do if a
            tag includes the same attribute more than once. Accepted
            values are: REPLACE (replace earlier values with later
            ones, the default), IGNORE (keep the earliest value
            encountered), or a callable. A callable must take three
            arguments: the dictionary of attributes already processed,
            the name of the duplicate attribute, and the most recent value
            encountered.           
        """
        ...
    def handle_startendtag(self, name, attrs) -> None:
        """
        Handle an incoming empty-element tag.

        This is only called when the markup looks like <tag/>.

        :param name: Name of the tag.
        :param attrs: Dictionary of the tag's attributes.
        """
        ...
    def handle_starttag(self, name, attrs, handle_empty_element: bool = True) -> None:
        """
        Handle an opening tag, e.g. '<tag>'

        :param name: Name of the tag.
        :param attrs: Dictionary of the tag's attributes.
        :param handle_empty_element: True if this tag is known to be
            an empty-element tag (i.e. there is not expected to be any
            closing tag).
        """
        ...
    def handle_endtag(self, name, check_already_closed: bool = True) -> None:
        """
        Handle a closing tag, e.g. '</tag>'

        :param name: A tag name.
        :param check_already_closed: True if this tag is expected to
           be the closing portion of an empty-element tag,
           e.g. '<tag></tag>'.
        """
        ...
    def handle_data(self, data) -> None:
        """Handle some textual data that shows up between tags."""
        ...
    def handle_charref(self, name) -> None:
        """
        Handle a numeric character reference by converting it to the
        corresponding Unicode character and treating it as textual
        data.

        :param name: Character number, possibly in hexadecimal.
        """
        ...
    def handle_entityref(self, name) -> None:
        """
        Handle a named entity reference by converting it to the
        corresponding Unicode character(s) and treating it as textual
        data.

        :param name: Name of the entity reference.
        """
        ...
    def handle_comment(self, data) -> None:
        """
        Handle an HTML comment.

        :param data: The text of the comment.
        """
        ...
    def handle_decl(self, data) -> None:
        """
        Handle a DOCTYPE declaration.

        :param data: The text of the declaration.
        """
        ...
    def unknown_decl(self, data) -> None:
        """
        Handle a declaration of unknown type -- probably a CDATA block.

        :param data: The text of the declaration.
        """
        ...
    def handle_pi(self, data) -> None:
        """
        Handle a processing instruction.

        :param data: The text of the instruction.
        """
        ...

class HTMLParserTreeBuilder(HTMLTreeBuilder):
    """
    A Beautiful soup `TreeBuilder` that uses the `HTMLParser` parser,
    found in the Python standard library.
    """
    is_xml: bool
    picklable: bool
    NAME: Any
    features: Any
    TRACKS_LINE_NUMBERS: bool
    parser_args: Any
<<<<<<< HEAD
    def __init__(self, parser_args: Incomplete | None = None, parser_kwargs: Incomplete | None = None, **kwargs) -> None:
        """
        Constructor.

        :param parser_args: Positional arguments to pass into 
            the BeautifulSoupHTMLParser constructor, once it's
            invoked.
        :param parser_kwargs: Keyword arguments to pass into 
            the BeautifulSoupHTMLParser constructor, once it's
            invoked.
        :param kwargs: Keyword arguments for the superclass constructor.
        """
        ...
    def prepare_markup(
        self,
        markup,
        user_specified_encoding: Incomplete | None = None,
        document_declared_encoding: Incomplete | None = None,
        exclude_encodings: Incomplete | None = None,
    ) -> None:
        """
        Run any preliminary steps necessary to make incoming markup
        acceptable to the parser.

        :param markup: Some markup -- probably a bytestring.
        :param user_specified_encoding: The user asked to try this encoding.
        :param document_declared_encoding: The markup itself claims to be
            in this encoding.
        :param exclude_encodings: The user asked _not_ to try any of
            these encodings.

        :yield: A series of 4-tuples:
         (markup, encoding, declared encoding,
          has undergone character replacement)

         Each 4-tuple represents a strategy for converting the
         document to Unicode and parsing it. Each strategy will be tried 
         in turn.
        """
        ...
    def feed(self, markup) -> None:
        """
        Run some incoming markup through some parsing process,
        populating the `BeautifulSoup` object in self.soup.
        """
        ...
=======
    def __init__(self, parser_args=None, parser_kwargs=None, **kwargs) -> None: ...
    def prepare_markup(
        self, markup, user_specified_encoding=None, document_declared_encoding=None, exclude_encodings=None
    ) -> None: ...
    def feed(self, markup) -> None: ...
>>>>>>> 12676840
<|MERGE_RESOLUTION|>--- conflicted
+++ resolved
@@ -1,9 +1,3 @@
-<<<<<<< HEAD
-"""Use the HTMLParser library to parse HTML files that aren't too bad."""
-
-from _typeshed import Incomplete
-=======
->>>>>>> 12676840
 from html.parser import HTMLParser
 from typing import Any
 
@@ -125,57 +119,8 @@
     features: Any
     TRACKS_LINE_NUMBERS: bool
     parser_args: Any
-<<<<<<< HEAD
-    def __init__(self, parser_args: Incomplete | None = None, parser_kwargs: Incomplete | None = None, **kwargs) -> None:
-        """
-        Constructor.
-
-        :param parser_args: Positional arguments to pass into 
-            the BeautifulSoupHTMLParser constructor, once it's
-            invoked.
-        :param parser_kwargs: Keyword arguments to pass into 
-            the BeautifulSoupHTMLParser constructor, once it's
-            invoked.
-        :param kwargs: Keyword arguments for the superclass constructor.
-        """
-        ...
-    def prepare_markup(
-        self,
-        markup,
-        user_specified_encoding: Incomplete | None = None,
-        document_declared_encoding: Incomplete | None = None,
-        exclude_encodings: Incomplete | None = None,
-    ) -> None:
-        """
-        Run any preliminary steps necessary to make incoming markup
-        acceptable to the parser.
-
-        :param markup: Some markup -- probably a bytestring.
-        :param user_specified_encoding: The user asked to try this encoding.
-        :param document_declared_encoding: The markup itself claims to be
-            in this encoding.
-        :param exclude_encodings: The user asked _not_ to try any of
-            these encodings.
-
-        :yield: A series of 4-tuples:
-         (markup, encoding, declared encoding,
-          has undergone character replacement)
-
-         Each 4-tuple represents a strategy for converting the
-         document to Unicode and parsing it. Each strategy will be tried 
-         in turn.
-        """
-        ...
-    def feed(self, markup) -> None:
-        """
-        Run some incoming markup through some parsing process,
-        populating the `BeautifulSoup` object in self.soup.
-        """
-        ...
-=======
     def __init__(self, parser_args=None, parser_kwargs=None, **kwargs) -> None: ...
     def prepare_markup(
         self, markup, user_specified_encoding=None, document_declared_encoding=None, exclude_encodings=None
     ) -> None: ...
-    def feed(self, markup) -> None: ...
->>>>>>> 12676840
+    def feed(self, markup) -> None: ...