--- conflicted
+++ resolved
@@ -94,24 +94,8 @@
         stack_info: bool = False,
         stacklevel: int = 1,
         extra: Mapping[str, object] | None = None,
-<<<<<<< HEAD
-    ) -> None:
-        """
-        Log a given statistic if metric, value and type are present
-        
-        """
-        ...
-    @override
-    def access(self, resp: Response, req: Request, environ: _EnvironType, request_time: timedelta) -> None:
-        """
-        Measure request duration
-        request_time is a datetime.timedelta
-        """
-        ...
-=======
     ) -> None: ...
     def access(self, resp: Response, req: Request, environ: _EnvironType, request_time: timedelta) -> None: ...
->>>>>>> 91055c73
     def gauge(self, name: str, value: float) -> None: ...
     def increment(self, name: str, value: int, sampling_rate: float = 1.0) -> None: ...
     def decrement(self, name: str, value: int, sampling_rate: float = 1.0) -> None: ...
