"""Provide the class Message and its subclasses."""

import ast
from typing import Any, ClassVar

class Message:
    message: ClassVar[str]
    message_args: tuple[Any, ...]  # Tuple types differ between sub-classes.
    filename: str
    lineno: int
    col: int
    def __init__(self, filename: str, loc: ast.AST) -> None: ...

class UnusedImport(Message):
    message_args: tuple[str]
    def __init__(self, filename: str, loc: ast.AST, name: str) -> None: ...

class RedefinedWhileUnused(Message):
    message_args: tuple[str, int]
    def __init__(self, filename: str, loc: ast.AST, name: str, orig_loc: ast.AST) -> None: ...

class ImportShadowedByLoopVar(Message):
    message_args: tuple[str, int]
    def __init__(self, filename: str, loc: ast.AST, name: str, orig_loc: ast.AST) -> None: ...

class ImportStarNotPermitted(Message):
    message_args: tuple[str]
    def __init__(self, filename: str, loc: ast.AST, modname: str) -> None: ...

class ImportStarUsed(Message):
    message_args: tuple[str]
    def __init__(self, filename: str, loc: ast.AST, modname: str) -> None: ...

class ImportStarUsage(Message):
    message_args: tuple[str, str]
    def __init__(self, filename: str, loc: ast.AST, name: str, from_list: str) -> None: ...

class UndefinedName(Message):
    message_args: tuple[str]
    def __init__(self, filename: str, loc: ast.AST, name: str) -> None: ...

class DoctestSyntaxError(Message):
    message_args: tuple[()]
    def __init__(self, filename: str, loc: ast.AST, position: tuple[int, int] | None = None) -> None: ...

class UndefinedExport(Message):
    message_args: tuple[str]
    def __init__(self, filename: str, loc: ast.AST, name: str) -> None: ...

class UndefinedLocal(Message):
    default: ClassVar[str]
    builtin: ClassVar[str]
    message_args: tuple[str, int]
    def __init__(self, filename: str, loc: ast.AST, name: str, orig_loc: ast.AST) -> None: ...

class DuplicateArgument(Message):
    message_args: tuple[str]
    def __init__(self, filename: str, loc: ast.AST, name: str) -> None: ...

class MultiValueRepeatedKeyLiteral(Message):
    message_args: tuple[str]
    def __init__(self, filename: str, loc: ast.AST, key: str) -> None: ...

class MultiValueRepeatedKeyVariable(Message):
    message_args: tuple[str]
    def __init__(self, filename: str, loc: ast.AST, key: str) -> None: ...

class LateFutureImport(Message):
    message_args: tuple[()]
    def __init__(self, filename: str, loc: ast.AST) -> None: ...

class FutureFeatureNotDefined(Message):
<<<<<<< HEAD
    """An undefined __future__ feature name was imported."""
    message_args: tuple[Incomplete]
    def __init__(self, filename: str, loc: ast.AST, name) -> None: ...

class UnusedVariable(Message):
    """
    Indicates that a variable has been explicitly assigned to but not actually
    used.
    """
    message_args: tuple[Incomplete]
    def __init__(self, filename: str, loc: ast.AST, names) -> None: ...

class UnusedAnnotation(Message):
    """
    Indicates that a variable has been explicitly annotated to but not actually
    used.
    """
    message_args: tuple[Incomplete]
    def __init__(self, filename: str, loc: ast.AST, names) -> None: ...
=======
    message_args: tuple[str]
    def __init__(self, filename: str, loc: ast.AST, name: str) -> None: ...

class UnusedVariable(Message):
    message_args: tuple[str]
    def __init__(self, filename: str, loc: ast.AST, names: str) -> None: ...

class UnusedAnnotation(Message):
    message_args: tuple[str]
    def __init__(self, filename: str, loc: ast.AST, names: str) -> None: ...
>>>>>>> 12ef43c8

class UnusedIndirectAssignment(Message):
    """A `global` or `nonlocal` statement where the name is never reassigned"""
    message_args: tuple[str, str]
    def __init__(self, filename: str, loc: ast.AST, name: str) -> None: ...

class ReturnOutsideFunction(Message):
    """Indicates a return statement outside of a function/method."""
    ...
class YieldOutsideFunction(Message):
    """Indicates a yield or yield from statement outside of a function/method."""
    ...
class ContinueOutsideLoop(Message):
    """Indicates a continue statement outside of a while or for loop."""
    ...
class BreakOutsideLoop(Message):
    """Indicates a break statement outside of a while or for loop."""
    ...
class DefaultExceptNotLast(Message):
    """Indicates an except: block as not the last exception handler."""
    ...
class TwoStarredExpressions(Message):
    """Two or more starred expressions in an assignment (a, *b, *c = d)."""
    ...
class TooManyExpressionsInStarredAssignment(Message):
    """Too many expressions in an assignment with star-unpacking"""
    ...
class IfTuple(Message):
    """Conditional test is a non-empty tuple literal, which are always True."""
    ...
class AssertTuple(Message):
    """Assertion test is a non-empty tuple literal, which are always True."""
    ...

class ForwardAnnotationSyntaxError(Message):
    message_args: tuple[str]
    def __init__(self, filename: str, loc: ast.AST, annotation: str) -> None: ...

class RaiseNotImplemented(Message): ...
class InvalidPrintSyntax(Message): ...
class IsLiteral(Message): ...
class FStringMissingPlaceholders(Message): ...

class StringDotFormatExtraPositionalArguments(Message):
    message_args: tuple[str]
    def __init__(self, filename: str, loc: ast.AST, extra_positions: str) -> None: ...

class StringDotFormatExtraNamedArguments(Message):
    message_args: tuple[str]
    def __init__(self, filename: str, loc: ast.AST, extra_keywords: str) -> None: ...

class StringDotFormatMissingArgument(Message):
    message_args: tuple[str]
    def __init__(self, filename: str, loc: ast.AST, missing_arguments: str) -> None: ...

class StringDotFormatMixingAutomatic(Message): ...

class StringDotFormatInvalidFormat(Message):
    message_args: tuple[str] | tuple[Exception]
    def __init__(self, filename: str, loc: ast.AST, error: str | Exception) -> None: ...

class PercentFormatInvalidFormat(Message):
    message_args: tuple[str] | tuple[Exception]
    def __init__(self, filename: str, loc: ast.AST, error: str | Exception) -> None: ...

class PercentFormatMixedPositionalAndNamed(Message): ...

class PercentFormatUnsupportedFormatCharacter(Message):
    message_args: tuple[str]
    def __init__(self, filename: str, loc: ast.AST, c: str) -> None: ...

class PercentFormatPositionalCountMismatch(Message):
    message_args: tuple[int, int]
    def __init__(self, filename: str, loc: ast.AST, n_placeholders: int, n_substitutions: int) -> None: ...

class PercentFormatExtraNamedArguments(Message):
    message_args: tuple[str]
    def __init__(self, filename: str, loc: ast.AST, extra_keywords: str) -> None: ...

class PercentFormatMissingArgument(Message):
    message_args: tuple[str]
    def __init__(self, filename: str, loc: ast.AST, missing_arguments: str) -> None: ...

class PercentFormatExpectedMapping(Message): ...
class PercentFormatExpectedSequence(Message): ...
class PercentFormatStarRequiresSequence(Message): ...<|MERGE_RESOLUTION|>--- conflicted
+++ resolved
@@ -70,27 +70,6 @@
     def __init__(self, filename: str, loc: ast.AST) -> None: ...
 
 class FutureFeatureNotDefined(Message):
-<<<<<<< HEAD
-    """An undefined __future__ feature name was imported."""
-    message_args: tuple[Incomplete]
-    def __init__(self, filename: str, loc: ast.AST, name) -> None: ...
-
-class UnusedVariable(Message):
-    """
-    Indicates that a variable has been explicitly assigned to but not actually
-    used.
-    """
-    message_args: tuple[Incomplete]
-    def __init__(self, filename: str, loc: ast.AST, names) -> None: ...
-
-class UnusedAnnotation(Message):
-    """
-    Indicates that a variable has been explicitly annotated to but not actually
-    used.
-    """
-    message_args: tuple[Incomplete]
-    def __init__(self, filename: str, loc: ast.AST, names) -> None: ...
-=======
     message_args: tuple[str]
     def __init__(self, filename: str, loc: ast.AST, name: str) -> None: ...
 
@@ -101,7 +80,6 @@
 class UnusedAnnotation(Message):
     message_args: tuple[str]
     def __init__(self, filename: str, loc: ast.AST, names: str) -> None: ...
->>>>>>> 12ef43c8
 
 class UnusedIndirectAssignment(Message):
     """A `global` or `nonlocal` statement where the name is never reassigned"""
