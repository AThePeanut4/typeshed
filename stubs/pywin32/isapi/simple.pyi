"""
Simple base-classes for extensions and filters.

None of the filter and extension functions are considered 'optional' by the
framework.  These base-classes provide simple implementations for the
Initialize and Terminate functions, allowing you to omit them,

It is not necessary to use these base-classes - but if you don't, you
must ensure each of the required methods are implemented.
"""

class SimpleExtension:
<<<<<<< HEAD
    """Base class for a simple ISAPI extension"""
    def GetExtensionVersion(self, vi) -> None:
        """
        Called by the ISAPI framework to get the extension version

        The default implementation uses the classes docstring to
        set the extension description.
        """
        ...
    def HttpExtensionProc(self, control_block) -> None:
        """
        Called by the ISAPI framework for each extension request.

        sub-classes must provide an implementation for this method.
        """
        ...
    def TerminateExtension(self, status) -> None:
        """Called by the ISAPI framework as the extension terminates."""
        ...
=======
    def GetExtensionVersion(self, vi) -> None: ...
    def HttpExtensionProc(self, control_block) -> int | None: ...
    def TerminateExtension(self, status) -> None: ...
>>>>>>> 12ef43c8

class SimpleFilter:
    """Base class for a a simple ISAPI filter"""
    filter_flags: int | None
    def GetFilterVersion(self, fv) -> None:
        """
        Called by the ISAPI framework to get the extension version

        The default implementation uses the classes docstring to
        set the extension description, and uses the classes
        filter_flags attribute to set the ISAPI filter flags - you
        must specify filter_flags in your class.
        """
        ...
    def HttpFilterProc(self, fc) -> None:
        """
        Called by the ISAPI framework for each filter request.

        sub-classes must provide an implementation for this method.
        """
        ...
    def TerminateFilter(self, status) -> None:
        """Called by the ISAPI framework as the filter terminates."""
        ...<|MERGE_RESOLUTION|>--- conflicted
+++ resolved
@@ -10,31 +10,9 @@
 """
 
 class SimpleExtension:
-<<<<<<< HEAD
-    """Base class for a simple ISAPI extension"""
-    def GetExtensionVersion(self, vi) -> None:
-        """
-        Called by the ISAPI framework to get the extension version
-
-        The default implementation uses the classes docstring to
-        set the extension description.
-        """
-        ...
-    def HttpExtensionProc(self, control_block) -> None:
-        """
-        Called by the ISAPI framework for each extension request.
-
-        sub-classes must provide an implementation for this method.
-        """
-        ...
-    def TerminateExtension(self, status) -> None:
-        """Called by the ISAPI framework as the extension terminates."""
-        ...
-=======
     def GetExtensionVersion(self, vi) -> None: ...
     def HttpExtensionProc(self, control_block) -> int | None: ...
     def TerminateExtension(self, status) -> None: ...
->>>>>>> 12ef43c8
 
 class SimpleFilter:
     """Base class for a a simple ISAPI filter"""
