<<<<<<< HEAD
"""Translate an ics file's events to a different timezone."""

=======
import datetime
import optparse
>>>>>>> f4bf1d90
from collections.abc import Sequence
from typing import Final, Literal

<<<<<<< HEAD
def change_tz(cal, new_timezone, default, utc_only: bool = False, utc_tz=...) -> None:
    """
    Change the timezone of the specified component.

    Args:
        cal (Component): the component to change
        new_timezone (tzinfo): the timezone to change to
        default (tzinfo): a timezone to assume if the dtstart or dtend in cal doesn't have an existing timezone
        utc_only (bool): only convert dates that are in utc
        utc_tz (tzinfo): the tzinfo to compare to for UTC when processing utc_only=True
    """
    ...
=======
from .base import Component

version: Final[str]

def change_tz(
    cal: Component,
    new_timezone: datetime._TzInfo | None,
    default: datetime._TzInfo | None,
    utc_only: bool = False,
    utc_tz: datetime._TzInfo | None = ...,
) -> None: ...
>>>>>>> f4bf1d90
def show_timezones() -> None: ...
def convert_events(utc_only: bool, args: Sequence[str]) -> None: ...
def main() -> None: ...
def get_options() -> tuple[optparse.Values, Literal[False]] | tuple[optparse.Values, list[str]]: ...<|MERGE_RESOLUTION|>--- conflicted
+++ resolved
@@ -1,27 +1,8 @@
-<<<<<<< HEAD
-"""Translate an ics file's events to a different timezone."""
-
-=======
 import datetime
 import optparse
->>>>>>> f4bf1d90
 from collections.abc import Sequence
 from typing import Final, Literal
 
-<<<<<<< HEAD
-def change_tz(cal, new_timezone, default, utc_only: bool = False, utc_tz=...) -> None:
-    """
-    Change the timezone of the specified component.
-
-    Args:
-        cal (Component): the component to change
-        new_timezone (tzinfo): the timezone to change to
-        default (tzinfo): a timezone to assume if the dtstart or dtend in cal doesn't have an existing timezone
-        utc_only (bool): only convert dates that are in utc
-        utc_tz (tzinfo): the tzinfo to compare to for UTC when processing utc_only=True
-    """
-    ...
-=======
 from .base import Component
 
 version: Final[str]
@@ -33,7 +14,6 @@
     utc_only: bool = False,
     utc_tz: datetime._TzInfo | None = ...,
 ) -> None: ...
->>>>>>> f4bf1d90
 def show_timezones() -> None: ...
 def convert_events(utc_only: bool, args: Sequence[str]) -> None: ...
 def main() -> None: ...
