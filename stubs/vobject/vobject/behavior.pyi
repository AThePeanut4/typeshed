--- conflicted
+++ resolved
@@ -54,25 +54,7 @@
     forceUTC: bool
     sortFirst: Incomplete
     @classmethod
-<<<<<<< HEAD
-    def validate(cls, obj, raiseException: bool = False, complainUnrecognized: bool = False):
-        """
-        Check if the object satisfies this behavior's requirements.
-
-        @param obj:
-            The L{ContentLine<base.ContentLine>} or
-            L{Component<base.Component>} to be validated.
-        @param raiseException:
-            If True, raise a L{base.ValidateError} on validation failure.
-            Otherwise return a boolean.
-        @param complainUnrecognized:
-            If True, fail to validate if an uncrecognized parameter or child is
-            found.  Otherwise log the lack of recognition.
-        """
-        ...
-=======
     def validate(cls, obj, raiseException: bool = False, complainUnrecognized: bool = False) -> bool: ...
->>>>>>> 5a3c495d
     @classmethod
     def lineValidate(cls, line, raiseException, complainUnrecognized):
         """Examine a line's parameters and values, return True if valid."""
