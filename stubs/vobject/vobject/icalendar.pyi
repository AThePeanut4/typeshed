--- conflicted
+++ resolved
@@ -1,9 +1,4 @@
-<<<<<<< HEAD
-"""Definitions and behavior for iCalendar, also known as vCalendar 2.0"""
-
-=======
 import datetime
->>>>>>> 1964076a
 from _typeshed import Incomplete
 from datetime import timedelta
 from typing import Any, Final
@@ -60,34 +55,11 @@
         """Register tzinfo if it's not already registered, return its tzid."""
         ...
     def gettzinfo(self): ...
-<<<<<<< HEAD
-    tzid: Any
-    daylight: Any
-    standard: Any
-    def settzinfo(self, tzinfo, start: int = 2000, end: int = 2030):
-        """
-        Create appropriate objects in self to represent tzinfo.
-
-        Collapse DST transitions to rrules as much as possible.
-
-        Assumptions:
-        - DST <-> Standard transitions occur on the hour
-        - never within a month of one another
-        - twice or fewer times a year
-        - never in the month of December
-        - DST always moves offset exactly one hour later
-        - tzinfo classes dst method always treats times that could be in either
-          offset as being in the later regime
-        """
-        ...
-    normal_attributes: Any
-=======
     tzid: Incomplete
     daylight: Incomplete
     standard: Incomplete
     def settzinfo(self, tzinfo, start: int = 2000, end: int = 2030): ...
     normal_attributes: Incomplete
->>>>>>> 1964076a
     @staticmethod
     def pickTzid(tzinfo, allowUTC: bool = False):
         """Given a tzinfo class, use known APIs to determine TZID, or use tzname."""
@@ -129,15 +101,8 @@
         """
         ...
     def setrruleset(self, rruleset): ...
-<<<<<<< HEAD
-    rruleset: Any
-    def __setattr__(self, name, value) -> None:
-        """For convenience, make self.contents directly accessible."""
-        ...
-=======
     rruleset: Incomplete
     def __setattr__(self, name, value) -> None: ...
->>>>>>> 1964076a
 
 class TextBehavior(Behavior):
     """
@@ -449,13 +414,7 @@
 def periodToString(period, convertToUTC: bool = False): ...
 def isDuration(s): ...
 def stringToDate(s): ...
-<<<<<<< HEAD
-def stringToDateTime(s, tzinfo: Incomplete | None = None):
-    """Returns datetime.datetime object."""
-    ...
-=======
 def stringToDateTime(s, tzinfo: datetime.tzinfo | None = None, strict: bool = False) -> datetime.datetime: ...
->>>>>>> 1964076a
 
 escapableCharList: str
 
