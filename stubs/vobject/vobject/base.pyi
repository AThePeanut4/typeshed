"""vobject module for reading vCard and vCalendar files."""

import logging
import re
from _typeshed import Incomplete, MaybeNone, SupportsWrite
from collections.abc import Generator, Iterator
from typing import Any, AnyStr, Final, Literal, TypeVar, overload
from typing_extensions import Self

_V = TypeVar("_V", bound=VBase)
_W = TypeVar("_W", bound=SupportsWrite[bytes])

VERSION: Final[str]

def to_unicode(value: str | bytes | bytearray) -> str: ...
def to_basestring(s: str | bytes) -> bytes: ...

logger: logging.Logger
DEBUG: bool
CR: str
LF: str
CRLF: str
SPACE: str
TAB: str
SPACEORTAB: str

class VBase:
    """
    Base class for ContentLine and Component.

    @ivar behavior:
        The Behavior class associated with this object, which controls
        validation, transformations, and encoding.
    @ivar parentBehavior:
        The object's parent's behavior, or None if no behaviored parent exists.
    @ivar isNative:
        Boolean describing whether this component is a Native instance.
    @ivar group:
        An optional group prefix, should be used only to indicate sort order in
        vCards, according to spec.

    Current spec: 4.0 (http://tools.ietf.org/html/rfc6350)
    """
    group: Incomplete | None
    behavior: Incomplete | None
    parentBehavior: Incomplete | None
    isNative: bool
    def __init__(self, group=None) -> None: ...
    def copy(self, copyit: VBase) -> None: ...
    def validate(self, *args, **kwds) -> bool:
        """Call the behavior's validate method, or return True."""
        ...
    def getChildren(self) -> list[Incomplete]:
        """Return an iterable containing the contents of the object."""
        ...
    def clearBehavior(self, cascade: bool = True) -> None:
        """Set behavior to None. Do for all descendants if cascading."""
        ...
    def autoBehavior(self, cascade: bool = False) -> None:
        """
        Set behavior if name is in self.parentBehavior.knownChildren.

        If cascade is True, unset behavior and parentBehavior for all
        descendants, then recalculate behavior and parentBehavior.
        """
        ...
    def setBehavior(self, behavior, cascade: bool = True) -> None:
        """Set behavior. If cascade is True, autoBehavior all descendants."""
        ...
    def transformToNative(self):
        """
        Transform this object into a custom VBase subclass.

        transformToNative should always return a representation of this object.
        It may do so by modifying self in place then returning self, or by
        creating a new object.
        """
        ...
    def transformFromNative(self):
        """
        Return self transformed into a ContentLine or Component if needed.

        May have side effects.  If it does, transformFromNative and
        transformToNative MUST have perfectly inverse side effects. Allowing
        such side effects is convenient for objects whose transformations only
        change a few attributes.

        Note that it isn't always possible for transformFromNative to be a
        perfect inverse of transformToNative, in such cases transformFromNative
        should return a new object, not self after modifications.
        """
        ...
    def transformChildrenToNative(self) -> None:
        """Recursively replace children with their native representation."""
        ...
    def transformChildrenFromNative(self, clearBehavior: bool = True) -> None:
        """Recursively transform native children to vanilla representations."""
        ...
    # Use Any because args and kwargs are passed to the behavior object
    @overload
    def serialize(
        self, buf: None = None, lineLength: int = 75, validate: bool = True, behavior=None, *args: Any, **kwargs: Any
    ) -> str:
        """
        Serialize to buf if it exists, otherwise return a string.

        Use self.behavior.serialize if behavior exists.
        """
        ...
    @overload
    def serialize(self, buf: _W, lineLength: int = 75, validate: bool = True, behavior=None, *args: Any, **kwargs: Any) -> _W:
        """
        Serialize to buf if it exists, otherwise return a string.

        Use self.behavior.serialize if behavior exists.
        """
        ...

<<<<<<< HEAD
def toVName(name, stripNum: int = 0, upper: bool = False):
    """
    Turn a Python name into an iCalendar style name,
    optionally uppercase and with characters stripped off.
    """
    ...

class ContentLine(VBase):
    """
    Holds one content line for formats like vCard and vCalendar.

    For example::
      <SUMMARY{u'param1' : [u'val1'], u'param2' : [u'val2']}Bastille Day Party>

    @ivar name:
        The uppercased name of the contentline.
    @ivar params:
        A dictionary of parameters and associated lists of values (the list may
        be empty for empty parameters).
    @ivar value:
        The value of the contentline.
    @ivar singletonparams:
        A list of parameters for which it's unclear if the string represents the
        parameter name or the parameter value. In vCard 2.1, "The value string
        can be specified alone in those cases where the value is unambiguous".
        This is crazy, but we have to deal with it.
    @ivar encoded:
        A boolean describing whether the data in the content line is encoded.
        Generally, text read from a serialized vCard or vCalendar should be
        considered encoded.  Data added programmatically should not be encoded.
    @ivar lineNumber:
        An optional line number associated with the contentline.
    """
    name: Incomplete
    encoded: Incomplete
    params: Incomplete
    singletonparams: Incomplete
    isNative: Incomplete
    lineNumber: Incomplete
    value: Incomplete
    def __init__(
        self, name, params, value, group=None, encoded: bool = False, isNative: bool = False, lineNumber=None, *args, **kwds
    ) -> None:
        """
        Take output from parseLine, convert params list to dictionary.

        Group is used as a positional argument to match parseLine's return
        """
        ...
=======
def toVName(name: str, stripNum: int = 0, upper: bool = False) -> str: ...

class ContentLine(VBase):
    name: str
    encoded: bool
    params: dict[Incomplete, list[Incomplete]]
    singletonparams: list[Incomplete]
    isNative: bool
    lineNumber: int | None
    value: str
    def __init__(
        self,
        name: str,
        params: dict[Incomplete, list[Incomplete]],
        value: str,
        group=None,
        encoded: bool = False,
        isNative: bool = False,
        lineNumber: int | None = None,
        *args,
        **kwds,
    ) -> None: ...
>>>>>>> f4bf1d90
    @classmethod
    def duplicate(cls, copyit) -> Self: ...
    def copy(self, copyit) -> None: ...
    def __eq__(self, other): ...
    def __getattr__(self, name: str):
        """
        Make params accessible via self.foo_param or self.foo_paramlist.

        Underscores, legal in python variable names, are converted to dashes,
        which are legal in IANA tokens.
        """
        ...
    def __setattr__(self, name: str, value) -> None:
        """
        Make params accessible via self.foo_param or self.foo_paramlist.

        Underscores, legal in python variable names, are converted to dashes,
        which are legal in IANA tokens.
        """
        ...
    def __delattr__(self, name: str) -> None: ...
<<<<<<< HEAD
    def valueRepr(self):
        """
        Transform the representation of the value
        according to the behavior, if any.
        """
        ...
=======
    def valueRepr(self) -> str: ...
>>>>>>> f4bf1d90
    def __unicode__(self) -> str: ...
    def prettyPrint(self, level: int = 0, tabwidth: int = 3) -> None: ...

class Component(VBase):
    """
    A complex property that can contain multiple ContentLines.

    For our purposes, a component must start with a BEGIN:xxxx line and end with
    END:xxxx, or have a PROFILE:xxx line if a top-level component.

    @ivar contents:
        A dictionary of lists of Component or ContentLine instances. The keys
        are the lowercased names of child ContentLines or Components.
        Note that BEGIN and END ContentLines are not included in contents.
    @ivar name:
        Uppercase string used to represent this Component, i.e VCARD if the
        serialized object starts with BEGIN:VCARD.
    @ivar useBegin:
        A boolean flag determining whether BEGIN: and END: lines should
        be serialized.
    """
    contents: dict[str, list[VBase]]
    name: str
    useBegin: bool
    def __init__(self, name: str | None = None, *args, **kwds) -> None: ...
    @classmethod
    def duplicate(cls, copyit) -> Self: ...
    def copy(self, copyit) -> None: ...
<<<<<<< HEAD
    def setProfile(self, name) -> None:
        """
        Assign a PROFILE to this unnamed component.

        Used by vCard, not by vCalendar.
        """
        ...
    def __getattr__(self, name: str):
        """
        For convenience, make self.contents directly accessible.

        Underscores, legal in python variable names, are converted to dashes,
        which are legal in IANA tokens.
        """
        ...
    normal_attributes: Incomplete
    def __setattr__(self, name: str, value) -> None:
        """
        For convenience, make self.contents directly accessible.

        Underscores, legal in python variable names, are converted to dashes,
        which are legal in IANA tokens.
        """
        ...
    def __delattr__(self, name: str) -> None: ...
    def getChildValue(self, childName, default=None, childNumber: int = 0):
        """Return a child's value (the first, by default), or None."""
        ...
=======
    def setProfile(self, name: str) -> None: ...
    def __getattr__(self, name: str): ...
    normal_attributes: list[str]
    def __setattr__(self, name: str, value) -> None: ...
    def __delattr__(self, name: str) -> None: ...
    def getChildValue(self, childName: str, default=None, childNumber: int = 0): ...
>>>>>>> f4bf1d90
    @overload
    def add(self, objOrName: _V, group: str | None = None) -> _V:
        """
        Add objOrName to contents, set behavior if it can be inferred.

        If objOrName is a string, create an empty component or line based on
        behavior. If no behavior is found for the object, add a ContentLine.

        group is an optional prefix to the name of the object (see RFC 2425).
        """
        ...
    @overload
    def add(self, objOrName: Literal["vevent"], group: str | None = None) -> Component:
        """
        Add objOrName to contents, set behavior if it can be inferred.

        If objOrName is a string, create an empty component or line based on
        behavior. If no behavior is found for the object, add a ContentLine.

        group is an optional prefix to the name of the object (see RFC 2425).
        """
        ...
    @overload
    def add(
        self, objOrName: Literal["uid", "summary", "description", "dtstart", "dtend"], group: str | None = None
    ) -> ContentLine:
        """
        Add objOrName to contents, set behavior if it can be inferred.

        If objOrName is a string, create an empty component or line based on
        behavior. If no behavior is found for the object, add a ContentLine.

        group is an optional prefix to the name of the object (see RFC 2425).
        """
        ...
    @overload
<<<<<<< HEAD
    def add(self, objOrName: str, group: str | None = None) -> Any:
        """
        Add objOrName to contents, set behavior if it can be inferred.

        If objOrName is a string, create an empty component or line based on
        behavior. If no behavior is found for the object, add a ContentLine.

        group is an optional prefix to the name of the object (see RFC 2425).
        """
        ...
    def remove(self, obj) -> None:
        """Remove obj from contents."""
        ...
    def getChildren(self) -> list[Incomplete]:
        """Return an iterable of all children."""
        ...
    def components(self) -> Iterable[Component]:
        """Return an iterable of all Component children."""
        ...
    def lines(self):
        """Return an iterable of all ContentLine children."""
        ...
    def sortChildKeys(self): ...
    def getSortedChildren(self): ...
    def setBehaviorFromVersionLine(self, versionLine) -> None:
        """Set behavior if one matches name, versionLine.value."""
        ...
    def transformChildrenToNative(self) -> None:
        """
        Recursively replace children with their native representation.

        Sort to get dependency order right, like vtimezone before vevent.
        """
        ...
    def transformChildrenFromNative(self, clearBehavior: bool = True) -> None:
        """Recursively transform native children to vanilla representations."""
        ...
=======
    def add(self, objOrName: str, group: str | None = None) -> Any: ...  # returns VBase sub-class
    def remove(self, obj) -> None: ...
    def getChildren(self) -> list[Incomplete]: ...
    def components(self) -> Generator[Component]: ...
    def lines(self) -> Generator[ContentLine]: ...
    def sortChildKeys(self) -> list[Incomplete]: ...
    def getSortedChildren(self) -> list[Incomplete]: ...
    def setBehaviorFromVersionLine(self, versionLine) -> None: ...
    def transformChildrenToNative(self) -> None: ...
    def transformChildrenFromNative(self, clearBehavior: bool = True) -> None: ...
>>>>>>> f4bf1d90
    def prettyPrint(self, level: int = 0, tabwidth: int = 3) -> None: ...

class VObjectError(Exception):
    msg: str
    lineNumber: int
    def __init__(self, msg: str, lineNumber: int | None = None) -> None: ...

class ParseError(VObjectError): ...
class ValidateError(VObjectError): ...
class NativeError(VObjectError): ...

patterns: dict[str, str]
param_values_re: re.Pattern[str]
params_re: re.Pattern[str]
line_re: re.Pattern[str]
begin_re: re.Pattern[str]

<<<<<<< HEAD
def parseParams(string):
    """Parse parameters"""
    ...
def parseLine(line, lineNumber=None):
    """Parse line"""
    ...
=======
def parseParams(string: str) -> list[list[Any]]: ...  # Any was taken from re module stubs
def parseLine(
    line: str, lineNumber: int | None = None
) -> tuple[str, list[list[Any]], str | MaybeNone, str | MaybeNone]: ...  # Any is result of parseParams()
>>>>>>> f4bf1d90

wrap_re: re.Pattern[str]
logical_lines_re: re.Pattern[str]
testLines: str

<<<<<<< HEAD
def getLogicalLines(fp, allowQP: bool = True) -> None:
    """
    Iterate through a stream, yielding one logical line at a time.

    Because many applications still use vCard 2.1, we have to deal with the
    quoted-printable encoding for long lines, as well as the vCard 3.0 and
    vCalendar line folding technique, a whitespace character at the start
    of the line.

    Quoted-printable data will be decoded in the Behavior decoding phase.

    # We're leaving this test in for awhile, because the unittest was ugly and dumb.
    >>> from six import StringIO
    >>> f=StringIO(testLines)
    >>> for n, l in enumerate(getLogicalLines(f)):
    ...     print("Line %s: %s" % (n, l[0]))
    ...
    Line 0: Line 0 text, Line 0 continued.
    Line 1: Line 1;encoding=quoted-printable:this is an evil=
     evil=
     format.
    Line 2: Line 2 is a new line, it does not start with whitespace.
    """
    ...
def textLineToContentLine(text, n=None): ...
def dquoteEscape(param):
    """Return param, or "param" if ',' or ';' or ':' is in param."""
    ...
def foldOneLine(outbuf, input, lineLength: int = 75) -> None:
    """
    Folding line procedure that ensures multi-byte utf-8 sequences are not
    broken across lines

    TO-DO: This all seems odd. Is it still needed, especially in python3?
    """
    ...
def defaultSerialize(obj, buf, lineLength):
    """Encode and fold obj and its children, write to buf or return a string."""
    ...
=======
def getLogicalLines(fp, allowQP: bool = True) -> Generator[tuple[str, int]]: ...
def textLineToContentLine(text, n: int | None = None) -> ContentLine: ...
def dquoteEscape(param: str) -> str: ...
def foldOneLine(outbuf: SupportsWrite[AnyStr], input: AnyStr, lineLength: int = 75) -> None: ...
def defaultSerialize(obj: Component | ContentLine, buf, lineLength: int): ...
>>>>>>> f4bf1d90

class Stack:
    stack: list[Incomplete]
    def __len__(self) -> int: ...
    def top(self): ...
    def topName(self): ...
    def modifyTop(self, item) -> None: ...
    def push(self, obj) -> None: ...
    def pop(self): ...

def readComponents(
    streamOrString, validate: bool = False, transform: bool = True, ignoreUnreadable: bool = False, allowQP: bool = False
<<<<<<< HEAD
) -> Iterator[Component]:
    """Generate one Component at a time from a stream."""
    ...
def readOne(stream, validate: bool = False, transform: bool = True, ignoreUnreadable: bool = False, allowQP: bool = False):
    """Return the first component from stream."""
    ...
def registerBehavior(behavior, name=None, default: bool = False, id=None) -> None:
    """
    Register the given behavior.

    If default is True (or if this is the first version registered with this
    name), the version will be the default if no id is given.
    """
    ...
def getBehavior(name, id=None):
    """
    Return a matching behavior if it exists, or None.

    If id is None, return the default for name.
    """
    ...
def newFromBehavior(name, id=None):
    """Given a name, return a behaviored ContentLine or Component."""
    ...
def backslashEscape(s): ...
=======
) -> Iterator[Component]: ...
def readOne(stream, validate: bool = False, transform: bool = True, ignoreUnreadable: bool = False, allowQP: bool = False): ...
def registerBehavior(behavior, name: str | None = None, default: bool = False, id=None) -> None: ...
def getBehavior(name: str, id=None): ...
def newFromBehavior(name: str, id=None) -> Component | ContentLine: ...
def backslashEscape(s: str) -> str: ...
>>>>>>> f4bf1d90
<|MERGE_RESOLUTION|>--- conflicted
+++ resolved
@@ -104,69 +104,6 @@
         """
         Serialize to buf if it exists, otherwise return a string.
 
-        Use self.behavior.serialize if behavior exists.
-        """
-        ...
-    @overload
-    def serialize(self, buf: _W, lineLength: int = 75, validate: bool = True, behavior=None, *args: Any, **kwargs: Any) -> _W:
-        """
-        Serialize to buf if it exists, otherwise return a string.
-
-        Use self.behavior.serialize if behavior exists.
-        """
-        ...
-
-<<<<<<< HEAD
-def toVName(name, stripNum: int = 0, upper: bool = False):
-    """
-    Turn a Python name into an iCalendar style name,
-    optionally uppercase and with characters stripped off.
-    """
-    ...
-
-class ContentLine(VBase):
-    """
-    Holds one content line for formats like vCard and vCalendar.
-
-    For example::
-      <SUMMARY{u'param1' : [u'val1'], u'param2' : [u'val2']}Bastille Day Party>
-
-    @ivar name:
-        The uppercased name of the contentline.
-    @ivar params:
-        A dictionary of parameters and associated lists of values (the list may
-        be empty for empty parameters).
-    @ivar value:
-        The value of the contentline.
-    @ivar singletonparams:
-        A list of parameters for which it's unclear if the string represents the
-        parameter name or the parameter value. In vCard 2.1, "The value string
-        can be specified alone in those cases where the value is unambiguous".
-        This is crazy, but we have to deal with it.
-    @ivar encoded:
-        A boolean describing whether the data in the content line is encoded.
-        Generally, text read from a serialized vCard or vCalendar should be
-        considered encoded.  Data added programmatically should not be encoded.
-    @ivar lineNumber:
-        An optional line number associated with the contentline.
-    """
-    name: Incomplete
-    encoded: Incomplete
-    params: Incomplete
-    singletonparams: Incomplete
-    isNative: Incomplete
-    lineNumber: Incomplete
-    value: Incomplete
-    def __init__(
-        self, name, params, value, group=None, encoded: bool = False, isNative: bool = False, lineNumber=None, *args, **kwds
-    ) -> None:
-        """
-        Take output from parseLine, convert params list to dictionary.
-
-        Group is used as a positional argument to match parseLine's return
-        """
-        ...
-=======
 def toVName(name: str, stripNum: int = 0, upper: bool = False) -> str: ...
 
 class ContentLine(VBase):
@@ -189,7 +126,6 @@
         *args,
         **kwds,
     ) -> None: ...
->>>>>>> f4bf1d90
     @classmethod
     def duplicate(cls, copyit) -> Self: ...
     def copy(self, copyit) -> None: ...
@@ -211,16 +147,7 @@
         """
         ...
     def __delattr__(self, name: str) -> None: ...
-<<<<<<< HEAD
-    def valueRepr(self):
-        """
-        Transform the representation of the value
-        according to the behavior, if any.
-        """
-        ...
-=======
     def valueRepr(self) -> str: ...
->>>>>>> f4bf1d90
     def __unicode__(self) -> str: ...
     def prettyPrint(self, level: int = 0, tabwidth: int = 3) -> None: ...
 
@@ -249,43 +176,12 @@
     @classmethod
     def duplicate(cls, copyit) -> Self: ...
     def copy(self, copyit) -> None: ...
-<<<<<<< HEAD
-    def setProfile(self, name) -> None:
-        """
-        Assign a PROFILE to this unnamed component.
-
-        Used by vCard, not by vCalendar.
-        """
-        ...
-    def __getattr__(self, name: str):
-        """
-        For convenience, make self.contents directly accessible.
-
-        Underscores, legal in python variable names, are converted to dashes,
-        which are legal in IANA tokens.
-        """
-        ...
-    normal_attributes: Incomplete
-    def __setattr__(self, name: str, value) -> None:
-        """
-        For convenience, make self.contents directly accessible.
-
-        Underscores, legal in python variable names, are converted to dashes,
-        which are legal in IANA tokens.
-        """
-        ...
-    def __delattr__(self, name: str) -> None: ...
-    def getChildValue(self, childName, default=None, childNumber: int = 0):
-        """Return a child's value (the first, by default), or None."""
-        ...
-=======
     def setProfile(self, name: str) -> None: ...
     def __getattr__(self, name: str): ...
     normal_attributes: list[str]
     def __setattr__(self, name: str, value) -> None: ...
     def __delattr__(self, name: str) -> None: ...
     def getChildValue(self, childName: str, default=None, childNumber: int = 0): ...
->>>>>>> f4bf1d90
     @overload
     def add(self, objOrName: _V, group: str | None = None) -> _V:
         """
@@ -322,45 +218,6 @@
         """
         ...
     @overload
-<<<<<<< HEAD
-    def add(self, objOrName: str, group: str | None = None) -> Any:
-        """
-        Add objOrName to contents, set behavior if it can be inferred.
-
-        If objOrName is a string, create an empty component or line based on
-        behavior. If no behavior is found for the object, add a ContentLine.
-
-        group is an optional prefix to the name of the object (see RFC 2425).
-        """
-        ...
-    def remove(self, obj) -> None:
-        """Remove obj from contents."""
-        ...
-    def getChildren(self) -> list[Incomplete]:
-        """Return an iterable of all children."""
-        ...
-    def components(self) -> Iterable[Component]:
-        """Return an iterable of all Component children."""
-        ...
-    def lines(self):
-        """Return an iterable of all ContentLine children."""
-        ...
-    def sortChildKeys(self): ...
-    def getSortedChildren(self): ...
-    def setBehaviorFromVersionLine(self, versionLine) -> None:
-        """Set behavior if one matches name, versionLine.value."""
-        ...
-    def transformChildrenToNative(self) -> None:
-        """
-        Recursively replace children with their native representation.
-
-        Sort to get dependency order right, like vtimezone before vevent.
-        """
-        ...
-    def transformChildrenFromNative(self, clearBehavior: bool = True) -> None:
-        """Recursively transform native children to vanilla representations."""
-        ...
-=======
     def add(self, objOrName: str, group: str | None = None) -> Any: ...  # returns VBase sub-class
     def remove(self, obj) -> None: ...
     def getChildren(self) -> list[Incomplete]: ...
@@ -371,7 +228,6 @@
     def setBehaviorFromVersionLine(self, versionLine) -> None: ...
     def transformChildrenToNative(self) -> None: ...
     def transformChildrenFromNative(self, clearBehavior: bool = True) -> None: ...
->>>>>>> f4bf1d90
     def prettyPrint(self, level: int = 0, tabwidth: int = 3) -> None: ...
 
 class VObjectError(Exception):
@@ -389,71 +245,20 @@
 line_re: re.Pattern[str]
 begin_re: re.Pattern[str]
 
-<<<<<<< HEAD
-def parseParams(string):
-    """Parse parameters"""
-    ...
-def parseLine(line, lineNumber=None):
-    """Parse line"""
-    ...
-=======
 def parseParams(string: str) -> list[list[Any]]: ...  # Any was taken from re module stubs
 def parseLine(
     line: str, lineNumber: int | None = None
 ) -> tuple[str, list[list[Any]], str | MaybeNone, str | MaybeNone]: ...  # Any is result of parseParams()
->>>>>>> f4bf1d90
 
 wrap_re: re.Pattern[str]
 logical_lines_re: re.Pattern[str]
 testLines: str
 
-<<<<<<< HEAD
-def getLogicalLines(fp, allowQP: bool = True) -> None:
-    """
-    Iterate through a stream, yielding one logical line at a time.
-
-    Because many applications still use vCard 2.1, we have to deal with the
-    quoted-printable encoding for long lines, as well as the vCard 3.0 and
-    vCalendar line folding technique, a whitespace character at the start
-    of the line.
-
-    Quoted-printable data will be decoded in the Behavior decoding phase.
-
-    # We're leaving this test in for awhile, because the unittest was ugly and dumb.
-    >>> from six import StringIO
-    >>> f=StringIO(testLines)
-    >>> for n, l in enumerate(getLogicalLines(f)):
-    ...     print("Line %s: %s" % (n, l[0]))
-    ...
-    Line 0: Line 0 text, Line 0 continued.
-    Line 1: Line 1;encoding=quoted-printable:this is an evil=
-     evil=
-     format.
-    Line 2: Line 2 is a new line, it does not start with whitespace.
-    """
-    ...
-def textLineToContentLine(text, n=None): ...
-def dquoteEscape(param):
-    """Return param, or "param" if ',' or ';' or ':' is in param."""
-    ...
-def foldOneLine(outbuf, input, lineLength: int = 75) -> None:
-    """
-    Folding line procedure that ensures multi-byte utf-8 sequences are not
-    broken across lines
-
-    TO-DO: This all seems odd. Is it still needed, especially in python3?
-    """
-    ...
-def defaultSerialize(obj, buf, lineLength):
-    """Encode and fold obj and its children, write to buf or return a string."""
-    ...
-=======
 def getLogicalLines(fp, allowQP: bool = True) -> Generator[tuple[str, int]]: ...
 def textLineToContentLine(text, n: int | None = None) -> ContentLine: ...
 def dquoteEscape(param: str) -> str: ...
 def foldOneLine(outbuf: SupportsWrite[AnyStr], input: AnyStr, lineLength: int = 75) -> None: ...
 def defaultSerialize(obj: Component | ContentLine, buf, lineLength: int): ...
->>>>>>> f4bf1d90
 
 class Stack:
     stack: list[Incomplete]
@@ -466,37 +271,9 @@
 
 def readComponents(
     streamOrString, validate: bool = False, transform: bool = True, ignoreUnreadable: bool = False, allowQP: bool = False
-<<<<<<< HEAD
-) -> Iterator[Component]:
-    """Generate one Component at a time from a stream."""
-    ...
-def readOne(stream, validate: bool = False, transform: bool = True, ignoreUnreadable: bool = False, allowQP: bool = False):
-    """Return the first component from stream."""
-    ...
-def registerBehavior(behavior, name=None, default: bool = False, id=None) -> None:
-    """
-    Register the given behavior.
-
-    If default is True (or if this is the first version registered with this
-    name), the version will be the default if no id is given.
-    """
-    ...
-def getBehavior(name, id=None):
-    """
-    Return a matching behavior if it exists, or None.
-
-    If id is None, return the default for name.
-    """
-    ...
-def newFromBehavior(name, id=None):
-    """Given a name, return a behaviored ContentLine or Component."""
-    ...
-def backslashEscape(s): ...
-=======
 ) -> Iterator[Component]: ...
 def readOne(stream, validate: bool = False, transform: bool = True, ignoreUnreadable: bool = False, allowQP: bool = False): ...
 def registerBehavior(behavior, name: str | None = None, default: bool = False, id=None) -> None: ...
 def getBehavior(name: str, id=None): ...
 def newFromBehavior(name: str, id=None) -> Component | ContentLine: ...
-def backslashEscape(s: str) -> str: ...
->>>>>>> f4bf1d90
+def backslashEscape(s: str) -> str: ...