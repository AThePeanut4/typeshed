--- conflicted
+++ resolved
@@ -94,37 +94,14 @@
     # Use Any because args and kwargs are passed to the behavior object
     @overload
     def serialize(
-<<<<<<< HEAD
-        self,
-        buf: None = None,
-        lineLength: int = 75,
-        validate: bool = True,
-        behavior: Incomplete | None = None,
-        *args: Any,
-        **kwargs: Any,
-    ) -> str:
-        """
-        Serialize to buf if it exists, otherwise return a string.
-
-        Use self.behavior.serialize if behavior exists.
-        """
-        ...
-    @overload
-    def serialize(
-        self, buf: _W, lineLength: int = 75, validate: bool = True, behavior: Incomplete | None = None, *args: Any, **kwargs: Any
-    ) -> _W:
-        """
-        Serialize to buf if it exists, otherwise return a string.
-
-        Use self.behavior.serialize if behavior exists.
-        """
-        ...
-=======
         self, buf: None = None, lineLength: int = 75, validate: bool = True, behavior=None, *args: Any, **kwargs: Any
     ) -> str: ...
     @overload
     def serialize(self, buf: _W, lineLength: int = 75, validate: bool = True, behavior=None, *args: Any, **kwargs: Any) -> _W: ...
->>>>>>> 12676840
+
+        Use self.behavior.serialize if behavior exists.
+        """
+        ...
 
 def toVName(name, stripNum: int = 0, upper: bool = False):
     """
@@ -167,28 +144,8 @@
     lineNumber: Incomplete
     value: Incomplete
     def __init__(
-<<<<<<< HEAD
-        self,
-        name,
-        params,
-        value,
-        group: Incomplete | None = None,
-        encoded: bool = False,
-        isNative: bool = False,
-        lineNumber: Incomplete | None = None,
-        *args,
-        **kwds,
-    ) -> None:
-        """
-        Take output from parseLine, convert params list to dictionary.
-
-        Group is used as a positional argument to match parseLine's return
-        """
-        ...
-=======
         self, name, params, value, group=None, encoded: bool = False, isNative: bool = False, lineNumber=None, *args, **kwds
     ) -> None: ...
->>>>>>> 12676840
     @classmethod
     def duplicate(cls, copyit): ...
     def copy(self, copyit) -> None: ...
@@ -269,13 +226,7 @@
         """
         ...
     def __delattr__(self, name: str) -> None: ...
-<<<<<<< HEAD
-    def getChildValue(self, childName, default: Incomplete | None = None, childNumber: int = 0):
-        """Return a child's value (the first, by default), or None."""
-        ...
-=======
     def getChildValue(self, childName, default=None, childNumber: int = 0): ...
->>>>>>> 12676840
     @overload
     def add(self, objOrName: _V, group: str | None = None) -> _V:
         """
@@ -366,69 +317,18 @@
 line_re: Incomplete
 begin_re: Incomplete
 
-<<<<<<< HEAD
-def parseParams(string):
-    """Parse parameters"""
-    ...
-def parseLine(line, lineNumber: Incomplete | None = None):
-    """Parse line"""
-    ...
-=======
 def parseParams(string): ...
 def parseLine(line, lineNumber=None): ...
->>>>>>> 12676840
 
 wrap_re: Incomplete
 logical_lines_re: Incomplete
 testLines: str
 
-<<<<<<< HEAD
-def getLogicalLines(fp, allowQP: bool = True) -> None:
-    """
-    Iterate through a stream, yielding one logical line at a time.
-
-    Because many applications still use vCard 2.1, we have to deal with the
-    quoted-printable encoding for long lines, as well as the vCard 3.0 and
-    vCalendar line folding technique, a whitespace character at the start
-    of the line.
-
-    Quoted-printable data will be decoded in the Behavior decoding phase.
-
-    # We're leaving this test in for awhile, because the unittest was ugly and dumb.
-    >>> from six import StringIO
-    >>> f=StringIO(testLines)
-    >>> for n, l in enumerate(getLogicalLines(f)):
-    ...     print("Line %s: %s" % (n, l[0]))
-    ...
-    Line 0: Line 0 text, Line 0 continued.
-    Line 1: Line 1;encoding=quoted-printable:this is an evil=
-     evil=
-     format.
-    Line 2: Line 2 is a new line, it does not start with whitespace.
-    """
-    ...
-def textLineToContentLine(text, n: Incomplete | None = None): ...
-def dquoteEscape(param):
-    """Return param, or "param" if ',' or ';' or ':' is in param."""
-    ...
-def foldOneLine(outbuf, input, lineLength: int = 75) -> None:
-    """
-    Folding line procedure that ensures multi-byte utf-8 sequences are not
-    broken across lines
-
-    TO-DO: This all seems odd. Is it still needed, especially in python3?
-    """
-    ...
-def defaultSerialize(obj, buf, lineLength):
-    """Encode and fold obj and its children, write to buf or return a string."""
-    ...
-=======
 def getLogicalLines(fp, allowQP: bool = True) -> None: ...
 def textLineToContentLine(text, n=None): ...
 def dquoteEscape(param): ...
 def foldOneLine(outbuf, input, lineLength: int = 75) -> None: ...
 def defaultSerialize(obj, buf, lineLength): ...
->>>>>>> 12676840
 
 class Stack:
     stack: Incomplete
@@ -441,36 +341,9 @@
 
 def readComponents(
     streamOrString, validate: bool = False, transform: bool = True, ignoreUnreadable: bool = False, allowQP: bool = False
-<<<<<<< HEAD
-) -> Iterator[Component]:
-    """Generate one Component at a time from a stream."""
-    ...
-def readOne(stream, validate: bool = False, transform: bool = True, ignoreUnreadable: bool = False, allowQP: bool = False):
-    """Return the first component from stream."""
-    ...
-def registerBehavior(behavior, name: Incomplete | None = None, default: bool = False, id: Incomplete | None = None) -> None:
-    """
-    Register the given behavior.
-
-    If default is True (or if this is the first version registered with this
-    name), the version will be the default if no id is given.
-    """
-    ...
-def getBehavior(name, id: Incomplete | None = None):
-    """
-    Return a matching behavior if it exists, or None.
-
-    If id is None, return the default for name.
-    """
-    ...
-def newFromBehavior(name, id: Incomplete | None = None):
-    """Given a name, return a behaviored ContentLine or Component."""
-    ...
-=======
 ) -> Iterator[Component]: ...
 def readOne(stream, validate: bool = False, transform: bool = True, ignoreUnreadable: bool = False, allowQP: bool = False): ...
 def registerBehavior(behavior, name=None, default: bool = False, id=None) -> None: ...
 def getBehavior(name, id=None): ...
 def newFromBehavior(name, id=None): ...
->>>>>>> 12676840
 def backslashEscape(s): ...