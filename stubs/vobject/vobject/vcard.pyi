--- conflicted
+++ resolved
@@ -10,11 +10,6 @@
     additional: Incomplete
     prefix: Incomplete
     suffix: Incomplete
-<<<<<<< HEAD
-    def __init__(self, family: str = "", given: str = "", additional: str = "", prefix: str = "", suffix: str = "") -> None:
-        """Each name attribute can be a string or a list of strings."""
-        ...
-=======
     def __init__(
         self,
         family: str | list[str] = "",
@@ -23,7 +18,6 @@
         prefix: str | list[str] = "",
         suffix: str | list[str] = "",
     ) -> None: ...
->>>>>>> b0c6fffe
     @staticmethod
     def toString(val):
         """Turn a string or array value into a string."""
@@ -40,18 +34,6 @@
     country: Incomplete
     def __init__(
         self,
-<<<<<<< HEAD
-        street: str = "",
-        city: str = "",
-        region: str = "",
-        code: str = "",
-        country: str = "",
-        box: str = "",
-        extended: str = "",
-    ) -> None:
-        """Each name attribute can be a string or a list of strings."""
-        ...
-=======
         street: str | list[str] = "",
         city: str | list[str] = "",
         region: str | list[str] = "",
@@ -60,7 +42,6 @@
         box: str | list[str] = "",
         extended: str | list[str] = "",
     ) -> None: ...
->>>>>>> b0c6fffe
     @staticmethod
     def toString(val, join_char: str = "\n"):
         """Turn a string or array value into a string."""
