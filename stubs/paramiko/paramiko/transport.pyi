"""Core protocol implementation"""

from _typeshed import FileDescriptorOrPath
from collections.abc import Callable, Iterable, Mapping, Sequence
from logging import Logger
from socket import socket
from threading import Condition, Event, Lock, Thread
from types import ModuleType
from typing import Any, Protocol, type_check_only
from typing_extensions import TypeAlias

from paramiko.auth_handler import AuthHandler, AuthOnlyHandler, _InteractiveCallback
from paramiko.channel import Channel
from paramiko.message import Message
from paramiko.packet import Packetizer
from paramiko.pkey import PKey
from paramiko.proxy import ProxyCommand
from paramiko.server import ServerInterface, SubsystemHandler
from paramiko.sftp_client import SFTPClient
from paramiko.ssh_gss import _SSH_GSSAuth
from paramiko.util import ClosingContextManager

_Addr: TypeAlias = tuple[str, int]
_SocketLike: TypeAlias = str | _Addr | socket | Channel | ProxyCommand

@type_check_only
class _KexEngine(Protocol):
    def start_kex(self) -> None: ...
    def parse_next(self, ptype: int, m: Message) -> None: ...

class Transport(Thread, ClosingContextManager):
    """
    An SSH Transport attaches to a stream (usually a socket), negotiates an
    encrypted session, authenticates, and then creates stream tunnels, called
    `channels <.Channel>`, across the session.  Multiple channels can be
    multiplexed across a single session (and often are, in the case of port
    forwardings).

    Instances of this class may be used as context managers.
    """
    active: bool
    hostname: str | None
    server_extensions: dict[str, bytes]
    advertise_strict_kex: bool
    agreed_on_strict_kex: bool
    sock: socket | Channel
    packetizer: Packetizer
    local_version: str
    remote_version: str
    local_cipher: str
    local_kex_init: bytes | None
    local_mac: str | None
    local_compression: str | None
    session_id: bytes | None
    host_key_type: str | None
    host_key: PKey | None
    use_gss_kex: bool
    gss_kex_used: bool
    kexgss_ctxt: _SSH_GSSAuth | None
    gss_host: str
    kex_engine: _KexEngine | None
    H: bytes | None
    K: int | None
    initial_kex_done: bool
    in_kex: bool
    authenticated: bool
    lock: Lock
    channel_events: dict[int, Event]
    channels_seen: dict[int, bool]
    default_max_packet_size: int
    default_window_size: int
    saved_exception: Exception | None
    clear_to_send: Event
    clear_to_send_lock: Lock
    clear_to_send_timeout: float
    log_name: str
    logger: Logger
    auth_handler: AuthHandler | None
    global_response: Message | None
    completion_event: Event | None
    banner_timeout: float
    handshake_timeout: float
    auth_timeout: float
    disabled_algorithms: Mapping[str, Iterable[str]] | None
    server_mode: bool
    server_object: ServerInterface | None
    server_key_dict: dict[str, PKey]
    server_accepts: list[Channel]
    server_accept_cv: Condition
    subsystem_table: dict[str, tuple[type[SubsystemHandler], tuple[Any, ...], dict[str, Any]]]
    sys: ModuleType
    def __init__(
        self,
        sock: _SocketLike,
        default_window_size: int = 2097152,
        default_max_packet_size: int = 32768,
        gss_kex: bool = False,
        gss_deleg_creds: bool = True,
        disabled_algorithms: Mapping[str, Iterable[str]] | None = None,
        server_sig_algs: bool = True,
        strict_kex: bool = True,
        packetizer_class: type[Packetizer] | None = None,
    ) -> None:
        """
        Create a new SSH session over an existing socket, or socket-like
        object.  This only creates the `.Transport` object; it doesn't begin
        the SSH session yet.  Use `connect` or `start_client` to begin a client
        session, or `start_server` to begin a server session.

        If the object is not actually a socket, it must have the following
        methods:

        - ``send(bytes)``: Writes from 1 to ``len(bytes)`` bytes, and returns
          an int representing the number of bytes written.  Returns
          0 or raises ``EOFError`` if the stream has been closed.
        - ``recv(int)``: Reads from 1 to ``int`` bytes and returns them as a
          string.  Returns 0 or raises ``EOFError`` if the stream has been
          closed.
        - ``close()``: Closes the socket.
        - ``settimeout(n)``: Sets a (float) timeout on I/O operations.

        For ease of use, you may also pass in an address (as a tuple) or a host
        string as the ``sock`` argument.  (A host string is a hostname with an
        optional port (separated by ``":"``) which will be converted into a
        tuple of ``(hostname, port)``.)  A socket will be connected to this
        address and used for communication.  Exceptions from the ``socket``
        call may be thrown in this case.

        .. note::
            Modifying the the window and packet sizes might have adverse
            effects on your channels created from this transport. The default
            values are the same as in the OpenSSH code base and have been
            battle tested.

        :param socket sock:
            a socket or socket-like object to create the session over.
        :param int default_window_size:
            sets the default window size on the transport. (defaults to
            2097152)
        :param int default_max_packet_size:
            sets the default max packet size on the transport. (defaults to
            32768)
        :param bool gss_kex:
            Whether to enable GSSAPI key exchange when GSSAPI is in play.
            Default: ``False``.
        :param bool gss_deleg_creds:
            Whether to enable GSSAPI credential delegation when GSSAPI is in
            play. Default: ``True``.
        :param dict disabled_algorithms:
            If given, must be a dictionary mapping algorithm type to an
            iterable of algorithm identifiers, which will be disabled for the
            lifetime of the transport.

            Keys should match the last word in the class' builtin algorithm
            tuple attributes, such as ``"ciphers"`` to disable names within
            ``_preferred_ciphers``; or ``"kex"`` to disable something defined
            inside ``_preferred_kex``. Values should exactly match members of
            the matching attribute.

            For example, if you need to disable
            ``diffie-hellman-group16-sha512`` key exchange (perhaps because
            your code talks to a server which implements it differently from
            Paramiko), specify ``disabled_algorithms={"kex":
            ["diffie-hellman-group16-sha512"]}``.
        :param bool server_sig_algs:
            Whether to send an extra message to compatible clients, in server
            mode, with a list of supported pubkey algorithms. Default:
            ``True``.
        :param bool strict_kex:
            Whether to advertise (and implement, if client also advertises
            support for) a "strict kex" mode for safer handshaking. Default:
            ``True``.
        :param packetizer_class:
            Which class to use for instantiating the internal packet handler.
            Default: ``None`` (i.e.: use `Packetizer` as normal).

        .. versionchanged:: 1.15
            Added the ``default_window_size`` and ``default_max_packet_size``
            arguments.
        .. versionchanged:: 1.15
            Added the ``gss_kex`` and ``gss_deleg_creds`` kwargs.
        .. versionchanged:: 2.6
            Added the ``disabled_algorithms`` kwarg.
        .. versionchanged:: 2.9
            Added the ``server_sig_algs`` kwarg.
        .. versionchanged:: 3.4
            Added the ``strict_kex`` kwarg.
        .. versionchanged:: 3.4
            Added the ``packetizer_class`` kwarg.
        """
        ...
    @property
    def preferred_ciphers(self) -> Sequence[str]: ...
    @property
    def preferred_macs(self) -> Sequence[str]: ...
    @property
    def preferred_keys(self) -> Sequence[str]: ...
    @property
    def preferred_pubkeys(self) -> Sequence[str]: ...
    @property
    def preferred_kex(self) -> Sequence[str]: ...
    @property
    def preferred_compression(self) -> Sequence[str]: ...
    def atfork(self) -> None:
        """
        Terminate this Transport without closing the session.  On posix
        systems, if a Transport is open during process forking, both parent
        and child will share the underlying socket, but only one process can
        use the connection (without corrupting the session).  Use this method
        to clean up a Transport object without disrupting the other process.

        .. versionadded:: 1.5.3
        """
        ...
    def get_security_options(self) -> SecurityOptions:
        """
        Return a `.SecurityOptions` object which can be used to tweak the
        encryption algorithms this transport will permit (for encryption,
        digest/hash operations, public keys, and key exchanges) and the order
        of preference for them.
        """
        ...
    def set_gss_host(self, gss_host: str | None, trust_dns: bool = True, gssapi_requested: bool = True) -> None:
        """
        Normalize/canonicalize ``self.gss_host`` depending on various factors.

        :param str gss_host:
            The explicitly requested GSS-oriented hostname to connect to (i.e.
            what the host's name is in the Kerberos database.) Defaults to
            ``self.hostname`` (which will be the 'real' target hostname and/or
            host portion of given socket object.)
        :param bool trust_dns:
            Indicates whether or not DNS is trusted; if true, DNS will be used
            to canonicalize the GSS hostname (which again will either be
            ``gss_host`` or the transport's default hostname.)
            (Defaults to True due to backwards compatibility.)
        :param bool gssapi_requested:
            Whether GSSAPI key exchange or authentication was even requested.
            If not, this is a no-op and nothing happens
            (and ``self.gss_host`` is not set.)
            (Defaults to True due to backwards compatibility.)
        :returns: ``None``.
        """
        ...
    def start_client(self, event: Event | None = None, timeout: float | None = None) -> None:
        """
        Negotiate a new SSH2 session as a client.  This is the first step after
        creating a new `.Transport`.  A separate thread is created for protocol
        negotiation.

        If an event is passed in, this method returns immediately.  When
        negotiation is done (successful or not), the given ``Event`` will
        be triggered.  On failure, `is_active` will return ``False``.

        (Since 1.4) If ``event`` is ``None``, this method will not return until
        negotiation is done.  On success, the method returns normally.
        Otherwise an SSHException is raised.

        After a successful negotiation, you will usually want to authenticate,
        calling `auth_password <Transport.auth_password>` or
        `auth_publickey <Transport.auth_publickey>`.

        .. note:: `connect` is a simpler method for connecting as a client.

        .. note::
            After calling this method (or `start_server` or `connect`), you
            should no longer directly read from or write to the original socket
            object.

        :param .threading.Event event:
            an event to trigger when negotiation is complete (optional)

        :param float timeout:
            a timeout, in seconds, for SSH2 session negotiation (optional)

        :raises:
            `.SSHException` -- if negotiation fails (and no ``event`` was
            passed in)
        """
        ...
    def start_server(self, event: Event | None = None, server: ServerInterface | None = None) -> None:
        """
        Negotiate a new SSH2 session as a server.  This is the first step after
        creating a new `.Transport` and setting up your server host key(s).  A
        separate thread is created for protocol negotiation.

        If an event is passed in, this method returns immediately.  When
        negotiation is done (successful or not), the given ``Event`` will
        be triggered.  On failure, `is_active` will return ``False``.

        (Since 1.4) If ``event`` is ``None``, this method will not return until
        negotiation is done.  On success, the method returns normally.
        Otherwise an SSHException is raised.

        After a successful negotiation, the client will need to authenticate.
        Override the methods `get_allowed_auths
        <.ServerInterface.get_allowed_auths>`, `check_auth_none
        <.ServerInterface.check_auth_none>`, `check_auth_password
        <.ServerInterface.check_auth_password>`, and `check_auth_publickey
        <.ServerInterface.check_auth_publickey>` in the given ``server`` object
        to control the authentication process.

        After a successful authentication, the client should request to open a
        channel.  Override `check_channel_request
        <.ServerInterface.check_channel_request>` in the given ``server``
        object to allow channels to be opened.

        .. note::
            After calling this method (or `start_client` or `connect`), you
            should no longer directly read from or write to the original socket
            object.

        :param .threading.Event event:
            an event to trigger when negotiation is complete.
        :param .ServerInterface server:
            an object used to perform authentication and create `channels
            <.Channel>`

        :raises:
            `.SSHException` -- if negotiation fails (and no ``event`` was
            passed in)
        """
        ...
    def add_server_key(self, key: PKey) -> None:
        """
        Add a host key to the list of keys used for server mode.  When behaving
        as a server, the host key is used to sign certain packets during the
        SSH2 negotiation, so that the client can trust that we are who we say
        we are.  Because this is used for signing, the key must contain private
        key info, not just the public half.  Only one key of each type is kept.

        :param .PKey key:
            the host key (instance of some subclass) to add
        """
        ...
    def get_server_key(self) -> PKey | None:
        """
        Return the active host key, in server mode.  After negotiating with the
        client, this method will return the negotiated host key.  If only one
        type of host key was set with `add_server_key`, that's the only key
        that will ever be returned.  But in cases where you have set more than
        one type of host key, the key type will be negotiated by the client,
        and this method will return the key of the type agreed on.  If the host
        key has not been negotiated yet, ``None`` is returned.  In client mode,
        the behavior is undefined.

        :return:
            host key (`.PKey`) of the type negotiated by the client, or
            ``None``.
        """
        ...
    @staticmethod
    def load_server_moduli(filename: FileDescriptorOrPath | None = None) -> bool:
        """
        (optional)
        Load a file of prime moduli for use in doing group-exchange key
        negotiation in server mode.  It's a rather obscure option and can be
        safely ignored.

        In server mode, the remote client may request "group-exchange" key
        negotiation, which asks the server to send a random prime number that
        fits certain criteria.  These primes are pretty difficult to compute,
        so they can't be generated on demand.  But many systems contain a file
        of suitable primes (usually named something like ``/etc/ssh/moduli``).
        If you call `load_server_moduli` and it returns ``True``, then this
        file of primes has been loaded and we will support "group-exchange" in
        server mode.  Otherwise server mode will just claim that it doesn't
        support that method of key negotiation.

        :param str filename:
            optional path to the moduli file, if you happen to know that it's
            not in a standard location.
        :return:
            True if a moduli file was successfully loaded; False otherwise.

        .. note:: This has no effect when used in client mode.
        """
        ...
    def close(self) -> None:
        """Close this session, and any open channels that are tied to it."""
        ...
    def get_remote_server_key(self) -> PKey:
        """
        Return the host key of the server (in client mode).

        .. note::
            Previously this call returned a tuple of ``(key type, key
            string)``. You can get the same effect by calling `.PKey.get_name`
            for the key type, and ``str(key)`` for the key string.

        :raises: `.SSHException` -- if no session is currently active.

        :return: public key (`.PKey`) of the remote server
        """
        ...
    def is_active(self) -> bool:
        """
        Return true if this session is active (open).

        :return:
            True if the session is still active (open); False if the session is
            closed
        """
        ...
    def open_session(
        self, window_size: int | None = None, max_packet_size: int | None = None, timeout: float | None = None
    ) -> Channel:
        """
        Request a new channel to the server, of type ``"session"``.  This is
        just an alias for calling `open_channel` with an argument of
        ``"session"``.

        .. note:: Modifying the the window and packet sizes might have adverse
            effects on the session created. The default values are the same
            as in the OpenSSH code base and have been battle tested.

        :param int window_size:
            optional window size for this session.
        :param int max_packet_size:
            optional max packet size for this session.

        :return: a new `.Channel`

        :raises:
            `.SSHException` -- if the request is rejected or the session ends
            prematurely

        .. versionchanged:: 1.13.4/1.14.3/1.15.3
            Added the ``timeout`` argument.
        .. versionchanged:: 1.15
            Added the ``window_size`` and ``max_packet_size`` arguments.
        """
        ...
    def open_x11_channel(self, src_addr: _Addr | None = None) -> Channel:
        """
        Request a new channel to the client, of type ``"x11"``.  This
        is just an alias for ``open_channel('x11', src_addr=src_addr)``.

        :param tuple src_addr:
            the source address (``(str, int)``) of the x11 server (port is the
            x11 port, ie. 6010)
        :return: a new `.Channel`

        :raises:
            `.SSHException` -- if the request is rejected or the session ends
            prematurely
        """
        ...
    def open_forward_agent_channel(self) -> Channel:
        """
        Request a new channel to the client, of type
        ``"auth-agent@openssh.com"``.

        This is just an alias for ``open_channel('auth-agent@openssh.com')``.

        :return: a new `.Channel`

        :raises: `.SSHException` --
            if the request is rejected or the session ends prematurely
        """
        ...
    def open_forwarded_tcpip_channel(self, src_addr: _Addr, dest_addr: _Addr) -> Channel:
        """
        Request a new channel back to the client, of type ``forwarded-tcpip``.

        This is used after a client has requested port forwarding, for sending
        incoming connections back to the client.

        :param src_addr: originator's address
        :param dest_addr: local (server) connected address
        """
        ...
    def open_channel(
        self,
        kind: str,
        dest_addr: _Addr | None = None,
        src_addr: _Addr | None = None,
        window_size: int | None = None,
        max_packet_size: int | None = None,
        timeout: float | None = None,
    ) -> Channel:
        """
        Request a new channel to the server. `Channels <.Channel>` are
        socket-like objects used for the actual transfer of data across the
        session. You may only request a channel after negotiating encryption
        (using `connect` or `start_client`) and authenticating.

        .. note:: Modifying the the window and packet sizes might have adverse
            effects on the channel created. The default values are the same
            as in the OpenSSH code base and have been battle tested.

        :param str kind:
            the kind of channel requested (usually ``"session"``,
            ``"forwarded-tcpip"``, ``"direct-tcpip"``, or ``"x11"``)
        :param tuple dest_addr:
            the destination address (address + port tuple) of this port
            forwarding, if ``kind`` is ``"forwarded-tcpip"`` or
            ``"direct-tcpip"`` (ignored for other channel types)
        :param src_addr: the source address of this port forwarding, if
            ``kind`` is ``"forwarded-tcpip"``, ``"direct-tcpip"``, or ``"x11"``
        :param int window_size:
            optional window size for this session.
        :param int max_packet_size:
            optional max packet size for this session.
        :param float timeout:
            optional timeout opening a channel, default 3600s (1h)

        :return: a new `.Channel` on success

        :raises:
            `.SSHException` -- if the request is rejected, the session ends
            prematurely or there is a timeout opening a channel

        .. versionchanged:: 1.15
            Added the ``window_size`` and ``max_packet_size`` arguments.
        """
        ...
    def request_port_forward(
        self, address: str, port: int, handler: Callable[[Channel, _Addr, _Addr], object] | None = None
    ) -> int:
        """
        Ask the server to forward TCP connections from a listening port on
        the server, across this SSH session.

        If a handler is given, that handler is called from a different thread
        whenever a forwarded connection arrives.  The handler parameters are::

            handler(
                channel,
                (origin_addr, origin_port),
                (server_addr, server_port),
            )

        where ``server_addr`` and ``server_port`` are the address and port that
        the server was listening on.

        If no handler is set, the default behavior is to send new incoming
        forwarded connections into the accept queue, to be picked up via
        `accept`.

        :param str address: the address to bind when forwarding
        :param int port:
            the port to forward, or 0 to ask the server to allocate any port
        :param callable handler:
            optional handler for incoming forwarded connections, of the form
            ``func(Channel, (str, int), (str, int))``.

        :return: the port number (`int`) allocated by the server

        :raises:
            `.SSHException` -- if the server refused the TCP forward request
        """
        ...
    def cancel_port_forward(self, address: str, port: int) -> None:
        """
        Ask the server to cancel a previous port-forwarding request.  No more
        connections to the given address & port will be forwarded across this
        ssh connection.

        :param str address: the address to stop forwarding
        :param int port: the port to stop forwarding
        """
        ...
    def open_sftp_client(self) -> SFTPClient | None:
        """
        Create an SFTP client channel from an open transport.  On success, an
        SFTP session will be opened with the remote host, and a new
        `.SFTPClient` object will be returned.

        :return:
            a new `.SFTPClient` referring to an sftp session (channel) across
            this transport
        """
        ...
    def send_ignore(self, byte_count: int | None = None) -> None:
        """
        Send a junk packet across the encrypted link.  This is sometimes used
        to add "noise" to a connection to confuse would-be attackers.  It can
        also be used as a keep-alive for long lived connections traversing
        firewalls.

        :param int byte_count:
            the number of random bytes to send in the payload of the ignored
            packet -- defaults to a random number from 10 to 41.
        """
        ...
    def renegotiate_keys(self) -> None:
        """
        Force this session to switch to new keys.  Normally this is done
        automatically after the session hits a certain number of packets or
        bytes sent or received, but this method gives you the option of forcing
        new keys whenever you want.  Negotiating new keys causes a pause in
        traffic both ways as the two sides swap keys and do computations.  This
        method returns when the session has switched to new keys.

        :raises:
            `.SSHException` -- if the key renegotiation failed (which causes
            the session to end)
        """
        ...
    def set_keepalive(self, interval: float) -> None:
        """
        Turn on/off keepalive packets (default is off).  If this is set, after
        ``interval`` seconds without sending any data over the connection, a
        "keepalive" packet will be sent (and ignored by the remote host).  This
        can be useful to keep connections alive over a NAT, for example.

        :param int interval:
            seconds to wait before sending a keepalive packet (or
            0 to disable keepalives).
        """
        ...
    def global_request(self, kind: str, data: Iterable[Any] | None = None, wait: bool = True) -> Message | None:
        """
        Make a global request to the remote host.  These are normally
        extensions to the SSH2 protocol.

        :param str kind: name of the request.
        :param tuple data:
            an optional tuple containing additional data to attach to the
            request.
        :param bool wait:
            ``True`` if this method should not return until a response is
            received; ``False`` otherwise.
        :return:
            a `.Message` containing possible additional data if the request was
            successful (or an empty `.Message` if ``wait`` was ``False``);
            ``None`` if the request was denied.
        """
        ...
    def accept(self, timeout: float | None = None) -> Channel | None:
        """
        Return the next channel opened by the client over this transport, in
        server mode.  If no channel is opened before the given timeout,
        ``None`` is returned.

        :param int timeout:
            seconds to wait for a channel, or ``None`` to wait forever
        :return: a new `.Channel` opened by the client
        """
        ...
    def connect(
        self,
        hostkey: PKey | None = None,
        username: str = "",
        password: str | None = None,
        pkey: PKey | None = None,
        gss_host: str | None = None,
        gss_auth: bool = False,
        gss_kex: bool = False,
        gss_deleg_creds: bool = True,
        gss_trust_dns: bool = True,
    ) -> None:
        """
        Negotiate an SSH2 session, and optionally verify the server's host key
        and authenticate using a password or private key.  This is a shortcut
        for `start_client`, `get_remote_server_key`, and
        `Transport.auth_password` or `Transport.auth_publickey`.  Use those
        methods if you want more control.

        You can use this method immediately after creating a Transport to
        negotiate encryption with a server.  If it fails, an exception will be
        thrown.  On success, the method will return cleanly, and an encrypted
        session exists.  You may immediately call `open_channel` or
        `open_session` to get a `.Channel` object, which is used for data
        transfer.

        .. note::
            If you fail to supply a password or private key, this method may
            succeed, but a subsequent `open_channel` or `open_session` call may
            fail because you haven't authenticated yet.

        :param .PKey hostkey:
            the host key expected from the server, or ``None`` if you don't
            want to do host key verification.
        :param str username: the username to authenticate as.
        :param str password:
            a password to use for authentication, if you want to use password
            authentication; otherwise ``None``.
        :param .PKey pkey:
            a private key to use for authentication, if you want to use private
            key authentication; otherwise ``None``.
        :param str gss_host:
            The target's name in the kerberos database. Default: hostname
        :param bool gss_auth:
            ``True`` if you want to use GSS-API authentication.
        :param bool gss_kex:
            Perform GSS-API Key Exchange and user authentication.
        :param bool gss_deleg_creds:
            Whether to delegate GSS-API client credentials.
        :param gss_trust_dns:
            Indicates whether or not the DNS is trusted to securely
            canonicalize the name of the host being connected to (default
            ``True``).

        :raises: `.SSHException` -- if the SSH2 negotiation fails, the host key
            supplied by the server is incorrect, or authentication fails.

        .. versionchanged:: 2.3
            Added the ``gss_trust_dns`` argument.
        """
        ...
    def get_exception(self) -> Exception | None:
        """
        Return any exception that happened during the last server request.
        This can be used to fetch more specific error information after using
        calls like `start_client`.  The exception (if any) is cleared after
        this call.

        :return:
            an exception, or ``None`` if there is no stored exception.

        .. versionadded:: 1.1
        """
        ...
    def set_subsystem_handler(self, name: str, handler: type[SubsystemHandler], *larg: Any, **kwarg: Any) -> None:
        """
        Set the handler class for a subsystem in server mode.  If a request
        for this subsystem is made on an open ssh channel later, this handler
        will be constructed and called -- see `.SubsystemHandler` for more
        detailed documentation.

        Any extra parameters (including keyword arguments) are saved and
        passed to the `.SubsystemHandler` constructor later.

        :param str name: name of the subsystem.
        :param handler:
            subclass of `.SubsystemHandler` that handles this subsystem.
        """
        ...
    def is_authenticated(self) -> bool:
        """
        Return true if this session is active and authenticated.

        :return:
            True if the session is still open and has been authenticated
            successfully; False if authentication failed and/or the session is
            closed.
        """
        ...
    def get_username(self) -> str | None:
        """
        Return the username this connection is authenticated for.  If the
        session is not authenticated (or authentication failed), this method
        returns ``None``.

        :return: username that was authenticated (a `str`), or ``None``.
        """
        ...
    def get_banner(self) -> bytes | None:
        """
        Return the banner supplied by the server upon connect. If no banner is
        supplied, this method returns ``None``.

        :returns: server supplied banner (`str`), or ``None``.

        .. versionadded:: 1.13
        """
        ...
    def auth_none(self, username: str) -> list[str]:
        """
        Try to authenticate to the server using no authentication at all.
        This will almost always fail.  It may be useful for determining the
        list of authentication types supported by the server, by catching the
        `.BadAuthenticationType` exception raised.

        :param str username: the username to authenticate as
        :return:
            list of auth types permissible for the next stage of
            authentication (normally empty)

        :raises:
            `.BadAuthenticationType` -- if "none" authentication isn't allowed
            by the server for this user
        :raises:
            `.SSHException` -- if the authentication failed due to a network
            error

        .. versionadded:: 1.5
        """
        ...
    def auth_password(self, username: str, password: str, event: Event | None = None, fallback: bool = True) -> list[str]:
        """
        Authenticate to the server using a password.  The username and password
        are sent over an encrypted link.

        If an ``event`` is passed in, this method will return immediately, and
        the event will be triggered once authentication succeeds or fails.  On
        success, `is_authenticated` will return ``True``.  On failure, you may
        use `get_exception` to get more detailed error information.

        Since 1.1, if no event is passed, this method will block until the
        authentication succeeds or fails.  On failure, an exception is raised.
        Otherwise, the method simply returns.

        Since 1.5, if no event is passed and ``fallback`` is ``True`` (the
        default), if the server doesn't support plain password authentication
        but does support so-called "keyboard-interactive" mode, an attempt
        will be made to authenticate using this interactive mode.  If it fails,
        the normal exception will be thrown as if the attempt had never been
        made.  This is useful for some recent Gentoo and Debian distributions,
        which turn off plain password authentication in a misguided belief
        that interactive authentication is "more secure".  (It's not.)

        If the server requires multi-step authentication (which is very rare),
        this method will return a list of auth types permissible for the next
        step.  Otherwise, in the normal case, an empty list is returned.

        :param str username: the username to authenticate as
        :param basestring password: the password to authenticate with
        :param .threading.Event event:
            an event to trigger when the authentication attempt is complete
            (whether it was successful or not)
        :param bool fallback:
            ``True`` if an attempt at an automated "interactive" password auth
            should be made if the server doesn't support normal password auth
        :return:
            list of auth types permissible for the next stage of
            authentication (normally empty)

        :raises:
            `.BadAuthenticationType` -- if password authentication isn't
            allowed by the server for this user (and no event was passed in)
        :raises:
            `.AuthenticationException` -- if the authentication failed (and no
            event was passed in)
        :raises: `.SSHException` -- if there was a network error
        """
        ...
    def auth_publickey(self, username: str, key: PKey, event: Event | None = None) -> list[str]:
        """
        Authenticate to the server using a private key.  The key is used to
        sign data from the server, so it must include the private part.

        If an ``event`` is passed in, this method will return immediately, and
        the event will be triggered once authentication succeeds or fails.  On
        success, `is_authenticated` will return ``True``.  On failure, you may
        use `get_exception` to get more detailed error information.

        Since 1.1, if no event is passed, this method will block until the
        authentication succeeds or fails.  On failure, an exception is raised.
        Otherwise, the method simply returns.

        If the server requires multi-step authentication (which is very rare),
        this method will return a list of auth types permissible for the next
        step.  Otherwise, in the normal case, an empty list is returned.

        :param str username: the username to authenticate as
        :param .PKey key: the private key to authenticate with
        :param .threading.Event event:
            an event to trigger when the authentication attempt is complete
            (whether it was successful or not)
        :return:
            list of auth types permissible for the next stage of
            authentication (normally empty)

        :raises:
            `.BadAuthenticationType` -- if public-key authentication isn't
            allowed by the server for this user (and no event was passed in)
        :raises:
            `.AuthenticationException` -- if the authentication failed (and no
            event was passed in)
        :raises: `.SSHException` -- if there was a network error
        """
        ...
    def auth_interactive(self, username: str, handler: _InteractiveCallback, submethods: str = "") -> list[str]:
        """
        Authenticate to the server interactively.  A handler is used to answer
        arbitrary questions from the server.  On many servers, this is just a
        dumb wrapper around PAM.

        This method will block until the authentication succeeds or fails,
        periodically calling the handler asynchronously to get answers to
        authentication questions.  The handler may be called more than once
        if the server continues to ask questions.

        The handler is expected to be a callable that will handle calls of the
        form: ``handler(title, instructions, prompt_list)``.  The ``title`` is
        meant to be a dialog-window title, and the ``instructions`` are user
        instructions (both are strings).  ``prompt_list`` will be a list of
        prompts, each prompt being a tuple of ``(str, bool)``.  The string is
        the prompt and the boolean indicates whether the user text should be
        echoed.

        A sample call would thus be:
        ``handler('title', 'instructions', [('Password:', False)])``.

        The handler should return a list or tuple of answers to the server's
        questions.

        If the server requires multi-step authentication (which is very rare),
        this method will return a list of auth types permissible for the next
        step.  Otherwise, in the normal case, an empty list is returned.

        :param str username: the username to authenticate as
        :param callable handler: a handler for responding to server questions
        :param str submethods: a string list of desired submethods (optional)
        :return:
            list of auth types permissible for the next stage of
            authentication (normally empty).

        :raises: `.BadAuthenticationType` -- if public-key authentication isn't
            allowed by the server for this user
        :raises: `.AuthenticationException` -- if the authentication failed
        :raises: `.SSHException` -- if there was a network error

        .. versionadded:: 1.5
        """
        ...
    def auth_interactive_dumb(
        self, username: str, handler: _InteractiveCallback | None = None, submethods: str = ""
    ) -> list[str]:
        """
        Authenticate to the server interactively but dumber.
        Just print the prompt and / or instructions to stdout and send back
        the response. This is good for situations where partial auth is
        achieved by key and then the user has to enter a 2fac token.
        """
        ...
    def auth_gssapi_with_mic(self, username: str, gss_host: str, gss_deleg_creds: bool) -> list[str]:
        """
        Authenticate to the Server using GSS-API / SSPI.

        :param str username: The username to authenticate as
        :param str gss_host: The target host
        :param bool gss_deleg_creds: Delegate credentials or not
        :return: list of auth types permissible for the next stage of
                 authentication (normally empty)
        :raises: `.BadAuthenticationType` -- if gssapi-with-mic isn't
            allowed by the server (and no event was passed in)
        :raises:
            `.AuthenticationException` -- if the authentication failed (and no
            event was passed in)
        :raises: `.SSHException` -- if there was a network error
        """
        ...
    def auth_gssapi_keyex(self, username: str) -> list[str]:
        """
        Authenticate to the server with GSS-API/SSPI if GSS-API kex is in use.

        :param str username: The username to authenticate as.
        :returns:
            a list of auth types permissible for the next stage of
            authentication (normally empty)
        :raises: `.BadAuthenticationType` --
            if GSS-API Key Exchange was not performed (and no event was passed
            in)
        :raises: `.AuthenticationException` --
            if the authentication failed (and no event was passed in)
        :raises: `.SSHException` -- if there was a network error
        """
        ...
    def set_log_channel(self, name: str) -> None:
        """
        Set the channel for this transport's logging.  The default is
        ``"paramiko.transport"`` but it can be set to anything you want. (See
        the `.logging` module for more info.)  SSH Channels will log to a
        sub-channel of the one specified.

        :param str name: new channel name for logging

        .. versionadded:: 1.1
        """
        ...
    def get_log_channel(self) -> str:
        """
        Return the channel name used for this transport's logging.

        :return: channel name as a `str`

        .. versionadded:: 1.2
        """
        ...
    def set_hexdump(self, hexdump: bool) -> None:
        """
        Turn on/off logging a hex dump of protocol traffic at DEBUG level in
        the logs.  Normally you would want this off (which is the default),
        but if you are debugging something, it may be useful.

        :param bool hexdump:
            ``True`` to log protocol traffix (in hex) to the log; ``False``
            otherwise.
        """
        ...
    def get_hexdump(self) -> bool:
        """
        Return ``True`` if the transport is currently logging hex dumps of
        protocol traffic.

        :return: ``True`` if hex dumps are being logged, else ``False``.

        .. versionadded:: 1.4
        """
        ...
    def use_compression(self, compress: bool = True) -> None:
        """
        Turn on/off compression.  This will only have an affect before starting
        the transport (ie before calling `connect`, etc).  By default,
        compression is off since it negatively affects interactive sessions.

        :param bool compress:
            ``True`` to ask the remote client/server to compress traffic;
            ``False`` to refuse compression

        .. versionadded:: 1.5.2
        """
        ...
    def getpeername(self) -> tuple[str, int]:
        """
        Return the address of the remote side of this Transport, if possible.

        This is effectively a wrapper around ``getpeername`` on the underlying
        socket.  If the socket-like object has no ``getpeername`` method, then
        ``("unknown", 0)`` is returned.

        :return:
            the address of the remote host, if known, as a ``(str, int)``
            tuple.
        """
        ...
    def stop_thread(self) -> None: ...
    def run(self) -> None: ...

class SecurityOptions:
<<<<<<< HEAD
    """
    Simple object containing the security preferences of an ssh transport.
    These are tuples of acceptable ciphers, digests, key types, and key
    exchange algorithms, listed in order of preference.

    Changing the contents and/or order of these fields affects the underlying
    `.Transport` (but only if you change them before starting the session).
    If you try to add an algorithm that paramiko doesn't recognize,
    ``ValueError`` will be raised.  If you try to assign something besides a
    tuple to one of the fields, ``TypeError`` will be raised.
    """
=======
    __slots__ = "_transport"
>>>>>>> ca44e4c4
    def __init__(self, transport: Transport) -> None: ...
    @property
    def ciphers(self) -> Sequence[str]:
        """Symmetric encryption ciphers"""
        ...
    @ciphers.setter
    def ciphers(self, x: Sequence[str]) -> None:
        """Symmetric encryption ciphers"""
        ...
    @property
    def digests(self) -> Sequence[str]:
        """Digest (one-way hash) algorithms"""
        ...
    @digests.setter
    def digests(self, x: Sequence[str]) -> None:
        """Digest (one-way hash) algorithms"""
        ...
    @property
    def key_types(self) -> Sequence[str]:
        """Public-key algorithms"""
        ...
    @key_types.setter
    def key_types(self, x: Sequence[str]) -> None:
        """Public-key algorithms"""
        ...
    @property
    def kex(self) -> Sequence[str]:
        """Key exchange algorithms"""
        ...
    @kex.setter
    def kex(self, x: Sequence[str]) -> None:
        """Key exchange algorithms"""
        ...
    @property
    def compression(self) -> Sequence[str]:
        """Compression algorithms"""
        ...
    @compression.setter
    def compression(self, x: Sequence[str]) -> None:
        """Compression algorithms"""
        ...

class ChannelMap:
    def __init__(self) -> None: ...
    def put(self, chanid: int, chan: Channel) -> None: ...
    def get(self, chanid: int) -> Channel: ...
    def delete(self, chanid: int) -> None: ...
    def values(self) -> list[Channel]: ...
    def __len__(self) -> int: ...

class ServiceRequestingTransport(Transport):
    """
    Transport, but also handling service requests, like it oughtta!

    .. versionadded:: 3.2
    """
    def ensure_session(self) -> None: ...
    def get_auth_handler(self) -> AuthOnlyHandler: ...
    def auth_password(self, username: str, password: str, fallback: bool = True) -> list[str]: ...  # type: ignore[override]
    def auth_publickey(self, username: str, key: PKey) -> list[str]: ...  # type: ignore[override]<|MERGE_RESOLUTION|>--- conflicted
+++ resolved
@@ -1022,21 +1022,7 @@
     def run(self) -> None: ...
 
 class SecurityOptions:
-<<<<<<< HEAD
-    """
-    Simple object containing the security preferences of an ssh transport.
-    These are tuples of acceptable ciphers, digests, key types, and key
-    exchange algorithms, listed in order of preference.
-
-    Changing the contents and/or order of these fields affects the underlying
-    `.Transport` (but only if you change them before starting the session).
-    If you try to add an algorithm that paramiko doesn't recognize,
-    ``ValueError`` will be raised.  If you try to assign something besides a
-    tuple to one of the fields, ``TypeError`` will be raised.
-    """
-=======
     __slots__ = "_transport"
->>>>>>> ca44e4c4
     def __init__(self, transport: Transport) -> None: ...
     @property
     def ciphers(self) -> Sequence[str]:
