--- conflicted
+++ resolved
@@ -1,9 +1,4 @@
-<<<<<<< HEAD
-"""SSH Agent interface"""
-
-=======
 import sys
->>>>>>> f4bf1d90
 from _typeshed import ReadableBuffer
 from collections.abc import Mapping
 from logging import _ExcInfoType
