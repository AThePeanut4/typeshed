"""
The rrule module offers a small, complete, and very fast, implementation of
the recurrence rules documented in the
`iCalendar RFC <https://tools.ietf.org/html/rfc5545>`_,
including support for caching of results.
"""

import datetime
from _typeshed import Incomplete
from collections.abc import Iterable, Iterator, Sequence
from typing_extensions import TypeAlias

from ._common import weekday as weekdaybase

YEARLY: int
MONTHLY: int
WEEKLY: int
DAILY: int
HOURLY: int
MINUTELY: int
SECONDLY: int

class weekday(weekdaybase):
    """This version of weekday does not allow n = 0."""
    ...

weekdays: tuple[weekday, weekday, weekday, weekday, weekday, weekday, weekday]
MO: weekday
TU: weekday
WE: weekday
TH: weekday
FR: weekday
SA: weekday
SU: weekday

class rrulebase:
    def __init__(self, cache: bool = False) -> None: ...
    def __iter__(self) -> Iterator[datetime.datetime]: ...
    def __getitem__(self, item): ...
    def __contains__(self, item): ...
<<<<<<< HEAD
    def count(self):
        """
        Returns the number of recurrences in this set. It will have go
        through the whole recurrence, if this hasn't been done before. 
        """
        ...
    def before(self, dt, inc: bool = False):
        """
        Returns the last recurrence before the given datetime instance. The
        inc keyword defines what happens if dt is an occurrence. With
        inc=True, if dt itself is an occurrence, it will be returned. 
        """
        ...
    def after(self, dt, inc: bool = False):
        """
        Returns the first recurrence after the given datetime instance. The
        inc keyword defines what happens if dt is an occurrence. With
        inc=True, if dt itself is an occurrence, it will be returned.  
        """
        ...
    def xafter(self, dt, count: Incomplete | None = None, inc: bool = False):
        """
        Generator which yields up to `count` recurrences after the given
        datetime instance, equivalent to `after`.

        :param dt:
            The datetime at which to start generating recurrences.

        :param count:
            The maximum number of recurrences to generate. If `None` (default),
            dates are generated until the recurrence rule is exhausted.

        :param inc:
            If `dt` is an instance of the rule and `inc` is `True`, it is
            included in the output.

        :yields: Yields a sequence of `datetime` objects.
        """
        ...
    def between(self, after, before, inc: bool = False, count: int = 1):
        """
        Returns all the occurrences of the rrule between after and before.
        The inc keyword defines what happens if after and/or before are
        themselves occurrences. With inc=True, they will be included in the
        list, if they are found in the recurrence set. 
        """
        ...
=======
    def count(self): ...
    def before(self, dt, inc: bool = False): ...
    def after(self, dt, inc: bool = False): ...
    def xafter(self, dt, count=None, inc: bool = False): ...
    def between(self, after, before, inc: bool = False, count: int = 1): ...
>>>>>>> 12676840

class rrule(rrulebase):
    """
    That's the base of the rrule operation. It accepts all the keywords
    defined in the RFC as its constructor parameters (except byday,
    which was renamed to byweekday) and more. The constructor prototype is::

            rrule(freq)

    Where freq must be one of YEARLY, MONTHLY, WEEKLY, DAILY, HOURLY, MINUTELY,
    or SECONDLY.

    .. note::
        Per RFC section 3.3.10, recurrence instances falling on invalid dates
        and times are ignored rather than coerced:

            Recurrence rules may generate recurrence instances with an invalid
            date (e.g., February 30) or nonexistent local time (e.g., 1:30 AM
            on a day where the local time is moved forward by an hour at 1:00
            AM).  Such recurrence instances MUST be ignored and MUST NOT be
            counted as part of the recurrence set.

        This can lead to possibly surprising behavior when, for example, the
        start date occurs at the end of the month:

        >>> from dateutil.rrule import rrule, MONTHLY
        >>> from datetime import datetime
        >>> start_date = datetime(2014, 12, 31)
        >>> list(rrule(freq=MONTHLY, count=4, dtstart=start_date))
        ... # doctest: +NORMALIZE_WHITESPACE
        [datetime.datetime(2014, 12, 31, 0, 0),
         datetime.datetime(2015, 1, 31, 0, 0),
         datetime.datetime(2015, 3, 31, 0, 0),
         datetime.datetime(2015, 5, 31, 0, 0)]

    Additionally, it supports the following keyword arguments:

    :param dtstart:
        The recurrence start. Besides being the base for the recurrence,
        missing parameters in the final recurrence instances will also be
        extracted from this date. If not given, datetime.now() will be used
        instead.
    :param interval:
        The interval between each freq iteration. For example, when using
        YEARLY, an interval of 2 means once every two years, but with HOURLY,
        it means once every two hours. The default interval is 1.
    :param wkst:
        The week start day. Must be one of the MO, TU, WE constants, or an
        integer, specifying the first day of the week. This will affect
        recurrences based on weekly periods. The default week start is got
        from calendar.firstweekday(), and may be modified by
        calendar.setfirstweekday().
    :param count:
        If given, this determines how many occurrences will be generated.

        .. note::
            As of version 2.5.0, the use of the keyword ``until`` in conjunction
            with ``count`` is deprecated, to make sure ``dateutil`` is fully
            compliant with `RFC-5545 Sec. 3.3.10 <https://tools.ietf.org/
            html/rfc5545#section-3.3.10>`_. Therefore, ``until`` and ``count``
            **must not** occur in the same call to ``rrule``.
    :param until:
        If given, this must be a datetime instance specifying the upper-bound
        limit of the recurrence. The last recurrence in the rule is the greatest
        datetime that is less than or equal to the value specified in the
        ``until`` parameter.

        .. note::
            As of version 2.5.0, the use of the keyword ``until`` in conjunction
            with ``count`` is deprecated, to make sure ``dateutil`` is fully
            compliant with `RFC-5545 Sec. 3.3.10 <https://tools.ietf.org/
            html/rfc5545#section-3.3.10>`_. Therefore, ``until`` and ``count``
            **must not** occur in the same call to ``rrule``.
    :param bysetpos:
        If given, it must be either an integer, or a sequence of integers,
        positive or negative. Each given integer will specify an occurrence
        number, corresponding to the nth occurrence of the rule inside the
        frequency period. For example, a bysetpos of -1 if combined with a
        MONTHLY frequency, and a byweekday of (MO, TU, WE, TH, FR), will
        result in the last work day of every month.
    :param bymonth:
        If given, it must be either an integer, or a sequence of integers,
        meaning the months to apply the recurrence to.
    :param bymonthday:
        If given, it must be either an integer, or a sequence of integers,
        meaning the month days to apply the recurrence to.
    :param byyearday:
        If given, it must be either an integer, or a sequence of integers,
        meaning the year days to apply the recurrence to.
    :param byeaster:
        If given, it must be either an integer, or a sequence of integers,
        positive or negative. Each integer will define an offset from the
        Easter Sunday. Passing the offset 0 to byeaster will yield the Easter
        Sunday itself. This is an extension to the RFC specification.
    :param byweekno:
        If given, it must be either an integer, or a sequence of integers,
        meaning the week numbers to apply the recurrence to. Week numbers
        have the meaning described in ISO8601, that is, the first week of
        the year is that containing at least four days of the new year.
    :param byweekday:
        If given, it must be either an integer (0 == MO), a sequence of
        integers, one of the weekday constants (MO, TU, etc), or a sequence
        of these constants. When given, these variables will define the
        weekdays where the recurrence will be applied. It's also possible to
        use an argument n for the weekday instances, which will mean the nth
        occurrence of this weekday in the period. For example, with MONTHLY,
        or with YEARLY and BYMONTH, using FR(+1) in byweekday will specify the
        first friday of the month where the recurrence happens. Notice that in
        the RFC documentation, this is specified as BYDAY, but was renamed to
        avoid the ambiguity of that keyword.
    :param byhour:
        If given, it must be either an integer, or a sequence of integers,
        meaning the hours to apply the recurrence to.
    :param byminute:
        If given, it must be either an integer, or a sequence of integers,
        meaning the minutes to apply the recurrence to.
    :param bysecond:
        If given, it must be either an integer, or a sequence of integers,
        meaning the seconds to apply the recurrence to.
    :param cache:
        If given, it must be a boolean value specifying to enable or disable
        caching of results. If you will use the same rrule instance multiple
        times, enabling caching will improve the performance considerably.
 
    """
    def __init__(
        self,
        freq,
        dtstart: datetime.date | None = None,
        interval: int = 1,
        wkst: weekday | int | None = None,
        count: int | None = None,
        until: datetime.date | int | None = None,
        bysetpos: int | Iterable[int] | None = None,
        bymonth: int | Iterable[int] | None = None,
        bymonthday: int | Iterable[int] | None = None,
        byyearday: int | Iterable[int] | None = None,
        byeaster: int | Iterable[int] | None = None,
        byweekno: int | Iterable[int] | None = None,
        byweekday: int | weekday | Iterable[int] | Iterable[weekday] | None = None,
        byhour: int | Iterable[int] | None = None,
        byminute: int | Iterable[int] | None = None,
        bysecond: int | Iterable[int] | None = None,
        cache: bool = False,
    ) -> None: ...
    def replace(self, **kwargs):
        """
        Return new rrule with same attributes except for those attributes given new
        values by whichever keyword arguments are specified.
        """
        ...

_RRule: TypeAlias = rrule

class _iterinfo:
    rrule: _RRule
    def __init__(self, rrule: _RRule) -> None: ...
    yearlen: int | None
    nextyearlen: int | None
    yearordinal: int | None
    yearweekday: int | None
    mmask: Sequence[int] | None
    mdaymask: Sequence[int] | None
    nmdaymask: Sequence[int] | None
    wdaymask: Sequence[int] | None
    mrange: Sequence[int] | None
    wnomask: Sequence[int] | None
    nwdaymask: Sequence[int] | None
    eastermask: Sequence[int] | None
    lastyear: int | None
    lastmonth: int | None
    def rebuild(self, year, month): ...
    def ydayset(self, year, month, day): ...
    def mdayset(self, year, month, day): ...
    def wdayset(self, year, month, day): ...
    def ddayset(self, year, month, day): ...
    def htimeset(self, hour, minute, second): ...
    def mtimeset(self, hour, minute, second): ...
    def stimeset(self, hour, minute, second): ...

class rruleset(rrulebase):
    """
    The rruleset type allows more complex recurrence setups, mixing
    multiple rules, dates, exclusion rules, and exclusion dates. The type
    constructor takes the following keyword arguments:

    :param cache: If True, caching of results will be enabled, improving
                  performance of multiple queries considerably. 
    """
    class _genitem:
        dt: Incomplete
        genlist: list[Incomplete]
        gen: Incomplete
        def __init__(self, genlist, gen) -> None: ...
        def __next__(self) -> None: ...
        next = __next__
        def __lt__(self, other) -> bool: ...
        def __gt__(self, other) -> bool: ...
        def __eq__(self, other) -> bool: ...
        def __ne__(self, other) -> bool: ...

    def __init__(self, cache: bool = False) -> None: ...
    def rrule(self, rrule: _RRule):
        """
        Include the given :py:class:`rrule` instance in the recurrence set
        generation. 
        """
        ...
    def rdate(self, rdate):
        """
        Include the given :py:class:`datetime` instance in the recurrence
        set generation. 
        """
        ...
    def exrule(self, exrule):
        """
        Include the given rrule instance in the recurrence set exclusion
        list. Dates which are part of the given recurrence rules will not
        be generated, even if some inclusive rrule or rdate matches them.
        """
        ...
    def exdate(self, exdate):
        """
        Include the given datetime instance in the recurrence set
        exclusion list. Dates included that way will not be generated,
        even if some inclusive rrule or rdate matches them. 
        """
        ...

class _rrulestr:
    """
    Parses a string representation of a recurrence rule or set of
    recurrence rules.

    :param s:
        Required, a string defining one or more recurrence rules.

    :param dtstart:
        If given, used as the default recurrence start if not specified in the
        rule string.

    :param cache:
        If set ``True`` caching of results will be enabled, improving
        performance of multiple queries considerably.

    :param unfold:
        If set ``True`` indicates that a rule string is split over more
        than one line and should be joined before processing.

    :param forceset:
        If set ``True`` forces a :class:`dateutil.rrule.rruleset` to
        be returned.

    :param compatible:
        If set ``True`` forces ``unfold`` and ``forceset`` to be ``True``.

    :param ignoretz:
        If set ``True``, time zones in parsed strings are ignored and a naive
        :class:`datetime.datetime` object is returned.

    :param tzids:
        If given, a callable or mapping used to retrieve a
        :class:`datetime.tzinfo` from a string representation.
        Defaults to :func:`dateutil.tz.gettz`.

    :param tzinfos:
        Additional time zone names / aliases which may be present in a string
        representation.  See :func:`dateutil.parser.parse` for more
        information.

    :return:
        Returns a :class:`dateutil.rrule.rruleset` or
        :class:`dateutil.rrule.rrule`
    """
    def __call__(self, s, **kwargs) -> rrule | rruleset: ...

rrulestr: _rrulestr<|MERGE_RESOLUTION|>--- conflicted
+++ resolved
@@ -38,61 +38,11 @@
     def __iter__(self) -> Iterator[datetime.datetime]: ...
     def __getitem__(self, item): ...
     def __contains__(self, item): ...
-<<<<<<< HEAD
-    def count(self):
-        """
-        Returns the number of recurrences in this set. It will have go
-        through the whole recurrence, if this hasn't been done before. 
-        """
-        ...
-    def before(self, dt, inc: bool = False):
-        """
-        Returns the last recurrence before the given datetime instance. The
-        inc keyword defines what happens if dt is an occurrence. With
-        inc=True, if dt itself is an occurrence, it will be returned. 
-        """
-        ...
-    def after(self, dt, inc: bool = False):
-        """
-        Returns the first recurrence after the given datetime instance. The
-        inc keyword defines what happens if dt is an occurrence. With
-        inc=True, if dt itself is an occurrence, it will be returned.  
-        """
-        ...
-    def xafter(self, dt, count: Incomplete | None = None, inc: bool = False):
-        """
-        Generator which yields up to `count` recurrences after the given
-        datetime instance, equivalent to `after`.
-
-        :param dt:
-            The datetime at which to start generating recurrences.
-
-        :param count:
-            The maximum number of recurrences to generate. If `None` (default),
-            dates are generated until the recurrence rule is exhausted.
-
-        :param inc:
-            If `dt` is an instance of the rule and `inc` is `True`, it is
-            included in the output.
-
-        :yields: Yields a sequence of `datetime` objects.
-        """
-        ...
-    def between(self, after, before, inc: bool = False, count: int = 1):
-        """
-        Returns all the occurrences of the rrule between after and before.
-        The inc keyword defines what happens if after and/or before are
-        themselves occurrences. With inc=True, they will be included in the
-        list, if they are found in the recurrence set. 
-        """
-        ...
-=======
     def count(self): ...
     def before(self, dt, inc: bool = False): ...
     def after(self, dt, inc: bool = False): ...
     def xafter(self, dt, count=None, inc: bool = False): ...
     def between(self, after, before, inc: bool = False, count: int = 1): ...
->>>>>>> 12676840
 
 class rrule(rrulebase):
     """
