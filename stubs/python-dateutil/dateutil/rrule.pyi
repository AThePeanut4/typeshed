--- conflicted
+++ resolved
@@ -68,57 +68,6 @@
 class rrulebase:
     def __init__(self, cache: bool | None = False) -> None: ...
     def __iter__(self) -> Iterator[datetime.datetime]: ...
-<<<<<<< HEAD
-    def __getitem__(self, item): ...
-    def __contains__(self, item) -> bool: ...
-    def count(self) -> int | None:
-        """
-        Returns the number of recurrences in this set. It will have go
-        through the whole recurrence, if this hasn't been done before. 
-        """
-        ...
-    def before(self, dt, inc: bool = False):
-        """
-        Returns the last recurrence before the given datetime instance. The
-        inc keyword defines what happens if dt is an occurrence. With
-        inc=True, if dt itself is an occurrence, it will be returned. 
-        """
-        ...
-    def after(self, dt, inc: bool = False):
-        """
-        Returns the first recurrence after the given datetime instance. The
-        inc keyword defines what happens if dt is an occurrence. With
-        inc=True, if dt itself is an occurrence, it will be returned.  
-        """
-        ...
-    def xafter(self, dt, count=None, inc: bool = False) -> Generator[Incomplete]:
-        """
-        Generator which yields up to `count` recurrences after the given
-        datetime instance, equivalent to `after`.
-
-        :param dt:
-            The datetime at which to start generating recurrences.
-
-        :param count:
-            The maximum number of recurrences to generate. If `None` (default),
-            dates are generated until the recurrence rule is exhausted.
-
-        :param inc:
-            If `dt` is an instance of the rule and `inc` is `True`, it is
-            included in the output.
-
-        :yields: Yields a sequence of `datetime` objects.
-        """
-        ...
-    def between(self, after, before, inc: bool = False, count: int = 1) -> list[Incomplete]:
-        """
-        Returns all the occurrences of the rrule between after and before.
-        The inc keyword defines what happens if after and/or before are
-        themselves occurrences. With inc=True, they will be included in the
-        list, if they are found in the recurrence set. 
-        """
-        ...
-=======
     def __getitem__(self, item: int | slice) -> datetime.datetime: ...
     def __contains__(self, item: datetime.datetime) -> bool: ...
     def count(self) -> int | None: ...
@@ -128,7 +77,6 @@
     def between(
         self, after: datetime.datetime, before: datetime.datetime, inc: bool = False, count: int = 1
     ) -> list[datetime.datetime]: ...
->>>>>>> e5244438
 
 class rrule(rrulebase):
     """
@@ -368,39 +316,10 @@
         def __ne__(self, other: object) -> bool: ...
 
     def __init__(self, cache: bool | None = False) -> None: ...
-<<<<<<< HEAD
-    def rrule(self, rrule: _RRule) -> None:
-        """
-        Include the given :py:class:`rrule` instance in the recurrence set
-        generation. 
-        """
-        ...
-    def rdate(self, rdate) -> None:
-        """
-        Include the given :py:class:`datetime` instance in the recurrence
-        set generation. 
-        """
-        ...
-    def exrule(self, exrule) -> None:
-        """
-        Include the given rrule instance in the recurrence set exclusion
-        list. Dates which are part of the given recurrence rules will not
-        be generated, even if some inclusive rrule or rdate matches them.
-        """
-        ...
-    def exdate(self, exdate) -> None:
-        """
-        Include the given datetime instance in the recurrence set
-        exclusion list. Dates included that way will not be generated,
-        even if some inclusive rrule or rdate matches them. 
-        """
-        ...
-=======
     def rrule(self, rrule: _RRule) -> None: ...
     def rdate(self, rdate: datetime.datetime) -> None: ...
     def exrule(self, exrule: _RRule) -> None: ...
     def exdate(self, exdate: datetime.datetime) -> None: ...
->>>>>>> e5244438
 
 class _rrulestr:
     """
