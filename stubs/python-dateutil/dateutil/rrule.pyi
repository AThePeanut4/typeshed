--- conflicted
+++ resolved
@@ -383,52 +383,6 @@
         ...
 
 class _rrulestr:
-<<<<<<< HEAD
-    """
-    Parses a string representation of a recurrence rule or set of
-    recurrence rules.
-
-    :param s:
-        Required, a string defining one or more recurrence rules.
-
-    :param dtstart:
-        If given, used as the default recurrence start if not specified in the
-        rule string.
-
-    :param cache:
-        If set ``True`` caching of results will be enabled, improving
-        performance of multiple queries considerably.
-
-    :param unfold:
-        If set ``True`` indicates that a rule string is split over more
-        than one line and should be joined before processing.
-
-    :param forceset:
-        If set ``True`` forces a :class:`dateutil.rrule.rruleset` to
-        be returned.
-
-    :param compatible:
-        If set ``True`` forces ``unfold`` and ``forceset`` to be ``True``.
-
-    :param ignoretz:
-        If set ``True``, time zones in parsed strings are ignored and a naive
-        :class:`datetime.datetime` object is returned.
-
-    :param tzids:
-        If given, a callable or mapping used to retrieve a
-        :class:`datetime.tzinfo` from a string representation.
-        Defaults to :func:`dateutil.tz.gettz`.
-
-    :param tzinfos:
-        Additional time zone names / aliases which may be present in a string
-        representation.  See :func:`dateutil.parser.parse` for more
-        information.
-
-    :return:
-        Returns a :class:`dateutil.rrule.rruleset` or
-        :class:`dateutil.rrule.rrule`
-    """
-=======
     @overload
     def __call__(
         self,
@@ -458,7 +412,6 @@
         tzinfos=None,
     ) -> rruleset: ...
     @overload
->>>>>>> 058aa624
     def __call__(
         self,
         s: str,
