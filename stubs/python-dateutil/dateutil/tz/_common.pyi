--- conflicted
+++ resolved
@@ -2,42 +2,12 @@
 from datetime import datetime, timedelta, tzinfo
 from typing import ClassVar
 
-<<<<<<< HEAD
-def tzname_in_python2(namefunc):
-    """
-    Change unicode output into bytestrings in Python 2
-
-    tzname() API changed in Python 3. It used to return bytes, but was changed
-    to unicode strings
-    """
-    ...
-def enfold(dt: datetime, fold: int = 1):
-    """
-    Provides a unified interface for assigning the ``fold`` attribute to
-    datetimes both before and after the implementation of PEP-495.
-
-    :param fold:
-        The value for the ``fold`` attribute in the returned datetime. This
-        should be either 0 or 1.
-
-    :return:
-        Returns an object for which ``getattr(dt, 'fold', 0)`` returns
-        ``fold`` for all versions of Python. In versions prior to
-        Python 3.6, this is a ``_DatetimeWithFold`` object, which is a
-        subclass of :py:class:`datetime.datetime` with the ``fold``
-        attribute added, if ``fold`` is 1.
-
-    .. versionadded:: 2.6.0
-    """
-    ...
-=======
 ZERO: timedelta
 
 __all__ = ["tzname_in_python2", "enfold"]
 
 def tzname_in_python2(namefunc): ...
 def enfold(dt: datetime, fold: int = 1): ...
->>>>>>> f4bf1d90
 
 class _DatetimeWithFold(datetime):
     @property
