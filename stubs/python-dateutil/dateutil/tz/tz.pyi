--- conflicted
+++ resolved
@@ -63,34 +63,9 @@
     def utcoffset(self, dt: datetime | None) -> timedelta | None: ...
     def dst(self, dt: datetime | None) -> timedelta | None: ...
     def tzname(self, dt: datetime | None) -> str: ...
-<<<<<<< HEAD
-    def is_ambiguous(self, dt: datetime | None) -> bool:
-        """
-        Whether or not the "wall time" of a given datetime is ambiguous in this
-        zone.
-
-        :param dt:
-            A :py:class:`datetime.datetime`, naive or time zone aware.
-
-
-        :return:
-            Returns ``True`` if ambiguous, ``False`` otherwise.
-
-        .. versionadded:: 2.6.0
-        """
-        ...
-    def fromutc(self, dt: _DT) -> _DT:
-        """
-        Fast track version of fromutc() returns the original ``dt`` object for
-        any valid :py:class:`datetime.datetime` object.
-        """
-        ...
-    def __eq__(self, other): ...
-=======
     def is_ambiguous(self, dt: datetime | None) -> bool: ...
     def fromutc(self, dt: _DT) -> _DT: ...
     def __eq__(self, other: object) -> bool: ...
->>>>>>> e5244438
     __hash__: ClassVar[None]  # type: ignore[assignment]
     def __ne__(self, other: object) -> bool: ...
     __reduce__ = object.__reduce__
@@ -98,20 +73,7 @@
 UTC: tzutc
 
 class tzoffset(tzinfo):
-<<<<<<< HEAD
-    """
-    A simple class for representing a fixed offset from UTC.
-
-    :param name:
-        The timezone name, to be returned when ``tzname()`` is called.
-    :param offset:
-        The time zone offset in seconds, or (since version 2.6.0, represented
-        as a :py:class:`datetime.timedelta` object).
-    """
-    def __init__(self, name, offset) -> None: ...
-=======
     def __init__(self, name: str | None, offset: float | timedelta) -> None: ...
->>>>>>> e5244438
     def utcoffset(self, dt: datetime | None) -> timedelta | None: ...
     def dst(self, dt: datetime | None) -> timedelta | None: ...
     def is_ambiguous(self, dt: datetime | None) -> bool:
@@ -134,13 +96,7 @@
     def __ne__(self, other: object) -> bool: ...
     __reduce__ = object.__reduce__
     @classmethod
-<<<<<<< HEAD
-    def instance(cls, name, offset) -> tzoffset:
-        """Alternate constructor that returns a fresh instance"""
-        ...
-=======
     def instance(cls, name: str | None, offset: float | timedelta) -> tzoffset: ...
->>>>>>> e5244438
 
 class tzlocal(_tzinfo):
     """A :class:`tzinfo` subclass built around the ``time`` timezone functions."""
@@ -148,27 +104,8 @@
     def utcoffset(self, dt: datetime | None) -> timedelta | None: ...
     def dst(self, dt: datetime | None) -> timedelta | None: ...
     def tzname(self, dt: datetime | None) -> str: ...
-<<<<<<< HEAD
-    def is_ambiguous(self, dt: datetime | None) -> bool:
-        """
-        Whether or not the "wall time" of a given datetime is ambiguous in this
-        zone.
-
-        :param dt:
-            A :py:class:`datetime.datetime`, naive or time zone aware.
-
-
-        :return:
-            Returns ``True`` if ambiguous, ``False`` otherwise.
-
-        .. versionadded:: 2.6.0
-        """
-        ...
-    def __eq__(self, other): ...
-=======
     def is_ambiguous(self, dt: datetime | None) -> bool: ...
     def __eq__(self, other: object) -> bool: ...
->>>>>>> e5244438
     __hash__: ClassVar[None]  # type: ignore[assignment]
     def __ne__(self, other: object) -> bool: ...
     __reduce__ = object.__reduce__
@@ -373,27 +310,8 @@
         start: relativedelta | None = None,
         end: relativedelta | None = None,
     ) -> None: ...
-<<<<<<< HEAD
-    def transitions(self, year: int) -> tuple[datetime, datetime]:
-        """
-        For a given year, get the DST on and off transition times, expressed
-        always on the standard time side. For zones with no transitions, this
-        function returns ``None``.
-
-        :param year:
-            The year whose transitions you would like to query.
-
-        :return:
-            Returns a :class:`tuple` of :class:`datetime.datetime` objects,
-            ``(dston, dstoff)`` for zones with an annual DST transition, or
-            ``None`` for fixed offset zones.
-        """
-        ...
-    def __eq__(self, other): ...
-=======
     def transitions(self, year: int) -> tuple[datetime, datetime]: ...
     def __eq__(self, other: object) -> bool: ...
->>>>>>> e5244438
 
 class tzstr(tzrange):
     """
@@ -440,13 +358,7 @@
     hasdst: bool
     def __init__(self, s: str, posix_offset: bool = False) -> None: ...
     @classmethod
-<<<<<<< HEAD
-    def instance(cls, name, offset) -> tzoffset:
-        """Alternate constructor that returns a fresh instance"""
-        ...
-=======
     def instance(cls, name: str | None, offset: float | timedelta) -> tzoffset: ...
->>>>>>> e5244438
 
 @type_check_only
 class _ICalReader(Protocol):
@@ -466,33 +378,8 @@
     .. _`RFC 5545`: https://tools.ietf.org/html/rfc5545
     """
     def __init__(self, fileobj: str | _ICalReader) -> None: ...
-<<<<<<< HEAD
-    def keys(self):
-        """Retrieves the available time zones as a list."""
-        ...
-    def get(self, tzid=None):
-        """
-        Retrieve a :py:class:`datetime.tzinfo` object by its ``tzid``.
-
-        :param tzid:
-            If there is exactly one time zone available, omitting ``tzid``
-            or passing :py:const:`None` value returns it. Otherwise a valid
-            key (which can be retrieved from :func:`keys`) is required.
-
-        :raises ValueError:
-            Raised if ``tzid`` is not specified but there are either more
-            or fewer than 1 zone defined.
-
-        :returns:
-            Returns either a :py:class:`datetime.tzinfo` object representing
-            the relevant time zone or :py:const:`None` if the ``tzid`` was
-            not found.
-        """
-        ...
-=======
     def keys(self) -> list[str]: ...
     def get(self, tzid: str | None = None) -> tzinfo | None: ...
->>>>>>> e5244438
 
 TZFILES: list[str]
 TZPATHS: list[str]
