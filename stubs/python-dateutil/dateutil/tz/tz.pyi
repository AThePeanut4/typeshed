--- conflicted
+++ resolved
@@ -1,18 +1,5 @@
-<<<<<<< HEAD
-"""
-This module offers timezone implementations subclassing the abstract
-:py:class:`datetime.tzinfo` type. There are classes to handle tzfile format
-files (usually are in :file:`/etc/localtime`, :file:`/usr/share/zoneinfo`,
-etc), TZ environment string (in all known formats), given ranges (with help
-from relative deltas), local machine timezone, fixed offset timezone, and UTC
-timezone.
-"""
-
-import datetime
-=======
 import sys
 from datetime import datetime, timedelta, tzinfo
->>>>>>> f4bf1d90
 from typing import ClassVar, Literal, Protocol, TypeVar
 
 from ..relativedelta import relativedelta
@@ -30,105 +17,17 @@
 EPOCH: datetime
 EPOCHORDINAL: int
 
-<<<<<<< HEAD
-class tzutc(datetime.tzinfo):
-    """
-    This is a tzinfo object that represents the UTC time zone.
-
-    **Examples:**
-
-    .. doctest::
-
-        >>> from datetime import *
-        >>> from dateutil.tz import *
-
-        >>> datetime.now()
-        datetime.datetime(2003, 9, 27, 9, 40, 1, 521290)
-
-        >>> datetime.now(tzutc())
-        datetime.datetime(2003, 9, 27, 12, 40, 12, 156379, tzinfo=tzutc())
-
-        >>> datetime.now(tzutc()).tzname()
-        'UTC'
-
-    .. versionchanged:: 2.7.0
-        ``tzutc()`` is now a singleton, so the result of ``tzutc()`` will
-        always return the same object.
-
-        .. doctest::
-
-            >>> from dateutil.tz import tzutc, UTC
-            >>> tzutc() is tzutc()
-            True
-            >>> tzutc() is UTC
-            True
-    """
-    def utcoffset(self, dt: datetime.datetime | None) -> datetime.timedelta | None: ...
-    def dst(self, dt: datetime.datetime | None) -> datetime.timedelta | None: ...
-    def tzname(self, dt: datetime.datetime | None) -> str: ...
-    def is_ambiguous(self, dt: datetime.datetime | None) -> bool:
-        """
-        Whether or not the "wall time" of a given datetime is ambiguous in this
-        zone.
-
-        :param dt:
-            A :py:class:`datetime.datetime`, naive or time zone aware.
-
-
-        :return:
-            Returns ``True`` if ambiguous, ``False`` otherwise.
-
-        .. versionadded:: 2.6.0
-        """
-        ...
-    def fromutc(self, dt: _DT) -> _DT:
-        """
-        Fast track version of fromutc() returns the original ``dt`` object for
-        any valid :py:class:`datetime.datetime` object.
-        """
-        ...
-=======
 class tzutc(tzinfo):
     def utcoffset(self, dt: datetime | None) -> timedelta | None: ...
     def dst(self, dt: datetime | None) -> timedelta | None: ...
     def tzname(self, dt: datetime | None) -> str: ...
     def is_ambiguous(self, dt: datetime | None) -> bool: ...
     def fromutc(self, dt: _DT) -> _DT: ...
->>>>>>> f4bf1d90
     def __eq__(self, other): ...
     __hash__: ClassVar[None]  # type: ignore[assignment]
     def __ne__(self, other): ...
     __reduce__ = object.__reduce__
 
-<<<<<<< HEAD
-class tzoffset(datetime.tzinfo):
-    """
-    A simple class for representing a fixed offset from UTC.
-
-    :param name:
-        The timezone name, to be returned when ``tzname()`` is called.
-    :param offset:
-        The time zone offset in seconds, or (since version 2.6.0, represented
-        as a :py:class:`datetime.timedelta` object).
-    """
-    def __init__(self, name, offset) -> None: ...
-    def utcoffset(self, dt: datetime.datetime | None) -> datetime.timedelta | None: ...
-    def dst(self, dt: datetime.datetime | None) -> datetime.timedelta | None: ...
-    def is_ambiguous(self, dt: datetime.datetime | None) -> bool:
-        """
-        Whether or not the "wall time" of a given datetime is ambiguous in this
-        zone.
-
-        :param dt:
-            A :py:class:`datetime.datetime`, naive or time zone aware.
-        :return:
-            Returns ``True`` if ambiguous, ``False`` otherwise.
-
-        .. versionadded:: 2.6.0
-        """
-        ...
-    def tzname(self, dt: datetime.datetime | None) -> str: ...
-=======
 UTC: tzutc
 
 class tzoffset(tzinfo):
@@ -137,7 +36,6 @@
     def dst(self, dt: datetime | None) -> timedelta | None: ...
     def is_ambiguous(self, dt: datetime | None) -> bool: ...
     def tzname(self, dt: datetime | None) -> str: ...
->>>>>>> f4bf1d90
     def fromutc(self, dt: _DT) -> _DT: ...
     def __eq__(self, other): ...
     __hash__: ClassVar[None]  # type: ignore[assignment]
@@ -151,31 +49,10 @@
 class tzlocal(_tzinfo):
     """A :class:`tzinfo` subclass built around the ``time`` timezone functions."""
     def __init__(self) -> None: ...
-<<<<<<< HEAD
-    def utcoffset(self, dt: datetime.datetime | None) -> datetime.timedelta | None: ...
-    def dst(self, dt: datetime.datetime | None) -> datetime.timedelta | None: ...
-    def tzname(self, dt: datetime.datetime | None) -> str: ...
-    def is_ambiguous(self, dt: datetime.datetime | None) -> bool:
-        """
-        Whether or not the "wall time" of a given datetime is ambiguous in this
-        zone.
-
-        :param dt:
-            A :py:class:`datetime.datetime`, naive or time zone aware.
-
-
-        :return:
-            Returns ``True`` if ambiguous, ``False`` otherwise.
-
-        .. versionadded:: 2.6.0
-        """
-        ...
-=======
     def utcoffset(self, dt: datetime | None) -> timedelta | None: ...
     def dst(self, dt: datetime | None) -> timedelta | None: ...
     def tzname(self, dt: datetime | None) -> str: ...
     def is_ambiguous(self, dt: datetime | None) -> bool: ...
->>>>>>> f4bf1d90
     def __eq__(self, other): ...
     __hash__: ClassVar[None]  # type: ignore[assignment]
     def __ne__(self, other): ...
@@ -271,31 +148,10 @@
         1944-02-07 00:00:00-04:00
     """
     def __init__(self, fileobj: str | _TZFileReader, filename: str | None = None) -> None: ...
-<<<<<<< HEAD
-    def is_ambiguous(self, dt: datetime.datetime | None, idx: int | None = None) -> bool:
-        """
-        Whether or not the "wall time" of a given datetime is ambiguous in this
-        zone.
-
-        :param dt:
-            A :py:class:`datetime.datetime`, naive or time zone aware.
-
-
-        :return:
-            Returns ``True`` if ambiguous, ``False`` otherwise.
-
-        .. versionadded:: 2.6.0
-        """
-        ...
-    def utcoffset(self, dt: datetime.datetime | None) -> datetime.timedelta | None: ...
-    def dst(self, dt: datetime.datetime | None) -> datetime.timedelta | None: ...
-    def tzname(self, dt: datetime.datetime | None) -> str: ...
-=======
     def is_ambiguous(self, dt: datetime | None, idx: int | None = None) -> bool: ...
     def utcoffset(self, dt: datetime | None) -> timedelta | None: ...
     def dst(self, dt: datetime | None) -> timedelta | None: ...
     def tzname(self, dt: datetime | None) -> str: ...
->>>>>>> f4bf1d90
     def __eq__(self, other): ...
     __hash__: ClassVar[None]  # type: ignore[assignment]
     def __ne__(self, other): ...
@@ -386,25 +242,7 @@
         start: relativedelta | None = None,
         end: relativedelta | None = None,
     ) -> None: ...
-<<<<<<< HEAD
-    def transitions(self, year: int) -> tuple[datetime.datetime, datetime.datetime]:
-        """
-        For a given year, get the DST on and off transition times, expressed
-        always on the standard time side. For zones with no transitions, this
-        function returns ``None``.
-
-        :param year:
-            The year whose transitions you would like to query.
-
-        :return:
-            Returns a :class:`tuple` of :class:`datetime.datetime` objects,
-            ``(dston, dstoff)`` for zones with an annual DST transition, or
-            ``None`` for fixed offset zones.
-        """
-        ...
-=======
     def transitions(self, year: int) -> tuple[datetime, datetime]: ...
->>>>>>> f4bf1d90
     def __eq__(self, other): ...
 
 class tzstr(tzrange):
@@ -499,90 +337,9 @@
 TZFILES: list[str]
 TZPATHS: list[str]
 
-<<<<<<< HEAD
-def datetime_exists(dt: datetime.datetime, tz: datetime.tzinfo | None = None) -> bool:
-    """
-    Given a datetime and a time zone, determine whether or not a given datetime
-    would fall in a gap.
-
-    :param dt:
-        A :class:`datetime.datetime` (whose time zone will be ignored if ``tz``
-        is provided.)
-
-    :param tz:
-        A :class:`datetime.tzinfo` with support for the ``fold`` attribute. If
-        ``None`` or not provided, the datetime's own time zone will be used.
-
-    :return:
-        Returns a boolean value whether or not the "wall time" exists in
-        ``tz``.
-
-    .. versionadded:: 2.7.0
-    """
-    ...
-def datetime_ambiguous(dt: datetime.datetime, tz: datetime.tzinfo | None = None) -> bool:
-    """
-    Given a datetime and a time zone, determine whether or not a given datetime
-    is ambiguous (i.e if there are two times differentiated only by their DST
-    status).
-
-    :param dt:
-        A :class:`datetime.datetime` (whose time zone will be ignored if ``tz``
-        is provided.)
-
-    :param tz:
-        A :class:`datetime.tzinfo` with support for the ``fold`` attribute. If
-        ``None`` or not provided, the datetime's own time zone will be used.
-
-    :return:
-        Returns a boolean value whether or not the "wall time" is ambiguous in
-        ``tz``.
-
-    .. versionadded:: 2.6.0
-    """
-    ...
-def resolve_imaginary(dt: datetime.datetime) -> datetime.datetime:
-    """
-    Given a datetime that may be imaginary, return an existing datetime.
-
-    This function assumes that an imaginary datetime represents what the
-    wall time would be in a zone had the offset transition not occurred, so
-    it will always fall forward by the transition's change in offset.
-
-    .. doctest::
-
-        >>> from dateutil import tz
-        >>> from datetime import datetime
-        >>> NYC = tz.gettz('America/New_York')
-        >>> print(tz.resolve_imaginary(datetime(2017, 3, 12, 2, 30, tzinfo=NYC)))
-        2017-03-12 03:30:00-04:00
-
-        >>> KIR = tz.gettz('Pacific/Kiritimati')
-        >>> print(tz.resolve_imaginary(datetime(1995, 1, 1, 12, 30, tzinfo=KIR)))
-        1995-01-02 12:30:00+14:00
-
-    As a note, :func:`datetime.astimezone` is guaranteed to produce a valid,
-    existing datetime, so a round-trip to and from UTC is sufficient to get
-    an extant datetime, however, this generally "falls back" to an earlier time
-    rather than falling forward to the STD side (though no guarantees are made
-    about this behavior).
-
-    :param dt:
-        A :class:`datetime.datetime` which may or may not exist.
-
-    :return:
-        Returns an existing :class:`datetime.datetime`. If ``dt`` was not
-        imaginary, the datetime returned is guaranteed to be the same object
-        passed to the function.
-
-    .. versionadded:: 2.7.0
-    """
-    ...
-=======
 def datetime_exists(dt: datetime, tz: tzinfo | None = None) -> bool: ...
 def datetime_ambiguous(dt: datetime, tz: tzinfo | None = None) -> bool: ...
 def resolve_imaginary(dt: datetime) -> datetime: ...
->>>>>>> f4bf1d90
 
 class _GetTZ:
     def __call__(self, name: str | None = ...) -> tzinfo | None: ...
