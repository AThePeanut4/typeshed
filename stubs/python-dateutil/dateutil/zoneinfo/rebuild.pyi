from _typeshed import StrOrBytesPath
from collections.abc import Sequence
from tarfile import TarInfo

def rebuild(
<<<<<<< HEAD
    filename: StrOrBytesPath,
    tag: Incomplete | None = None,
    format: str = "gz",
    zonegroups: Sequence[str | TarInfo] = [],
    metadata: Incomplete | None = None,
) -> None:
    """
    Rebuild the internal timezone info in dateutil/zoneinfo/zoneinfo*tar*

    filename is the timezone tarball from ``ftp.iana.org/tz``.
    """
    ...
=======
    filename: StrOrBytesPath, tag=None, format: str = "gz", zonegroups: Sequence[str | TarInfo] = [], metadata=None
) -> None: ...
>>>>>>> 12676840
<|MERGE_RESOLUTION|>--- conflicted
+++ resolved
@@ -3,20 +3,5 @@
 from tarfile import TarInfo
 
 def rebuild(
-<<<<<<< HEAD
-    filename: StrOrBytesPath,
-    tag: Incomplete | None = None,
-    format: str = "gz",
-    zonegroups: Sequence[str | TarInfo] = [],
-    metadata: Incomplete | None = None,
-) -> None:
-    """
-    Rebuild the internal timezone info in dateutil/zoneinfo/zoneinfo*tar*
-
-    filename is the timezone tarball from ``ftp.iana.org/tz``.
-    """
-    ...
-=======
     filename: StrOrBytesPath, tag=None, format: str = "gz", zonegroups: Sequence[str | TarInfo] = [], metadata=None
-) -> None: ...
->>>>>>> 12676840
+) -> None: ...