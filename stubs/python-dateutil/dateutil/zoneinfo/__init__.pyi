--- conflicted
+++ resolved
@@ -23,83 +23,6 @@
 class ZoneInfoFile:
     zones: dict[str, _tzfile]
     metadata: _MetadataType | None
-<<<<<<< HEAD
-    def __init__(self, zonefile_stream: IO[bytes] | None = None) -> None: ...
-    def get(self, name, default=None):
-        """
-        Wrapper for :func:`ZoneInfoFile.zones.get`. This is a convenience method
-        for retrieving zones from the zone dictionary.
-
-        :param name:
-            The name of the zone to retrieve. (Generally IANA zone names)
-
-        :param default:
-            The value to return in the event of a missing key.
-
-        .. versionadded:: 2.6.0
-        """
-        ...
-
-def get_zonefile_instance(new_instance: bool = False) -> ZoneInfoFile:
-    """
-    This is a convenience function which provides a :class:`ZoneInfoFile`
-    instance using the data provided by the ``dateutil`` package. By default, it
-    caches a single instance of the ZoneInfoFile object and returns that.
-
-    :param new_instance:
-        If ``True``, a new instance of :class:`ZoneInfoFile` is instantiated and
-        used as the cached instance for the next call. Otherwise, new instances
-        are created only as necessary.
-
-    :return:
-        Returns a :class:`ZoneInfoFile` object.
-
-    .. versionadded:: 2.6
-    """
-    ...
-def gettz(name):
-    """
-    This retrieves a time zone from the local zoneinfo tarball that is packaged
-    with dateutil.
-
-    :param name:
-        An IANA-style time zone name, as found in the zoneinfo file.
-
-    :return:
-        Returns a :class:`dateutil.tz.tzfile` time zone object.
-
-    .. warning::
-        It is generally inadvisable to use this function, and it is only
-        provided for API compatibility with earlier versions. This is *not*
-        equivalent to ``dateutil.tz.gettz()``, which selects an appropriate
-        time zone based on the inputs, favoring system zoneinfo. This is ONLY
-        for accessing the dateutil-specific zoneinfo (which may be out of
-        date compared to the system zoneinfo).
-
-    .. deprecated:: 2.6
-        If you need to use a specific zoneinfofile over the system zoneinfo,
-        instantiate a :class:`dateutil.zoneinfo.ZoneInfoFile` object and call
-        :func:`dateutil.zoneinfo.ZoneInfoFile.get(name)` instead.
-
-        Use :func:`get_zonefile_instance` to retrieve an instance of the
-        dateutil-provided zoneinfo.
-    """
-    ...
-def gettz_db_metadata() -> _MetadataType:
-    """
-    Get the zonefile metadata
-
-    See `zonefile_metadata`_
-
-    :returns:
-        A dictionary with the database metadata
-
-    .. deprecated:: 2.6
-        See deprecation warning in :func:`zoneinfo.gettz`. To get metadata,
-        query the attribute ``zoneinfo.ZoneInfoFile.metadata``.
-    """
-    ...
-=======
     def __init__(self, zonefile_stream: _Fileobj | None = None) -> None: ...
     @overload
     def get(self, name: str, default: None = None) -> _tzfile | None: ...
@@ -118,5 +41,4 @@
     "zoneinfo.gettz_db_metadata() will be removed in future versions, to use the "
     "dateutil-provided zoneinfo files, ZoneInfoFile object and query the 'metadata' attribute instead."
 )
-def gettz_db_metadata() -> _MetadataType: ...
->>>>>>> f4bf1d90
+def gettz_db_metadata() -> _MetadataType: ...