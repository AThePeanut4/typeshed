--- conflicted
+++ resolved
@@ -38,49 +38,6 @@
         """
         ...
     @overload
-<<<<<<< HEAD
-    def __init__(self, space: Literal["l2", "ip", "cosine"], dim: int) -> None:
-        """
-        __init__(*args, **kwargs)
-        Overloaded function.
-
-        1. __init__(self: hnswlib.Index, params: dict) -> None
-
-        2. __init__(self: hnswlib.Index, index: hnswlib.Index) -> None
-
-        3. __init__(self: hnswlib.Index, space: str, dim: int) -> None
-        """
-        ...
-    def add_items(self, data, ids: Incomplete | None = None, num_threads: int = -1, replace_deleted: bool = False) -> None:
-        """add_items(self: hnswlib.Index, data: object, ids: object = None, num_threads: int = -1, replace_deleted: bool = False) -> None"""
-        ...
-    def get_current_count(self) -> int:
-        """get_current_count(self: hnswlib.Index) -> int"""
-        ...
-    def get_ids_list(self) -> list[int]:
-        """get_ids_list(self: hnswlib.Index) -> list[int]"""
-        ...
-    @overload
-    def get_items(self, ids: Incomplete | None = ..., return_type: Literal["list"] = ...) -> list[float]:
-        """get_items(self: hnswlib.Index, ids: object = None, return_type: str = 'numpy') -> object"""
-        ...
-    @overload
-    def get_items(self, ids: Incomplete | None = ..., return_type: Literal["numpy"] = ...) -> NDArray[np.float32]:
-        """get_items(self: hnswlib.Index, ids: object = None, return_type: str = 'numpy') -> object"""
-        ...
-    @overload
-    def get_items(
-        self, ids: Incomplete | None = None, return_type: Literal["numpy", "list"] = "numpy"
-    ) -> NDArray[np.float32] | list[float]:
-        """get_items(self: hnswlib.Index, ids: object = None, return_type: str = 'numpy') -> object"""
-        ...
-    def get_max_elements(self) -> int:
-        """get_max_elements(self: hnswlib.Index) -> int"""
-        ...
-    def index_file_size(self) -> int:
-        """index_file_size(self: hnswlib.Index) -> int"""
-        ...
-=======
     def __init__(self, space: Literal["l2", "ip", "cosine"], dim: int) -> None: ...
     def add_items(
         self, data: ArrayLike, ids: ArrayLike | None = None, num_threads: int = -1, replace_deleted: bool = False
@@ -97,7 +54,6 @@
     ) -> NDArray[np.float32] | list[float]: ...
     def get_max_elements(self) -> int: ...
     def index_file_size(self) -> int: ...
->>>>>>> 62feb28c
     def init_index(
         self,
         max_elements: int,
@@ -109,33 +65,6 @@
         """init_index(self: hnswlib.Index, max_elements: int, M: int = 16, ef_construction: int = 200, random_seed: int = 100, allow_replace_deleted: bool = False) -> None"""
         ...
     def knn_query(
-<<<<<<< HEAD
-        self, data, k: int = 1, num_threads: int = -1, filter: Callable[[int], bool] | None = None
-    ) -> tuple[NDArray[np.uint64], NDArray[np.float32]]:
-        """knn_query(self: hnswlib.Index, data: object, k: int = 1, num_threads: int = -1, filter: Callable[[int], bool] = None) -> object"""
-        ...
-    def load_index(self, path_to_index: str, max_elements: int = 0, allow_replace_delete: bool = False) -> None:
-        """load_index(self: hnswlib.Index, path_to_index: str, max_elements: int = 0, allow_replace_deleted: bool = False) -> None"""
-        ...
-    def mark_deleted(self, label: int) -> None:
-        """mark_deleted(self: hnswlib.Index, label: int) -> None"""
-        ...
-    def resize_index(self, new_size: int) -> None:
-        """resize_index(self: hnswlib.Index, new_size: int) -> None"""
-        ...
-    def save_index(self, path_to_index: str) -> None:
-        """save_index(self: hnswlib.Index, path_to_index: str) -> None"""
-        ...
-    def set_ef(self, ef: int) -> None:
-        """set_ef(self: hnswlib.Index, ef: int) -> None"""
-        ...
-    def set_num_threads(self, num_threads: int) -> None:
-        """set_num_threads(self: hnswlib.Index, num_threads: int) -> None"""
-        ...
-    def unmark_deleted(self, label: int) -> None:
-        """unmark_deleted(self: hnswlib.Index, label: int) -> None"""
-        ...
-=======
         self, data: ArrayLike, k: int = 1, num_threads: int = -1, filter: Callable[[int], bool] | None = None
     ) -> tuple[NDArray[np.uint64], NDArray[np.float32]]: ...
     def load_index(self, path_to_index: str, max_elements: int = 0, allow_replace_delete: bool = False) -> None: ...
@@ -145,7 +74,6 @@
     def set_ef(self, ef: int) -> None: ...
     def set_num_threads(self, num_threads: int) -> None: ...
     def unmark_deleted(self, label: int) -> None: ...
->>>>>>> 62feb28c
     @property
     def M(self) -> int: ...
     @property
