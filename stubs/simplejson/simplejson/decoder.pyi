"""Implementation of JSONDecoder"""

from collections.abc import Callable
from re import Match
from typing import Any, Literal

class JSONDecoder:
    """
    Simple JSON <http://json.org> decoder

    Performs the following translations in decoding by default:

    +---------------+-------------------+
    | JSON          | Python            |
    +===============+===================+
    | object        | dict              |
    +---------------+-------------------+
    | array         | list              |
    +---------------+-------------------+
    | string        | str, unicode      |
    +---------------+-------------------+
    | number (int)  | int, long         |
    +---------------+-------------------+
    | number (real) | float             |
    +---------------+-------------------+
    | true          | True              |
    +---------------+-------------------+
    | false         | False             |
    +---------------+-------------------+
    | null          | None              |
    +---------------+-------------------+

    When allow_nan=True, it also understands
    ``NaN``, ``Infinity``, and ``-Infinity`` as
    their corresponding ``float`` values, which is outside the JSON spec.
    """
    encoding: str
    object_hook: Callable[[dict[Any, Any]], Any] | None
    parse_float: Callable[[str], Any] | None
    parse_int: Callable[[str], Any] | None
    parse_constant: Callable[[str], Any] | None
    strict: bool
    object_pairs_hook: Callable[[list[tuple[Any, Any]]], Any] | None
    memo: dict[Any, Any]
    scan_once: Callable[[str, int], tuple[bool, int]]

    def __init__(
        self,
        encoding: str | None = ...,
        object_hook: Callable[[dict[Any, Any]], Any] | None = ...,
        parse_float: Callable[[str], Any] | None = ...,
        parse_int: Callable[[str], Any] | None = ...,
        parse_constant: Callable[[str], Any] | None = ...,
        strict: bool = ...,
        object_pairs_hook: Callable[[list[tuple[Any, Any]]], Any] | None = ...,
        allow_nan: bool = ...,
    ) -> None:
        """
        *encoding* determines the encoding used to interpret any
        :class:`str` objects decoded by this instance (``'utf-8'`` by
        default).  It has no effect when decoding :class:`unicode` objects.

        Note that currently only encodings that are a superset of ASCII work,
        strings of other encodings should be passed in as :class:`unicode`.

        *object_hook*, if specified, will be called with the result of every
        JSON object decoded and its return value will be used in place of the
        given :class:`dict`.  This can be used to provide custom
        deserializations (e.g. to support JSON-RPC class hinting).

        *object_pairs_hook* is an optional function that will be called with
        the result of any object literal decode with an ordered list of pairs.
        The return value of *object_pairs_hook* will be used instead of the
        :class:`dict`.  This feature can be used to implement custom decoders
        that rely on the order that the key and value pairs are decoded (for
        example, :func:`collections.OrderedDict` will remember the order of
        insertion). If *object_hook* is also defined, the *object_pairs_hook*
        takes priority.

        *parse_float*, if specified, will be called with the string of every
        JSON float to be decoded.  By default, this is equivalent to
        ``float(num_str)``. This can be used to use another datatype or parser
        for JSON floats (e.g. :class:`decimal.Decimal`).

        *parse_int*, if specified, will be called with the string of every
        JSON int to be decoded.  By default, this is equivalent to
        ``int(num_str)``.  This can be used to use another datatype or parser
        for JSON integers (e.g. :class:`float`).

        *allow_nan*, if True (default false), will allow the parser to
        accept the non-standard floats ``NaN``, ``Infinity``, and ``-Infinity``.

        *parse_constant*, if specified, will be
        called with one of the following strings: ``'-Infinity'``,
        ``'Infinity'``, ``'NaN'``. It is not recommended to use this feature,
        as it is rare to parse non-compliant JSON containing these values.

        *strict* controls the parser's behavior when it encounters an
        invalid control character in a string. The default setting of
        ``True`` means that unescaped control characters are parse errors, if
        ``False`` then control characters will be allowed in strings.
        """
        ...
    def decode(self, s: str, _w: Callable[[str, int], Match[str]] = ..., _PY3: Literal[True] = ...) -> Any:
        """
        Return the Python representation of ``s`` (a ``str`` or ``unicode``
        instance containing a JSON document)
        """
        ...
    def raw_decode(
        self, s: str, idx: int = ..., _w: Callable[[str, int], Match[str]] = ..., _PY3: Literal[True] = ...
<<<<<<< HEAD
    ) -> tuple[Any, int]:
        """
        Decode a JSON document from ``s`` (a ``str`` or ``unicode``
        beginning with a JSON document) and return a 2-tuple of the Python
        representation and the index in ``s`` where the document ended.
        Optionally, ``idx`` can be used to specify an offset in ``s`` where
        the JSON document begins.

        This can be used to decode a JSON document from a string that may
        have extraneous data at the end.
        """
        ...
=======
    ) -> tuple[Any, int]: ...

__all__ = ["JSONDecoder"]
>>>>>>> 4fff7b7d
<|MERGE_RESOLUTION|>--- conflicted
+++ resolved
@@ -109,21 +109,6 @@
         ...
     def raw_decode(
         self, s: str, idx: int = ..., _w: Callable[[str, int], Match[str]] = ..., _PY3: Literal[True] = ...
-<<<<<<< HEAD
-    ) -> tuple[Any, int]:
-        """
-        Decode a JSON document from ``s`` (a ``str`` or ``unicode``
-        beginning with a JSON document) and return a 2-tuple of the Python
-        representation and the index in ``s`` where the document ended.
-        Optionally, ``idx`` can be used to specify an offset in ``s`` where
-        the JSON document begins.
-
-        This can be used to decode a JSON document from a string that may
-        have extraneous data at the end.
-        """
-        ...
-=======
     ) -> tuple[Any, int]: ...
 
-__all__ = ["JSONDecoder"]
->>>>>>> 4fff7b7d
+__all__ = ["JSONDecoder"]