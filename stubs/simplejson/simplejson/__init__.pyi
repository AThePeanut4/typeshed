--- conflicted
+++ resolved
@@ -245,113 +245,6 @@
 @overload
 def dumps(
     obj: Any,
-<<<<<<< HEAD
-    skipkeys: bool = ...,
-    ensure_ascii: bool = ...,
-    check_circular: bool = ...,
-    allow_nan: bool = ...,
-    cls: type[JSONEncoder] | None = ...,
-    indent: str | int | None = ...,
-    separators: tuple[str, str] | None = ...,
-    encoding: str | None = ...,
-    default: Callable[[Any], Any] | None = ...,
-    use_decimal: bool = ...,
-    namedtuple_as_object: bool = ...,
-    tuple_as_array: bool = ...,
-    bigint_as_string: bool = ...,
-    sort_keys: bool = ...,
-    item_sort_key: Callable[[Any], SupportsRichComparison] | None = ...,
-    for_json: bool = ...,
-    ignore_nan: bool = ...,
-    int_as_string_bitcount: int | None = ...,
-    iterable_as_array: bool = ...,
-) -> str:
-    """
-    Serialize ``obj`` to a JSON formatted ``str``.
-
-    If ``skipkeys`` is true then ``dict`` keys that are not basic types
-    (``str``, ``int``, ``long``, ``float``, ``bool``, ``None``)
-    will be skipped instead of raising a ``TypeError``.
-
-    If *ensure_ascii* is false (default: ``True``), then the output may
-    contain non-ASCII characters, so long as they do not need to be escaped
-    by JSON. When it is true, all non-ASCII characters are escaped.
-
-    If ``check_circular`` is false, then the circular reference check
-    for container types will be skipped and a circular reference will
-    result in an ``OverflowError`` (or worse).
-
-    If *allow_nan* is true (default: ``False``), then out of range ``float``
-    values (``nan``, ``inf``, ``-inf``) will be serialized to
-    their JavaScript equivalents (``NaN``, ``Infinity``, ``-Infinity``)
-    instead of raising a ValueError. See
-    *ignore_nan* for ECMA-262 compliant behavior.
-
-    If ``indent`` is a string, then JSON array elements and object members
-    will be pretty-printed with a newline followed by that string repeated
-    for each level of nesting. ``None`` (the default) selects the most compact
-    representation without any newlines. For backwards compatibility with
-    versions of simplejson earlier than 2.1.0, an integer is also accepted
-    and is converted to a string with that many spaces.
-
-    If specified, ``separators`` should be an
-    ``(item_separator, key_separator)`` tuple.  The default is ``(', ', ': ')``
-    if *indent* is ``None`` and ``(',', ': ')`` otherwise.  To get the most
-    compact JSON representation, you should specify ``(',', ':')`` to eliminate
-    whitespace.
-
-    ``encoding`` is the character encoding for bytes instances, default is
-    UTF-8.
-
-    ``default(obj)`` is a function that should return a serializable version
-    of obj or raise TypeError. The default simply raises TypeError.
-
-    If *use_decimal* is true (default: ``True``) then decimal.Decimal
-    will be natively serialized to JSON with full precision.
-
-    If *namedtuple_as_object* is true (default: ``True``),
-    :class:`tuple` subclasses with ``_asdict()`` methods will be encoded
-    as JSON objects.
-
-    If *tuple_as_array* is true (default: ``True``),
-    :class:`tuple` (and subclasses) will be encoded as JSON arrays.
-
-    If *iterable_as_array* is true (default: ``False``),
-    any object not in the above table that implements ``__iter__()``
-    will be encoded as a JSON array.
-
-    If *bigint_as_string* is true (not the default), ints 2**53 and higher
-    or lower than -2**53 will be encoded as strings. This is to avoid the
-    rounding that happens in Javascript otherwise.
-
-    If *int_as_string_bitcount* is a positive number (n), then int of size
-    greater than or equal to 2**n or lower than or equal to -2**n will be
-    encoded as strings.
-
-    If specified, *item_sort_key* is a callable used to sort the items in
-    each dictionary. This is useful if you want to sort items other than
-    in alphabetical order by key. This option takes precedence over
-    *sort_keys*.
-
-    If *sort_keys* is true (default: ``False``), the output of dictionaries
-    will be sorted by item.
-
-    If *for_json* is true (default: ``False``), objects with a ``for_json()``
-    method will use the return value of that method for encoding as JSON
-    instead of the object.
-
-    If *ignore_nan* is true (default: ``False``), then out of range
-    :class:`float` values (``nan``, ``inf``, ``-inf``) will be serialized as
-    ``null`` in compliance with the ECMA-262 specification. If true, this will
-    override *allow_nan*.
-
-    To use a custom ``JSONEncoder`` subclass (e.g. one that overrides the
-    ``.default()`` method to serialize additional types), specify it with
-    the ``cls`` kwarg. NOTE: You should use *default* instead of subclassing
-    whenever possible.
-    """
-    ...
-=======
     skipkeys: bool = False,
     ensure_ascii: bool = True,
     check_circular: bool = True,
@@ -372,7 +265,6 @@
     int_as_string_bitcount: int | None = None,
     iterable_as_array: bool = False,
 ) -> str: ...
->>>>>>> ca44e4c4
 @overload
 def dump(
     obj: Any,
@@ -484,109 +376,6 @@
 def dump(
     obj: Any,
     fp: IO[str],
-<<<<<<< HEAD
-    skipkeys: bool = ...,
-    ensure_ascii: bool = ...,
-    check_circular: bool = ...,
-    allow_nan: bool = ...,
-    cls: type[JSONEncoder] | None = ...,
-    indent: str | int | None = ...,
-    separators: tuple[str, str] | None = ...,
-    encoding: str | None = ...,
-    default: Callable[[Any], Any] | None = ...,
-    use_decimal: bool = ...,
-    namedtuple_as_object: bool = ...,
-    tuple_as_array: bool = ...,
-    bigint_as_string: bool = ...,
-    sort_keys: bool = ...,
-    item_sort_key: Callable[[Any], SupportsRichComparison] | None = ...,
-    for_json: bool = ...,
-    ignore_nan: bool = ...,
-    int_as_string_bitcount: int | None = ...,
-    iterable_as_array: bool = ...,
-) -> None:
-    """
-    Serialize ``obj`` as a JSON formatted stream to ``fp`` (a
-    ``.write()``-supporting file-like object).
-
-    If *skipkeys* is true then ``dict`` keys that are not basic types
-    (``str``, ``int``, ``long``, ``float``, ``bool``, ``None``)
-    will be skipped instead of raising a ``TypeError``.
-
-    If *ensure_ascii* is false (default: ``True``), then the output may
-    contain non-ASCII characters, so long as they do not need to be escaped
-    by JSON. When it is true, all non-ASCII characters are escaped.
-
-    If *allow_nan* is true (default: ``False``), then out of range ``float``
-    values (``nan``, ``inf``, ``-inf``) will be serialized to
-    their JavaScript equivalents (``NaN``, ``Infinity``, ``-Infinity``)
-    instead of raising a ValueError. See
-    *ignore_nan* for ECMA-262 compliant behavior.
-
-    If *indent* is a string, then JSON array elements and object members
-    will be pretty-printed with a newline followed by that string repeated
-    for each level of nesting. ``None`` (the default) selects the most compact
-    representation without any newlines.
-
-    If specified, *separators* should be an
-    ``(item_separator, key_separator)`` tuple.  The default is ``(', ', ': ')``
-    if *indent* is ``None`` and ``(',', ': ')`` otherwise.  To get the most
-    compact JSON representation, you should specify ``(',', ':')`` to eliminate
-    whitespace.
-
-    *encoding* is the character encoding for str instances, default is UTF-8.
-
-    *default(obj)* is a function that should return a serializable version
-    of obj or raise ``TypeError``. The default simply raises ``TypeError``.
-
-    If *use_decimal* is true (default: ``True``) then decimal.Decimal
-    will be natively serialized to JSON with full precision.
-
-    If *namedtuple_as_object* is true (default: ``True``),
-    :class:`tuple` subclasses with ``_asdict()`` methods will be encoded
-    as JSON objects.
-
-    If *tuple_as_array* is true (default: ``True``),
-    :class:`tuple` (and subclasses) will be encoded as JSON arrays.
-
-    If *iterable_as_array* is true (default: ``False``),
-    any object not in the above table that implements ``__iter__()``
-    will be encoded as a JSON array.
-
-    If *bigint_as_string* is true (default: ``False``), ints 2**53 and higher
-    or lower than -2**53 will be encoded as strings. This is to avoid the
-    rounding that happens in Javascript otherwise. Note that this is still a
-    lossy operation that will not round-trip correctly and should be used
-    sparingly.
-
-    If *int_as_string_bitcount* is a positive number (n), then int of size
-    greater than or equal to 2**n or lower than or equal to -2**n will be
-    encoded as strings.
-
-    If specified, *item_sort_key* is a callable used to sort the items in
-    each dictionary. This is useful if you want to sort items other than
-    in alphabetical order by key. This option takes precedence over
-    *sort_keys*.
-
-    If *sort_keys* is true (default: ``False``), the output of dictionaries
-    will be sorted by item.
-
-    If *for_json* is true (default: ``False``), objects with a ``for_json()``
-    method will use the return value of that method for encoding as JSON
-    instead of the object.
-
-    If *ignore_nan* is true (default: ``False``), then out of range
-    :class:`float` values (``nan``, ``inf``, ``-inf``) will be serialized as
-    ``null`` in compliance with the ECMA-262 specification. If true, this will
-    override *allow_nan*.
-
-    To use a custom ``JSONEncoder`` subclass (e.g. one that overrides the
-    ``.default()`` method to serialize additional types), specify it with
-    the ``cls`` kwarg. NOTE: You should use *default* or *for_json* instead
-    of subclassing whenever possible.
-    """
-    ...
-=======
     skipkeys: bool = False,
     ensure_ascii: bool = True,
     check_circular: bool = True,
@@ -607,7 +396,6 @@
     int_as_string_bitcount: int | None = None,
     iterable_as_array: bool = False,
 ) -> None: ...
->>>>>>> ca44e4c4
 @overload
 def loads(
     s: _LoadsString,
@@ -675,67 +463,6 @@
 @overload
 def loads(
     s: _LoadsString,
-<<<<<<< HEAD
-    encoding: str | None = ...,
-    cls: type[JSONDecoder] | None = ...,
-    object_hook: Callable[[dict[Any, Any]], Any] | None = ...,
-    parse_float: Callable[[str], Any] | None = ...,
-    parse_int: Callable[[str], Any] | None = ...,
-    parse_constant: Callable[[str], Any] | None = ...,
-    object_pairs_hook: Callable[[list[tuple[Any, Any]]], Any] | None = ...,
-    use_decimal: bool = ...,
-    allow_nan: bool = ...,
-) -> Any:
-    """
-    Deserialize ``s`` (a ``str`` or ``unicode`` instance containing a JSON
-    document) to a Python object.
-
-    *encoding* determines the encoding used to interpret any
-    :class:`bytes` objects decoded by this instance (``'utf-8'`` by
-    default). It has no effect when decoding :class:`unicode` objects.
-
-    *object_hook*, if specified, will be called with the result of every
-    JSON object decoded and its return value will be used in place of the
-    given :class:`dict`.  This can be used to provide custom
-    deserializations (e.g. to support JSON-RPC class hinting).
-
-    *object_pairs_hook* is an optional function that will be called with
-    the result of any object literal decode with an ordered list of pairs.
-    The return value of *object_pairs_hook* will be used instead of the
-    :class:`dict`.  This feature can be used to implement custom decoders
-    that rely on the order that the key and value pairs are decoded (for
-    example, :func:`collections.OrderedDict` will remember the order of
-    insertion). If *object_hook* is also defined, the *object_pairs_hook*
-    takes priority.
-
-    *parse_float*, if specified, will be called with the string of every
-    JSON float to be decoded.  By default, this is equivalent to
-    ``float(num_str)``. This can be used to use another datatype or parser
-    for JSON floats (e.g. :class:`decimal.Decimal`).
-
-    *parse_int*, if specified, will be called with the string of every
-    JSON int to be decoded.  By default, this is equivalent to
-    ``int(num_str)``.  This can be used to use another datatype or parser
-    for JSON integers (e.g. :class:`float`).
-
-    *allow_nan*, if True (default false), will allow the parser to
-    accept the non-standard floats ``NaN``, ``Infinity``, and ``-Infinity``
-    and enable the use of the deprecated *parse_constant*.
-
-    If *use_decimal* is true (default: ``False``) then it implies
-    parse_float=decimal.Decimal for parity with ``dump``.
-
-    *parse_constant*, if specified, will be
-    called with one of the following strings: ``'-Infinity'``,
-    ``'Infinity'``, ``'NaN'``. It is not recommended to use this feature,
-    as it is rare to parse non-compliant JSON containing these values.
-
-    To use a custom ``JSONDecoder`` subclass, specify it with the ``cls``
-    kwarg. NOTE: You should use *object_hook* or *object_pairs_hook* instead
-    of subclassing whenever possible.
-    """
-    ...
-=======
     encoding: str | None = None,
     cls: type[JSONDecoder] | None = None,
     object_hook: Callable[[dict[Any, Any]], Any] | None = None,
@@ -746,7 +473,6 @@
     use_decimal: bool = False,
     allow_nan: bool = False,
 ) -> Any: ...
->>>>>>> ca44e4c4
 @overload
 def load(
     fp: IO[str],
@@ -814,73 +540,6 @@
 @overload
 def load(
     fp: IO[str],
-<<<<<<< HEAD
-    encoding: str | None = ...,
-    cls: type[JSONDecoder] | None = ...,
-    object_hook: Callable[[dict[Any, Any]], Any] | None = ...,
-    parse_float: Callable[[str], Any] | None = ...,
-    parse_int: Callable[[str], Any] | None = ...,
-    parse_constant: Callable[[str], Any] | None = ...,
-    object_pairs_hook: Callable[[list[tuple[Any, Any]]], Any] | None = ...,
-    use_decimal: bool = ...,
-    allow_nan: bool = ...,
-) -> Any:
-    """
-    Deserialize ``fp`` (a ``.read()``-supporting file-like object containing
-    a JSON document as `str` or `bytes`) to a Python object.
-
-    *encoding* determines the encoding used to interpret any
-    `bytes` objects decoded by this instance (``'utf-8'`` by
-    default). It has no effect when decoding `str` objects.
-
-    *object_hook*, if specified, will be called with the result of every
-    JSON object decoded and its return value will be used in place of the
-    given :class:`dict`.  This can be used to provide custom
-    deserializations (e.g. to support JSON-RPC class hinting).
-
-    *object_pairs_hook* is an optional function that will be called with
-    the result of any object literal decode with an ordered list of pairs.
-    The return value of *object_pairs_hook* will be used instead of the
-    :class:`dict`.  This feature can be used to implement custom decoders
-    that rely on the order that the key and value pairs are decoded (for
-    example, :func:`collections.OrderedDict` will remember the order of
-    insertion). If *object_hook* is also defined, the *object_pairs_hook*
-    takes priority.
-
-    *parse_float*, if specified, will be called with the string of every
-    JSON float to be decoded. By default, this is equivalent to
-    ``float(num_str)``. This can be used to use another datatype or parser
-    for JSON floats (e.g. :class:`decimal.Decimal`).
-
-    *parse_int*, if specified, will be called with the string of every
-    JSON int to be decoded. By default, this is equivalent to
-    ``int(num_str)``.  This can be used to use another datatype or parser
-    for JSON integers (e.g. :class:`float`).
-
-    *allow_nan*, if True (default false), will allow the parser to
-    accept the non-standard floats ``NaN``, ``Infinity``, and ``-Infinity``
-    and enable the use of the deprecated *parse_constant*.
-
-    If *use_decimal* is true (default: ``False``) then it implies
-    parse_float=decimal.Decimal for parity with ``dump``.
-
-    *parse_constant*, if specified, will be
-    called with one of the following strings: ``'-Infinity'``,
-    ``'Infinity'``, ``'NaN'``. It is not recommended to use this feature,
-    as it is rare to parse non-compliant JSON containing these values.
-
-    To use a custom ``JSONDecoder`` subclass, specify it with the ``cls``
-    kwarg. NOTE: You should use *object_hook* or *object_pairs_hook* instead
-    of subclassing whenever possible.
-    """
-    ...
-def simple_first(kv: tuple[_T, object]) -> tuple[bool, _T]:
-    """
-    Helper function to pass to item_sort_key to sort simple
-    elements to the top, then container elements.
-    """
-    ...
-=======
     encoding: str | None = None,
     cls: type[JSONDecoder] | None = None,
     object_hook: Callable[[dict[Any, Any]], Any] | None = None,
@@ -892,7 +551,6 @@
     allow_nan: bool = False,
 ) -> Any: ...
 def simple_first(kv: tuple[_T, object]) -> tuple[bool, _T]: ...
->>>>>>> ca44e4c4
 
 __all__ = [
     "dump",
