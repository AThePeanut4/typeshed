"""
Copyright (c) 2015 Red Hat, Inc
All rights reserved.

This software may be modified and distributed under the terms
of the BSD license. See the LICENSE file for details.
"""

from collections.abc import Generator, Mapping, MutableMapping
from io import StringIO
from typing import ClassVar, Literal
from typing_extensions import TypeAlias

def b2u(string: bytes | str) -> str:
    """bytes to unicode """
    ...
def u2b(string: str | bytes) -> bytes:
    """unicode to bytes"""
    ...

_Quotes: TypeAlias = Literal["'", '"']
_ContextType: TypeAlias = Literal["ARG", "ENV", "LABEL"]

class WordSplitter:
    """
    Split string into words, substituting environment variables if provided

    Methods defined here:

    dequote()
        Returns the string with escaped and quotes consumed

    split(maxsplit=None, dequote=True)
        Returns an iterable of words, split at whitespace
    """
    SQUOTE: ClassVar[_Quotes]
    DQUOTE: ClassVar[_Quotes]
    stream: StringIO
    args: Mapping[str, str] | None
    envs: Mapping[str, str] | None
    quotes: _Quotes | None
    escaped: bool
    def __init__(self, s: str, args: Mapping[str, str] | None = None, envs: Mapping[str, str] | None = None) -> None:
        """
        :param s: str, string to process
        :param args: dict, build arguments to use; if None, do not
            attempt substitution
        :param envs: dict, environment variables to use; if None, do not
            attempt substitution
        """
        ...
    def dequote(self) -> str: ...
<<<<<<< HEAD
    def split(self, maxsplit: int | None = None, dequote: bool = True) -> Generator[str | None, None, None]:
        """
        Generator for the words of the string

        :param maxsplit: perform at most maxsplit splits;
            if None, do not limit the number of splits
        :param dequote: remove quotes and escape characters once consumed
        """
        ...
=======
    def split(self, maxsplit: int | None = None, dequote: bool = True) -> Generator[str | None]: ...
>>>>>>> f4bf1d90

def extract_key_values(
    env_replace: bool, args: Mapping[str, str], envs: Mapping[str, str], instruction_value: str
) -> list[tuple[str, str]]: ...
def get_key_val_dictionary(
    instruction_value: str,
    env_replace: bool = False,
    args: Mapping[str, str] | None = None,
    envs: Mapping[str, str] | None = None,
) -> dict[str, str]: ...

class Context:
    args: MutableMapping[str, str]
    envs: MutableMapping[str, str]
    labels: MutableMapping[str, str]
    line_args: Mapping[str, str]
    line_envs: Mapping[str, str]
    line_labels: Mapping[str, str]
    def __init__(
        self,
        args: MutableMapping[str, str] | None = None,
        envs: MutableMapping[str, str] | None = None,
        labels: MutableMapping[str, str] | None = None,
        line_args: Mapping[str, str] | None = None,
        line_envs: Mapping[str, str] | None = None,
        line_labels: Mapping[str, str] | None = None,
    ) -> None:
        """
        Class representing current state of build arguments, environment variables and labels.

        :param args: dict with arguments valid for this line
            (all variables defined to this line)
        :param envs: dict with variables valid for this line
            (all variables defined to this line)
        :param labels: dict with labels valid for this line
            (all labels defined to this line)
        :param line_args: dict with arguments defined on this line
        :param line_envs: dict with variables defined on this line
        :param line_labels: dict with labels defined on this line
        """
        ...
    def set_line_value(self, context_type: _ContextType, value: Mapping[str, str]) -> None:
        """
        Set value defined on this line ('line_args'/'line_envs'/'line_labels')
        and update 'args'/'envs'/'labels'.

        :param context_type: "ARG" or "ENV" or "LABEL"
        :param value: new value for this line
        """
        ...
    def get_line_value(self, context_type: _ContextType) -> Mapping[str, str]:
        """
        Get the values defined on this line.

        :param context_type: "ARG" or "ENV" or "LABEL"
        :return: values of given type defined on this line
        """
        ...
    def get_values(self, context_type: _ContextType) -> Mapping[str, str]:
        """
        Get the values valid on this line.

        :param context_type: "ARG" or "ENV" or "LABEL"
        :return: values of given type valid on this line
        """
        ...<|MERGE_RESOLUTION|>--- conflicted
+++ resolved
@@ -50,19 +50,7 @@
         """
         ...
     def dequote(self) -> str: ...
-<<<<<<< HEAD
-    def split(self, maxsplit: int | None = None, dequote: bool = True) -> Generator[str | None, None, None]:
-        """
-        Generator for the words of the string
-
-        :param maxsplit: perform at most maxsplit splits;
-            if None, do not limit the number of splits
-        :param dequote: remove quotes and escape characters once consumed
-        """
-        ...
-=======
     def split(self, maxsplit: int | None = None, dequote: bool = True) -> Generator[str | None]: ...
->>>>>>> f4bf1d90
 
 def extract_key_values(
     env_replace: bool, args: Mapping[str, str], envs: Mapping[str, str], instruction_value: str
