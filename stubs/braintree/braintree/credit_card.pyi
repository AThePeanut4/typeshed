from _typeshed import Incomplete
from datetime import date, datetime
from enum import Enum
from typing import Final, Literal

from braintree.address import Address
from braintree.credit_card_verification import CreditCardVerification
from braintree.error_result import ErrorResult
from braintree.resource import Resource
from braintree.resource_collection import ResourceCollection
from braintree.subscription import Subscription
from braintree.successful_result import SuccessfulResult

class CreditCard(Resource):
    """
    A class representing Braintree CreditCard objects.

    An example of creating an credit card with all available fields::

        result = braintree.CreditCard.create({
            "cardholder_name": "John Doe",
            "cvv": "123",
            "expiration_date": "12/2012",
            "number": "4111111111111111",
            "token": "my_token",
            "billing_address": {
                "first_name": "John",
                "last_name": "Doe",
                "company": "Braintree",
                "street_address": "111 First Street",
                "extended_address": "Unit 1",
                "locality": "Chicago",
                "postal_code": "60606",
                "region": "IL",
                "country_name": "United States of America"
                "phone_number": "312-123-4567"
            },
            "options": {
                "verify_card": True,
                "verification_amount": "2.00"
            }
        })

        print(result.credit_card.token)
        print(result.credit_card.masked_number)

    For more information on CreditCards, see https://developer.paypal.com/braintree/docs/reference/request/credit-card/create/python
    """
    class CardType:
        """
        Contants representing the type of the credit card.  Available types are:

        * Braintree.CreditCard.AmEx
        * Braintree.CreditCard.CarteBlanche
        * Braintree.CreditCard.ChinaUnionPay
        * Braintree.CreditCard.DinersClubInternational
        * Braintree.CreditCard.Discover
        * Braintree.CreditCard.Electron
        * Braintree.CreditCard.Elo
        * Braintree.CreditCard.Hiper
        * Braintree.CreditCard.Hipercard
        * Braintree.CreditCard.JCB
        * Braintree.CreditCard.Laser
        * Braintree.CreditCard.UK_Maestro
        * Braintree.CreditCard.Maestro
        * Braintree.CreditCard.MasterCard
        * Braintree.CreditCard.Solo
        * Braintree.CreditCard.Switch
        * Braintree.CreditCard.Visa
        * Braintree.CreditCard.Unknown
        """
        AmEx: Final = "American Express"
        CarteBlanche: Final = "Carte Blanche"
        ChinaUnionPay: Final = "China UnionPay"
        DinersClubInternational: Final = "Diners Club"
        Discover: Final = "Discover"
        Electron: Final = "Electron"
        Elo: Final = "Elo"
        Hiper: Final = "Hiper"
        Hipercard: Final = "Hipercard"
        JCB: Final = "JCB"
        Laser: Final = "Laser"
        UK_Maestro: Final = "UK Maestro"
        Maestro: Final = "Maestro"
        MasterCard: Final = "MasterCard"
        Solo: Final = "Solo"
        Switch: Final = "Switch"
        Visa: Final = "Visa"
        Unknown: Final = "Unknown"

    class CustomerLocation:
        """
        Contants representing the issuer location of the credit card.  Available locations are:

        * braintree.CreditCard.CustomerLocation.International
        * braintree.CreditCard.CustomerLocation.US
        """
        International: Final = "international"
        US: Final = "us"

    class CardTypeIndicator:
        """
        Constants representing the three states for the card type indicator attributes

        * braintree.CreditCard.CardTypeIndicator.Yes
        * braintree.CreditCard.CardTypeIndicator.No
        * braintree.CreditCard.CardTypeIndicator.Unknown
        """
        Yes: Final = "Yes"
        No: Final = "No"
        Unknown: Final = "Unknown"

    class DebitNetwork(Enum):
        """
        Constants representing the debit networks used for processing a pinless debit transaction

        * braintree.CreditCard.DebitNetwork.Accel
        * braintree.CreditCard.DebitNetwork.Maestro
        * braintree.CreditCard.DebitNetwork.Nyce
        * braintree.CreditCard.DebitNetwork.Pulse
        * braintree.CreditCard.DebitNetwork.Star
        * braintree.CreditCard.DebitNetwork.Star_Access
        """
        Accel = "ACCEL"
        Maestro = "MAESTRO"
        Nyce = "NYCE"
        Pulse = "PULSE"
        Star = "STAR"
        Star_Access = "STAR_ACCESS"

    Commercial: type[CardTypeIndicator]
    DurbinRegulated: type[CardTypeIndicator]
    Debit: type[CardTypeIndicator]
    Healthcare: type[CardTypeIndicator]
    CountryOfIssuance: type[CardTypeIndicator]
    IssuingBank: type[CardTypeIndicator]
    Payroll: type[CardTypeIndicator]
    Prepaid: type[CardTypeIndicator]
    ProductId: type[CardTypeIndicator]
    PrepaidReloadable: type[CardTypeIndicator]
    @staticmethod
<<<<<<< HEAD
    def create(params: Incomplete | None = None):
        """
        Create a CreditCard.

        A number and expiration_date are required. ::

            result = braintree.CreditCard.create({
                "number": "4111111111111111",
                "expiration_date": "12/2012"
            })
        """
        ...
    @staticmethod
    def update(credit_card_token, params: Incomplete | None = None):
        """
        Update an existing CreditCard

        By credit_card_id.  The params are similar to create::

            result = braintree.CreditCard.update("my_credit_card_id", {
                "cardholder_name": "John Doe"
            })
        """
        ...
    @staticmethod
    def delete(credit_card_token):
        """
        Delete a credit card

        Given a credit_card_id::

            result = braintree.CreditCard.delete("my_credit_card_id")
        """
        ...
    @staticmethod
    def expired():
        """Return a collection of expired credit cards. """
        ...
    @staticmethod
    def expiring_between(start_date, end_date):
        """Return a collection of credit cards expiring between the given dates. """
        ...
    @staticmethod
    def find(credit_card_token):
        """
        Find a credit card, given a credit_card_id. This does not return
        a result object. This will raise a :class:`NotFoundError <braintree.exceptions.not_found_error.NotFoundError>` if the provided
        credit_card_id is not found. ::

            credit_card = braintree.CreditCard.find("my_credit_card_token")
        """
        ...
    @staticmethod
    def from_nonce(nonce):
        """
        Convert a payment method nonce into a CreditCard. This does not return
        a result object. This will raise a :class:`NotFoundError <braintree.exceptions.not_found_error.NotFoundError>` if the provided
        credit_card_id is not found. ::

            credit_card = braintree.CreditCard.from_nonce("my_payment_method_nonce")
        """
        ...
=======
    def create(params: dict[str, Incomplete] | None = None) -> SuccessfulResult | ErrorResult | None: ...
    @staticmethod
    def update(credit_card_token: str, params: dict[str, Incomplete] | None = None) -> SuccessfulResult | ErrorResult | None: ...
    @staticmethod
    def delete(credit_card_token: str) -> SuccessfulResult: ...
    @staticmethod
    def expired() -> ResourceCollection: ...
    @staticmethod
    def expiring_between(start_date: date | datetime, end_date: date | datetime) -> ResourceCollection: ...
    @staticmethod
    def find(credit_card_token: str) -> CreditCard: ...
    @staticmethod
    def from_nonce(nonce: str) -> CreditCard: ...
>>>>>>> ebf4d17c
    @staticmethod
    def create_signature() -> list[str | dict[str, list[str]] | dict[str, list[str | dict[str, list[str]]]]]: ...
    @staticmethod
    def update_signature() -> list[str | dict[str, list[str]] | dict[str, list[str | dict[str, list[str]]]]]: ...
    @staticmethod
    def signature(
        type: Literal["create", "update", "update_via_customer"],
    ) -> list[str | dict[str, list[str]] | dict[str, list[str | dict[str, list[str]]]]]: ...
    is_expired = expired
    billing_address: Address | None
    subscriptions: list[Subscription]
    verification: CreditCardVerification
    def __init__(self, gateway, attributes) -> None: ...
    @property
    def expiration_date(self) -> str | None: ...
    @property
<<<<<<< HEAD
    def masked_number(self):
        """Returns the masked number of the CreditCard."""
        ...
=======
    def masked_number(self) -> str: ...
>>>>>>> ebf4d17c
<|MERGE_RESOLUTION|>--- conflicted
+++ resolved
@@ -139,70 +139,6 @@
     ProductId: type[CardTypeIndicator]
     PrepaidReloadable: type[CardTypeIndicator]
     @staticmethod
-<<<<<<< HEAD
-    def create(params: Incomplete | None = None):
-        """
-        Create a CreditCard.
-
-        A number and expiration_date are required. ::
-
-            result = braintree.CreditCard.create({
-                "number": "4111111111111111",
-                "expiration_date": "12/2012"
-            })
-        """
-        ...
-    @staticmethod
-    def update(credit_card_token, params: Incomplete | None = None):
-        """
-        Update an existing CreditCard
-
-        By credit_card_id.  The params are similar to create::
-
-            result = braintree.CreditCard.update("my_credit_card_id", {
-                "cardholder_name": "John Doe"
-            })
-        """
-        ...
-    @staticmethod
-    def delete(credit_card_token):
-        """
-        Delete a credit card
-
-        Given a credit_card_id::
-
-            result = braintree.CreditCard.delete("my_credit_card_id")
-        """
-        ...
-    @staticmethod
-    def expired():
-        """Return a collection of expired credit cards. """
-        ...
-    @staticmethod
-    def expiring_between(start_date, end_date):
-        """Return a collection of credit cards expiring between the given dates. """
-        ...
-    @staticmethod
-    def find(credit_card_token):
-        """
-        Find a credit card, given a credit_card_id. This does not return
-        a result object. This will raise a :class:`NotFoundError <braintree.exceptions.not_found_error.NotFoundError>` if the provided
-        credit_card_id is not found. ::
-
-            credit_card = braintree.CreditCard.find("my_credit_card_token")
-        """
-        ...
-    @staticmethod
-    def from_nonce(nonce):
-        """
-        Convert a payment method nonce into a CreditCard. This does not return
-        a result object. This will raise a :class:`NotFoundError <braintree.exceptions.not_found_error.NotFoundError>` if the provided
-        credit_card_id is not found. ::
-
-            credit_card = braintree.CreditCard.from_nonce("my_payment_method_nonce")
-        """
-        ...
-=======
     def create(params: dict[str, Incomplete] | None = None) -> SuccessfulResult | ErrorResult | None: ...
     @staticmethod
     def update(credit_card_token: str, params: dict[str, Incomplete] | None = None) -> SuccessfulResult | ErrorResult | None: ...
@@ -216,7 +152,6 @@
     def find(credit_card_token: str) -> CreditCard: ...
     @staticmethod
     def from_nonce(nonce: str) -> CreditCard: ...
->>>>>>> ebf4d17c
     @staticmethod
     def create_signature() -> list[str | dict[str, list[str]] | dict[str, list[str | dict[str, list[str]]]]]: ...
     @staticmethod
@@ -233,10 +168,4 @@
     @property
     def expiration_date(self) -> str | None: ...
     @property
-<<<<<<< HEAD
-    def masked_number(self):
-        """Returns the masked number of the CreditCard."""
-        ...
-=======
-    def masked_number(self) -> str: ...
->>>>>>> ebf4d17c
+    def masked_number(self) -> str: ...