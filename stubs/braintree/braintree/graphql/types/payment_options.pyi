--- conflicted
+++ resolved
@@ -1,12 +1,6 @@
 from braintree.graphql.enums import RecommendedPaymentOption
 
 class PaymentOptions:
-<<<<<<< HEAD
-    """Represents the payment method and priority associated with a PayPal customer session."""
-    payment_option: Incomplete
-    recommended_priority: Incomplete
-=======
     payment_option: RecommendedPaymentOption
     recommended_priority: int
->>>>>>> 8d1ac2e5
     def __init__(self, payment_option: RecommendedPaymentOption, recommended_priority: int) -> None: ...