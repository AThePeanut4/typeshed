from typing import Any

from braintree.graphql.unions.customer_recommendations import CustomerRecommendations

class CustomerRecommendationsPayload:
<<<<<<< HEAD
    """Represents the customer recommendations information associated with a PayPal customer session."""
    is_in_paypal_network: Incomplete
    recommendations: Incomplete
    def __init__(self, is_in_paypal_network: bool, recommendations: CustomerRecommendations) -> None: ...
=======
    is_in_paypal_network: bool | None
    recommendations: CustomerRecommendations | None
    def __init__(
        self,
        is_in_paypal_network: bool | None = None,
        recommendations: CustomerRecommendations | None = None,
        response: dict[str, Any] | None = None,
    ): ...
>>>>>>> 8d1ac2e5
<|MERGE_RESOLUTION|>--- conflicted
+++ resolved
@@ -3,12 +3,6 @@
 from braintree.graphql.unions.customer_recommendations import CustomerRecommendations
 
 class CustomerRecommendationsPayload:
-<<<<<<< HEAD
-    """Represents the customer recommendations information associated with a PayPal customer session."""
-    is_in_paypal_network: Incomplete
-    recommendations: Incomplete
-    def __init__(self, is_in_paypal_network: bool, recommendations: CustomerRecommendations) -> None: ...
-=======
     is_in_paypal_network: bool | None
     recommendations: CustomerRecommendations | None
     def __init__(
@@ -16,5 +10,4 @@
         is_in_paypal_network: bool | None = None,
         recommendations: CustomerRecommendations | None = None,
         response: dict[str, Any] | None = None,
-    ): ...
->>>>>>> 8d1ac2e5
+    ): ...