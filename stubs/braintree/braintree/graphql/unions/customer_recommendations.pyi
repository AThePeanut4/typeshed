from braintree.graphql.types.payment_options import PaymentOptions
from braintree.graphql.types.payment_recommendation import PaymentRecommendation

class CustomerRecommendations:
<<<<<<< HEAD
    """A union of all possible customer recommendations associated with a PayPal customer session."""
    payment_options: Incomplete
    def __init__(self, payment_options: list[PaymentOptions]) -> None: ...
=======
    payment_options: list[PaymentOptions]
    payment_recommendations: list[PaymentRecommendation]
    def __init__(self, payment_recommendations: list[PaymentRecommendation] | None = None) -> None: ...
>>>>>>> 8d1ac2e5
<|MERGE_RESOLUTION|>--- conflicted
+++ resolved
@@ -2,12 +2,6 @@
 from braintree.graphql.types.payment_recommendation import PaymentRecommendation
 
 class CustomerRecommendations:
-<<<<<<< HEAD
-    """A union of all possible customer recommendations associated with a PayPal customer session."""
-    payment_options: Incomplete
-    def __init__(self, payment_options: list[PaymentOptions]) -> None: ...
-=======
     payment_options: list[PaymentOptions]
     payment_recommendations: list[PaymentRecommendation]
-    def __init__(self, payment_recommendations: list[PaymentRecommendation] | None = None) -> None: ...
->>>>>>> 8d1ac2e5
+    def __init__(self, payment_recommendations: list[PaymentRecommendation] | None = None) -> None: ...