--- conflicted
+++ resolved
@@ -13,10 +13,4 @@
             print [error.code for error in result.errors.all]
     """
     @property
-<<<<<<< HEAD
-    def is_success(self):
-        """Returns whether the result from the gateway is a successful response. """
-        ...
-=======
-    def is_success(self) -> Literal[True]: ...
->>>>>>> ebf4d17c
+    def is_success(self) -> Literal[True]: ...