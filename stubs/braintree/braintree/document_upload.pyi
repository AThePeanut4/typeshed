from _typeshed import Incomplete
from typing import Final

from braintree.error_result import ErrorResult
from braintree.resource import Resource
from braintree.successful_result import SuccessfulResult

class DocumentUpload(Resource):
    """
    A class representing a DocumentUpload.

    An example of creating a document upload with all available fields:

        result = braintree.DocumentUpload.create(
            {
                "kind": braintree.DocumentUpload.Kind.EvidenceDocument,
                "file": open("path/to/file", "rb"),
            }
        )

    For more information on DocumentUploads, see https://developer.paypal.com/braintree/docs/reference/request/document-upload/create
    """
    class Kind:
        EvidenceDocument: Final = "evidence_document"

    @staticmethod
<<<<<<< HEAD
    def create(params: Incomplete | None = None):
        """
        Create a DocumentUpload

        File and Kind are required:

            result = braintree.DocumentUpload.create(
                {
                    "kind": braintree.DocumentUpload.Kind.EvidenceDocument,
                    "file": open("path/to/file", "rb"),
                }
            )
        """
        ...
=======
    def create(params: dict[str, Incomplete] | None = None) -> SuccessfulResult | ErrorResult: ...
>>>>>>> ebf4d17c
    @staticmethod
    def create_signature() -> list[str]: ...
    def __init__(self, gateway, attributes) -> None: ...<|MERGE_RESOLUTION|>--- conflicted
+++ resolved
@@ -24,24 +24,7 @@
         EvidenceDocument: Final = "evidence_document"
 
     @staticmethod
-<<<<<<< HEAD
-    def create(params: Incomplete | None = None):
-        """
-        Create a DocumentUpload
-
-        File and Kind are required:
-
-            result = braintree.DocumentUpload.create(
-                {
-                    "kind": braintree.DocumentUpload.Kind.EvidenceDocument,
-                    "file": open("path/to/file", "rb"),
-                }
-            )
-        """
-        ...
-=======
     def create(params: dict[str, Incomplete] | None = None) -> SuccessfulResult | ErrorResult: ...
->>>>>>> ebf4d17c
     @staticmethod
     def create_signature() -> list[str]: ...
     def __init__(self, gateway, attributes) -> None: ...