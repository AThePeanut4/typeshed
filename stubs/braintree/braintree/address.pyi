--- conflicted
+++ resolved
@@ -49,54 +49,6 @@
         PickupInStore: Final = "pickup_in_store"
 
     @staticmethod
-<<<<<<< HEAD
-    def create(params: Incomplete | None = None):
-        """
-        Create an Address.
-
-        A customer_id is required::
-
-            customer = braintree.Customer.create().customer
-            result = braintree.Address.create({
-                "customer_id": customer.id,
-                "first_name": "John",
-                ...
-            })
-        """
-        ...
-    @staticmethod
-    def delete(customer_id, address_id):
-        """
-        Delete an address
-
-        Given a customer_id and address_id::
-
-            result = braintree.Address.delete("my_customer_id", "my_address_id")
-        """
-        ...
-    @staticmethod
-    def find(customer_id, address_id):
-        """
-        Find an address, given a customer_id and address_id. This does not return
-        a result object. This will raise a :class:`NotFoundError <braintree.exceptions.not_found_error.NotFoundError>` if the provided
-        customer_id/address_id are not found. ::
-
-            address = braintree.Address.find("my_customer_id", "my_address_id")
-        """
-        ...
-    @staticmethod
-    def update(customer_id, address_id, params: Incomplete | None = None):
-        """
-        Update an existing Address.
-
-        A customer_id and address_id are required::
-
-            result = braintree.Address.update("my_customer_id", "my_address_id", {
-                "first_name": "John"
-            })
-        """
-        ...
-=======
     def create(params: dict[str, Incomplete] | None = None): ...
     @staticmethod
     def delete(customer_id: str, address_id: str): ...
@@ -104,7 +56,6 @@
     def find(customer_id: str, address_id: str): ...
     @staticmethod
     def update(customer_id: str, address_id: str, params: dict[str, Incomplete] | None = None): ...
->>>>>>> ebf4d17c
     @staticmethod
     def create_signature() -> list[str | dict[str, list[str]]]: ...
     @staticmethod
