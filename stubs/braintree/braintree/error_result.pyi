--- conflicted
+++ resolved
@@ -29,10 +29,4 @@
     merchant_account: Plan
     def __init__(self, gateway, attributes: dict[str, Incomplete]) -> None: ...
     @property
-<<<<<<< HEAD
-    def is_success(self):
-        """Returns whether the result from the gateway is a successful response. """
-        ...
-=======
-    def is_success(self) -> Literal[False]: ...
->>>>>>> ebf4d17c
+    def is_success(self) -> Literal[False]: ...