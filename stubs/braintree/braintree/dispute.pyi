from _typeshed import Incomplete
from decimal import Decimal
from typing import Final

from braintree.attribute_getter import AttributeGetter
from braintree.dispute_details import DisputeEvidence, DisputePayPalMessage, DisputeStatusHistory
from braintree.error_result import ErrorResult
from braintree.successful_result import SuccessfulResult
from braintree.transaction_details import TransactionDetails

class Dispute(AttributeGetter):
    class Status:
        """
        Constants representing dispute statuses. Available types are:

        * braintree.Dispute.Status.Accepted
        * braintree.Dispute.Status.AutoAccepted
        * braintree.Dispute.Status.Disputed
        * braintree.Dispute.Status.Expired
        * braintree.Dispute.Status.Lost
        * braintree.Dispute.Status.Open
        * braintree.Dispute.Status.UnderReview
        * braintree.Dispute.Status.Won
        """
        Accepted: Final = "accepted"
        AutoAccepted: Final = "auto_accepted"
        Disputed: Final = "disputed"
        Expired: Final = "expired"
        Lost: Final = "lost"
        Open: Final = "open"
        UnderReview: Final = "under_review"
        Won: Final = "won"

    class Reason:
        """
        Constants representing dispute reasons. Available types are:

        * braintree.Dispute.Reason.CancelledRecurringTransaction
        * braintree.Dispute.Reason.CreditNotProcessed
        * braintree.Dispute.Reason.Duplicate
        * braintree.Dispute.Reason.Fraud
        * braintree.Dispute.Reason.General
        * braintree.Dispute.Reason.InvalidAccount
        * braintree.Dispute.Reason.NotRecognized
        * braintree.Dispute.Reason.ProductNotReceived
        * braintree.Dispute.Reason.ProductUnsatisfactory
        * braintree.Dispute.Reason.Retrieval
        * braintree.Dispute.Reason.TransactionAmountDiffers
        """
        CancelledRecurringTransaction: Final = "cancelled_recurring_transaction"
        CreditNotProcessed: Final = "credit_not_processed"
        Duplicate: Final = "duplicate"
        Fraud: Final = "fraud"
        General: Final = "general"
        InvalidAccount: Final = "invalid_account"
        NotRecognized: Final = "not_recognized"
        ProductNotReceived: Final = "product_not_received"
        ProductUnsatisfactory: Final = "product_unsatisfactory"
        Retrieval: Final = "retrieval"
        TransactionAmountDiffers: Final = "transaction_amount_differs"

    class Kind:
        """
        Constants representing dispute kinds. Available types are:

        * braintree.Dispute.Kind.Chargeback
        * braintree.Dispute.Kind.PreArbitration
        * braintree.Dispute.Kind.Retrieval
        """
        Chargeback: Final = "chargeback"
        PreArbitration: Final = "pre_arbitration"
        Retrieval: Final = "retrieval"

    class ChargebackProtectionLevel:
        """
        Constants representing dispute ChargebackProtectionLevel. Available types are:

        * braintree.Dispute.ChargebackProtectionLevel.EFFORTLESS
        * braintree.Dispute.ChargebackProtectionLevel.STANDARD
        * braintree.Dispute.ChargebackProtectionLevel.NOT_PROTECTED
        """
        Effortless: Final = "effortless"
        Standard: Final = "standard"
        NotProtected: Final = "not_protected"

    class PreDisputeProgram:
        """
        Constants representing dispute pre-dispute programs. Available types are:

        * braintree.Dispute.PreDisputeProgram.NONE
        * braintree.Dispute.PreDisputeProgram.VisaRdr
        """
        NONE: Final = "none"
        VisaRdr: Final = "visa_rdr"

    class ProtectionLevel:
        """
        Constants representing dispute ProtectionLevel. Available types are:

        * braintree.Dispute.ProtectionLevel.EffortlessCBP
        * braintree.Dispute.ProtectionLevel.StandardCBP
        * braintree.Dispute.ProtectionLevel.NoProtection
        """
        EffortlessCBP: Final = "Effortless Chargeback Protection tool"
        StandardCBP: Final = "Chargeback Protection tool"
        NoProtection: Final = "No Protection"

    @staticmethod
<<<<<<< HEAD
    def accept(id):
        """
        Accept a dispute, given a dispute_id.
        This will raise a :class:`NotFoundError <braintree.exceptions.not_found_error.NotFoundError>` if the provided dispute_id
        is not found. ::

            result = braintree.Dispute.accept("my_dispute_id")
        """
        ...
    @staticmethod
    def add_file_evidence(dispute_id, document_upload_id):
        """
        Adds file evidence to a dispute, given a dispute_id and a document_upload_id.

        This will raise a :class:`NotFoundError <braintree.exceptions.not_found_error.NotFoundError>` if the provided dispute_id
        is not found. ::

            document = braintree.DocumentUpload.create({
                "kind": braintree.DocumentUpload.Kind.EvidenceDocument,
                "file": open("/path/to/evidence.pdf", "rb")
            })

            result = braintree.Dispute.add_file_evidence("my_dispute_id", document.id)
        """
        ...
    @staticmethod
    def add_text_evidence(id, content_or_request):
        """
        Adds text evidence to a dispute, given a dispute_id.

        This will raise a :class:`NotFoundError <braintree.exceptions.not_found_error.NotFoundError>` if the provided dispute_id
        is not found. ::

            result = braintree.Dispute.add_text_evidence("my_dispute_id", "my_evidence")

            or

            result = braintree.Dispute.add_text_evidence("my_dispute_id", { "content": "UPS", "tag": "CARRIER_NAME", "sequence_number": "1" })
        """
        ...
    @staticmethod
    def finalize(id):
        """
        Finalize a dispute, given a dispute_id.
        This will raise a :class:`NotFoundError <braintree.exceptions.not_found_error.NotFoundError>` if the provided dispute_id
        is not found. ::

            result = braintree.Dispute.finalize("my_dispute_id")
        """
        ...
    @staticmethod
    def find(id):
        """
        Find an dispute, given a dispute_id.  This does not return a result
        object.  This will raise a :class:`NotFoundError <braintree.exceptions.not_found_error.NotFoundError>` if the provided dispute_id
        is not found. ::

            dispute = braintree.Dispute.find("my_dispute_id")
        """
        ...
    @staticmethod
    def remove_evidence(id, evidence_id):
        """
        Remove evidence on a dispute.
        This will raise a :class:`NotFoundError <braintree.exceptions.not_found_error.NotFoundError>` if the provided dispute_id or evidence_id
        is not found. ::

            result = braintree.Dispute.remove_evidence("my_dispute_id", "my_evidence_id")
        """
        ...
    @staticmethod
    def search(*query):
        """
        Searches for disputes, given a DisputeSearch query.

            collection = braintree.Dispute.search([
                braintree.DisputeSearch.id == "the_dispute_id"
            ])

            for dispute in collection.items:
                print dispute.id
        """
        ...
=======
    def accept(id: str) -> SuccessfulResult | ErrorResult: ...
    @staticmethod
    def add_file_evidence(dispute_id: str, document_upload_id) -> SuccessfulResult | ErrorResult | None: ...
    @staticmethod
    def add_text_evidence(id: str, content_or_request) -> SuccessfulResult | ErrorResult | None: ...
    @staticmethod
    def finalize(id: str) -> SuccessfulResult | ErrorResult: ...
    @staticmethod
    def find(id: str) -> Dispute: ...
    @staticmethod
    def remove_evidence(id: str, evidence_id: str) -> SuccessfulResult | ErrorResult: ...
    @staticmethod
    def search(*query) -> SuccessfulResult: ...
>>>>>>> ebf4d17c
    amount: Decimal | None
    amount_disputed: Decimal | None
    amount_won: Decimal | None
    protection_level: Incomplete
    transaction_details: TransactionDetails
    transaction = transaction_details
    evidence: list[DisputeEvidence] | None
    paypal_messages: list[DisputePayPalMessage] | None
    status_history: list[DisputeStatusHistory] | None
    processor_comments: Incomplete
    forwarded_comments: processor_comments
    def __init__(self, attributes) -> None: ...<|MERGE_RESOLUTION|>--- conflicted
+++ resolved
@@ -106,91 +106,6 @@
         NoProtection: Final = "No Protection"
 
     @staticmethod
-<<<<<<< HEAD
-    def accept(id):
-        """
-        Accept a dispute, given a dispute_id.
-        This will raise a :class:`NotFoundError <braintree.exceptions.not_found_error.NotFoundError>` if the provided dispute_id
-        is not found. ::
-
-            result = braintree.Dispute.accept("my_dispute_id")
-        """
-        ...
-    @staticmethod
-    def add_file_evidence(dispute_id, document_upload_id):
-        """
-        Adds file evidence to a dispute, given a dispute_id and a document_upload_id.
-
-        This will raise a :class:`NotFoundError <braintree.exceptions.not_found_error.NotFoundError>` if the provided dispute_id
-        is not found. ::
-
-            document = braintree.DocumentUpload.create({
-                "kind": braintree.DocumentUpload.Kind.EvidenceDocument,
-                "file": open("/path/to/evidence.pdf", "rb")
-            })
-
-            result = braintree.Dispute.add_file_evidence("my_dispute_id", document.id)
-        """
-        ...
-    @staticmethod
-    def add_text_evidence(id, content_or_request):
-        """
-        Adds text evidence to a dispute, given a dispute_id.
-
-        This will raise a :class:`NotFoundError <braintree.exceptions.not_found_error.NotFoundError>` if the provided dispute_id
-        is not found. ::
-
-            result = braintree.Dispute.add_text_evidence("my_dispute_id", "my_evidence")
-
-            or
-
-            result = braintree.Dispute.add_text_evidence("my_dispute_id", { "content": "UPS", "tag": "CARRIER_NAME", "sequence_number": "1" })
-        """
-        ...
-    @staticmethod
-    def finalize(id):
-        """
-        Finalize a dispute, given a dispute_id.
-        This will raise a :class:`NotFoundError <braintree.exceptions.not_found_error.NotFoundError>` if the provided dispute_id
-        is not found. ::
-
-            result = braintree.Dispute.finalize("my_dispute_id")
-        """
-        ...
-    @staticmethod
-    def find(id):
-        """
-        Find an dispute, given a dispute_id.  This does not return a result
-        object.  This will raise a :class:`NotFoundError <braintree.exceptions.not_found_error.NotFoundError>` if the provided dispute_id
-        is not found. ::
-
-            dispute = braintree.Dispute.find("my_dispute_id")
-        """
-        ...
-    @staticmethod
-    def remove_evidence(id, evidence_id):
-        """
-        Remove evidence on a dispute.
-        This will raise a :class:`NotFoundError <braintree.exceptions.not_found_error.NotFoundError>` if the provided dispute_id or evidence_id
-        is not found. ::
-
-            result = braintree.Dispute.remove_evidence("my_dispute_id", "my_evidence_id")
-        """
-        ...
-    @staticmethod
-    def search(*query):
-        """
-        Searches for disputes, given a DisputeSearch query.
-
-            collection = braintree.Dispute.search([
-                braintree.DisputeSearch.id == "the_dispute_id"
-            ])
-
-            for dispute in collection.items:
-                print dispute.id
-        """
-        ...
-=======
     def accept(id: str) -> SuccessfulResult | ErrorResult: ...
     @staticmethod
     def add_file_evidence(dispute_id: str, document_upload_id) -> SuccessfulResult | ErrorResult | None: ...
@@ -204,7 +119,6 @@
     def remove_evidence(id: str, evidence_id: str) -> SuccessfulResult | ErrorResult: ...
     @staticmethod
     def search(*query) -> SuccessfulResult: ...
->>>>>>> ebf4d17c
     amount: Decimal | None
     amount_disputed: Decimal | None
     amount_won: Decimal | None
