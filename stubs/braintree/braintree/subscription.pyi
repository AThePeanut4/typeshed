--- conflicted
+++ resolved
@@ -60,22 +60,7 @@
         Pending: Final = "Pending"
 
     @staticmethod
-<<<<<<< HEAD
-    def create(params: Incomplete | None = None):
-        """
-        Create a Subscription
-
-        Token and Plan are required:::
-
-            result = braintree.Subscription.create({
-                "payment_method_token": "my_payment_token",
-                "plan_id": "some_plan_id",
-            })
-        """
-        ...
-=======
     def create(params=None): ...
->>>>>>> 12676840
     @staticmethod
     def create_signature(): ...
     @staticmethod
@@ -91,22 +76,7 @@
     @staticmethod
     def retry_charge(subscription_id, amount=None, submit_for_settlement: bool = False): ...
     @staticmethod
-<<<<<<< HEAD
-    def update(subscription_id, params: Incomplete | None = None):
-        """
-        Update an existing subscription
-
-        By subscription_id. The params are similar to create::
-
-
-            result = braintree.Subscription.update("my_subscription_id", {
-                "price": "9.99",
-            })
-        """
-        ...
-=======
     def update(subscription_id, params=None): ...
->>>>>>> 12676840
     @staticmethod
     def cancel(subscription_id):
         """
