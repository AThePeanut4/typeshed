--- conflicted
+++ resolved
@@ -1,10 +1,4 @@
-<<<<<<< HEAD
-"""Module containing bug report helper(s)."""
-
-from typing import TypedDict
-=======
 from typing import TypedDict, type_check_only
->>>>>>> 91ba0da4
 
 @type_check_only
 class _VersionDict(TypedDict):
