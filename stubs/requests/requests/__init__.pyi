--- conflicted
+++ resolved
@@ -1,55 +1,4 @@
-<<<<<<< HEAD
-"""
-Requests HTTP Library
-~~~~~~~~~~~~~~~~~~~~~
-
-Requests is an HTTP library, written in Python, for human beings.
-Basic GET usage:
-
-   >>> import requests
-   >>> r = requests.get('https://www.python.org')
-   >>> r.status_code
-   200
-   >>> b'Python is a programming language' in r.content
-   True
-
-... or POST:
-
-   >>> payload = dict(key1='value1', key2='value2')
-   >>> r = requests.post('https://httpbin.org/post', data=payload)
-   >>> print(r.text)
-   {
-     ...
-     "form": {
-       "key1": "value1",
-       "key2": "value2"
-     },
-     ...
-   }
-
-The other HTTP methods are supported - see `requests.api`. Full documentation
-is at <https://requests.readthedocs.io>.
-
-:copyright: (c) 2017 by Kenneth Reitz.
-:license: Apache 2.0, see LICENSE for more details.
-"""
-
-from . import packages as packages, utils as utils
-from .__version__ import (
-    __author__ as __author__,
-    __author_email__ as __author_email__,
-    __build__ as __build__,
-    __cake__ as __cake__,
-    __copyright__ as __copyright__,
-    __description__ as __description__,
-    __license__ as __license__,
-    __title__ as __title__,
-    __url__ as __url__,
-    __version__ as __version__,
-)
-=======
 from . import __version__ as version_mod, packages as packages, utils as utils
->>>>>>> e6165ead
 from .api import (
     delete as delete,
     get as get,
