--- conflicted
+++ resolved
@@ -1,16 +1,4 @@
-<<<<<<< HEAD
-"""
-requests.sessions
-~~~~~~~~~~~~~~~~~
-
-This module provides a Session object to manage and persist settings across
-requests (cookies, auth, proxies).
-"""
-
-from _typeshed import Incomplete, SupportsItems, SupportsRead, Unused
-=======
 from _typeshed import SupportsItems, SupportsRead, Unused
->>>>>>> 1063db7c
 from collections.abc import Callable, Iterable, Mapping, MutableMapping
 from typing import Any, TypedDict
 from typing_extensions import Self, TypeAlias
@@ -242,58 +230,8 @@
         stream: bool | None = None,
         verify: _Verify | None = None,
         cert: _Cert | None = None,
-<<<<<<< HEAD
-        json: Incomplete | None = None,
-    ) -> Response:
-        """
-        Constructs a :class:`Request <Request>`, prepares it and sends it.
-        Returns :class:`Response <Response>` object.
-
-        :param method: method for the new :class:`Request` object.
-        :param url: URL for the new :class:`Request` object.
-        :param params: (optional) Dictionary or bytes to be sent in the query
-            string for the :class:`Request`.
-        :param data: (optional) Dictionary, list of tuples, bytes, or file-like
-            object to send in the body of the :class:`Request`.
-        :param json: (optional) json to send in the body of the
-            :class:`Request`.
-        :param headers: (optional) Dictionary of HTTP Headers to send with the
-            :class:`Request`.
-        :param cookies: (optional) Dict or CookieJar object to send with the
-            :class:`Request`.
-        :param files: (optional) Dictionary of ``'filename': file-like-objects``
-            for multipart encoding upload.
-        :param auth: (optional) Auth tuple or callable to enable
-            Basic/Digest/Custom HTTP Auth.
-        :param timeout: (optional) How long to wait for the server to send
-            data before giving up, as a float, or a :ref:`(connect timeout,
-            read timeout) <timeouts>` tuple.
-        :type timeout: float or tuple
-        :param allow_redirects: (optional) Set to True by default.
-        :type allow_redirects: bool
-        :param proxies: (optional) Dictionary mapping protocol or protocol and
-            hostname to the URL of the proxy.
-        :param hooks: (optional) Dictionary mapping hook name to one event or
-            list of events, event must be callable.
-        :param stream: (optional) whether to immediately download the response
-            content. Defaults to ``False``.
-        :param verify: (optional) Either a boolean, in which case it controls whether we verify
-            the server's TLS certificate, or a string, in which case it must be a path
-            to a CA bundle to use. Defaults to ``True``. When set to
-            ``False``, requests will accept any TLS certificate presented by
-            the server, and will ignore hostname mismatches and/or expired
-            certificates, which will make your application vulnerable to
-            man-in-the-middle (MitM) attacks. Setting verify to ``False``
-            may be useful during local development or testing.
-        :param cert: (optional) if String, path to ssl client cert file (.pem).
-            If Tuple, ('cert', 'key') pair.
-        :rtype: requests.Response
-        """
-        ...
-=======
-        json: _JSON | None = None,
-    ) -> Response: ...
->>>>>>> 1063db7c
+        json: _JSON | None = None,
+    ) -> Response: ...
     def get(
         self,
         url: str | bytes,
@@ -311,21 +249,8 @@
         stream: bool | None = ...,
         verify: _Verify | None = ...,
         cert: _Cert | None = ...,
-<<<<<<< HEAD
-        json: Incomplete | None = ...,
-    ) -> Response:
-        r"""
-        Sends a GET request. Returns :class:`Response` object.
-
-        :param url: URL for the new :class:`Request` object.
-        :param \*\*kwargs: Optional arguments that ``request`` takes.
-        :rtype: requests.Response
-        """
-        ...
-=======
-        json: _JSON | None = None,
-    ) -> Response: ...
->>>>>>> 1063db7c
+        json: _JSON | None = None,
+    ) -> Response: ...
     def options(
         self,
         url: str | bytes,
@@ -343,21 +268,8 @@
         stream: bool | None = ...,
         verify: _Verify | None = ...,
         cert: _Cert | None = ...,
-<<<<<<< HEAD
-        json: Incomplete | None = ...,
-    ) -> Response:
-        r"""
-        Sends a OPTIONS request. Returns :class:`Response` object.
-
-        :param url: URL for the new :class:`Request` object.
-        :param \*\*kwargs: Optional arguments that ``request`` takes.
-        :rtype: requests.Response
-        """
-        ...
-=======
-        json: _JSON | None = None,
-    ) -> Response: ...
->>>>>>> 1063db7c
+        json: _JSON | None = None,
+    ) -> Response: ...
     def head(
         self,
         url: str | bytes,
@@ -375,21 +287,8 @@
         stream: bool | None = ...,
         verify: _Verify | None = ...,
         cert: _Cert | None = ...,
-<<<<<<< HEAD
-        json: Incomplete | None = ...,
-    ) -> Response:
-        r"""
-        Sends a HEAD request. Returns :class:`Response` object.
-
-        :param url: URL for the new :class:`Request` object.
-        :param \*\*kwargs: Optional arguments that ``request`` takes.
-        :rtype: requests.Response
-        """
-        ...
-=======
-        json: _JSON | None = None,
-    ) -> Response: ...
->>>>>>> 1063db7c
+        json: _JSON | None = None,
+    ) -> Response: ...
     def post(
         self,
         url: str | bytes,
@@ -437,23 +336,8 @@
         stream: bool | None = ...,
         verify: _Verify | None = ...,
         cert: _Cert | None = ...,
-<<<<<<< HEAD
-        json: Incomplete | None = ...,
-    ) -> Response:
-        r"""
-        Sends a PUT request. Returns :class:`Response` object.
-
-        :param url: URL for the new :class:`Request` object.
-        :param data: (optional) Dictionary, list of tuples, bytes, or file-like
-            object to send in the body of the :class:`Request`.
-        :param \*\*kwargs: Optional arguments that ``request`` takes.
-        :rtype: requests.Response
-        """
-        ...
-=======
-        json: _JSON | None = None,
-    ) -> Response: ...
->>>>>>> 1063db7c
+        json: _JSON | None = None,
+    ) -> Response: ...
     def patch(
         self,
         url: str | bytes,
@@ -471,23 +355,8 @@
         stream: bool | None = ...,
         verify: _Verify | None = ...,
         cert: _Cert | None = ...,
-<<<<<<< HEAD
-        json: Incomplete | None = ...,
-    ) -> Response:
-        r"""
-        Sends a PATCH request. Returns :class:`Response` object.
-
-        :param url: URL for the new :class:`Request` object.
-        :param data: (optional) Dictionary, list of tuples, bytes, or file-like
-            object to send in the body of the :class:`Request`.
-        :param \*\*kwargs: Optional arguments that ``request`` takes.
-        :rtype: requests.Response
-        """
-        ...
-=======
-        json: _JSON | None = None,
-    ) -> Response: ...
->>>>>>> 1063db7c
+        json: _JSON | None = None,
+    ) -> Response: ...
     def delete(
         self,
         url: str | bytes,
@@ -505,21 +374,8 @@
         stream: bool | None = ...,
         verify: _Verify | None = ...,
         cert: _Cert | None = ...,
-<<<<<<< HEAD
-        json: Incomplete | None = ...,
-    ) -> Response:
-        r"""
-        Sends a DELETE request. Returns :class:`Response` object.
-
-        :param url: URL for the new :class:`Request` object.
-        :param \*\*kwargs: Optional arguments that ``request`` takes.
-        :rtype: requests.Response
-        """
-        ...
-=======
-        json: _JSON | None = None,
-    ) -> Response: ...
->>>>>>> 1063db7c
+        json: _JSON | None = None,
+    ) -> Response: ...
     def send(
         self,
         request: PreparedRequest,
