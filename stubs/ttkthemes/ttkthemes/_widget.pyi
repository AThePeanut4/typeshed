--- conflicted
+++ resolved
@@ -17,35 +17,9 @@
     PACKAGES: ClassVar[dict[str, str]]
     tk: _tkinter.TkappType
     png_support: bool
-<<<<<<< HEAD
-    def __init__(self, tk_interpreter, gif_override: bool = False) -> None:
-        """
-        Initialize attributes and call _load_themes
-
-        :param tk_interpreter: tk interpreter for tk.Widget that is
-            being initialized as ThemedWidget. Even if this Widget is
-            just a single widget, the changes affect all widgets with
-            the same parent Tk instance.
-        :param gif_override: Force loading of GIF-themes even if
-            PNG-themes can be loaded
-        """
-        ...
-    def set_theme(self, theme_name: str) -> None:
-        """
-        Set new theme to use. Uses a direct tk call to allow usage
-        of the themes supplied with this package.
-
-        :param theme_name: name of theme to activate
-        """
-        ...
-    def get_themes(self) -> list[str]:
-        """Return a list of names of available themes"""
-        ...
-=======
     def __init__(self, tk_interpreter: _tkinter.TkappType, gif_override: bool = False) -> None: ...
     def set_theme(self, theme_name: str) -> None: ...
     def get_themes(self) -> list[str]: ...
->>>>>>> ebf4d17c
     @property
     def themes(self) -> list[str]:
         """Property alias of get_themes()"""
