--- conflicted
+++ resolved
@@ -95,19 +95,9 @@
         pady: float | str = ...,
         relief: Literal["raised", "sunken", "flat", "ridge", "solid", "groove"] = ...,
         takefocus: bool | Literal[0, 1, ""] | Callable[[str], bool | None] = ...,
-<<<<<<< HEAD
-        width: tkinter._ScreenUnits = ...,
-    ) -> dict[str, tuple[str, str, str, Any, Any]] | None:
-        """configure redirect to support additional options"""
-        ...
-    def cget(self, k: str) -> Any:
-        """cget redirect to support additional options"""
-        ...
-=======
         width: float | str = ...,
     ) -> dict[str, tuple[str, str, str, Any, Any]] | None: ...
     def cget(self, k: str) -> Any: ...
->>>>>>> ec184fee
     def configure(  # type: ignore[override]
         self,
         kw: dict[str, Any] | None = None,
