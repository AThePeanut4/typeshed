--- conflicted
+++ resolved
@@ -264,18 +264,7 @@
         """
         ...
     @overload  # type: ignore[override]
-<<<<<<< HEAD
-    def setdefault(self, k: _KT, default: None = ...) -> _VT | None:
-        """
-        If key *k* is in the dictionary, return its value. If not, insert
-        *k* with a value of *default* and return *default*. *default*
-        defaults to ``None``. See :meth:`dict.setdefault` for more
-        information.
-        """
-        ...
-=======
     def setdefault(self, k: _KT, default: None = None) -> _VT | None: ...
->>>>>>> ca44e4c4
     @overload
     def setdefault(self, k: _KT, default: _VT) -> _VT:
         """
@@ -396,38 +385,7 @@
     def iterkeys(self, multi: bool = False) -> Generator[_KT, None, None]: ...
 
 class OneToOne(dict[_KT, _VT]):
-<<<<<<< HEAD
-    """
-    Implements a one-to-one mapping dictionary. In addition to
-    inheriting from and behaving exactly like the builtin
-    :class:`dict`, all values are automatically added as keys on a
-    reverse mapping, available as the `inv` attribute. This
-    arrangement keeps key and value namespaces distinct.
-
-    Basic operations are intuitive:
-
-    >>> oto = OneToOne({'a': 1, 'b': 2})
-    >>> print(oto['a'])
-    1
-    >>> print(oto.inv[1])
-    a
-    >>> len(oto)
-    2
-
-    Overwrites happens in both directions:
-
-    >>> oto.inv[1] = 'c'
-    >>> print(oto.get('a'))
-    None
-    >>> len(oto)
-    2
-
-    For a very similar project, with even more one-to-one
-    functionality, check out `bidict <https://github.com/jab/bidict>`_.
-    """
-=======
     __slots__ = ("inv",)
->>>>>>> ca44e4c4
     inv: OneToOne[_VT, _KT]
     def clear(self) -> None: ...
     def copy(self) -> Self: ...
@@ -517,22 +475,7 @@
 class FrozenHashError(TypeError): ...  # undocumented
 
 class FrozenDict(dict[_KT, _VT]):
-<<<<<<< HEAD
-    """
-    An immutable dict subtype that is hashable and can itself be used
-    as a :class:`dict` key or :class:`set` entry. What
-    :class:`frozenset` is to :class:`set`, FrozenDict is to
-    :class:`dict`.
-
-    There was once an attempt to introduce such a type to the standard
-    library, but it was rejected: `PEP 416 <https://www.python.org/dev/peps/pep-0416/>`_.
-
-    Because FrozenDict is a :class:`dict` subtype, it automatically
-    works everywhere a dict would, including JSON serialization.
-    """
-=======
     __slots__ = ("_hash",)
->>>>>>> ca44e4c4
     def __copy__(self) -> Self: ...
     @classmethod
     def fromkeys(cls, keys: Iterable[_KT], value: _VT | None = None) -> Self: ...  # type: ignore[override]
