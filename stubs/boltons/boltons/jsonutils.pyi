"""
``jsonutils`` aims to provide various helpers for working with
JSON. Currently it focuses on providing a reliable and intuitive means
of working with `JSON Lines`_-formatted files.

.. _JSON Lines: http://jsonlines.org/
"""

from collections.abc import Generator
from typing import IO, Any, overload
from typing_extensions import Self

@overload
def reverse_iter_lines(
    file_obj: IO[bytes], blocksize: int = 4096, preseek: bool = True, encoding: None = None
) -> Generator[bytes, None, None]:
    """
    Returns an iterator over the lines from a file object, in
    reverse order, i.e., last line first, first line last. Uses the
    :meth:`file.seek` method of file objects, and is tested compatible with
    :class:`file` objects, as well as :class:`StringIO.StringIO`.

    Args:
        file_obj (file): An open file object. Note that
            ``reverse_iter_lines`` mutably reads from the file and
            other functions should not mutably interact with the file
            object after being passed. Files can be opened in bytes or
            text mode.
        blocksize (int): The block size to pass to
          :meth:`file.read()`. Warning: keep this a fairly large
          multiple of 2, defaults to 4096.
        preseek (bool): Tells the function whether or not to automatically
            seek to the end of the file. Defaults to ``True``.
            ``preseek=False`` is useful in cases when the
            file cursor is already in position, either at the end of
            the file or in the middle for relative reverse line
            generation.
    """
    ...
@overload
def reverse_iter_lines(
    file_obj: IO[str], blocksize: int = 4096, preseek: bool = True, *, encoding: str
) -> Generator[str, None, None]:
    """
    Returns an iterator over the lines from a file object, in
    reverse order, i.e., last line first, first line last. Uses the
    :meth:`file.seek` method of file objects, and is tested compatible with
    :class:`file` objects, as well as :class:`StringIO.StringIO`.

    Args:
        file_obj (file): An open file object. Note that
            ``reverse_iter_lines`` mutably reads from the file and
            other functions should not mutably interact with the file
            object after being passed. Files can be opened in bytes or
            text mode.
        blocksize (int): The block size to pass to
          :meth:`file.read()`. Warning: keep this a fairly large
          multiple of 2, defaults to 4096.
        preseek (bool): Tells the function whether or not to automatically
            seek to the end of the file. Defaults to ``True``.
            ``preseek=False`` is useful in cases when the
            file cursor is already in position, either at the end of
            the file or in the middle for relative reverse line
            generation.
    """
    ...
@overload
def reverse_iter_lines(file_obj: IO[str], blocksize: int, preseek: bool, encoding: str) -> Generator[str, None, None]:
    """
    Returns an iterator over the lines from a file object, in
    reverse order, i.e., last line first, first line last. Uses the
    :meth:`file.seek` method of file objects, and is tested compatible with
    :class:`file` objects, as well as :class:`StringIO.StringIO`.

    Args:
        file_obj (file): An open file object. Note that
            ``reverse_iter_lines`` mutably reads from the file and
            other functions should not mutably interact with the file
            object after being passed. Files can be opened in bytes or
            text mode.
        blocksize (int): The block size to pass to
          :meth:`file.read()`. Warning: keep this a fairly large
          multiple of 2, defaults to 4096.
        preseek (bool): Tells the function whether or not to automatically
            seek to the end of the file. Defaults to ``True``.
            ``preseek=False`` is useful in cases when the
            file cursor is already in position, either at the end of
            the file or in the middle for relative reverse line
            generation.
    """
    ...

class JSONLIterator:
    """
    The ``JSONLIterator`` is used to iterate over JSON-encoded objects
    stored in the `JSON Lines format`_ (one object per line).

    Most notably it has the ability to efficiently read from the
    bottom of files, making it very effective for reading in simple
    append-only JSONL use cases. It also has the ability to start from
    anywhere in the file and ignore corrupted lines.

    Args:
        file_obj (file): An open file object.
        ignore_errors (bool): Whether to skip over lines that raise an error on
            deserialization (:func:`json.loads`).
        reverse (bool): Controls the direction of the iteration.
            Defaults to ``False``. If set to ``True`` and *rel_seek*
            is unset, seeks to the end of the file before iteration
            begins.
        rel_seek (float): Used to preseek the start position of
            iteration. Set to 0.0 for the start of the file, 1.0 for the
            end, and anything in between.

    .. _JSON Lines format: http://jsonlines.org/
    """
    ignore_errors: bool
    def __init__(
        self, file_obj: IO[str], ignore_errors: bool = False, reverse: bool = False, rel_seek: float | None = None
    ) -> None: ...
    @property
    def cur_byte_pos(self) -> int:
        """A property representing where in the file the iterator is reading."""
        ...
    def __iter__(self) -> Self: ...
<<<<<<< HEAD
    def next(self) -> Any:
        """
        Yields one :class:`dict` loaded with :func:`json.loads`, advancing
        the file object by one line. Raises :exc:`StopIteration` upon reaching
        the end of the file (or beginning, if ``reverse`` was set to ``True``.
        """
        ...
    __next__ = next
=======
    def next(self) -> Any: ...
    __next__ = next

__all__ = ["JSONLIterator", "reverse_iter_lines"]
>>>>>>> 4fff7b7d
<|MERGE_RESOLUTION|>--- conflicted
+++ resolved
@@ -123,7 +123,6 @@
         """A property representing where in the file the iterator is reading."""
         ...
     def __iter__(self) -> Self: ...
-<<<<<<< HEAD
     def next(self) -> Any:
         """
         Yields one :class:`dict` loaded with :func:`json.loads`, advancing
@@ -132,9 +131,5 @@
         """
         ...
     __next__ = next
-=======
-    def next(self) -> Any: ...
-    __next__ = next
 
-__all__ = ["JSONLIterator", "reverse_iter_lines"]
->>>>>>> 4fff7b7d
+__all__ = ["JSONLIterator", "reverse_iter_lines"]