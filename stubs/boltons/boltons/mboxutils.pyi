--- conflicted
+++ resolved
@@ -40,20 +40,6 @@
     .. _Heirloom mailx: http://heirloom.sourceforge.net/mailx.html
     """
     maxmem: int
-<<<<<<< HEAD
-    def __init__(self, path: str, factory: type | None = None, create: bool = True, maxmem: int = 1048576) -> None: ...
-    def flush(self) -> None:
-        """
-        Write any pending changes to disk. This is called on mailbox
-        close and is usually not called explicitly.
-
-        .. note::
-
-           This deletes messages via truncation. Interruptions may
-           corrupt your mailbox.
-        """
-        ...
-=======
     def __init__(
         self,
         path: StrPath,
@@ -61,5 +47,4 @@
         create: bool = True,
         maxmem: int = 1048576,
     ) -> None: ...
-    def flush(self) -> None: ...
->>>>>>> a61270c3
+    def flush(self) -> None: ...