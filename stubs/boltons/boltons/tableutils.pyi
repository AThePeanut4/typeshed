"""
If there is one recurring theme in ``boltons``, it is that Python
has excellent datastructures that constitute a good foundation for
most quick manipulations, as well as building applications. However,
Python usage has grown much faster than builtin data structure
power. Python has a growing need for more advanced general-purpose
data structures which behave intuitively.

The :class:`Table` class is one example. When handed one- or
two-dimensional data, it can provide useful, if basic, text and HTML
renditions of small to medium sized data. It also heuristically
handles recursive data of various formats (lists, dicts, namedtuples,
objects).

For more advanced :class:`Table`-style manipulation check out the
`pandas`_ DataFrame.

.. _pandas: http://pandas.pydata.org/
"""

from _typeshed import Incomplete

class UnsupportedData(TypeError): ...

class InputType:
    def __init__(self, *a, **kw) -> None: ...
    def get_entry_seq(self, data_seq, headers): ...

class DictInputType(InputType):
    def check_type(self, obj): ...
    def guess_headers(self, obj): ...
    def get_entry(self, obj, headers): ...
    def get_entry_seq(self, obj, headers): ...

class ObjectInputType(InputType):
    def check_type(self, obj): ...
    def guess_headers(self, obj): ...
    def get_entry(self, obj, headers): ...

class ListInputType(InputType):
    def check_type(self, obj): ...
    def guess_headers(self, obj) -> None: ...
    def get_entry(self, obj, headers): ...
    def get_entry_seq(self, obj_seq, headers): ...

class TupleInputType(InputType):
    def check_type(self, obj): ...
    def guess_headers(self, obj) -> None: ...
    def get_entry(self, obj, headers): ...
    def get_entry_seq(self, obj_seq, headers): ...

class NamedTupleInputType(InputType):
    def check_type(self, obj): ...
    def guess_headers(self, obj): ...
    def get_entry(self, obj, headers): ...
    def get_entry_seq(self, obj_seq, headers): ...

class Table:
    """
    This Table class is meant to be simple, low-overhead, and extensible. Its
    most common use would be for translation between in-memory data
    structures and serialization formats, such as HTML and console-ready text.

    As such, it stores data in list-of-lists format, and *does not* copy
    lists passed in. It also reserves the right to modify those lists in a
    "filling" process, whereby short lists are extended to the width of
    the table (usually determined by number of headers). This greatly
    reduces overhead and processing/validation that would have to occur
    otherwise.

    General description of headers behavior:

    Headers describe the columns, but are not part of the data, however,
    if the *headers* argument is omitted, Table tries to infer header
    names from the data. It is possible to have a table with no headers,
    just pass in ``headers=None``.

    Supported inputs:

    * :class:`list` of :class:`list` objects
    * :class:`dict` (list/single)
    * :class:`object` (list/single)
    * :class:`collections.namedtuple` (list/single)
    * TODO: DB API cursor?
    * TODO: json

    Supported outputs:

    * HTML
    * Pretty text (also usable as GF Markdown)
    * TODO: CSV
    * TODO: json
    * TODO: json lines

    To minimize resident size, the Table data is stored as a list of lists.
    """
    headers: Incomplete
    metadata: Incomplete
    def __init__(self, data: Incomplete | None = None, headers=..., metadata: Incomplete | None = None) -> None: ...
    def extend(self, data) -> None:
        """Append the given data to the end of the Table."""
        ...
    @classmethod
    def from_dict(cls, data, headers=..., max_depth: int = 1, metadata: Incomplete | None = None):
        """
        Create a Table from a :class:`dict`. Operates the same as
        :meth:`from_data`, but forces interpretation of the data as a
        Mapping.
        """
        ...
    @classmethod
    def from_list(cls, data, headers=..., max_depth: int = 1, metadata: Incomplete | None = None):
        """
        Create a Table from a :class:`list`. Operates the same as
        :meth:`from_data`, but forces the interpretation of the data
        as a Sequence.
        """
        ...
    @classmethod
    def from_object(cls, data, headers=..., max_depth: int = 1, metadata: Incomplete | None = None):
        """
        Create a Table from an :class:`object`. Operates the same as
        :meth:`from_data`, but forces the interpretation of the data
        as an object. May be useful for some :class:`dict` and
        :class:`list` subtypes.
        """
        ...
    @classmethod
    def from_data(cls, data, headers=..., max_depth: int = 1, **kwargs):
        """
        Create a Table from any supported data, heuristically
        selecting how to represent the data in Table format.

        Args:
            data (object): Any object or iterable with data to be
                imported to the Table.

            headers (iterable): An iterable of headers to be matched
                to the data. If not explicitly passed, headers will be
                guessed for certain datatypes.

            max_depth (int): The level to which nested Tables should
                be created (default: 1).

            _data_type (InputType subclass): For advanced use cases,
                do not guess the type of the input data, use this data
                type instead.
        """
        ...
    def __len__(self): ...
    def __getitem__(self, idx): ...
    def to_html(
        self,
        orientation: Incomplete | None = None,
        wrapped: bool = True,
        with_headers: bool = True,
        with_newlines: bool = True,
        with_metadata: bool = False,
        max_depth: int = 1,
<<<<<<< HEAD
    ):
        """
        Render this Table to HTML. Configure the structure of Table
        HTML by subclassing and overriding ``_html_*`` class
        attributes.

        Args:
            orientation (str): one of 'auto', 'horizontal', or
                'vertical' (or the first letter of any of
                those). Default 'auto'.
            wrapped (bool): whether or not to include the wrapping
                '<table></table>' tags. Default ``True``, set to
                ``False`` if appending multiple Table outputs or an
                otherwise customized HTML wrapping tag is needed.
            with_newlines (bool): Set to ``True`` if output should
                include added newlines to make the HTML more
                readable. Default ``False``.
            with_metadata (bool/str): Set to ``True`` if output should
                be preceded with a Table of preset metadata, if it
                exists. Set to special value ``'bottom'`` if the
                metadata Table HTML should come *after* the main HTML output.
            max_depth (int): Indicate how deeply to nest HTML tables
                before simply reverting to :func:`repr`-ing the nested
                data.

        Returns:
            A text string of the HTML of the rendered table.
        """
        ...
    def get_cell_html(self, value):
        """
        Called on each value in an HTML table. By default it simply escapes
        the HTML. Override this method to add additional conditions
        and behaviors, but take care to ensure the final output is
        HTML escaped.
        """
        ...
    def to_text(self, with_headers: bool = True, maxlen: Incomplete | None = None):
        """
        Get the Table's textual representation. Only works well
        for Tables with non-recursive data.

        Args:
            with_headers (bool): Whether to include a header row at the top.
            maxlen (int): Max length of data in each cell.
        """
        ...
=======
    ): ...
    def get_cell_html(self, value): ...
    def to_text(self, with_headers: bool = True, maxlen: Incomplete | None = None): ...

__all__ = ["Table"]
>>>>>>> 4fff7b7d
<|MERGE_RESOLUTION|>--- conflicted
+++ resolved
@@ -157,58 +157,8 @@
         with_newlines: bool = True,
         with_metadata: bool = False,
         max_depth: int = 1,
-<<<<<<< HEAD
-    ):
-        """
-        Render this Table to HTML. Configure the structure of Table
-        HTML by subclassing and overriding ``_html_*`` class
-        attributes.
-
-        Args:
-            orientation (str): one of 'auto', 'horizontal', or
-                'vertical' (or the first letter of any of
-                those). Default 'auto'.
-            wrapped (bool): whether or not to include the wrapping
-                '<table></table>' tags. Default ``True``, set to
-                ``False`` if appending multiple Table outputs or an
-                otherwise customized HTML wrapping tag is needed.
-            with_newlines (bool): Set to ``True`` if output should
-                include added newlines to make the HTML more
-                readable. Default ``False``.
-            with_metadata (bool/str): Set to ``True`` if output should
-                be preceded with a Table of preset metadata, if it
-                exists. Set to special value ``'bottom'`` if the
-                metadata Table HTML should come *after* the main HTML output.
-            max_depth (int): Indicate how deeply to nest HTML tables
-                before simply reverting to :func:`repr`-ing the nested
-                data.
-
-        Returns:
-            A text string of the HTML of the rendered table.
-        """
-        ...
-    def get_cell_html(self, value):
-        """
-        Called on each value in an HTML table. By default it simply escapes
-        the HTML. Override this method to add additional conditions
-        and behaviors, but take care to ensure the final output is
-        HTML escaped.
-        """
-        ...
-    def to_text(self, with_headers: bool = True, maxlen: Incomplete | None = None):
-        """
-        Get the Table's textual representation. Only works well
-        for Tables with non-recursive data.
-
-        Args:
-            with_headers (bool): Whether to include a header row at the top.
-            maxlen (int): Max length of data in each cell.
-        """
-        ...
-=======
     ): ...
     def get_cell_html(self, value): ...
     def to_text(self, with_headers: bool = True, maxlen: Incomplete | None = None): ...
 
-__all__ = ["Table"]
->>>>>>> 4fff7b7d
+__all__ = ["Table"]