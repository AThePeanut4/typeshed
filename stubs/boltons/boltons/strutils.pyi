--- conflicted
+++ resolved
@@ -439,111 +439,8 @@
     ...
 def complement_int_list(
     range_string: str, range_start: int = 0, range_end: int | None = None, delim: str = ",", range_delim: str = "-"
-<<<<<<< HEAD
-) -> str:
-    """
-    Returns range string that is the complement of the one provided as
-    *range_string* parameter.
-
-    These range strings are of the kind produce by :func:`format_int_list`, and
-    parseable by :func:`parse_int_list`.
-
-    Args:
-        range_string (str): String of comma separated positive integers or
-           ranges (e.g. '1,2,4-6,8'). Typical of a custom page range string
-           used in printer dialogs.
-        range_start (int): A positive integer from which to start the resulting
-           range. Value is inclusive. Defaults to ``0``.
-        range_end (int): A positive integer from which the produced range is
-           stopped. Value is exclusive. Defaults to the maximum value found in
-           the provided ``range_string``.
-        delim (char): Defaults to ','. Separates integers and contiguous ranges
-           of integers.
-        range_delim (char): Defaults to '-'. Indicates a contiguous range of
-           integers.
-
-    >>> complement_int_list('1,3,5-8,10-11,15')
-    '0,2,4,9,12-14'
-
-    >>> complement_int_list('1,3,5-8,10-11,15', range_start=0)
-    '0,2,4,9,12-14'
-
-    >>> complement_int_list('1,3,5-8,10-11,15', range_start=1)
-    '2,4,9,12-14'
-
-    >>> complement_int_list('1,3,5-8,10-11,15', range_start=2)
-    '2,4,9,12-14'
-
-    >>> complement_int_list('1,3,5-8,10-11,15', range_start=3)
-    '4,9,12-14'
-
-    >>> complement_int_list('1,3,5-8,10-11,15', range_end=15)
-    '0,2,4,9,12-14'
-
-    >>> complement_int_list('1,3,5-8,10-11,15', range_end=14)
-    '0,2,4,9,12-13'
-
-    >>> complement_int_list('1,3,5-8,10-11,15', range_end=13)
-    '0,2,4,9,12'
-
-    >>> complement_int_list('1,3,5-8,10-11,15', range_end=20)
-    '0,2,4,9,12-14,16-19'
-
-    >>> complement_int_list('1,3,5-8,10-11,15', range_end=0)
-    ''
-
-    >>> complement_int_list('1,3,5-8,10-11,15', range_start=-1)
-    '0,2,4,9,12-14'
-
-    >>> complement_int_list('1,3,5-8,10-11,15', range_end=-1)
-    ''
-
-    >>> complement_int_list('1,3,5-8', range_start=1, range_end=1)
-    ''
-
-    >>> complement_int_list('1,3,5-8', range_start=2, range_end=2)
-    ''
-
-    >>> complement_int_list('1,3,5-8', range_start=2, range_end=3)
-    '2'
-
-    >>> complement_int_list('1,3,5-8', range_start=-10, range_end=-5)
-    ''
-
-    >>> complement_int_list('1,3,5-8', range_start=20, range_end=10)
-    ''
-
-    >>> complement_int_list('')
-    ''
-    """
-    ...
-def int_ranges_from_int_list(range_string: str, delim: str = ",", range_delim: str = "-") -> tuple[int, int]:
-    """
-    Transform a string of ranges (*range_string*) into a tuple of tuples.
-
-    Args:
-        range_string (str): String of comma separated positive integers or
-           ranges (e.g. '1,2,4-6,8'). Typical of a custom page range string
-           used in printer dialogs.
-        delim (char): Defaults to ','. Separates integers and contiguous ranges
-           of integers.
-        range_delim (char): Defaults to '-'. Indicates a contiguous range of
-           integers.
-
-    >>> int_ranges_from_int_list('1,3,5-8,10-11,15')
-    ((1, 1), (3, 3), (5, 8), (10, 11), (15, 15))
-
-    >>> int_ranges_from_int_list('1')
-    ((1, 1),)
-
-    >>> int_ranges_from_int_list('')
-    ()
-    """
-    ...
-=======
 ) -> str: ...
 def int_ranges_from_int_list(range_string: str, delim: str = ",", range_delim: str = "-") -> tuple[tuple[int, int], ...]: ...
->>>>>>> 00790cb0
 
 class MultiReplace:
     """
