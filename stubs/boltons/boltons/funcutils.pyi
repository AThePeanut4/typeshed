"""
Python's built-in :mod:`functools` module builds several useful
utilities on top of Python's first-class function
support. ``funcutils`` generally stays in the same vein, adding to and
correcting Python's standard metaprogramming facilities.
"""

import functools
from _typeshed import Incomplete
from functools import total_ordering as total_ordering

NO_DEFAULT: Incomplete

def inspect_formatargspec(
    args,
    varargs=None,
    varkw=None,
    defaults=None,
    kwonlyargs=(),
    kwonlydefaults={},
    annotations={},
    formatarg=...,
    formatvarargs=...,
    formatvarkw=...,
    formatvalue=...,
    formatreturns=...,
    formatannotation=...,
<<<<<<< HEAD
):
    """
    Copy formatargspec from python 3.7 standard library.
    Python 3 has deprecated formatargspec and requested that Signature
    be used instead, however this requires a full reimplementation
    of formatargspec() in terms of creating Parameter objects and such.
    Instead of introducing all the object-creation overhead and having
    to reinvent from scratch, just copy their compatibility routine.
    """
    ...
def get_module_callables(mod, ignore: Incomplete | None = None):
    """
    Returns two maps of (*types*, *funcs*) from *mod*, optionally
    ignoring based on the :class:`bool` return value of the *ignore*
    callable. *mod* can be a string name of a module in
    :data:`sys.modules` or the module instance itself.
    """
    ...
def mro_items(type_obj):
    """
    Takes a type and returns an iterator over all class variables
    throughout the type hierarchy (respecting the MRO).

    >>> sorted(set([k for k, v in mro_items(int) if not k.startswith('__') and 'bytes' not in k and not callable(v)]))
    ['denominator', 'imag', 'numerator', 'real']
    """
    ...
def dir_dict(obj, raise_exc: bool = False):
    """
    Return a dictionary of attribute names to values for a given
    object. Unlike ``obj.__dict__``, this function returns all
    attributes on the object, including ones on parent classes.
    """
    ...
def copy_function(orig, copy_dict: bool = True):
    """
    Returns a shallow copy of the function, including code object,
    globals, closure, etc.

    >>> func = lambda: func
    >>> func() is func
    True
    >>> func_copy = copy_function(func)
    >>> func_copy() is func
    True
    >>> func_copy is not func
    True

    Args:
        orig (function): The function to be copied. Must be a
            function, not just any method or callable.
        copy_dict (bool): Also copy any attributes set on the function
            instance. Defaults to ``True``.
    """
    ...
def partial_ordering(cls):
    """
    Class decorator, similar to :func:`functools.total_ordering`,
    except it is used to define `partial orderings`_ (i.e., it is
    possible that *x* is neither greater than, equal to, or less than
    *y*). It assumes the presence of the ``__le__()`` and ``__ge__()``
    method, but nothing else. It will not override any existing
    additional comparison methods.

    .. _partial orderings: https://en.wikipedia.org/wiki/Partially_ordered_set

    >>> @partial_ordering
    ... class MySet(set):
    ...     def __le__(self, other):
    ...         return self.issubset(other)
    ...     def __ge__(self, other):
    ...         return self.issuperset(other)
    ...
    >>> a = MySet([1,2,3])
    >>> b = MySet([1,2])
    >>> c = MySet([1,2,4])
    >>> b < a
    True
    >>> b > a
    False
    >>> b < c
    True
    >>> a < c
    False
    >>> c > a
    False
    """
    ...
=======
): ...
def get_module_callables(mod, ignore=None): ...
def mro_items(type_obj): ...
def dir_dict(obj, raise_exc: bool = False): ...
def copy_function(orig, copy_dict: bool = True): ...
def partial_ordering(cls): ...
>>>>>>> 12676840

class InstancePartial(functools.partial[Incomplete]):
    """
    :class:`functools.partial` is a huge convenience for anyone
    working with Python's great first-class functions. It allows
    developers to curry arguments and incrementally create simpler
    callables for a variety of use cases.

    Unfortunately there's one big gap in its usefulness:
    methods. Partials just don't get bound as methods and
    automatically handed a reference to ``self``. The
    ``InstancePartial`` type remedies this by inheriting from
    :class:`functools.partial` and implementing the necessary
    descriptor protocol. There are no other differences in
    implementation or usage. :class:`CachedInstancePartial`, below,
    has the same ability, but is slightly more efficient.
    """
    def __get__(self, obj, obj_type): ...

class CachedInstancePartial(functools.partial[Incomplete]):
    """
    The ``CachedInstancePartial`` is virtually the same as
    :class:`InstancePartial`, adding support for method-usage to
    :class:`functools.partial`, except that upon first access, it
    caches the bound method on the associated object, speeding it up
    for future accesses, and bringing the method call overhead to
    about the same as non-``partial`` methods.

    See the :class:`InstancePartial` docstring for more details.
    """
    __name__: Incomplete
    def __set_name__(self, obj_type, name) -> None: ...
    __doc__: Incomplete
    __module__: Incomplete
    def __get__(self, obj, obj_type): ...

partial = CachedInstancePartial

<<<<<<< HEAD
def format_invocation(name: str = "", args=(), kwargs: Incomplete | None = None, **kw):
    """
    Given a name, positional arguments, and keyword arguments, format
    a basic Python-style function call.

    >>> print(format_invocation('func', args=(1, 2), kwargs={'c': 3}))
    func(1, 2, c=3)
    >>> print(format_invocation('a_func', args=(1,)))
    a_func(1)
    >>> print(format_invocation('kw_func', kwargs=[('a', 1), ('b', 2)]))
    kw_func(a=1, b=2)
    """
    ...
def format_exp_repr(
    obj, pos_names, req_names: Incomplete | None = None, opt_names: Incomplete | None = None, opt_key: Incomplete | None = None
):
    """
    Render an expression-style repr of an object, based on attribute
    names, which are assumed to line up with arguments to an initializer.

    >>> class Flag(object):
    ...    def __init__(self, length, width, depth=None):
    ...        self.length = length
    ...        self.width = width
    ...        self.depth = depth
    ...

    That's our Flag object, here are some example reprs for it:

    >>> flag = Flag(5, 10)
    >>> print(format_exp_repr(flag, ['length', 'width'], [], ['depth']))
    Flag(5, 10)
    >>> flag2 = Flag(5, 15, 2)
    >>> print(format_exp_repr(flag2, ['length'], ['width', 'depth']))
    Flag(5, width=15, depth=2)

    By picking the pos_names, req_names, opt_names, and opt_key, you
    can fine-tune how you want the repr to look.

    Args:
       obj (object): The object whose type name will be used and
          attributes will be checked
       pos_names (list): Required list of attribute names which will be
          rendered as positional arguments in the output repr.
       req_names (list): List of attribute names which will always
          appear in the keyword arguments in the output repr. Defaults to None.
       opt_names (list): List of attribute names which may appear in
          the keyword arguments in the output repr, provided they pass
          the *opt_key* check. Defaults to None.
       opt_key (callable): A function or callable which checks whether
          an opt_name should be in the repr. Defaults to a
          ``None``-check.
    """
    ...
def format_nonexp_repr(
    obj, req_names: Incomplete | None = None, opt_names: Incomplete | None = None, opt_key: Incomplete | None = None
):
    """
    Format a non-expression-style repr

    Some object reprs look like object instantiation, e.g., App(r=[], mw=[]).

    This makes sense for smaller, lower-level objects whose state
    roundtrips. But a lot of objects contain values that don't
    roundtrip, like types and functions.

    For those objects, there is the non-expression style repr, which
    mimic's Python's default style to make a repr like so:

    >>> class Flag(object):
    ...    def __init__(self, length, width, depth=None):
    ...        self.length = length
    ...        self.width = width
    ...        self.depth = depth
    ...
    >>> flag = Flag(5, 10)
    >>> print(format_nonexp_repr(flag, ['length', 'width'], ['depth']))
    <Flag length=5 width=10>

    If no attributes are specified or set, utilizes the id, not unlike Python's
    built-in behavior.

    >>> print(format_nonexp_repr(flag))
    <Flag id=...>
    """
    ...
def wraps(func, injected: Incomplete | None = None, expected: Incomplete | None = None, **kw):
    """
    Decorator factory to apply update_wrapper() to a wrapper function.

    Modeled after built-in :func:`functools.wraps`. Returns a decorator
    that invokes update_wrapper() with the decorated function as the wrapper
    argument and the arguments to wraps() as the remaining arguments.
    Default arguments are as for update_wrapper(). This is a convenience
    function to simplify applying partial() to update_wrapper().

    Same example as in update_wrapper's doc but with wraps:

        >>> from boltons.funcutils import wraps
        >>>
        >>> def print_return(func):
        ...     @wraps(func)
        ...     def wrapper(*args, **kwargs):
        ...         ret = func(*args, **kwargs)
        ...         print(ret)
        ...         return ret
        ...     return wrapper
        ...
        >>> @print_return
        ... def example():
        ...     '''docstring'''
        ...     return 'example return value'
        >>>
        >>> val = example()
        example return value
        >>> example.__name__
        'example'
        >>> example.__doc__
        'docstring'
    """
    ...
def update_wrapper(
    wrapper,
    func,
    injected: Incomplete | None = None,
    expected: Incomplete | None = None,
    build_from: Incomplete | None = None,
    **kw,
):
    """
    Modeled after the built-in :func:`functools.update_wrapper`,
    this function is used to make your wrapper function reflect the
    wrapped function's:

      * Name
      * Documentation
      * Module
      * Signature

    The built-in :func:`functools.update_wrapper` copies the first three, but
    does not copy the signature. This version of ``update_wrapper`` can copy
    the inner function's signature exactly, allowing seamless usage
    and :mod:`introspection <inspect>`. Usage is identical to the
    built-in version::

        >>> from boltons.funcutils import update_wrapper
        >>>
        >>> def print_return(func):
        ...     def wrapper(*args, **kwargs):
        ...         ret = func(*args, **kwargs)
        ...         print(ret)
        ...         return ret
        ...     return update_wrapper(wrapper, func)
        ...
        >>> @print_return
        ... def example():
        ...     '''docstring'''
        ...     return 'example return value'
        >>>
        >>> val = example()
        example return value
        >>> example.__name__
        'example'
        >>> example.__doc__
        'docstring'

    In addition, the boltons version of update_wrapper supports
    modifying the outer signature. By passing a list of
    *injected* argument names, those arguments will be removed from
    the outer wrapper's signature, allowing your decorator to provide
    arguments that aren't passed in.

    Args:

        wrapper (function) : The callable to which the attributes of
            *func* are to be copied.
        func (function): The callable whose attributes are to be copied.
        injected (list): An optional list of argument names which
            should not appear in the new wrapper's signature.
        expected (list): An optional list of argument names (or (name,
            default) pairs) representing new arguments introduced by
            the wrapper (the opposite of *injected*). See
            :meth:`FunctionBuilder.add_arg()` for more details.
        build_from (function): The callable from which the new wrapper
            is built. Defaults to *func*, unless *wrapper* is partial object
            built from *func*, in which case it defaults to *wrapper*.
            Useful in some specific cases where *wrapper* and *func* have the
            same arguments but differ on which are keyword-only and positional-only.
        update_dict (bool): Whether to copy other, non-standard
            attributes of *func* over to the wrapper. Defaults to True.
        inject_to_varkw (bool): Ignore missing arguments when a
            ``**kwargs``-type catch-all is present. Defaults to True.
        hide_wrapped (bool): Remove reference to the wrapped function(s)
            in the updated function.

    In opposition to the built-in :func:`functools.update_wrapper` bolton's
    version returns a copy of the function and does not modify anything in place.
    For more in-depth wrapping of functions, see the
    :class:`FunctionBuilder` type, on which update_wrapper was built.
    """
    ...
=======
def format_invocation(name: str = "", args=(), kwargs=None, **kw): ...
def format_exp_repr(obj, pos_names, req_names=None, opt_names=None, opt_key=None): ...
def format_nonexp_repr(obj, req_names=None, opt_names=None, opt_key=None): ...
def wraps(func, injected=None, expected=None, **kw): ...
def update_wrapper(wrapper, func, injected=None, expected=None, build_from=None, **kw): ...
>>>>>>> 12676840

class FunctionBuilder:
    """
    The FunctionBuilder type provides an interface for programmatically
    creating new functions, either based on existing functions or from
    scratch.

    Values are passed in at construction or set as attributes on the
    instance. For creating a new function based of an existing one,
    see the :meth:`~FunctionBuilder.from_func` classmethod. At any
    point, :meth:`~FunctionBuilder.get_func` can be called to get a
    newly compiled function, based on the values configured.

    >>> fb = FunctionBuilder('return_five', doc='returns the integer 5',
    ...                      body='return 5')
    >>> f = fb.get_func()
    >>> f()
    5
    >>> fb.varkw = 'kw'
    >>> f_kw = fb.get_func()
    >>> f_kw(ignored_arg='ignored_val')
    5

    Note that function signatures themselves changed quite a bit in
    Python 3, so several arguments are only applicable to
    FunctionBuilder in Python 3. Except for *name*, all arguments to
    the constructor are keyword arguments.

    Args:
        name (str): Name of the function.
        doc (str): `Docstring`_ for the function, defaults to empty.
        module (str): Name of the module from which this function was
            imported. Defaults to None.
        body (str): String version of the code representing the body
            of the function. Defaults to ``'pass'``, which will result
            in a function which does nothing and returns ``None``.
        args (list): List of argument names, defaults to empty list,
            denoting no arguments.
        varargs (str): Name of the catch-all variable for positional
            arguments. E.g., "args" if the resultant function is to have
            ``*args`` in the signature. Defaults to None.
        varkw (str): Name of the catch-all variable for keyword
            arguments. E.g., "kwargs" if the resultant function is to have
            ``**kwargs`` in the signature. Defaults to None.
        defaults (tuple): A tuple containing default argument values for
            those arguments that have defaults.
        kwonlyargs (list): Argument names which are only valid as
            keyword arguments. **Python 3 only.**
        kwonlydefaults (dict): A mapping, same as normal *defaults*,
            but only for the *kwonlyargs*. **Python 3 only.**
        annotations (dict): Mapping of type hints and so
            forth. **Python 3 only.**
        filename (str): The filename that will appear in
            tracebacks. Defaults to "boltons.funcutils.FunctionBuilder".
        indent (int): Number of spaces with which to indent the
            function *body*. Values less than 1 will result in an error.
        dict (dict): Any other attributes which should be added to the
            functions compiled with this FunctionBuilder.

    All of these arguments are also made available as attributes which
    can be mutated as necessary.

    .. _Docstring: https://en.wikipedia.org/wiki/Docstring#Python
    """
    name: Incomplete
    def __init__(self, name, **kw) -> None: ...
    def get_sig_str(self, with_annotations: bool = True):
        """
        Return function signature as a string.

        with_annotations is ignored on Python 2.  On Python 3 signature
        will omit annotations if it is set to False.
        """
        ...
    def get_invocation_str(self): ...
    @classmethod
<<<<<<< HEAD
    def from_func(cls, func):
        """
        Create a new FunctionBuilder instance based on an existing
        function. The original function will not be stored or
        modified.
        """
        ...
    def get_func(self, execdict: Incomplete | None = None, add_source: bool = True, with_dict: bool = True):
        """
        Compile and return a new function based on the current values of
        the FunctionBuilder.

        Args:
            execdict (dict): The dictionary representing the scope in
                which the compilation should take place. Defaults to an empty
                dict.
            add_source (bool): Whether to add the source used to a
                special ``__source__`` attribute on the resulting
                function. Defaults to True.
            with_dict (bool): Add any custom attributes, if
                applicable. Defaults to True.

        To see an example of usage, see the implementation of
        :func:`~boltons.funcutils.wraps`.
        """
        ...
    def get_defaults_dict(self):
        """
        Get a dictionary of function arguments with defaults and the
        respective values.
        """
        ...
=======
    def from_func(cls, func): ...
    def get_func(self, execdict=None, add_source: bool = True, with_dict: bool = True): ...
    def get_defaults_dict(self): ...
>>>>>>> 12676840
    def get_arg_names(self, only_required: bool = False): ...
    defaults: Incomplete
    def add_arg(self, arg_name, default=..., kwonly: bool = False) -> None:
        """
        Add an argument with optional *default* (defaults to
        ``funcutils.NO_DEFAULT``). Pass *kwonly=True* to add a
        keyword-only argument
        """
        ...
    def remove_arg(self, arg_name) -> None:
        """
        Remove an argument from this FunctionBuilder's argument list. The
        resulting function will have one less argument per call to
        this function.

        Args:
            arg_name (str): The name of the argument to remove.

        Raises a :exc:`ValueError` if the argument is not present.
        """
        ...

class MissingArgument(ValueError): ...
class ExistingArgument(ValueError): ...

def noop(*args, **kwargs) -> None:
    """
    Simple function that should be used when no effect is desired.
    An alternative to checking for  an optional function type parameter.

    e.g.
    def decorate(func, pre_func=None, post_func=None):
        if pre_func:
            pre_func()
        func()
        if post_func:
            post_func()

    vs

    def decorate(func, pre_func=noop, post_func=noop):
        pre_func()
        func()
        post_func()
    """
    ...<|MERGE_RESOLUTION|>--- conflicted
+++ resolved
@@ -25,103 +25,12 @@
     formatvalue=...,
     formatreturns=...,
     formatannotation=...,
-<<<<<<< HEAD
-):
-    """
-    Copy formatargspec from python 3.7 standard library.
-    Python 3 has deprecated formatargspec and requested that Signature
-    be used instead, however this requires a full reimplementation
-    of formatargspec() in terms of creating Parameter objects and such.
-    Instead of introducing all the object-creation overhead and having
-    to reinvent from scratch, just copy their compatibility routine.
-    """
-    ...
-def get_module_callables(mod, ignore: Incomplete | None = None):
-    """
-    Returns two maps of (*types*, *funcs*) from *mod*, optionally
-    ignoring based on the :class:`bool` return value of the *ignore*
-    callable. *mod* can be a string name of a module in
-    :data:`sys.modules` or the module instance itself.
-    """
-    ...
-def mro_items(type_obj):
-    """
-    Takes a type and returns an iterator over all class variables
-    throughout the type hierarchy (respecting the MRO).
-
-    >>> sorted(set([k for k, v in mro_items(int) if not k.startswith('__') and 'bytes' not in k and not callable(v)]))
-    ['denominator', 'imag', 'numerator', 'real']
-    """
-    ...
-def dir_dict(obj, raise_exc: bool = False):
-    """
-    Return a dictionary of attribute names to values for a given
-    object. Unlike ``obj.__dict__``, this function returns all
-    attributes on the object, including ones on parent classes.
-    """
-    ...
-def copy_function(orig, copy_dict: bool = True):
-    """
-    Returns a shallow copy of the function, including code object,
-    globals, closure, etc.
-
-    >>> func = lambda: func
-    >>> func() is func
-    True
-    >>> func_copy = copy_function(func)
-    >>> func_copy() is func
-    True
-    >>> func_copy is not func
-    True
-
-    Args:
-        orig (function): The function to be copied. Must be a
-            function, not just any method or callable.
-        copy_dict (bool): Also copy any attributes set on the function
-            instance. Defaults to ``True``.
-    """
-    ...
-def partial_ordering(cls):
-    """
-    Class decorator, similar to :func:`functools.total_ordering`,
-    except it is used to define `partial orderings`_ (i.e., it is
-    possible that *x* is neither greater than, equal to, or less than
-    *y*). It assumes the presence of the ``__le__()`` and ``__ge__()``
-    method, but nothing else. It will not override any existing
-    additional comparison methods.
-
-    .. _partial orderings: https://en.wikipedia.org/wiki/Partially_ordered_set
-
-    >>> @partial_ordering
-    ... class MySet(set):
-    ...     def __le__(self, other):
-    ...         return self.issubset(other)
-    ...     def __ge__(self, other):
-    ...         return self.issuperset(other)
-    ...
-    >>> a = MySet([1,2,3])
-    >>> b = MySet([1,2])
-    >>> c = MySet([1,2,4])
-    >>> b < a
-    True
-    >>> b > a
-    False
-    >>> b < c
-    True
-    >>> a < c
-    False
-    >>> c > a
-    False
-    """
-    ...
-=======
 ): ...
 def get_module_callables(mod, ignore=None): ...
 def mro_items(type_obj): ...
 def dir_dict(obj, raise_exc: bool = False): ...
 def copy_function(orig, copy_dict: bool = True): ...
 def partial_ordering(cls): ...
->>>>>>> 12676840
 
 class InstancePartial(functools.partial[Incomplete]):
     """
@@ -160,215 +69,11 @@
 
 partial = CachedInstancePartial
 
-<<<<<<< HEAD
-def format_invocation(name: str = "", args=(), kwargs: Incomplete | None = None, **kw):
-    """
-    Given a name, positional arguments, and keyword arguments, format
-    a basic Python-style function call.
-
-    >>> print(format_invocation('func', args=(1, 2), kwargs={'c': 3}))
-    func(1, 2, c=3)
-    >>> print(format_invocation('a_func', args=(1,)))
-    a_func(1)
-    >>> print(format_invocation('kw_func', kwargs=[('a', 1), ('b', 2)]))
-    kw_func(a=1, b=2)
-    """
-    ...
-def format_exp_repr(
-    obj, pos_names, req_names: Incomplete | None = None, opt_names: Incomplete | None = None, opt_key: Incomplete | None = None
-):
-    """
-    Render an expression-style repr of an object, based on attribute
-    names, which are assumed to line up with arguments to an initializer.
-
-    >>> class Flag(object):
-    ...    def __init__(self, length, width, depth=None):
-    ...        self.length = length
-    ...        self.width = width
-    ...        self.depth = depth
-    ...
-
-    That's our Flag object, here are some example reprs for it:
-
-    >>> flag = Flag(5, 10)
-    >>> print(format_exp_repr(flag, ['length', 'width'], [], ['depth']))
-    Flag(5, 10)
-    >>> flag2 = Flag(5, 15, 2)
-    >>> print(format_exp_repr(flag2, ['length'], ['width', 'depth']))
-    Flag(5, width=15, depth=2)
-
-    By picking the pos_names, req_names, opt_names, and opt_key, you
-    can fine-tune how you want the repr to look.
-
-    Args:
-       obj (object): The object whose type name will be used and
-          attributes will be checked
-       pos_names (list): Required list of attribute names which will be
-          rendered as positional arguments in the output repr.
-       req_names (list): List of attribute names which will always
-          appear in the keyword arguments in the output repr. Defaults to None.
-       opt_names (list): List of attribute names which may appear in
-          the keyword arguments in the output repr, provided they pass
-          the *opt_key* check. Defaults to None.
-       opt_key (callable): A function or callable which checks whether
-          an opt_name should be in the repr. Defaults to a
-          ``None``-check.
-    """
-    ...
-def format_nonexp_repr(
-    obj, req_names: Incomplete | None = None, opt_names: Incomplete | None = None, opt_key: Incomplete | None = None
-):
-    """
-    Format a non-expression-style repr
-
-    Some object reprs look like object instantiation, e.g., App(r=[], mw=[]).
-
-    This makes sense for smaller, lower-level objects whose state
-    roundtrips. But a lot of objects contain values that don't
-    roundtrip, like types and functions.
-
-    For those objects, there is the non-expression style repr, which
-    mimic's Python's default style to make a repr like so:
-
-    >>> class Flag(object):
-    ...    def __init__(self, length, width, depth=None):
-    ...        self.length = length
-    ...        self.width = width
-    ...        self.depth = depth
-    ...
-    >>> flag = Flag(5, 10)
-    >>> print(format_nonexp_repr(flag, ['length', 'width'], ['depth']))
-    <Flag length=5 width=10>
-
-    If no attributes are specified or set, utilizes the id, not unlike Python's
-    built-in behavior.
-
-    >>> print(format_nonexp_repr(flag))
-    <Flag id=...>
-    """
-    ...
-def wraps(func, injected: Incomplete | None = None, expected: Incomplete | None = None, **kw):
-    """
-    Decorator factory to apply update_wrapper() to a wrapper function.
-
-    Modeled after built-in :func:`functools.wraps`. Returns a decorator
-    that invokes update_wrapper() with the decorated function as the wrapper
-    argument and the arguments to wraps() as the remaining arguments.
-    Default arguments are as for update_wrapper(). This is a convenience
-    function to simplify applying partial() to update_wrapper().
-
-    Same example as in update_wrapper's doc but with wraps:
-
-        >>> from boltons.funcutils import wraps
-        >>>
-        >>> def print_return(func):
-        ...     @wraps(func)
-        ...     def wrapper(*args, **kwargs):
-        ...         ret = func(*args, **kwargs)
-        ...         print(ret)
-        ...         return ret
-        ...     return wrapper
-        ...
-        >>> @print_return
-        ... def example():
-        ...     '''docstring'''
-        ...     return 'example return value'
-        >>>
-        >>> val = example()
-        example return value
-        >>> example.__name__
-        'example'
-        >>> example.__doc__
-        'docstring'
-    """
-    ...
-def update_wrapper(
-    wrapper,
-    func,
-    injected: Incomplete | None = None,
-    expected: Incomplete | None = None,
-    build_from: Incomplete | None = None,
-    **kw,
-):
-    """
-    Modeled after the built-in :func:`functools.update_wrapper`,
-    this function is used to make your wrapper function reflect the
-    wrapped function's:
-
-      * Name
-      * Documentation
-      * Module
-      * Signature
-
-    The built-in :func:`functools.update_wrapper` copies the first three, but
-    does not copy the signature. This version of ``update_wrapper`` can copy
-    the inner function's signature exactly, allowing seamless usage
-    and :mod:`introspection <inspect>`. Usage is identical to the
-    built-in version::
-
-        >>> from boltons.funcutils import update_wrapper
-        >>>
-        >>> def print_return(func):
-        ...     def wrapper(*args, **kwargs):
-        ...         ret = func(*args, **kwargs)
-        ...         print(ret)
-        ...         return ret
-        ...     return update_wrapper(wrapper, func)
-        ...
-        >>> @print_return
-        ... def example():
-        ...     '''docstring'''
-        ...     return 'example return value'
-        >>>
-        >>> val = example()
-        example return value
-        >>> example.__name__
-        'example'
-        >>> example.__doc__
-        'docstring'
-
-    In addition, the boltons version of update_wrapper supports
-    modifying the outer signature. By passing a list of
-    *injected* argument names, those arguments will be removed from
-    the outer wrapper's signature, allowing your decorator to provide
-    arguments that aren't passed in.
-
-    Args:
-
-        wrapper (function) : The callable to which the attributes of
-            *func* are to be copied.
-        func (function): The callable whose attributes are to be copied.
-        injected (list): An optional list of argument names which
-            should not appear in the new wrapper's signature.
-        expected (list): An optional list of argument names (or (name,
-            default) pairs) representing new arguments introduced by
-            the wrapper (the opposite of *injected*). See
-            :meth:`FunctionBuilder.add_arg()` for more details.
-        build_from (function): The callable from which the new wrapper
-            is built. Defaults to *func*, unless *wrapper* is partial object
-            built from *func*, in which case it defaults to *wrapper*.
-            Useful in some specific cases where *wrapper* and *func* have the
-            same arguments but differ on which are keyword-only and positional-only.
-        update_dict (bool): Whether to copy other, non-standard
-            attributes of *func* over to the wrapper. Defaults to True.
-        inject_to_varkw (bool): Ignore missing arguments when a
-            ``**kwargs``-type catch-all is present. Defaults to True.
-        hide_wrapped (bool): Remove reference to the wrapped function(s)
-            in the updated function.
-
-    In opposition to the built-in :func:`functools.update_wrapper` bolton's
-    version returns a copy of the function and does not modify anything in place.
-    For more in-depth wrapping of functions, see the
-    :class:`FunctionBuilder` type, on which update_wrapper was built.
-    """
-    ...
-=======
 def format_invocation(name: str = "", args=(), kwargs=None, **kw): ...
 def format_exp_repr(obj, pos_names, req_names=None, opt_names=None, opt_key=None): ...
 def format_nonexp_repr(obj, req_names=None, opt_names=None, opt_key=None): ...
 def wraps(func, injected=None, expected=None, **kw): ...
 def update_wrapper(wrapper, func, injected=None, expected=None, build_from=None, **kw): ...
->>>>>>> 12676840
 
 class FunctionBuilder:
     """
@@ -445,44 +150,9 @@
         ...
     def get_invocation_str(self): ...
     @classmethod
-<<<<<<< HEAD
-    def from_func(cls, func):
-        """
-        Create a new FunctionBuilder instance based on an existing
-        function. The original function will not be stored or
-        modified.
-        """
-        ...
-    def get_func(self, execdict: Incomplete | None = None, add_source: bool = True, with_dict: bool = True):
-        """
-        Compile and return a new function based on the current values of
-        the FunctionBuilder.
-
-        Args:
-            execdict (dict): The dictionary representing the scope in
-                which the compilation should take place. Defaults to an empty
-                dict.
-            add_source (bool): Whether to add the source used to a
-                special ``__source__`` attribute on the resulting
-                function. Defaults to True.
-            with_dict (bool): Add any custom attributes, if
-                applicable. Defaults to True.
-
-        To see an example of usage, see the implementation of
-        :func:`~boltons.funcutils.wraps`.
-        """
-        ...
-    def get_defaults_dict(self):
-        """
-        Get a dictionary of function arguments with defaults and the
-        respective values.
-        """
-        ...
-=======
     def from_func(cls, func): ...
     def get_func(self, execdict=None, add_source: bool = True, with_dict: bool = True): ...
     def get_defaults_dict(self): ...
->>>>>>> 12676840
     def get_arg_names(self, only_required: bool = False): ...
     defaults: Incomplete
     def add_arg(self, arg_name, default=..., kwonly: bool = False) -> None:
