"""
A small set of utilities useful for debugging misbehaving
applications. Currently this focuses on ways to use :mod:`pdb`, the
built-in Python debugger.
"""

from collections.abc import Callable
from typing import Any

def pdb_on_signal(signalnum: int | None = None) -> None:
    """
    Installs a signal handler for *signalnum*, which defaults to
    ``SIGINT``, or keyboard interrupt/ctrl-c. This signal handler
    launches a :mod:`pdb` breakpoint. Results vary in concurrent
    systems, but this technique can be useful for debugging infinite
    loops, or easily getting into deep call stacks.

    Args:
        signalnum (int): The signal number of the signal to handle
            with pdb. Defaults to :mod:`signal.SIGINT`, see
            :mod:`signal` for more information.
    """
    ...
def pdb_on_exception(limit: int = 100) -> None:
    """
    Installs a handler which, instead of exiting, attaches a
    post-mortem pdb console whenever an unhandled exception is
    encountered.

    Args:
        limit (int): the max number of stack frames to display when
            printing the traceback

    A similar effect can be achieved from the command-line using the
    following command::

      python -m pdb your_code.py

    But ``pdb_on_exception`` allows you to do this conditionally and within
    your application. To restore default behavior, just do::

      sys.excepthook = sys.__excepthook__
    """
    ...
def wrap_trace(
    obj, hook: Callable[..., Any] = ..., which: str | None = None, events: str | None = None, label: str | None = None
<<<<<<< HEAD
):
    """
    Monitor an object for interactions. Whenever code calls a method,
    gets an attribute, or sets an attribute, an event is called. By
    default the trace output is printed, but a custom tracing *hook*
    can be passed.

    Args:
       obj (object): New- or old-style object to be traced. Built-in
           objects like lists and dicts also supported.
       hook (callable): A function called once for every event. See
           below for details.
       which (str): One or more attribute names to trace, or a
           function accepting attribute name and value, and returning
           True/False.
       events (str): One or more kinds of events to call *hook*
           on. Expected values are ``['get', 'set', 'del', 'call',
           'raise', 'return']``. Defaults to all events.
       label (str): A name to associate with the traced object
           Defaults to hexadecimal memory address, similar to repr.

    The object returned is not the same object as the one passed
    in. It will not pass identity checks. However, it will pass
    :func:`isinstance` checks, as it is a new instance of a new
    subtype of the object passed.
    """
    ...
=======
): ...

__all__ = ["pdb_on_signal", "pdb_on_exception", "wrap_trace"]
>>>>>>> 4fff7b7d
<|MERGE_RESOLUTION|>--- conflicted
+++ resolved
@@ -44,36 +44,6 @@
     ...
 def wrap_trace(
     obj, hook: Callable[..., Any] = ..., which: str | None = None, events: str | None = None, label: str | None = None
-<<<<<<< HEAD
-):
-    """
-    Monitor an object for interactions. Whenever code calls a method,
-    gets an attribute, or sets an attribute, an event is called. By
-    default the trace output is printed, but a custom tracing *hook*
-    can be passed.
-
-    Args:
-       obj (object): New- or old-style object to be traced. Built-in
-           objects like lists and dicts also supported.
-       hook (callable): A function called once for every event. See
-           below for details.
-       which (str): One or more attribute names to trace, or a
-           function accepting attribute name and value, and returning
-           True/False.
-       events (str): One or more kinds of events to call *hook*
-           on. Expected values are ``['get', 'set', 'del', 'call',
-           'raise', 'return']``. Defaults to all events.
-       label (str): A name to associate with the traced object
-           Defaults to hexadecimal memory address, similar to repr.
-
-    The object returned is not the same object as the one passed
-    in. It will not pass identity checks. However, it will pass
-    :func:`isinstance` checks, as it is a new instance of a new
-    subtype of the object passed.
-    """
-    ...
-=======
 ): ...
 
-__all__ = ["pdb_on_signal", "pdb_on_exception", "wrap_trace"]
->>>>>>> 4fff7b7d
+__all__ = ["pdb_on_signal", "pdb_on_exception", "wrap_trace"]