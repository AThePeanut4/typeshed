--- conflicted
+++ resolved
@@ -11,20 +11,8 @@
 from typing import IO, Any, NoReturn
 from typing_extensions import Self
 
-<<<<<<< HEAD
-def mkdir_p(path: StrOrBytesPath) -> None:
-    """
-    Creates a directory and any parent directories that may need to
-    be created along the way, without raising errors for any existing
-    directories. This function mimics the behavior of the ``mkdir -p``
-    command available in Linux/BSD environments, but also works on
-    Windows.
-    """
-    ...
-=======
 def mkdir_p(path: StrOrBytesPath) -> None: ...
 def rotate_file(filename: PathLike[str], *, keep: int = 5) -> None: ...
->>>>>>> 24c78b9e
 
 class FilePerms:
     """
