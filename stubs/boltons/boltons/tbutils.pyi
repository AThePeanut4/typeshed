--- conflicted
+++ resolved
@@ -26,24 +26,7 @@
 from typing_extensions import Self
 
 class Callpoint:
-<<<<<<< HEAD
-    """
-    The Callpoint is a lightweight object used to represent a single
-    entry in the code of a call stack. It stores the code-related
-    metadata of a given frame. Available attributes are the same as
-    the parameters below.
-
-    Args:
-        func_name (str): the function name
-        lineno (int): the line number
-        module_name (str): the module name
-        module_path (str): the filesystem path of the module
-        lasti (int): the index of bytecode execution
-        line (str): the single-line code content (if available)
-    """
-=======
     __slots__ = ("func_name", "lineno", "module_name", "module_path", "lasti", "line")
->>>>>>> ca44e4c4
     func_name: str
     lineno: int
     module_name: str
