--- conflicted
+++ resolved
@@ -13,637 +13,6 @@
 from _typeshed import Incomplete
 from collections.abc import Generator
 
-<<<<<<< HEAD
-def is_iterable(obj) -> bool:
-    """
-    Similar in nature to :func:`callable`, ``is_iterable`` returns
-    ``True`` if an object is `iterable`_, ``False`` if not.
-
-    >>> is_iterable([])
-    True
-    >>> is_iterable(object())
-    False
-
-    .. _iterable: https://docs.python.org/2/glossary.html#term-iterable
-    """
-    ...
-def is_scalar(obj) -> bool:
-    """
-    A near-mirror of :func:`is_iterable`. Returns ``False`` if an
-    object is an iterable container type. Strings are considered
-    scalar as well, because strings are more often treated as whole
-    values as opposed to iterables of 1-character substrings.
-
-    >>> is_scalar(object())
-    True
-    >>> is_scalar(range(10))
-    False
-    >>> is_scalar('hello')
-    True
-    """
-    ...
-def is_collection(obj) -> bool:
-    """
-    The opposite of :func:`is_scalar`.  Returns ``True`` if an object
-    is an iterable other than a string.
-
-    >>> is_collection(object())
-    False
-    >>> is_collection(range(10))
-    True
-    >>> is_collection('hello')
-    False
-    """
-    ...
-def split(src, sep: Incomplete | None = None, maxsplit: Incomplete | None = None):
-    """
-    Splits an iterable based on a separator. Like :meth:`str.split`,
-    but for all iterables. Returns a list of lists.
-
-    >>> split(['hi', 'hello', None, None, 'sup', None, 'soap', None])
-    [['hi', 'hello'], ['sup'], ['soap']]
-
-    See :func:`split_iter` docs for more info.
-    """
-    ...
-def split_iter(
-    src, sep: Incomplete | None = None, maxsplit: Incomplete | None = None
-) -> Generator[Incomplete, None, Incomplete]:
-    """
-    Splits an iterable based on a separator, *sep*, a max of
-    *maxsplit* times (no max by default). *sep* can be:
-
-      * a single value
-      * an iterable of separators
-      * a single-argument callable that returns True when a separator is
-        encountered
-
-    ``split_iter()`` yields lists of non-separator values. A separator will
-    never appear in the output.
-
-    >>> list(split_iter(['hi', 'hello', None, None, 'sup', None, 'soap', None]))
-    [['hi', 'hello'], ['sup'], ['soap']]
-
-    Note that ``split_iter`` is based on :func:`str.split`, so if
-    *sep* is ``None``, ``split()`` **groups** separators. If empty lists
-    are desired between two contiguous ``None`` values, simply use
-    ``sep=[None]``:
-
-    >>> list(split_iter(['hi', 'hello', None, None, 'sup', None]))
-    [['hi', 'hello'], ['sup']]
-    >>> list(split_iter(['hi', 'hello', None, None, 'sup', None], sep=[None]))
-    [['hi', 'hello'], [], ['sup'], []]
-
-    Using a callable separator:
-
-    >>> falsy_sep = lambda x: not x
-    >>> list(split_iter(['hi', 'hello', None, '', 'sup', False], falsy_sep))
-    [['hi', 'hello'], [], ['sup'], []]
-
-    See :func:`split` for a list-returning version.
-    """
-    ...
-def lstrip(iterable, strip_value: Incomplete | None = None):
-    """
-    Strips values from the beginning of an iterable. Stripped items will
-    match the value of the argument strip_value. Functionality is analogous
-    to that of the method str.lstrip. Returns a list.
-
-    >>> lstrip(['Foo', 'Bar', 'Bam'], 'Foo')
-    ['Bar', 'Bam']
-    """
-    ...
-def lstrip_iter(iterable, strip_value: Incomplete | None = None) -> Generator[Incomplete, None, None]:
-    """
-    Strips values from the beginning of an iterable. Stripped items will
-    match the value of the argument strip_value. Functionality is analogous
-    to that of the method str.lstrip. Returns a generator.
-
-    >>> list(lstrip_iter(['Foo', 'Bar', 'Bam'], 'Foo'))
-    ['Bar', 'Bam']
-    """
-    ...
-def rstrip(iterable, strip_value: Incomplete | None = None):
-    """
-    Strips values from the end of an iterable. Stripped items will
-    match the value of the argument strip_value. Functionality is analogous
-    to that of the method str.rstrip. Returns a list.
-
-    >>> rstrip(['Foo', 'Bar', 'Bam'], 'Bam')
-    ['Foo', 'Bar']
-    """
-    ...
-def rstrip_iter(iterable, strip_value: Incomplete | None = None) -> Generator[Incomplete, None, None]:
-    """
-    Strips values from the end of an iterable. Stripped items will
-    match the value of the argument strip_value. Functionality is analogous
-    to that of the method str.rstrip. Returns a generator.
-
-    >>> list(rstrip_iter(['Foo', 'Bar', 'Bam'], 'Bam'))
-    ['Foo', 'Bar']
-    """
-    ...
-def strip(iterable, strip_value: Incomplete | None = None):
-    """
-    Strips values from the beginning and end of an iterable. Stripped items
-    will match the value of the argument strip_value. Functionality is
-    analogous to that of the method str.strip. Returns a list.
-
-    >>> strip(['Fu', 'Foo', 'Bar', 'Bam', 'Fu'], 'Fu')
-    ['Foo', 'Bar', 'Bam']
-    """
-    ...
-def strip_iter(iterable, strip_value: Incomplete | None = None):
-    """
-    Strips values from the beginning and end of an iterable. Stripped items
-    will match the value of the argument strip_value. Functionality is
-    analogous to that of the method str.strip. Returns a generator.
-
-    >>> list(strip_iter(['Fu', 'Foo', 'Bar', 'Bam', 'Fu'], 'Fu'))
-    ['Foo', 'Bar', 'Bam']
-    """
-    ...
-def chunked(src, size, count: Incomplete | None = None, **kw):
-    """
-    Returns a list of *count* chunks, each with *size* elements,
-    generated from iterable *src*. If *src* is not evenly divisible by
-    *size*, the final chunk will have fewer than *size* elements.
-    Provide the *fill* keyword argument to provide a pad value and
-    enable padding, otherwise no padding will take place.
-
-    >>> chunked(range(10), 3)
-    [[0, 1, 2], [3, 4, 5], [6, 7, 8], [9]]
-    >>> chunked(range(10), 3, fill=None)
-    [[0, 1, 2], [3, 4, 5], [6, 7, 8], [9, None, None]]
-    >>> chunked(range(10), 3, count=2)
-    [[0, 1, 2], [3, 4, 5]]
-
-    See :func:`chunked_iter` for more info.
-    """
-    ...
-def chunked_iter(src, size, **kw) -> Generator[Incomplete, None, Incomplete]:
-    """
-    Generates *size*-sized chunks from *src* iterable. Unless the
-    optional *fill* keyword argument is provided, iterables not evenly
-    divisible by *size* will have a final chunk that is smaller than
-    *size*.
-
-    >>> list(chunked_iter(range(10), 3))
-    [[0, 1, 2], [3, 4, 5], [6, 7, 8], [9]]
-    >>> list(chunked_iter(range(10), 3, fill=None))
-    [[0, 1, 2], [3, 4, 5], [6, 7, 8], [9, None, None]]
-
-    Note that ``fill=None`` in fact uses ``None`` as the fill value.
-    """
-    ...
-def chunk_ranges(
-    input_size: int, chunk_size: int, input_offset: int = 0, overlap_size: int = 0, align: bool = False
-) -> Generator[tuple[int, int], None, None]:
-    """
-    Generates *chunk_size*-sized chunk ranges for an input with length *input_size*.
-    Optionally, a start of the input can be set via *input_offset*, and
-    and overlap between the chunks may be specified via *overlap_size*.
-    Also, if *align* is set to *True*, any items with *i % (chunk_size-overlap_size) == 0*
-    are always at the beginning of the chunk.
-
-    Returns an iterator of (start, end) tuples, one tuple per chunk.
-
-    >>> list(chunk_ranges(input_offset=10, input_size=10, chunk_size=5))
-    [(10, 15), (15, 20)]
-    >>> list(chunk_ranges(input_offset=10, input_size=10, chunk_size=5, overlap_size=1))
-    [(10, 15), (14, 19), (18, 20)]
-    >>> list(chunk_ranges(input_offset=10, input_size=10, chunk_size=5, overlap_size=2))
-    [(10, 15), (13, 18), (16, 20)]
-
-    >>> list(chunk_ranges(input_offset=4, input_size=15, chunk_size=5, align=False))
-    [(4, 9), (9, 14), (14, 19)]
-    >>> list(chunk_ranges(input_offset=4, input_size=15, chunk_size=5, align=True))
-    [(4, 5), (5, 10), (10, 15), (15, 19)]
-
-    >>> list(chunk_ranges(input_offset=2, input_size=15, chunk_size=5, overlap_size=1, align=False))
-    [(2, 7), (6, 11), (10, 15), (14, 17)]
-    >>> list(chunk_ranges(input_offset=2, input_size=15, chunk_size=5, overlap_size=1, align=True))
-    [(2, 5), (4, 9), (8, 13), (12, 17)]
-    >>> list(chunk_ranges(input_offset=3, input_size=15, chunk_size=5, overlap_size=1, align=True))
-    [(3, 5), (4, 9), (8, 13), (12, 17), (16, 18)]
-    """
-    ...
-def pairwise(src, end=...):
-    """
-    Convenience function for calling :func:`windowed` on *src*, with
-    *size* set to 2.
-
-    >>> pairwise(range(5))
-    [(0, 1), (1, 2), (2, 3), (3, 4)]
-    >>> pairwise([])
-    []
-
-    Unless *end* is set, the number of pairs is always one less than 
-    the number of elements in the iterable passed in, except on an empty input, 
-    which will return an empty list.
-
-    With *end* set, a number of pairs equal to the length of *src* is returned,
-    with the last item of the last pair being equal to *end*.
-
-    >>> list(pairwise(range(3), end=None))
-    [(0, 1), (1, 2), (2, None)]
-
-    This way, *end* values can be useful as sentinels to signal the end of the iterable.
-    """
-    ...
-def pairwise_iter(src, end=...):
-    """
-    Convenience function for calling :func:`windowed_iter` on *src*,
-    with *size* set to 2.
-
-    >>> list(pairwise_iter(range(5)))
-    [(0, 1), (1, 2), (2, 3), (3, 4)]
-    >>> list(pairwise_iter([]))
-    []
-
-    Unless *end* is set, the number of pairs is always one less 
-    than the number of elements in the iterable passed in, 
-    or zero, when *src* is empty.
-
-    With *end* set, a number of pairs equal to the length of *src* is returned,
-    with the last item of the last pair being equal to *end*. 
-
-    >>> list(pairwise_iter(range(3), end=None))
-    [(0, 1), (1, 2), (2, None)]    
-
-    This way, *end* values can be useful as sentinels to signal the end
-    of the iterable. For infinite iterators, setting *end* has no effect.
-    """
-    ...
-def windowed(src, size, fill=...):
-    """
-    Returns tuples with exactly length *size*. If *fill* is unset 
-    and the iterable is too short to make a window of length *size*, 
-    no tuples are returned. See :func:`windowed_iter` for more.
-    """
-    ...
-def windowed_iter(src, size, fill=...):
-    """
-    Returns tuples with length *size* which represent a sliding
-    window over iterable *src*.
-
-    >>> list(windowed_iter(range(7), 3))
-    [(0, 1, 2), (1, 2, 3), (2, 3, 4), (3, 4, 5), (4, 5, 6)]
-
-    If *fill* is unset, and the iterable is too short to make a window 
-    of length *size*, then no window tuples are returned.
-
-    >>> list(windowed_iter(range(3), 5))
-    []
-
-    With *fill* set, the iterator always yields a number of windows
-    equal to the length of the *src* iterable.
-
-    >>> windowed(range(4), 3, fill=None)
-    [(0, 1, 2), (1, 2, 3), (2, 3, None), (3, None, None)]
-
-    This way, *fill* values can be useful to signal the end of the iterable.
-    For infinite iterators, setting *fill* has no effect.
-    """
-    ...
-def xfrange(stop, start: Incomplete | None = None, step: float = 1.0) -> Generator[Incomplete, None, None]:
-    """
-    Same as :func:`frange`, but generator-based instead of returning a
-    list.
-
-    >>> tuple(xfrange(1, 3, step=0.75))
-    (1.0, 1.75, 2.5)
-
-    See :func:`frange` for more details.
-    """
-    ...
-def frange(stop, start: Incomplete | None = None, step: float = 1.0):
-    """
-    A :func:`range` clone for float-based ranges.
-
-    >>> frange(5)
-    [0.0, 1.0, 2.0, 3.0, 4.0]
-    >>> frange(6, step=1.25)
-    [0.0, 1.25, 2.5, 3.75, 5.0]
-    >>> frange(100.5, 101.5, 0.25)
-    [100.5, 100.75, 101.0, 101.25]
-    >>> frange(5, 0)
-    []
-    >>> frange(5, 0, step=-1.25)
-    [5.0, 3.75, 2.5, 1.25]
-    """
-    ...
-def backoff(start, stop, count: Incomplete | None = None, factor: float = 2.0, jitter: bool = False):
-    """
-    Returns a list of geometrically-increasing floating-point numbers,
-    suitable for usage with `exponential backoff`_. Exactly like
-    :func:`backoff_iter`, but without the ``'repeat'`` option for
-    *count*. See :func:`backoff_iter` for more details.
-
-    .. _exponential backoff: https://en.wikipedia.org/wiki/Exponential_backoff
-
-    >>> backoff(1, 10)
-    [1.0, 2.0, 4.0, 8.0, 10.0]
-    """
-    ...
-def backoff_iter(
-    start, stop, count: Incomplete | None = None, factor: float = 2.0, jitter: bool = False
-) -> Generator[Incomplete, None, None]:
-    """
-    Generates a sequence of geometrically-increasing floats, suitable
-    for usage with `exponential backoff`_. Starts with *start*,
-    increasing by *factor* until *stop* is reached, optionally
-    stopping iteration once *count* numbers are yielded. *factor*
-    defaults to 2. In general retrying with properly-configured
-    backoff creates a better-behaved component for a larger service
-    ecosystem.
-
-    .. _exponential backoff: https://en.wikipedia.org/wiki/Exponential_backoff
-
-    >>> list(backoff_iter(1.0, 10.0, count=5))
-    [1.0, 2.0, 4.0, 8.0, 10.0]
-    >>> list(backoff_iter(1.0, 10.0, count=8))
-    [1.0, 2.0, 4.0, 8.0, 10.0, 10.0, 10.0, 10.0]
-    >>> list(backoff_iter(0.25, 100.0, factor=10))
-    [0.25, 2.5, 25.0, 100.0]
-
-    A simplified usage example:
-
-    .. code-block:: python
-
-      for timeout in backoff_iter(0.25, 5.0):
-          try:
-              res = network_call()
-              break
-          except Exception as e:
-              log(e)
-              time.sleep(timeout)
-
-    An enhancement for large-scale systems would be to add variation,
-    or *jitter*, to timeout values. This is done to avoid a thundering
-    herd on the receiving end of the network call.
-
-    Finally, for *count*, the special value ``'repeat'`` can be passed to
-    continue yielding indefinitely.
-
-    Args:
-
-        start (float): Positive number for baseline.
-        stop (float): Positive number for maximum.
-        count (int): Number of steps before stopping
-            iteration. Defaults to the number of steps between *start* and
-            *stop*. Pass the string, `'repeat'`, to continue iteration
-            indefinitely.
-        factor (float): Rate of exponential increase. Defaults to `2.0`,
-            e.g., `[1, 2, 4, 8, 16]`.
-        jitter (float): A factor between `-1.0` and `1.0`, used to
-            uniformly randomize and thus spread out timeouts in a distributed
-            system, avoiding rhythm effects. Positive values use the base
-            backoff curve as a maximum, negative values use the curve as a
-            minimum. Set to 1.0 or `True` for a jitter approximating
-            Ethernet's time-tested backoff solution. Defaults to `False`.
-    """
-    ...
-def bucketize(src, key=..., value_transform: Incomplete | None = None, key_filter: Incomplete | None = None):
-    """
-    Group values in the *src* iterable by the value returned by *key*.
-
-    >>> bucketize(range(5))
-    {False: [0], True: [1, 2, 3, 4]}
-    >>> is_odd = lambda x: x % 2 == 1
-    >>> bucketize(range(5), is_odd)
-    {False: [0, 2, 4], True: [1, 3]}
-
-    *key* is :class:`bool` by default, but can either be a callable or a string or a list
-    if it is a string, it is the name of the attribute on which to bucketize objects.
-
-    >>> bucketize([1+1j, 2+2j, 1, 2], key='real')
-    {1.0: [(1+1j), 1], 2.0: [(2+2j), 2]}
-
-    if *key* is a list, it contains the buckets where to put each object
-
-    >>> bucketize([1,2,365,4,98],key=[0,1,2,0,2])
-    {0: [1, 4], 1: [2], 2: [365, 98]}
-
-
-    Value lists are not deduplicated:
-
-    >>> bucketize([None, None, None, 'hello'])
-    {False: [None, None, None], True: ['hello']}
-
-    Bucketize into more than 3 groups
-
-    >>> bucketize(range(10), lambda x: x % 3)
-    {0: [0, 3, 6, 9], 1: [1, 4, 7], 2: [2, 5, 8]}
-
-    ``bucketize`` has a couple of advanced options useful in certain
-    cases.  *value_transform* can be used to modify values as they are
-    added to buckets, and *key_filter* will allow excluding certain
-    buckets from being collected.
-
-    >>> bucketize(range(5), value_transform=lambda x: x*x)
-    {False: [0], True: [1, 4, 9, 16]}
-
-    >>> bucketize(range(10), key=lambda x: x % 3, key_filter=lambda k: k % 3 != 1)
-    {0: [0, 3, 6, 9], 2: [2, 5, 8]}
-
-    Note in some of these examples there were at most two keys, ``True`` and
-    ``False``, and each key present has a list with at least one
-    item. See :func:`partition` for a version specialized for binary
-    use cases.
-    """
-    ...
-def partition(src, key=...):
-    """
-    No relation to :meth:`str.partition`, ``partition`` is like
-    :func:`bucketize`, but for added convenience returns a tuple of
-    ``(truthy_values, falsy_values)``.
-
-    >>> nonempty, empty = partition(['', '', 'hi', '', 'bye'])
-    >>> nonempty
-    ['hi', 'bye']
-
-    *key* defaults to :class:`bool`, but can be carefully overridden to
-    use either a function that returns either ``True`` or ``False`` or
-    a string name of the attribute on which to partition objects.
-
-    >>> import string
-    >>> is_digit = lambda x: x in string.digits
-    >>> decimal_digits, hexletters = partition(string.hexdigits, is_digit)
-    >>> ''.join(decimal_digits), ''.join(hexletters)
-    ('0123456789', 'abcdefABCDEF')
-    """
-    ...
-def unique(src, key: Incomplete | None = None):
-    """
-    ``unique()`` returns a list of unique values, as determined by
-    *key*, in the order they first appeared in the input iterable,
-    *src*.
-
-    >>> ones_n_zeros = '11010110001010010101010'
-    >>> ''.join(unique(ones_n_zeros))
-    '10'
-
-    See :func:`unique_iter` docs for more details.
-    """
-    ...
-def unique_iter(src, key: Incomplete | None = None) -> Generator[Incomplete, None, Incomplete]:
-    """
-    Yield unique elements from the iterable, *src*, based on *key*,
-    in the order in which they first appeared in *src*.
-
-    >>> repetitious = [1, 2, 3] * 10
-    >>> list(unique_iter(repetitious))
-    [1, 2, 3]
-
-    By default, *key* is the object itself, but *key* can either be a
-    callable or, for convenience, a string name of the attribute on
-    which to uniqueify objects, falling back on identity when the
-    attribute is not present.
-
-    >>> pleasantries = ['hi', 'hello', 'ok', 'bye', 'yes']
-    >>> list(unique_iter(pleasantries, key=lambda x: len(x)))
-    ['hi', 'hello', 'bye']
-    """
-    ...
-def redundant(src, key: Incomplete | None = None, groups: bool = False):
-    """
-    The complement of :func:`unique()`.
-
-    By default returns non-unique/duplicate values as a list of the
-    *first* redundant value in *src*. Pass ``groups=True`` to get
-    groups of all values with redundancies, ordered by position of the
-    first redundant value. This is useful in conjunction with some
-    normalizing *key* function.
-
-    >>> redundant([1, 2, 3, 4])
-    []
-    >>> redundant([1, 2, 3, 2, 3, 3, 4])
-    [2, 3]
-    >>> redundant([1, 2, 3, 2, 3, 3, 4], groups=True)
-    [[2, 2], [3, 3, 3]]
-
-    An example using a *key* function to do case-insensitive
-    redundancy detection.
-
-    >>> redundant(['hi', 'Hi', 'HI', 'hello'], key=str.lower)
-    ['Hi']
-    >>> redundant(['hi', 'Hi', 'HI', 'hello'], groups=True, key=str.lower)
-    [['hi', 'Hi', 'HI']]
-
-    *key* should also be used when the values in *src* are not hashable.
-
-    .. note::
-
-       This output of this function is designed for reporting
-       duplicates in contexts when a unique input is desired. Due to
-       the grouped return type, there is no streaming equivalent of
-       this function for the time being.
-    """
-    ...
-def one(src, default: Incomplete | None = None, key: Incomplete | None = None):
-    """
-    Along the same lines as builtins, :func:`all` and :func:`any`, and
-    similar to :func:`first`, ``one()`` returns the single object in
-    the given iterable *src* that evaluates to ``True``, as determined
-    by callable *key*. If unset, *key* defaults to :class:`bool`. If
-    no such objects are found, *default* is returned. If *default* is
-    not passed, ``None`` is returned.
-
-    If *src* has more than one object that evaluates to ``True``, or
-    if there is no object that fulfills such condition, return
-    *default*. It's like an `XOR`_ over an iterable.
-
-    >>> one((True, False, False))
-    True
-    >>> one((True, False, True))
-    >>> one((0, 0, 'a'))
-    'a'
-    >>> one((0, False, None))
-    >>> one((True, True), default=False)
-    False
-    >>> bool(one(('', 1)))
-    True
-    >>> one((10, 20, 30, 42), key=lambda i: i > 40)
-    42
-
-    See `Martín Gaitán's original repo`_ for further use cases.
-
-    .. _Martín Gaitán's original repo: https://github.com/mgaitan/one
-    .. _XOR: https://en.wikipedia.org/wiki/Exclusive_or
-    """
-    ...
-def first(iterable, default: Incomplete | None = None, key: Incomplete | None = None):
-    """
-    Return first element of *iterable* that evaluates to ``True``, else
-    return ``None`` or optional *default*. Similar to :func:`one`.
-
-    >>> first([0, False, None, [], (), 42])
-    42
-    >>> first([0, False, None, [], ()]) is None
-    True
-    >>> first([0, False, None, [], ()], default='ohai')
-    'ohai'
-    >>> import re
-    >>> m = first(re.match(regex, 'abc') for regex in ['b.*', 'a(.*)'])
-    >>> m.group(1)
-    'bc'
-
-    The optional *key* argument specifies a one-argument predicate function
-    like that used for *filter()*.  The *key* argument, if supplied, should be
-    in keyword form. For example, finding the first even number in an iterable:
-
-    >>> first([1, 1, 3, 4, 5], key=lambda x: x % 2 == 0)
-    4
-
-    Contributed by Hynek Schlawack, author of `the original standalone module`_.
-
-    .. _the original standalone module: https://github.com/hynek/first
-    """
-    ...
-def flatten_iter(iterable) -> Generator[Incomplete, None, None]:
-    """
-    ``flatten_iter()`` yields all the elements from *iterable* while
-    collapsing any nested iterables.
-
-    >>> nested = [[1, 2], [[3], [4, 5]]]
-    >>> list(flatten_iter(nested))
-    [1, 2, 3, 4, 5]
-    """
-    ...
-def flatten(iterable):
-    """
-    ``flatten()`` returns a collapsed list of all the elements from
-    *iterable* while collapsing any nested iterables.
-
-    >>> nested = [[1, 2], [[3], [4, 5]]]
-    >>> flatten(nested)
-    [1, 2, 3, 4, 5]
-    """
-    ...
-def same(iterable, ref=...):
-    """
-    ``same()`` returns ``True`` when all values in *iterable* are
-    equal to one another, or optionally a reference value,
-    *ref*. Similar to :func:`all` and :func:`any` in that it evaluates
-    an iterable and returns a :class:`bool`. ``same()`` returns
-    ``True`` for empty iterables.
-
-    >>> same([])
-    True
-    >>> same([1])
-    True
-    >>> same(['a', 'a', 'a'])
-    True
-    >>> same(range(20))
-    False
-    >>> same([[], []])
-    True
-    >>> same([[], []], ref='test')
-    False
-    """
-    ...
-=======
 def is_iterable(obj) -> bool: ...
 def is_scalar(obj) -> bool: ...
 def is_collection(obj) -> bool: ...
@@ -678,7 +47,6 @@
 def flatten_iter(iterable) -> Generator[Incomplete, None, None]: ...
 def flatten(iterable): ...
 def same(iterable, ref=...): ...
->>>>>>> 12676840
 def default_visit(path, key, value): ...
 def default_enter(path, key, value): ...
 def default_exit(path, key, old_parent, new_parent, new_items): ...
@@ -940,67 +308,5 @@
 guid_iter: Incomplete
 seq_guid_iter: Incomplete
 
-<<<<<<< HEAD
-def soft_sorted(
-    iterable,
-    first: Incomplete | None = None,
-    last: Incomplete | None = None,
-    key: Incomplete | None = None,
-    reverse: bool = False,
-):
-    """
-    For when you care about the order of some elements, but not about
-    others.
-
-    Use this to float to the top and/or sink to the bottom a specific
-    ordering, while sorting the rest of the elements according to
-    normal :func:`sorted` rules.
-
-    >>> soft_sorted(['two', 'b', 'one', 'a'], first=['one', 'two'])
-    ['one', 'two', 'a', 'b']
-    >>> soft_sorted(range(7), first=[6, 15], last=[2, 4], reverse=True)
-    [6, 5, 3, 1, 0, 2, 4]
-    >>> import string
-    >>> ''.join(soft_sorted(string.hexdigits, first='za1', last='b', key=str.lower))
-    'aA1023456789cCdDeEfFbB'
-
-    Args:
-       iterable (list): A list or other iterable to sort.
-       first (list): A sequence to enforce for elements which should
-          appear at the beginning of the returned list.
-       last (list): A sequence to enforce for elements which should
-          appear at the end of the returned list.
-       key (callable): Callable used to generate a comparable key for
-          each item to be sorted, same as the key in
-          :func:`sorted`. Note that entries in *first* and *last*
-          should be the keys for the items. Defaults to
-          passthrough/the identity function.
-       reverse (bool): Whether or not elements not explicitly ordered
-          by *first* and *last* should be in reverse order or not.
-
-    Returns a new list in sorted order.
-    """
-    ...
-def untyped_sorted(iterable, key: Incomplete | None = None, reverse: bool = False):
-    """
-    A version of :func:`sorted` which will happily sort an iterable of
-    heterogeneous types and return a new list, similar to legacy Python's
-    behavior.
-
-    >>> untyped_sorted(['abc', 2.0, 1, 2, 'def'])
-    [1, 2.0, 2, 'abc', 'def']
-
-    Note how mutually orderable types are sorted as expected, as in
-    the case of the integers and floats above.
-
-    .. note::
-
-       Results may vary across Python versions and builds, but the
-       function will produce a sorted list, except in the case of
-       explicitly unorderable objects.
-    """
-    ...
-=======
 def soft_sorted(iterable, first=None, last=None, key=None, reverse: bool = False): ...
-def untyped_sorted(iterable, key=None, reverse: bool = False): ...
->>>>>>> 12676840
+def untyped_sorted(iterable, key=None, reverse: bool = False): ...