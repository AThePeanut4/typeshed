<<<<<<< HEAD
"""
Python's built-in :mod:`functools` module builds several useful
utilities on top of Python's first-class function support.
``typeutils`` attempts to do the same for metaprogramming with types
and instances.
"""

from typing import Any, Literal, Protocol
=======
from typing import Any, Literal, Protocol, type_check_only
>>>>>>> 91ba0da4
from typing_extensions import Self

@type_check_only
class _Sentinel(Protocol):
    def __bool__(self) -> Literal[False]: ...
    def __copy__(self) -> Self: ...
    def __deepcopy__(self, _memo) -> Self: ...

def make_sentinel(name: str = "_MISSING", var_name: str | None = None) -> _Sentinel:
    """
    Creates and returns a new **instance** of a new class, suitable for
    usage as a "sentinel", a kind of singleton often used to indicate
    a value is missing when ``None`` is a valid input.

    Args:
        name (str): Name of the Sentinel
        var_name (str): Set this name to the name of the variable in
            its respective module enable pickleability. Note:
            pickleable sentinels should be global constants at the top
            level of their module.

    >>> make_sentinel(var_name='_MISSING')
    _MISSING

    The most common use cases here in boltons are as default values
    for optional function arguments, partly because of its
    less-confusing appearance in automatically generated
    documentation. Sentinels also function well as placeholders in queues
    and linked lists.

    .. note::

      By design, additional calls to ``make_sentinel`` with the same
      values will not produce equivalent objects.

      >>> make_sentinel('TEST') == make_sentinel('TEST')
      False
      >>> type(make_sentinel('TEST')) == type(make_sentinel('TEST'))
      False
    """
    ...
def issubclass(subclass: type, baseclass: type) -> bool:
    """
    Just like the built-in :func:`issubclass`, this function checks
    whether *subclass* is inherited from *baseclass*. Unlike the
    built-in function, this ``issubclass`` will simply return
    ``False`` if either argument is not suitable (e.g., if *subclass*
    is not an instance of :class:`type`), instead of raising
    :exc:`TypeError`.

    Args:
        subclass (type): The target class to check.
        baseclass (type): The base class *subclass* will be checked against.

    >>> class MyObject(object): pass
    ...
    >>> issubclass(MyObject, object)  # always a fun fact
    True
    >>> issubclass('hi', 'friend')
    False
    """
    ...
def get_all_subclasses(cls: type) -> list[type]:
    """
    Recursively finds and returns a :class:`list` of all types
    inherited from *cls*.

    >>> class A(object):
    ...     pass
    ...
    >>> class B(A):
    ...     pass
    ...
    >>> class C(B):
    ...     pass
    ...
    >>> class D(A):
    ...     pass
    ...
    >>> [t.__name__ for t in get_all_subclasses(A)]
    ['B', 'D', 'C']
    >>> [t.__name__ for t in get_all_subclasses(B)]
    ['C']
    """
    ...

class classproperty:
    """
    Much like a :class:`property`, but the wrapped get function is a
    class method.  For simplicity, only read-only properties are
    implemented.
    """
    fn: Any
    def __init__(self, fn) -> None: ...
    def __get__(self, instance, cls): ...<|MERGE_RESOLUTION|>--- conflicted
+++ resolved
@@ -1,15 +1,4 @@
-<<<<<<< HEAD
-"""
-Python's built-in :mod:`functools` module builds several useful
-utilities on top of Python's first-class function support.
-``typeutils`` attempts to do the same for metaprogramming with types
-and instances.
-"""
-
-from typing import Any, Literal, Protocol
-=======
 from typing import Any, Literal, Protocol, type_check_only
->>>>>>> 91ba0da4
 from typing_extensions import Self
 
 @type_check_only
