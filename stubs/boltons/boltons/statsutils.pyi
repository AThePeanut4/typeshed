--- conflicted
+++ resolved
@@ -1,110 +1,7 @@
-<<<<<<< HEAD
-"""
-``statsutils`` provides tools aimed primarily at descriptive
-statistics for data analysis, such as :func:`mean` (average),
-:func:`median`, :func:`variance`, and many others,
-
-The :class:`Stats` type provides all the main functionality of the
-``statsutils`` module. A :class:`Stats` object wraps a given dataset,
-providing all statistical measures as property attributes. These
-attributes cache their results, which allows efficient computation of
-multiple measures, as many measures rely on other measures. For
-example, relative standard deviation (:attr:`Stats.rel_std_dev`)
-relies on both the mean and standard deviation. The Stats object
-caches those results so no rework is done.
-
-The :class:`Stats` type's attributes have module-level counterparts for
-convenience when the computation reuse advantages do not apply.
-
->>> stats = Stats(range(42))
->>> stats.mean
-20.5
->>> mean(range(42))
-20.5
-
-Statistics is a large field, and ``statsutils`` is focused on a few
-basic techniques that are useful in software. The following is a brief
-introduction to those techniques. For a more in-depth introduction,
-`Statistics for Software
-<https://www.paypal-engineering.com/2016/04/11/statistics-for-software/>`_,
-an article I wrote on the topic. It introduces key terminology vital
-to effective usage of statistics.
-
-Statistical moments
--------------------
-
-Python programmers are probably familiar with the concept of the
-*mean* or *average*, which gives a rough quantitiative middle value by
-which a sample can be can be generalized. However, the mean is just
-the first of four `moment`_-based measures by which a sample or
-distribution can be measured.
-
-The four `Standardized moments`_ are:
-
-  1. `Mean`_ - :func:`mean` - theoretical middle value
-  2. `Variance`_ - :func:`variance` - width of value dispersion
-  3. `Skewness`_ - :func:`skewness` - symmetry of distribution
-  4. `Kurtosis`_ - :func:`kurtosis` - "peakiness" or "long-tailed"-ness
-
-For more information check out `the Moment article on Wikipedia`_.
-
-.. _moment: https://en.wikipedia.org/wiki/Moment_(mathematics)
-.. _Standardized moments: https://en.wikipedia.org/wiki/Standardized_moment
-.. _Mean: https://en.wikipedia.org/wiki/Mean
-.. _Variance: https://en.wikipedia.org/wiki/Variance
-.. _Skewness: https://en.wikipedia.org/wiki/Skewness
-.. _Kurtosis: https://en.wikipedia.org/wiki/Kurtosis
-.. _the Moment article on Wikipedia: https://en.wikipedia.org/wiki/Moment_(mathematics)
-
-Keep in mind that while these moments can give a bit more insight into
-the shape and distribution of data, they do not guarantee a complete
-picture. Wildly different datasets can have the same values for all
-four moments, so generalize wisely.
-
-Robust statistics
------------------
-
-Moment-based statistics are notorious for being easily skewed by
-outliers. The whole field of robust statistics aims to mitigate this
-dilemma. ``statsutils`` also includes several robust statistical methods:
-
-  * `Median`_ - The middle value of a sorted dataset
-  * `Trimean`_ - Another robust measure of the data's central tendency
-  * `Median Absolute Deviation`_ (MAD) - A robust measure of
-    variability, a natural counterpart to :func:`variance`.
-  * `Trimming`_ - Reducing a dataset to only the middle majority of
-    data is a simple way of making other estimators more robust.
-
-.. _Median: https://en.wikipedia.org/wiki/Median
-.. _Trimean: https://en.wikipedia.org/wiki/Trimean
-.. _Median Absolute Deviation: https://en.wikipedia.org/wiki/Median_absolute_deviation
-.. _Trimming: https://en.wikipedia.org/wiki/Trimmed_estimator
-
-
-Online and Offline Statistics
------------------------------
-
-Unrelated to computer networking, `online`_ statistics involve
-calculating statistics in a `streaming`_ fashion, without all the data
-being available. The :class:`Stats` type is meant for the more
-traditional offline statistics when all the data is available. For
-pure-Python online statistics accumulators, look at the `Lithoxyl`_
-system instrumentation package.
-
-.. _Online: https://en.wikipedia.org/wiki/Online_algorithm
-.. _streaming: https://en.wikipedia.org/wiki/Streaming_algorithm
-.. _Lithoxyl: https://github.com/mahmoud/lithoxyl
-"""
-
-from _typeshed import Incomplete
-from collections.abc import Callable, Iterator
-from typing import Any
-=======
 from _typeshed import ConvertibleToFloat, Incomplete
 from collections.abc import Callable, Iterable, Iterator
 from typing import Any, Literal, overload
 from typing_extensions import Self
->>>>>>> a61270c3
 
 class _StatsProperty:
     name: str
@@ -173,175 +70,6 @@
     skewness: _StatsProperty
     kurtosis: _StatsProperty
     pearson_type: _StatsProperty
-<<<<<<< HEAD
-    def get_quantile(self, q: float) -> float:
-        """
-        Get a quantile from the dataset. Quantiles are floating point
-        values between ``0.0`` and ``1.0``, with ``0.0`` representing
-        the minimum value in the dataset and ``1.0`` representing the
-        maximum. ``0.5`` represents the median:
-
-        >>> Stats(range(100)).get_quantile(0.5)
-        49.5
-        """
-        ...
-    def get_zscore(self, value: float) -> float:
-        """
-        Get the z-score for *value* in the group. If the standard deviation
-        is 0, 0 inf or -inf will be returned to indicate whether the value is
-        equal to, greater than or below the group's mean.
-        """
-        ...
-    def trim_relative(self, amount: float = 0.15) -> None:
-        """
-        A utility function used to cut a proportion of values off each end
-        of a list of values. This has the effect of limiting the
-        effect of outliers.
-
-        Args:
-            amount (float): A value between 0.0 and 0.5 to trim off of
-                each side of the data.
-
-        .. note:
-
-            This operation modifies the data in-place. It does not
-            make or return a copy.
-        """
-        ...
-    def get_histogram_counts(self, bins: int | None = None, **kw) -> int:
-        """
-        Produces a list of ``(bin, count)`` pairs comprising a histogram of
-        the Stats object's data, using fixed-width bins. See
-        :meth:`Stats.format_histogram` for more details.
-
-        Args:
-            bins (int): maximum number of bins, or list of
-                floating-point bin boundaries. Defaults to the output of
-                Freedman's algorithm.
-            bin_digits (int): Number of digits used to round down the
-                bin boundaries. Defaults to 1.
-
-        The output of this method can be stored and/or modified, and
-        then passed to :func:`statsutils.format_histogram_counts` to
-        achieve the same text formatting as the
-        :meth:`~Stats.format_histogram` method. This can be useful for
-        snapshotting over time.
-        """
-        ...
-    def format_histogram(self, bins: int | None = None, **kw) -> str:
-        """
-        Produces a textual histogram of the data, using fixed-width bins,
-        allowing for simple visualization, even in console environments.
-
-        >>> data = list(range(20)) + list(range(5, 15)) + [10]
-        >>> print(Stats(data).format_histogram(width=30))
-         0.0:  5 #########
-         4.4:  8 ###############
-         8.9: 11 ####################
-        13.3:  5 #########
-        17.8:  2 ####
-
-        In this histogram, five values are between 0.0 and 4.4, eight
-        are between 4.4 and 8.9, and two values lie between 17.8 and
-        the max.
-
-        You can specify the number of bins, or provide a list of
-        bin boundaries themselves. If no bins are provided, as in the
-        example above, `Freedman's algorithm`_ for bin selection is
-        used.
-
-        Args:
-            bins (int): Maximum number of bins for the
-                histogram. Also accepts a list of floating-point
-                bin boundaries. If the minimum boundary is still
-                greater than the minimum value in the data, that
-                boundary will be implicitly added. Defaults to the bin
-                boundaries returned by `Freedman's algorithm`_.
-            bin_digits (int): Number of digits to round each bin
-                to. Note that bins are always rounded down to avoid
-                clipping any data. Defaults to 1.
-            width (int): integer number of columns in the longest line
-               in the histogram. Defaults to console width on Python
-               3.3+, or 80 if that is not available.
-            format_bin (callable): Called on each bin to create a
-               label for the final output. Use this function to add
-               units, such as "ms" for milliseconds.
-
-        Should you want something more programmatically reusable, see
-        the :meth:`~Stats.get_histogram_counts` method, the output of
-        is used by format_histogram. The :meth:`~Stats.describe`
-        method is another useful summarization method, albeit less
-        visual.
-
-        .. _Freedman's algorithm: https://en.wikipedia.org/wiki/Freedman%E2%80%93Diaconis_rule
-        """
-        ...
-    def describe(
-        self, quantiles: list[float] | None = None, format: str | None = None
-    ) -> dict[str, float] | list[float] | str:
-        """
-        Provides standard summary statistics for the data in the Stats
-        object, in one of several convenient formats.
-
-        Args:
-            quantiles (list): A list of numeric values to use as
-                quantiles in the resulting summary. All values must be
-                0.0-1.0, with 0.5 representing the median. Defaults to
-                ``[0.25, 0.5, 0.75]``, representing the standard
-                quartiles.
-            format (str): Controls the return type of the function,
-                with one of three valid values: ``"dict"`` gives back
-                a :class:`dict` with the appropriate keys and
-                values. ``"list"`` is a list of key-value pairs in an
-                order suitable to pass to an OrderedDict or HTML
-                table. ``"text"`` converts the values to text suitable
-                for printing, as seen below.
-
-        Here is the information returned by a default ``describe``, as
-        presented in the ``"text"`` format:
-
-        >>> stats = Stats(range(1, 8))
-        >>> print(stats.describe(format='text'))
-        count:    7
-        mean:     4.0
-        std_dev:  2.0
-        mad:      2.0
-        min:      1
-        0.25:     2.5
-        0.5:      4
-        0.75:     5.5
-        max:      7
-
-        For more advanced descriptive statistics, check out my blog
-        post on the topic `Statistics for Software
-        <https://www.paypal-engineering.com/2016/04/11/statistics-for-software/>`_.
-        """
-        ...
-
-def describe(
-    data: list[float], quantiles: list[float] | None = None, format: str | None = None
-) -> dict[str, float] | list[float] | str:
-    """
-    A convenience function to get standard summary statistics useful
-    for describing most data. See :meth:`Stats.describe` for more
-    details.
-
-    >>> print(describe(range(7), format='text'))
-    count:    7
-    mean:     3.0
-    std_dev:  2.0
-    mad:      2.0
-    min:      0
-    0.25:     1.5
-    0.5:      3
-    0.75:     4.5
-    max:      6
-
-    See :meth:`Stats.format_histogram` for another very useful
-    summarization that uses textual visualization.
-    """
-    ...
-=======
     def get_quantile(self, q: ConvertibleToFloat) -> float: ...
     def get_zscore(self, value: float) -> float: ...
     def trim_relative(self, amount: float = 0.15) -> None: ...
@@ -354,7 +82,6 @@
 def describe(
     data: Iterable[float], quantiles: Iterable[float] | None = None, format: str | None = None
 ) -> dict[str, float] | list[tuple[str, float]] | str: ...
->>>>>>> a61270c3
 
 mean: Incomplete
 median: Incomplete
