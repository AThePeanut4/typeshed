--- conflicted
+++ resolved
@@ -1,56 +1,6 @@
-<<<<<<< HEAD
-"""
-click_default_group
-~~~~~~~~~~~~~~~~~~~
-
-Define a default subcommand by `default=True`:
-
-.. sourcecode:: python
-
-   import click
-   from click_default_group import DefaultGroup
-
-   @click.group(cls=DefaultGroup, default_if_no_args=True)
-   def cli():
-       pass
-
-   @cli.command(default=True)
-   def foo():
-       click.echo('foo')
-
-   @cli.command()
-   def bar():
-       click.echo('bar')
-
-Then you can invoke that without explicit subcommand name:
-
-.. sourcecode:: console
-
-   $ cli.py --help
-   Usage: cli.py [OPTIONS] COMMAND [ARGS]...
-
-   Options:
-     --help    Show this message and exit.
-
-   Command:
-     foo*
-     bar
-
-   $ cli.py
-   foo
-   $ cli.py foo
-   foo
-   $ cli.py bar
-   bar
-"""
-
-from _typeshed import Incomplete
-from collections.abc import Sequence
-=======
 from collections.abc import Callable, MutableMapping, Sequence
 from typing import Any, Final, Literal, overload
 from typing_extensions import deprecated
->>>>>>> 0c6ef9c6
 
 import click
 
@@ -68,12 +18,6 @@
     ignore_unknown_options: bool
     default_cmd_name: str | None
     default_if_no_args: bool
-<<<<<<< HEAD
-    def __init__(self, *args, **kwargs) -> None: ...
-    def set_default_command(self, command: click.Command) -> None:
-        """Sets a command function as the default command."""
-        ...
-=======
     # type hints were taken from click lib
     def __init__(
         self,
@@ -100,7 +44,6 @@
         deprecated: bool = False,
     ) -> None: ...
     def set_default_command(self, command: click.Command) -> None: ...
->>>>>>> 0c6ef9c6
     def parse_args(self, ctx: click.Context, args: list[str]) -> list[str]: ...
     def get_command(self, ctx: click.Context, cmd_name: str) -> click.Command | None: ...
     def resolve_command(self, ctx: click.Context, args: list[str]) -> tuple[str | None, click.Command | None, list[str]]: ...
