from typing import Literal, TypedDict
from typing_extensions import TypeAlias

import numpy as np
import numpy.typing as npt

from .coco import COCO

_NDFloatArray: TypeAlias = npt.NDArray[np.float64]
_TIOU: TypeAlias = Literal["segm", "bbox", "keypoints"]

class _ImageEvaluationResult(TypedDict):
    image_id: int
    category_id: int
    aRng: list[int]
    maxDet: int
    dtIds: list[int]
    gtIds: list[int]
    dtMatches: _NDFloatArray
    gtMatches: _NDFloatArray
    dtScores: list[float]
    gtIgnore: _NDFloatArray
    dtIgnore: _NDFloatArray

class _EvaluationResult(TypedDict):
    params: Params
    counts: list[int]
    date: str
    precision: _NDFloatArray
    recall: _NDFloatArray
    scores: _NDFloatArray

class COCOeval:
    cocoGt: COCO
    cocoDt: COCO
    evalImgs: list[_ImageEvaluationResult]
    eval: _EvaluationResult
    params: Params
    stats: _NDFloatArray
    ious: dict[tuple[int, int], list[float]]
    def __init__(self, cocoGt: COCO | None = None, cocoDt: COCO | None = None, iouType: _TIOU = "segm") -> None:
        """
        Initialize CocoEval using coco APIs for gt and dt
        :param cocoGt: coco object with ground truth annotations
        :param cocoDt: coco object with detection results
        :return: None
        """
        ...
    def evaluate(self) -> None:
        """
        Run per image evaluation on given images and store results (a list of dict) in self.evalImgs
        :return: None
        """
        ...
    def computeIoU(self, imgId: int, catId: int) -> list[float]: ...
<<<<<<< HEAD
    def computeOks(self, imgId: int, catId: int) -> _NDArray: ...
    # def computeOks(self, imgId: int, catId: int) -> npt.NDArray[np.float64]: ...
    def evaluateImg(self, imgId: int, catId: int, aRng: list[int], maxDet: int) -> _ImageEvaluationResult:
        """
        perform evaluation for single category and image
        :return: dict (single image results)
        """
        ...
    def accumulate(self, p: Params | None = None) -> None:
        """
        Accumulate per image evaluation results and store the result in self.eval
        :param p: input params for evaluation
        :return: None
        """
        ...
    def summarize(self) -> None:
        """
        Compute and display summary metrics for evaluation results.
        Note this functin can *only* be applied on the default parameter setting
        """
        ...
=======
    def computeOks(self, imgId: int, catId: int) -> _NDFloatArray: ...
    def evaluateImg(self, imgId: int, catId: int, aRng: list[int], maxDet: int) -> _ImageEvaluationResult: ...
    def accumulate(self, p: Params | None = None) -> None: ...
    def summarize(self) -> None: ...
>>>>>>> 2cdda12d

class Params:
    """Params for coco evaluation api"""
    imgIds: list[int]
    catIds: list[int]
    iouThrs: _NDFloatArray
    recThrs: _NDFloatArray
    maxDets: list[int]
    areaRng: list[list[float]]
    areaRngLbl: list[str]
    useCats: int
    kpt_oks_sigmas: _NDFloatArray
    iouType: _TIOU
    useSegm: int | None
    def __init__(self, iouType: _TIOU = "segm") -> None: ...
    def setDetParams(self) -> None: ...
    def setKpParams(self) -> None: ...<|MERGE_RESOLUTION|>--- conflicted
+++ resolved
@@ -53,34 +53,10 @@
         """
         ...
     def computeIoU(self, imgId: int, catId: int) -> list[float]: ...
-<<<<<<< HEAD
-    def computeOks(self, imgId: int, catId: int) -> _NDArray: ...
-    # def computeOks(self, imgId: int, catId: int) -> npt.NDArray[np.float64]: ...
-    def evaluateImg(self, imgId: int, catId: int, aRng: list[int], maxDet: int) -> _ImageEvaluationResult:
-        """
-        perform evaluation for single category and image
-        :return: dict (single image results)
-        """
-        ...
-    def accumulate(self, p: Params | None = None) -> None:
-        """
-        Accumulate per image evaluation results and store the result in self.eval
-        :param p: input params for evaluation
-        :return: None
-        """
-        ...
-    def summarize(self) -> None:
-        """
-        Compute and display summary metrics for evaluation results.
-        Note this functin can *only* be applied on the default parameter setting
-        """
-        ...
-=======
     def computeOks(self, imgId: int, catId: int) -> _NDFloatArray: ...
     def evaluateImg(self, imgId: int, catId: int, aRng: list[int], maxDet: int) -> _ImageEvaluationResult: ...
     def accumulate(self, p: Params | None = None) -> None: ...
     def summarize(self) -> None: ...
->>>>>>> 2cdda12d
 
 class Params:
     """Params for coco evaluation api"""
