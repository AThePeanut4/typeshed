--- conflicted
+++ resolved
@@ -10,15 +10,6 @@
 _R2_co = TypeVar("_R2_co", float, datetime.datetime, covariant=True)
 _Expressions: TypeAlias = list[str]  # fixed-length list of 5 or 6 strings
 
-<<<<<<< HEAD
-def is_32bit() -> bool:
-    """
-    Detect if Python is running in 32-bit mode.
-    Compatible with Python 2.6 and later versions.
-    Returns True if running on 32-bit Python, False for 64-bit.
-    """
-    ...
-=======
 class _AllIter(Protocol[_R_co]):
     @overload
     def __call__(
@@ -30,7 +21,6 @@
     ) -> Generator[_R_co]: ...
 
 def is_32bit() -> bool: ...
->>>>>>> 39cfcdec
 
 OVERFLOW32B_MODE: Final[bool]
 
@@ -258,44 +248,18 @@
         start_time: float | datetime.datetime | None = None,
         is_prev: bool | None = None,
         update_current: bool | None = None,
-<<<<<<< HEAD
-    ) -> Any: ...
-    __next__ = next
-    def all_next(
-        self,
-        ret_type: _RetType | None = None,
-        start_time: float | datetime.datetime | None = None,
-        update_current: bool | None = None,
-    ) -> Iterator[Any]:
-        """
-        Generator of all consecutive dates. Can be used instead of
-        implicit call to __iter__, whenever non-default
-        'ret_type' has to be specified.
-        """
-        ...
-    def all_prev(
-=======
     ) -> _R2_co: ...
     @overload
     def next(
->>>>>>> 39cfcdec
         self,
         ret_type: None = None,
         start_time: float | datetime.datetime | None = None,
         is_prev: bool | None = None,
         update_current: bool | None = None,
-<<<<<<< HEAD
-    ) -> Iterator[Any]:
-        """Generator of all previous dates."""
-        ...
-    def iter(self, ret_type: _RetType | None = ...) -> Iterator[Any]: ...
-    def is_leap(self, year: int) -> bool: ...
-=======
     ) -> _R_co: ...
     __next__ = next
     @staticmethod
     def is_leap(year: int) -> bool: ...
->>>>>>> 39cfcdec
     @classmethod
     def value_alias(
         cls,
@@ -370,20 +334,7 @@
     _croniter: type[croniter] | None = None,
     second_at_beginning: bool = False,
     expand_from_start_time: bool = False,
-<<<<<<< HEAD
-) -> Iterator[Any]:
-    """
-    Generator that provides all times from start to stop matching the given cron expression.
-    If the cron expression matches either 'start' and/or 'stop', those times will be returned as
-    well unless 'exclude_ends=True' is passed.
-
-    You can think of this function as sibling to the builtin range function for datetime objects.
-    Like range(start,stop,step), except that here 'step' is a cron expression.
-    """
-    ...
-=======
 ) -> Generator[datetime.datetime, None, None]: ...
->>>>>>> 39cfcdec
 
 class HashExpander:
     cron: croniter
