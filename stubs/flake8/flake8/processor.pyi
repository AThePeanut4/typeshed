--- conflicted
+++ resolved
@@ -69,121 +69,8 @@
     total_lines: Incomplete
     verbose: Incomplete
     statistics: Incomplete
-    def __init__(self, filename: str, options: Namespace, lines: list[str] | None = None) -> None:
-        """
-        Initialize our file processor.
-
-        :param filename: Name of the file to process
-        """
-        ...
+    def __init__(self, filename: str, options: Namespace, lines: list[str] | None = None) -> None: ...
     @property
-<<<<<<< HEAD
-    def file_tokens(self) -> list[TokenInfo]:
-        """Return the complete set of tokens for a file."""
-        ...
-    def fstring_start(self, lineno: int) -> None:
-        """Signal the beginning of an fstring."""
-        ...
-    def multiline_string(self, token: TokenInfo) -> Generator[str, None, None]:
-        """Iterate through the lines of a multiline string."""
-        ...
-    def reset_blank_before(self) -> None:
-        """Reset the blank_before attribute to zero."""
-        ...
-    def delete_first_token(self) -> None:
-        """Delete the first token in the list of tokens."""
-        ...
-    def visited_new_blank_line(self) -> None:
-        """Note that we visited a new blank line."""
-        ...
-    def update_state(self, mapping: _LogicalMapping) -> None:
-        """Update the indent level based on the logical line mapping."""
-        ...
-    def update_checker_state_for(self, plugin: LoadedPlugin) -> None:
-        """Update the checker_state attribute for the plugin."""
-        ...
-    def next_logical_line(self) -> None:
-        """
-        Record the previous logical line.
-
-        This also resets the tokens list and the blank_lines count.
-        """
-        ...
-    def build_logical_line_tokens(self) -> _Logical:
-        """Build the mapping, comments, and logical line lists."""
-        ...
-    def build_ast(self) -> AST:
-        """Build an abstract syntax tree from the list of lines."""
-        ...
-    def build_logical_line(self) -> tuple[str, str, _LogicalMapping]:
-        """Build a logical line from the current tokens list."""
-        ...
-    def keyword_arguments_for(self, parameters: dict[str, bool], arguments: dict[str, Any]) -> dict[str, Any]:
-        """Generate the keyword arguments for a list of parameters."""
-        ...
-    def generate_tokens(self) -> Generator[TokenInfo, None, None]:
-        """Tokenize the file and yield the tokens."""
-        ...
-    def noqa_line_for(self, line_number: int) -> str | None:
-        """Retrieve the line which will be used to determine noqa."""
-        ...
-    def next_line(self) -> str:
-        """Get the next line from the list."""
-        ...
-    def read_lines(self) -> list[str]:
-        """Read the lines for this file checker."""
-        ...
-    def read_lines_from_filename(self) -> list[str]:
-        """Read the lines for a file."""
-        ...
-    def read_lines_from_stdin(self) -> list[str]:
-        """Read the lines from standard in."""
-        ...
-    def should_ignore_file(self) -> bool:
-        """
-        Check if ``flake8: noqa`` is in the file to be ignored.
-
-        :returns:
-            True if a line matches :attr:`defaults.NOQA_FILE`,
-            otherwise False
-        """
-        ...
-    def strip_utf_bom(self) -> None:
-        """Strip the UTF bom from the lines of the file."""
-        ...
-
-def is_eol_token(token: TokenInfo) -> bool:
-    """Check if the token is an end-of-line token."""
-    ...
-def is_multiline_string(token: TokenInfo) -> bool:
-    """Check if this is a multiline string."""
-    ...
-def token_is_newline(token: TokenInfo) -> bool:
-    """Check if the token type is a newline token type."""
-    ...
-def count_parentheses(current_parentheses_count: int, token_text: str) -> int:
-    """Count the number of parentheses."""
-    ...
-def expand_indent(line: str) -> int:
-    r"""
-    Return the amount of indentation.
-
-    Tabs are expanded to the next multiple of 8.
-
-    >>> expand_indent('    ')
-    4
-    >>> expand_indent('\t')
-    8
-    >>> expand_indent('       \t')
-    8
-    >>> expand_indent('        \t')
-    16
-    """
-    ...
-def mutate_string(text: str) -> str:
-    """
-    Replace contents with 'xxx' to prevent syntax matching.
-=======
     def file_tokens(self) -> list[TokenInfo]: ...
     def tstring_start(self, lineno: int) -> None: ...
     def fstring_start(self, lineno: int) -> None: ...
@@ -206,7 +93,116 @@
     def read_lines_from_stdin(self) -> list[str]: ...
     def should_ignore_file(self) -> bool: ...
     def strip_utf_bom(self) -> None: ...
->>>>>>> 707cd57e
+
+        :param filename: Name of the file to process
+        """
+        ...
+    @property
+    def file_tokens(self) -> list[TokenInfo]:
+        """Return the complete set of tokens for a file."""
+        ...
+    def fstring_start(self, lineno: int) -> None:
+        """Signal the beginning of an fstring."""
+        ...
+    def multiline_string(self, token: TokenInfo) -> Generator[str, None, None]:
+        """Iterate through the lines of a multiline string."""
+        ...
+    def reset_blank_before(self) -> None:
+        """Reset the blank_before attribute to zero."""
+        ...
+    def delete_first_token(self) -> None:
+        """Delete the first token in the list of tokens."""
+        ...
+    def visited_new_blank_line(self) -> None:
+        """Note that we visited a new blank line."""
+        ...
+    def update_state(self, mapping: _LogicalMapping) -> None:
+        """Update the indent level based on the logical line mapping."""
+        ...
+    def update_checker_state_for(self, plugin: LoadedPlugin) -> None:
+        """Update the checker_state attribute for the plugin."""
+        ...
+    def next_logical_line(self) -> None:
+        """
+        Record the previous logical line.
+
+        This also resets the tokens list and the blank_lines count.
+        """
+        ...
+    def build_logical_line_tokens(self) -> _Logical:
+        """Build the mapping, comments, and logical line lists."""
+        ...
+    def build_ast(self) -> AST:
+        """Build an abstract syntax tree from the list of lines."""
+        ...
+    def build_logical_line(self) -> tuple[str, str, _LogicalMapping]:
+        """Build a logical line from the current tokens list."""
+        ...
+    def keyword_arguments_for(self, parameters: dict[str, bool], arguments: dict[str, Any]) -> dict[str, Any]:
+        """Generate the keyword arguments for a list of parameters."""
+        ...
+    def generate_tokens(self) -> Generator[TokenInfo, None, None]:
+        """Tokenize the file and yield the tokens."""
+        ...
+    def noqa_line_for(self, line_number: int) -> str | None:
+        """Retrieve the line which will be used to determine noqa."""
+        ...
+    def next_line(self) -> str:
+        """Get the next line from the list."""
+        ...
+    def read_lines(self) -> list[str]:
+        """Read the lines for this file checker."""
+        ...
+    def read_lines_from_filename(self) -> list[str]:
+        """Read the lines for a file."""
+        ...
+    def read_lines_from_stdin(self) -> list[str]:
+        """Read the lines from standard in."""
+        ...
+    def should_ignore_file(self) -> bool:
+        """
+        Check if ``flake8: noqa`` is in the file to be ignored.
+
+        :returns:
+            True if a line matches :attr:`defaults.NOQA_FILE`,
+            otherwise False
+        """
+        ...
+    def strip_utf_bom(self) -> None:
+        """Strip the UTF bom from the lines of the file."""
+        ...
+
+def is_eol_token(token: TokenInfo) -> bool:
+    """Check if the token is an end-of-line token."""
+    ...
+def is_multiline_string(token: TokenInfo) -> bool:
+    """Check if this is a multiline string."""
+    ...
+def token_is_newline(token: TokenInfo) -> bool:
+    """Check if the token type is a newline token type."""
+    ...
+def count_parentheses(current_parentheses_count: int, token_text: str) -> int:
+    """Count the number of parentheses."""
+    ...
+def expand_indent(line: str) -> int:
+    r"""
+    Return the amount of indentation.
+
+    Tabs are expanded to the next multiple of 8.
+
+    >>> expand_indent('    ')
+    4
+    >>> expand_indent('\t')
+    8
+    >>> expand_indent('       \t')
+    8
+    >>> expand_indent('        \t')
+    16
+    """
+    ...
+def mutate_string(text: str) -> str:
+    """
+    Replace contents with 'xxx' to prevent syntax matching.
 
     >>> mutate_string('"abc"')
     '"xxx"'
