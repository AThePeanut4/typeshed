--- conflicted
+++ resolved
@@ -1,17 +1,4 @@
-<<<<<<< HEAD
-"""
-This module contains practical examples of Docutils client code.
-
-Importing this module from client code is not recommended; its contents are
-subject to change in future Docutils releases.  Instead, it is recommended
-that you copy and paste the parts you need into your own code, modifying as
-necessary.
-"""
-
-from _typeshed import Incomplete
-=======
 from _typeshed import Incomplete, StrPath
->>>>>>> 1e537d62
 from typing import Literal, overload
 from typing_extensions import TypeAlias
 
