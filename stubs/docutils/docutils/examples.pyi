<<<<<<< HEAD
"""
This module contains practical examples of Docutils client code.

Importing this module from client code is not recommended; its contents are
subject to change in future Docutils releases.  Instead, it is recommended
that you copy and paste the parts you need into your own code, modifying as
necessary.
"""

def __getattr__(name: str): ...  # incomplete module
=======
from _typeshed import Incomplete
from typing import Literal, overload
from typing_extensions import TypeAlias

from docutils.core import Publisher
from docutils.io import FileInput, StringInput
from docutils.nodes import document
from docutils.writers import _WriterParts

_HTMLHeaderLevel: TypeAlias = Literal[1, 2, 3, 4, 5, 6]

def html_parts(
    input_string: str,
    source_path=None,
    destination_path=None,
    input_encoding: str = "unicode",
    doctitle: bool = True,
    initial_header_level: _HTMLHeaderLevel = 1,
) -> _WriterParts: ...
@overload
def html_body(
    input_string: str,
    source_path=None,
    destination_path=None,
    input_encoding: str = "unicode",
    output_encoding: Literal["unicode"] = "unicode",
    doctitle: bool = True,
    initial_header_level: _HTMLHeaderLevel = 1,
) -> str: ...
@overload
def html_body(
    input_string: str,
    source_path=None,
    destination_path=None,
    input_encoding: str = "unicode",
    output_encoding: str = "unicode",
    doctitle: bool = True,
    initial_header_level: _HTMLHeaderLevel = 1,
) -> str | bytes: ...
def internals(
    input_string,
    source_path: FileInput | StringInput | None = None,
    destination_path: FileInput | StringInput | None = None,
    input_encoding: str = "unicode",
    settings_overrides: dict[str, Incomplete] | None = None,
) -> tuple[document | None, Publisher]: ...
>>>>>>> f4bf1d90
<|MERGE_RESOLUTION|>--- conflicted
+++ resolved
@@ -1,15 +1,3 @@
-<<<<<<< HEAD
-"""
-This module contains practical examples of Docutils client code.
-
-Importing this module from client code is not recommended; its contents are
-subject to change in future Docutils releases.  Instead, it is recommended
-that you copy and paste the parts you need into your own code, modifying as
-necessary.
-"""
-
-def __getattr__(name: str): ...  # incomplete module
-=======
 from _typeshed import Incomplete
 from typing import Literal, overload
 from typing_extensions import TypeAlias
@@ -55,5 +43,4 @@
     destination_path: FileInput | StringInput | None = None,
     input_encoding: str = "unicode",
     settings_overrides: dict[str, Incomplete] | None = None,
-) -> tuple[document | None, Publisher]: ...
->>>>>>> f4bf1d90
+) -> tuple[document | None, Publisher]: ...