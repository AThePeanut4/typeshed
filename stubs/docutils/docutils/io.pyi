"""
I/O classes provide a uniform API for low-level input and output.  Subclasses
exist for a variety of input/output mechanisms.
"""

from _typeshed import (
    Incomplete,
    OpenBinaryModeReading,
    OpenBinaryModeWriting,
    OpenTextModeReading,
    OpenTextModeWriting,
    SupportsWrite,
    Unused,
)
from re import Pattern
from typing import IO, Any, ClassVar, Final, Generic, Literal, TypeVar

from docutils import TransformSpec, nodes

__docformat__: Final = "reStructuredText"

class InputError(OSError): ...
class OutputError(OSError): ...

def check_encoding(stream: Any, encoding: str) -> bool | None:
    """
    Test, whether the encoding of `stream` matches `encoding`.

    Returns

    :None:  if `encoding` or `stream.encoding` are not a valid encoding
            argument (e.g. ``None``) or `stream.encoding is missing.
    :True:  if the encoding argument resolves to the same value as `encoding`,
    :False: if the encodings differ.
    """
    ...
def error_string(err: BaseException) -> str:
    """
    Return string representation of Exception `err`.
    
    """
    ...

_S = TypeVar("_S")

class Input(TransformSpec, Generic[_S]):
    """
    Abstract base class for input wrappers.

    Docutils input objects must provide a `read()` method that
    returns the source, typically as `str` instance.

    Inheriting `TransformSpec` allows input objects to add
    "transforms" and "unknown_reference_resolvers" to the "Transformer".
    (Optional for custom input objects since Docutils 0.19.)
    """
    component_type: ClassVar[str]
    default_source_path: ClassVar[str | None]
    encoding: str | None
    error_handler: str
    source: _S | None
    source_path: str | None
    successful_encoding: str | None = None
    def __init__(
        self, source: _S | None = None, source_path: str | None = None, encoding: str | None = None, error_handler: str = "strict"
    ) -> None: ...
    def read(self) -> str:
        """Return input as `str`. Define in subclasses."""
        ...
    def decode(self, data: str | bytes | bytearray) -> str:
        """
        Decode `data` if required.

        Return Unicode `str` instances unchanged (nothing to decode).

        If `self.encoding` is None, determine encoding from data
        or try UTF-8 and the locale's preferred encoding.
        The client application should call ``locale.setlocale()`` at the
        beginning of processing::

            locale.setlocale(locale.LC_ALL, '')

        Raise UnicodeError if unsuccessful.

        Provisional: encoding detection will be removed in Docutils 1.0.
        """
        ...
    coding_slug: ClassVar[Pattern[bytes]]
    byte_order_marks: ClassVar[tuple[tuple[bytes, str], ...]]
    def determine_encoding_from_data(self, data: str | bytes | bytearray) -> str | None:
        """
        Try to determine the encoding of `data` by looking *in* `data`.
        Check for a byte order mark (BOM) or an encoding declaration.
        """
        ...
    def isatty(self) -> bool:
        """Return True, if the input source is connected to a TTY device."""
        ...

class Output(TransformSpec):
    """
    Abstract base class for output wrappers.

    Docutils output objects must provide a `write()` method that
    expects and handles one argument (the output).

    Inheriting `TransformSpec` allows output objects to add
    "transforms" and "unknown_reference_resolvers" to the "Transformer".
    (Optional for custom output objects since Docutils 0.19.)
    """
    component_type: ClassVar[str]
    default_destination_path: ClassVar[str | None]
    encoding: Incomplete
    error_handler: Incomplete
    destination: Incomplete
    destination_path: Incomplete
    def __init__(
        self, destination=None, destination_path=None, encoding: str | None = None, error_handler: str = "strict"
    ) -> None: ...
    def write(self, data: str) -> Any:
        """Write `data`. Define in subclasses."""
        ...
    def encode(self, data: str) -> Any:
        """
        Encode and return `data`.

        If `data` is a `bytes` instance, it is returned unchanged.
        Otherwise it is encoded with `self.encoding`.

        Provisional: If `self.encoding` is set to the pseudo encoding name
        "unicode", `data` must be a `str` instance and is returned unchanged.
        """
        ...

class ErrorOutput:
<<<<<<< HEAD
    """
    Wrapper class for file-like error streams with
    failsafe de- and encoding of `str`, `bytes`, `unicode` and
    `Exception` instances.
    """
=======
    destination: Incomplete
    encoding: Incomplete
    encoding_errors: Incomplete
    decoding_errors: Incomplete
>>>>>>> f4bf1d90
    def __init__(
        self,
        destination: str | SupportsWrite[str] | SupportsWrite[bytes] | Literal[False] | None = None,
        encoding: str | None = None,
        encoding_errors: str = "backslashreplace",
        decoding_errors: str = "replace",
    ) -> None:
        """
        :Parameters:
            - `destination`: a file-like object,
                        a string (path to a file),
                        `None` (write to `sys.stderr`, default), or
                        evaluating to `False` (write() requests are ignored).
            - `encoding`: `destination` text encoding. Guessed if None.
            - `encoding_errors`: how to treat encoding errors.
        """
        ...
    def write(self, data: str | bytes | Exception) -> None:
        """
        Write `data` to self.destination. Ignore, if self.destination is False.

        `data` can be a `bytes`, `str`, or `Exception` instance.
        """
        ...
    def close(self) -> None:
        """
        Close the error-output stream.

        Ignored if the destination is` sys.stderr` or `sys.stdout` or has no
        close() method.
        """
        ...
    def isatty(self) -> bool:
        """Return True, if the destination is connected to a TTY device."""
        ...

class FileInput(Input[IO[str]]):
<<<<<<< HEAD
    """Input for single, simple file-like objects."""
=======
    autoclose: Incomplete
    source: Incomplete
    source_path: Incomplete
>>>>>>> f4bf1d90
    def __init__(
        self,
        source=None,
        source_path=None,
        encoding: str | None = None,
        error_handler: str = "strict",
        autoclose: bool = True,
        mode: OpenTextModeReading | OpenBinaryModeReading = "r",
    ) -> None:
        """
        :Parameters:
            - `source`: either a file-like object (which is read directly), or
              `None` (which implies `sys.stdin` if no `source_path` given).
            - `source_path`: a path to a file, which is opened for reading.
            - `encoding`: the expected text encoding of the input file.
            - `error_handler`: the encoding error handler to use.
            - `autoclose`: close automatically after read (except when
              `sys.stdin` is the source).
            - `mode`: how the file is to be opened (see standard function
              `open`). The default is read only ('r').
        """
        ...
    def read(self) -> str:
        """Read and decode a single file, return as `str`."""
        ...
    def readlines(self) -> list[str]:
        """Return lines of a single file as list of strings."""
        ...
    def close(self) -> None: ...

class FileOutput(Output):
<<<<<<< HEAD
    """Output for single, simple file-like objects."""
=======
    default_destination_path: ClassVar[str]
>>>>>>> f4bf1d90
    mode: ClassVar[OpenTextModeWriting | OpenBinaryModeWriting]
    opened: bool
    autoclose: Incomplete
    destination: Incomplete
    destination_path: Incomplete
    def __init__(
        self,
        destination=None,
        destination_path=None,
        encoding=None,
        error_handler: str = "strict",
        autoclose: bool = True,
        handle_io_errors=None,
        mode=None,
    ) -> None: ...
    def open(self) -> None: ...
    def write(self, data): ...
    def close(self) -> None: ...

class BinaryFileOutput(FileOutput):
    """A version of docutils.io.FileOutput which writes to a binary file."""
    ...

class StringInput(Input[str]):
    """Input from a `str` or `bytes` instance."""
    default_source_path: ClassVar[str]
    def read(self): ...

class StringOutput(Output):
    """
    Output to a `bytes` or `str` instance.

    Provisional.
    """
    default_destination_path: ClassVar[str]
    destination: str | bytes  # only defined after call to write()
    def write(self, data): ...

class NullInput(Input[Any]):
    """Degenerate input: read nothing."""
    default_source_path: ClassVar[str]
    def read(self) -> str:
        """Return an empty string."""
        ...

class NullOutput(Output):
    """Degenerate output: write nothing."""
    default_destination_path: ClassVar[str]
    def write(self, data: Unused) -> None:
        """Do nothing, return None."""
        ...

class DocTreeInput(Input[nodes.document]):
<<<<<<< HEAD
    """
    Adapter for document tree input.

    The document tree must be passed in the ``source`` parameter.
    """
    default_source_path: ClassVar[str]
=======
    default_source_path: ClassVar[str]
    def read(self): ...
>>>>>>> f4bf1d90
<|MERGE_RESOLUTION|>--- conflicted
+++ resolved
@@ -133,18 +133,10 @@
         ...
 
 class ErrorOutput:
-<<<<<<< HEAD
-    """
-    Wrapper class for file-like error streams with
-    failsafe de- and encoding of `str`, `bytes`, `unicode` and
-    `Exception` instances.
-    """
-=======
     destination: Incomplete
     encoding: Incomplete
     encoding_errors: Incomplete
     decoding_errors: Incomplete
->>>>>>> f4bf1d90
     def __init__(
         self,
         destination: str | SupportsWrite[str] | SupportsWrite[bytes] | Literal[False] | None = None,
@@ -182,13 +174,9 @@
         ...
 
 class FileInput(Input[IO[str]]):
-<<<<<<< HEAD
-    """Input for single, simple file-like objects."""
-=======
     autoclose: Incomplete
     source: Incomplete
     source_path: Incomplete
->>>>>>> f4bf1d90
     def __init__(
         self,
         source=None,
@@ -220,11 +208,7 @@
     def close(self) -> None: ...
 
 class FileOutput(Output):
-<<<<<<< HEAD
-    """Output for single, simple file-like objects."""
-=======
     default_destination_path: ClassVar[str]
->>>>>>> f4bf1d90
     mode: ClassVar[OpenTextModeWriting | OpenBinaryModeWriting]
     opened: bool
     autoclose: Incomplete
@@ -278,14 +262,10 @@
         ...
 
 class DocTreeInput(Input[nodes.document]):
-<<<<<<< HEAD
     """
     Adapter for document tree input.
 
     The document tree must be passed in the ``source`` parameter.
     """
     default_source_path: ClassVar[str]
-=======
-    default_source_path: ClassVar[str]
-    def read(self): ...
->>>>>>> f4bf1d90
+    def read(self): ...