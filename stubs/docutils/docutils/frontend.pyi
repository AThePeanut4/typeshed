"""
Command-line and common processing for Docutils front-end tools.

This module is provisional.
Major changes will happen with the switch from the deprecated
"optparse" module to "arparse".

Applications should use the high-level API provided by `docutils.core`.
See https://docutils.sourceforge.io/docs/api/runtime-settings.html.

Exports the following classes:

* `OptionParser`: Standard Docutils command-line processing.
  Deprecated. Will be replaced by an ArgumentParser.
* `Option`: Customized version of `optparse.Option`; validation support.
  Deprecated. Will be removed.
* `Values`: Runtime settings; objects are simple structs
  (``object.attribute``).  Supports cumulative list settings (attributes).
  Deprecated. Will be removed.
* `ConfigParser`: Standard Docutils config file processing.
  Provisional. Details will change.

Also exports the following functions:

Interface function:
  `get_default_settings()`.  New in 0.19.

Option callbacks:
  `store_multiple()`, `read_config_file()`. Deprecated.

Setting validators:
  `validate_encoding()`, `validate_encoding_error_handler()`,
  `validate_encoding_and_error_handler()`,
  `validate_boolean()`, `validate_ternary()`,
  `validate_nonnegative_int()`, `validate_threshold()`,
  `validate_colon_separated_string_list()`,
  `validate_comma_separated_list()`,
  `validate_url_trailing_slash()`,
  `validate_dependency_file()`,
  `validate_strip_class()`
  `validate_smartquotes_locales()`.

  Provisional.

Misc:
  `make_paths_absolute()`, `filter_settings_spec()`. Provisional.
"""

import optparse
from _typeshed import Incomplete
from collections.abc import Iterable, Mapping
from configparser import RawConfigParser
from typing import Any, ClassVar

from docutils import SettingsSpec
from docutils.utils import DependencyList

__docformat__: str

<<<<<<< HEAD
def store_multiple(option, opt, value, parser, *args, **kwargs) -> None:
    """
    Store multiple values in `parser.values`.  (Option callback.)

    Store `None` for each attribute named in `args`, and store the value for
    each key (attribute name) in `kwargs`.
    """
    ...
def read_config_file(option, opt, value, parser) -> None:
    """Read a configuration file during option processing.  (Option callback.)"""
    ...
def validate_encoding(
    setting,
    value: Incomplete | None = None,
    option_parser: Incomplete | None = None,
    config_parser: Incomplete | None = None,
    config_section: Incomplete | None = None,
): ...
def validate_encoding_error_handler(
    setting,
    value: Incomplete | None = None,
    option_parser: Incomplete | None = None,
    config_parser: Incomplete | None = None,
    config_section: Incomplete | None = None,
): ...
def validate_encoding_and_error_handler(
    setting, value, option_parser, config_parser: Incomplete | None = None, config_section: Incomplete | None = None
):
    """
    Side-effect: if an error handler is included in the value, it is inserted
    into the appropriate place as if it were a separate setting/option.
    """
    ...
def validate_boolean(
    setting,
    value: Incomplete | None = None,
    option_parser: Incomplete | None = None,
    config_parser: Incomplete | None = None,
    config_section: Incomplete | None = None,
) -> bool:
    """
    Check/normalize boolean settings:
         True:  '1', 'on', 'yes', 'true'
         False: '0', 'off', 'no','false', ''

    All arguments except `value` are ignored
    (kept for compatibility with "optparse" module).
    If there is only one positional argument, it is interpreted as `value`.
    """
    ...
def validate_nonnegative_int(
    setting,
    value: Incomplete | None = None,
    option_parser: Incomplete | None = None,
    config_parser: Incomplete | None = None,
    config_section: Incomplete | None = None,
) -> int: ...
def validate_threshold(
    setting,
    value: Incomplete | None = None,
    option_parser: Incomplete | None = None,
    config_parser: Incomplete | None = None,
    config_section: Incomplete | None = None,
) -> int: ...
=======
def store_multiple(option, opt, value, parser, *args, **kwargs) -> None: ...
def read_config_file(option, opt, value, parser) -> None: ...
def validate_encoding(setting, value=None, option_parser=None, config_parser=None, config_section=None): ...
def validate_encoding_error_handler(setting, value=None, option_parser=None, config_parser=None, config_section=None): ...
def validate_encoding_and_error_handler(setting, value, option_parser, config_parser=None, config_section=None): ...
def validate_boolean(setting, value=None, option_parser=None, config_parser=None, config_section=None) -> bool: ...
def validate_nonnegative_int(setting, value=None, option_parser=None, config_parser=None, config_section=None) -> int: ...
def validate_threshold(setting, value=None, option_parser=None, config_parser=None, config_section=None) -> int: ...
>>>>>>> 12676840
def validate_colon_separated_string_list(
    setting, value=None, option_parser=None, config_parser=None, config_section=None
) -> list[str]: ...
def validate_comma_separated_list(
<<<<<<< HEAD
    setting,
    value: Incomplete | None = None,
    option_parser: Incomplete | None = None,
    config_parser: Incomplete | None = None,
    config_section: Incomplete | None = None,
) -> list[str]:
    """
    Check/normalize list arguments (split at "," and strip whitespace).

    All arguments except `value` are ignored
    (kept for compatibility with "optparse" module).
    If there is only one positional argument, it is interpreted as `value`.
    """
    ...
def validate_url_trailing_slash(
    setting,
    value: Incomplete | None = None,
    option_parser: Incomplete | None = None,
    config_parser: Incomplete | None = None,
    config_section: Incomplete | None = None,
) -> str: ...
=======
    setting, value=None, option_parser=None, config_parser=None, config_section=None
) -> list[str]: ...
def validate_url_trailing_slash(setting, value=None, option_parser=None, config_parser=None, config_section=None) -> str: ...
>>>>>>> 12676840
def validate_dependency_file(
    setting, value=None, option_parser=None, config_parser=None, config_section=None
) -> DependencyList: ...
def validate_strip_class(setting, value=None, option_parser=None, config_parser=None, config_section=None): ...
def validate_smartquotes_locales(
<<<<<<< HEAD
    setting,
    value: Incomplete | None = None,
    option_parser: Incomplete | None = None,
    config_parser: Incomplete | None = None,
    config_section: Incomplete | None = None,
) -> list[tuple[str, str]]:
    """
    Check/normalize a comma separated list of smart quote definitions.

    Return a list of (language-tag, quotes) string tuples.

    All arguments except `value` are ignored
    (kept for compatibility with "optparse" module).
    If there is only one positional argument, it is interpreted as `value`.
    """
    ...
def make_paths_absolute(pathdict, keys, base_path: Incomplete | None = None) -> None:
    """
    Interpret filesystem path settings relative to the `base_path` given.

    Paths are values in `pathdict` whose keys are in `keys`.  Get `keys` from
    `OptionParser.relative_path_settings`.
    """
    ...
=======
    setting, value=None, option_parser=None, config_parser=None, config_section=None
) -> list[tuple[str, str]]: ...
def make_paths_absolute(pathdict, keys, base_path=None) -> None: ...
>>>>>>> 12676840
def make_one_path_absolute(base_path, path) -> str: ...
def filter_settings_spec(settings_spec, *exclude, **replace) -> tuple[Any, ...]:
    """
    Return a copy of `settings_spec` excluding/replacing some settings.

    `settings_spec` is a tuple of configuration settings
    (cf. `docutils.SettingsSpec.settings_spec`).

    Optional positional arguments are names of to-be-excluded settings.
    Keyword arguments are option specification replacements.
    (See the html4strict writer for an example.)
    """
    ...

class Values(optparse.Values):
    """
    Storage for option values.

    Updates list attributes by extension rather than by replacement.
    Works in conjunction with the `OptionParser.lists` instance attribute.

    Deprecated. Will be removed.
    """
    def update(self, other_dict, option_parser) -> None: ...
    def copy(self) -> Values:
        """Return a shallow copy of `self`."""
        ...

class Option(optparse.Option):
    """
    Add validation and override support to `optparse.Option`.

    Deprecated. Will be removed.
    """
    ...

class OptionParser(optparse.OptionParser, SettingsSpec):
    """
    Settings parser for command-line and library use.

    The `settings_spec` specification here and in other Docutils components
    are merged to build the set of command-line options and runtime settings
    for this process.

    Common settings (defined below) and component-specific settings must not
    conflict.  Short options are reserved for common settings, and components
    are restricted to using long options.

    Deprecated.
    Will be replaced by a subclass of `argparse.ArgumentParser`.
    """
    standard_config_files: ClassVar[list[str]]
    threshold_choices: ClassVar[list[str]]
    thresholds: ClassVar[dict[str, int]]
    booleans: ClassVar[dict[str, bool]]
    default_error_encoding: ClassVar[str]
    default_error_encoding_error_handler: ClassVar[str]
    config_section: ClassVar[str]
    version_template: ClassVar[str]
    def __init__(
        self,
        components: Iterable[SettingsSpec | type[SettingsSpec]] = (),
        defaults: Mapping[str, Any] | None = None,
        read_config_files: bool | None = False,
        *args,
        **kwargs,
    ) -> None:
        """
        Set up OptionParser instance.

        `components` is a list of Docutils components each containing a
        ``.settings_spec`` attribute.
        `defaults` is a mapping of setting default overrides.
        """
        ...
    def __getattr__(self, name: str) -> Incomplete: ...

class ConfigParser(RawConfigParser):
    """
    Parser for Docutils configuration files.

    See https://docutils.sourceforge.io/docs/user/config.html.

    Option key normalization includes conversion of '-' to '_'.

    Config file encoding is "utf-8". Encoding errors are reported
    and the affected file(s) skipped.

    This class is provisional and will change in future versions.
    """
    def __getattr__(self, name: str) -> Incomplete: ...

class ConfigDeprecationWarning(DeprecationWarning):
    """Warning for deprecated configuration file features."""
    ...

def get_default_settings(*components) -> Values:
    """
    Return default runtime settings for `components`.

    Return a `frontend.Values` instance with defaults for generic Docutils
    settings and settings from the `components` (`SettingsSpec` instances).

    This corresponds to steps 1 and 2 in the `runtime settings priority`__.

    __ https://docutils.sourceforge.io/docs/api/runtime-settings.html
       #settings-priority
    """
    ...<|MERGE_RESOLUTION|>--- conflicted
+++ resolved
@@ -57,72 +57,6 @@
 
 __docformat__: str
 
-<<<<<<< HEAD
-def store_multiple(option, opt, value, parser, *args, **kwargs) -> None:
-    """
-    Store multiple values in `parser.values`.  (Option callback.)
-
-    Store `None` for each attribute named in `args`, and store the value for
-    each key (attribute name) in `kwargs`.
-    """
-    ...
-def read_config_file(option, opt, value, parser) -> None:
-    """Read a configuration file during option processing.  (Option callback.)"""
-    ...
-def validate_encoding(
-    setting,
-    value: Incomplete | None = None,
-    option_parser: Incomplete | None = None,
-    config_parser: Incomplete | None = None,
-    config_section: Incomplete | None = None,
-): ...
-def validate_encoding_error_handler(
-    setting,
-    value: Incomplete | None = None,
-    option_parser: Incomplete | None = None,
-    config_parser: Incomplete | None = None,
-    config_section: Incomplete | None = None,
-): ...
-def validate_encoding_and_error_handler(
-    setting, value, option_parser, config_parser: Incomplete | None = None, config_section: Incomplete | None = None
-):
-    """
-    Side-effect: if an error handler is included in the value, it is inserted
-    into the appropriate place as if it were a separate setting/option.
-    """
-    ...
-def validate_boolean(
-    setting,
-    value: Incomplete | None = None,
-    option_parser: Incomplete | None = None,
-    config_parser: Incomplete | None = None,
-    config_section: Incomplete | None = None,
-) -> bool:
-    """
-    Check/normalize boolean settings:
-         True:  '1', 'on', 'yes', 'true'
-         False: '0', 'off', 'no','false', ''
-
-    All arguments except `value` are ignored
-    (kept for compatibility with "optparse" module).
-    If there is only one positional argument, it is interpreted as `value`.
-    """
-    ...
-def validate_nonnegative_int(
-    setting,
-    value: Incomplete | None = None,
-    option_parser: Incomplete | None = None,
-    config_parser: Incomplete | None = None,
-    config_section: Incomplete | None = None,
-) -> int: ...
-def validate_threshold(
-    setting,
-    value: Incomplete | None = None,
-    option_parser: Incomplete | None = None,
-    config_parser: Incomplete | None = None,
-    config_section: Incomplete | None = None,
-) -> int: ...
-=======
 def store_multiple(option, opt, value, parser, *args, **kwargs) -> None: ...
 def read_config_file(option, opt, value, parser) -> None: ...
 def validate_encoding(setting, value=None, option_parser=None, config_parser=None, config_section=None): ...
@@ -131,73 +65,21 @@
 def validate_boolean(setting, value=None, option_parser=None, config_parser=None, config_section=None) -> bool: ...
 def validate_nonnegative_int(setting, value=None, option_parser=None, config_parser=None, config_section=None) -> int: ...
 def validate_threshold(setting, value=None, option_parser=None, config_parser=None, config_section=None) -> int: ...
->>>>>>> 12676840
 def validate_colon_separated_string_list(
     setting, value=None, option_parser=None, config_parser=None, config_section=None
 ) -> list[str]: ...
 def validate_comma_separated_list(
-<<<<<<< HEAD
-    setting,
-    value: Incomplete | None = None,
-    option_parser: Incomplete | None = None,
-    config_parser: Incomplete | None = None,
-    config_section: Incomplete | None = None,
-) -> list[str]:
-    """
-    Check/normalize list arguments (split at "," and strip whitespace).
-
-    All arguments except `value` are ignored
-    (kept for compatibility with "optparse" module).
-    If there is only one positional argument, it is interpreted as `value`.
-    """
-    ...
-def validate_url_trailing_slash(
-    setting,
-    value: Incomplete | None = None,
-    option_parser: Incomplete | None = None,
-    config_parser: Incomplete | None = None,
-    config_section: Incomplete | None = None,
-) -> str: ...
-=======
     setting, value=None, option_parser=None, config_parser=None, config_section=None
 ) -> list[str]: ...
 def validate_url_trailing_slash(setting, value=None, option_parser=None, config_parser=None, config_section=None) -> str: ...
->>>>>>> 12676840
 def validate_dependency_file(
     setting, value=None, option_parser=None, config_parser=None, config_section=None
 ) -> DependencyList: ...
 def validate_strip_class(setting, value=None, option_parser=None, config_parser=None, config_section=None): ...
 def validate_smartquotes_locales(
-<<<<<<< HEAD
-    setting,
-    value: Incomplete | None = None,
-    option_parser: Incomplete | None = None,
-    config_parser: Incomplete | None = None,
-    config_section: Incomplete | None = None,
-) -> list[tuple[str, str]]:
-    """
-    Check/normalize a comma separated list of smart quote definitions.
-
-    Return a list of (language-tag, quotes) string tuples.
-
-    All arguments except `value` are ignored
-    (kept for compatibility with "optparse" module).
-    If there is only one positional argument, it is interpreted as `value`.
-    """
-    ...
-def make_paths_absolute(pathdict, keys, base_path: Incomplete | None = None) -> None:
-    """
-    Interpret filesystem path settings relative to the `base_path` given.
-
-    Paths are values in `pathdict` whose keys are in `keys`.  Get `keys` from
-    `OptionParser.relative_path_settings`.
-    """
-    ...
-=======
     setting, value=None, option_parser=None, config_parser=None, config_section=None
 ) -> list[tuple[str, str]]: ...
 def make_paths_absolute(pathdict, keys, base_path=None) -> None: ...
->>>>>>> 12676840
 def make_one_path_absolute(base_path, path) -> str: ...
 def filter_settings_spec(settings_spec, *exclude, **replace) -> tuple[Any, ...]:
     """
