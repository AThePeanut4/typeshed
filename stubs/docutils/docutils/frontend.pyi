--- conflicted
+++ resolved
@@ -58,52 +58,6 @@
 
 __docformat__: Final = "reStructuredText"
 
-<<<<<<< HEAD
-def store_multiple(option, opt, value, parser, *args, **kwargs) -> None:
-    """
-    Store multiple values in `parser.values`.  (Option callback.)
-
-    Store `None` for each attribute named in `args`, and store the value for
-    each key (attribute name) in `kwargs`.
-    """
-    ...
-def read_config_file(option, opt, value, parser) -> None:
-    """Read a configuration file during option processing.  (Option callback.)"""
-    ...
-def validate_encoding(setting, value=None, option_parser=None, config_parser=None, config_section=None): ...
-def validate_encoding_error_handler(setting, value=None, option_parser=None, config_parser=None, config_section=None): ...
-def validate_encoding_and_error_handler(setting, value, option_parser, config_parser=None, config_section=None):
-    """
-    Side-effect: if an error handler is included in the value, it is inserted
-    into the appropriate place as if it were a separate setting/option.
-    """
-    ...
-def validate_boolean(setting, value=None, option_parser=None, config_parser=None, config_section=None) -> bool:
-    """
-    Check/normalize boolean settings:
-         True:  '1', 'on', 'yes', 'true'
-         False: '0', 'off', 'no','false', ''
-
-    All arguments except `value` are ignored
-    (kept for compatibility with "optparse" module).
-    If there is only one positional argument, it is interpreted as `value`.
-    """
-    ...
-def validate_ternary(setting, value=None, option_parser=None, config_parser=None, config_section=None):
-    """
-    Check/normalize three-value settings:
-         True:  '1', 'on', 'yes', 'true'
-         False: '0', 'off', 'no','false', ''
-         any other value: returned as-is.
-
-    All arguments except `value` are ignored
-    (kept for compatibility with "optparse" module).
-    If there is only one positional argument, it is interpreted as `value`.
-    """
-    ...
-def validate_nonnegative_int(setting, value=None, option_parser=None, config_parser=None, config_section=None) -> int: ...
-def validate_threshold(setting, value=None, option_parser=None, config_parser=None, config_section=None) -> int: ...
-=======
 @type_check_only
 class _OptionValidator(Protocol):
     def __call__(
@@ -169,7 +123,6 @@
     config_parser: ConfigParser | None = None,
     config_section: str | None = None,
 ) -> int: ...
->>>>>>> 1e537d62
 def validate_colon_separated_string_list(
     setting: str | list[str],
     value: str | None = None,
@@ -178,30 +131,6 @@
     config_section: str | None = None,
 ) -> list[str]: ...
 def validate_comma_separated_list(
-<<<<<<< HEAD
-    setting, value=None, option_parser=None, config_parser=None, config_section=None
-) -> list[str]:
-    """
-    Check/normalize list arguments (split at "," and strip whitespace).
-
-    All arguments except `value` are ignored
-    (kept for compatibility with "optparse" module).
-    If there is only one positional argument, it is interpreted as `value`.
-    """
-    ...
-def validate_math_output(setting, value=None, option_parser=None, config_parser=None, config_section=None):
-    """
-    Check "math-output" setting, return list with "format" and "options".
-
-    See also https://docutils.sourceforge.io/docs/user/config.html#math-output
-
-    Argument list for compatibility with "optparse" module.
-    All arguments except `value` are ignored.
-    If there is only one positional argument, it is interpreted as `value`.
-    """
-    ...
-def validate_url_trailing_slash(setting, value=None, option_parser=None, config_parser=None, config_section=None) -> str: ...
-=======
     setting: str | list[str],
     value: str | None = None,
     option_parser: OptionParser | None = None,
@@ -222,7 +151,6 @@
     config_parser: ConfigParser | None = None,
     config_section: str | None = None,
 ) -> str: ...
->>>>>>> 1e537d62
 def validate_dependency_file(
     setting: str | None,
     value: str | None = None,
@@ -238,64 +166,6 @@
     config_section: str | None = None,
 ) -> list[str]: ...
 def validate_smartquotes_locales(
-<<<<<<< HEAD
-    setting, value=None, option_parser=None, config_parser=None, config_section=None
-) -> list[tuple[str, str]]:
-    """
-    Check/normalize a comma separated list of smart quote definitions.
-
-    Return a list of (language-tag, quotes) string tuples.
-
-    All arguments except `value` are ignored
-    (kept for compatibility with "optparse" module).
-    If there is only one positional argument, it is interpreted as `value`.
-    """
-    ...
-def make_paths_absolute(pathdict, keys, base_path=None) -> None:
-    """
-    Interpret filesystem path settings relative to the `base_path` given.
-
-    Paths are values in `pathdict` whose keys are in `keys`.  Get `keys` from
-    `OptionParser.relative_path_settings`.
-    """
-    ...
-def make_one_path_absolute(base_path, path) -> str: ...
-def filter_settings_spec(settings_spec, *exclude, **replace) -> tuple[Any, ...]:
-    """
-    Return a copy of `settings_spec` excluding/replacing some settings.
-
-    `settings_spec` is a tuple of configuration settings
-    (cf. `docutils.SettingsSpec.settings_spec`).
-
-    Optional positional arguments are names of to-be-excluded settings.
-    Keyword arguments are option specification replacements.
-    (See the html4strict writer for an example.)
-    """
-    ...
-
-class Values(optparse.Values):
-    """
-    Storage for option values.
-
-    Updates list attributes by extension rather than by replacement.
-    Works in conjunction with the `OptionParser.lists` instance attribute.
-
-    Deprecated. Will be removed.
-    """
-    record_dependencies: Incomplete
-    def __init__(self, *args, **kwargs) -> None: ...
-    def update(self, other_dict, option_parser) -> None: ...
-    def copy(self) -> Values:
-        """Return a shallow copy of `self`."""
-        ...
-    def setdefault(self, name, default):
-        """
-        Return ``self.name`` or ``default``.
-
-        If ``self.name`` is unset, set ``self.name = default``.
-        """
-        ...
-=======
     setting: str | list[str | tuple[str, str]],
     value: str | None = None,
     option_parser: OptionParser | None = None,
@@ -315,31 +185,13 @@
     def update(self, other_dict: Values | Mapping[str, Incomplete], option_parser: OptionParser) -> None: ...
     def copy(self) -> Values: ...
     def setdefault(self, name: str, default): ...
->>>>>>> 1e537d62
 
 @deprecated("The `frontend.Option` class will be removed in Docutils 2.0 or later.")
 class Option(optparse.Option):
-<<<<<<< HEAD
-    """
-    Add validation and override support to `optparse.Option`.
-
-    Deprecated. Will be removed.
-    """
-    ATTRS: Incomplete
-    def __init__(self, *args, **kwargs) -> None: ...
-    def process(self, opt, value, values, parser):
-        """
-        Call the validator function on applicable settings and
-        evaluate the 'overrides' option.
-        Extends `optparse.Option.process`.
-        """
-        ...
-=======
     ATTRS: list[str]
     validator: _OptionValidator
     overrides: str | None
     def __init__(self, *args: str | None, **kwargs) -> None: ...
->>>>>>> 1e537d62
 
 @deprecated(
     "The `frontend.OptionParser` class will be replaced by a subclass of `argparse.ArgumentParser` in Docutils 2.0 or later."
@@ -380,107 +232,6 @@
         read_config_files: bool | None = False,
         *args,
         **kwargs,
-<<<<<<< HEAD
-    ) -> None:
-        """
-        Set up OptionParser instance.
-
-        `components` is a list of Docutils components each containing a
-        ``.settings_spec`` attribute.
-        `defaults` is a mapping of setting default overrides.
-        """
-        ...
-    def populate_from_components(self, components) -> None:
-        """
-        Collect settings specification from components.
-
-        For each component, populate from the `SettingsSpec.settings_spec`
-        structure, then from the `SettingsSpec.settings_defaults` dictionary.
-        After all components have been processed, check for and populate from
-        each component's `SettingsSpec.settings_default_overrides` dictionary.
-        """
-        ...
-    @classmethod
-    def get_standard_config_files(cls):
-        """Return list of config files, from environment or standard."""
-        ...
-    def get_standard_config_settings(self): ...
-    def get_config_file_settings(self, config_file):
-        """Returns a dictionary containing appropriate config file settings."""
-        ...
-    def check_values(self, values, args):
-        """Store positional arguments as runtime settings."""
-        ...
-    def check_args(self, args): ...
-    def set_defaults_from_dict(self, defaults) -> None: ...
-    def get_default_values(self):
-        """Needed to get custom `Values` instances."""
-        ...
-    def get_option_by_dest(self, dest):
-        """
-        Get an option by its dest.
-
-        If you're supplying a dest which is shared by several options,
-        it is undefined which option of those is returned.
-
-        A KeyError is raised if there is no option with the supplied
-        dest.
-        """
-        ...
-
-class ConfigParser(RawConfigParser):
-    """
-    Parser for Docutils configuration files.
-
-    See https://docutils.sourceforge.io/docs/user/config.html.
-
-    Option key normalization includes conversion of '-' to '_'.
-
-    Config file encoding is "utf-8". Encoding errors are reported
-    and the affected file(s) skipped.
-
-    This class is provisional and will change in future versions.
-    """
-    old_settings: Incomplete
-    old_warning: str
-    not_utf8_error: str
-    def read(self, filenames, option_parser=None): ...
-    def handle_old_config(self, filename) -> None: ...
-    def validate_settings(self, filename, option_parser) -> None:
-        """
-        Call the validator function and implement overrides on all applicable
-        settings.
-        """
-        ...
-    def optionxform(self, optionstr):
-        """
-        Lowercase and transform '-' to '_'.
-
-        So the cmdline form of option names can be used in config files.
-        """
-        ...
-    def get_section(self, section):
-        """
-        Return a given section as a dictionary.
-
-        Return empty dictionary if the section doesn't exist.
-
-        Deprecated. Use the configparser "Mapping Protocol Access" and
-        catch KeyError.
-        """
-        ...
-
-class ConfigDeprecationWarning(FutureWarning):
-    """Warning for deprecated configuration file features."""
-    ...
-
-def get_default_settings(*components) -> Values:
-    """
-    Return default runtime settings for `components`.
-
-    Return a `frontend.Values` instance with defaults for generic Docutils
-    settings and settings from the `components` (`SettingsSpec` instances).
-=======
     ) -> None: ...
     def populate_from_components(self, components: Iterable[SettingsSpec]) -> None: ...
     @classmethod
@@ -504,15 +255,12 @@
     def handle_old_config(self, filename: str) -> None: ...
     def validate_settings(self, filename: str, option_parser: OptionParser) -> None: ...
     def optionxform(self, optionstr: str) -> str: ...
->>>>>>> 1e537d62
-
-    This corresponds to steps 1 and 2 in the `runtime settings priority`__.
-
-<<<<<<< HEAD
-    __ https://docutils.sourceforge.io/docs/api/runtime-settings.html
-       #settings-priority
-    """
-    ...
-=======
-def get_default_settings(*components: SettingsSpec) -> Values: ...
->>>>>>> 1e537d62
+
+        So the cmdline form of option names can be used in config files.
+        """
+        ...
+    def get_section(self, section):
+        """
+        Return a given section as a dictionary.
+
+def get_default_settings(*components: SettingsSpec) -> Values: ...