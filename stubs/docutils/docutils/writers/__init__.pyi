<<<<<<< HEAD
"""This package contains Docutils Writer modules."""

from typing import Any, Generic, TypedDict, TypeVar, type_check_only
=======
from typing import Any, Final, Generic, TypedDict, TypeVar, type_check_only
>>>>>>> 723db2f1
from typing_extensions import Required

from docutils import Component, nodes
from docutils.io import Output
from docutils.languages import LanguageImporter

_S = TypeVar("_S")

__docformat__: Final = "reStructuredText"

# It would probably be better to specialize writers for subclasses,
# but this gives us all possible Writer items w/o instance checks
@type_check_only
class _WriterParts(TypedDict, total=False):
    # Parts Provided by All Writers https://docutils.sourceforge.io/docs/api/publisher.html#parts-provided-by-all-writers

    # See Writer.assemble_parts
    whole: Required[str | bytes]
    encoding: Required[str]
    errors: Required[str]
    version: Required[str]

    # Parts Provided by the HTML Writers https://docutils.sourceforge.io/docs/api/publisher.html#parts-provided-by-the-html-writers

    # HTML4 Writer https://docutils.sourceforge.io/docs/api/publisher.html#html4-writer
    # + HTML5 Writer https://docutils.sourceforge.io/docs/api/publisher.html#html5-writer
    body: str
    body_prefix: str
    body_pre_docinfo: str
    body_suffix: str
    docinfo: str
    footer: str
    fragment: str
    head: str
    head_prefix: str
    header: str
    html_body: str
    html_head: str
    html_prolog: str
    html_subtitle: str
    html_title: str
    meta: str
    stylesheet: str
    subtitle: str
    title: str
    # PEP/HTML Writer https://docutils.sourceforge.io/docs/api/publisher.html#pep-html-writer
    # + S5/HTML Writer https://docutils.sourceforge.io/docs/api/publisher.html#s5-html-writer
    pepnum: str

    # Parts Provided by the (Xe)LaTeX Writers https://docutils.sourceforge.io/docs/api/publisher.html#parts-provided-by-the-xe-latex-writers

    # (commenting out those already included)
    abstract: str
    # body: str
    # body_pre_docinfo: str
    dedication: str
    # docinfo: str
    fallbacks: str
    # head_prefix: str
    latex_preamble: str
    pdfsetup: str
    requirements: str
    # stylesheet: str
    # subtitle: str
    # title: str
    titledata: str

class Writer(Component, Generic[_S]):
    """
    Abstract base class for docutils Writers.

    Each writer module or package must export a subclass also called 'Writer'.
    Each writer must support all standard node types listed in
    `docutils.nodes.node_class_names`.

    The `write()` method is the main entry point.
    """
    parts: _WriterParts
    language: LanguageImporter | None = None
    document: nodes.document | None = None
    destination: Output | None = None
    output: _S | None = None
<<<<<<< HEAD
    def assemble_parts(self) -> None:
        """
        Assemble the `self.parts` dictionary.  Extend in subclasses.

        See <https://docutils.sourceforge.io/docs/api/publisher.html>.
        """
        ...
    def translate(self) -> None:
        """
        Do final translation of `self.document` into `self.output`.  Called
        from `write`.  Override in subclasses.

        Usually done with a `docutils.nodes.NodeVisitor` subclass, in
        combination with a call to `docutils.nodes.Node.walk()` or
        `docutils.nodes.Node.walkabout()`.  The ``NodeVisitor`` subclass must
        support all standard elements (listed in
        `docutils.nodes.node_class_names`) and possibly non-standard elements
        used by the current Reader as well.
        """
        ...
    def write(self, document: nodes.document, destination: Output) -> str | bytes | None:
        """
        Process a document into its final form.

        Translate `document` (a Docutils document tree) into the Writer's
        native format, and write it out to its `destination` (a
        `docutils.io.Output` subclass object).

        Normally not overridden or extended in subclasses.
        """
        ...

class UnfilteredWriter(Writer[_S]):
    """
    A writer that passes the document tree on unchanged (e.g. a
    serializer.)
=======
    def __init__(self) -> None: ...
    def write(self, document: nodes.document, destination: Output) -> str | bytes | None: ...
    def translate(self) -> None: ...
    def assemble_parts(self) -> None: ...
>>>>>>> 723db2f1

    Documents written by UnfilteredWriters are typically reused at a
    later date using a subclass of `readers.ReReader`.
    """
    ...

def get_writer_class(writer_name: str) -> type[Writer[Any]]:
    """Return the Writer class from the `writer_name` module."""
    ...<|MERGE_RESOLUTION|>--- conflicted
+++ resolved
@@ -1,10 +1,4 @@
-<<<<<<< HEAD
-"""This package contains Docutils Writer modules."""
-
-from typing import Any, Generic, TypedDict, TypeVar, type_check_only
-=======
 from typing import Any, Final, Generic, TypedDict, TypeVar, type_check_only
->>>>>>> 723db2f1
 from typing_extensions import Required
 
 from docutils import Component, nodes
@@ -87,10 +81,10 @@
     document: nodes.document | None = None
     destination: Output | None = None
     output: _S | None = None
-<<<<<<< HEAD
-    def assemble_parts(self) -> None:
-        """
-        Assemble the `self.parts` dictionary.  Extend in subclasses.
+    def __init__(self) -> None: ...
+    def write(self, document: nodes.document, destination: Output) -> str | bytes | None: ...
+    def translate(self) -> None: ...
+    def assemble_parts(self) -> None: ...
 
         See <https://docutils.sourceforge.io/docs/api/publisher.html>.
         """
@@ -124,12 +118,6 @@
     """
     A writer that passes the document tree on unchanged (e.g. a
     serializer.)
-=======
-    def __init__(self) -> None: ...
-    def write(self, document: nodes.document, destination: Output) -> str | bytes | None: ...
-    def translate(self) -> None: ...
-    def assemble_parts(self) -> None: ...
->>>>>>> 723db2f1
 
     Documents written by UnfilteredWriters are typically reused at a
     later date using a subclass of `readers.ReReader`.
