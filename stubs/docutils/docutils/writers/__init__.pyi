--- conflicted
+++ resolved
@@ -1,10 +1,5 @@
-<<<<<<< HEAD
-"""This package contains Docutils Writer modules."""
-
-=======
 from _typeshed import StrPath
 from pathlib import Path
->>>>>>> 1e537d62
 from typing import Any, Final, Generic, TypedDict, TypeVar, type_check_only
 from typing_extensions import Required
 
@@ -98,45 +93,6 @@
         native format, and write it out to its `destination` (a
         `docutils.io.Output` subclass object).
 
-        Normally not overridden or extended in subclasses.
-        """
-        ...
-    def translate(self) -> None:
-        """
-        Do final translation of `self.document` into `self.output`.  Called
-        from `write`.  Override in subclasses.
-
-        Usually done with a `docutils.nodes.NodeVisitor` subclass, in
-        combination with a call to `docutils.nodes.Node.walk()` or
-        `docutils.nodes.Node.walkabout()`.  The ``NodeVisitor`` subclass must
-        support all standard elements (listed in
-        `docutils.nodes.node_class_names`) and possibly non-standard elements
-        used by the current Reader as well.
-        """
-        ...
-    def assemble_parts(self) -> None:
-        """
-        Assemble the `self.parts` dictionary.  Extend in subclasses.
-
-        See <https://docutils.sourceforge.io/docs/api/publisher.html>.
-        """
-        ...
-
-class UnfilteredWriter(Writer[_S]):
-    """
-    A writer that passes the document tree on unchanged (e.g. a
-    serializer.)
-
-    Documents written by UnfilteredWriters are typically reused at a
-    later date using a subclass of `readers.ReReader`.
-    """
-    ...
-
-<<<<<<< HEAD
-def get_writer_class(writer_name: str) -> type[Writer[Any]]:
-    """Return the Writer class from the `writer_name` module."""
-    ...
-=======
 class DoctreeTranslator(nodes.NodeVisitor):
     settings: Values
     def __init__(self, document: nodes.document) -> None: ...
@@ -144,5 +100,4 @@
 
 WRITER_ALIASES: Final[dict[str, str]]
 
-def get_writer_class(writer_name: str) -> type[Writer[Any]]: ...
->>>>>>> 1e537d62
+def get_writer_class(writer_name: str) -> type[Writer[Any]]: ...