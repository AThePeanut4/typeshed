<<<<<<< HEAD
"""
A do-nothing Writer.

`self.output` will change from ``None`` to the empty string
in Docutils 0.22.
"""

def __getattr__(name: str): ...  # incomplete module
=======
from typing import ClassVar

from docutils import writers

class Writer(writers.UnfilteredWriter[str]):
    supported: ClassVar[tuple[str, ...]]
    config_section: ClassVar[str]
    config_section_dependencies: ClassVar[tuple[str]]
    def translate(self) -> None: ...
>>>>>>> 723db2f1
<|MERGE_RESOLUTION|>--- conflicted
+++ resolved
@@ -1,13 +1,3 @@
-<<<<<<< HEAD
-"""
-A do-nothing Writer.
-
-`self.output` will change from ``None`` to the empty string
-in Docutils 0.22.
-"""
-
-def __getattr__(name: str): ...  # incomplete module
-=======
 from typing import ClassVar
 
 from docutils import writers
@@ -16,5 +6,4 @@
     supported: ClassVar[tuple[str, ...]]
     config_section: ClassVar[str]
     config_section_dependencies: ClassVar[tuple[str]]
-    def translate(self) -> None: ...
->>>>>>> 723db2f1
+    def translate(self) -> None: ...