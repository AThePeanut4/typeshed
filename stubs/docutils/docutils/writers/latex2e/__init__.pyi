--- conflicted
+++ resolved
@@ -70,11 +70,7 @@
         ...
 
 class PreambleCmds:
-<<<<<<< HEAD
-    """Building blocks for the latex preamble."""
-=======
     ch: ClassVar[str]
->>>>>>> 1e537d62
     color: ClassVar[str]
     float: ClassVar[str]
     linking: ClassVar[str]
@@ -181,28 +177,9 @@
     def get_opening(self, width: str = r"\linewidth") -> str: ...
     def get_closing(self) -> str: ...
     def visit_colspec(self, node: nodes.colspec) -> None: ...
-<<<<<<< HEAD
-    def get_colspecs(self, node: nodes.Element) -> str:
-        """
-        Return column specification for longtable.
-        
-        """
-        ...
-    def get_column_width(self) -> str:
-        """Return columnwidth for current cell (not multicell)."""
-        ...
-    def get_multicolumn_width(self, start: int, len_: int) -> str:
-        """Return sum of columnwidths for multicell."""
-        ...
-    @deprecated("`writers.latex2e.Table.get_caption()` is obsolete and will be removed in Docutils 0.22.")
-    def get_caption(self) -> str:
-        """Deprecated. Will be removed in Docutils 0.22."""
-        ...
-=======
     def get_colspecs(self, node: nodes.Element) -> str: ...
     def get_column_width(self) -> str: ...
     def get_multicolumn_width(self, start: int, len_: int) -> str: ...
->>>>>>> 1e537d62
     def need_recurse(self) -> bool | Literal[0]: ...
     def visit_thead(self) -> list[str]: ...
     def depart_thead(self) -> list[str]: ...
@@ -329,18 +306,9 @@
         """Convert ``align-*`` class arguments into alignment args."""
         ...
     def insert_align_declaration(self, node: nodes.Element, default: str | None = None) -> None: ...
-<<<<<<< HEAD
-    def duclass_open(self, node) -> None:
-        """Open a group and insert declarations for class values."""
-        ...
-    def duclass_close(self, node) -> None:
-        """Close a group of class declarations."""
-        ...
-=======
     def provide_fallback(self, feature: str, key: str | None = None) -> None: ...
     def duclass_open(self, node) -> None: ...
     def duclass_close(self, node) -> None: ...
->>>>>>> 1e537d62
     def push_output_collector(self, new_out) -> None: ...
     def pop_output_collector(self) -> None: ...
     def term_postfix(self, node: nodes.Element) -> str:
@@ -457,16 +425,7 @@
     def depart_generated(self, node: nodes.generated) -> None: ...
     def visit_header(self, node: nodes.header) -> None: ...
     def depart_header(self, node: nodes.header) -> None: ...
-<<<<<<< HEAD
-    def to_latex_length(self, length_str: str, pxunit: Unused = None) -> str:
-        """
-        Convert `length_str` with rst length to LaTeX length
-        
-        """
-        ...
-=======
     def to_latex_length(self, length_str: str, node: nodes.Node | None = None) -> str: ...
->>>>>>> 1e537d62
     def visit_image(self, node: nodes.image) -> None: ...
     def depart_image(self, node: nodes.image) -> None: ...
     def visit_inline(self, node: nodes.inline) -> None: ...
