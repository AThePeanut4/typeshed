<<<<<<< HEAD
"""
Simple man page writer for reStructuredText.

Man pages (short for "manual pages") contain system documentation on unix-like
systems. The pages are grouped in numbered sections:

 1 executable programs and shell commands
 2 system calls
 3 library functions
 4 special files
 5 file formats
 6 games
 7 miscellaneous
 8 system administration

Man pages are written *troff*, a text file formatting system.

See https://www.tldp.org/HOWTO/Man-Page for a start.

Man pages have no subsection only parts.
Standard parts

  NAME ,
  SYNOPSIS ,
  DESCRIPTION ,
  OPTIONS ,
  FILES ,
  SEE ALSO ,
  BUGS ,

and

  AUTHOR .

A unix-like system keeps an index of the DESCRIPTIONs, which is accessible
by the command whatis or apropos.
"""
=======
import re
from _typeshed import Incomplete
from collections.abc import Callable
from typing import Protocol, type_check_only
from typing_extensions import Never

from docutils import nodes

@type_check_only
class _RegexPatternSub(Protocol):
    # Matches the signature of the bound instance method `re.Pattern[str].sub` exactly
    def __call__(self, /, repl: str | Callable[[re.Match[str]], str], string: str, count: int = 0) -> str: ...

class Translator(nodes.NodeVisitor):
    def visit_admonition(self, node: nodes.admonition, name: str | None = None) -> None: ...
    def visit_comment(self, node: nodes.comment, sub: _RegexPatternSub = ...) -> Never: ...
    def __getattr__(self, name: str, /) -> Incomplete: ...
>>>>>>> 23e702b4

def __getattr__(name: str): ...  # incomplete module<|MERGE_RESOLUTION|>--- conflicted
+++ resolved
@@ -1,42 +1,3 @@
-<<<<<<< HEAD
-"""
-Simple man page writer for reStructuredText.
-
-Man pages (short for "manual pages") contain system documentation on unix-like
-systems. The pages are grouped in numbered sections:
-
- 1 executable programs and shell commands
- 2 system calls
- 3 library functions
- 4 special files
- 5 file formats
- 6 games
- 7 miscellaneous
- 8 system administration
-
-Man pages are written *troff*, a text file formatting system.
-
-See https://www.tldp.org/HOWTO/Man-Page for a start.
-
-Man pages have no subsection only parts.
-Standard parts
-
-  NAME ,
-  SYNOPSIS ,
-  DESCRIPTION ,
-  OPTIONS ,
-  FILES ,
-  SEE ALSO ,
-  BUGS ,
-
-and
-
-  AUTHOR .
-
-A unix-like system keeps an index of the DESCRIPTIONs, which is accessible
-by the command whatis or apropos.
-"""
-=======
 import re
 from _typeshed import Incomplete
 from collections.abc import Callable
@@ -54,6 +15,5 @@
     def visit_admonition(self, node: nodes.admonition, name: str | None = None) -> None: ...
     def visit_comment(self, node: nodes.comment, sub: _RegexPatternSub = ...) -> Never: ...
     def __getattr__(self, name: str, /) -> Incomplete: ...
->>>>>>> 23e702b4
 
 def __getattr__(name: str): ...  # incomplete module