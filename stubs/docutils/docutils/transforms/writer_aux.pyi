--- conflicted
+++ resolved
@@ -14,32 +14,6 @@
 
 __docformat__: Final = "reStructuredText"
 
-<<<<<<< HEAD
-@deprecated("docutils.transforms.writer_aux.Compound is deprecated and will be removed in Docutils 0.21 or later.")
-class Compound(Transform):
-    """
-    .. warning:: This transform is not used by Docutils since Dec 2010
-                 and will be removed in Docutils 0.21 or later.
-
-    Flatten all compound paragraphs.  For example, transform ::
-
-        <compound>
-            <paragraph>
-            <literal_block>
-            <paragraph>
-
-    into ::
-
-        <paragraph>
-        <literal_block classes="continued">
-        <paragraph classes="continued">
-    """
-    default_priority: ClassVar[int]
-    def __init__(self, document: nodes.document, startnode: nodes.Node | None = None) -> None: ...
-    def apply(self) -> None: ...
-
-=======
->>>>>>> 1e537d62
 class Admonitions(Transform):
     """
     Transform specific admonitions, like this:
