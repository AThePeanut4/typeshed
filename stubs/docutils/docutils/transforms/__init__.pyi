--- conflicted
+++ resolved
@@ -32,38 +32,6 @@
 class TransformError(ApplicationError): ...
 
 class Transform:
-<<<<<<< HEAD
-    """Docutils transform component abstract base class."""
-    def __init__(self, document: document, startnode: Node | None = None):
-        """Initial setup for in-place document transforms."""
-        ...
-    def __getattr__(self, name: str, /) -> Incomplete: ...
-
-class Transformer:
-    """
-    Store "transforms" and apply them to the document tree.
-
-    Collect lists of `Transform` instances and "unknown_reference_resolvers"
-    from Docutils components (`TransformSpec` instances).
-    Apply collected "transforms" to the document tree.
-
-    Also keeps track of components by component type name.
-
-    https://docutils.sourceforge.io/docs/peps/pep-0258.html#transformer
-    """
-    def __init__(self, document: document): ...
-    def add_transform(self, transform_class: type[Transform], priority: int | None = None, **kwargs) -> None:
-        """
-        Store a single transform.  Use `priority` to override the default.
-        `kwargs` is a dictionary whose contents are passed as keyword
-        arguments to the `apply` method of the transform.  This can be used to
-        pass application-specific data to the transform instance.
-        """
-        ...
-    def __getattr__(self, name: str, /) -> Incomplete: ...
-
-def __getattr__(name: str): ...  # incomplete module
-=======
     default_priority: ClassVar[int | None]
     document: nodes.document
     startnode: nodes.Node | None
@@ -84,5 +52,4 @@
     def add_pending(self, pending: nodes.pending, priority: int | None = None) -> None: ...
     def get_priority_string(self, priority: int) -> str: ...
     def populate_from_components(self, components: Iterable[TransformSpec]) -> None: ...
-    def apply_transforms(self) -> None: ...
->>>>>>> 84e41f28
+    def apply_transforms(self) -> None: ...