<<<<<<< HEAD
"""
Dummy module for backwards compatibility.

This module is provisional: it will be removed in Docutils 2.0.
"""

def __getattr__(name: str): ...  # incomplete module
=======
from typing import Final

from docutils.parsers.rst.directives.misc import Meta as Meta, MetaBody as MetaBody

__docformat__: Final = "reStructuredText"
>>>>>>> 567b488f
<|MERGE_RESOLUTION|>--- conflicted
+++ resolved
@@ -1,15 +1,5 @@
-<<<<<<< HEAD
-"""
-Dummy module for backwards compatibility.
-
-This module is provisional: it will be removed in Docutils 2.0.
-"""
-
-def __getattr__(name: str): ...  # incomplete module
-=======
 from typing import Final
 
 from docutils.parsers.rst.directives.misc import Meta as Meta, MetaBody as MetaBody
 
-__docformat__: Final = "reStructuredText"
->>>>>>> 567b488f
+__docformat__: Final = "reStructuredText"