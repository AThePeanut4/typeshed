<<<<<<< HEAD
"""Directives for figures and simple images."""

def __getattr__(name: str): ...  # incomplete module
=======
from _typeshed import Incomplete
from typing import Final

from docutils.parsers.rst import Directive

__docformat__: Final = "reStructuredText"

class Image(Directive):
    align_h_values: Incomplete
    align_v_values: Incomplete
    align_values: Incomplete
    loading_values: Incomplete
    def align(argument): ...
    def loading(argument): ...

class Figure(Image):
    def align(argument): ...
    def figwidth_value(argument): ...
>>>>>>> 567b488f
<|MERGE_RESOLUTION|>--- conflicted
+++ resolved
@@ -1,8 +1,3 @@
-<<<<<<< HEAD
-"""Directives for figures and simple images."""
-
-def __getattr__(name: str): ...  # incomplete module
-=======
 from _typeshed import Incomplete
 from typing import Final
 
@@ -20,5 +15,4 @@
 
 class Figure(Image):
     def align(argument): ...
-    def figwidth_value(argument): ...
->>>>>>> 567b488f
+    def figwidth_value(argument): ...