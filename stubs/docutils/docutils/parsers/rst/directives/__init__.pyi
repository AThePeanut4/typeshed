--- conflicted
+++ resolved
@@ -9,18 +9,9 @@
 from docutils.parsers import Parser
 from docutils.parsers.rst import Directive
 
-<<<<<<< HEAD
-def register_directive(name: str, directive: type[Directive]) -> None:
-    """
-    Register a nonstandard application-defined directive function.
-    Language lookups are not needed for such functions.
-    """
-    ...
-=======
 __docformat__: Final = "reStructuredText"
 
 def register_directive(name: str, directive: type[Directive]) -> None: ...
->>>>>>> 567b488f
 def directive(
     directive_name: str, language_module: _LanguageModule, document: document
 ) -> tuple[type[Directive] | None, list[system_message]]:
