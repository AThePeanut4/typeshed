"""
Docutils document tree element class library.

The relationships and semantics of elements and attributes is documented in
`The Docutils Document Tree`__.

Classes in CamelCase are abstract base classes or auxiliary classes. The one
exception is `Text`, for a text (PCDATA) node; uppercase is used to
differentiate from element classes.  Classes in lower_case_with_underscores
are element classes, matching the XML element generic identifiers in the DTD_.

The position of each node (the level at which it can occur) is significant and
is represented by abstract base classes (`Root`, `Structural`, `Body`,
`Inline`, etc.).  Certain transformations will be easier because we can use
``isinstance(node, base_class)`` to determine the position of the node in the
hierarchy.

__ https://docutils.sourceforge.io/docs/ref/doctree.html
.. _DTD: https://docutils.sourceforge.io/docs/ref/docutils.dtd
"""

import sys
import xml.dom.minidom
from _typeshed import Incomplete
from abc import abstractmethod
from collections import Counter
from collections.abc import Callable, Generator, Iterable, Iterator, Mapping, Sequence
from typing import Any, ClassVar, Final, Literal, Protocol, SupportsIndex, TypeVar, overload, type_check_only
from typing_extensions import Self, TypeAlias, deprecated

from docutils.frontend import Values
from docutils.transforms import Transform, Transformer
from docutils.utils import Reporter

_N = TypeVar("_N", bound=Node)
_ContentModelCategory: TypeAlias = type[Element] | tuple[type[Element], ...]
_ContentModelQuantifier: TypeAlias = Literal[".", "?", "+", "*"]
_ContentModelItem: TypeAlias = tuple[_ContentModelCategory, _ContentModelQuantifier]
_ContentModelTuple: TypeAlias = tuple[_ContentModelItem, ...]

@type_check_only
class _DomModule(Protocol):
    Document: type[xml.dom.minidom.Document]

__docformat__: Final = "reStructuredText"

# Functional Node Base Classes

class Node:
    """Abstract base class of nodes in a document tree."""
    # children is initialized by the subclasses
    children: Sequence[Node]
    # TODO: `parent` is actually `Element | None``, but `None`` only happens rarely,
    #       i.e. for synthetic nodes (or `document`, where it is overridden).
    #       See https://github.com/python/typeshed/blob/main/CONTRIBUTING.md#the-any-trick
    parent: Element | Any
    source: str | None
    line: int | None
    @property
    def document(self) -> document | None:
        """
        Return the `document` root node of the tree containing this Node.
        
        """
        ...
    @document.setter
    def document(self, value: document) -> None:
        """
        Return the `document` root node of the tree containing this Node.
        
        """
        ...
    def __bool__(self) -> Literal[True]:
        """
        Node instances are always true, even if they're empty.  A node is more
        than a simple container.  Its boolean "truth" does not depend on
        having one or more subnodes in the doctree.

        Use `len()` to check node length.
        """
        ...
    def asdom(
        self, dom: _DomModule | None = None
    ) -> xml.dom.minidom.Document | xml.dom.minidom.Element | xml.dom.minidom.Text:
        """Return a DOM **fragment** representation of this Node."""
        ...
    # While docutils documents the Node class to be abstract it does not
    # actually use the ABCMeta metaclass. We still set @abstractmethod here
    # (although it's not used in the docutils implementation) because it
    # makes Mypy reject Node() with "Cannot instantiate abstract class".
    @abstractmethod
    def copy(self) -> Self:
        """Return a copy of self."""
        ...
    @abstractmethod
    def deepcopy(self) -> Self:
        """Return a deep copy of self (also copying children)."""
        ...
    @abstractmethod
    def pformat(self, indent: str = "    ", level: int = 0) -> str:
        """
        Return an indented pseudo-XML representation, for test purposes.

        Override in subclasses.
        """
        ...
    @abstractmethod
    def astext(self) -> str:
        """Return a string representation of this Node."""
        ...
    def setup_child(self, child: Node) -> None: ...
    def walk(self, visitor: NodeVisitor) -> bool:
        """
        Traverse a tree of `Node` objects, calling the
        `dispatch_visit()` method of `visitor` when entering each
        node.  (The `walkabout()` method is similar, except it also
        calls the `dispatch_departure()` method before exiting each
        node.)

        This tree traversal supports limited in-place tree
        modifications.  Replacing one node with one or more nodes is
        OK, as is removing an element.  However, if the node removed
        or replaced occurs after the current node, the old node will
        still be traversed, and any new nodes will not.

        Within ``visit`` methods (and ``depart`` methods for
        `walkabout()`), `TreePruningException` subclasses may be raised
        (`SkipChildren`, `SkipSiblings`, `SkipNode`, `SkipDeparture`).

        Parameter `visitor`: A `NodeVisitor` object, containing a
        ``visit`` implementation for each `Node` subclass encountered.

        Return true if we should stop the traversal.
        """
        ...
    def walkabout(self, visitor: NodeVisitor) -> bool:
        """
        Perform a tree traversal similarly to `Node.walk()` (which
        see), except also call the `dispatch_departure()` method
        before exiting each node.

        Parameter `visitor`: A `NodeVisitor` object, containing a
        ``visit`` and ``depart`` implementation for each `Node`
        subclass encountered.

        Return true if we should stop the traversal.
        """
        ...
    @overload
    def findall(
        self, condition: type[_N], include_self: bool = True, descend: bool = True, siblings: bool = False, ascend: bool = False
    ) -> Generator[_N]:
        """
        Return an iterator yielding nodes following `self`:

        * self (if `include_self` is true)
        * all descendants in tree traversal order (if `descend` is true)
        * the following siblings (if `siblings` is true) and their
          descendants (if also `descend` is true)
        * the following siblings of the parent (if `ascend` is true) and
          their descendants (if also `descend` is true), and so on.

        If `condition` is not None, the iterator yields only nodes
        for which ``condition(node)`` is true.  If `condition` is a
        type ``cls``, it is equivalent to a function consisting
        of ``return isinstance(node, cls)``.

        If `ascend` is true, assume `siblings` to be true as well.

        If the tree structure is modified during iteration, the result
        is undefined.

        For example, given the following tree::

            <paragraph>
                <emphasis>      <--- emphasis.traverse() and
                    <strong>    <--- strong.traverse() are called.
                        Foo
                    Bar
                <reference name="Baz" refid="baz">
                    Baz

        Then tuple(emphasis.traverse()) equals ::

            (<emphasis>, <strong>, <#text: Foo>, <#text: Bar>)

        and list(strong.traverse(ascend=True) equals ::

            [<strong>, <#text: Foo>, <#text: Bar>, <reference>, <#text: Baz>]
        """
        ...
    @overload
    def findall(
        self,
        condition: Callable[[Node], bool] | None = None,
        include_self: bool = True,
        descend: bool = True,
        siblings: bool = False,
        ascend: bool = False,
    ) -> Generator[Node]:
        """
        Return an iterator yielding nodes following `self`:

        * self (if `include_self` is true)
        * all descendants in tree traversal order (if `descend` is true)
        * the following siblings (if `siblings` is true) and their
          descendants (if also `descend` is true)
        * the following siblings of the parent (if `ascend` is true) and
          their descendants (if also `descend` is true), and so on.

        If `condition` is not None, the iterator yields only nodes
        for which ``condition(node)`` is true.  If `condition` is a
        type ``cls``, it is equivalent to a function consisting
        of ``return isinstance(node, cls)``.

        If `ascend` is true, assume `siblings` to be true as well.

        If the tree structure is modified during iteration, the result
        is undefined.

        For example, given the following tree::

            <paragraph>
                <emphasis>      <--- emphasis.traverse() and
                    <strong>    <--- strong.traverse() are called.
                        Foo
                    Bar
                <reference name="Baz" refid="baz">
                    Baz

        Then tuple(emphasis.traverse()) equals ::

            (<emphasis>, <strong>, <#text: Foo>, <#text: Bar>)

        and list(strong.traverse(ascend=True) equals ::

            [<strong>, <#text: Foo>, <#text: Bar>, <reference>, <#text: Baz>]
        """
        ...
    @overload
    @deprecated("The `nodes.Node.traverse()` is deprecated. Use `Node.findall()` instead.")
    def traverse(
        self, condition: type[_N], include_self: bool = True, descend: bool = True, siblings: bool = False, ascend: bool = False
    ) -> list[_N]:
        """
        Return list of nodes following `self`.

        For looping, Node.findall() is faster and more memory efficient.
        """
        ...
    @overload
    @deprecated("The `nodes.Node.traverse()` is deprecated. Use `Node.findall()` instead.")
    def traverse(
        self,
        condition: Callable[[Node], bool] | None = None,
        include_self: bool = True,
        descend: bool = True,
        siblings: bool = False,
        ascend: bool = False,
    ) -> list[Node]:
        """
        Return list of nodes following `self`.

        For looping, Node.findall() is faster and more memory efficient.
        """
        ...
    @overload
    def next_node(
        self, condition: type[_N], include_self: bool = False, descend: bool = True, siblings: bool = False, ascend: bool = False
    ) -> _N:
        """
        Return the first node in the iterator returned by findall(),
        or None if the iterable is empty.

        Parameter list is the same as of `findall()`.  Note that `include_self`
        defaults to False, though.
        """
        ...
    @overload
    def next_node(
        self,
        condition: Callable[[Node], bool] | None = None,
        include_self: bool = False,
        descend: bool = True,
        siblings: bool = False,
        ascend: bool = False,
    ) -> Node:
        """
        Return the first node in the iterator returned by findall(),
        or None if the iterable is empty.

        Parameter list is the same as of `findall()`.  Note that `include_self`
        defaults to False, though.
        """
        ...
    def validate(self, recursive: bool = True) -> None:
        """
        Raise ValidationError if this node is not valid.

        Override in subclasses that define validity constraints.
        """
        ...
    def validate_position(self) -> None:
        """
        Hook for additional checks of the parent's content model.

        Raise ValidationError, if `self` is at an invalid position.

        Override in subclasses with complex validity constraints. See
        `subtitle.validate_position()` and `transition.validate_position()`.
        """
        ...

# Left out
# - def ensure_str (deprecated)
# - def unescape (canonical import from docutils.utils)
def unescape(text: str, restore_backslashes: bool = False, respect_whitespace: bool = False) -> str:
    """
    Return a string with nulls removed or restored to backslashes.
    Backslash-escaped spaces are also removed.
    """
    ...

class Text(Node, str):
    """
    Instances are terminal nodes (leaves) containing text only; no child
    nodes or attributes.  Initialize by passing a string to the constructor.

    Access the raw (null-escaped) text with ``str(<instance>)``
    and unescaped text with ``<instance>.astext()``.
    """
    tagname: ClassVar[str]
    children: tuple[()]

    # we omit the rawsource parameter because it has been deprecated and is ignored
<<<<<<< HEAD
    def __new__(cls, data: str) -> Self:
        """
        Assert that `data` is not an array of bytes
        and warn if the deprecated `rawsource` argument is used.
        """
        ...
    def __init__(self, data: str) -> None: ...
=======
    def __new__(cls, data: str) -> Self: ...
>>>>>>> 4b0623f4
    def shortrepr(self, maxlen: int = 18) -> str: ...
    def copy(self) -> Self: ...
    def deepcopy(self) -> Self: ...
    def pformat(self, indent: str = "    ", level: int = 0) -> str: ...
    def astext(self) -> str: ...
    def rstrip(self, chars: str | None = None) -> str: ...
    def lstrip(self, chars: str | None = None) -> str: ...

_T = TypeVar("_T")

class Element(Node):
    """
    `Element` is the superclass to all specific elements.

    Elements contain attributes and child nodes.
    They can be described as a cross between a list and a dictionary.

    Elements emulate dictionaries for external [#]_ attributes, indexing by
    attribute name (a string). To set the attribute 'att' to 'value', do::

        element['att'] = 'value'

    .. [#] External attributes correspond to the XML element attributes.
       From its `Node` superclass, Element also inherits "internal"
       class attributes that are accessed using the standard syntax, e.g.
       ``element.parent``.

    There are two special attributes: 'ids' and 'names'.  Both are
    lists of unique identifiers: 'ids' conform to the regular expression
    ``[a-z](-?[a-z0-9]+)*`` (see the make_id() function for rationale and
    details). 'names' serve as user-friendly interfaces to IDs; they are
    case- and whitespace-normalized (see the fully_normalize_name() function).

    Elements emulate lists for child nodes (element nodes and/or text
    nodes), indexing by integer.  To get the first child node, use::

        element[0]

    to iterate over the child nodes (without descending), use::

        for child in element:
            ...

    Elements may be constructed using the ``+=`` operator.  To add one new
    child node to element, do::

        element += node

    This is equivalent to ``element.append(node)``.

    To add a list of multiple child nodes at once, use the same ``+=``
    operator::

        element += [node1, node2]

    This is equivalent to ``element.extend([node1, node2])``.
    """
    local_attributes: ClassVar[Sequence[str]]
    valid_attributes: ClassVar[Sequence[str]]
    common_attributes: ClassVar[Sequence[str]]
    basic_attributes: ClassVar[Sequence[str]]
    list_attributes: ClassVar[Sequence[str]]
    known_attributes: ClassVar[Sequence[str]]
    content_model: ClassVar[_ContentModelTuple]
    tagname: str
    child_text_separator: ClassVar[str]
    attributes: dict[str, Any]
    children: list[Node]
    rawsource: str
    def __init__(self, rawsource: str = "", *children: Node, **attributes: Any) -> None: ...
    def shortrepr(self) -> str: ...
    def starttag(self, quoteattr: Callable[[str], str] | None = None) -> str: ...
    def endtag(self) -> str: ...
    def emptytag(self) -> str: ...
    def __len__(self) -> int: ...
    def __contains__(self, key: str | Node) -> bool: ...
    @overload
    def __getitem__(self, key: str) -> Any: ...
    @overload
    def __getitem__(self, key: int) -> Node: ...
    @overload
    def __getitem__(self, key: slice) -> list[Node]: ...
    @overload
    def __setitem__(self, key: str, item: Any) -> None: ...
    @overload
    def __setitem__(self, key: int, item: Node) -> None: ...
    @overload
    def __setitem__(self, key: slice, item: Iterable[Node]) -> None: ...
    def __delitem__(self, key: str | int | slice) -> None: ...
    def __add__(self, other: list[Node]) -> list[Node]: ...
    def __radd__(self, other: list[Node]) -> list[Node]: ...
    def __iadd__(self, other: Node | Iterable[Node]) -> Self:
        """Append a node or a list of nodes to `self.children`."""
        ...
    def astext(self) -> str: ...
    def non_default_attributes(self) -> dict[str, Any]: ...
    def attlist(self) -> list[tuple[str, Any]]: ...
    @overload
    def get(self, key: str) -> Any: ...
    @overload
    def get(self, key: str, failobj: _T) -> _T: ...
    def hasattr(self, attr: str) -> bool: ...
    def delattr(self, attr: str) -> None: ...
    @overload
    def setdefault(self, key: str) -> Any: ...
    @overload
    def setdefault(self, key: str, failobj: _T) -> Any | _T: ...
    has_key = hasattr
    def get_language_code(self, fallback: str = "") -> str:
        """
        Return node's language tag.

        Look iteratively in self and parents for a class argument
        starting with ``language-`` and return the remainder of it
        (which should be a `BCP49` language tag) or the `fallback`.
        """
        ...
    def append(self, item: Node) -> None: ...
    def extend(self, item: Iterable[Node]) -> None: ...
    def insert(self, index: SupportsIndex, item: Node | Iterable[Node] | None) -> None: ...
    def pop(self, i: int = -1) -> Node: ...
    def remove(self, item: Node) -> None: ...
    def index(self, item: Node, start: int = 0, stop: int = sys.maxsize) -> int: ...
    def previous_sibling(self) -> Node | None:
        """Return preceding sibling node or ``None``."""
        ...
    def section_hierarchy(self) -> list[section]:
        """
        Return the element's section hierarchy.

        Return a list of all <section> elements containing `self`
        (including `self` if it is a <section>).

        List item ``[i]`` is the parent <section> of level i+1
        (1: section, 2: subsection, 3: subsubsection, ...).
        The length of the list is the element's section level.

        Provisional. May be changed or removed without warning.
        """
        ...
    def is_not_default(self, key: str) -> bool: ...
    def update_basic_atts(self, dict_: Mapping[str, Any] | Node) -> None:
        """
        Update basic attributes ('ids', 'names', 'classes',
        'dupnames', but not 'source') from node or dictionary `dict_`.

        Provisional.
        """
        ...
    def append_attr_list(self, attr: str, values: Iterable[Any]) -> None:
        """
        For each element in values, if it does not exist in self[attr], append
        it.

        NOTE: Requires self[attr] and values to be sequence type and the
        former should specifically be a list.
        """
        ...
    def coerce_append_attr_list(self, attr: str, value) -> None:
        """
        First, convert both self[attr] and value to a non-string sequence
        type; if either is not already a sequence, convert it to a list of one
        element.  Then call append_attr_list.

        NOTE: self[attr] and value both must not be None.
        """
        ...
    def replace_attr(self, attr: str, value: Any, force: bool = True) -> None:
        """
        If self[attr] does not exist or force is True or omitted, set
        self[attr] to value, otherwise do nothing.
        """
        ...
    def copy_attr_convert(self, attr: str, value: Any, replace: bool = True) -> None:
        """
        If attr is an attribute of self, set self[attr] to
        [self[attr], value], otherwise set self[attr] to value.

        NOTE: replace is not used by this function and is kept only for
              compatibility with the other copy functions.
        """
        ...
    def copy_attr_coerce(self, attr: str, value: Any, replace: bool) -> None:
        """
        If attr is an attribute of self and either self[attr] or value is a
        list, convert all non-sequence values to a sequence of 1 element and
        then concatenate the two sequence, setting the result to self[attr].
        If both self[attr] and value are non-sequences and replace is True or
        self[attr] is None, replace self[attr] with value. Otherwise, do
        nothing.
        """
        ...
    def copy_attr_concatenate(self, attr: str, value: Any, replace: bool) -> None:
        """
        If attr is an attribute of self and both self[attr] and value are
        lists, concatenate the two sequences, setting the result to
        self[attr].  If either self[attr] or value are non-sequences and
        replace is True or self[attr] is None, replace self[attr] with value.
        Otherwise, do nothing.
        """
        ...
    def copy_attr_consistent(self, attr: str, value: Any, replace: bool) -> None:
        """
        If replace is True or self[attr] is None, replace self[attr] with
        value.  Otherwise, do nothing.
        """
        ...
    def update_all_atts(
        self,
        dict_: Mapping[str, Any] | Node,
        update_fun: Callable[[Element, str, Any, bool], object] = ...,
        replace: bool = True,
        and_source: bool = False,
    ) -> None:
        """
        Updates all attributes from node or dictionary `dict_`.

        Appends the basic attributes ('ids', 'names', 'classes',
        'dupnames', but not 'source') and then, for all other attributes in
        dict_, updates the same attribute in self.  When attributes with the
        same identifier appear in both self and dict_, the two values are
        merged based on the value of update_fun.  Generally, when replace is
        True, the values in self are replaced or merged with the values in
        dict_; otherwise, the values in self may be preserved or merged.  When
        and_source is True, the 'source' attribute is included in the copy.

        NOTE: When replace is False, and self contains a 'source' attribute,
              'source' is not replaced even when dict_ has a 'source'
              attribute, though it may still be merged into a list depending
              on the value of update_fun.
        NOTE: It is easier to call the update-specific methods then to pass
              the update_fun method to this function.
        """
        ...
    def update_all_atts_consistantly(
        self, dict_: Mapping[str, Any] | Node, replace: bool = True, and_source: bool = False
    ) -> None:
        """
        Updates all attributes from node or dictionary `dict_`.

        Appends the basic attributes ('ids', 'names', 'classes',
        'dupnames', but not 'source') and then, for all other attributes in
        dict_, updates the same attribute in self.  When attributes with the
        same identifier appear in both self and dict_ and replace is True, the
        values in self are replaced with the values in dict_; otherwise, the
        values in self are preserved.  When and_source is True, the 'source'
        attribute is included in the copy.

        NOTE: When replace is False, and self contains a 'source' attribute,
              'source' is not replaced even when dict_ has a 'source'
              attribute, though it may still be merged into a list depending
              on the value of update_fun.
        """
        ...
    def update_all_atts_concatenating(
        self, dict_: dict[str, Any] | Node, replace: bool = True, and_source: bool = False
    ) -> None:
        """
        Updates all attributes from node or dictionary `dict_`.

        Appends the basic attributes ('ids', 'names', 'classes',
        'dupnames', but not 'source') and then, for all other attributes in
        dict_, updates the same attribute in self.  When attributes with the
        same identifier appear in both self and dict_ whose values aren't each
        lists and replace is True, the values in self are replaced with the
        values in dict_; if the values from self and dict_ for the given
        identifier are both of list type, then the two lists are concatenated
        and the result stored in self; otherwise, the values in self are
        preserved.  When and_source is True, the 'source' attribute is
        included in the copy.

        NOTE: When replace is False, and self contains a 'source' attribute,
              'source' is not replaced even when dict_ has a 'source'
              attribute, though it may still be merged into a list depending
              on the value of update_fun.
        """
        ...
    def update_all_atts_coercion(
        self, dict_: Mapping[str, Any] | Node, replace: bool = True, and_source: bool = False
    ) -> None:
        """
        Updates all attributes from node or dictionary `dict_`.

        Appends the basic attributes ('ids', 'names', 'classes',
        'dupnames', but not 'source') and then, for all other attributes in
        dict_, updates the same attribute in self.  When attributes with the
        same identifier appear in both self and dict_ whose values are both
        not lists and replace is True, the values in self are replaced with
        the values in dict_; if either of the values from self and dict_ for
        the given identifier are of list type, then first any non-lists are
        converted to 1-element lists and then the two lists are concatenated
        and the result stored in self; otherwise, the values in self are
        preserved.  When and_source is True, the 'source' attribute is
        included in the copy.

        NOTE: When replace is False, and self contains a 'source' attribute,
              'source' is not replaced even when dict_ has a 'source'
              attribute, though it may still be merged into a list depending
              on the value of update_fun.
        """
        ...
    def update_all_atts_convert(self, dict_: Mapping[str, Any] | Node, and_source: bool = False) -> None:
        """
        Updates all attributes from node or dictionary `dict_`.

        Appends the basic attributes ('ids', 'names', 'classes',
        'dupnames', but not 'source') and then, for all other attributes in
        dict_, updates the same attribute in self.  When attributes with the
        same identifier appear in both self and dict_ then first any non-lists
        are converted to 1-element lists and then the two lists are
        concatenated and the result stored in self; otherwise, the values in
        self are preserved.  When and_source is True, the 'source' attribute
        is included in the copy.

        NOTE: When replace is False, and self contains a 'source' attribute,
              'source' is not replaced even when dict_ has a 'source'
              attribute, though it may still be merged into a list depending
              on the value of update_fun.
        """
        ...
    def clear(self) -> None: ...
    def replace(self, old: Node, new: Node | Sequence[Node]) -> None:
        """Replace one child `Node` with another child or children."""
        ...
    def replace_self(self, new: Node | Sequence[Node]) -> None:
        """
        Replace `self` node with `new`, where `new` is a node or a
        list of nodes.

        Provisional: the handling of node attributes will be revised.
        """
        ...
    def first_child_matching_class(
        self, childclass: type[Node] | tuple[type[Node], ...], start: int = 0, end: int = sys.maxsize
    ) -> int | None:
        """
        Return the index of the first child whose class exactly matches.

        Parameters:

        - `childclass`: A `Node` subclass to search for, or a tuple of `Node`
          classes. If a tuple, any of the classes may match.
        - `start`: Initial index to check.
        - `end`: Initial index to *not* check.
        """
        ...
    def first_child_not_matching_class(
        self, childclass: type[Node] | tuple[type[Node], ...], start: int = 0, end: int = sys.maxsize
    ) -> int | None:
        """
        Return the index of the first child whose class does *not* match.

        Parameters:

        - `childclass`: A `Node` subclass to skip, or a tuple of `Node`
          classes. If a tuple, none of the classes may match.
        - `start`: Initial index to check.
        - `end`: Initial index to *not* check.
        """
        ...
    def pformat(self, indent: str = "    ", level: int = 0) -> str: ...
    def copy(self) -> Self: ...
    def deepcopy(self) -> Self: ...
    def note_referenced_by(self, name: str | None = None, id: str | None = None) -> None:
        """
        Note that this Element has been referenced by its name
        `name` or id `id`.
        """
        ...
    @classmethod
    def is_not_list_attribute(cls, attr: str) -> bool:
        """
        Returns True if and only if the given attribute is NOT one of the
        basic list attributes defined for all Elements.
        """
        ...
    @classmethod
    def is_not_known_attribute(cls, attr: str) -> bool:
        'Return True if `attr` is NOT defined for all Element instances.\n\nProvisional. May be removed in Docutils\xa02.0.'
        ...
    def validate_attributes(self) -> None:
        """
        Normalize and validate element attributes.

        Convert string values to expected datatype.
        Normalize values.

        Raise `ValidationError` for invalid attributes or attribute values.

        Provisional.
        """
        ...
    def validate_content(
        self, model: _ContentModelTuple | None = None, elements: Sequence[Incomplete] | None = None
    ) -> list[Incomplete]:
        """
        Test compliance of `elements` with `model`.

        :model: content model description, default `self.content_model`,
        :elements: list of doctree elements, default `self.children`.

        Return list of children that do not fit in the model or raise
        `ValidationError` if the content does not comply with the `model`.

        Provisional.
        """
        ...

    # '__iter__' is added as workaround, since mypy doesn't support classes that are iterable via '__getitem__'
    # see https://github.com/python/typeshed/pull/10099#issuecomment-1528789395
    def __iter__(self) -> Iterator[Node]: ...

class TextElement(Element):
    """
    An element which directly contains text.

    Its children are all `Text` or `Inline` subclass nodes.  You can
    check whether an element's context is inline simply by checking whether
    its immediate parent is a `TextElement` instance (including subclasses).
    This is handy for nodes like `image` that can appear both inline and as
    standalone body elements.

    If passing children to `__init__()`, make sure to set `text` to
    ``''`` or some other suitable value.
    """
    def __init__(self, rawsource: str = "", text: str = "", *children: Node, **attributes) -> None: ...

class FixedTextElement(TextElement):
    """An element which directly contains preformatted text."""
    ...
class PureTextElement(TextElement):
    """An element which only contains text, no children."""
    ...

# Mixins

class Resolvable:
    resolved: int

class BackLinkable:
    """Mixin for Elements that accept a "backrefs" attribute."""
    list_attributes: ClassVar[Sequence[str]]
    valid_attributes: ClassVar[Sequence[str]]
    def add_backref(self, refid: str) -> None: ...

# Element Categories

class Root:
    """Element at the root of a document tree."""
    ...
class Titular:
    """Title, sub-title, or informal heading (rubric)."""
    ...
class PreBibliographic:
    """Elements which may occur before Bibliographic Elements."""
    ...
class Bibliographic:
    """
    `Bibliographic Elements`__ (displayed document meta-data).

    __ https://docutils.sourceforge.io/docs/ref/doctree.html
       #bibliographic-elements
    """
    ...

class Decorative(PreBibliographic):
    """
    Decorative elements (`header` and `footer`).

    Children of `decoration`.
    """
    content_model: ClassVar[_ContentModelTuple]

class Structural:
    """
    `Structural elements`__.

    __ https://docutils.sourceforge.io/docs/ref/doctree.html
       #structural-elements
    """
    ...
class SubStructural:
    """
    `Structural subelements`__ are children of `Structural` elements.

    Most Structural elements accept only specific `SubStructural` elements.

    __ https://docutils.sourceforge.io/docs/ref/doctree.html
       #structural-subelements
    """
    ...
class Body:
    """
    `Body elements`__.

    __ https://docutils.sourceforge.io/docs/ref/doctree.html#body-elements
    """
    ...
class General(Body):
    """Miscellaneous body elements."""
    ...
class Sequential(Body):
    """List-like body elements."""
    ...

class Admonition(Body):
    """Admonitions (distinctive and self-contained notices)."""
    content_model: ClassVar[_ContentModelTuple]

class Special(Body):
    """Special internal body elements."""
    ...
class Invisible(PreBibliographic):
    """Internal elements that don't appear in output."""
    ...
class Part:
    """
    `Body Subelements`__ always occur within specific parent elements.

    __ https://docutils.sourceforge.io/docs/ref/doctree.html#body-subelements
    """
    ...
class Inline:
    """
    Inline elements contain text data and possibly other inline elements.
    
    """
    ...
class Referential(Resolvable):
    """Elements holding a cross-reference (outgoing hyperlink)."""
    ...

class Targetable(Resolvable):
    """Cross-reference targets (incoming hyperlink)."""
    referenced: int
    indirect_reference_name: str | None

class Labeled:
    """Contains a `label` as its first element."""
    ...

# Root Element

_Document: TypeAlias = document
_Decoration: TypeAlias = decoration

class document(Root, Structural, Element):
    """
    The document root element.

    Do not instantiate this class directly; use
    `docutils.utils.new_document()` instead.
    """
    current_source: str | None
    current_line: int | None
    settings: Values
    reporter: Reporter
    indirect_targets: list[target]
    substitution_defs: dict[str, substitution_definition]
    substitution_names: dict[str, str]
    refnames: dict[str, list[Element]]
    refids: dict[str, list[Element]]
    nameids: dict[str, str]
    nametypes: dict[str, bool]
    ids: dict[str, Element]
    footnote_refs: dict[str, list[footnote_reference]]
    citation_refs: dict[str, list[citation_reference]]
    autofootnotes: list[footnote]
    autofootnote_refs: list[footnote_reference]
    symbol_footnotes: list[footnote]
    symbol_footnote_refs: list[footnote_reference]
    footnotes: list[footnote]
    citations: list[citation]
    autofootnote_start: int
    symbol_footnote_start: int
    id_counter: Counter[int]
    parse_messages: list[system_message]
    transform_messages: list[system_message]
    transformer: Transformer
    decoration: decoration | None
    document: Self
    def __init__(self, settings: Values, reporter: Reporter, *args: Node, **kwargs: Any) -> None: ...
    def asdom(self, dom: Any | None = None) -> Any:
        """Return a DOM representation of this document."""
        ...
    def set_id(self, node: Element, msgnode: Element | None = None, suggested_prefix: str = "") -> str: ...
    def set_name_id_map(self, node: Element, id: str, msgnode: Element | None = None, explicit: bool = False) -> None:
        """
        Update the name/id mappings.

        `self.nameids` maps names to IDs. The value ``None`` indicates
        that the name is a "dupname" (i.e. there are already at least
        two targets with the same name and type).

        `self.nametypes` maps names to booleans representing
        hyperlink target type (True==explicit, False==implicit).

        The following state transition table shows how `self.nameids` items
        ("id") and `self.nametypes` items ("type") change with new input
        (a call to this method), and what actions are performed:

        ========  ====  ========  ====  ========  ======== =======  ======
         Input      Old State      New State            Action      Notes
        --------  --------------  --------------  ----------------  ------
        type      id    type      id    type      dupname  report
        ========  ====  ========  ====  ========  ======== =======  ======
        explicit                  new   explicit
        implicit                  new   implicit
        explicit  old   explicit  None  explicit  new,old  WARNING  [#ex]_
        implicit  old   explicit  old   explicit  new      INFO     [#ex]_
        explicit  old   implicit  new   explicit  old      INFO     [#ex]_
        implicit  old   implicit  None  implicit  new,old  INFO     [#ex]_
        explicit  None  explicit  None  explicit  new      WARNING
        implicit  None  explicit  None  explicit  new      INFO
        explicit  None  implicit  new   explicit
        implicit  None  implicit  None  implicit  new      INFO
        ========  ====  ========  ====  ========  ======== =======  ======

        .. [#] Do not clear the name-to-id map or invalidate the old target if
           both old and new targets refer to identical URIs or reference names.
           The new target is invalidated regardless.

        Provisional. There will be changes to prefer explicit reference names
        as base for an element's ID.
        """
        ...
    def set_duplicate_name_id(self, node: Element, id: str, name: str, msgnode: Element, explicit: bool) -> None: ...
    def has_name(self, name: str) -> bool: ...
    def note_implicit_target(self, target: Element, msgnode: Element | None = None) -> None: ...
    def note_explicit_target(self, target: Element, msgnode: Element | None = None) -> None: ...
    def note_refname(self, node: Element) -> None: ...
    def note_refid(self, node: Element) -> None: ...
    def note_indirect_target(self, target: target) -> None: ...
    def note_anonymous_target(self, target: target) -> None: ...
    def note_autofootnote(self, footnote: footnote) -> None: ...
    def note_autofootnote_ref(self, ref: footnote_reference) -> None: ...
    def note_symbol_footnote(self, footnote: footnote) -> None: ...
    def note_symbol_footnote_ref(self, ref: footnote_reference) -> None: ...
    def note_footnote(self, footnote: footnote) -> None: ...
    def note_footnote_ref(self, ref: footnote_reference) -> None: ...
    def note_citation(self, citation: citation) -> None: ...
    def note_citation_ref(self, ref: citation_reference) -> None: ...
    def note_substitution_def(self, subdef: substitution_definition, def_name: str, msgnode: Element | None = None) -> None: ...
    def note_substitution_ref(self, subref: substitution_reference, refname: str) -> None: ...
    def note_pending(self, pending: pending, priority: int | None = None) -> None: ...
    def note_parse_message(self, message: system_message) -> None: ...
    def note_transform_message(self, message: system_message) -> None: ...
    def note_source(self, source: str, offset: int) -> None: ...
    def copy(self) -> Self: ...
    def get_decoration(self) -> _Decoration: ...

# Title Elements

class title(Titular, PreBibliographic, TextElement):
    """
    Title of `document`, `section`, `topic` and generic `admonition`.
    
    """
    ...
class subtitle(Titular, PreBibliographic, TextElement):
    """Sub-title of `document`, `section` and `sidebar`."""
    ...
class rubric(Titular, TextElement): ...

# Meta-Data Element

class meta(PreBibliographic, Element):
    """Container for "invisible" bibliographic data, or meta-data."""
    ...

# Bibliographic Elements

class docinfo(Bibliographic, Element):
    """Container for displayed document meta-data."""
    ...
class author(Bibliographic, TextElement): ...
class authors(Bibliographic, Element):
    """
    Container for author information for documents with multiple authors.
    
    """
    ...
class organization(Bibliographic, TextElement): ...
class address(Bibliographic, FixedTextElement): ...
class contact(Bibliographic, TextElement): ...
class version(Bibliographic, TextElement): ...
class revision(Bibliographic, TextElement): ...
class status(Bibliographic, TextElement): ...
class date(Bibliographic, TextElement): ...
class copyright(Bibliographic, TextElement): ...

# Decorative Elements

class decoration(Decorative, Element):
    """Container for `header` and `footer`."""
    def get_header(self) -> header: ...
    def get_footer(self) -> footer: ...

class header(Decorative, Element): ...
class footer(Decorative, Element): ...

# Structural Elements

class section(Structural, Element):
    """
    Document section__. The main unit of hierarchy.

    __ https://docutils.sourceforge.io/docs/ref/doctree.html#section
    """
    ...
class topic(Structural, Element):
    """
    Topics__ are non-recursive, mini-sections.

    __ https://docutils.sourceforge.io/docs/ref/doctree.html#topic
    """
    ...
class sidebar(Structural, Element):
    """
    Sidebars__ are like parallel documents providing related material.

    A sidebar is typically offset by a border and "floats" to the side
    of the page

    __ https://docutils.sourceforge.io/docs/ref/doctree.html#sidebar
    """
    ...
class transition(Structural, Element):
    """
    Transitions__ are breaks between untitled text parts.

    __ https://docutils.sourceforge.io/docs/ref/doctree.html#transition
    """
    ...

# Body Elements
# ===============

class paragraph(General, TextElement): ...
class compound(General, Element): ...
class container(General, Element): ...
class bullet_list(Sequential, Element): ...
class enumerated_list(Sequential, Element): ...
class list_item(Part, Element): ...
class definition_list(Sequential, Element):
    """
    List of terms and their definitions.

    Can be used for glossaries or dictionaries, to describe or
    classify things, for dialogues, or to itemize subtopics.
    """
    ...
class definition_list_item(Part, Element): ...
class term(Part, TextElement): ...
class classifier(Part, TextElement): ...
class definition(Part, Element):
    """Definition of a `term` in a `definition_list`."""
    ...
class field_list(Sequential, Element):
    """
    List of label & data pairs.

    Typically rendered as a two-column list.
    Also used for extension syntax or special processing.
    """
    ...
class field(Part, Element): ...
class field_name(Part, TextElement): ...
class field_body(Part, Element): ...
class option(Part, Element):
    """
    Option element in an `option_list_item`.

    Groups an option string with zero or more option argument placeholders.
    """
    ...
class option_argument(Part, TextElement):
    """Placeholder text for option arguments."""
    ...
class option_group(Part, Element):
    """Groups together one or more `option` elements, all synonyms."""
    ...
class option_list(Sequential, Element):
    """Two-column list of command-line options and descriptions."""
    ...
class option_list_item(Part, Element):
    """
    Container for a pair of `option_group` and `description` elements.
    
    """
    ...
class option_string(Part, TextElement):
    """A literal command-line option. Typically monospaced."""
    ...
class description(Part, Element):
    """Describtion of a command-line option."""
    ...
class literal_block(General, FixedTextElement): ...
class doctest_block(General, FixedTextElement): ...
class math_block(General, FixedTextElement):
    """Mathematical notation (display formula)."""
    ...
class line_block(General, Element):
    """
    Sequence of lines and nested line blocks.
    
    """
    ...

class line(Part, TextElement):
    """Single line of text in a `line_block`."""
    indent: str | None

class block_quote(General, Element):
    """An extended quotation, set off from the main text."""
    ...
class attribution(Part, TextElement):
    """Visible reference to the source of a `block_quote`."""
    ...
class attention(Admonition, Element): ...
class caution(Admonition, Element): ...
class danger(Admonition, Element): ...
class error(Admonition, Element): ...
class important(Admonition, Element): ...
class note(Admonition, Element): ...
class tip(Admonition, Element): ...
class hint(Admonition, Element): ...
class warning(Admonition, Element): ...
class admonition(Admonition, Element): ...
class comment(Special, Invisible, FixedTextElement):
    """Author notes, hidden from the output."""
    ...
class substitution_definition(Special, Invisible, TextElement): ...
class target(Special, Invisible, Inline, TextElement, Targetable): ...
class footnote(General, BackLinkable, Element, Labeled, Targetable):
    """Labelled note providing additional context (footnote or endnote)."""
    ...
class citation(General, BackLinkable, Element, Labeled, Targetable): ...
class label(Part, TextElement):
    """Visible identifier for footnotes and citations."""
    ...
class figure(General, Element):
    """A formal figure, generally an illustration, with a title."""
    ...
class caption(Part, TextElement): ...
class legend(Part, Element):
    """A wrapper for text accompanying a `figure` that is not the caption."""
    ...
class table(General, Element):
    """A data arrangement with rows and columns."""
    ...
class tgroup(Part, Element):
    """A portion of a table. Most tables have just one `tgroup`."""
    ...

class colspec(Part, Element):
    """Specifications for a column in a `tgroup`."""
    def propwidth(self) -> float:
        """
        Return numerical value of "colwidth__" attribute. Default 1.

        Raise ValueError if "colwidth" is zero, negative, or a *fixed value*.

        Provisional.

        __ https://docutils.sourceforge.io/docs/ref/doctree.html#colwidth
        """
        ...

class thead(Part, Element):
    """Row(s) that form the head of a `tgroup`."""
    ...
class tbody(Part, Element):
    """Body of a `tgroup`."""
    ...
class row(Part, Element):
    """Row of table cells."""
    ...
class entry(Part, Element):
    """An entry in a `row` (a table cell)."""
    ...

class system_message(Special, BackLinkable, PreBibliographic, Element):
    """
    System message element.

    Do not instantiate this class directly; use
    ``document.reporter.info/warning/error/severe()`` instead.
    """
    def __init__(self, message: str | None = None, *children: Node, **attributes) -> None: ...
    def astext(self) -> str: ...

class pending(Special, Invisible, Element):
    """
    Placeholder for pending operations.

    The "pending" element is used to encapsulate a pending operation: the
    operation (transform), the point at which to apply it, and any data it
    requires.  Only the pending operation's location within the document is
    stored in the public document tree (by the "pending" object itself); the
    operation and its data are stored in the "pending" object's internal
    instance attributes.

    For example, say you want a table of contents in your reStructuredText
    document.  The easiest way to specify where to put it is from within the
    document, with a directive::

        .. contents::

    But the "contents" directive can't do its work until the entire document
    has been parsed and possibly transformed to some extent.  So the directive
    code leaves a placeholder behind that will trigger the second phase of its
    processing, something like this::

        <pending ...public attributes...> + internal attributes

    Use `document.note_pending()` so that the
    `docutils.transforms.Transformer` stage of processing can run all pending
    transforms.
    """
    transform: type[Transform]
    details: Mapping[str, Any]
    def __init__(
        self,
        transform: type[Transform],
        details: Mapping[str, Any] | None = None,
        rawsource: str = "",
        *children: Node,
        **attributes,
    ) -> None: ...

class raw(Special, Inline, PreBibliographic, FixedTextElement):
    """
    Raw data that is to be passed untouched to the Writer.

    Can be used as Body element or Inline element.
    """
    ...

# Inline Elements

class emphasis(Inline, TextElement): ...
class strong(Inline, TextElement): ...
class literal(Inline, TextElement): ...
class reference(General, Inline, Referential, TextElement): ...
class footnote_reference(Inline, Referential, TextElement): ...
class citation_reference(Inline, Referential, TextElement): ...
class substitution_reference(Inline, TextElement): ...
class title_reference(Inline, TextElement): ...
class abbreviation(Inline, TextElement): ...
class acronym(Inline, TextElement): ...
class superscript(Inline, TextElement): ...
class subscript(Inline, TextElement): ...
class math(Inline, TextElement):
    """Mathematical notation in running text."""
    ...
class image(General, Inline, Element):
    """
    Reference to an image resource.

    May be body element or inline element.
    """
    ...
class inline(Inline, TextElement): ...
class problematic(Inline, TextElement): ...
class generated(Inline, TextElement): ...

# Auxiliary Classes, Functions, and Data

node_class_names: list[str]

class NodeVisitor:
    """
    "Visitor" pattern [GoF95]_ abstract superclass implementation for
    document tree traversals.

    Each node class has corresponding methods, doing nothing by
    default; override individual methods for specific and useful
    behaviour.  The `dispatch_visit()` method is called by
    `Node.walk()` upon entering a node.  `Node.walkabout()` also calls
    the `dispatch_departure()` method before exiting a node.

    The dispatch methods call "``visit_`` + node class name" or
    "``depart_`` + node class name", resp.

    This is a base class for visitors whose ``visit_...`` & ``depart_...``
    methods must be implemented for *all* compulsory node types encountered
    (such as for `docutils.writers.Writer` subclasses).
    Unimplemented methods will raise exceptions (except for optional nodes).

    For sparse traversals, where only certain node types are of interest, use
    subclass `SparseNodeVisitor` instead.  When (mostly or entirely) uniform
    processing is desired, subclass `GenericNodeVisitor`.

    .. [GoF95] Gamma, Helm, Johnson, Vlissides. *Design Patterns: Elements of
       Reusable Object-Oriented Software*. Addison-Wesley, Reading, MA, USA,
       1995.
    """
    optional: ClassVar[tuple[str, ...]]
    document: _Document
    def __init__(self, document: _Document) -> None: ...
    def dispatch_visit(self, node: Node) -> Any:
        """
        Call self."``visit_`` + node class name" with `node` as
        parameter.  If the ``visit_...`` method does not exist, call
        self.unknown_visit.
        """
        ...
    def dispatch_departure(self, node: Node) -> Any:
        """
        Call self."``depart_`` + node class name" with `node` as
        parameter.  If the ``depart_...`` method does not exist, call
        self.unknown_departure.
        """
        ...
    def unknown_visit(self, node: Node) -> Any:
        """
        Called when entering unknown `Node` types.

        Raise an exception unless overridden.
        """
        ...
    def unknown_departure(self, node: Node) -> Any:
        """
        Called before exiting unknown `Node` types.

        Raise exception unless overridden.
        """
        ...

    # These methods only exist on the subclasses `GenericNodeVisitor` and `SparseNodeVisitor` at runtime.
    # If subclassing `NodeVisitor` directly, `visit_*` methods must be implemented for nodes and children that will be called
    # with `Node.walk()` and `Node.walkabout()`.
    # `depart_*` methods must also be implemented for nodes and children that will be called with `Node.walkabout()`.
    def visit_Text(self, node: Text) -> Any: ...
    def visit_abbreviation(self, node: abbreviation) -> Any: ...
    def visit_acronym(self, node: acronym) -> Any: ...
    def visit_address(self, node: address) -> Any: ...
    def visit_admonition(self, node: admonition) -> Any: ...
    def visit_attention(self, node: attention) -> Any: ...
    def visit_attribution(self, node: attribution) -> Any: ...
    def visit_author(self, node: author) -> Any: ...
    def visit_authors(self, node: authors) -> Any: ...
    def visit_block_quote(self, node: block_quote) -> Any: ...
    def visit_bullet_list(self, node: bullet_list) -> Any: ...
    def visit_caption(self, node: caption) -> Any: ...
    def visit_caution(self, node: caution) -> Any: ...
    def visit_citation(self, node: citation) -> Any: ...
    def visit_citation_reference(self, node: citation_reference) -> Any: ...
    def visit_classifier(self, node: classifier) -> Any: ...
    def visit_colspec(self, node: colspec) -> Any: ...
    def visit_comment(self, node: comment) -> Any: ...
    def visit_compound(self, node: compound) -> Any: ...
    def visit_contact(self, node: contact) -> Any: ...
    def visit_container(self, node: container) -> Any: ...
    def visit_copyright(self, node: copyright) -> Any: ...
    def visit_danger(self, node: danger) -> Any: ...
    def visit_date(self, node: date) -> Any: ...
    def visit_decoration(self, node: decoration) -> Any: ...
    def visit_definition(self, node: definition) -> Any: ...
    def visit_definition_list(self, node: definition_list) -> Any: ...
    def visit_definition_list_item(self, node: definition_list_item) -> Any: ...
    def visit_description(self, node: description) -> Any: ...
    def visit_docinfo(self, node: docinfo) -> Any: ...
    def visit_doctest_block(self, node: doctest_block) -> Any: ...
    def visit_document(self, node: _Document) -> Any: ...
    def visit_emphasis(self, node: emphasis) -> Any: ...
    def visit_entry(self, node: entry) -> Any: ...
    def visit_enumerated_list(self, node: enumerated_list) -> Any: ...
    def visit_error(self, node: error) -> Any: ...
    def visit_field(self, node: field) -> Any: ...
    def visit_field_body(self, node: field_body) -> Any: ...
    def visit_field_list(self, node: field_list) -> Any: ...
    def visit_field_name(self, node: field_name) -> Any: ...
    def visit_figure(self, node: figure) -> Any: ...
    def visit_footer(self, node: footer) -> Any: ...
    def visit_footnote(self, node: footnote) -> Any: ...
    def visit_footnote_reference(self, node: footnote_reference) -> Any: ...
    def visit_generated(self, node: generated) -> Any: ...
    def visit_header(self, node: header) -> Any: ...
    def visit_hint(self, node: hint) -> Any: ...
    def visit_image(self, node: image) -> Any: ...
    def visit_important(self, node: important) -> Any: ...
    def visit_inline(self, node: inline) -> Any: ...
    def visit_label(self, node: label) -> Any: ...
    def visit_legend(self, node: legend) -> Any: ...
    def visit_line(self, node: line) -> Any: ...
    def visit_line_block(self, node: line_block) -> Any: ...
    def visit_list_item(self, node: list_item) -> Any: ...
    def visit_literal(self, node: literal) -> Any: ...
    def visit_literal_block(self, node: literal_block) -> Any: ...
    def visit_math(self, node: math) -> Any: ...
    def visit_math_block(self, node: math_block) -> Any: ...
    def visit_meta(self, node: meta) -> Any: ...
    def visit_note(self, node: note) -> Any: ...
    def visit_option(self, node: option) -> Any: ...
    def visit_option_argument(self, node: option_argument) -> Any: ...
    def visit_option_group(self, node: option_group) -> Any: ...
    def visit_option_list(self, node: option_list) -> Any: ...
    def visit_option_list_item(self, node: option_list_item) -> Any: ...
    def visit_option_string(self, node: option_string) -> Any: ...
    def visit_organization(self, node: organization) -> Any: ...
    def visit_paragraph(self, node: paragraph) -> Any: ...
    def visit_pending(self, node: pending) -> Any: ...
    def visit_problematic(self, node: problematic) -> Any: ...
    def visit_raw(self, node: raw) -> Any: ...
    def visit_reference(self, node: reference) -> Any: ...
    def visit_revision(self, node: revision) -> Any: ...
    def visit_row(self, node: row) -> Any: ...
    def visit_rubric(self, node: rubric) -> Any: ...
    def visit_section(self, node: section) -> Any: ...
    def visit_sidebar(self, node: sidebar) -> Any: ...
    def visit_status(self, node: status) -> Any: ...
    def visit_strong(self, node: strong) -> Any: ...
    def visit_subscript(self, node: subscript) -> Any: ...
    def visit_substitution_definition(self, node: substitution_definition) -> Any: ...
    def visit_substitution_reference(self, node: substitution_reference) -> Any: ...
    def visit_subtitle(self, node: subtitle) -> Any: ...
    def visit_superscript(self, node: superscript) -> Any: ...
    def visit_system_message(self, node: system_message) -> Any: ...
    def visit_table(self, node: table) -> Any: ...
    def visit_target(self, node: target) -> Any: ...
    def visit_tbody(self, node: tbody) -> Any: ...
    def visit_term(self, node: term) -> Any: ...
    def visit_tgroup(self, node: tgroup) -> Any: ...
    def visit_thead(self, node: thead) -> Any: ...
    def visit_tip(self, node: tip) -> Any: ...
    def visit_title(self, node: title) -> Any: ...
    def visit_title_reference(self, node: title_reference) -> Any: ...
    def visit_topic(self, node: topic) -> Any: ...
    def visit_transition(self, node: transition) -> Any: ...
    def visit_version(self, node: version) -> Any: ...
    def visit_warning(self, node: warning) -> Any: ...
    def depart_Text(self, node: Text) -> Any: ...
    def depart_abbreviation(self, node: abbreviation) -> Any: ...
    def depart_acronym(self, node: acronym) -> Any: ...
    def depart_address(self, node: address) -> Any: ...
    def depart_admonition(self, node: admonition) -> Any: ...
    def depart_attention(self, node: attention) -> Any: ...
    def depart_attribution(self, node: attribution) -> Any: ...
    def depart_author(self, node: author) -> Any: ...
    def depart_authors(self, node: authors) -> Any: ...
    def depart_block_quote(self, node: block_quote) -> Any: ...
    def depart_bullet_list(self, node: bullet_list) -> Any: ...
    def depart_caption(self, node: caption) -> Any: ...
    def depart_caution(self, node: caution) -> Any: ...
    def depart_citation(self, node: citation) -> Any: ...
    def depart_citation_reference(self, node: citation_reference) -> Any: ...
    def depart_classifier(self, node: classifier) -> Any: ...
    def depart_colspec(self, node: colspec) -> Any: ...
    def depart_comment(self, node: comment) -> Any: ...
    def depart_compound(self, node: compound) -> Any: ...
    def depart_contact(self, node: contact) -> Any: ...
    def depart_container(self, node: container) -> Any: ...
    def depart_copyright(self, node: copyright) -> Any: ...
    def depart_danger(self, node: danger) -> Any: ...
    def depart_date(self, node: date) -> Any: ...
    def depart_decoration(self, node: decoration) -> Any: ...
    def depart_definition(self, node: definition) -> Any: ...
    def depart_definition_list(self, node: definition_list) -> Any: ...
    def depart_definition_list_item(self, node: definition_list_item) -> Any: ...
    def depart_description(self, node: description) -> Any: ...
    def depart_docinfo(self, node: docinfo) -> Any: ...
    def depart_doctest_block(self, node: doctest_block) -> Any: ...
    def depart_document(self, node: _Document) -> Any: ...
    def depart_emphasis(self, node: emphasis) -> Any: ...
    def depart_entry(self, node: entry) -> Any: ...
    def depart_enumerated_list(self, node: enumerated_list) -> Any: ...
    def depart_error(self, node: error) -> Any: ...
    def depart_field(self, node: field) -> Any: ...
    def depart_field_body(self, node: field_body) -> Any: ...
    def depart_field_list(self, node: field_list) -> Any: ...
    def depart_field_name(self, node: field_name) -> Any: ...
    def depart_figure(self, node: figure) -> Any: ...
    def depart_footer(self, node: footer) -> Any: ...
    def depart_footnote(self, node: footnote) -> Any: ...
    def depart_footnote_reference(self, node: footnote_reference) -> Any: ...
    def depart_generated(self, node: generated) -> Any: ...
    def depart_header(self, node: header) -> Any: ...
    def depart_hint(self, node: hint) -> Any: ...
    def depart_image(self, node: image) -> Any: ...
    def depart_important(self, node: important) -> Any: ...
    def depart_inline(self, node: inline) -> Any: ...
    def depart_label(self, node: label) -> Any: ...
    def depart_legend(self, node: legend) -> Any: ...
    def depart_line(self, node: line) -> Any: ...
    def depart_line_block(self, node: line_block) -> Any: ...
    def depart_list_item(self, node: list_item) -> Any: ...
    def depart_literal(self, node: literal) -> Any: ...
    def depart_literal_block(self, node: literal_block) -> Any: ...
    def depart_math(self, node: math) -> Any: ...
    def depart_math_block(self, node: math_block) -> Any: ...
    def depart_meta(self, node: meta) -> Any: ...
    def depart_note(self, node: note) -> Any: ...
    def depart_option(self, node: option) -> Any: ...
    def depart_option_argument(self, node: option_argument) -> Any: ...
    def depart_option_group(self, node: option_group) -> Any: ...
    def depart_option_list(self, node: option_list) -> Any: ...
    def depart_option_list_item(self, node: option_list_item) -> Any: ...
    def depart_option_string(self, node: option_string) -> Any: ...
    def depart_organization(self, node: organization) -> Any: ...
    def depart_paragraph(self, node: paragraph) -> Any: ...
    def depart_pending(self, node: pending) -> Any: ...
    def depart_problematic(self, node: problematic) -> Any: ...
    def depart_raw(self, node: raw) -> Any: ...
    def depart_reference(self, node: reference) -> Any: ...
    def depart_revision(self, node: revision) -> Any: ...
    def depart_row(self, node: row) -> Any: ...
    def depart_rubric(self, node: rubric) -> Any: ...
    def depart_section(self, node: section) -> Any: ...
    def depart_sidebar(self, node: sidebar) -> Any: ...
    def depart_status(self, node: status) -> Any: ...
    def depart_strong(self, node: strong) -> Any: ...
    def depart_subscript(self, node: subscript) -> Any: ...
    def depart_substitution_definition(self, node: substitution_definition) -> Any: ...
    def depart_substitution_reference(self, node: substitution_reference) -> Any: ...
    def depart_subtitle(self, node: subtitle) -> Any: ...
    def depart_superscript(self, node: superscript) -> Any: ...
    def depart_system_message(self, node: system_message) -> Any: ...
    def depart_table(self, node: table) -> Any: ...
    def depart_target(self, node: target) -> Any: ...
    def depart_tbody(self, node: tbody) -> Any: ...
    def depart_term(self, node: term) -> Any: ...
    def depart_tgroup(self, node: tgroup) -> Any: ...
    def depart_thead(self, node: thead) -> Any: ...
    def depart_tip(self, node: tip) -> Any: ...
    def depart_title(self, node: title) -> Any: ...
    def depart_title_reference(self, node: title_reference) -> Any: ...
    def depart_topic(self, node: topic) -> Any: ...
    def depart_transition(self, node: transition) -> Any: ...
    def depart_version(self, node: version) -> Any: ...
    def depart_warning(self, node: warning) -> Any: ...

class SparseNodeVisitor(NodeVisitor):
    """
    Base class for sparse traversals, where only certain node types are of
    interest.  When ``visit_...`` & ``depart_...`` methods should be
    implemented for *all* node types (such as for `docutils.writers.Writer`
    subclasses), subclass `NodeVisitor` instead.
    """
    ...

class GenericNodeVisitor(NodeVisitor):
    """
    Generic "Visitor" abstract superclass, for simple traversals.

    Unless overridden, each ``visit_...`` method calls `default_visit()`, and
    each ``depart_...`` method (when using `Node.walkabout()`) calls
    `default_departure()`. `default_visit()` (and `default_departure()`) must
    be overridden in subclasses.

    Define fully generic visitors by overriding `default_visit()` (and
    `default_departure()`) only. Define semi-generic visitors by overriding
    individual ``visit_...()`` (and ``depart_...()``) methods also.

    `NodeVisitor.unknown_visit()` (`NodeVisitor.unknown_departure()`) should
    be overridden for default behavior.
    """
    def default_visit(self, node: Node) -> None:
        """Override for generic, uniform traversals."""
        ...
    def default_departure(self, node: Node) -> None:
        """Override for generic, uniform traversals."""
        ...

class TreeCopyVisitor(GenericNodeVisitor):
    """Make a complete copy of a tree or branch, including element attributes."""
    parent_stack: list[Node]
    parent: list[Node]
    def get_tree_copy(self) -> Node: ...

class ValidationError(ValueError):
    """Invalid Docutils Document Tree Element."""
    def __init__(self, msg: str, problematic_element: Element | None = None) -> None: ...

class TreePruningException(Exception):
    """
    Base class for `NodeVisitor`-related tree pruning exceptions.

    Raise subclasses from within ``visit_...`` or ``depart_...`` methods
    called from `Node.walk()` and `Node.walkabout()` tree traversals to prune
    the tree traversed.
    """
    ...
class SkipChildren(TreePruningException):
    """
    Do not visit any children of the current node.  The current node's
    siblings and ``depart_...`` method are not affected.
    """
    ...
class SkipSiblings(TreePruningException):
    """
    Do not visit any more siblings (to the right) of the current node.  The
    current node's children and its ``depart_...`` method are not affected.
    """
    ...
class SkipNode(TreePruningException):
    """
    Do not visit the current node's children, and do not call the current
    node's ``depart_...`` method.
    """
    ...
class SkipDeparture(TreePruningException):
    """
    Do not call the current node's ``depart_...`` method.  The current node's
    children and siblings are not affected.
    """
    ...
class NodeFound(TreePruningException):
    """
    Raise to indicate that the target of a search has been found.  This
    exception must be caught by the client; it is not caught by the traversal
    code.
    """
    ...
class StopTraversal(TreePruningException):
    """
    Stop the traversal altogether.  The current node's ``depart_...`` method
    is not affected.  The parent nodes ``depart_...`` methods are also called
    as usual.  No other nodes are visited.  This is an alternative to
    NodeFound that does not cause exception handling to trickle up to the
    caller.
    """
    ...

def make_id(string: str) -> str:
    r"""
    Convert `string` into an identifier and return it.

    Docutils identifiers will conform to the regular expression
    ``[a-z](-?[a-z0-9]+)*``.  For CSS compatibility, identifiers (the "class"
    and "id" attributes) should have no underscores, colons, or periods.
    Hyphens may be used.

    - The `HTML 4.01 spec`_ defines identifiers based on SGML tokens:

          ID and NAME tokens must begin with a letter ([A-Za-z]) and may be
          followed by any number of letters, digits ([0-9]), hyphens ("-"),
          underscores ("_"), colons (":"), and periods (".").

    - However the `CSS1 spec`_ defines identifiers based on the "name" token,
      a tighter interpretation ("flex" tokenizer notation; "latin1" and
      "escape" 8-bit characters have been replaced with entities)::

          unicode     \[0-9a-f]{1,4}
          latin1      [&iexcl;-&yuml;]
          escape      {unicode}|\[ -~&iexcl;-&yuml;]
          nmchar      [-a-z0-9]|{latin1}|{escape}
          name        {nmchar}+

    The CSS1 "nmchar" rule does not include underscores ("_"), colons (":"),
    or periods ("."), therefore "class" and "id" attributes should not contain
    these characters. They should be replaced with hyphens ("-"). Combined
    with HTML's requirements (the first character must be a letter; no
    "unicode", "latin1", or "escape" characters), this results in the
    ``[a-z](-?[a-z0-9]+)*`` pattern.

    .. _HTML 4.01 spec: https://www.w3.org/TR/html401
    .. _CSS1 spec: https://www.w3.org/TR/REC-CSS1
    """
    ...
def dupname(node: Node, name: str) -> None: ...
def fully_normalize_name(name: str) -> str:
    """Return a case- and whitespace-normalized name."""
    ...
def whitespace_normalize_name(name: str) -> str:
    """Return a whitespace-normalized name."""
    ...
def serial_escape(value: str) -> str:
    """Escape string values that are elements of a list, for serialization."""
    ...
def split_name_list(s: str) -> list[str]:
    r"""
    Split a string at non-escaped whitespace.

    Backslashes escape internal whitespace (cf. `serial_escape()`).
    Return list of "names" (after removing escaping backslashes).

    >>> split_name_list(r'a\ n\ame two\\ n\\ames'),
    ['a name', 'two\\', r'n\ames']

    Provisional.
    """
    ...
def pseudo_quoteattr(value: str) -> str:
    """Quote attributes for pseudo-xml"""
    ...
def parse_measure(measure: str, unit_pattern: str = "[a-zA-Zµ]*|%?") -> tuple[float, str]:
    """
    Parse a measure__, return value + unit.

    `unit_pattern` is a regular expression describing recognized units.
    The default is suited for (but not limited to) CSS3 units and SI units.
    It matches runs of ASCII letters or Greek mu, a single percent sign,
    or no unit.

    __ https://docutils.sourceforge.io/docs/ref/doctree.html#measure

    Provisional.
    """
    ...
def create_keyword_validator(*keywords: str) -> Callable[[str], str]:
    """
    Return a function that validates a `str` against given `keywords`.

    Provisional.
    """
    ...
def validate_identifier(value: str) -> str:
    """
    Validate identifier key or class name.

    Used in `idref.type`__ and for the tokens in `validate_identifier_list()`.

    __ https://docutils.sourceforge.io/docs/ref/doctree.html#idref-type

    Provisional.
    """
    ...
def validate_identifier_list(value: str | list[str]) -> list[str]:
    """
    A (space-separated) list of ids or class names.

    `value` may be a `list` or a `str` with space separated
    ids or class names (cf. `validate_identifier()`).

    Used in `classnames.type`__, `ids.type`__, and `idrefs.type`__.

    __ https://docutils.sourceforge.io/docs/ref/doctree.html#classnames-type
    __ https://docutils.sourceforge.io/docs/ref/doctree.html#ids-type
    __ https://docutils.sourceforge.io/docs/ref/doctree.html#idrefs-type

    Provisional.
    """
    ...
def validate_measure(measure: str) -> str:
    'Validate a measure__ (number + optional unit).\xa0 Return normalized `str`.\n\nSee `parse_measure()` for a function returning a "number + unit" tuple.\n\nThe unit may be a run of ASCII letters or Greek mu, a single percent sign,\nor the empty string. Case is preserved.\n\nProvisional.\n\n__ https://docutils.sourceforge.io/docs/ref/doctree.html#measure'
    ...
def validate_colwidth(measure: str | float) -> float:
    'Validate the "colwidth__" attribute.\n\nProvisional:\n    `measure` must be a `str` and will be returned as normalized `str`\n    (with unit "*" for proportional values) in Docutils\xa01.0.\n\n    The default unit will change to "pt" in Docutils\xa02.0.\n\n__ https://docutils.sourceforge.io/docs/ref/doctree.html#colwidth'
    ...
def validate_NMTOKEN(value: str) -> str:
    """
    Validate a "name token": a `str` of ASCII letters, digits, and [-._].

    Provisional.
    """
    ...
def validate_NMTOKENS(value: str | list[str]) -> list[str]:
    """
    Validate a list of "name tokens".

    Provisional.
    """
    ...
def validate_refname_list(value: str | list[str]) -> list[str]:
    """
    Validate a list of `reference names`__.

    Reference names may contain all characters;
    whitespace is normalized (cf, `whitespace_normalize_name()`).

    `value` may be either a `list` of names or a `str` with
    space separated names (with internal spaces backslash escaped
    and literal backslashes doubled cf. `serial_escape()`).

    Return a list of whitespace-normalized, unescaped reference names.

    Provisional.

    __ https://docutils.sourceforge.io/docs/ref/doctree.html#reference-name
    """
    ...
def validate_yesorno(value: str | int | bool) -> bool:
    """
    Validate a `%yesorno`__ (flag) value.

    The string literal "0" evaluates to ``False``, all other
    values are converterd with `bool()`.

    __ https://docutils.sourceforge.io/docs/ref/doctree.html#yesorno
    """
    ...

ATTRIBUTE_VALIDATORS: dict[str, Callable[[str], Any]]<|MERGE_RESOLUTION|>--- conflicted
+++ resolved
@@ -333,17 +333,7 @@
     children: tuple[()]
 
     # we omit the rawsource parameter because it has been deprecated and is ignored
-<<<<<<< HEAD
-    def __new__(cls, data: str) -> Self:
-        """
-        Assert that `data` is not an array of bytes
-        and warn if the deprecated `rawsource` argument is used.
-        """
-        ...
-    def __init__(self, data: str) -> None: ...
-=======
     def __new__(cls, data: str) -> Self: ...
->>>>>>> 4b0623f4
     def shortrepr(self, maxlen: int = 18) -> str: ...
     def copy(self) -> Self: ...
     def deepcopy(self) -> Self: ...
