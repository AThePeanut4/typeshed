<<<<<<< HEAD
"""
This is the Docutils (Python Documentation Utilities) package.

Package Structure
=================

Modules:

- __init__.py: Contains component base classes, exception classes, and
  Docutils version information.

- core.py: Contains the ``Publisher`` class and ``publish_*()`` convenience
  functions.

- frontend.py: Runtime settings (command-line interface, configuration files)
  processing, for Docutils front-ends.

- io.py: Provides a uniform API for low-level input and output.

- nodes.py: Docutils document tree (doctree) node class library.

- statemachine.py: A finite state machine specialized for
  regular-expression-based text filters.

Subpackages:

- languages: Language-specific mappings of terms.

- parsers: Syntax-specific input parser modules or packages.

- readers: Context-specific input handlers which understand the data
  source and manage a parser.

- transforms: Modules used by readers and writers to modify
  the Docutils document tree.

- utils: Contains the ``Reporter`` system warning class and miscellaneous
  utilities used by readers, writers, and transforms.

  utils/urischemes.py: Contains a complete mapping of known URI addressing
  scheme names to descriptions.

- utils/math: Contains functions for conversion of mathematical notation
  between different formats (LaTeX, MathML, text, ...).

- writers: Format-specific output translators.
"""

from typing import Any, ClassVar, NamedTuple
=======
from typing import Any, ClassVar, Final, NamedTuple
>>>>>>> f4bf1d90
from typing_extensions import Self

from docutils.transforms import Transform

__docformat__: Final = "reStructuredText"
__version__: Final[str]

class _VersionInfo(NamedTuple):
    major: int
    minor: int
    micro: int
    releaselevel: str
    serial: int
    release: bool

class VersionInfo(_VersionInfo):
    def __new__(
        cls, major: int = 0, minor: int = 0, micro: int = 0, releaselevel: str = "final", serial: int = 0, release: bool = True
    ) -> Self: ...

__version_info__: Final[VersionInfo]
__version_details__: Final[str]

class ApplicationError(Exception): ...
class DataError(ApplicationError): ...

class SettingsSpec:
    """
    Runtime setting specification base class.

    SettingsSpec subclass objects used by `docutils.frontend.OptionParser`.
    """
    settings_spec: ClassVar[tuple[Any, ...]]  # Mixed tuple structure; uses Any for flexibility in nested option definitions
    settings_defaults: ClassVar[dict[Any, Any] | None]
    settings_default_overrides: ClassVar[dict[Any, Any] | None]
    relative_path_settings: ClassVar[tuple[Any, ...]]
    config_section: ClassVar[str | None]
    config_section_dependencies: ClassVar[tuple[str, ...] | None]

class TransformSpec:
    """
    Runtime transform specification base class.

    Provides the interface to register "transforms" and helper functions
    to resolve references with a `docutils.transforms.Transformer`.

    https://docutils.sourceforge.io/docs/ref/transforms.html
    """
    def get_transforms(self) -> list[type[Transform]]:
        """Transforms required by this class.  Override in subclasses."""
        ...
    default_transforms: ClassVar[tuple[Any, ...]]
    unknown_reference_resolvers: ClassVar[list[Any]]

class Component(SettingsSpec, TransformSpec):
    """Base class for Docutils components."""
    component_type: ClassVar[str | None]
    supported: ClassVar[tuple[str, ...]]
    def supports(self, format: str) -> bool:
        """
        Is `format` supported by this component?

        To be used by transforms to ask the dependent component if it supports
        a certain input context or output format.
        """
        ...<|MERGE_RESOLUTION|>--- conflicted
+++ resolved
@@ -1,56 +1,4 @@
-<<<<<<< HEAD
-"""
-This is the Docutils (Python Documentation Utilities) package.
-
-Package Structure
-=================
-
-Modules:
-
-- __init__.py: Contains component base classes, exception classes, and
-  Docutils version information.
-
-- core.py: Contains the ``Publisher`` class and ``publish_*()`` convenience
-  functions.
-
-- frontend.py: Runtime settings (command-line interface, configuration files)
-  processing, for Docutils front-ends.
-
-- io.py: Provides a uniform API for low-level input and output.
-
-- nodes.py: Docutils document tree (doctree) node class library.
-
-- statemachine.py: A finite state machine specialized for
-  regular-expression-based text filters.
-
-Subpackages:
-
-- languages: Language-specific mappings of terms.
-
-- parsers: Syntax-specific input parser modules or packages.
-
-- readers: Context-specific input handlers which understand the data
-  source and manage a parser.
-
-- transforms: Modules used by readers and writers to modify
-  the Docutils document tree.
-
-- utils: Contains the ``Reporter`` system warning class and miscellaneous
-  utilities used by readers, writers, and transforms.
-
-  utils/urischemes.py: Contains a complete mapping of known URI addressing
-  scheme names to descriptions.
-
-- utils/math: Contains functions for conversion of mathematical notation
-  between different formats (LaTeX, MathML, text, ...).
-
-- writers: Format-specific output translators.
-"""
-
-from typing import Any, ClassVar, NamedTuple
-=======
 from typing import Any, ClassVar, Final, NamedTuple
->>>>>>> f4bf1d90
 from typing_extensions import Self
 
 from docutils.transforms import Transform
