<<<<<<< HEAD
"""
Calling the ``publish_*`` convenience functions (or instantiating a
`Publisher` object) with component names will result in default
behavior.  For custom behavior (setting component options), create
custom component objects first, and pass *them* to
``publish_*``/`Publisher`.  See `The Docutils Publisher`_.

.. _The Docutils Publisher:
    https://docutils.sourceforge.io/docs/api/publisher.html
"""

from _typeshed import Incomplete
=======
from _typeshed import Incomplete, StrPath
>>>>>>> 9317dc62
from typing import Final
from typing_extensions import deprecated

from docutils import SettingsSpec
from docutils.frontend import OptionParser
from docutils.io import FileInput, Input, Output
from docutils.parsers import Parser
from docutils.readers import Reader
from docutils.utils import SystemMessage
from docutils.writers import Writer, _WriterParts

__docformat__: Final = "reStructuredText"

class Publisher:
    """A facade encapsulating the high-level logic of a Docutils system."""
    document: Incomplete | None
    reader: Reader[Incomplete]
    parser: Parser
    writer: Writer[Incomplete]
    source: Input[Incomplete]
    source_class: Incomplete
    destination: Output | None
    destination_class: Incomplete
    settings: dict[str, Incomplete]
    def __init__(
        self,
        reader: Reader[Incomplete] | None = None,
        parser: Parser | None = None,
        writer: Writer[Incomplete] | None = None,
        source: Input[Incomplete] | None = None,
        source_class=...,
        destination: Output | None = None,
        destination_class=...,
        settings: dict[str, Incomplete] | None = None,
    ) -> None:
        """
        Initial setup.  If any of `reader`, `parser`, or `writer` are not
        specified, ``set_components()`` or the corresponding ``set_...()``
        method should be called with component names
        (`set_reader` sets the parser as well).
        """
        ...
    def set_reader(self, reader_name: str, parser: Parser | None, parser_name: str | None) -> None:
        """Set `self.reader` by name."""
        ...
    def set_writer(self, writer_name: str) -> None:
        """Set `self.writer` by name."""
        ...
    def set_components(self, reader_name: str, parser_name: str, writer_name: str) -> None: ...
    @deprecated("Publisher.setup_option_parser is deprecated, and will be removed in Docutils 0.21.")
    def setup_option_parser(
        self,
        usage: str | None = None,
        description: str | None = None,
        settings_spec: SettingsSpec | None = None,
        config_section: str | None = None,
        **defaults,
    ) -> OptionParser: ...
    def get_settings(
        self,
        usage: str | None = None,
        description: str | None = None,
        settings_spec: SettingsSpec | None = None,
        config_section: str | None = None,
        **defaults,
    ):
        """
        Return settings from components and config files.

        Please set components first (`self.set_reader` & `self.set_writer`).
        Use keyword arguments to override component defaults
        (before updating from configuration files).

        Calling this function also sets `self.settings` which makes
        `self.publish()` skip parsing command line options.
        """
        ...
    def process_programmatic_settings(self, settings_spec, settings_overrides, config_section) -> None: ...
    def process_command_line(
        self,
        argv: list[str] | None = None,
        usage=None,
        description: str | None = None,
        settings_spec=None,
        config_section=None,
        **defaults,
<<<<<<< HEAD
    ) -> None:
        """
        Parse command line arguments and set ``self.settings``.

        Pass an empty sequence to `argv` to avoid reading `sys.argv`
        (the default behaviour).

        Set components first (`self.set_reader` & `self.set_writer`).
        """
        ...
    def set_io(self, source_path=None, destination_path=None) -> None: ...
    def set_source(self, source=None, source_path=None) -> None: ...
    def set_destination(self, destination=None, destination_path=None) -> None: ...
=======
    ) -> None: ...
    def set_io(self, source_path: StrPath | None = None, destination_path: StrPath | None = None) -> None: ...
    def set_source(self, source=None, source_path: StrPath | None = None) -> None: ...
    def set_destination(self, destination=None, destination_path: StrPath | None = None) -> None: ...
>>>>>>> 9317dc62
    def apply_transforms(self) -> None: ...
    def publish(
        self,
        argv: list[str] | None = None,
        usage: str | None = None,
        description: str | None = None,
        settings_spec=None,
        settings_overrides=None,
        config_section: str | None = None,
        enable_exit_status: bool = False,
    ):
        """
        Process command line options and arguments (if `self.settings` not
        already set), run `self.reader` and then `self.writer`.  Return
        `self.writer`'s output.
        """
        ...
    def debugging_dumps(self) -> None: ...
    def prompt(self) -> None:
        """Print info and prompt when waiting for input from a terminal."""
        ...
    def report_Exception(self, error: BaseException) -> None: ...
    def report_SystemMessage(self, error: SystemMessage) -> None: ...
    def report_UnicodeError(self, error: UnicodeEncodeError) -> None: ...

default_usage: Final[str]
default_description: Final[str]

def publish_cmdline(
    reader: Reader[Incomplete] | None = None,
    reader_name: str = "standalone",
    parser: Parser | None = None,
    parser_name: str = "restructuredtext",
    writer: Writer[Incomplete] | None = None,
    writer_name: str = "pseudoxml",
    settings=None,
    settings_spec=None,
    settings_overrides=None,
    config_section: str | None = None,
    enable_exit_status: bool = True,
    argv: list[str] | None = None,
    usage: str = ...,
    description: str = ...,
):
    """
    Set up & run a `Publisher` for command-line-based file I/O (input and
    output file paths taken automatically from the command line).
    Also return the output as `str` or `bytes` (for binary output document
    formats).

    Parameters: see `publish_programmatically()` for the remainder.

    - `argv`: Command-line argument list to use instead of ``sys.argv[1:]``.
    - `usage`: Usage string, output if there's a problem parsing the command
      line.
    - `description`: Program description, output for the "--help" option
      (along with command-line option descriptions).
    """
    ...
def publish_file(
    source=None,
    source_path: StrPath | None = None,
    destination=None,
    destination_path: StrPath | None = None,
    reader=None,
    reader_name: str = "standalone",
    parser=None,
    parser_name: str = "restructuredtext",
    writer=None,
    writer_name: str = "pseudoxml",
    settings=None,
    settings_spec=None,
    settings_overrides=None,
    config_section: str | None = None,
    enable_exit_status: bool = False,
):
    """
    Set up & run a `Publisher` for programmatic use with file-like I/O.
    Also return the output as `str` or `bytes` (for binary output document
    formats).

    Parameters: see `publish_programmatically()`.
    """
    ...
def publish_string(
    source,
    source_path: StrPath | None = None,
    destination_path: StrPath | None = None,
    reader=None,
    reader_name: str = "standalone",
    parser=None,
    parser_name: str = "restructuredtext",
    writer=None,
    writer_name: str = "pseudoxml",
    settings=None,
    settings_spec=None,
    settings_overrides=None,
    config_section: str | None = None,
    enable_exit_status: bool = False,
):
    'Set up & run a `Publisher` for programmatic use with string I/O.\n\nAccepts a `bytes` or `str` instance as `source`.\n\nThe output is encoded according to the `output_encoding`_ setting;\nthe return value is a `bytes` instance (unless `output_encoding`_ is\n"unicode", cf. `docutils.io.StringOutput.write()`).\n\nParameters: see `publish_programmatically()`.\n\nThis function is provisional because in Python\xa03 name and behaviour\nno longer match.\n\n.. _output_encoding:\n    https://docutils.sourceforge.io/docs/user/config.html#output-encoding'
    ...
def publish_parts(
    source,
    source_path: StrPath | None = None,
    source_class=...,
    destination_path: StrPath | None = None,
    reader=None,
    reader_name: str = "standalone",
    parser=None,
    parser_name: str = "restructuredtext",
    writer=None,
    writer_name: str = "pseudoxml",
    settings=None,
    settings_spec=None,
    settings_overrides: dict[str, Incomplete] | None = None,
    config_section: str | None = None,
    enable_exit_status: bool = False,
) -> _WriterParts:
    """
    Set up & run a `Publisher`, and return a dictionary of document parts.

    Dictionary keys are the names of parts.
    Dictionary values are `str` instances; encoding is up to the client,
    e.g.::

       parts = publish_parts(...)
       body = parts['body'].encode(parts['encoding'], parts['errors'])

    See the `API documentation`__ for details on the provided parts.

    Parameters: see `publish_programmatically()`.

    __ https://docutils.sourceforge.io/docs/api/publisher.html#publish-parts
    """
    ...
def publish_doctree(
    source,
    source_path: StrPath | None = None,
    source_class=...,
    reader=None,
    reader_name: str = "standalone",
    parser=None,
    parser_name: str = "restructuredtext",
    settings=None,
    settings_spec=None,
    settings_overrides=None,
    config_section: str | None = None,
    enable_exit_status: bool = False,
):
    """
    Set up & run a `Publisher` for programmatic use. Return a document tree.

    Parameters: see `publish_programmatically()`.
    """
    ...
def publish_from_doctree(
    document,
    destination_path: StrPath | None = None,
    writer=None,
    writer_name: str = "pseudoxml",
    settings=None,
    settings_spec=None,
    settings_overrides=None,
    config_section: str | None = None,
    enable_exit_status: bool = False,
):
    'Set up & run a `Publisher` to render from an existing document tree\ndata structure. For programmatic use with string output\n(`bytes` or `str`, cf. `publish_string()`).\n\nNote that ``document.settings`` is overridden; if you want to use the\nsettings of the original `document`, pass ``settings=document.settings``.\n\nAlso, new `document.transformer` and `document.reporter` objects are\ngenerated.\n\nParameters: `document` is a `docutils.nodes.document` object, an existing\ndocument tree.\n\nOther parameters: see `publish_programmatically()`.\n\nThis function is provisional because in Python\xa03 name and behaviour\nof the `io.StringOutput` class no longer match.'
    ...
def publish_cmdline_to_binary(
    reader=None,
    reader_name: str = "standalone",
    parser=None,
    parser_name: str = "restructuredtext",
    writer=None,
    writer_name: str = "pseudoxml",
    settings=None,
    settings_spec=None,
    settings_overrides=None,
    config_section: str | None = None,
    enable_exit_status: bool = True,
    argv: list[str] | None = None,
    usage: str = ...,
    description: str = ...,
    destination=None,
    destination_class=...,
):
    """
    Set up & run a `Publisher` for command-line-based file I/O (input and
    output file paths taken automatically from the command line).
    Also return the output as `bytes`.

    This is just like publish_cmdline, except that it uses
    io.BinaryFileOutput instead of io.FileOutput.

    Parameters: see `publish_programmatically()` for the remainder.

    - `argv`: Command-line argument list to use instead of ``sys.argv[1:]``.
    - `usage`: Usage string, output if there's a problem parsing the command
      line.
    - `description`: Program description, output for the "--help" option
      (along with command-line option descriptions).
    """
    ...
def publish_programmatically(
    source_class: type[FileInput],
    source,
    source_path: StrPath | None,
    destination_class,
    destination,
    destination_path: StrPath | None,
    reader,
    reader_name: str,
    parser,
    parser_name: str,
    writer,
    writer_name: str,
    settings,
    settings_spec,
    settings_overrides,
    config_section: str,
    enable_exit_status: bool,
) -> tuple[str | bytes | None, Publisher]:
    """
    Set up & run a `Publisher` for custom programmatic use.

    Return the output (as `str` or `bytes`, depending on `destination_class`,
    writer, and the "output_encoding" setting) and the Publisher object.

    Applications should not need to call this function directly.  If it does
    seem to be necessary to call this function directly, please write to the
    Docutils-develop mailing list
    <https://docutils.sourceforge.io/docs/user/mailing-lists.html#docutils-develop>.

    Parameters:

    * `source_class` **required**: The class for dynamically created source
      objects.  Typically `io.FileInput` or `io.StringInput`.

    * `source`: Type depends on `source_class`:

      - If `source_class` is `io.FileInput`: Either a file-like object
        (must have 'read' and 'close' methods), or ``None``
        (`source_path` is opened).  If neither `source` nor
        `source_path` are supplied, `sys.stdin` is used.

      - If `source_class` is `io.StringInput` **required**:
        The input as either a `bytes` object (ensure the 'input_encoding'
        setting matches its encoding) or a `str` object.

    * `source_path`: Type depends on `source_class`:

      - `io.FileInput`: Path to the input file, opened if no `source`
        supplied.

      - `io.StringInput`: Optional.  Path to the file or name of the
        object that produced `source`.  Only used for diagnostic output.

    * `destination_class` **required**: The class for dynamically created
      destination objects.  Typically `io.FileOutput` or `io.StringOutput`.

    * `destination`: Type depends on `destination_class`:

      - `io.FileOutput`: Either a file-like object (must have 'write' and
        'close' methods), or ``None`` (`destination_path` is opened).  If
        neither `destination` nor `destination_path` are supplied,
        `sys.stdout` is used.

      - `io.StringOutput`: Not used; pass ``None``.

    * `destination_path`: Type depends on `destination_class`:

      - `io.FileOutput`: Path to the output file.  Opened if no `destination`
        supplied.

      - `io.StringOutput`: Path to the file or object which will receive the
        output; optional.  Used for determining relative paths (stylesheets,
        source links, etc.).

    * `reader`: A `docutils.readers.Reader` object.

    * `reader_name`: Name or alias of the Reader class to be instantiated if
      no `reader` supplied.

    * `parser`: A `docutils.parsers.Parser` object.

    * `parser_name`: Name or alias of the Parser class to be instantiated if
      no `parser` supplied.

    * `writer`: A `docutils.writers.Writer` object.

    * `writer_name`: Name or alias of the Writer class to be instantiated if
      no `writer` supplied.

    * `settings`: A runtime settings (`docutils.frontend.Values`) object, for
      dotted-attribute access to runtime settings.  It's the end result of the
      `SettingsSpec`, config file, and option processing.  If `settings` is
      passed, it's assumed to be complete and no further setting/config/option
      processing is done.

    * `settings_spec`: A `docutils.SettingsSpec` subclass or object.  Provides
      extra application-specific settings definitions independently of
      components.  In other words, the application becomes a component, and
      its settings data is processed along with that of the other components.
      Used only if no `settings` specified.

    * `settings_overrides`: A dictionary containing application-specific
      settings defaults that override the defaults of other components.
      Used only if no `settings` specified.

    * `config_section`: A string, the name of the configuration file section
      for this application.  Overrides the ``config_section`` attribute
      defined by `settings_spec`.  Used only if no `settings` specified.

    * `enable_exit_status`: Boolean; enable exit status at end of processing?
    """
    ...
def rst2something(writer: str, documenttype: str, doc_path: str = "") -> None: ...
def rst2html() -> None: ...
def rst2html4() -> None: ...
def rst2html5() -> None: ...
def rst2latex() -> None: ...
def rst2man() -> None: ...
def rst2odt() -> None: ...
def rst2pseudoxml() -> None: ...
def rst2s5() -> None: ...
def rst2xetex() -> None: ...
def rst2xml() -> None: ...<|MERGE_RESOLUTION|>--- conflicted
+++ resolved
@@ -1,19 +1,4 @@
-<<<<<<< HEAD
-"""
-Calling the ``publish_*`` convenience functions (or instantiating a
-`Publisher` object) with component names will result in default
-behavior.  For custom behavior (setting component options), create
-custom component objects first, and pass *them* to
-``publish_*``/`Publisher`.  See `The Docutils Publisher`_.
-
-.. _The Docutils Publisher:
-    https://docutils.sourceforge.io/docs/api/publisher.html
-"""
-
-from _typeshed import Incomplete
-=======
 from _typeshed import Incomplete, StrPath
->>>>>>> 9317dc62
 from typing import Final
 from typing_extensions import deprecated
 
@@ -100,26 +85,10 @@
         settings_spec=None,
         config_section=None,
         **defaults,
-<<<<<<< HEAD
-    ) -> None:
-        """
-        Parse command line arguments and set ``self.settings``.
-
-        Pass an empty sequence to `argv` to avoid reading `sys.argv`
-        (the default behaviour).
-
-        Set components first (`self.set_reader` & `self.set_writer`).
-        """
-        ...
-    def set_io(self, source_path=None, destination_path=None) -> None: ...
-    def set_source(self, source=None, source_path=None) -> None: ...
-    def set_destination(self, destination=None, destination_path=None) -> None: ...
-=======
     ) -> None: ...
     def set_io(self, source_path: StrPath | None = None, destination_path: StrPath | None = None) -> None: ...
     def set_source(self, source=None, source_path: StrPath | None = None) -> None: ...
     def set_destination(self, destination=None, destination_path: StrPath | None = None) -> None: ...
->>>>>>> 9317dc62
     def apply_transforms(self) -> None: ...
     def publish(
         self,
