"""
Calling the ``publish_*`` convenience functions (or instantiating a
`Publisher` object) with component names will result in default
behavior.  For custom behavior (setting component options), create
custom component objects first, and pass *them* to
``publish_*``/`Publisher`.  See `The Docutils Publisher`_.

.. _The Docutils Publisher:
    https://docutils.sourceforge.io/docs/api/publisher.html
"""

from _typeshed import Incomplete
from typing import Final
from typing_extensions import deprecated

from docutils import SettingsSpec
from docutils.frontend import OptionParser
from docutils.io import FileInput, Input, Output, StringInput
from docutils.parsers import Parser
from docutils.readers import Reader
from docutils.utils import SystemMessage
from docutils.writers import Writer, _WriterParts

__docformat__: Final = "reStructuredText"

class Publisher:
<<<<<<< HEAD
    """A facade encapsulating the high-level logic of a Docutils system."""
    document: Incomplete
    reader: Incomplete
    parser: Incomplete
    writer: Incomplete
    source: Incomplete
=======
    document: Incomplete | None
    reader: Reader[Incomplete]
    parser: Parser
    writer: Writer[Incomplete]
    source: Input[Incomplete]
>>>>>>> f4bf1d90
    source_class: Incomplete
    destination: Output | None
    destination_class: Incomplete
    settings: dict[str, Incomplete]
    def __init__(
        self,
        reader: Reader[Incomplete] | None = None,
        parser: Parser | None = None,
        writer: Writer[Incomplete] | None = None,
        source: Input[Incomplete] | None = None,
        source_class=...,
        destination: Output | None = None,
        destination_class=...,
<<<<<<< HEAD
        settings=None,
    ) -> None:
        """
        Initial setup.  If any of `reader`, `parser`, or `writer` are not
        specified, ``set_components()`` or the corresponding ``set_...()``
        method should be called with component names
        (`set_reader` sets the parser as well).
        """
        ...
    def set_reader(self, reader_name, parser, parser_name) -> None:
        """Set `self.reader` by name."""
        ...
    def set_writer(self, writer_name) -> None:
        """Set `self.writer` by name."""
        ...
    def set_components(self, reader_name, parser_name, writer_name) -> None: ...
    def setup_option_parser(self, usage=None, description=None, settings_spec=None, config_section=None, **defaults): ...
=======
        settings: dict[str, Incomplete] | None = None,
    ) -> None: ...
    def set_reader(self, reader_name: str, parser: Parser | None, parser_name: str | None) -> None: ...
    def set_writer(self, writer_name: str) -> None: ...
    def set_components(self, reader_name: str, parser_name: str, writer_name: str) -> None: ...
    @deprecated("Publisher.setup_option_parser is deprecated, and will be removed in Docutils 0.21.")
    def setup_option_parser(
        self,
        usage: str | None = None,
        description: str | None = None,
        settings_spec: SettingsSpec | None = None,
        config_section: str | None = None,
        **defaults,
    ) -> OptionParser: ...
>>>>>>> f4bf1d90
    def get_settings(
        self,
        usage: str | None = None,
        description: str | None = None,
        settings_spec: SettingsSpec | None = None,
        config_section: str | None = None,
        **defaults,
    ):
        """
        Return settings from components and config files.

        Please set components first (`self.set_reader` & `self.set_writer`).
        Use keyword arguments to override component defaults
        (before updating from configuration files).

        Calling this function also sets `self.settings` which makes
        `self.publish()` skip parsing command line options.
        """
        ...
    def process_programmatic_settings(self, settings_spec, settings_overrides, config_section) -> None: ...
    def process_command_line(
<<<<<<< HEAD
        self, argv=None, usage=None, description=None, settings_spec=None, config_section=None, **defaults
    ) -> None:
        """
        Parse command line arguments and set ``self.settings``.

        Pass an empty sequence to `argv` to avoid reading `sys.argv`
        (the default behaviour).

        Set components first (`self.set_reader` & `self.set_writer`).
        """
        ...
=======
        self,
        argv: list[str] | None = None,
        usage=None,
        description: str | None = None,
        settings_spec=None,
        config_section=None,
        **defaults,
    ) -> None: ...
>>>>>>> f4bf1d90
    def set_io(self, source_path=None, destination_path=None) -> None: ...
    def set_source(self, source=None, source_path=None) -> None: ...
    def set_destination(self, destination=None, destination_path=None) -> None: ...
    def apply_transforms(self) -> None: ...
    def publish(
        self,
        argv: list[str] | None = None,
        usage: str | None = None,
        description: str | None = None,
        settings_spec=None,
        settings_overrides=None,
        config_section: str | None = None,
        enable_exit_status: bool = False,
    ):
        """
        Process command line options and arguments (if `self.settings` not
        already set), run `self.reader` and then `self.writer`.  Return
        `self.writer`'s output.
        """
        ...
    def debugging_dumps(self) -> None: ...
<<<<<<< HEAD
    def prompt(self) -> None:
        """Print info and prompt when waiting for input from a terminal."""
        ...
    def report_Exception(self, error) -> None: ...
    def report_SystemMessage(self, error) -> None: ...
    def report_UnicodeError(self, error) -> None: ...
=======
    def prompt(self) -> None: ...
    def report_Exception(self, error: BaseException) -> None: ...
    def report_SystemMessage(self, error: SystemMessage) -> None: ...
    def report_UnicodeError(self, error: UnicodeEncodeError) -> None: ...
>>>>>>> f4bf1d90

default_usage: Final[str]
default_description: Final[str]

def publish_cmdline(
    reader: Reader[Incomplete] | None = None,
    reader_name: str = "standalone",
    parser: Parser | None = None,
    parser_name: str = "restructuredtext",
    writer: Writer[Incomplete] | None = None,
    writer_name: str = "pseudoxml",
    settings=None,
    settings_spec=None,
    settings_overrides=None,
    config_section: str | None = None,
    enable_exit_status: bool = True,
<<<<<<< HEAD
    argv=None,
    usage=...,
    description=...,
):
    """
    Set up & run a `Publisher` for command-line-based file I/O (input and
    output file paths taken automatically from the command line).
    Also return the output as `str` or `bytes` (for binary output document
    formats).

    Parameters: see `publish_programmatically()` for the remainder.

    - `argv`: Command-line argument list to use instead of ``sys.argv[1:]``.
    - `usage`: Usage string, output if there's a problem parsing the command
      line.
    - `description`: Program description, output for the "--help" option
      (along with command-line option descriptions).
    """
    ...
=======
    argv: list[str] | None = None,
    usage: str = ...,
    description: str = ...,
): ...
>>>>>>> f4bf1d90
def publish_file(
    source=None,
    source_path: FileInput | StringInput | None = None,
    destination=None,
    destination_path: FileInput | StringInput | None = None,
    reader=None,
    reader_name: str = "standalone",
    parser=None,
    parser_name: str = "restructuredtext",
    writer=None,
    writer_name: str = "pseudoxml",
    settings=None,
    settings_spec=None,
    settings_overrides=None,
    config_section: str | None = None,
    enable_exit_status: bool = False,
):
    """
    Set up & run a `Publisher` for programmatic use with file-like I/O.
    Also return the output as `str` or `bytes` (for binary output document
    formats).

    Parameters: see `publish_programmatically()`.
    """
    ...
def publish_string(
    source,
    source_path: FileInput | StringInput | None = None,
    destination_path: FileInput | StringInput | None = None,
    reader=None,
    reader_name: str = "standalone",
    parser=None,
    parser_name: str = "restructuredtext",
    writer=None,
    writer_name: str = "pseudoxml",
    settings=None,
    settings_spec=None,
    settings_overrides=None,
    config_section: str | None = None,
    enable_exit_status: bool = False,
):
    'Set up & run a `Publisher` for programmatic use with string I/O.\n\nAccepts a `bytes` or `str` instance as `source`.\n\nThe output is encoded according to the `output_encoding`_ setting;\nthe return value is a `bytes` instance (unless `output_encoding`_ is\n"unicode", cf. `docutils.io.StringOutput.write()`).\n\nParameters: see `publish_programmatically()`.\n\nThis function is provisional because in Python\xa03 name and behaviour\nno longer match.\n\n.. _output_encoding:\n    https://docutils.sourceforge.io/docs/user/config.html#output-encoding'
    ...
def publish_parts(
    source,
    source_path: FileInput | StringInput | None = None,
    source_class=...,
    destination_path: FileInput | StringInput | None = None,
    reader=None,
    reader_name: str = "standalone",
    parser=None,
    parser_name: str = "restructuredtext",
    writer=None,
    writer_name: str = "pseudoxml",
    settings=None,
    settings_spec=None,
    settings_overrides: dict[str, Incomplete] | None = None,
    config_section: str | None = None,
    enable_exit_status: bool = False,
) -> _WriterParts:
    """
    Set up & run a `Publisher`, and return a dictionary of document parts.

    Dictionary keys are the names of parts.
    Dictionary values are `str` instances; encoding is up to the client,
    e.g.::

       parts = publish_parts(...)
       body = parts['body'].encode(parts['encoding'], parts['errors'])

    See the `API documentation`__ for details on the provided parts.

    Parameters: see `publish_programmatically()`.

    __ https://docutils.sourceforge.io/docs/api/publisher.html#publish-parts
    """
    ...
def publish_doctree(
    source,
    source_path: FileInput | StringInput | None = None,
    source_class=...,
    reader=None,
    reader_name: str = "standalone",
    parser=None,
    parser_name: str = "restructuredtext",
    settings=None,
    settings_spec=None,
    settings_overrides=None,
    config_section: str | None = None,
    enable_exit_status: bool = False,
):
    """
    Set up & run a `Publisher` for programmatic use. Return a document tree.

    Parameters: see `publish_programmatically()`.
    """
    ...
def publish_from_doctree(
    document,
    destination_path: FileInput | StringInput | None = None,
    writer=None,
    writer_name: str = "pseudoxml",
    settings=None,
    settings_spec=None,
    settings_overrides=None,
    config_section: str | None = None,
    enable_exit_status: bool = False,
):
    'Set up & run a `Publisher` to render from an existing document tree\ndata structure. For programmatic use with string output\n(`bytes` or `str`, cf. `publish_string()`).\n\nNote that ``document.settings`` is overridden; if you want to use the\nsettings of the original `document`, pass ``settings=document.settings``.\n\nAlso, new `document.transformer` and `document.reporter` objects are\ngenerated.\n\nParameters: `document` is a `docutils.nodes.document` object, an existing\ndocument tree.\n\nOther parameters: see `publish_programmatically()`.\n\nThis function is provisional because in Python\xa03 name and behaviour\nof the `io.StringOutput` class no longer match.'
    ...
def publish_cmdline_to_binary(
    reader=None,
    reader_name: str = "standalone",
    parser=None,
    parser_name: str = "restructuredtext",
    writer=None,
    writer_name: str = "pseudoxml",
    settings=None,
    settings_spec=None,
    settings_overrides=None,
    config_section: str | None = None,
    enable_exit_status: bool = True,
    argv: list[str] | None = None,
    usage: str = ...,
    description: str = ...,
    destination=None,
    destination_class=...,
):
    """
    Set up & run a `Publisher` for command-line-based file I/O (input and
    output file paths taken automatically from the command line).
    Also return the output as `bytes`.

    This is just like publish_cmdline, except that it uses
    io.BinaryFileOutput instead of io.FileOutput.

    Parameters: see `publish_programmatically()` for the remainder.

    - `argv`: Command-line argument list to use instead of ``sys.argv[1:]``.
    - `usage`: Usage string, output if there's a problem parsing the command
      line.
    - `description`: Program description, output for the "--help" option
      (along with command-line option descriptions).
    """
    ...
def publish_programmatically(
    source_class: type[FileInput],
    source,
    source_path: FileInput | StringInput,
    destination_class,
    destination,
    destination_path: FileInput | StringInput,
    reader,
    reader_name: str,
    parser,
    parser_name: str,
    writer,
    writer_name: str,
    settings,
    settings_spec,
    settings_overrides,
<<<<<<< HEAD
    config_section,
    enable_exit_status,
):
    """
    Set up & run a `Publisher` for custom programmatic use.

    Return the output (as `str` or `bytes`, depending on `destination_class`,
    writer, and the "output_encoding" setting) and the Publisher object.

    Applications should not need to call this function directly.  If it does
    seem to be necessary to call this function directly, please write to the
    Docutils-develop mailing list
    <https://docutils.sourceforge.io/docs/user/mailing-lists.html#docutils-develop>.

    Parameters:

    * `source_class` **required**: The class for dynamically created source
      objects.  Typically `io.FileInput` or `io.StringInput`.

    * `source`: Type depends on `source_class`:

      - If `source_class` is `io.FileInput`: Either a file-like object
        (must have 'read' and 'close' methods), or ``None``
        (`source_path` is opened).  If neither `source` nor
        `source_path` are supplied, `sys.stdin` is used.

      - If `source_class` is `io.StringInput` **required**:
        The input as either a `bytes` object (ensure the 'input_encoding'
        setting matches its encoding) or a `str` object.

    * `source_path`: Type depends on `source_class`:

      - `io.FileInput`: Path to the input file, opened if no `source`
        supplied.

      - `io.StringInput`: Optional.  Path to the file or name of the
        object that produced `source`.  Only used for diagnostic output.

    * `destination_class` **required**: The class for dynamically created
      destination objects.  Typically `io.FileOutput` or `io.StringOutput`.

    * `destination`: Type depends on `destination_class`:

      - `io.FileOutput`: Either a file-like object (must have 'write' and
        'close' methods), or ``None`` (`destination_path` is opened).  If
        neither `destination` nor `destination_path` are supplied,
        `sys.stdout` is used.

      - `io.StringOutput`: Not used; pass ``None``.

    * `destination_path`: Type depends on `destination_class`:

      - `io.FileOutput`: Path to the output file.  Opened if no `destination`
        supplied.

      - `io.StringOutput`: Path to the file or object which will receive the
        output; optional.  Used for determining relative paths (stylesheets,
        source links, etc.).

    * `reader`: A `docutils.readers.Reader` object.

    * `reader_name`: Name or alias of the Reader class to be instantiated if
      no `reader` supplied.

    * `parser`: A `docutils.parsers.Parser` object.

    * `parser_name`: Name or alias of the Parser class to be instantiated if
      no `parser` supplied.

    * `writer`: A `docutils.writers.Writer` object.

    * `writer_name`: Name or alias of the Writer class to be instantiated if
      no `writer` supplied.

    * `settings`: A runtime settings (`docutils.frontend.Values`) object, for
      dotted-attribute access to runtime settings.  It's the end result of the
      `SettingsSpec`, config file, and option processing.  If `settings` is
      passed, it's assumed to be complete and no further setting/config/option
      processing is done.

    * `settings_spec`: A `docutils.SettingsSpec` subclass or object.  Provides
      extra application-specific settings definitions independently of
      components.  In other words, the application becomes a component, and
      its settings data is processed along with that of the other components.
      Used only if no `settings` specified.

    * `settings_overrides`: A dictionary containing application-specific
      settings defaults that override the defaults of other components.
      Used only if no `settings` specified.

    * `config_section`: A string, the name of the configuration file section
      for this application.  Overrides the ``config_section`` attribute
      defined by `settings_spec`.  Used only if no `settings` specified.

    * `enable_exit_status`: Boolean; enable exit status at end of processing?
    """
    ...
def rst2something(writer, documenttype, doc_path: str = "") -> None: ...
=======
    config_section: str,
    enable_exit_status: bool,
) -> tuple[str | bytes | None, Publisher]: ...
def rst2something(writer: str, documenttype: str, doc_path: str = "") -> None: ...
>>>>>>> f4bf1d90
def rst2html() -> None: ...
def rst2html4() -> None: ...
def rst2html5() -> None: ...
def rst2latex() -> None: ...
def rst2man() -> None: ...
def rst2odt() -> None: ...
def rst2pseudoxml() -> None: ...
def rst2s5() -> None: ...
def rst2xetex() -> None: ...
def rst2xml() -> None: ...<|MERGE_RESOLUTION|>--- conflicted
+++ resolved
@@ -24,20 +24,11 @@
 __docformat__: Final = "reStructuredText"
 
 class Publisher:
-<<<<<<< HEAD
-    """A facade encapsulating the high-level logic of a Docutils system."""
-    document: Incomplete
-    reader: Incomplete
-    parser: Incomplete
-    writer: Incomplete
-    source: Incomplete
-=======
     document: Incomplete | None
     reader: Reader[Incomplete]
     parser: Parser
     writer: Writer[Incomplete]
     source: Input[Incomplete]
->>>>>>> f4bf1d90
     source_class: Incomplete
     destination: Output | None
     destination_class: Incomplete
@@ -51,25 +42,6 @@
         source_class=...,
         destination: Output | None = None,
         destination_class=...,
-<<<<<<< HEAD
-        settings=None,
-    ) -> None:
-        """
-        Initial setup.  If any of `reader`, `parser`, or `writer` are not
-        specified, ``set_components()`` or the corresponding ``set_...()``
-        method should be called with component names
-        (`set_reader` sets the parser as well).
-        """
-        ...
-    def set_reader(self, reader_name, parser, parser_name) -> None:
-        """Set `self.reader` by name."""
-        ...
-    def set_writer(self, writer_name) -> None:
-        """Set `self.writer` by name."""
-        ...
-    def set_components(self, reader_name, parser_name, writer_name) -> None: ...
-    def setup_option_parser(self, usage=None, description=None, settings_spec=None, config_section=None, **defaults): ...
-=======
         settings: dict[str, Incomplete] | None = None,
     ) -> None: ...
     def set_reader(self, reader_name: str, parser: Parser | None, parser_name: str | None) -> None: ...
@@ -84,7 +56,6 @@
         config_section: str | None = None,
         **defaults,
     ) -> OptionParser: ...
->>>>>>> f4bf1d90
     def get_settings(
         self,
         usage: str | None = None,
@@ -106,19 +77,6 @@
         ...
     def process_programmatic_settings(self, settings_spec, settings_overrides, config_section) -> None: ...
     def process_command_line(
-<<<<<<< HEAD
-        self, argv=None, usage=None, description=None, settings_spec=None, config_section=None, **defaults
-    ) -> None:
-        """
-        Parse command line arguments and set ``self.settings``.
-
-        Pass an empty sequence to `argv` to avoid reading `sys.argv`
-        (the default behaviour).
-
-        Set components first (`self.set_reader` & `self.set_writer`).
-        """
-        ...
-=======
         self,
         argv: list[str] | None = None,
         usage=None,
@@ -127,7 +85,6 @@
         config_section=None,
         **defaults,
     ) -> None: ...
->>>>>>> f4bf1d90
     def set_io(self, source_path=None, destination_path=None) -> None: ...
     def set_source(self, source=None, source_path=None) -> None: ...
     def set_destination(self, destination=None, destination_path=None) -> None: ...
@@ -149,19 +106,10 @@
         """
         ...
     def debugging_dumps(self) -> None: ...
-<<<<<<< HEAD
-    def prompt(self) -> None:
-        """Print info and prompt when waiting for input from a terminal."""
-        ...
-    def report_Exception(self, error) -> None: ...
-    def report_SystemMessage(self, error) -> None: ...
-    def report_UnicodeError(self, error) -> None: ...
-=======
     def prompt(self) -> None: ...
     def report_Exception(self, error: BaseException) -> None: ...
     def report_SystemMessage(self, error: SystemMessage) -> None: ...
     def report_UnicodeError(self, error: UnicodeEncodeError) -> None: ...
->>>>>>> f4bf1d90
 
 default_usage: Final[str]
 default_description: Final[str]
@@ -178,32 +126,10 @@
     settings_overrides=None,
     config_section: str | None = None,
     enable_exit_status: bool = True,
-<<<<<<< HEAD
-    argv=None,
-    usage=...,
-    description=...,
-):
-    """
-    Set up & run a `Publisher` for command-line-based file I/O (input and
-    output file paths taken automatically from the command line).
-    Also return the output as `str` or `bytes` (for binary output document
-    formats).
-
-    Parameters: see `publish_programmatically()` for the remainder.
-
-    - `argv`: Command-line argument list to use instead of ``sys.argv[1:]``.
-    - `usage`: Usage string, output if there's a problem parsing the command
-      line.
-    - `description`: Program description, output for the "--help" option
-      (along with command-line option descriptions).
-    """
-    ...
-=======
     argv: list[str] | None = None,
     usage: str = ...,
     description: str = ...,
 ): ...
->>>>>>> f4bf1d90
 def publish_file(
     source=None,
     source_path: FileInput | StringInput | None = None,
@@ -365,111 +291,10 @@
     settings,
     settings_spec,
     settings_overrides,
-<<<<<<< HEAD
-    config_section,
-    enable_exit_status,
-):
-    """
-    Set up & run a `Publisher` for custom programmatic use.
-
-    Return the output (as `str` or `bytes`, depending on `destination_class`,
-    writer, and the "output_encoding" setting) and the Publisher object.
-
-    Applications should not need to call this function directly.  If it does
-    seem to be necessary to call this function directly, please write to the
-    Docutils-develop mailing list
-    <https://docutils.sourceforge.io/docs/user/mailing-lists.html#docutils-develop>.
-
-    Parameters:
-
-    * `source_class` **required**: The class for dynamically created source
-      objects.  Typically `io.FileInput` or `io.StringInput`.
-
-    * `source`: Type depends on `source_class`:
-
-      - If `source_class` is `io.FileInput`: Either a file-like object
-        (must have 'read' and 'close' methods), or ``None``
-        (`source_path` is opened).  If neither `source` nor
-        `source_path` are supplied, `sys.stdin` is used.
-
-      - If `source_class` is `io.StringInput` **required**:
-        The input as either a `bytes` object (ensure the 'input_encoding'
-        setting matches its encoding) or a `str` object.
-
-    * `source_path`: Type depends on `source_class`:
-
-      - `io.FileInput`: Path to the input file, opened if no `source`
-        supplied.
-
-      - `io.StringInput`: Optional.  Path to the file or name of the
-        object that produced `source`.  Only used for diagnostic output.
-
-    * `destination_class` **required**: The class for dynamically created
-      destination objects.  Typically `io.FileOutput` or `io.StringOutput`.
-
-    * `destination`: Type depends on `destination_class`:
-
-      - `io.FileOutput`: Either a file-like object (must have 'write' and
-        'close' methods), or ``None`` (`destination_path` is opened).  If
-        neither `destination` nor `destination_path` are supplied,
-        `sys.stdout` is used.
-
-      - `io.StringOutput`: Not used; pass ``None``.
-
-    * `destination_path`: Type depends on `destination_class`:
-
-      - `io.FileOutput`: Path to the output file.  Opened if no `destination`
-        supplied.
-
-      - `io.StringOutput`: Path to the file or object which will receive the
-        output; optional.  Used for determining relative paths (stylesheets,
-        source links, etc.).
-
-    * `reader`: A `docutils.readers.Reader` object.
-
-    * `reader_name`: Name or alias of the Reader class to be instantiated if
-      no `reader` supplied.
-
-    * `parser`: A `docutils.parsers.Parser` object.
-
-    * `parser_name`: Name or alias of the Parser class to be instantiated if
-      no `parser` supplied.
-
-    * `writer`: A `docutils.writers.Writer` object.
-
-    * `writer_name`: Name or alias of the Writer class to be instantiated if
-      no `writer` supplied.
-
-    * `settings`: A runtime settings (`docutils.frontend.Values`) object, for
-      dotted-attribute access to runtime settings.  It's the end result of the
-      `SettingsSpec`, config file, and option processing.  If `settings` is
-      passed, it's assumed to be complete and no further setting/config/option
-      processing is done.
-
-    * `settings_spec`: A `docutils.SettingsSpec` subclass or object.  Provides
-      extra application-specific settings definitions independently of
-      components.  In other words, the application becomes a component, and
-      its settings data is processed along with that of the other components.
-      Used only if no `settings` specified.
-
-    * `settings_overrides`: A dictionary containing application-specific
-      settings defaults that override the defaults of other components.
-      Used only if no `settings` specified.
-
-    * `config_section`: A string, the name of the configuration file section
-      for this application.  Overrides the ``config_section`` attribute
-      defined by `settings_spec`.  Used only if no `settings` specified.
-
-    * `enable_exit_status`: Boolean; enable exit status at end of processing?
-    """
-    ...
-def rst2something(writer, documenttype, doc_path: str = "") -> None: ...
-=======
     config_section: str,
     enable_exit_status: bool,
 ) -> tuple[str | bytes | None, Publisher]: ...
 def rst2something(writer: str, documenttype: str, doc_path: str = "") -> None: ...
->>>>>>> f4bf1d90
 def rst2html() -> None: ...
 def rst2html4() -> None: ...
 def rst2html5() -> None: ...
