"""
Calling the ``publish_*`` convenience functions (or instantiating a
`Publisher` object) with component names will result in default
behavior.  For custom behavior (setting component options), create
custom component objects first, and pass *them* to
``publish_*``/`Publisher`.  See `The Docutils Publisher`_.

.. _The Docutils Publisher:
    https://docutils.sourceforge.io/docs/api/publisher.html
"""

from _typeshed import Incomplete

from docutils.writers import _WriterParts

__docformat__: str

class Publisher:
    """A facade encapsulating the high-level logic of a Docutils system."""
    document: Incomplete
    reader: Incomplete
    parser: Incomplete
    writer: Incomplete
    source: Incomplete
    source_class: Incomplete
    destination: Incomplete
    destination_class: Incomplete
    settings: Incomplete
    def __init__(
        self,
        reader=None,
        parser=None,
        writer=None,
        source=None,
        source_class=...,
        destination=None,
        destination_class=...,
<<<<<<< HEAD
        settings: Incomplete | None = None,
    ) -> None:
        """
        Initial setup.  If any of `reader`, `parser`, or `writer` are not
        specified, ``set_components()`` or the corresponding ``set_...()``
        method should be called with component names
        (`set_reader` sets the parser as well).
        """
        ...
    def set_reader(self, reader_name, parser, parser_name) -> None:
        """Set `self.reader` by name."""
        ...
    def set_writer(self, writer_name) -> None:
        """Set `self.writer` by name."""
        ...
    def set_components(self, reader_name, parser_name, writer_name) -> None: ...
    def setup_option_parser(
        self,
        usage: Incomplete | None = None,
        description: Incomplete | None = None,
        settings_spec: Incomplete | None = None,
        config_section: Incomplete | None = None,
        **defaults,
    ): ...
    def get_settings(
        self,
        usage: Incomplete | None = None,
        description: Incomplete | None = None,
        settings_spec: Incomplete | None = None,
        config_section: Incomplete | None = None,
        **defaults,
    ):
        """
        Return settings from components and config files.

        Please set components first (`self.set_reader` & `self.set_writer`).
        Use keyword arguments to override component defaults
        (before updating from configuration files).

        Calling this function also sets `self.settings` which makes
        `self.publish()` skip parsing command line options.
        """
        ...
    def process_programmatic_settings(self, settings_spec, settings_overrides, config_section) -> None: ...
    def process_command_line(
        self,
        argv: Incomplete | None = None,
        usage: Incomplete | None = None,
        description: Incomplete | None = None,
        settings_spec: Incomplete | None = None,
        config_section: Incomplete | None = None,
        **defaults,
    ) -> None:
        """
        Parse command line arguments and set ``self.settings``.

        Pass an empty sequence to `argv` to avoid reading `sys.argv`
        (the default behaviour).

        Set components first (`self.set_reader` & `self.set_writer`).
        """
        ...
    def set_io(self, source_path: Incomplete | None = None, destination_path: Incomplete | None = None) -> None: ...
    def set_source(self, source: Incomplete | None = None, source_path: Incomplete | None = None) -> None: ...
    def set_destination(self, destination: Incomplete | None = None, destination_path: Incomplete | None = None) -> None: ...
=======
        settings=None,
    ) -> None: ...
    def set_reader(self, reader_name, parser, parser_name) -> None: ...
    def set_writer(self, writer_name) -> None: ...
    def set_components(self, reader_name, parser_name, writer_name) -> None: ...
    def setup_option_parser(self, usage=None, description=None, settings_spec=None, config_section=None, **defaults): ...
    def get_settings(self, usage=None, description=None, settings_spec=None, config_section=None, **defaults): ...
    def process_programmatic_settings(self, settings_spec, settings_overrides, config_section) -> None: ...
    def process_command_line(
        self, argv=None, usage=None, description=None, settings_spec=None, config_section=None, **defaults
    ) -> None: ...
    def set_io(self, source_path=None, destination_path=None) -> None: ...
    def set_source(self, source=None, source_path=None) -> None: ...
    def set_destination(self, destination=None, destination_path=None) -> None: ...
>>>>>>> 12676840
    def apply_transforms(self) -> None: ...
    def publish(
        self,
        argv=None,
        usage=None,
        description=None,
        settings_spec=None,
        settings_overrides=None,
        config_section=None,
        enable_exit_status: bool = False,
    ):
        """
        Process command line options and arguments (if `self.settings` not
        already set), run `self.reader` and then `self.writer`.  Return
        `self.writer`'s output.
        """
        ...
    def debugging_dumps(self) -> None: ...
    def prompt(self) -> None:
        """Print info and prompt when waiting for input from a terminal."""
        ...
    def report_Exception(self, error) -> None: ...
    def report_SystemMessage(self, error) -> None: ...
    def report_UnicodeError(self, error) -> None: ...

default_usage: str
default_description: str

def publish_cmdline(
    reader=None,
    reader_name: str = "standalone",
    parser=None,
    parser_name: str = "restructuredtext",
    writer=None,
    writer_name: str = "pseudoxml",
    settings=None,
    settings_spec=None,
    settings_overrides=None,
    config_section=None,
    enable_exit_status: bool = True,
    argv=None,
    usage=...,
    description=...,
):
    """
    Set up & run a `Publisher` for command-line-based file I/O (input and
    output file paths taken automatically from the command line).
    Also return the output as `str` or `bytes` (for binary output document
    formats).

    Parameters: see `publish_programmatically()` for the remainder.

    - `argv`: Command-line argument list to use instead of ``sys.argv[1:]``.
    - `usage`: Usage string, output if there's a problem parsing the command
      line.
    - `description`: Program description, output for the "--help" option
      (along with command-line option descriptions).
    """
    ...
def publish_file(
    source=None,
    source_path=None,
    destination=None,
    destination_path=None,
    reader=None,
    reader_name: str = "standalone",
    parser=None,
    parser_name: str = "restructuredtext",
    writer=None,
    writer_name: str = "pseudoxml",
    settings=None,
    settings_spec=None,
    settings_overrides=None,
    config_section=None,
    enable_exit_status: bool = False,
):
    """
    Set up & run a `Publisher` for programmatic use with file-like I/O.
    Also return the output as `str` or `bytes` (for binary output document
    formats).

    Parameters: see `publish_programmatically()`.
    """
    ...
def publish_string(
    source,
    source_path=None,
    destination_path=None,
    reader=None,
    reader_name: str = "standalone",
    parser=None,
    parser_name: str = "restructuredtext",
    writer=None,
    writer_name: str = "pseudoxml",
    settings=None,
    settings_spec=None,
    settings_overrides=None,
    config_section=None,
    enable_exit_status: bool = False,
):
    'Set up & run a `Publisher` for programmatic use with string I/O.\n\nAccepts a `bytes` or `str` instance as `source`.\n\nThe output is encoded according to the `output_encoding`_ setting;\nthe return value is a `bytes` instance (unless `output_encoding`_ is\n"unicode", cf. `docutils.io.StringOutput.write()`).\n\nParameters: see `publish_programmatically()`.\n\nThis function is provisional because in Python\xa03 name and behaviour\nno longer match.\n\n.. _output_encoding:\n    https://docutils.sourceforge.io/docs/user/config.html#output-encoding'
    ...
def publish_parts(
    source,
    source_path=None,
    source_class=...,
    destination_path=None,
    reader=None,
    reader_name: str = "standalone",
    parser=None,
    parser_name: str = "restructuredtext",
    writer=None,
    writer_name: str = "pseudoxml",
    settings=None,
    settings_spec=None,
    settings_overrides=None,
    config_section=None,
    enable_exit_status: bool = False,
) -> _WriterParts:
    """
    Set up & run a `Publisher`, and return a dictionary of document parts.

    Dictionary keys are the names of parts.
    Dictionary values are `str` instances; encoding is up to the client,
    e.g.::

       parts = publish_parts(...)
       body = parts['body'].encode(parts['encoding'], parts['errors'])

    See the `API documentation`__ for details on the provided parts.

    Parameters: see `publish_programmatically()`.

    __ https://docutils.sourceforge.io/docs/api/publisher.html#publish-parts
    """
    ...
def publish_doctree(
    source,
    source_path=None,
    source_class=...,
    reader=None,
    reader_name: str = "standalone",
    parser=None,
    parser_name: str = "restructuredtext",
    settings=None,
    settings_spec=None,
    settings_overrides=None,
    config_section=None,
    enable_exit_status: bool = False,
):
    """
    Set up & run a `Publisher` for programmatic use. Return a document tree.

    Parameters: see `publish_programmatically()`.
    """
    ...
def publish_from_doctree(
    document,
    destination_path=None,
    writer=None,
    writer_name: str = "pseudoxml",
    settings=None,
    settings_spec=None,
    settings_overrides=None,
    config_section=None,
    enable_exit_status: bool = False,
):
    'Set up & run a `Publisher` to render from an existing document tree\ndata structure. For programmatic use with string output\n(`bytes` or `str`, cf. `publish_string()`).\n\nNote that ``document.settings`` is overridden; if you want to use the\nsettings of the original `document`, pass ``settings=document.settings``.\n\nAlso, new `document.transformer` and `document.reporter` objects are\ngenerated.\n\nParameters: `document` is a `docutils.nodes.document` object, an existing\ndocument tree.\n\nOther parameters: see `publish_programmatically()`.\n\nThis function is provisional because in Python\xa03 name and behaviour\nof the `io.StringOutput` class no longer match.'
    ...
def publish_cmdline_to_binary(
    reader=None,
    reader_name: str = "standalone",
    parser=None,
    parser_name: str = "restructuredtext",
    writer=None,
    writer_name: str = "pseudoxml",
    settings=None,
    settings_spec=None,
    settings_overrides=None,
    config_section=None,
    enable_exit_status: bool = True,
    argv=None,
    usage=...,
    description=...,
    destination=None,
    destination_class=...,
):
    """
    Set up & run a `Publisher` for command-line-based file I/O (input and
    output file paths taken automatically from the command line).
    Also return the output as `bytes`.

    This is just like publish_cmdline, except that it uses
    io.BinaryFileOutput instead of io.FileOutput.

    Parameters: see `publish_programmatically()` for the remainder.

    - `argv`: Command-line argument list to use instead of ``sys.argv[1:]``.
    - `usage`: Usage string, output if there's a problem parsing the command
      line.
    - `description`: Program description, output for the "--help" option
      (along with command-line option descriptions).
    """
    ...
def publish_programmatically(
    source_class,
    source,
    source_path,
    destination_class,
    destination,
    destination_path,
    reader,
    reader_name,
    parser,
    parser_name,
    writer,
    writer_name,
    settings,
    settings_spec,
    settings_overrides,
    config_section,
    enable_exit_status,
):
    """
    Set up & run a `Publisher` for custom programmatic use.

    Return the output (as `str` or `bytes`, depending on `destination_class`,
    writer, and the "output_encoding" setting) and the Publisher object.

    Applications should not need to call this function directly.  If it does
    seem to be necessary to call this function directly, please write to the
    Docutils-develop mailing list
    <https://docutils.sourceforge.io/docs/user/mailing-lists.html#docutils-develop>.

    Parameters:

    * `source_class` **required**: The class for dynamically created source
      objects.  Typically `io.FileInput` or `io.StringInput`.

    * `source`: Type depends on `source_class`:

      - If `source_class` is `io.FileInput`: Either a file-like object
        (must have 'read' and 'close' methods), or ``None``
        (`source_path` is opened).  If neither `source` nor
        `source_path` are supplied, `sys.stdin` is used.

      - If `source_class` is `io.StringInput` **required**:
        The input as either a `bytes` object (ensure the 'input_encoding'
        setting matches its encoding) or a `str` object.

    * `source_path`: Type depends on `source_class`:

      - `io.FileInput`: Path to the input file, opened if no `source`
        supplied.

      - `io.StringInput`: Optional.  Path to the file or name of the
        object that produced `source`.  Only used for diagnostic output.

    * `destination_class` **required**: The class for dynamically created
      destination objects.  Typically `io.FileOutput` or `io.StringOutput`.

    * `destination`: Type depends on `destination_class`:

      - `io.FileOutput`: Either a file-like object (must have 'write' and
        'close' methods), or ``None`` (`destination_path` is opened).  If
        neither `destination` nor `destination_path` are supplied,
        `sys.stdout` is used.

      - `io.StringOutput`: Not used; pass ``None``.

    * `destination_path`: Type depends on `destination_class`:

      - `io.FileOutput`: Path to the output file.  Opened if no `destination`
        supplied.

      - `io.StringOutput`: Path to the file or object which will receive the
        output; optional.  Used for determining relative paths (stylesheets,
        source links, etc.).

    * `reader`: A `docutils.readers.Reader` object.

    * `reader_name`: Name or alias of the Reader class to be instantiated if
      no `reader` supplied.

    * `parser`: A `docutils.parsers.Parser` object.

    * `parser_name`: Name or alias of the Parser class to be instantiated if
      no `parser` supplied.

    * `writer`: A `docutils.writers.Writer` object.

    * `writer_name`: Name or alias of the Writer class to be instantiated if
      no `writer` supplied.

    * `settings`: A runtime settings (`docutils.frontend.Values`) object, for
      dotted-attribute access to runtime settings.  It's the end result of the
      `SettingsSpec`, config file, and option processing.  If `settings` is
      passed, it's assumed to be complete and no further setting/config/option
      processing is done.

    * `settings_spec`: A `docutils.SettingsSpec` subclass or object.  Provides
      extra application-specific settings definitions independently of
      components.  In other words, the application becomes a component, and
      its settings data is processed along with that of the other components.
      Used only if no `settings` specified.

    * `settings_overrides`: A dictionary containing application-specific
      settings defaults that override the defaults of other components.
      Used only if no `settings` specified.

    * `config_section`: A string, the name of the configuration file section
      for this application.  Overrides the ``config_section`` attribute
      defined by `settings_spec`.  Used only if no `settings` specified.

    * `enable_exit_status`: Boolean; enable exit status at end of processing?
    """
    ...
def rst2something(writer, documenttype, doc_path: str = "") -> None: ...
def rst2html() -> None: ...
def rst2html4() -> None: ...
def rst2html5() -> None: ...
def rst2latex() -> None: ...
def rst2man() -> None: ...
def rst2odt() -> None: ...
def rst2pseudoxml() -> None: ...
def rst2s5() -> None: ...
def rst2xetex() -> None: ...
def rst2xml() -> None: ...<|MERGE_RESOLUTION|>--- conflicted
+++ resolved
@@ -35,73 +35,6 @@
         source_class=...,
         destination=None,
         destination_class=...,
-<<<<<<< HEAD
-        settings: Incomplete | None = None,
-    ) -> None:
-        """
-        Initial setup.  If any of `reader`, `parser`, or `writer` are not
-        specified, ``set_components()`` or the corresponding ``set_...()``
-        method should be called with component names
-        (`set_reader` sets the parser as well).
-        """
-        ...
-    def set_reader(self, reader_name, parser, parser_name) -> None:
-        """Set `self.reader` by name."""
-        ...
-    def set_writer(self, writer_name) -> None:
-        """Set `self.writer` by name."""
-        ...
-    def set_components(self, reader_name, parser_name, writer_name) -> None: ...
-    def setup_option_parser(
-        self,
-        usage: Incomplete | None = None,
-        description: Incomplete | None = None,
-        settings_spec: Incomplete | None = None,
-        config_section: Incomplete | None = None,
-        **defaults,
-    ): ...
-    def get_settings(
-        self,
-        usage: Incomplete | None = None,
-        description: Incomplete | None = None,
-        settings_spec: Incomplete | None = None,
-        config_section: Incomplete | None = None,
-        **defaults,
-    ):
-        """
-        Return settings from components and config files.
-
-        Please set components first (`self.set_reader` & `self.set_writer`).
-        Use keyword arguments to override component defaults
-        (before updating from configuration files).
-
-        Calling this function also sets `self.settings` which makes
-        `self.publish()` skip parsing command line options.
-        """
-        ...
-    def process_programmatic_settings(self, settings_spec, settings_overrides, config_section) -> None: ...
-    def process_command_line(
-        self,
-        argv: Incomplete | None = None,
-        usage: Incomplete | None = None,
-        description: Incomplete | None = None,
-        settings_spec: Incomplete | None = None,
-        config_section: Incomplete | None = None,
-        **defaults,
-    ) -> None:
-        """
-        Parse command line arguments and set ``self.settings``.
-
-        Pass an empty sequence to `argv` to avoid reading `sys.argv`
-        (the default behaviour).
-
-        Set components first (`self.set_reader` & `self.set_writer`).
-        """
-        ...
-    def set_io(self, source_path: Incomplete | None = None, destination_path: Incomplete | None = None) -> None: ...
-    def set_source(self, source: Incomplete | None = None, source_path: Incomplete | None = None) -> None: ...
-    def set_destination(self, destination: Incomplete | None = None, destination_path: Incomplete | None = None) -> None: ...
-=======
         settings=None,
     ) -> None: ...
     def set_reader(self, reader_name, parser, parser_name) -> None: ...
@@ -116,7 +49,6 @@
     def set_io(self, source_path=None, destination_path=None) -> None: ...
     def set_source(self, source=None, source_path=None) -> None: ...
     def set_destination(self, destination=None, destination_path=None) -> None: ...
->>>>>>> 12676840
     def apply_transforms(self) -> None: ...
     def publish(
         self,
