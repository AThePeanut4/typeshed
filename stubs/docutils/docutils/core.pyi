--- conflicted
+++ resolved
@@ -43,27 +43,10 @@
         destination: Output | None = None,
         destination_class=...,
         settings: dict[str, Incomplete] | None = None,
-<<<<<<< HEAD
-    ) -> None:
-        """
-        Initial setup.  If any of `reader`, `parser`, or `writer` are not
-        specified, ``set_components()`` or the corresponding ``set_...()``
-        method should be called with component names
-        (`set_reader` sets the parser as well).
-        """
-        ...
-    def set_reader(self, reader_name: str, parser: Parser | None, parser_name: str | None) -> None:
-        """Set `self.reader` by name."""
-        ...
-    def set_writer(self, writer_name: str) -> None:
-        """Set `self.writer` by name."""
-        ...
-=======
     ) -> None: ...
     def set_reader(self, reader: str, parser: Parser | None = None, parser_name: str | None = None) -> None: ...
     def set_writer(self, writer_name: str) -> None: ...
     @deprecated("The `Publisher.set_components()` will be removed in Docutils 2.0.")
->>>>>>> 1e537d62
     def set_components(self, reader_name: str, parser_name: str, writer_name: str) -> None: ...
     def get_settings(
         self,
@@ -272,14 +255,8 @@
     settings_overrides=None,
     config_section: str | None = None,
     enable_exit_status: bool = False,
-<<<<<<< HEAD
-):
-    'Set up & run a `Publisher` to render from an existing document tree\ndata structure. For programmatic use with string output\n(`bytes` or `str`, cf. `publish_string()`).\n\nNote that ``document.settings`` is overridden; if you want to use the\nsettings of the original `document`, pass ``settings=document.settings``.\n\nAlso, new `document.transformer` and `document.reporter` objects are\ngenerated.\n\nParameters: `document` is a `docutils.nodes.document` object, an existing\ndocument tree.\n\nOther parameters: see `publish_programmatically()`.\n\nThis function is provisional because in Python\xa03 name and behaviour\nof the `io.StringOutput` class no longer match.'
-    ...
-=======
 ): ...
 @deprecated("The `publish_cmdline_to_binary()` is deprecated  by `publish_cmdline()` and will be removed in Docutils 0.24.")
->>>>>>> 1e537d62
 def publish_cmdline_to_binary(
     reader=None,
     reader_name: str = "standalone",
