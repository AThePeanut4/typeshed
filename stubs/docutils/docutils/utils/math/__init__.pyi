--- conflicted
+++ resolved
@@ -1,22 +1,4 @@
-<<<<<<< HEAD
-"""
-This is the Docutils (Python Documentation Utilities) "math" sub-package.
-
-It contains various modules for conversion between different math formats
-(LaTeX, MathML, HTML).
-
-:math2html:    LaTeX math -> HTML conversion from eLyXer
-:latex2mathml: LaTeX math -> presentational MathML
-:unichar2tex:  Unicode character to LaTeX math translation table
-:tex2unichar:  LaTeX math to Unicode character translation dictionaries
-:mathalphabet2unichar:  LaTeX math alphabets to Unicode character translation
-:tex2mathml_extern: Wrapper for 3rd party TeX -> MathML converters
-"""
-
-from typing import Literal
-=======
 from typing import Final, Literal
->>>>>>> 1e537d62
 
 from docutils.nodes import Node
 
