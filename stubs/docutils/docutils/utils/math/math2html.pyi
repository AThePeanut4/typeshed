from _typeshed import Incomplete
from collections.abc import Generator
from typing import ClassVar, Final, TextIO, TypeVar

_T = TypeVar("_T")

__docformat__: Final = "reStructuredText"
__version__: Final[str]

class Trace:
    """A tracing class"""
    debugmode: ClassVar[bool]
    quietmode: ClassVar[bool]
    showlinesmode: ClassVar[bool]
    prefix: ClassVar[str | None]
    @classmethod
    def debug(cls, message: str) -> None:
        """Show a debug message"""
        ...
    @classmethod
    def message(cls, message: str) -> None:
        """Show a trace message"""
        ...
    @classmethod
    def error(cls, message: str) -> None:
        """Show an error message"""
        ...
    @classmethod
    def show(cls, message: str, channel: TextIO) -> None:
        """Show a message out of a channel"""
        ...

class ContainerConfig:
    """Configuration class from elyxer.config file"""
    extracttext: ClassVar[dict[str, list[str]]]

class EscapeConfig:
    """Configuration class from elyxer.config file"""
    chars: ClassVar[dict[str, str]]
    entities: ClassVar[dict[str, str]]

class FormulaConfig:
    """Configuration class from elyxer.config file"""
    alphacommands: ClassVar[dict[str, str]]
    array: ClassVar[dict[str, str]]
    bigbrackets: ClassVar[dict[str, list[str]]]
    bracketcommands: ClassVar[dict[str, str]]
    combiningfunctions: ClassVar[dict[str, str]]
    commands: ClassVar[dict[str, str]]
    cmddict: ClassVar[dict[str, str]]
    oversetfunctions: ClassVar[dict[str, str]]
    undersetfunctions: ClassVar[dict[str, str]]
    endings: ClassVar[dict[str, str]]
    environments: ClassVar[dict[str, list[str]]]
    fontfunctions: ClassVar[dict[str, str]]
    hybridfunctions: ClassVar[dict[str, list[str]]]
    hybridsizes: ClassVar[dict[str, str]]
    labelfunctions: ClassVar[dict[str, str]]
    limitcommands: ClassVar[dict[str, str]]
    modified: ClassVar[dict[str, str]]
    onefunctions: ClassVar[dict[str, str]]
    spacedcommands: ClassVar[dict[str, str]]
    starts: ClassVar[dict[str, str]]
    symbolfunctions: ClassVar[dict[str, str]]
    textfunctions: ClassVar[dict[str, str]]
    unmodified: ClassVar[dict[str, list[str]]]
    key: str
    value: str

class CommandLineParser:
    """A parser for runtime options"""
    options: Incomplete
    def __init__(self, options) -> None: ...
    def parseoptions(self, args):
        """Parse command line options"""
        ...
    def readoption(self, args):
        """Read the key and value for an option"""
        ...
    def readquoted(self, args, initial):
        """Read a value between quotes"""
        ...
    def readequalskey(self, arg, args):
        """Read a key using equals"""
        ...

class Options:
    """A set of runtime options"""
    location: Incomplete
    debug: bool
    quiet: bool
    version: bool
    help: bool
    simplemath: bool
    showlines: bool
    branches: Incomplete
    def parseoptions(self, args) -> None:
        """Parse command line options"""
        ...
    def processoptions(self) -> None:
        """Process all options parsed."""
        ...
    def usage(self) -> None:
        """Show correct usage"""
        ...
    def showoptions(self) -> None:
        """Show all possible options"""
        ...
    def showversion(self) -> None:
        """Return the current eLyXer version string"""
        ...

class Cloner:
    """An object used to clone other objects."""
    @classmethod
    def clone(cls, original: _T) -> _T:
        """Return an exact copy of an object."""
        ...
    @classmethod
    def create(cls, type: type[_T]) -> _T:
        """Create an object of a given class."""
        ...

class ContainerExtractor:
    """
    A class to extract certain containers.

    The config parameter is a map containing three lists:
    allowed, copied and extracted.
    Each of the three is a list of class names for containers.
    Allowed containers are included as is into the result.
    Cloned containers are cloned and placed into the result.
    Extracted containers are looked into.
    All other containers are silently ignored.
    """
    allowed: Incomplete
    extracted: Incomplete
    def __init__(self, config) -> None: ...
<<<<<<< HEAD
    def extract(self, container):
        """Extract a group of selected containers from a container."""
        ...
    def process(self, container, list) -> None:
        """Add allowed containers."""
        ...
    def safeclone(self, container):
        """Return a new container with contents only in a safe list, recursively."""
        ...
=======
    def extract(self, container): ...
    def process(self, container, lst) -> None: ...
    def safeclone(self, container): ...
>>>>>>> 1e537d62

class Parser:
    """A generic parser"""
    begin: int
    parameters: Incomplete
    def __init__(self) -> None: ...
    def parseheader(self, reader):
        """Parse the header"""
        ...
    def parseparameter(self, reader) -> None:
        """Parse a parameter"""
        ...
    def parseending(self, reader, process) -> None:
        """Parse until the current ending is found"""
        ...
    def parsecontainer(self, reader, contents) -> None: ...

class LoneCommand(Parser):
    """A parser for just one command line"""
    def parse(self, reader):
        """Read nothing"""
        ...

class TextParser(Parser):
    """A parser for a command and a bit of text"""
    stack: Incomplete
    ending: Incomplete
    endings: Incomplete
    def __init__(self, container) -> None: ...
    def parse(self, reader):
        """Parse lines as long as they are text"""
        ...
    def isending(self, reader):
        """Check if text is ending"""
        ...

class ExcludingParser(Parser):
    """A parser that excludes the final line"""
    def parse(self, reader):
        """Parse everything up to (and excluding) the final line"""
        ...

class BoundedParser(ExcludingParser):
    """A parser bound by a final line"""
    def parse(self, reader):
        """Parse everything, including the final line"""
        ...

class BoundedDummy(Parser):
    """A bound parser that ignores everything"""
    def parse(self, reader):
        """Parse the contents of the container"""
        ...

class StringParser(Parser):
    """Parses just a string"""
    begin: Incomplete
    def parseheader(self, reader):
        """Do nothing, just take note"""
        ...
    def parse(self, reader):
        """Parse a single line"""
        ...

class ContainerOutput:
    """The generic HTML output for a container."""
    def gethtml(self, container) -> None:
        """Show an error."""
        ...
    def isempty(self):
        """Decide if the output is empty: by default, not empty."""
        ...

class EmptyOutput(ContainerOutput):
    def gethtml(self, container):
        """Return empty HTML code."""
        ...
    def isempty(self):
        """This output is particularly empty."""
        ...

class FixedOutput(ContainerOutput):
    """Fixed output"""
    def gethtml(self, container):
        """Return constant HTML code"""
        ...

class ContentsOutput(ContainerOutput):
    """Outputs the contents converted to HTML"""
    def gethtml(self, container):
        """Return the HTML code"""
        ...

class TaggedOutput(ContentsOutput):
    """Outputs an HTML tag surrounding the contents."""
    tag: Incomplete
    breaklines: bool
    empty: bool
    def settag(self, tag, breaklines: bool = False, empty: bool = False):
        """Set the value for the tag and other attributes."""
        ...
    def setbreaklines(self, breaklines):
        """Set the value for breaklines."""
        ...
    def gethtml(self, container):
        """Return the HTML code."""
        ...
    def open(self, container):
        """Get opening line."""
        ...
    def close(self, container):
        """Get closing line."""
        ...
    def selfclosing(self, container):
        """Get self-closing line."""
        ...
    def checktag(self, container):
        """Check that the tag is valid."""
        ...

class FilteredOutput(ContentsOutput):
    """Returns the output in the contents, but filtered:"""
    filters: Incomplete
    def __init__(self) -> None:
        """Initialize the filters."""
        ...
    def addfilter(self, original, replacement) -> None:
        """Add a new filter: replace the original by the replacement."""
        ...
    def gethtml(self, container):
        """Return the HTML code"""
        ...
    def filter(self, line):
        """Filter a single line with all available filters."""
        ...

class StringOutput(ContainerOutput):
    """Returns a bare string as output"""
    def gethtml(self, container):
        """Return a bare string"""
        ...

class Globable:
    """
    A bit of text which can be globbed (lumped together in bits).
    Methods current(), skipcurrent(), checkfor() and isout() have to be
    implemented by subclasses.
    """
    leavepending: bool
    endinglist: Incomplete
    def __init__(self) -> None: ...
    def checkbytemark(self) -> None:
        """Check for a Unicode byte mark and skip it."""
        ...
    def isout(self):
        """Find out if we are out of the position yet."""
        ...
    def current(self):
        """Return the current character."""
        ...
    def checkfor(self, string):
        """Check for the given string in the current position."""
        ...
    def finished(self):
        """Find out if the current text has finished."""
        ...
    def skipcurrent(self):
        """Return the current character and skip it."""
        ...
    def glob(self, currentcheck):
        """Glob a bit of text that satisfies a check on the current char."""
        ...
    def globalpha(self):
        """Glob a bit of alpha text"""
        ...
    def globnumber(self):
        """Glob a row of digits."""
        ...
    def isidentifier(self):
        """Return if the current character is alphanumeric or _."""
        ...
    def globidentifier(self):
        """Glob alphanumeric and _ symbols."""
        ...
    def isvalue(self):
        """Return if the current character is a value character:"""
        ...
    def globvalue(self):
        """Glob a value: any symbols but brackets."""
        ...
    def skipspace(self):
        """Skip all whitespace at current position."""
        ...
    def globincluding(self, magicchar):
        """Glob a bit of text up to (including) the magic char."""
        ...
    def globexcluding(self, excluded):
        """Glob a bit of text up until (excluding) any excluded character."""
        ...
    def pushending(self, ending, optional: bool = False) -> None:
        """Push a new ending to the bottom"""
        ...
    def popending(self, expected=None):
        """Pop the ending found at the current position"""
        ...
    def nextending(self):
        """Return the next ending in the queue."""
        ...

class EndingList:
    """A list of position endings"""
    endings: Incomplete
    def __init__(self) -> None: ...
    def add(self, ending, optional: bool = False) -> None:
        """Add a new ending to the list"""
        ...
    def pickpending(self, pos) -> None:
        """Pick any pending endings from a parse position."""
        ...
    def checkin(self, pos):
        """Search for an ending"""
        ...
    def pop(self, pos):
        """Remove the ending at the current position"""
        ...
    def findending(self, pos):
        """Find the ending at the current position"""
        ...
    def checkpending(self) -> None:
        """Check if there are any pending endings"""
        ...

class PositionEnding:
    """An ending for a parsing position"""
    ending: Incomplete
    optional: Incomplete
    def __init__(self, ending, optional) -> None: ...
    def checkin(self, pos):
        """Check for the ending"""
        ...

class Position(Globable):
    """
    A position in a text to parse.
    Including those in Globable, functions to implement by subclasses are:
    skip(), identifier(), extract(), isout() and current().
    """
    def __init__(self) -> None: ...
    def skip(self, string) -> None:
        """Skip a string"""
        ...
    def identifier(self):
        """Return an identifier for the current position."""
        ...
    def extract(self, length) -> None:
        """Extract the next string of the given length, or None if not enough text,"""
        ...
    def checkfor(self, string):
        """Check for a string at the given position."""
        ...
    def checkforlower(self, string):
        """Check for a string in lower case."""
        ...
    def skipcurrent(self):
        """Return the current character and skip it."""
        ...
    def __next__(self):
        """Advance the position and return the next character."""
        ...
    def checkskip(self, string):
        """Check for a string at the given position; if there, skip it"""
        ...
    def error(self, message) -> None:
        """Show an error message and the position identifier."""
        ...

class TextPosition(Position):
    """A parse position based on a raw text."""
    pos: int
    text: Incomplete
    def __init__(self, text) -> None:
        """Create the position from some text."""
        ...
    def skip(self, string) -> None:
        """Skip a string of characters."""
        ...
    def identifier(self):
        """Return a sample of the remaining text."""
        ...
    def isout(self):
        """Find out if we are out of the text yet."""
        ...
    def current(self):
        """Return the current character, assuming we are not out."""
        ...
    def extract(self, length):
        """Extract the next string of the given length, or None if not enough text."""
        ...

class Container:
    """A container for text and objects in a lyx file"""
    partkey: Incomplete
    parent: Incomplete
    begin: Incomplete
    contents: Incomplete
    def __init__(self) -> None: ...
    def process(self) -> None:
        """Process contents"""
        ...
    def gethtml(self):
        """Get the resulting HTML"""
        ...
    def escape(self, line, replacements={"&": "&amp;", "<": "&lt;", ">": "&gt;"}):
        """Escape a line with replacements from a map"""
        ...
    def escapeentities(self, line):
        """Escape all Unicode characters to HTML entities."""
        ...
    def searchall(self, type):
        """Search for all embedded containers of a given type"""
        ...
    def searchremove(self, type):
        """Search for all containers of a type and remove them"""
        ...
    def searchprocess(self, type, process):
        """Search for elements of a given type and process them"""
        ...
    def locateprocess(self, locate, process) -> None:
        """Search for all embedded containers and process them"""
        ...
    def recursivesearch(self, locate, recursive, process) -> None:
        """Perform a recursive search in the container."""
        ...
    def extracttext(self):
        """Extract all text from allowed containers."""
        ...
    def group(self, index, group, isingroup) -> None:
        """Group some adjoining elements into a group"""
        ...
    def remove(self, index) -> None:
        """Remove a container but leave its contents"""
        ...
    def tree(self, level: int = 0) -> None:
        """Show in a tree"""
        ...
    def getparameter(self, name):
        """Get the value of a parameter, if present."""
        ...
    def getparameterlist(self, name):
        """Get the value of a comma-separated parameter as a list."""
        ...
    def hasemptyoutput(self):
        """Check if the parent's output is empty."""
        ...

class BlackBox(Container):
    """A container that does not output anything"""
    parser: Incomplete
    output: Incomplete
    contents: Incomplete
    def __init__(self) -> None: ...

class StringContainer(Container):
    """A container for a single string"""
    parsed: Incomplete
    parser: Incomplete
    output: Incomplete
    string: str
    def __init__(self) -> None: ...
    def process(self) -> None:
        """Replace special chars from the contents."""
        ...
    def replacespecial(self, line):
        """Replace all special chars from a line"""
        ...
    def changeline(self, line): ...
    def extracttext(self):
        """Return all text."""
        ...

class Constant(StringContainer):
    """A constant string"""
    contents: Incomplete
    string: Incomplete
    output: Incomplete
    def __init__(self, text) -> None: ...

class DocumentParameters:
    """Global parameters for the document."""
    displaymode: bool

class FormulaParser(Parser):
    """Parses a formula"""
    begin: Incomplete
    def parseheader(self, reader):
        """See if the formula is inlined"""
        ...
    def parsetype(self, reader):
        """Get the formula type from the first line."""
        ...
    def parse(self, reader):
        """Parse the formula until the end"""
        ...
    def parseformula(self, reader):
        """Parse the formula contents"""
        ...
    def parsesingleliner(self, reader, start, ending):
        """Parse a formula in one line"""
        ...
    def parsemultiliner(self, reader, start, ending):
        """Parse a formula in multiple lines"""
        ...

class FormulaBit(Container):
    """A bit of a formula"""
    type: str | None
    size: int
    original: str
    contents: Incomplete
    output: Incomplete
    def __init__(self) -> None:
        """The formula bit type can be 'alpha', 'number', 'font'."""
        ...
    factory: Incomplete
    def setfactory(self, factory):
        """Set the internal formula factory."""
        ...
    def add(self, bit) -> None:
        """Add any kind of formula bit already processed"""
        ...
    def skiporiginal(self, string, pos) -> None:
        """Skip a string and add it to the original formula"""
        ...
    def computesize(self):
        """Compute the size of the bit as the max of the sizes of all contents."""
        ...
    def clone(self):
        """Return a copy of itself."""
        ...

class TaggedBit(FormulaBit):
    """A tagged string in a formula"""
    output: Incomplete
    def constant(self, constant, tag):
        """Set the constant and the tag"""
        ...
    contents: Incomplete
    def complete(self, contents, tag, breaklines: bool = False):
        """Set the constant and the tag"""
        ...
    def selfcomplete(self, tag):
        """Set the self-closing tag, no contents (as in <hr/>)."""
        ...

class FormulaConstant(Constant):
    """A constant string in a formula"""
    original: Incomplete
    size: int
    type: str | None
    def __init__(self, string) -> None:
        """Set the constant string"""
        ...
    def computesize(self):
        """Compute the size of the constant: always 1."""
        ...
    def clone(self):
        """Return a copy of itself."""
        ...

class RawText(FormulaBit):
    """A bit of text inside a formula"""
    def detect(self, pos):
        """Detect a bit of raw text"""
        ...
    def parsebit(self, pos) -> None:
        """Parse alphabetic text"""
        ...

class FormulaSymbol(FormulaBit):
    """A symbol inside a formula"""
    modified: Incomplete
    unmodified: Incomplete
    def detect(self, pos):
        """Detect a symbol"""
        ...
    def parsebit(self, pos) -> None:
        """Parse the symbol"""
        ...
    def addsymbol(self, symbol, pos) -> None:
        """Add a symbol"""
        ...

class FormulaNumber(FormulaBit):
    """A string of digits in a formula"""
    def detect(self, pos):
        """Detect a digit"""
        ...
    def parsebit(self, pos):
        """Parse a bunch of digits"""
        ...

class Comment(FormulaBit):
    """A LaTeX comment: % to the end of the line."""
    start: Incomplete
    def detect(self, pos):
        """Detect the %."""
        ...
    def parsebit(self, pos) -> None:
        """Parse to the end of the line."""
        ...

class WhiteSpace(FormulaBit):
    """Some white space inside a formula."""
    def detect(self, pos):
        """Detect the white space."""
        ...
    def parsebit(self, pos) -> None:
        """Parse all whitespace."""
        ...

class Bracket(FormulaBit):
    """A {} bracket inside a formula"""
    start: Incomplete
    ending: Incomplete
    inner: Incomplete
    def __init__(self) -> None:
        """Create a (possibly literal) new bracket"""
        ...
    def detect(self, pos):
        """Detect the start of a bracket"""
        ...
    def parsebit(self, pos):
        """Parse the bracket"""
        ...
    def parsetext(self, pos):
        """Parse a text bracket"""
        ...
    def parseliteral(self, pos):
        """Parse a literal bracket"""
        ...
    def parsecomplete(self, pos, innerparser) -> None:
        """Parse the start and end marks"""
        ...
    def innerformula(self, pos) -> None:
        """Parse a whole formula inside the bracket"""
        ...
    def innertext(self, pos) -> None:
        """Parse some text inside the bracket, following textual rules."""
        ...
    literal: str
    def innerliteral(self, pos) -> None:
        """Parse a literal inside the bracket, which does not generate HTML."""
        ...

class SquareBracket(Bracket):
    """A [] bracket inside a formula"""
    start: Incomplete
    ending: Incomplete
    def clone(self):
        """Return a new square bracket with the same contents."""
        ...

class MathsProcessor:
    """A processor for a maths construction inside the FormulaProcessor."""
    def process(self, contents, index) -> None:
        """Process an element inside a formula."""
        ...

class FormulaProcessor:
    """A processor specifically for formulas."""
    processors: Incomplete
    def process(self, bit) -> None:
        """Process the contents of every formula bit, recursively."""
        ...
    def processcontents(self, bit) -> None:
        """Process the contents of a formula bit."""
        ...
    def processinsides(self, bit) -> None:
        """Process the insides (limits, brackets) in a formula bit."""
        ...
    def traversewhole(self, formula) -> None:
        """Traverse over the contents to alter variables and space units."""
        ...
    def traverse(self, bit) -> Generator[Incomplete, Incomplete]:
        """Traverse a formula and yield a flattened structure of (bit, list) pairs."""
        ...
    def italicize(self, bit, contents) -> None:
        """Italicize the given bit of text."""
        ...

class Formula(Container):
    """A LaTeX formula"""
    parser: Incomplete
    output: Incomplete
    def __init__(self) -> None: ...
    def process(self) -> None:
        """Convert the formula to tags"""
        ...
    contents: Incomplete
    def classic(self) -> None:
        """Make the contents using classic output generation with XHTML and CSS."""
        ...
    def parse(self, pos):
        """Parse using a parse position instead of self.parser."""
        ...
    header: Incomplete
    def parsedollarinline(self, pos) -> None:
        """Parse a $...$ formula."""
        ...
    def parsedollarblock(self, pos) -> None:
        """Parse a $$...$$ formula."""
        ...
    parsed: Incomplete
    def parsedollar(self, pos) -> None:
        """Parse to the next $."""
        ...
    def parseinlineto(self, pos, limit) -> None:
        r"""Parse a \(...\) formula."""
        ...
    def parseblockto(self, pos, limit) -> None:
        r"""Parse a \[...\] formula."""
        ...
    def parseupto(self, pos, limit):
        """Parse a formula that ends with the given command."""
        ...

class WholeFormula(FormulaBit):
    """Parse a whole formula"""
    def detect(self, pos):
        """Not outside the formula is enough."""
        ...
    def parsebit(self, pos) -> None:
        """Parse with any formula bit"""
        ...

class FormulaFactory:
    """Construct bits of formula"""
    types: Incomplete
    skippedtypes: Incomplete
    defining: bool
    instances: Incomplete
    def __init__(self) -> None:
        """Initialize the map of instances."""
        ...
    def detecttype(self, type, pos):
        """Detect a bit of a given type."""
        ...
    def instance(self, type):
        """Get an instance of the given type."""
        ...
    def create(self, type):
        """Create a new formula bit of the given type."""
        ...
    def clearskipped(self, pos) -> None:
        """Clear any skipped types."""
        ...
    def skipany(self, pos):
        """Skip any skipped types."""
        ...
    def parseany(self, pos):
        """Parse any formula bit at the current location."""
        ...
    def parsetype(self, type, pos):
        """Parse the given type and return it."""
        ...
    def parseformula(self, formula):
        """Parse a string of text that contains a whole formula."""
        ...

class FormulaCommand(FormulaBit):
    """A LaTeX command inside a formula"""
    types: Incomplete
    start: Incomplete
    commandmap: ClassVar[dict[str, str] | dict[str, list[str]] | None]
    def detect(self, pos):
        """Find the current command."""
        ...
    output: Incomplete
    def parsebit(self, pos):
        """Parse the command."""
        ...
    def parsewithcommand(self, command, pos):
        """Parse the command type once we have the command."""
        ...
    def parsecommandtype(self, command, type, pos):
        """Parse a given command type."""
        ...
    def extractcommand(self, pos):
        """Extract the command from the current position."""
        ...
    def emptycommand(self, pos):
        r"""
        Check for an empty command: look for command disguised as ending.
        Special case against '{ \{ \} }' situation.
        """
        ...
    def parseupgreek(self, command, pos):
        r"""Parse the Greek \up command.."""
        ...

class CommandBit(FormulaCommand):
    """A formula bit that includes a command"""
    command: Incomplete
    translated: Incomplete
    def setcommand(self, command) -> None:
        """Set the command in the bit"""
        ...
    def parseparameter(self, pos):
        """Parse a parameter at the current position"""
        ...
    def parsesquare(self, pos):
        """Parse a square bracket"""
        ...
    def parseliteral(self, pos):
        """Parse a literal bracket."""
        ...
    def parsesquareliteral(self, pos):
        """Parse a square bracket literally."""
        ...
    def parsetext(self, pos):
        """Parse a text parameter."""
        ...

class EmptyCommand(CommandBit):
    """An empty command (without parameters)"""
    commandmap: ClassVar[dict[str, str]]
    contents: Incomplete
    def parsebit(self, pos) -> None:
        """Parse a command without parameters"""
        ...

class SpacedCommand(CommandBit):
    """An empty command which should have math spacing in formulas."""
    commandmap: ClassVar[dict[str, str]]
    contents: Incomplete
    def parsebit(self, pos) -> None:
        """Place as contents the command translated and spaced."""
        ...

class AlphaCommand(EmptyCommand):
    """A command without parameters whose result is alphabetical."""
    commandmap: ClassVar[dict[str, str]]
    greek_capitals: Incomplete
    def parsebit(self, pos) -> None:
        """Parse the command and set type to alpha"""
        ...

class OneParamFunction(CommandBit):
    """A function of one parameter"""
    commandmap: ClassVar[dict[str, str]]
    simplified: bool
    output: Incomplete
    def parsebit(self, pos) -> None:
        """Parse a function with one parameter"""
        ...
    html: Incomplete
    def simplifyifpossible(self) -> None:
        """Try to simplify to a single character."""
        ...

class SymbolFunction(CommandBit):
    """Find a function which is represented by a symbol (like _ or ^)"""
    commandmap: ClassVar[dict[str, str]]
    def detect(self, pos):
        """Find the symbol"""
        ...
    output: Incomplete
    def parsebit(self, pos) -> None:
        """Parse the symbol"""
        ...

class TextFunction(CommandBit):
    """A function where parameters are read as text."""
    commandmap: ClassVar[dict[str, str]]
    output: Incomplete
    def parsebit(self, pos) -> None:
        """Parse a text parameter"""
        ...
    def process(self) -> None:
        """Set the type to font"""
        ...

class FontFunction(OneParamFunction):
    """A function of one parameter that changes the font."""
    commandmap: ClassVar[dict[str, str]]
    def process(self) -> None:
        """Simplify if possible using a single character."""
        ...

class BigBracket:
    """A big bracket generator."""
    size: Incomplete
    original: Incomplete
    alignment: Incomplete
    pieces: Incomplete
    def __init__(self, size, bracket, alignment: str = "l") -> None:
        """Set the size and symbol for the bracket."""
        ...
    def getpiece(self, index):
        """Return the nth piece for the bracket."""
        ...
    def getpiece1(self, index):
        """Return the only piece for a single-piece bracket."""
        ...
    def getpiece3(self, index):
        """Get the nth piece for a 3-piece bracket: parenthesis or square bracket."""
        ...
    def getpiece4(self, index):
        """Get the nth piece for a 4-piece bracket: curly bracket."""
        ...
    def getcell(self, index):
        """Get the bracket piece as an array cell."""
        ...
    def getcontents(self):
        """Get the bracket as an array or as a single bracket."""
        ...
    def getsinglebracket(self):
        """Return the bracket as a single sign."""
        ...

class FormulaEquation(CommandBit):
    """A simple numbered equation."""
    piece: str
    output: Incomplete
    def parsebit(self, pos) -> None:
        """Parse the array"""
        ...

class FormulaCell(FormulaCommand):
    """An array cell inside a row"""
    alignment: Incomplete
    output: Incomplete
    def setalignment(self, alignment): ...
    def parsebit(self, pos) -> None: ...

class FormulaRow(FormulaCommand):
    """An array row inside an array"""
    cellseparator: Incomplete
    alignments: Incomplete
    output: Incomplete
    def setalignments(self, alignments): ...
    def parsebit(self, pos) -> None:
        """Parse a whole row"""
        ...
    def createcell(self, index):
        """Create the cell that corresponds to the given index."""
        ...

class MultiRowFormula(CommandBit):
    """A formula with multiple rows."""
    rows: Incomplete
    size: Incomplete
    def parserows(self, pos) -> None:
        """Parse all rows, finish when no more row ends"""
        ...
    def iteraterows(self, pos) -> Generator[Incomplete]:
        """Iterate over all rows, end when no more row ends"""
        ...
    def addempty(self) -> None:
        """Add an empty row."""
        ...
    def addrow(self, row) -> None:
        """Add a row to the contents and to the list of rows."""
        ...

class FormulaArray(MultiRowFormula):
    """An array within a formula"""
    piece: str
    output: Incomplete
    def parsebit(self, pos) -> None:
        """Parse the array"""
        ...
    valign: str
    alignments: Incomplete
    def parsealignments(self, pos) -> None:
        """Parse the different alignments"""
        ...

class FormulaMatrix(MultiRowFormula):
    """A matrix (array with center alignment)."""
    piece: str
    output: Incomplete
    valign: str
    alignments: Incomplete
    def parsebit(self, pos) -> None:
        """Parse the matrix, set alignments to 'c'."""
        ...

class FormulaCases(MultiRowFormula):
    """A cases statement"""
    piece: str
    output: Incomplete
    alignments: Incomplete
    contents: Incomplete
    def parsebit(self, pos) -> None:
        """Parse the cases"""
        ...

class EquationEnvironment(MultiRowFormula):
    r"""A \begin{}...\end equation environment with rows and cells."""
    output: Incomplete
    alignments: Incomplete
    def parsebit(self, pos) -> None:
        """Parse the whole environment."""
        ...

class BeginCommand(CommandBit):
    r"""A \begin{}...\end command and what it entails (array, cases, aligned)"""
    commandmap: ClassVar[dict[str, str]]
    types: Incomplete
    size: Incomplete
    def parsebit(self, pos) -> None:
        """Parse the begin command"""
        ...
    def findbit(self, piece):
        r"""Find the command bit corresponding to the \begin{piece}"""
        ...

class CombiningFunction(OneParamFunction):
    commandmap: ClassVar[dict[str, str]]
    def parsebit(self, pos) -> None:
        """Parse a combining function."""
        ...
    def parsesingleparameter(self, pos):
        """Parse a parameter, or a single letter."""
        ...

class OversetFunction(OneParamFunction):
    """A function that decorates some bit of text with an overset."""
    commandmap: ClassVar[dict[str, str]]
    symbol: Incomplete
    parameter: Incomplete
    output: Incomplete
    def parsebit(self, pos) -> None:
        """Parse an overset-function"""
        ...

class UndersetFunction(OneParamFunction):
    """A function that decorates some bit of text with an underset."""
    commandmap: ClassVar[dict[str, str]]
    symbol: Incomplete
    parameter: Incomplete
    output: Incomplete
    def parsebit(self, pos) -> None:
        """Parse an underset-function"""
        ...

class LimitCommand(EmptyCommand):
    """A command which accepts limits above and below, in display mode."""
    commandmap: ClassVar[dict[str, str]]
    output: Incomplete
    def parsebit(self, pos) -> None:
        """Parse a limit command."""
        ...

class LimitPreviousCommand(LimitCommand):
    """A command to limit the previous command."""
    commandmap: ClassVar[None]  # type: ignore[assignment]
    output: Incomplete
    def parsebit(self, pos) -> None:
        """Do nothing."""
        ...

class LimitsProcessor(MathsProcessor):
    """A processor for limits inside an element."""
    def process(self, contents, index) -> None:
        """Process the limits for an element."""
        ...
    def checklimits(self, contents, index):
        """Check if the current position has a limits command."""
        ...
    def limitsahead(self, contents, index) -> None:
        """Limit the current element based on the next."""
        ...
    def modifylimits(self, contents, index) -> None:
        """Modify a limits commands so that the limits appear above and below."""
        ...
    def getlimit(self, contents, index):
        """Get the limit for a limits command."""
        ...
    def modifyscripts(self, contents, index) -> None:
        """Modify the super- and subscript to appear vertically aligned."""
        ...
    def checkscript(self, contents, index):
        """Check if the current element is a sub- or superscript."""
        ...
    def checkcommand(self, contents, index, type):
        """Check for the given type as the current element."""
        ...
    def getscript(self, contents, index):
        """Get the sub- or superscript."""
        ...

class BracketCommand(OneParamFunction):
    """A command which defines a bracket."""
    commandmap: ClassVar[dict[str, str]]
    def parsebit(self, pos) -> None:
        """Parse the bracket."""
        ...
    original: Incomplete
    command: Incomplete
    contents: Incomplete
    def create(self, direction, character):
        """Create the bracket for the given character."""
        ...

class BracketProcessor(MathsProcessor):
    """A processor for bracket commands."""
    def process(self, contents, index):
        """Convert the bracket using Unicode pieces, if possible."""
        ...
    def processleft(self, contents, index) -> None:
        """Process a left bracket."""
        ...
    def checkleft(self, contents, index):
        """Check if the command at the given index is left."""
        ...
    def checkright(self, contents, index):
        """Check if the command at the given index is right."""
        ...
    def checkdirection(self, bit, command):
        """Check if the given bit is the desired bracket command."""
        ...
    def findright(self, contents, index):
        """Find the right bracket starting at the given index, or 0."""
        ...
    def findmax(self, contents, leftindex, rightindex):
        """Find the max size of the contents between the two given indices."""
        ...
    def resize(self, command, size) -> None:
        """Resize a bracket command to the given size."""
        ...

class ParameterDefinition:
    """The definition of a parameter in a hybrid function."""
    parambrackets: ClassVar[list[tuple[str, str]]]
    name: str
    literal: bool
    optional: bool
    value: Incomplete
    literalvalue: Incomplete
    def __init__(self) -> None: ...
    def parse(self, pos):
        """Parse a parameter definition: [$0], {$x}, {$1!}..."""
        ...
    def read(self, pos, function) -> None:
        """Read the parameter itself using the definition."""
        ...

class ParameterFunction(CommandBit):
    """A function with a variable number of parameters defined in a template."""
    params: Incomplete
    def readparams(self, readtemplate, pos) -> None:
        """Read the params according to the template."""
        ...
    def paramdefs(self, readtemplate) -> Generator[Incomplete]:
        """Read each param definition in the template"""
        ...
    def getparam(self, name):
        """Get a parameter as parsed."""
        ...
    def getvalue(self, name):
        """Get the value of a parameter."""
        ...
    def getliteralvalue(self, name):
        """Get the literal value of a parameter."""
        ...

class HybridFunction(ParameterFunction):
    """
    A parameter function where the output is also defined using a template.
    The template can use a number of functions; each function has an associated
    tag.
    Example: [f0{$1},span class="fbox"] defines a function f0 which corresponds
    to a span of class fbox, yielding <span class="fbox">$1</span>.
    Literal parameters can be used in tags definitions:
      [f0{$1},span style="color: $p;"]
    yields <span style="color: $p;">$1</span>, where $p is a literal parameter.
    Sizes can be specified in hybridsizes, e.g. adding parameter sizes. By
    default the resulting size is the max of all arguments. Sizes are used
    to generate the right parameters.
    A function followed by a single / is output as a self-closing XHTML tag:
      [f0/,hr]
    will generate <hr/>.
    """
    commandmap: ClassVar[dict[str, list[str]]]
    contents: Incomplete
    def parsebit(self, pos) -> None:
        """Parse a function with [] and {} parameters"""
        ...
    def writeparams(self, writetemplate):
        """Write all params according to the template"""
        ...
    def writepos(self, pos):
        """Write all params as read in the parse position."""
        ...
    def writeparam(self, pos):
        """Write a single param of the form $0, $x..."""
        ...
    def writefunction(self, pos):
        """Write a single function f0,...,fn."""
        ...
    def readtag(self, pos):
        """Get the tag corresponding to the given index. Does parameter substitution."""
        ...
    def writebracket(self, direction, character):
        """Return a new bracket looking at the given direction."""
        ...
    size: Incomplete
    def computehybridsize(self) -> None:
        """Compute the size of the hybrid function."""
        ...

class HybridSize:
    """The size associated with a hybrid function."""
    configsizes: ClassVar[dict[str, str]]
    def getsize(self, function):
        """Read the size for a function and parse it."""
        ...

def math2html(formula):
    """Convert some TeX math to HTML."""
    ...
def main() -> None:
    """Main function, called if invoked from the command line"""
    ...<|MERGE_RESOLUTION|>--- conflicted
+++ resolved
@@ -136,21 +136,9 @@
     allowed: Incomplete
     extracted: Incomplete
     def __init__(self, config) -> None: ...
-<<<<<<< HEAD
-    def extract(self, container):
-        """Extract a group of selected containers from a container."""
-        ...
-    def process(self, container, list) -> None:
-        """Add allowed containers."""
-        ...
-    def safeclone(self, container):
-        """Return a new container with contents only in a safe list, recursively."""
-        ...
-=======
     def extract(self, container): ...
     def process(self, container, lst) -> None: ...
     def safeclone(self, container): ...
->>>>>>> 1e537d62
 
 class Parser:
     """A generic parser"""
