"""Conversion between integers and roman numerals."""

from typing import Final, final
from typing_extensions import Self

__all__ = ("MAX", "MIN", "InvalidRomanNumeralError", "OutOfRangeError", "RomanNumeral")

MIN: Final = 1
MAX: Final = 4_999

@final
class OutOfRangeError(TypeError):
    """Number out of range (must be between 1 and 4,999)."""
    ...

@final
class InvalidRomanNumeralError(ValueError):
    """Not a valid Roman numeral."""
    def __init__(self, value: str, *args: object) -> None: ...

@final
class RomanNumeral:
<<<<<<< HEAD
    """
    A Roman numeral.

    Only values between 1 and 4,999 are valid.
    Stores the value internally as an ``int``.

    >>> answer = RomanNumeral(42)
    >>> print(answer.to_uppercase())
    XLII
    """
=======
    __slots__ = ("_value",)
>>>>>>> ca44e4c4
    def __init__(self, value: int, /) -> None: ...
    def __int__(self) -> int:
        """Return the integer value of this numeral."""
        ...
    def __eq__(self, other: object) -> bool:
        """Return self == other."""
        ...
    def __lt__(self, other: object) -> bool:
        """Return self < other."""
        ...
    def __hash__(self) -> int:
        """Return the hashed value of this numeral."""
        ...
    def __setattr__(self, key: str, value: object) -> None:
        """Implement setattr(self, name, value)."""
        ...
    def to_uppercase(self) -> str:
        """
        Convert a ``RomanNumeral`` to an uppercase string.

        >>> answer = RomanNumeral(42)
        >>> assert answer.to_uppercase() == 'XLII'
        """
        ...
    def to_lowercase(self) -> str:
        """
        Convert a ``RomanNumeral`` to a lowercase string.

        >>> answer = RomanNumeral(42)
        >>> assert answer.to_lowercase() == 'xlii'
        """
        ...
    @classmethod
    def from_string(cls, string: str, /) -> Self:
        """
        Create a ``RomanNumeral`` from a well-formed string representation.

        Returns ``RomanNumeral`` or raises ``InvalidRomanNumeralError``.

        >>> answer = RomanNumeral.from_string('XLII')
        >>> assert int(answer) == 42
        """
        ...

_ROMAN_NUMERAL_PREFIXES: Final[list[tuple[int, str, str]]]<|MERGE_RESOLUTION|>--- conflicted
+++ resolved
@@ -20,20 +20,7 @@
 
 @final
 class RomanNumeral:
-<<<<<<< HEAD
-    """
-    A Roman numeral.
-
-    Only values between 1 and 4,999 are valid.
-    Stores the value internally as an ``int``.
-
-    >>> answer = RomanNumeral(42)
-    >>> print(answer.to_uppercase())
-    XLII
-    """
-=======
     __slots__ = ("_value",)
->>>>>>> ca44e4c4
     def __init__(self, value: int, /) -> None: ...
     def __int__(self) -> int:
         """Return the integer value of this numeral."""
