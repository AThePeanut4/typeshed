"""Miscellaneous utilities for the documentation utilities."""

import optparse
from _typeshed import StrPath, SupportsWrite
from collections.abc import Callable, Iterable, Mapping, Sequence
from re import Pattern
from typing import Any, Final, Literal, TypeVar
from typing_extensions import TypeAlias, deprecated

from docutils import ApplicationError, DataError, nodes
from docutils.frontend import Values
from docutils.io import ErrorOutput, FileOutput
from docutils.nodes import document, unescape as unescape

_T = TypeVar("_T")
_Observer: TypeAlias = Callable[[nodes.system_message], object]
_SystemMessageLevel: TypeAlias = Literal[0, 1, 2, 3, 4]

__docformat__: Final = "reStructuredText"

class DependencyList:
    """
    List of dependencies, with file recording support.

    Note that the output file is not automatically closed.  You have
    to explicitly call the close() method.
    """
    list: list[str]
    file: FileOutput | None
    def __init__(self, output_file: str | None = None, dependencies: Iterable[str] = ()) -> None:
        """
        Initialize the dependency list, automatically setting the
        output file to `output_file` (see `set_output()`) and adding
        all supplied dependencies.

        If output_file is None, no file output is done when calling add().
        """
        ...
    def set_output(self, output_file: str | None) -> None:
        """
        Set the output file and clear the list of already added
        dependencies.

        `output_file` must be a string.  The specified file is
        immediately overwritten.

        If output_file is '-', the output will be written to stdout.
        """
        ...
    def add(self, *paths: str) -> None:
        """
        Append `path` to `self.list` unless it is already there.

        Also append to `self.file` unless it is already there
        or `self.file is `None`.
        """
        ...
    def close(self) -> None:
        """Close the output file."""
        ...

class SystemMessagePropagation(ApplicationError): ...

class Reporter:
<<<<<<< HEAD
    """
    Info/warning/error reporter and ``system_message`` element generator.

    Five levels of system messages are defined, along with corresponding
    methods: `debug()`, `info()`, `warning()`, `error()`, and `severe()`.

    There is typically one Reporter object per process.  A Reporter object is
    instantiated with thresholds for reporting (generating warnings) and
    halting processing (raising exceptions), a switch to turn debug output on
    or off, and an I/O stream for warnings.  These are stored as instance
    attributes.

    When a system message is generated, its level is compared to the stored
    thresholds, and a warning or error is generated as appropriate.  Debug
    messages are produced if the stored debug switch is on, independently of
    other thresholds.  Message output is sent to the stored warning stream if
    not set to ''.

    The Reporter class also employs a modified form of the "Observer" pattern
    [GoF95]_ to track system messages generated.  The `attach_observer` method
    should be called before parsing, with a bound method or function which
    accepts system messages.  The observer can be removed with
    `detach_observer`, and another added in its place.

    .. [GoF95] Gamma, Helm, Johnson, Vlissides. *Design Patterns: Elements of
       Reusable Object-Oriented Software*. Addison-Wesley, Reading, MA, USA,
       1995.
    """
    levels: list[str]
=======
    get_source_and_line: Callable[[int | None], tuple[StrPath | None, int | None]]
    levels: Final[Sequence[str]]
>>>>>>> 1e537d62

    DEBUG_LEVEL: Final = 0
    INFO_LEVEL: Final = 1
    WARNING_LEVEL: Final = 2
    ERROR_LEVEL: Final = 3
    SEVERE_LEVEL: Final = 4

    stream: ErrorOutput
    encoding: str
    observers: list[_Observer]
    max_level: int
    def __init__(
        self,
        source: str,
        report_level: int,
        halt_level: int,
        stream: SupportsWrite[str] | SupportsWrite[bytes] | str | bool | None = None,
        debug: bool = False,
        encoding: str | None = None,
        error_handler: str = "backslashreplace",
    ) -> None:
        """
        :Parameters:
            - `source`: The path to or description of the source data.
            - `report_level`: The level at or above which warning output will
              be sent to `stream`.
            - `halt_level`: The level at or above which `SystemMessage`
              exceptions will be raised, halting execution.
            - `debug`: Show debug (level=0) system messages?
            - `stream`: Where warning output is sent.  Can be file-like (has a
              ``.write`` method), a string (file name, opened for writing),
              '' (empty string) or `False` (for discarding all stream messages)
              or `None` (implies `sys.stderr`; default).
            - `encoding`: The output encoding.
            - `error_handler`: The error handler for stderr output encoding.
        """
        ...

    source: str
    error_handler: str
    debug_flag: bool
    report_level: _SystemMessageLevel
    halt_level: int
<<<<<<< HEAD
    def set_conditions(
        self,
        category: Unused,
        report_level: int,
        halt_level: int,
        stream: SupportsWrite[str] | SupportsWrite[bytes] | None = None,
        debug: bool = False,
    ) -> None: ...
    def attach_observer(self, observer: _Observer) -> None:
        """
        The `observer` parameter is a function or bound method which takes one
        argument, a `nodes.system_message` instance.
        """
        ...
=======
    def attach_observer(self, observer: _Observer) -> None: ...
>>>>>>> 1e537d62
    def detach_observer(self, observer: _Observer) -> None: ...
    def notify_observers(self, message: nodes.system_message) -> None: ...
    def system_message(
        self,
        level: int,
        message: str | Exception,
        *children: nodes.Node,
        base_node: nodes.Node = ...,
        source: str = ...,
        **kwargs,
    ) -> nodes.system_message:
        """
        Return a system_message object.

        Raise an exception or generate a warning if appropriate.
        """
        ...
    def debug(
        self, message: str | Exception, *children: nodes.Node, base_node: nodes.Node = ..., source: str = ..., **kwargs
    ) -> nodes.system_message:
        """
        Level-0, "DEBUG": an internal reporting issue. Typically, there is no
        effect on the processing. Level-0 system messages are handled
        separately from the others.
        """
        ...
    def info(
        self, message: str | Exception, *children: nodes.Node, base_node: nodes.Node = ..., source: str = ..., **kwargs
    ) -> nodes.system_message:
        """
        Level-1, "INFO": a minor issue that can be ignored. Typically there is
        no effect on processing, and level-1 system messages are not reported.
        """
        ...
    def warning(
        self, message: str | Exception, *children: nodes.Node, base_node: nodes.Node = ..., source: str = ..., **kwargs
    ) -> nodes.system_message:
        """
        Level-2, "WARNING": an issue that should be addressed. If ignored,
        there may be unpredictable problems with the output.
        """
        ...
    def error(
        self, message: str | Exception, *children: nodes.Node, base_node: nodes.Node = ..., source: str = ..., **kwargs
    ) -> nodes.system_message:
        """
        Level-3, "ERROR": an error that should be addressed. If ignored, the
        output will contain errors.
        """
        ...
    def severe(
        self, message: str | Exception, *children: nodes.Node, base_node: nodes.Node = ..., source: str = ..., **kwargs
    ) -> nodes.system_message:
        """
        Level-4, "SEVERE": a severe error that must be addressed. If ignored,
        the output will contain severe errors. Typically level-4 system
        messages are turned into exceptions which halt processing.
        """
        ...

class SystemMessage(ApplicationError):
    level: _SystemMessageLevel
    def __init__(self, system_message: object, level: _SystemMessageLevel): ...

def new_reporter(source_path: str, settings: optparse.Values) -> Reporter:
    """
    Return a new Reporter object.

    :Parameters:
        `source` : string
            The path to or description of the source text of the document.
        `settings` : optparse.Values object
            Runtime settings.
    """
    ...
def new_document(source_path: str, settings: optparse.Values | None = None) -> document:
    """
    Return a new empty document object.

    :Parameters:
        `source_path` : string
            The path to or description of the source text of the document.
        `settings` : optparse.Values object
            Runtime settings.  If none are provided, a default core set will
            be used.  If you will use the document object with any Docutils
            components, you must provide their default settings as well.

            For example, if parsing rST, at least provide the rst-parser
            settings, obtainable as follows:

            Defaults for parser component::

                settings = docutils.frontend.get_default_settings(
                               docutils.parsers.rst.Parser)

            Defaults and configuration file customizations::

                settings = docutils.core.Publisher(
                    parser=docutils.parsers.rst.Parser).get_settings()
    """
    ...

class ExtensionOptionError(DataError): ...
class BadOptionError(ExtensionOptionError): ...
class BadOptionDataError(ExtensionOptionError): ...
class DuplicateOptionError(ExtensionOptionError): ...

def extract_extension_options(
    field_list: nodes.field_list, options_spec: Mapping[str, Callable[[str], Any]]
) -> dict[str, Any]:
    """
    Return a dictionary mapping extension option names to converted values.

    :Parameters:
        - `field_list`: A flat field list without field arguments, where each
          field body consists of a single paragraph only.
        - `options_spec`: Dictionary mapping known option names to a
          conversion function such as `int` or `float`.

    :Exceptions:
        - `KeyError` for unknown option names.
        - `ValueError` for invalid option values (raised by the conversion
           function).
        - `TypeError` for invalid option value types (raised by conversion
           function).
        - `DuplicateOptionError` for duplicate options.
        - `BadOptionError` for invalid fields.
        - `BadOptionDataError` for invalid option data (missing name,
          missing data, bad quotes, etc.).
    """
    ...
def extract_options(field_list: nodes.field_list) -> list[tuple[str, str]]:
    """
    Return a list of option (name, value) pairs from field names & bodies.

    :Parameter:
        `field_list`: A flat field list, where each field name is a single
        word and each field body consists of a single paragraph only.

    :Exceptions:
        - `BadOptionError` for invalid fields.
        - `BadOptionDataError` for invalid option data (missing name,
          missing data, bad quotes, etc.).
    """
    ...
def assemble_option_dict(
    option_list: Iterable[tuple[str, str]], options_spec: Mapping[str, Callable[[str], Any]]
) -> dict[str, Any]:
    """
    Return a mapping of option names to values.

    :Parameters:
        - `option_list`: A list of (name, value) pairs (the output of
          `extract_options()`).
        - `options_spec`: Dictionary mapping known option names to a
          conversion function such as `int` or `float`.

    :Exceptions:
        - `KeyError` for unknown option names.
        - `DuplicateOptionError` for duplicate options.
        - `ValueError` for invalid option values (raised by conversion
           function).
        - `TypeError` for invalid option value types (raised by conversion
           function).
    """
    ...

class NameValueError(DataError): ...

<<<<<<< HEAD
def decode_path(path: str) -> str:
    """
    Ensure `path` is Unicode. Return `str` instance.

    Decode file/path string in a failsafe manner if not already done.
    """
    ...
def extract_name_value(line: str) -> list[tuple[str, str]]:
    """
    Return a list of (name, value) from a line of the form "name=value ...".

    :Exception:
        `NameValueError` for invalid input (missing name, missing data, bad
        quotes, etc.).
    """
    ...
def clean_rcs_keywords(paragraph: nodes.paragraph, keyword_substitutions: Iterable[tuple[Pattern[str], str]]) -> None: ...
def relative_path(source: StrPath | None, target: StrPath) -> str:
    """
    Build and return a path to `target`, relative to `source` (both files).

    The return value is a `str` suitable to be included in `source`
    as a reference to `target`.

    :Parameters:
        `source` : path-like object or None
            Path of a file in the start directory for the relative path
            (the file does not need to exist).
            The value ``None`` is replaced with "<cwd>/dummy_file".
        `target` : path-like object
            End point of the returned relative path.

    Differences to `os.path.relpath()`:

    * Inverse argument order.
    * `source` is assumed to be a FILE in the start directory (add a "dummy"
      file name to obtain the path relative from a directory)
      while `os.path.relpath()` expects a DIRECTORY as `start` argument.
    * Always use Posix path separator ("/") for the output.
    * Use `os.sep` for parsing the input
      (changing the value of `os.sep` is ignored by `os.relpath()`).
    * If there is no common prefix, return the absolute path to `target`.

    Differences to `pathlib.PurePath.relative_to(other)`:

    * pathlib offers an object oriented interface.
    * `source` expects path to a FILE while `other` expects a DIRECTORY.
    * `target` defaults to the cwd, no default value for `other`.
    * `relative_path()` always returns a path (relative or absolute),
      while `PurePath.relative_to()` raises a ValueError
      if `target` is not a subpath of `other` (no ".." inserted).
    """
    ...
def get_stylesheet_reference(settings: Values, relative_to: str | None = None) -> str:
    """
    Retrieve a stylesheet reference from the settings object.

    Deprecated. Use get_stylesheet_list() instead to
    enable specification of multiple stylesheets as a comma-separated
    list.
    """
    ...
def get_stylesheet_list(settings: Values) -> list[str]:
    """Retrieve list of stylesheet references from the settings object."""
    ...
def find_file_in_dirs(path: StrPath, dirs: Iterable[StrPath]) -> str:
    """
    Search for `path` in the list of directories `dirs`.

    Return the first expansion that matches an existing file.
    """
    ...
def get_trim_footnote_ref_space(settings: Values) -> bool:
    """
    Return whether or not to trim footnote space.

    If trim_footnote_reference_space is not None, return it.

    If trim_footnote_reference_space is None, return False unless the
    footnote reference style is 'superscript'.
    """
    ...
def get_source_line(node: nodes.Node) -> tuple[str, int]:
    """
    Return the "source" and "line" attributes from the `node` given or from
    its closest ancestor.
    """
    ...
def escape2null(text: str) -> str:
    """Return a string with escape-backslashes converted to nulls."""
    ...
def split_escaped_whitespace(text: str) -> list[str]:
    """
    Split `text` on escaped whitespace (null+space or null+newline).
    Return a list of strings.
    """
    ...
=======
@deprecated("Deprecated and will be removed in Docutils 1.0.")
def decode_path(path: str) -> str: ...
def extract_name_value(line: str) -> list[tuple[str, str]]: ...
def clean_rcs_keywords(paragraph: nodes.paragraph, keyword_substitutions: Iterable[tuple[Pattern[str], str]]) -> None: ...
def relative_path(source: StrPath | None, target: StrPath) -> str: ...
@deprecated("Deprecated and will be removed in Docutils 1.0. Use `get_stylesheet_list()` instead.")
def get_stylesheet_reference(settings: Values, relative_to: StrPath | None = None) -> str: ...
def get_stylesheet_list(settings: Values) -> list[str]: ...
def find_file_in_dirs(path: StrPath, dirs: Iterable[StrPath]) -> str: ...
def get_trim_footnote_ref_space(settings: Values) -> bool: ...
def get_source_line(node: nodes.Node) -> tuple[str, int]: ...
def escape2null(text: str) -> str: ...
def split_escaped_whitespace(text: str) -> list[str]: ...
>>>>>>> 1e537d62
def strip_combining_chars(text: str) -> str: ...
def find_combining_chars(text: str) -> list[int]:
    """
    Return indices of all combining chars in  Unicode string `text`.

    >>> from docutils.utils import find_combining_chars
    >>> find_combining_chars('A t̆ab̆lĕ')
    [3, 6, 9]
    """
    ...
def column_indices(text: str) -> list[int]:
    """
    Indices of Unicode string `text` when skipping combining characters.

    >>> from docutils.utils import column_indices
    >>> column_indices('A t̆ab̆lĕ')
    [0, 1, 2, 4, 5, 7, 8]
    """
    ...

east_asian_widths: dict[str, int]

def column_width(text: str) -> int:
    """
    Return the column width of text.

    Correct ``len(text)`` for wide East Asian and combining Unicode chars.
    """
    ...
def uniq(L: list[_T]) -> list[_T]: ...
<<<<<<< HEAD
def normalize_language_tag(tag: str) -> list[str]:
    """
    Return a list of normalized combinations for a `BCP 47` language tag.

    Example:

    >>> from docutils.utils import normalize_language_tag
    >>> normalize_language_tag('de_AT-1901')
    ['de-at-1901', 'de-at', 'de-1901', 'de']
    >>> normalize_language_tag('de-CH-x_altquot')
    ['de-ch-x-altquot', 'de-ch', 'de-x-altquot', 'de']
    """
    ...
def xml_declaration(encoding: str | None = None) -> str:
    """
    Return an XML text declaration.

    Include an encoding declaration, if `encoding`
    is not 'unicode', '', or None.
    """
    ...

release_level_abbreviations: dict[str, str]

def version_identifier(version_info: tuple[int, int, int, str, int, bool] | None = None) -> str:
    """
    Return a version identifier string built from `version_info`, a
    `docutils.VersionInfo` namedtuple instance or compatible tuple. If
    `version_info` is not provided, by default return a version identifier
    string based on `docutils.__version_info__` (i.e. the current Docutils
    version).
    """
    ...
=======
def normalize_language_tag(tag: str) -> list[str]: ...
def xml_declaration(encoding: str | None = None) -> str: ...
>>>>>>> 1e537d62
<|MERGE_RESOLUTION|>--- conflicted
+++ resolved
@@ -62,40 +62,8 @@
 class SystemMessagePropagation(ApplicationError): ...
 
 class Reporter:
-<<<<<<< HEAD
-    """
-    Info/warning/error reporter and ``system_message`` element generator.
-
-    Five levels of system messages are defined, along with corresponding
-    methods: `debug()`, `info()`, `warning()`, `error()`, and `severe()`.
-
-    There is typically one Reporter object per process.  A Reporter object is
-    instantiated with thresholds for reporting (generating warnings) and
-    halting processing (raising exceptions), a switch to turn debug output on
-    or off, and an I/O stream for warnings.  These are stored as instance
-    attributes.
-
-    When a system message is generated, its level is compared to the stored
-    thresholds, and a warning or error is generated as appropriate.  Debug
-    messages are produced if the stored debug switch is on, independently of
-    other thresholds.  Message output is sent to the stored warning stream if
-    not set to ''.
-
-    The Reporter class also employs a modified form of the "Observer" pattern
-    [GoF95]_ to track system messages generated.  The `attach_observer` method
-    should be called before parsing, with a bound method or function which
-    accepts system messages.  The observer can be removed with
-    `detach_observer`, and another added in its place.
-
-    .. [GoF95] Gamma, Helm, Johnson, Vlissides. *Design Patterns: Elements of
-       Reusable Object-Oriented Software*. Addison-Wesley, Reading, MA, USA,
-       1995.
-    """
-    levels: list[str]
-=======
     get_source_and_line: Callable[[int | None], tuple[StrPath | None, int | None]]
     levels: Final[Sequence[str]]
->>>>>>> 1e537d62
 
     DEBUG_LEVEL: Final = 0
     INFO_LEVEL: Final = 1
@@ -139,24 +107,7 @@
     debug_flag: bool
     report_level: _SystemMessageLevel
     halt_level: int
-<<<<<<< HEAD
-    def set_conditions(
-        self,
-        category: Unused,
-        report_level: int,
-        halt_level: int,
-        stream: SupportsWrite[str] | SupportsWrite[bytes] | None = None,
-        debug: bool = False,
-    ) -> None: ...
-    def attach_observer(self, observer: _Observer) -> None:
-        """
-        The `observer` parameter is a function or bound method which takes one
-        argument, a `nodes.system_message` instance.
-        """
-        ...
-=======
     def attach_observer(self, observer: _Observer) -> None: ...
->>>>>>> 1e537d62
     def detach_observer(self, observer: _Observer) -> None: ...
     def notify_observers(self, message: nodes.system_message) -> None: ...
     def system_message(
@@ -326,105 +277,6 @@
 
 class NameValueError(DataError): ...
 
-<<<<<<< HEAD
-def decode_path(path: str) -> str:
-    """
-    Ensure `path` is Unicode. Return `str` instance.
-
-    Decode file/path string in a failsafe manner if not already done.
-    """
-    ...
-def extract_name_value(line: str) -> list[tuple[str, str]]:
-    """
-    Return a list of (name, value) from a line of the form "name=value ...".
-
-    :Exception:
-        `NameValueError` for invalid input (missing name, missing data, bad
-        quotes, etc.).
-    """
-    ...
-def clean_rcs_keywords(paragraph: nodes.paragraph, keyword_substitutions: Iterable[tuple[Pattern[str], str]]) -> None: ...
-def relative_path(source: StrPath | None, target: StrPath) -> str:
-    """
-    Build and return a path to `target`, relative to `source` (both files).
-
-    The return value is a `str` suitable to be included in `source`
-    as a reference to `target`.
-
-    :Parameters:
-        `source` : path-like object or None
-            Path of a file in the start directory for the relative path
-            (the file does not need to exist).
-            The value ``None`` is replaced with "<cwd>/dummy_file".
-        `target` : path-like object
-            End point of the returned relative path.
-
-    Differences to `os.path.relpath()`:
-
-    * Inverse argument order.
-    * `source` is assumed to be a FILE in the start directory (add a "dummy"
-      file name to obtain the path relative from a directory)
-      while `os.path.relpath()` expects a DIRECTORY as `start` argument.
-    * Always use Posix path separator ("/") for the output.
-    * Use `os.sep` for parsing the input
-      (changing the value of `os.sep` is ignored by `os.relpath()`).
-    * If there is no common prefix, return the absolute path to `target`.
-
-    Differences to `pathlib.PurePath.relative_to(other)`:
-
-    * pathlib offers an object oriented interface.
-    * `source` expects path to a FILE while `other` expects a DIRECTORY.
-    * `target` defaults to the cwd, no default value for `other`.
-    * `relative_path()` always returns a path (relative or absolute),
-      while `PurePath.relative_to()` raises a ValueError
-      if `target` is not a subpath of `other` (no ".." inserted).
-    """
-    ...
-def get_stylesheet_reference(settings: Values, relative_to: str | None = None) -> str:
-    """
-    Retrieve a stylesheet reference from the settings object.
-
-    Deprecated. Use get_stylesheet_list() instead to
-    enable specification of multiple stylesheets as a comma-separated
-    list.
-    """
-    ...
-def get_stylesheet_list(settings: Values) -> list[str]:
-    """Retrieve list of stylesheet references from the settings object."""
-    ...
-def find_file_in_dirs(path: StrPath, dirs: Iterable[StrPath]) -> str:
-    """
-    Search for `path` in the list of directories `dirs`.
-
-    Return the first expansion that matches an existing file.
-    """
-    ...
-def get_trim_footnote_ref_space(settings: Values) -> bool:
-    """
-    Return whether or not to trim footnote space.
-
-    If trim_footnote_reference_space is not None, return it.
-
-    If trim_footnote_reference_space is None, return False unless the
-    footnote reference style is 'superscript'.
-    """
-    ...
-def get_source_line(node: nodes.Node) -> tuple[str, int]:
-    """
-    Return the "source" and "line" attributes from the `node` given or from
-    its closest ancestor.
-    """
-    ...
-def escape2null(text: str) -> str:
-    """Return a string with escape-backslashes converted to nulls."""
-    ...
-def split_escaped_whitespace(text: str) -> list[str]:
-    """
-    Split `text` on escaped whitespace (null+space or null+newline).
-    Return a list of strings.
-    """
-    ...
-=======
 @deprecated("Deprecated and will be removed in Docutils 1.0.")
 def decode_path(path: str) -> str: ...
 def extract_name_value(line: str) -> list[tuple[str, str]]: ...
@@ -438,7 +290,6 @@
 def get_source_line(node: nodes.Node) -> tuple[str, int]: ...
 def escape2null(text: str) -> str: ...
 def split_escaped_whitespace(text: str) -> list[str]: ...
->>>>>>> 1e537d62
 def strip_combining_chars(text: str) -> str: ...
 def find_combining_chars(text: str) -> list[int]:
     """
@@ -469,41 +320,5 @@
     """
     ...
 def uniq(L: list[_T]) -> list[_T]: ...
-<<<<<<< HEAD
-def normalize_language_tag(tag: str) -> list[str]:
-    """
-    Return a list of normalized combinations for a `BCP 47` language tag.
-
-    Example:
-
-    >>> from docutils.utils import normalize_language_tag
-    >>> normalize_language_tag('de_AT-1901')
-    ['de-at-1901', 'de-at', 'de-1901', 'de']
-    >>> normalize_language_tag('de-CH-x_altquot')
-    ['de-ch-x-altquot', 'de-ch', 'de-x-altquot', 'de']
-    """
-    ...
-def xml_declaration(encoding: str | None = None) -> str:
-    """
-    Return an XML text declaration.
-
-    Include an encoding declaration, if `encoding`
-    is not 'unicode', '', or None.
-    """
-    ...
-
-release_level_abbreviations: dict[str, str]
-
-def version_identifier(version_info: tuple[int, int, int, str, int, bool] | None = None) -> str:
-    """
-    Return a version identifier string built from `version_info`, a
-    `docutils.VersionInfo` namedtuple instance or compatible tuple. If
-    `version_info` is not provided, by default return a version identifier
-    string based on `docutils.__version_info__` (i.e. the current Docutils
-    version).
-    """
-    ...
-=======
 def normalize_language_tag(tag: str) -> list[str]: ...
-def xml_declaration(encoding: str | None = None) -> str: ...
->>>>>>> 1e537d62
+def xml_declaration(encoding: str | None = None) -> str: ...