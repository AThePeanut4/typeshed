--- conflicted
+++ resolved
@@ -27,44 +27,10 @@
     """
     list: list[str]
     file: FileOutput | None
-<<<<<<< HEAD
-    def __init__(self, output_file: str | None = None, dependencies: Iterable[str] = ()) -> None:
-        """
-        Initialize the dependency list, automatically setting the
-        output file to `output_file` (see `set_output()`) and adding
-        all supplied dependencies.
-
-        If output_file is None, no file output is done when calling add().
-        """
-        ...
-    def set_output(self, output_file: str | None) -> None:
-        """
-        Set the output file and clear the list of already added
-        dependencies.
-
-        `output_file` must be a string.  The specified file is
-        immediately overwritten.
-
-        If output_file is '-', the output will be written to stdout.
-        """
-        ...
-    def add(self, *filenames: str) -> None:
-        """
-        Append `path` to `self.list` unless it is already there.
-
-        Also append to `self.file` unless it is already there
-        or `self.file is `None`.
-        """
-        ...
-    def close(self) -> None:
-        """Close the output file."""
-        ...
-=======
     def __init__(self, output_file: str | None = None, dependencies: Iterable[str] = ()) -> None: ...
     def set_output(self, output_file: str | None) -> None: ...
     def add(self, *paths: str) -> None: ...
     def close(self) -> None: ...
->>>>>>> 23e702b4
 
 class SystemMessagePropagation(ApplicationError): ...
 
@@ -443,50 +409,6 @@
 
 east_asian_widths: dict[str, int]
 
-<<<<<<< HEAD
-def column_width(text: str) -> int:
-    """
-    Return the column width of text.
-
-    Correct ``len(text)`` for wide East Asian and combining Unicode chars.
-    """
-    ...
-
-_T = TypeVar("_T")
-
-def uniq(L: list[_T]) -> list[_T]: ...
-def normalize_language_tag(tag: str) -> list[str]:
-    """
-    Return a list of normalized combinations for a `BCP 47` language tag.
-
-    Example:
-
-    >>> from docutils.utils import normalize_language_tag
-    >>> normalize_language_tag('de_AT-1901')
-    ['de-at-1901', 'de-at', 'de-1901', 'de']
-    >>> normalize_language_tag('de-CH-x_altquot')
-    ['de-ch-x-altquot', 'de-ch', 'de-x-altquot', 'de']
-    """
-    ...
-
-release_level_abbreviations: dict[str, str]
-
-def version_identifier(version_info: tuple[int, int, int, str, int, bool] | None = None) -> str:
-    """
-    Return a version identifier string built from `version_info`, a
-    `docutils.VersionInfo` namedtuple instance or compatible tuple. If
-    `version_info` is not provided, by default return a version identifier
-    string based on `docutils.__version_info__` (i.e. the current Docutils
-    version).
-    """
-    ...
-def unescape(text: str, restore_backslashes: bool = False, respect_whitespace: bool = False) -> str:
-    """
-    Return a string with nulls removed or restored to backslashes.
-    Backslash-escaped spaces are also removed.
-    """
-    ...
-=======
 def column_width(text: str) -> int: ...
 def uniq(L: list[_T]) -> list[_T]: ...
 def normalize_language_tag(tag: str) -> list[str]: ...
@@ -494,5 +416,4 @@
 
 release_level_abbreviations: dict[str, str]
 
-def version_identifier(version_info: tuple[int, int, int, str, int, bool] | None = None) -> str: ...
->>>>>>> 23e702b4
+def version_identifier(version_info: tuple[int, int, int, str, int, bool] | None = None) -> str: ...