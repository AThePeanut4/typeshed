--- conflicted
+++ resolved
@@ -1,10 +1,4 @@
-<<<<<<< HEAD
-"""Esperanto-language mappings for language-dependent features of Docutils."""
-
-from _typeshed import Incomplete
-=======
 from typing import Final, Literal
->>>>>>> 9f13289b
 
 __docformat__: Final = "reStructuredText"
 labels: dict[str, str]
