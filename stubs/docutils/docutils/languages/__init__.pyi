--- conflicted
+++ resolved
@@ -27,17 +27,8 @@
     fallback: ClassVar[str]
     cache: dict[str, _LanguageModule]
     def __init__(self) -> None: ...
-<<<<<<< HEAD
-    def import_from_packages(self, name: str, reporter: Reporter | None = None):
-        """Try loading module `name` from `self.packages`."""
-        ...
-    def check_content(self, module: _LanguageModule) -> None:
-        """Check if we got a Docutils language module."""
-        ...
-=======
     def import_from_packages(self, name: str, reporter: Reporter | None = None) -> _LanguageModule: ...
     def check_content(self, module: _LanguageModule) -> None: ...
->>>>>>> 57cb510f
     def __call__(self, language_code: str, reporter: Reporter | None = None) -> _LanguageModule: ...
 
 get_language: LanguageImporter