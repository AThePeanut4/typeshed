--- conflicted
+++ resolved
@@ -1,11 +1,4 @@
-<<<<<<< HEAD
-"""This package contains modules for language-dependent features of Docutils."""
-
-from _typeshed import Incomplete
-from typing import Protocol
-=======
 from typing import ClassVar, Final, Protocol, type_check_only
->>>>>>> 23e702b4
 
 from docutils.utils import Reporter
 
@@ -18,17 +11,6 @@
     bibliographic_fields: list[str]
 
 class LanguageImporter:
-<<<<<<< HEAD
-    """
-    Import language modules.
-
-    When called with a BCP 47 language tag, instances return a module
-    with localisations from `docutils.languages` or the PYTHONPATH.
-
-    If there is no matching module, warn (if a `reporter` is passed)
-    and fall back to English.
-    """
-=======
     packages: ClassVar[tuple[str, ...]]
     warn_msg: ClassVar[str]
     fallback: ClassVar[str]
@@ -36,7 +18,6 @@
     def __init__(self) -> None: ...
     def import_from_packages(self, name: str, reporter: Reporter | None = None): ...
     def check_content(self, module: _LanguageModule) -> None: ...
->>>>>>> 23e702b4
     def __call__(self, language_code: str, reporter: Reporter | None = None) -> _LanguageModule: ...
 
 get_language: LanguageImporter