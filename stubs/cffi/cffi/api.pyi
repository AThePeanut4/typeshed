import sys
import types
from _typeshed import ReadableBuffer, WriteableBuffer
from collections.abc import Callable, Hashable
from typing import Any, Literal, TypeVar, overload
from typing_extensions import TypeAlias

import _cffi_backend
from setuptools._distutils.extension import Extension

_T = TypeVar("_T")

basestring: TypeAlias = str  # noqa: Y042

class FFI:
    r"""
    The main top-level class that you instantiate once, or once per module.

    Example usage:

        ffi = FFI()
        ffi.cdef('''
            int printf(const char *, ...);
        ''')

        C = ffi.dlopen(None)   # standard library
        -or-
        C = ffi.verify()  # use a C compiler: verify the decl above is right

        C.printf("hello, %s!\n", ffi.new("char[]", "world"))
    """
    CData: TypeAlias = _cffi_backend._CDataBase
    CType: TypeAlias = _cffi_backend.CType
    buffer: TypeAlias = _cffi_backend.buffer  # noqa: Y042

    BVoidP: CType
    BCharA: CType
    NULL: CType
    errno: int

    def __init__(self, backend: types.ModuleType | None = None) -> None:
        """
        Create an FFI instance.  The 'backend' argument is used to
        select a non-default backend, mostly for tests.
        """
        ...
    def cdef(self, csource: str, override: bool = False, packed: bool = False, pack: int | None = None) -> None:
        """
        Parse the given C source.  This registers all declared functions,
        types, and global variables.  The functions and global variables can
        then be accessed via either 'ffi.dlopen()' or 'ffi.verify()'.
        The types can be used in 'ffi.new()' and other functions.
        If 'packed' is specified as True, all structs declared inside this
        cdef are packed, i.e. laid out without any field alignment at all.
        Alternatively, 'pack' can be a small integer, and requests for
        alignment greater than that are ignored (pack=1 is equivalent to
        packed=True).
        """
        ...
    def embedding_api(self, csource: str, packed: bool = False, pack: bool | int | None = None) -> None: ...

    if sys.platform == "win32":
        def dlopen(self, name: str, flags: int = ...) -> _cffi_backend.Lib: ...
    else:
<<<<<<< HEAD
        def dlopen(self, name: str | None, flags: int = ...) -> _cffi_backend.Lib:
            """
            Load and return a dynamic library identified by 'name'.
            The standard C library can be loaded by passing None.
            Note that functions and types declared by 'ffi.cdef()' are not
            linked to a particular library, just like C headers; in the
            library we only look for the actual (untyped) symbols.
            """
            ...

    def dlclose(self, lib: _cffi_backend.Lib) -> None:
        """
        Close a library obtained with ffi.dlopen().  After this call,
        access to functions or variables from the library will fail
        (possibly with a segmentation fault).
        """
        ...
    def typeof(self, cdecl: str | CData | types.BuiltinFunctionType | types.FunctionType) -> CType:
        """
        Parse the C type given as a string and return the
        corresponding <ctype> object.
        It can also be used on 'cdata' instance to get its C type.
        """
        ...
    def sizeof(self, cdecl: str | CData) -> int:
        """
        Return the size in bytes of the argument.  It can be a
        string naming a C type, or a 'cdata' instance.
        """
        ...
    def alignof(self, cdecl: str | CData) -> int:
        """
        Return the natural alignment size in bytes of the C type
        given as a string.
        """
        ...
    def offsetof(self, cdecl: str | CData, *fields_or_indexes: str | int) -> int:
        """
        Return the offset of the named field inside the given
        structure or array, which must be given as a C type name.
        You can give several field names in case of nested structures.
        You can also give numeric values which correspond to array
        items, in case of an array type.
        """
        ...
    def new(self, cdecl: str | CType, init=None) -> CData:
        """
        Allocate an instance according to the specified C type and
        return a pointer to it.  The specified C type must be either a
        pointer or an array: ``new('X *')`` allocates an X and returns
        a pointer to it, whereas ``new('X[n]')`` allocates an array of
        n X'es and returns an array referencing it (which works
        mostly like a pointer, like in C).  You can also use
        ``new('X[]', n)`` to allocate an array of a non-constant
        length n.

        The memory is initialized following the rules of declaring a
        global variable in C: by default it is zero-initialized, but
        an explicit initializer can be given which can be used to
        fill all or part of the memory.

        When the returned <cdata> object goes out of scope, the memory
        is freed.  In other words the returned <cdata> object has
        ownership of the value of type 'cdecl' that it points to.  This
        means that the raw data can be used as long as this object is
        kept alive, but must not be used for a longer time.  Be careful
        about that when copying the pointer to the memory somewhere
        else, e.g. into another structure.
        """
        ...
=======
        def dlopen(self, name: str | None, flags: int = 0) -> _cffi_backend.Lib: ...

    def dlclose(self, lib: _cffi_backend.Lib) -> None: ...
    def typeof(self, cdecl: str | CData | types.BuiltinFunctionType | types.FunctionType) -> CType: ...
    def sizeof(self, cdecl: str | CData) -> int: ...
    def alignof(self, cdecl: str | CData) -> int: ...
    def offsetof(self, cdecl: str | CData, *fields_or_indexes: str | int) -> int: ...
    def new(self, cdecl: str | CType, init=None) -> CData: ...
>>>>>>> ca44e4c4
    def new_allocator(
        self,
        alloc: Callable[[int], CData] | None = None,
        free: Callable[[CData], Any] | None = None,
        should_clear_after_alloc: bool = True,
    ) -> _cffi_backend._Allocator:
        """
        Return a new allocator, i.e. a function that behaves like ffi.new()
        but uses the provided low-level 'alloc' and 'free' functions.

        'alloc' is called with the size as argument.  If it returns NULL, a
        MemoryError is raised.  'free' is called with the result of 'alloc'
        as argument.  Both can be either Python function or directly C
        functions.  If 'free' is None, then no free function is called.
        If both 'alloc' and 'free' are None, the default is used.

        If 'should_clear_after_alloc' is set to False, then the memory
        returned by 'alloc' is assumed to be already cleared (or you are
        fine with garbage); otherwise CFFI will clear it.
        """
        ...
    def cast(self, cdecl: str | CType, source: CData | int) -> CData:
        """
        Similar to a C cast: returns an instance of the named C
        type initialized with the given 'source'.  The source is
        casted between integers or pointers of any type.
        """
        ...
    def string(self, cdata: CData, maxlen: int = -1) -> bytes | str:
        """
        Return a Python string (or unicode string) from the 'cdata'.
        If 'cdata' is a pointer or array of characters or bytes, returns
        the null-terminated string.  The returned string extends until
        the first null character, or at most 'maxlen' characters.  If
        'cdata' is an array then 'maxlen' defaults to its length.

        If 'cdata' is a pointer or array of wchar_t, returns a unicode
        string following the same rules.

        If 'cdata' is a single character or byte or a wchar_t, returns
        it as a string or unicode string.

        If 'cdata' is an enum, returns the value of the enumerator as a
        string, or 'NUMBER' if the value is out of range.
        """
        ...
    def unpack(self, cdata: CData, length: int) -> bytes | str | list[Any]:
        """
        Unpack an array of C data of the given length,
        returning a Python string/unicode/list.

        If 'cdata' is a pointer to 'char', returns a byte string.
        It does not stop at the first null.  This is equivalent to:
        ffi.buffer(cdata, length)[:]

        If 'cdata' is a pointer to 'wchar_t', returns a unicode string.
        'length' is measured in wchar_t's; it is not the size in bytes.

        If 'cdata' is a pointer to anything else, returns a list of
        'length' items.  This is a faster equivalent to:
        [cdata[i] for i in range(length)]
        """
        ...
    @overload
    def from_buffer(self, cdecl: ReadableBuffer, require_writable: Literal[False] = False) -> CData:
        """
        Return a cdata of the given type pointing to the data of the
        given Python object, which must support the buffer interface.
        Note that this is not meant to be used on the built-in types
        str or unicode (you can build 'char[]' arrays explicitly)
        but only on objects containing large quantities of raw data
        in some other format, like 'array.array' or numpy arrays.

        The first argument is optional and default to 'char[]'.
        """
        ...
    @overload
    def from_buffer(self, cdecl: WriteableBuffer, require_writable: Literal[True]) -> CData:
        """
        Return a cdata of the given type pointing to the data of the
        given Python object, which must support the buffer interface.
        Note that this is not meant to be used on the built-in types
        str or unicode (you can build 'char[]' arrays explicitly)
        but only on objects containing large quantities of raw data
        in some other format, like 'array.array' or numpy arrays.

        The first argument is optional and default to 'char[]'.
        """
        ...
    @overload
    def from_buffer(
        self, cdecl: str | CType, python_buffer: ReadableBuffer, require_writable: Literal[False] = False
    ) -> CData:
        """
        Return a cdata of the given type pointing to the data of the
        given Python object, which must support the buffer interface.
        Note that this is not meant to be used on the built-in types
        str or unicode (you can build 'char[]' arrays explicitly)
        but only on objects containing large quantities of raw data
        in some other format, like 'array.array' or numpy arrays.

        The first argument is optional and default to 'char[]'.
        """
        ...
    @overload
    def from_buffer(self, cdecl: str | CType, python_buffer: WriteableBuffer, require_writable: Literal[True]) -> CData:
        """
        Return a cdata of the given type pointing to the data of the
        given Python object, which must support the buffer interface.
        Note that this is not meant to be used on the built-in types
        str or unicode (you can build 'char[]' arrays explicitly)
        but only on objects containing large quantities of raw data
        in some other format, like 'array.array' or numpy arrays.

        The first argument is optional and default to 'char[]'.
        """
        ...
    def memmove(self, dest: CData | WriteableBuffer, src: CData | ReadableBuffer, n: int) -> None:
        """
        ffi.memmove(dest, src, n) copies n bytes of memory from src to dest.

        Like the C function memmove(), the memory areas may overlap;
        apart from that it behaves like the C function memcpy().

        'src' can be any cdata ptr or array, or any Python buffer object.
        'dest' can be any cdata ptr or array, or a writable Python buffer
        object.  The size to copy, 'n', is always measured in bytes.

        Unlike other methods, this one supports all Python buffer including
        byte strings and bytearrays---but it still does not support
        non-contiguous buffers.
        """
        ...
    @overload
    def callback(
        self,
        cdecl: str | CType,
        python_callable: None = None,
        error: Any = None,
        onerror: Callable[[Exception, Any, Any], None] | None = None,
    ) -> Callable[[Callable[..., _T]], Callable[..., _T]]:
        """
        Return a callback object or a decorator making such a
        callback object.  'cdecl' must name a C function pointer type.
        The callback invokes the specified 'python_callable' (which may
        be provided either directly or via a decorator).  Important: the
        callback object must be manually kept alive for as long as the
        callback may be invoked from the C level.
        """
        ...
    @overload
    def callback(
        self,
        cdecl: str | CType,
        python_callable: Callable[..., _T],
        error: Any = None,
        onerror: Callable[[Exception, Any, Any], None] | None = None,
    ) -> Callable[..., _T]:
        """
        Return a callback object or a decorator making such a
        callback object.  'cdecl' must name a C function pointer type.
        The callback invokes the specified 'python_callable' (which may
        be provided either directly or via a decorator).  Important: the
        callback object must be manually kept alive for as long as the
        callback may be invoked from the C level.
        """
        ...
    def getctype(self, cdecl: str | CType, replace_with: str = "") -> str:
        """
        Return a string giving the C type 'cdecl', which may be itself
        a string or a <ctype> object.  If 'replace_with' is given, it gives
        extra text to append (or insert for more complicated C types), like
        a variable name, or '*' to get actually the C type 'pointer-to-cdecl'.
        """
        ...
    @overload
    def gc(self, cdata: CData, destructor: Callable[[CData], Any], size: int = 0) -> CData:
        """
        Return a new cdata object that points to the same
        data.  Later, when this new cdata object is garbage-collected,
        'destructor(old_cdata_object)' will be called.

        The optional 'size' gives an estimate of the size, used to
        trigger the garbage collection more eagerly.  So far only used
        on PyPy.  It tells the GC that the returned object keeps alive
        roughly 'size' bytes of external memory.
        """
        ...
    @overload
    def gc(self, cdata: CData, destructor: None, size: int = 0) -> None:
        """
        Return a new cdata object that points to the same
        data.  Later, when this new cdata object is garbage-collected,
        'destructor(old_cdata_object)' will be called.

        The optional 'size' gives an estimate of the size, used to
        trigger the garbage collection more eagerly.  So far only used
        on PyPy.  It tells the GC that the returned object keeps alive
        roughly 'size' bytes of external memory.
        """
        ...
    def verify(self, source: str = "", tmpdir: str | None = None, **kwargs: Any) -> _cffi_backend.Lib:
        """
        Verify that the current ffi signatures compile on this
        machine, and return a dynamic library object.  The dynamic
        library can be used to call functions and access global
        variables declared in this 'ffi'.  The library is compiled
        by the C compiler: it gives you C-level API compatibility
        (including calling macros).  This is unlike 'ffi.dlopen()',
        which requires binary compatibility in the signatures.
        """
        ...
    # Technically exists on all OSs, but crashes on all but Windows. So we hide it in stubs
    if sys.platform == "win32":
        def getwinerror(self, code: int = -1) -> tuple[int, str] | None: ...

    def addressof(self, cdata: CData, *fields_or_indexes: str | int) -> CData:
        """
        Return the address of a <cdata 'struct-or-union'>.
        If 'fields_or_indexes' are given, returns the address of that
        field or array item in the structure or array, recursively in
        case of nested structures.
        """
        ...
    def include(self, ffi_to_include: FFI) -> None:
        """
        Includes the typedefs, structs, unions and enums defined
        in another FFI instance.  Usage is similar to a #include in C,
        where a part of the program might include types defined in
        another part for its own usage.  Note that the include()
        method has no effect on functions, constants and global
        variables, which must anyway be accessed directly from the
        lib object returned by the original FFI instance.
        """
        ...
    def new_handle(self, x: Any) -> CData: ...
    def from_handle(self, x: CData) -> Any: ...
    def release(self, x: CData) -> None: ...
    def set_unicode(self, enabled_flag: bool) -> None:
        """
        Windows: if 'enabled_flag' is True, enable the UNICODE and
        _UNICODE defines in C, and declare the types like TCHAR and LPTCSTR
        to be (pointers to) wchar_t.  If 'enabled_flag' is False,
        declare these types to be (pointers to) plain 8-bit characters.
        This is mostly for backward compatibility; you usually want True.
        """
        ...
    def set_source(self, module_name: str, source: str | None, source_extension: str = ".c", **kwds: Any) -> None: ...
    def set_source_pkgconfig(
        self, module_name: str, pkgconfig_libs: list[str], source: str, source_extension: str = ".c", **kwds: Any
    ) -> None: ...
    def distutils_extension(self, tmpdir: str = "build", verbose: bool = True) -> Extension: ...
    def emit_c_code(self, filename: str) -> None: ...
    def emit_python_code(self, filename: str) -> None: ...
    def compile(self, tmpdir: str = ".", verbose: int = 0, target: str | None = None, debug: bool | None = None) -> str:
        """
        The 'target' argument gives the final file name of the
        compiled DLL.  Use '*' to force distutils' choice, suitable for
        regular CPython C API modules.  Use a file name ending in '.*'
        to ask for the system's default extension for dynamic libraries
        (.so/.dll/.dylib).

        The default is '*' when building a non-embedded C API extension,
        and (module_name + '.*') when building an embedded library.
        """
        ...
    def init_once(self, func: Callable[[], Any], tag: Hashable) -> Any: ...
    def embedding_init_code(self, pysource: str) -> None: ...
    def def_extern(self, *args: Any, **kwds: Any) -> None: ...
    def list_types(self) -> tuple[list[str], list[str], list[str]]:
        """
        Returns the user type names known to this FFI instance.
        This returns a tuple containing three lists of names:
        (typedef_names, names_of_structs, names_of_unions)
        """
        ...<|MERGE_RESOLUTION|>--- conflicted
+++ resolved
@@ -62,16 +62,7 @@
     if sys.platform == "win32":
         def dlopen(self, name: str, flags: int = ...) -> _cffi_backend.Lib: ...
     else:
-<<<<<<< HEAD
-        def dlopen(self, name: str | None, flags: int = ...) -> _cffi_backend.Lib:
-            """
-            Load and return a dynamic library identified by 'name'.
-            The standard C library can be loaded by passing None.
-            Note that functions and types declared by 'ffi.cdef()' are not
-            linked to a particular library, just like C headers; in the
-            library we only look for the actual (untyped) symbols.
-            """
-            ...
+        def dlopen(self, name: str | None, flags: int = 0) -> _cffi_backend.Lib: ...
 
     def dlclose(self, lib: _cffi_backend.Lib) -> None:
         """
@@ -133,16 +124,6 @@
         else, e.g. into another structure.
         """
         ...
-=======
-        def dlopen(self, name: str | None, flags: int = 0) -> _cffi_backend.Lib: ...
-
-    def dlclose(self, lib: _cffi_backend.Lib) -> None: ...
-    def typeof(self, cdecl: str | CData | types.BuiltinFunctionType | types.FunctionType) -> CType: ...
-    def sizeof(self, cdecl: str | CData) -> int: ...
-    def alignof(self, cdecl: str | CData) -> int: ...
-    def offsetof(self, cdecl: str | CData, *fields_or_indexes: str | int) -> int: ...
-    def new(self, cdecl: str | CType, init=None) -> CData: ...
->>>>>>> ca44e4c4
     def new_allocator(
         self,
         alloc: Callable[[int], CData] | None = None,
