--- conflicted
+++ resolved
@@ -29,52 +29,15 @@
         relative_to: os.PathLike[AnyStr] | None = None,
         **kwds: list[str] | tuple[str],
     ) -> None: ...
-<<<<<<< HEAD
-    def write_source(self, file: Incomplete | None = None) -> None:
-        """
-        Write the C source code.  It is produced in 'self.sourcefilename',
-        which can be tweaked beforehand.
-        """
-        ...
-    def compile_module(self) -> None:
-        """
-        Write the C source code (if not done already) and compile it.
-        This produces a dynamic link library in 'self.modulefilename'.
-        """
-        ...
-    def load_library(self):
-        """
-        Get a C module from this Verifier instance.
-        Returns an instance of a FFILibrary class that behaves like the
-        objects returned by ffi.dlopen(), but that delegates all
-        operations to the C module.  If necessary, the C code is written
-        and compiled first.
-        """
-        ...
-    def get_module_name(self): ...
-=======
     def write_source(self, file: Incomplete | None = None) -> None: ...
     def compile_module(self) -> None: ...
     def load_library(self): ...
     def get_module_name(self) -> str: ...
->>>>>>> 4fff7b7d
     def get_extension(self): ...
     def generates_python_module(self) -> bool: ...
     def make_relative_to(
         self, kwds: dict[str, list[str] | tuple[str]], relative_to: os.PathLike[AnyStr] | None
     ) -> dict[str, list[str] | tuple[str]]: ...
 
-<<<<<<< HEAD
-def set_tmpdir(dirname) -> None:
-    """Set the temporary directory to use instead of __pycache__."""
-    ...
-def cleanup_tmpdir(tmpdir: Incomplete | None = None, keep_so: bool = False) -> None:
-    """
-    Clean up the temporary directory by removing all files in it
-    called `_cffi_*.{c,so}` as well as the `build` subdirectory.
-    """
-    ...
-=======
 def set_tmpdir(dirname: StrPath) -> None: ...
-def cleanup_tmpdir(tmpdir: StrPath | None = None, keep_so: bool = False) -> None: ...
->>>>>>> 4fff7b7d
+def cleanup_tmpdir(tmpdir: StrPath | None = None, keep_so: bool = False) -> None: ...