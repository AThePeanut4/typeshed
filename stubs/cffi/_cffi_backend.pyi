--- conflicted
+++ resolved
@@ -63,72 +63,6 @@
 class _CDataBase:
     """The internal base type for CData objects.  Use FFI.CData to access it.  Always check with isinstance(): subtypes are sometimes returned on CPython, for performance reasons."""
     __name__: ClassVar[str]
-<<<<<<< HEAD
-    def __add__(self, other):
-        """Return self+value."""
-        ...
-    def __bool__(self) -> bool:
-        """True if self else False"""
-        ...
-    def __call__(self, *args, **kwargs):
-        """Call self as a function."""
-        ...
-    def __complex__(self) -> complex: ...
-    def __delitem__(self, other) -> None:
-        """Delete self[key]."""
-        ...
-    def __dir__(self): ...
-    def __enter__(self): ...
-    def __eq__(self, other):
-        """Return self==value."""
-        ...
-    def __exit__(self, type: type[BaseException] | None, value: BaseException | None, traceback: types.TracebackType | None): ...
-    def __float__(self) -> float:
-        """float(self)"""
-        ...
-    def __ge__(self, other):
-        """Return self>=value."""
-        ...
-    def __getitem__(self, index: SupportsIndex | slice):
-        """Return self[key]."""
-        ...
-    def __gt__(self, other):
-        """Return self>value."""
-        ...
-    def __hash__(self) -> int:
-        """Return hash(self)."""
-        ...
-    def __int__(self) -> int:
-        """int(self)"""
-        ...
-    def __iter__(self):
-        """Implement iter(self)."""
-        ...
-    def __le__(self, other):
-        """Return self<=value."""
-        ...
-    def __len__(self) -> int:
-        """Return len(self)."""
-        ...
-    def __lt__(self, other):
-        """Return self<value."""
-        ...
-    def __ne__(self, other):
-        """Return self!=value."""
-        ...
-    def __radd__(self, other):
-        """Return value+self."""
-        ...
-    def __rsub__(self, other):
-        """Return value-self."""
-        ...
-    def __setitem__(self, index: SupportsIndex | slice, object) -> None:
-        """Set self[key] to value."""
-        ...
-    def __sub__(self, other):
-        """Return self-value."""
-        ...
-=======
     def __add__(self, other, /): ...
     def __bool__(self) -> bool: ...
     def __call__(self, *args, **kwargs): ...
@@ -155,7 +89,6 @@
     def __rsub__(self, other, /): ...
     def __setitem__(self, index: SupportsIndex | slice, object, /) -> None: ...
     def __sub__(self, other, /): ...
->>>>>>> 91ba0da4
 
 @final
 class buffer:
