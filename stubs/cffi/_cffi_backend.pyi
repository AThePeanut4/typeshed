--- conflicted
+++ resolved
@@ -143,38 +143,6 @@
     """
     __hash__: ClassVar[None]  # type: ignore[assignment]
     def __init__(self, *args, **kwargs) -> None: ...
-<<<<<<< HEAD
-    def __delitem__(self, other) -> None:
-        """Delete self[key]."""
-        ...
-    def __eq__(self, other):
-        """Return self==value."""
-        ...
-    def __ge__(self, other):
-        """Return self>=value."""
-        ...
-    def __getitem__(self, index):
-        """Return self[key]."""
-        ...
-    def __gt__(self, other):
-        """Return self>value."""
-        ...
-    def __le__(self, other):
-        """Return self<=value."""
-        ...
-    def __len__(self) -> int:
-        """Return len(self)."""
-        ...
-    def __lt__(self, other):
-        """Return self<value."""
-        ...
-    def __ne__(self, other):
-        """Return self!=value."""
-        ...
-    def __setitem__(self, index, object) -> None:
-        """Set self[key] to value."""
-        ...
-=======
     def __buffer__(self, flags: int, /) -> memoryview: ...
     def __delitem__(self, other, /) -> None: ...
     def __eq__(self, other, /): ...
@@ -186,7 +154,6 @@
     def __lt__(self, other, /): ...
     def __ne__(self, other, /): ...
     def __setitem__(self, index, object, /) -> None: ...
->>>>>>> 084742b4
 
 # These aliases are to work around pyright complaints.
 # Pyright doesn't like it when a class object is defined as an alias
