--- conflicted
+++ resolved
@@ -517,102 +517,6 @@
     @overload
     def new_allocator(
         self, alloc: Callable[[int], CData], free: Callable[[CData], Any], should_clear_after_alloc: bool = ...
-<<<<<<< HEAD
-    ) -> _Allocator:
-        """
-        Return a new allocator, i.e. a function that behaves like ffi.new()
-        but uses the provided low-level 'alloc' and 'free' functions.
-
-        'alloc' is called with the size as argument.  If it returns NULL, a
-        MemoryError is raised.  'free' is called with the result of 'alloc'
-        as argument.  Both can be either Python functions or directly C
-        functions.  If 'free' is None, then no free function is called.
-        If both 'alloc' and 'free' are None, the default is used.
-
-        If 'should_clear_after_alloc' is set to False, then the memory
-        returned by 'alloc' is assumed to be already cleared (or you are
-        fine with garbage); otherwise CFFI will clear it.
-        """
-        ...
-    def new_handle(self, x: Any, /) -> CData:
-        """
-        Return a non-NULL cdata of type 'void *' that contains an opaque
-        reference to the argument, which can be any Python object.  To cast it
-        back to the original object, use from_handle().  You must keep alive
-        the cdata object returned by new_handle()!
-        """
-        ...
-    def offsetof(self, cdecl: str | CType, field_or_index: str | int, /, *__fields_or_indexes: str | int) -> int:
-        """
-        Return the offset of the named field inside the given structure or
-        array, which must be given as a C type name.  You can give several
-        field names in case of nested structures.  You can also give numeric
-        values which correspond to array items, in case of an array type.
-        """
-        ...
-    def release(self, cdata: CData, /) -> None:
-        """
-        Release now the resources held by a 'cdata' object from ffi.new(),
-        ffi.gc() or ffi.from_buffer().  The cdata object must not be used
-        afterwards.
-
-        'ffi.release(cdata)' is equivalent to 'cdata.__exit__()'.
-
-        Note that on CPython this method has no effect (so far) on objects
-        returned by ffi.new(), because the memory is allocated inline with the
-        cdata object and cannot be freed independently.  It might be fixed in
-        future releases of cffi.
-        """
-        ...
-    def sizeof(self, cdecl: str | CType | CData, /) -> int:
-        """
-        Return the size in bytes of the argument.
-        It can be a string naming a C type, or a 'cdata' instance.
-        """
-        ...
-    def string(self, cdata: CData, maxlen: int = -1) -> bytes | str:
-        """
-        Return a Python string (or unicode string) from the 'cdata'.  If
-        'cdata' is a pointer or array of characters or bytes, returns the
-        null-terminated string.  The returned string extends until the first
-        null character, or at most 'maxlen' characters.  If 'cdata' is an
-        array then 'maxlen' defaults to its length.
-
-        If 'cdata' is a pointer or array of wchar_t, returns a unicode string
-        following the same rules.
-
-        If 'cdata' is a single character or byte or a wchar_t, returns it as a
-        string or unicode string.
-
-        If 'cdata' is an enum, returns the value of the enumerator as a
-        string, or 'NUMBER' if the value is out of range.
-        """
-        ...
-    def typeof(self, cdecl: str | CData) -> CType:
-        """
-        Parse the C type given as a string and return the
-        corresponding <ctype> object.
-        It can also be used on 'cdata' instance to get its C type.
-        """
-        ...
-    def unpack(self, cdata: CData, length: int) -> bytes | str | list[Any]:
-        """
-        Unpack an array of C data of the given length,
-        returning a Python string/unicode/list.
-
-        If 'cdata' is a pointer to 'char', returns a byte string.
-        It does not stop at the first null.  This is equivalent to:
-        ffi.buffer(cdata, length)[:]
-
-        If 'cdata' is a pointer to 'wchar_t', returns a unicode string.
-        'length' is measured in wchar_t's; it is not the size in bytes.
-
-        If 'cdata' is a pointer to anything else, returns a list of
-        'length' items.  This is a faster equivalent to:
-        [cdata[i] for i in range(length)]
-        """
-        ...
-=======
     ) -> _Allocator: ...
     def new_handle(self, x: Any, /) -> CData: ...
     def offsetof(self, cdecl: str | CType, field_or_index: str | int, /, *__fields_or_indexes: str | int) -> int: ...
@@ -621,7 +525,6 @@
     def string(self, cdata: CData, maxlen: int = -1) -> bytes | str: ...
     def typeof(self, cdecl: str | CData, /) -> CType: ...
     def unpack(self, cdata: CData, length: int) -> bytes | str | list[Any]: ...
->>>>>>> 45e9a79e
 
 def alignof(cdecl: CType, /) -> int: ...
 def callback(
