"""General utility functions and classes."""

import threading
from _typeshed import OptExcInfo
from collections.abc import Callable
from queue import Queue
from types import ModuleType, TracebackType
from typing import Any, ClassVar, Generic, TypedDict, TypeVar
from typing_extensions import ParamSpec, Self

_T = TypeVar("_T")
_AbstractListenerT = TypeVar("_AbstractListenerT", bound=AbstractListener)
_P = ParamSpec("_P")

class _RESOLUTIONS(TypedDict):
    darwin: str
    uinput: str
    xorg: str

RESOLUTIONS: _RESOLUTIONS

def backend(package: str) -> ModuleType:
    """
    Returns the backend module for a package.

    :param str package: The package for which to load a backend.
    """
    ...
def prefix(base: type | tuple[type | tuple[Any, ...], ...], cls: type) -> str | None:
    """
    Calculates the prefix to use for platform specific options for a
    specific class.

    The prefix if the name of the module containing the class that is an
    immediate subclass of ``base`` among the super classes of ``cls``.
    """
    ...

class AbstractListener(threading.Thread):
    """
    A class implementing the basic behaviour for event listeners.

    Instances of this class can be used as context managers. This is equivalent
    to the following code::

        listener.start()
        listener.wait()
        try:
            with_statements()
        finally:
            listener.stop()

    Actual implementations of this class must set the attribute ``_log``, which
    must be an instance of :class:`logging.Logger`.

    :param bool suppress: Whether to suppress events. Setting this to ``True``
        will prevent the input events from being passed to the rest of the
        system.

    :param kwargs: A mapping from callback attribute to callback handler. All
        handlers will be wrapped in a function reading the return value of the
        callback, and if it ``is False``, raising :class:`StopException`.

        Any callback that is falsy will be ignored.
    """
    class StopException(Exception):
        """
        If an event listener callback raises this exception, the current
        listener is stopped.
        """
        ...
    _HANDLED_EXCEPTIONS: ClassVar[tuple[type | tuple[Any, ...], ...]]  # undocumented
    _suppress: bool  # undocumented
    _running: bool  # undocumented
    _thread: threading.Thread  # undocumented
    _condition: threading.Condition  # undocumented
    _ready: bool  # undocumented
    _queue: Queue[OptExcInfo | None]  # undocumented
    daemon: bool
    def __init__(self, suppress: bool = False, **kwargs: Callable[..., bool | None] | None) -> None: ...
    @property
    def suppress(self) -> bool:
        """
        Whether to suppress events.
        
        """
        ...
    @property
    def running(self) -> bool:
        """
        Whether the listener is currently running.
        
        """
        ...
    def stop(self) -> None:
        """
        Stops listening for events.

        When this method returns, no more events will be delivered. Once this
        method has been called, the listener instance cannot be used any more,
        since a listener is a :class:`threading.Thread`, and once stopped it
        cannot be restarted.

        To resume listening for event, a new listener must be created.
        """
        ...
    def __enter__(self) -> Self: ...
    def __exit__(
        self, exc_type: type[BaseException] | None, exc_val: BaseException | None, exc_tb: TracebackType | None
    ) -> None: ...
    def wait(self) -> None:
        """
        Waits for this listener to become ready.
        
        """
        ...
    def run(self) -> None:
        """
        The thread runner method.
        
        """
        ...
    @classmethod
    def _emitter(cls, f: Callable[_P, _T]) -> Callable[_P, _T]:
        """
        A decorator to mark a method as the one emitting the callbacks.

        This decorator will wrap the method and catch exception. If a
        :class:`StopException` is caught, the listener will be stopped
        gracefully. If any other exception is caught, it will be propagated to
        the thread calling :meth:`join` and reraised there.
        """
        ...
    def _mark_ready(self) -> None:
        """
        Marks this listener as ready to receive events.

        This method must be called from :meth:`_run`. :meth:`wait` will block
        until this method is called.
        """
        ...
    def _run(self) -> None:
        """
        The implementation of the :meth:`run` method.

        This is a platform dependent implementation.
        """
        ...
    def _stop_platform(self) -> None:
        """
        The implementation of the :meth:`stop` method.

        This is a platform dependent implementation.
        """
        ...
    def join(self, timeout: float | None = None, *args: Any) -> None: ...

<<<<<<< HEAD
class Events(Generic[_T, _AbstractListener_T]):
    """
    A base class to enable iterating over events.
    
    """
    _Listener: type[_AbstractListener_T] | None  # undocumented
=======
class Events(Generic[_T, _AbstractListenerT]):
    _Listener: type[_AbstractListenerT] | None  # undocumented
>>>>>>> a3a17b0f

    class Event:
        def __eq__(self, other: object) -> bool: ...

    _event_queue: Queue[_T]  # undocumented
    _sentinel: object  # undocumented
    _listener: _AbstractListenerT  # undocumented
    start: Callable[[], None]
    def __init__(self, *args: Any, **kwargs: Any) -> None: ...
    def __enter__(self) -> Self: ...
    def __exit__(
        self, exc_type: type[BaseException] | None, exc_val: BaseException | None, exc_tb: TracebackType | None
    ) -> None: ...
    def __iter__(self) -> Self: ...
    def __next__(self) -> _T: ...
    def get(self, timeout: float | None = None) -> _T | None:
        """
        Attempts to read the next event.

        :param int timeout: An optional timeout. If this is not provided, this
            method may block infinitely.

        :return: the next event, or ``None`` if the source has been stopped or
            no events were received
        """
        ...
    def _event_mapper(self, event: Callable[_P, object]) -> Callable[_P, None]:
        """
        Generates an event callback to transforms the callback arguments to
        an event and then publishes it.

        :param callback event: A function generating an event object.

        :return: a callback
        """
        ...

class NotifierMixin:
    """
    A mixin for notifiers of fake events.

    This mixin can be used for controllers on platforms where sending fake
    events does not cause a listener to receive a notification.
    """
    ...<|MERGE_RESOLUTION|>--- conflicted
+++ resolved
@@ -155,17 +155,8 @@
         ...
     def join(self, timeout: float | None = None, *args: Any) -> None: ...
 
-<<<<<<< HEAD
-class Events(Generic[_T, _AbstractListener_T]):
-    """
-    A base class to enable iterating over events.
-    
-    """
-    _Listener: type[_AbstractListener_T] | None  # undocumented
-=======
 class Events(Generic[_T, _AbstractListenerT]):
     _Listener: type[_AbstractListenerT] | None  # undocumented
->>>>>>> a3a17b0f
 
     class Event:
         def __eq__(self, other: object) -> bool: ...
