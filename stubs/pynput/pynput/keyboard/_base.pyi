--- conflicted
+++ resolved
@@ -80,53 +80,6 @@
         ...
 
 class Key(enum.Enum):
-<<<<<<< HEAD
-    """
-    A class representing various buttons that may not correspond to
-    letters. This includes modifier keys and function keys.
-
-    The actual values for these items differ between platforms. Some platforms
-    may have additional buttons, but these are guaranteed to be present
-    everywhere.
-    """
-    alt: KeyCode
-    alt_l: KeyCode
-    alt_r: KeyCode
-    alt_gr: KeyCode
-    backspace: KeyCode
-    caps_lock: KeyCode
-    cmd: KeyCode
-    cmd_l: KeyCode
-    cmd_r: KeyCode
-    ctrl: KeyCode
-    ctrl_l: KeyCode
-    ctrl_r: KeyCode
-    delete: KeyCode
-    down: KeyCode
-    end: KeyCode
-    enter: KeyCode
-    esc: KeyCode
-    f1: KeyCode
-    f2: KeyCode
-    f3: KeyCode
-    f4: KeyCode
-    f5: KeyCode
-    f6: KeyCode
-    f7: KeyCode
-    f8: KeyCode
-    f9: KeyCode
-    f10: KeyCode
-    f11: KeyCode
-    f12: KeyCode
-    f13: KeyCode
-    f14: KeyCode
-    f15: KeyCode
-    f16: KeyCode
-    f17: KeyCode
-    f18: KeyCode
-    f19: KeyCode
-    f20: KeyCode
-=======
     alt = cast(KeyCode, ...)
     alt_l = cast(KeyCode, ...)
     alt_r = cast(KeyCode, ...)
@@ -164,7 +117,6 @@
     f18 = cast(KeyCode, ...)
     f19 = cast(KeyCode, ...)
     f20 = cast(KeyCode, ...)
->>>>>>> 097581ea
     if sys.platform == "win32":
         f21 = cast(KeyCode, ...)
         f22 = cast(KeyCode, ...)
