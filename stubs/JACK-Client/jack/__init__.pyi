"""
JACK Client for Python.

http://jackclient-python.readthedocs.io/
"""

from _typeshed import Unused
from collections.abc import Callable, Generator, Iterable, Iterator, Sequence
from typing import Any, Final, Literal, NoReturn, overload, type_check_only
from typing_extensions import Self

import numpy
from _cffi_backend import _CDataBase
from numpy.typing import NDArray

# Aka jack_position_t
# Actual type: _cffi_backend.__CDataOwn <cdata 'struct _jack_position *'>
# This is not a real subclassing. Just ensuring type-checkers sees this type as compatible with _CDataBase
# pyright has no error code for subclassing final
@type_check_only
class _JackPositionT(_CDataBase):  # type: ignore[misc]  # pyright: ignore[reportGeneralTypeIssues]
    audio_frames_per_video_frame: float
    bar: int
    bar_start_tick: float
    bbt_offset: int
    beat: int
    beat_type: float
    beats_per_bar: float
    beats_per_minute: float
    frame: int
    frame_rate: int
    frame_time: float
    next_time: float
    padding: _CDataBase  # <cdata 'int32_t[7]'>
    tick: int
    ticks_per_beat: float
    unique_1: int
    unique_2: int
    usecs: int
    valid: int
    video_offset: int

@type_check_only
class _CBufferType:
    @overload
    def __getitem__(self, key: int) -> str: ...
    @overload
    def __getitem__(self, key: slice) -> bytes: ...
    @overload
    def __setitem__(self, key: int, val: str) -> None: ...
    @overload
    def __setitem__(self, key: slice, val: bytes) -> None: ...
    def __len__(self) -> int: ...
    def __bytes__(self) -> bytes: ...

STOPPED: int
ROLLING: int
STARTING: int
NETSTARTING: int
PROPERTY_CREATED: int
PROPERTY_CHANGED: int
PROPERTY_DELETED: int
POSITION_BBT: int
POSITION_TIMECODE: int
POSITION_BBT_FRAME_OFFSET: int
POSITION_AUDIO_VIDEO_RATIO: int
POSITION_VIDEO_FRAME_OFFSET: int

class JackError(Exception):
    """Exception for all kinds of JACK-related errors."""
    ...

class JackErrorCode(JackError):
    def __init__(self, message: str, code: int) -> None:
        """
        Exception for JACK errors with an error code.

        Subclass of `JackError`.

        The following attributes are available:

        Attributes
        ----------
        message
            Error message.
        code
            The error code returned by the JACK library function which
            resulted in this exception being raised.
        """
        ...
    message: str
    code: int

class JackOpenError(JackError):
    def __init__(self, name: str, status: Status) -> None:
        """
        Exception raised for errors while creating a JACK client.

        Subclass of `JackError`.

        The following attributes are available:

        Attributes
        ----------
        name
            Requested client name.
        status
            A :class:`Status` instance representing the status information
            received by the ``jack_client_open()`` JACK library call.
        """
        ...
    name: str
    status: Status

class Client:
    """A client that can connect to the JACK audio server."""
    def __init__(
        self,
        name: str,
        use_exact_name: bool = False,
        no_start_server: bool = False,
        servername: str | None = None,
        session_id: str | None = None,
    ) -> None:
        """
        Create a new JACK client.

        A client object is a *context manager*, i.e. it can be used in a
        *with statement* to automatically call `activate()` in the
        beginning of the statement and `deactivate()` and `close()` on
        exit.

        Parameters
        ----------
        name : str
            The desired client name of at most `client_name_size()`
            characters.  The name scope is local to each server.
            Unless forbidden by the *use_exact_name* option, the server
            will modify this name to create a unique variant, if needed.

        Other Parameters
        ----------------
        use_exact_name : bool
            Whether an error should be raised if *name* is not unique.
            See `Status.name_not_unique`.
        no_start_server : bool
            Do not automatically start the JACK server when it is not
            already running.  This option is always selected if
            ``JACK_NO_START_SERVER`` is defined in the calling process
            environment.
        servername : str
            Selects from among several possible concurrent server
            instances.
            Server names are unique to each user.  If unspecified, use
            ``'default'`` unless ``JACK_DEFAULT_SERVER`` is defined in
            the process environment.
        session_id : str
            Pass a SessionID Token. This allows the sessionmanager to
            identify the client again.

        Raises
        ------
        JackOpenError
            If the session with the JACK server could not be opened.
        """
        ...
    def __enter__(self) -> Self: ...
    def __exit__(self, *args: Unused) -> None: ...
    def __del__(self) -> None:
        """Close JACK client on garbage collection."""
        ...
    @property
    def name(self) -> str:
        """The name of the JACK client (read-only)."""
        ...
    @property
    def uuid(self) -> str:
        """
        The UUID of the JACK client (read-only).

        Raises
        ------
        JackError
            If getting the UUID fails.
        """
        ...
    @property
    def samplerate(self) -> int:
        """The sample rate of the JACK system (read-only)."""
        ...
    @property
    def blocksize(self) -> int:
        """
        The JACK block size (must be a power of two).

        The current maximum size that will ever be passed to the process
        callback.  It should only be queried *before* `activate()` has
        been called.  This size may change, clients that depend on it
        must register a callback with `set_blocksize_callback()` so they
        will be notified if it does.

        Changing the blocksize stops the JACK engine process cycle, then
        calls all registered callback functions (see
        `set_blocksize_callback()`) before restarting the process
        cycle.  This will cause a gap in the audio flow, so it should
        only be done at appropriate stopping points.
        """
        ...
    @blocksize.setter
    def blocksize(self, blocksize: int) -> None:
        """
        The JACK block size (must be a power of two).

        The current maximum size that will ever be passed to the process
        callback.  It should only be queried *before* `activate()` has
        been called.  This size may change, clients that depend on it
        must register a callback with `set_blocksize_callback()` so they
        will be notified if it does.

        Changing the blocksize stops the JACK engine process cycle, then
        calls all registered callback functions (see
        `set_blocksize_callback()`) before restarting the process
        cycle.  This will cause a gap in the audio flow, so it should
        only be done at appropriate stopping points.
        """
        ...
    @property
    def status(self) -> Status:
        """JACK client status.  See `Status`."""
        ...
    @property
    def realtime(self) -> bool:
        """Whether JACK is running with ``-R`` (``--realtime``)."""
        ...
    @property
    def frames_since_cycle_start(self) -> int:
        """
        Time since start of audio block.

        The estimated time in frames that has passed since the JACK
        server began the current process cycle.
        """
        ...
    @property
    def frame_time(self) -> int:
        """
        The estimated current time in frames.

        This is intended for use in other threads (not the process
        callback).  The return value can be compared with the value of
        `last_frame_time` to relate time in other threads to JACK time.
        """
        ...
    @property
    def last_frame_time(self) -> int:
        """
        The precise time at the start of the current process cycle.

        This may only be used from the process callback (see
        `set_process_callback()`), and can be used to interpret
        timestamps generated by `frame_time` in other threads with
        respect to the current process cycle.

        This is the only jack time function that returns exact time:
        when used during the process callback it always returns the same
        value (until the next process callback, where it will return
        that value + `blocksize`, etc).  The return value is guaranteed
        to be monotonic and linear in this fashion unless an xrun occurs
        (see `set_xrun_callback()`).  If an xrun occurs, clients must
        check this value again, as time may have advanced in a
        non-linear way (e.g.  cycles may have been skipped).
        """
        ...
    @property
    def inports(self) -> Ports:
        """
        A list of audio input `Ports`.

        New ports can be created and added to this list with
        `inports.register() <Ports.register>`.
        When :meth:`~OwnPort.unregister` is called on one of the items
        in this list, this port is removed from the list.
        `inports.clear() <Ports.clear>` can be used to unregister all
        audio input ports at once.

        See Also
        --------
        Ports, OwnPort
        """
        ...
    @property
    def outports(self) -> Ports:
        """
        A list of audio output :class:`Ports`.

        New ports can be created and added to this list with
        `outports.register() <Ports.register>`.
        When :meth:`~OwnPort.unregister` is called on one of the items
        in this list, this port is removed from the list.
        `outports.clear() <Ports.clear>` can be used to unregister all
        audio output ports at once.

        See Also
        --------
        Ports, OwnPort
        """
        ...
    @property
    def midi_inports(self) -> Ports:
        """
        A list of MIDI input :class:`Ports`.

        New MIDI ports can be created and added to this list with
        `midi_inports.register() <Ports.register>`.
        When :meth:`~OwnPort.unregister` is called on one of the items
        in this list, this port is removed from the list.
        `midi_inports.clear() <Ports.clear>` can be used to unregister
        all MIDI input ports at once.

        See Also
        --------
        Ports, OwnMidiPort
        """
        ...
    @property
    def midi_outports(self) -> Ports:
        """
        A list of MIDI output :class:`Ports`.

        New MIDI ports can be created and added to this list with
        `midi_outports.register() <Ports.register>`.
        When :meth:`~OwnPort.unregister` is called on one of the items
        in this list, this port is removed from the list.
        `midi_outports.clear() <Ports.clear>` can be used to unregister
        all MIDI output ports at once.

        See Also
        --------
        Ports, OwnMidiPort
        """
        ...
    def owns(self, port: str | Port) -> bool:
        """
        Check if a given port belongs to *self*.

        Parameters
        ----------
        port : str or Port
            Full port name or `Port`, `MidiPort`, `OwnPort` or
            `OwnMidiPort` object.
        """
        ...
    def activate(self) -> None:
        """
        Activate JACK client.

        Tell the JACK server that the program is ready to start
        processing audio.
        """
        ...
    def deactivate(self, ignore_errors: bool = True) -> None:
        """
        De-activate JACK client.

        Tell the JACK server to remove *self* from the process graph.
        Also, disconnect all ports belonging to it, since inactive
        clients have no port connections.
        """
        ...
    def cpu_load(self) -> float:
        """
        Return the current CPU load estimated by JACK.

        This is a running average of the time it takes to execute a full
        process cycle for all clients as a percentage of the real time
        available per cycle determined by `blocksize` and `samplerate`.
        """
        ...
    def close(self, ignore_errors: bool = True) -> None:
        """Close the JACK client."""
        ...
    def connect(self, source: str | Port, destination: str | Port) -> None:
        """
        Establish a connection between two ports.

        When a connection exists, data written to the source port will
        be available to be read at the destination port.

        Audio ports can obviously not be connected with MIDI ports.

        Parameters
        ----------
        source : str or Port
            One end of the connection. Must be an output port.
        destination : str or Port
            The other end of the connection. Must be an input port.

        See Also
        --------
        OwnPort.connect, disconnect

        Raises
        ------
        JackError
            If there is already an existing connection between *source* and
            *destination* or the connection can not be established.
        """
        ...
    def disconnect(self, source: str | Port, destination: str | Port) -> None:
        """
        Remove a connection between two ports.

        Parameters
        ----------
        source, destination : str or Port
            See `connect()`.
        """
        ...
    def transport_start(self) -> None:
        """Start JACK transport."""
        ...
    def transport_stop(self) -> None:
        """Stop JACK transport."""
        ...
    @property
    def transport_state(self) -> TransportState:
        """
        JACK transport state.

        This is one of `STOPPED`, `ROLLING`, `STARTING`, `NETSTARTING`.

        See Also
        --------
        transport_query
        """
        ...
    @property
    def transport_frame(self) -> int:
        """
        Get/set current JACK transport frame.

        Return an estimate of the current transport frame, including any
        time elapsed since the last transport positional update.
        Assigning a frame number repositions the JACK transport.
        """
        ...
    @transport_frame.setter
    def transport_frame(self, frame: int) -> None:
        """
        Get/set current JACK transport frame.

        Return an estimate of the current transport frame, including any
        time elapsed since the last transport positional update.
        Assigning a frame number repositions the JACK transport.
        """
        ...
    def transport_locate(self, frame: int) -> None:
        """
        .. deprecated:: 0.4.1
            Use `transport_frame` instead
        """
        ...
    def transport_query(self) -> tuple[TransportState, dict[str, Any]]:
        """
        Query the current transport state and position.

        This is a convenience function that does the same as
        `transport_query_struct()`, but it only returns the valid fields
        in an easy-to-use ``dict``.

        Returns
        -------
        state : TransportState
            The transport state can take following values:
            `STOPPED`, `ROLLING`, `STARTING` and `NETSTARTING`.
        position : dict
            A dictionary containing only the valid fields of the
            structure returned by `transport_query_struct()`.

        See Also
        --------
        :attr:`transport_state`, transport_query_struct
        """
        ...
    def transport_query_struct(self) -> tuple[TransportState, _JackPositionT]:
        """
        Query the current transport state and position.

        This function is realtime-safe, and can be called from any
        thread.  If called from the process thread, the returned
        position corresponds to the first frame of the current cycle and
        the state returned is valid for the entire cycle.

        Returns
        -------
        state : int
            The transport state can take following values: `STOPPED`,
            `ROLLING`, `STARTING` and `NETSTARTING`.
        position : jack_position_t
            See the `JACK transport documentation`__ for the available
            fields.

            __ https://jackaudio.org/api/structjack__position__t.html

        See Also
        --------
        transport_query, transport_reposition_struct
        """
        ...
    def transport_reposition_struct(self, position: _JackPositionT) -> None:
        """
        Request a new transport position.

        May be called at any time by any client.  The new position takes
        effect in two process cycles.  If there are slow-sync clients
        and the transport is already rolling, it will enter the
        `STARTING` state and begin invoking their sync callbacks
        (see `set_sync_callback()`) until ready.
        This function is realtime-safe.

        Parameters
        ----------
        position : jack_position_t
            Requested new transport position.  This is the same
            structure as returned by `transport_query_struct()`.

        See Also
        --------
        transport_query_struct, transport_locate
        """
        ...
    def set_sync_timeout(self, timeout: int) -> None:
        """
        Set the timeout value for slow-sync clients.

        This timeout prevents unresponsive slow-sync clients from
        completely halting the transport mechanism.  The default is two
        seconds.  When the timeout expires, the transport starts
        rolling, even if some slow-sync clients are still unready.
        The *sync callbacks* of these clients continue being invoked,
        giving them a chance to catch up.

        Parameters
        ----------
        timeout : int
            Delay (in microseconds) before the timeout expires.

        See Also
        --------
        set_sync_callback
        """
        ...
    def set_freewheel(self, onoff: bool) -> None:
        """
        Start/Stop JACK's "freewheel" mode.

        When in "freewheel" mode, JACK no longer waits for any external
        event to begin the start of the next process cycle.

        As a result, freewheel mode causes "faster than realtime"
        execution of a JACK graph. If possessed, real-time scheduling is
        dropped when entering freewheel mode, and if appropriate it is
        reacquired when stopping.

        IMPORTANT: on systems using capabilities to provide real-time
        scheduling (i.e. Linux kernel 2.4), if onoff is zero, this
        function must be called from the thread that originally called
        `activate()`.  This restriction does not apply to other systems
        (e.g. Linux kernel 2.6 or OS X).

        Parameters
        ----------
        onoff : bool
            If ``True``, freewheel mode starts. Otherwise freewheel mode
            ends.

        See Also
        --------
        set_freewheel_callback
        """
        ...
    def set_shutdown_callback(self, callback: Callable[[Status, str], object]) -> None:
        """
        Register shutdown callback.

        Register a function (and optional argument) to be called if and
        when the JACK server shuts down the client thread.
        The function must be written as if it were an asynchonrous POSIX
        signal handler -- use only async-safe functions, and remember
        that it is executed from another thread.
        A typical function might set a flag or write to a pipe so that
        the rest of the application knows that the JACK client thread
        has shut down.

        .. note:: Clients do not need to call this.  It exists only to
           help more complex clients understand what is going on.  It
           should be called before `activate()`.

        Parameters
        ----------
        callback : callable
            User-supplied function that is called whenever the JACK
            daemon is shutdown.  It must have this signature::

                callback(status: Status, reason: str) -> None

            The argument *status* is of type `jack.Status`.

            .. note:: The *callback* should typically signal another
               thread to correctly finish cleanup by calling `close()`
               (since it cannot be called directly in the context of the
               thread that calls the shutdown callback).

               After server shutdown, the client is *not* deallocated by
               JACK, the user (that's you!) is responsible to properly
               use `close()` to release client ressources.
               Alternatively, the `Client` object can be used as a
               *context manager* in a *with statement*, which takes care
               of activating, deactivating and closing the client
               automatically.

            .. note:: Same as with most callbacks, no functions that
               interact with the JACK daemon should be used here.
        """
        ...
    def set_process_callback(self, callback: Callable[[int], object]) -> None:
        """
        Register process callback.

        Tell the JACK server to call *callback* whenever there is work
        be done.

        The code in the supplied function must be suitable for real-time
        execution.  That means that it cannot call functions that might
        block for a long time. This includes malloc, free, printf,
        pthread_mutex_lock, sleep, wait, poll, select, pthread_join,
        pthread_cond_wait, etc, etc.

        .. warning:: Most Python interpreters use a `global interpreter
           lock (GIL)`__, which violates the above real-time
           requirement.  Furthermore, Python's `garbage collector`__
           might become active at an inconvenient time and block the
           process callback for some time.

           Because of this, Python is not really suitable for real-time
           processing.  If you want to implement a *reliable* real-time
           audio/MIDI application, you should use a different
           programming language, such as C or C++.

           If you can live with some random audio drop-outs now and
           then, feel free to continue using Python!

        __ https://en.wikipedia.org/wiki/Global_Interpreter_Lock
        __ https://en.wikipedia.org/wiki/Garbage_collection_(computer_science)

        .. note:: This function cannot be called while the client is
           activated (after `activate()` has been called).

        Parameters
        ----------
        callback : callable
            User-supplied function that is called by the engine anytime
            there is work to be done.  It must have this signature::

                callback(frames: int) -> None

            The argument *frames* specifies the number of frames that
            have to be processed in the current audio block.
            It will be the same number as `blocksize` and it will be a
            power of two.

            As long as the client is active, the *callback* will be
            called once in each process cycle.  However, if an exception
            is raised inside of a *callback*, it will not be called
            anymore.  The exception `CallbackExit` can be used to
            silently prevent further callback invocations, all other
            exceptions will print an error message to *stderr*.
        """
        ...
    def set_freewheel_callback(self, callback: Callable[[bool], object]) -> None:
        """
        Register freewheel callback.

        Tell the JACK server to call *callback* whenever we enter or
        leave "freewheel" mode.
        The argument to the callback will be ``True`` if JACK is
        entering freewheel mode, and ``False`` otherwise.

        All "notification events" are received in a separated non RT
        thread, the code in the supplied function does not need to be
        suitable for real-time execution.

        .. note:: This function cannot be called while the client is
           activated (after `activate()` has been called).

        Parameters
        ----------
        callback : callable
            User-supplied function that is called whenever JACK starts
            or stops freewheeling.  It must have this signature::

                callback(starting: bool) -> None

            The argument *starting* is ``True`` if we start to
            freewheel, ``False`` otherwise.

            .. note:: Same as with most callbacks, no functions that
               interact with the JACK daemon should be used here.

        See Also
        --------
        set_freewheel
        """
        ...
    def set_blocksize_callback(self, callback: Callable[[int], object]) -> None:
        """
        Register blocksize callback.

        Tell JACK to call *callback* whenever the size of the the buffer
        that will be passed to the process callback is about to change.
        Clients that depend on knowing the buffer size must supply a
        *callback* before activating themselves.

        All "notification events" are received in a separated non RT
        thread, the code in the supplied function does not need to be
        suitable for real-time execution.

        .. note:: This function cannot be called while the client is
           activated (after `activate()` has been called).

        Parameters
        ----------
        callback : callable
            User-supplied function that is invoked whenever the JACK
            engine buffer size changes.  It must have this signature::

                callback(blocksize: int) -> None

            The argument *blocksize* is the new buffer size.
            The *callback* is supposed to raise `CallbackExit` on error.

            .. note:: Although this function is called in the JACK
               process thread, the normal process cycle is suspended
               during its operation, causing a gap in the audio flow.
               So, the *callback* can allocate storage, touch memory not
               previously referenced, and perform other operations that
               are not realtime safe.

            .. note:: Same as with most callbacks, no functions that
               interact with the JACK daemon should be used here.

        See Also
        --------
        :attr:`blocksize`
        """
        ...
    def set_samplerate_callback(self, callback: Callable[[int], object]) -> None:
        """
        Register samplerate callback.

        Tell the JACK server to call *callback* whenever the system
        sample rate changes.

        All "notification events" are received in a separated non RT
        thread, the code in the supplied function does not need to be
        suitable for real-time execution.

        .. note:: This function cannot be called while the client is
           activated (after `activate()` has been called).

        Parameters
        ----------
        callback : callable
            User-supplied function that is called when the engine sample
            rate changes.  It must have this signature::

                callback(samplerate: int) -> None

            The argument *samplerate* is the new engine sample rate.
            The *callback* is supposed to raise `CallbackExit` on error.

            .. note:: Same as with most callbacks, no functions that
               interact with the JACK daemon should be used here.

        See Also
        --------
        :attr:`samplerate`
        """
        ...
    def set_client_registration_callback(self, callback: Callable[[str, bool], object]) -> None:
        """
        Register client registration callback.

        Tell the JACK server to call *callback* whenever a client is
        registered or unregistered.

        All "notification events" are received in a separated non RT
        thread, the code in the supplied function does not need to be
        suitable for real-time execution.

        .. note:: This function cannot be called while the client is
           activated (after `activate()` has been called).

        Parameters
        ----------
        callback : callable
            User-supplied function that is called whenever a client is
            registered or unregistered.  It must have this signature::

                callback(name: str, register: bool) -> None

            The first argument contains the client name, the second
            argument is ``True`` if the client is being registered and
            ``False`` if the client is being unregistered.

            .. note:: Same as with most callbacks, no functions that
               interact with the JACK daemon should be used here.
        """
        ...
    def set_port_registration_callback(
        self, callback: Callable[[Port, bool], object] | None = None, only_available: bool = True
    ) -> None:
        """
        Register port registration callback.

        Tell the JACK server to call *callback* whenever a port is
        registered or unregistered.

        All "notification events" are received in a separated non RT
        thread, the code in the supplied function does not need to be
        suitable for real-time execution.

        .. note:: This function cannot be called while the client is
           activated (after `activate()` has been called).

        .. note:: Due to JACK 1 behavior, it is not possible to get
           the pointer to an unregistering JACK Port if it already
           existed before `activate()` was called. This will cause
           the callback not to be called if *only_available* is
           ``True``, or called with ``None`` as first argument (see
           below).

           To avoid this, call `Client.get_ports()` just after
           `activate()`, allowing the module to store pointers to
           already existing ports and always receive a `Port`
           argument for this callback.

        Parameters
        ----------
        callback : callable
            User-supplied function that is called whenever a port is
            registered or unregistered.  It must have this signature::

                callback(port: Port, register: bool) -> None

            The first argument is a `Port`, `MidiPort`, `OwnPort` or
            `OwnMidiPort` object, the second argument is ``True`` if the
            port is being registered, ``False`` if the port is being
            unregistered.

            .. note:: Same as with most callbacks, no functions that
               interact with the JACK daemon should be used here.
        only_available : bool, optional
            If ``True``, the *callback* is not called if the port in
            question is not available anymore (after another JACK client
            has unregistered it).
            If ``False``, it is called nonetheless, but the first
            argument of the *callback* will be ``None`` if the port is
            not available anymore.

        See Also
        --------
        Ports.register
        """
        ...
    def set_port_connect_callback(
        self, callback: Callable[[Port, Port, bool], object] | None = None, only_available: bool = True
    ) -> None:
        """
        Register port connect callback.

        Tell the JACK server to call *callback* whenever a port is
        connected or disconnected.

        All "notification events" are received in a separated non RT
        thread, the code in the supplied function does not need to be
        suitable for real-time execution.

        .. note:: This function cannot be called while the client is
           activated (after `activate()` has been called).

        .. note:: Due to JACK 1 behavior, it is not possible to get
           the pointer to an unregistering JACK Port if it already
           existed before `activate()` was called. This will cause
           the callback not to be called if *only_available* is
           ``True``, or called with ``None`` as first argument (see
           below).

           To avoid this, call `Client.get_ports()` just after
           `activate()`, allowing the module to store pointers to
           already existing ports and always receive a `Port`
           argument for this callback.

        Parameters
        ----------
        callback : callable
            User-supplied function that is called whenever a port is
            connected or disconnected.  It must have this signature::

                callback(a: Port, b: Port, connect: bool) -> None

            The first and second arguments contain `Port`, `MidiPort`,
            `OwnPort` or `OwnMidiPort` objects of the ports which are
            connected or disconnected.  The third argument is ``True``
            if the ports were connected and ``False`` if the ports were
            disconnected.

            .. note:: Same as with most callbacks, no functions that
               interact with the JACK daemon should be used here.
        only_available : bool, optional
            See `set_port_registration_callback()`.
            If ``False``, the first and/or the second argument to the
            *callback* may be ``None``.

        See Also
        --------
        Client.connect, OwnPort.connect
        """
        ...
    def set_port_rename_callback(
        self, callback: Callable[[Port, str, str], object] | None = None, only_available: bool = True
    ) -> None:
        """
        Register port rename callback.

        Tell the JACK server to call *callback* whenever a port is
        renamed.

        All "notification events" are received in a separated non RT
        thread, the code in the supplied function does not need to be
        suitable for real-time execution.

        .. note:: This function cannot be called while the client is
           activated (after `activate()` has been called).

        Parameters
        ----------
        callback : callable
            User-supplied function that is called whenever the port name
            has been changed.  It must have this signature::

                callback(port: Port, old: str, new: str) -> None

            The first argument is the port that has been renamed (a
            `Port`, `MidiPort`, `OwnPort` or `OwnMidiPort` object); the
            second and third argument is the old and new name,
            respectively.  The *callback* is supposed to raise
            `CallbackExit` on error.

            .. note:: Same as with most callbacks, no functions that
               interact with the JACK daemon should be used here.
        only_available : bool, optional
            See `set_port_registration_callback()`.

        See Also
        --------
        :attr:`Port.shortname`

        Notes
        -----
        The port rename callback is not available in JACK 1!
        See and `this commit message`__.

        __ https://github.com/jackaudio/jack1/commit/
           94c819accfab2612050e875c24cf325daa0fd26d
        """
        ...
    def set_graph_order_callback(self, callback: Callable[[], object]) -> None:
        """
        Register graph order callback.

        Tell the JACK server to call *callback* whenever the processing
        graph is reordered.

        All "notification events" are received in a separated non RT
        thread, the code in the supplied function does not need to be
        suitable for real-time execution.

        .. note:: This function cannot be called while the client is
           activated (after :meth:`activate` has been called).

        Parameters
        ----------
        callback : callable
            User-supplied function that is called whenever the
            processing graph is reordered.
            It must have this signature::

                callback() -> None

            The *callback* is supposed to raise `CallbackExit` on error.

            .. note:: Same as with most callbacks, no functions that
               interact with the JACK daemon should be used here.
        """
        ...
    def set_xrun_callback(self, callback: Callable[[float], object]) -> None:
        """
        Register xrun callback.

        Tell the JACK server to call *callback* whenever there is an
        xrun.

        All "notification events" are received in a separated non RT
        thread, the code in the supplied function does not need to be
        suitable for real-time execution.

        .. note:: This function cannot be called while the client is
           activated (after `activate()` has been called).

        Parameters
        ----------
        callback : callable
            User-supplied function that is called whenever an xrun has
            occured.  It must have this signature::

                callback(delayed_usecs: float) -> None

            The callback argument is the delay in microseconds due to
            the most recent XRUN occurrence.
            The *callback* is supposed to raise `CallbackExit` on error.

            .. note:: Same as with most callbacks, no functions that
               interact with the JACK daemon should be used here.
        """
        ...
    def set_sync_callback(self, callback: Callable[[int, _JackPositionT], object] | None) -> None:
        """
        Register (or unregister) as a slow-sync client.

        A slow-sync client is one that cannot respond immediately to
        transport position changes.

        The *callback* will be invoked at the first available
        opportunity after its registration is complete.  If the client
        is currently active this will be the following process cycle,
        otherwise it will be the first cycle after calling `activate()`.
        After that, it runs whenever some client requests a new
        position, or the transport enters the `STARTING` state.
        While the client is active, this callback is invoked just before
        the *process callback* (see `set_process_callback()`) in the
        same thread.

        Clients that don't set a *sync callback* are assumed to be ready
        immediately any time the transport wants to start.

        Parameters
        ----------
        callback : callable or None

            User-supplied function that returns ``True`` when the
            slow-sync client is ready.  This realtime function must not
            wait.  It must have this signature::

                callback(state: int, pos: jack_position_t) -> bool

            The *state* argument will be:

            - `STOPPED` when a new position is requested;
            - `STARTING` when the transport is waiting to start;
            - `ROLLING` when the timeout has expired, and the position
              is now a moving target.

            The *pos* argument holds the new transport position using
            the same structure as returned by
            `transport_query_struct()`.

            Setting *callback* to ``None`` declares that this
            client no longer requires slow-sync processing.

        See Also
        --------
        set_sync_timeout
        """
        ...
    def release_timebase(self) -> None:
        """
        De-register as timebase master.

        Should be called by the current timebase master to release
        itself from that responsibility and to stop the callback
        registered with `set_timebase_callback()` from being called.

        If the timebase master releases the timebase or leaves the JACK
        graph for any reason, the JACK engine takes over at the start of
        the next process cycle. The transport state does not change. If
        rolling, it continues to play, with frame numbers as the only
        available position information.

        Raises
        ------
        JackError
            If the client is not the current timebase master or
            releasing the timebase failed for another reason

        See Also
        --------
        set_timebase_callback
        """
        ...
    def set_timebase_callback(
        self, callback: Callable[[int, int, _JackPositionT, bool], object] | None = None, conditional: bool = False
    ) -> bool:
        """
        Register as timebase master for the JACK subsystem.

        The timebase master registers a callback that updates extended
        position information such as beats or timecode whenever
        necessary.  Without this extended information, there is no need
        for this function.

        There is never more than one master at a time.  When a new
        client takes over, the former callback is no longer called.
        Taking over the timebase may be done conditionally, so that
        *callback* is not registered if there was a master already.

        Parameters
        ----------
        callback : callable
            Realtime function that returns extended position
            information.  Its output affects all of the following
            process cycle.  This realtime function must not wait.
            It is called immediately after the process callback (see
            `set_process_callback()`) in the same thread whenever the
            transport is rolling, or when any client has requested a new
            position in the previous cycle.  The first cycle after
            `set_timebase_callback()` is also treated as a new position,
            or the first cycle after `activate()` if the client had been
            inactive.  The *callback* must have this signature::

                callback(
                    state: int,
                    blocksize: int,
                    pos: jack_position_t,
                    new_pos: bool,
                ) -> None

            state
                The current transport state.  See `transport_state`.
            blocksize
                The number of frames in the current period.
                See `blocksize`.
            pos
                The position structure for the next cycle; ``pos.frame``
                will be its frame number.  If *new_pos* is ``False``,
                this structure contains extended position information
                from the current cycle.  If *new_pos* is ``True``, it
                contains whatever was set by the requester.
                The *callback*'s task is to update the extended
                information here.  See `transport_query_struct()`
                for details about ``jack_position_t``.
            new_pos
                ``True`` for a newly requested *pos*, or for the first
                cycle after the timebase callback is defined.

            .. note:: The *pos* argument must not be used to set
               ``pos.frame``.  To change position, use
               `transport_reposition_struct()` or `transport_locate()`.
               These functions are realtime-safe, the timebase callback
               can call them directly.
        conditional : bool
            Set to ``True`` for a conditional request.

        Returns
        -------
        bool
            ``True`` if the timebase callback was registered.
            ``False`` if a conditional request failed because another
            timebase master is already registered.
        """
        ...
    def set_property_change_callback(self, callback: Callable[[int, str, int], object]) -> None:
        """
        Register property change callback.

        Tell the JACK server to call *callback* whenever a property is
        created, changed or deleted.

        Parameters
        ----------
        callback : callable
            User-supplied function that is called whenever a property is
            created, changed or deleted.  It must have this signature::

                callback(subject: int, key: str, change: int) -> None

            The first and second arguments are the *subject* and *key*,
            respectively.  See `set_property()` for details.
            The third argument has one of the values `PROPERTY_CREATED`,
            `PROPERTY_CHANGED` or `PROPERTY_DELETED`, which should be
            self-explanatory.
        """
        ...
    def get_uuid_for_client_name(self, name: str) -> str:
        """
        Get the session ID for a client name.

        The session manager needs this to reassociate a client name to
        the session ID.

        Raises
        ------
        JackError
            If no client with the given name exists.
        """
        ...
    def get_client_name_by_uuid(self, uuid: str) -> str:
        """
        Get the client name for a session ID.

        In order to snapshot the graph connections, the session manager
        needs to map session IDs to client names.

        Raises
        ------
        JackError
            If no client with the given UUID exists.
        """
        ...
    def get_port_by_name(self, name: str) -> Port:
        """
        Get port by name.

        Given a full port name, this returns a `Port`, `MidiPort`,
        `OwnPort` or `OwnMidiPort` object.

        Raises
        ------
        JackError
            If no port with the given name exists.
        """
        ...
    def get_all_connections(self, port: Port) -> list[Port]:
        """
        Return a list of ports which the given port is connected to.

        This differs from `OwnPort.connections` (also available on
        `OwnMidiPort`) in two important respects:

        1) You may not call this function from code that is executed in
           response to a JACK event. For example, you cannot use it in a
           graph order callback.

        2) You need not be the owner of the port to get information
           about its connections.
        """
        ...
    def get_ports(
        self,
        name_pattern: str = "",
        is_audio: bool = False,
        is_midi: bool = False,
        is_input: bool = False,
        is_output: bool = False,
        is_physical: bool = False,
        can_monitor: bool = False,
        is_terminal: bool = False,
    ) -> list[Port]:
        """
        Return a list of selected ports.

        Parameters
        ----------
        name_pattern : str
            A regular expression used to select ports by name.  If
            empty, no selection based on name will be carried out.
        is_audio, is_midi : bool
            Select audio/MIDI ports.  If neither of them is ``True``,
            both types of ports are selected.
        is_input, is_output, is_physical, can_monitor, is_terminal : bool
            Select ports by their flags.  If none of them are ``True``,
            no selection based on flags will be carried out.

        Returns
        -------
        list of Port/MidiPort/OwnPort/OwnMidiPort
            All ports that satisfy the given conditions.
        """
        ...
    def set_property(self, subject: int | str, key: str, value: str | bytes, type: str = "") -> None:
        """
        Set a metadata property on *subject*.

        Parameters
        ----------
        subject : int or str
            The subject (UUID) to set the property on.
            UUIDs can be obtained with `Client.uuid`, `Port.uuid` and
            `Client.get_uuid_for_client_name()`.
        key : str
            The key (URI) of the property.  Some predefined keys are
            available as ``jack.METADATA_*`` module constants.
        value : str or bytes
            The value of the property.
        type : str, optional
            The type of the property, either a MIME type or URI.
            If *type* is empty, the *value* is assumed to be a UTF-8
            encoded string (``'text/plain'``).

            Example values:

            - ``'image/png;base64'`` (base64 encoded PNG image)
            - ``'http://www.w3.org/2001/XMLSchema#int'`` (integer)

            Official types are preferred, but clients may use any
            syntactically valid MIME type (which start with a type and
            slash, like ``'text/...'``).  If a URI type is used, it must
            be a complete absolute URI (which start with a scheme and
            colon, like ``'http:'``).

        See Also
        --------
        get_property
        get_properties
        get_all_properties
        remove_property
        remove_properties
        remove_all_properties
        set_property_change_callback
        """
        ...
    def remove_property(self, subject: int | str, key: str) -> None:
        """
        Remove a single metadata property on *subject*.

        Parameters
        ----------
        subject : int or str
            The subject (UUID) to remove the property from.
            UUIDs can be obtained with `Client.uuid`, `Port.uuid` and
            `Client.get_uuid_for_client_name()`.
        key : str
            The key of the property to be removed.

        See Also
        --------
        set_property
        get_property
        get_properties
        get_all_properties
        remove_properties
        remove_all_properties
        set_property_change_callback
        """
        ...
    def remove_properties(self, subject: int | str) -> int:
        """
        Remove all metadata properties on *subject*.

        Parameters
        ----------
        subject : int or str
            The subject (UUID) to remove all properties from.
            UUIDs can be obtained with `Client.uuid`, `Port.uuid` and
            `Client.get_uuid_for_client_name()`.

        Returns
        -------
        int
            The number of properties removed.

        See Also
        --------
        set_property
        get_property
        get_properties
        get_all_properties
        remove_property
        remove_all_properties
        set_property_change_callback
        """
        ...
    def remove_all_properties(self) -> None:
        """
        Remove all metadata properties.

        .. warning::

            This deletes all metadata managed by a running JACK server.
            Data lost cannot be recovered (though it can be recreated by
            new calls to `set_property()`).

        See Also
        --------
        set_property
        get_property
        get_properties
        get_all_properties
        remove_property
        remove_properties
        set_property_change_callback
        """
        ...

class Port:
    """
    A JACK audio port.

    This class cannot be instantiated directly.  Instead, instances of
    this class are returned from `Client.get_port_by_name()`,
    `Client.get_ports()`, `Client.get_all_connections()` and
    `OwnPort.connections`.
    In addition, instances of this class are available in the callbacks
    which are set with `Client.set_port_registration_callback()`,
    `Client.set_port_connect_callback()` or
    `Client.set_port_rename_callback`.

    Note, however, that if the used `Client` owns the respective port,
    instances of `OwnPort` (instead of `Port`) will be created.  In case
    of MIDI ports, instances of `MidiPort` or `OwnMidiPort` are created.

    Besides being the type of non-owned JACK audio ports, this class
    also serves as base class for all other port classes (`OwnPort`,
    `MidiPort` and `OwnMidiPort`).

    New JACK audio/MIDI ports can be created with the
    :meth:`~Ports.register` method of `Client.inports`,
    `Client.outports`, `Client.midi_inports` and `Client.midi_outports`.
    """
    # <cdata 'struct _jack_port *'>
    def __init__(self, port_ptr: _CDataBase, client: Client) -> None: ...
    def __eq__(self, other: object) -> bool:
        """Ports are equal if their underlying port pointers are."""
        ...
    def __ne__(self, other: object) -> bool:
        """This should be implemented whenever __eq__() is implemented."""
        ...
    @property
    def name(self) -> str:
        """Full name of the JACK port (read-only)."""
        ...
    @property
    def shortname(self) -> str:
        """
        Short name of the JACK port, not including the client name.

        Must be unique among all ports owned by a client.

        May be modified at any time.  If the resulting full name
        (including the ``client_name:`` prefix) is longer than
        `port_name_size()`, it will be truncated.
        """
        ...
    @shortname.setter
    def shortname(self, shortname: str) -> None:
        """
        Short name of the JACK port, not including the client name.

        Must be unique among all ports owned by a client.

        May be modified at any time.  If the resulting full name
        (including the ``client_name:`` prefix) is longer than
        `port_name_size()`, it will be truncated.
        """
        ...
    @property
    def aliases(self) -> list[str]:
        """Returns a list of strings with the aliases for the JACK port."""
        ...
    def set_alias(self, alias: str) -> None:
        """
        Set an alias for the JACK port.

        Ports can have up to two aliases. If both are already set,
        this function will return an error.
        """
        ...
    def unset_alias(self, alias: str) -> None:
        """
        Remove an alias for the JACK port.

        If the alias doesn't exist this function will return an error.
        """
        ...
    @property
<<<<<<< HEAD
    def uuid(self) -> str:
        """The UUID of the JACK port."""
        ...
=======
    def uuid(self) -> int: ...
>>>>>>> ea394101
    @property
    def is_audio(self) -> bool:
        """This is always ``True``."""
        ...
    @property
    def is_midi(self) -> bool:
        """This is always ``False``."""
        ...
    @property
    def is_input(self) -> bool:
        """Can the port receive data?"""
        ...
    @property
    def is_output(self) -> bool:
        """Can data be read from this port?"""
        ...
    @property
    def is_physical(self) -> bool:
        """Does it correspond to some kind of physical I/O connector?"""
        ...
    @property
    def can_monitor(self) -> bool:
        """Does a call to `request_monitor()` make sense?"""
        ...
    @property
    def is_terminal(self) -> bool:
        """Is the data consumed/generated?"""
        ...
    def request_monitor(self, onoff: bool) -> None:
        """
        Set input monitoring.

        If `can_monitor` is ``True``, turn input monitoring on or
        off.  Otherwise, do nothing.

        Parameters
        ----------
        onoff : bool
            If ``True``, switch monitoring on; if ``False``, switch it
            off.
        """
        ...

class MidiPort(Port):
    """
    A JACK MIDI port.

    This class is derived from `Port` and has exactly the same
    attributes and methods.

    This class cannot be instantiated directly (see `Port`).

    New JACK audio/MIDI ports can be created with the
    :meth:`~Ports.register` method of `Client.inports`,
    `Client.outports`, `Client.midi_inports` and `Client.midi_outports`.

    See Also
    --------
    Port, OwnMidiPort
    """
    @property
    def is_audio(self) -> Literal[False]:
        """This is always ``False``."""
        ...
    @property
    def is_midi(self) -> Literal[True]:
        """This is always ``True``."""
        ...

class OwnPort(Port):
    """
    A JACK audio port owned by a `Client`.

    This class is derived from `Port`.  `OwnPort` objects can do
    everything that `Port` objects can, plus a lot more.

    This class cannot be instantiated directly (see `Port`).

    New JACK audio/MIDI ports can be created with the
    :meth:`~Ports.register` method of `Client.inports`,
    `Client.outports`, `Client.midi_inports` and `Client.midi_outports`.
    """
    @property
    def number_of_connections(self) -> int:
        """Number of connections to or from port."""
        ...
    @property
    def connections(self) -> list[Port]:
        """List of ports which the port is connected to."""
        ...
    def is_connected_to(self, port: str | Port) -> bool:
        """
        Am I *directly* connected to *port*?

        Parameters
        ----------
        port : str or Port
            Full port name or port object.
        """
        ...
    def connect(self, port: str | Port) -> None:
        """
        Connect to given port.

        Parameters
        ----------
        port : str or Port
            Full port name or port object.

        See Also
        --------
        Client.connect
        """
        ...
    def disconnect(self, other: str | Port | None = None) -> None:
        """
        Disconnect this port.

        Parameters
        ----------
        other : str or Port
            Port to disconnect from.
            By default, disconnect from all connected ports.
        """
        ...
    def unregister(self) -> None:
        """
        Unregister port.

        Remove the port from the client, disconnecting any existing
        connections.  This also removes the port from
        `Client.inports`, `Client.outports`, `Client.midi_inports` or
        `Client.midi_outports`.
        """
        ...
    def get_buffer(self) -> _CBufferType:
        """
        Get buffer for audio data.

        This returns a buffer holding the memory area associated with
        the specified port.  For an output port, it will be a memory
        area that can be written to; for an input port, it will be an
        area containing the data from the port's connection(s), or
        zero-filled.  If there are multiple inbound connections, the
        data will be mixed appropriately.

        Caching output ports is DEPRECATED in JACK 2.0, due to some new
        optimization (like "pipelining").  Port buffers have to be
        retrieved in each callback for proper functioning.

        This method shall only be called from within the process
        callback (see `Client.set_process_callback()`).
        """
        ...
    def get_array(self) -> NDArray[numpy.float32]:
        """
        Get audio buffer as NumPy array.

        Make sure to ``import numpy`` before calling this, otherwise the
        first call might take a long time.

        This method shall only be called from within the process
        callback (see `Client.set_process_callback()`).

        See Also
        --------
        get_buffer
        """
        ...

class OwnMidiPort(MidiPort, OwnPort):
    """
    A JACK MIDI port owned by a `Client`.

    This class is derived from `OwnPort` and `MidiPort`, which are
    themselves derived from `Port`.  It has the same attributes and
    methods as `OwnPort`, but `get_buffer()` and `get_array()` are
    disabled.  Instead, it has methods for sending and receiving MIDI
    events (to be used only from within the process callback -- see
    `Client.set_process_callback()`).

    This class cannot be instantiated directly (see `Port`).

    New JACK audio/MIDI ports can be created with the
    :meth:`~Ports.register` method of `Client.inports`,
    `Client.outports`, `Client.midi_inports` and `Client.midi_outports`.
    """
    def __init__(self, port_ptr: _CDataBase, client: Client) -> None: ...
    # The implementation raises NotImplementedError, but this is not an abstract class.
    # `get_buffer()` and `get_array()` are disabled for OwnMidiPort
    def get_buffer(self) -> NoReturn:
        """Not available for MIDI ports."""
        ...
    def get_array(self) -> NoReturn:
        """Not available for MIDI ports."""
        ...
    @property
    def max_event_size(self) -> int:
        """
        Get the size of the largest event that can be stored by the port.

        This returns the current space available, taking into
        account events already stored in the port.
        """
        ...
    @property
    def lost_midi_events(self) -> int:
        """
        Get the number of events that could not be written to the port.

        This being a non-zero value implies that the port is full.
        Currently the only way this can happen is if events are lost on
        port mixdown.
        """
        ...
    def incoming_midi_events(self) -> Generator[tuple[int, _CBufferType], None, None]:
        """
        Return generator for incoming MIDI events.

        JACK MIDI is normalised, the MIDI events yielded by this
        generator are guaranteed to be complete MIDI events (the status
        byte will always be present, and no realtime events will be
        interspersed with the events).

        Yields
        ------
        time : int
            Time (in samples) relative to the beginning of the current
            audio block.
        event : buffer
            The actual MIDI event data.

            .. warning:: The buffer is re-used (and therefore
               overwritten) between iterations.  If you want to keep the
               data beyond the current iteration, please make a copy.
        """
        ...
    def clear_buffer(self) -> None:
        """
        Clear an event buffer.

        This should be called at the beginning of each process cycle
        before calling `reserve_midi_event()` or `write_midi_event()`.
        This function may not be called on an input port.
        """
        ...
    def write_midi_event(self, time: int, event: bytes | Sequence[int] | _CBufferType) -> None:
        """
        Create an outgoing MIDI event.

        Clients must write normalised MIDI data to the port - no running
        status and no (one-byte) realtime messages interspersed with
        other messages (realtime messages are fine when they occur on
        their own, like other messages).

        Events must be written in order, sorted by their sample offsets.
        JACK will not sort the events for you, and will refuse to store
        out-of-order events.

        Parameters
        ----------
        time : int
            Time (in samples) relative to the beginning of the current
            audio block.
        event : bytes or buffer or sequence of int
            The actual MIDI event data.

            .. note:: Buffer objects are only supported for CFFI >= 0.9.

        Raises
        ------
        JackError
            If MIDI event couldn't be written.
        """
        ...
    def reserve_midi_event(self, time: int, size: int) -> _CBufferType:
        """
        Get a buffer where an outgoing MIDI event can be written to.

        Clients must write normalised MIDI data to the port - no running
        status and no (one-byte) realtime messages interspersed with
        other messages (realtime messages are fine when they occur on
        their own, like other messages).

        Events must be written in order, sorted by their sample offsets.
        JACK will not sort the events for you, and will refuse to store
        out-of-order events.

        Parameters
        ----------
        time : int
            Time (in samples) relative to the beginning of the current
            audio block.
        size : int
            Number of bytes to reserve.

        Returns
        -------
        buffer
            A buffer object where MIDI data bytes can be written to.
            If no space could be reserved, an empty buffer is returned.
        """
        ...

class Ports:
    """
    A list of input/output ports.

    This class is not meant to be instantiated directly.  It is only
    used as `Client.inports`, `Client.outports`, `Client.midi_inports`
    and `Client.midi_outports`.

    The ports can be accessed by indexing or by iteration.

    New ports can be added with `register()`, existing ports can be
    removed by calling their :meth:`~OwnPort.unregister` method.
    """
    def __init__(self, client: Client, porttype: str, flag: int) -> None: ...
    def __len__(self) -> int: ...
    def __getitem__(self, name: str) -> Port: ...
    def __iter__(self) -> Iterator[Port]: ...
    def register(self, shortname: str, is_terminal: bool = False, is_physical: bool = False) -> Port:
        """
        Create a new input/output port.

        The new `OwnPort` or `OwnMidiPort` object is automatically added
        to `Client.inports`, `Client.outports`, `Client.midi_inports` or
        `Client.midi_outports`.

        Parameters
        ----------
        shortname : str
            Each port has a short name.  The port's full name contains
            the name of the client concatenated with a colon (:)
            followed by its short name.  The `port_name_size()` is the
            maximum length of this full name.  Exceeding that will cause
            the port registration to fail.

            The port name must be unique among all ports owned by this
            client.
            If the name is not unique, the registration will fail.
        is_terminal : bool
            For an input port: If ``True``, the data received by the
            port will not be passed on or made available at any other
            port.
            For an output port: If ``True``, the data available at the
            port does not originate from any other port

            Audio synthesizers, I/O hardware interface clients, HDR
            systems are examples of clients that would set this flag for
            their ports.
        is_physical : bool
            If ``True`` the port corresponds to some kind of physical
            I/O connector.

        Returns
        -------
        Port
            A new `OwnPort` or `OwnMidiPort` instance.
        """
        ...
    def clear(self) -> None:
        """
        Unregister all ports in the list.

        See Also
        --------
        OwnPort.unregister
        """
        ...

class RingBuffer:
    """JACK's lock-free ringbuffer."""
    def __init__(self, size: int) -> None:
        """
        Create a lock-free ringbuffer.

        A ringbuffer is a good way to pass data between threads
        (e.g. between the main program and the process callback),
        when streaming realtime data to slower media, like audio file
        playback or recording.

        The key attribute of a ringbuffer is that it can be safely
        accessed by two threads simultaneously -- one reading from the
        buffer and the other writing to it -- without using any
        synchronization or mutual exclusion primitives.  For this to
        work correctly, there can only be a single reader and a single
        writer thread.  Their identities cannot be interchanged.

        Parameters
        ----------
        size : int
            Size in bytes.  JACK will allocate a buffer of at least this
            size (rounded up to the next power of 2), but one byte is
            reserved for internal use.  Use `write_space` to
            determine the actual size available for writing.


        Raises
        ------
        JackError
            If the rightbufefr could not be allocated.
        """
        ...
    @property
    def write_space(self) -> int:
        """The number of bytes available for writing."""
        ...
    def write(self, data: bytes | Iterable[int] | _CBufferType) -> int:
        """
        Write data into the ringbuffer.

        Parameters
        ----------
        data : buffer or bytes or iterable of int
            Bytes to be written to the ringbuffer.

        Returns
        -------
        int
            The number of bytes written, which could be less than the
            length of *data* if there was no more space left
            (see `write_space`).

        See Also
        --------
        :attr:`write_space`, :attr:`write_buffers`
        """
        ...
    @property
    def write_buffers(self) -> tuple[_CBufferType, _CBufferType]:
        """
        Contains two buffer objects that can be written to directly.

        Two are needed because the space available for writing may be
        split across the end of the ringbuffer.  Either of them could be
        0 length.

        This can be used as a no-copy version of `write()`.

        When finished with writing, `write_advance()` should be used.

        .. note:: After an operation that changes the write pointer
           (`write()`, `write_advance()`, `reset()`), the buffers are no
           longer valid and one should use this property again to get
           new ones.
        """
        ...
    def write_advance(self, size: int) -> None:
        """
        Advance the write pointer.

        After data has been written to the ringbuffer using
        `write_buffers`, use this method to advance the buffer pointer,
        making the data available for future read operations.

        Parameters
        ----------
        size : int
            The number of bytes to advance.
        """
        ...
    @property
    def read_space(self) -> int:
        """The number of bytes available for reading."""
        ...
    def read(self, size: int) -> _CBufferType:
        """
        Read data from the ringbuffer.

        Parameters
        ----------
        size : int
            Number of bytes to read.

        Returns
        -------
        buffer
            A buffer object containing the requested data.
            If no more data is left (see `read_space`), a smaller
            (or even empty) buffer is returned.

        See Also
        --------
        peek, :attr:`read_space`, :attr:`read_buffers`
        """
        ...
    def peek(self, size: int) -> _CBufferType:
        """
        Peek at data from the ringbuffer.

        Opposed to `read()` this function does not move the read
        pointer.  Thus it's a convenient way to inspect data in the
        ringbuffer in a continuous fashion.
        The price is that the data is copied into a newly allocated
        buffer.  For "raw" non-copy inspection of the data in the
        ringbuffer use `read_buffers`.

        Parameters
        ----------
        size : int
            Number of bytes to peek.

        Returns
        -------
        buffer
            A buffer object containing the requested data.
            If no more data is left (see `read_space`), a smaller
            (or even empty) buffer is returned.

        See Also
        --------
        read, :attr:`read_space`, :attr:`read_buffers`
        """
        ...
    @property
    def read_buffers(self) -> tuple[_CBufferType, _CBufferType]:
        """
        Contains two buffer objects that can be read directly.

        Two are needed because the data to be read may be split across
        the end of the ringbuffer.  Either of them could be 0 length.

        This can be used as a no-copy version of `peek()` or `read()`.

        When finished with reading, `read_advance()` should be used.

        .. note:: After an operation that changes the read pointer
           (`read()`, `read_advance()`, `reset()`), the buffers are no
           longer valid and one should use this property again to get
           new ones.
        """
        ...
    def read_advance(self, size: int) -> None:
        """
        Advance the read pointer.

        After data has been read from the ringbuffer using
        `read_buffers` or `peek()`, use this method to advance the
        buffer pointers, making that space available for future write
        operations.

        Parameters
        ----------
        size : int
            The number of bytes to advance.
        """
        ...
    def mlock(self) -> None:
        """
        Lock a ringbuffer data block into memory.

        Uses the ``mlock()`` system call.  This prevents the
        ringbuffer's memory from being paged to the swap area.

        .. note:: This is not a realtime operation.
        """
        ...
    def reset(self, size: int | None = None) -> None:
        """
        Reset the read and write pointers, making an empty buffer.

        .. note:: This is not thread safe.

        Parameters
        ----------
        size : int, optional
            The new size for the ringbuffer.
            Must be less than allocated size.
        """
        ...
    @property
    def size(self) -> int:
        """
        The number of bytes in total used by the buffer.

        See Also
        --------
        :attr:`read_space`, :attr:`write_space`
        """
        ...

class Status:
    """Representation of the JACK status bits."""
    def __init__(self, code: int) -> None: ...
    @property
    def failure(self) -> bool:
        """Overall operation failed."""
        ...
    @property
    def invalid_option(self) -> bool:
        """The operation contained an invalid or unsupported option."""
        ...
    @property
    def name_not_unique(self) -> bool:
        """
        The desired client name was not unique.

        With the *use_exact_name* option of `Client`, this situation is
        fatal.  Otherwise, the name is modified by appending a dash and
        a two-digit number in the range "-01" to "-99".  `Client.name`
        will return the exact string that was used.  If the specified
        *name* plus these extra characters would be too long, the open
        fails instead.
        """
        ...
    @property
    def server_started(self) -> bool:
        """
        The JACK server was started for this `Client`.

        Otherwise, it was running already.
        """
        ...
    @property
    def server_failed(self) -> bool:
        """Unable to connect to the JACK server."""
        ...
    @property
    def server_error(self) -> bool:
        """Communication error with the JACK server."""
        ...
    @property
    def no_such_client(self) -> bool:
        """Requested client does not exist."""
        ...
    @property
    def load_failure(self) -> bool:
        """Unable to load internal client."""
        ...
    @property
    def init_failure(self) -> bool:
        """Unable to initialize client."""
        ...
    @property
    def shm_failure(self) -> bool:
        """Unable to access shared memory."""
        ...
    @property
    def version_error(self) -> bool:
        """Client's protocol version does not match."""
        ...
    @property
    def backend_error(self) -> bool:
        """Backend error."""
        ...
    @property
    def client_zombie(self) -> bool:
        """Client zombified failure."""
        ...

class TransportState:
    """
    Representation of the JACK transport state.

    See Also
    --------
    `Client.transport_state`, :meth:`Client.transport_query`
    """
    def __init__(self, code: int) -> None: ...
    def __eq__(self, other: object) -> bool: ...
    def __hash__(self) -> int: ...

<<<<<<< HEAD
class CallbackExit(Exception):
    """
    To be raised in a callback function to signal failure.

    See Also
    --------
    :meth:`Client.set_process_callback`
    :meth:`Client.set_blocksize_callback`
    :meth:`Client.set_samplerate_callback`
    :meth:`Client.set_port_rename_callback`
    :meth:`Client.set_graph_order_callback`
    :meth:`Client.set_xrun_callback`
    """
    ...

def get_property(subject: int | str, key: str) -> tuple[bytes, str] | None:
    """
    Get a metadata property on *subject*.

    Parameters
    ----------
    subject : int or str
        The subject (UUID) to get the property from.
        UUIDs can be obtained with `Client.uuid`, `Port.uuid` and
        `Client.get_uuid_for_client_name()`.
    key : str
        The key of the property.

    Returns
    -------
    (bytes, str) or None
        A tuple containing the value of the property and the type of the
        property.  If *subject* doesn't have the property *key*,
        ``None`` is returned.

    See Also
    --------
    Client.set_property
    get_properties
    get_all_properties
    Client.remove_property
    Client.remove_properties
    Client.remove_all_properties
    Client.set_property_change_callback
    """
    ...
def get_properties(subject: int | str) -> dict[str, tuple[bytes, str]]:
    """
    Get all metadata properties of *subject*.

    Parameters
    ----------
    subject : int or str
        The subject (UUID) to get all properties of.
        UUIDs can be obtained with `Client.uuid`, `Port.uuid` and
        `Client.get_uuid_for_client_name()`.

    Returns
    -------
    dict
        A dictionary mapping property names to ``(value, type)`` tuples.

    See Also
    --------
    Client.set_property
    get_property
    get_all_properties
    Client.remove_property
    Client.remove_properties
    Client.remove_all_properties
    Client.set_property_change_callback
    """
    ...
def get_all_properties() -> dict[str, dict[str, tuple[bytes, str]]]:
    """
    Get all properties for all subjects with metadata.

    Returns
    -------
    dict
        A dictionary mapping UUIDs to nested dictionaries as returned by
        `get_properties()`.

    See Also
    --------
    Client.set_property
    get_property
    get_properties
    Client.remove_property
    Client.remove_properties
    Client.remove_all_properties
    Client.set_property_change_callback
    """
    ...
def position2dict(pos: _JackPositionT) -> dict[str, Any]:
    """Convert CFFI position struct to a dict."""
    ...
def version() -> tuple[int, int, int, int]:
    """Get tuple of major/minor/micro/protocol version."""
    ...
def version_string() -> str:
    """Get human-readable JACK version."""
    ...
def client_name_size() -> int:
    """
    Return the maximum number of characters in a JACK client name.

    This includes the final NULL character.  This value is a constant.
    """
    ...
def port_name_size() -> int:
    """
    Maximum length of port names.

    The maximum number of characters in a full JACK port name including
    the final NULL character.  This value is a constant.

    A port's full name contains the owning client name concatenated with
    a colon (:) followed by its short name and a NULL character.
    """
    ...
def set_error_function(callback: Callable[[str], object] | None = None) -> None:
    """
    Set the callback for error message display.

    Set it to ``None`` to restore the default error callback function
    (which prints the error message plus a newline to stderr).
    The *callback* function must have this signature::

        callback(message: str) -> None
    """
    ...
def set_info_function(callback: Callable[[str], object] | None = None) -> None:
    """
    Set the callback for info message display.

    Set it to ``None`` to restore default info callback function
    (which prints the info message plus a newline to stderr).
    The *callback* function must have this signature::

        callback(message: str) -> None
    """
    ...
def client_pid(name: str) -> int:
    """
    Return PID of a JACK client.

    Parameters
    ----------
    name : str
        Name of the JACK client whose PID shall be returned.

    Returns
    -------
    int
        PID of *name*.  If not available, 0 will be returned.
    """
    ...
=======
class CallbackExit(Exception): ...

def get_property(subject: int | str, key: str) -> tuple[bytes, str] | None: ...
def get_properties(subject: int | str) -> dict[str, tuple[bytes, str]]: ...
def get_all_properties() -> dict[int, dict[str, tuple[bytes, str]]]: ...
def position2dict(pos: _JackPositionT) -> dict[str, Any]: ...  # Anyof[int, float, _CDataBase]
def version() -> tuple[int, int, int, int]: ...
def version_string() -> str: ...
def client_name_size() -> int: ...
def port_name_size() -> int: ...
def set_error_function(callback: Callable[[str], object] | None = None) -> None: ...
def set_info_function(callback: Callable[[str], object] | None = None) -> None: ...
def client_pid(name: str) -> int: ...
>>>>>>> ea394101

# Some METADATA_ constants are not available on all systems.
METADATA_CONNECTED: Final[str]
METADATA_HARDWARE: Final[str]
METADATA_ICON_LARGE: Final[str]
METADATA_ICON_SMALL: Final[str]
METADATA_PORT_GROUP: Final[str]
METADATA_PRETTY_NAME: Final[str]
METADATA_EVENT_TYPES: Final[str]
METADATA_ICON_NAME: Final[str]
METADATA_ORDER: Final[str]
METADATA_SIGNAL_TYPE: Final[str]<|MERGE_RESOLUTION|>--- conflicted
+++ resolved
@@ -1483,13 +1483,7 @@
         """
         ...
     @property
-<<<<<<< HEAD
-    def uuid(self) -> str:
-        """The UUID of the JACK port."""
-        ...
-=======
     def uuid(self) -> int: ...
->>>>>>> ea394101
     @property
     def is_audio(self) -> bool:
         """This is always ``True``."""
@@ -2153,167 +2147,9 @@
     def __eq__(self, other: object) -> bool: ...
     def __hash__(self) -> int: ...
 
-<<<<<<< HEAD
 class CallbackExit(Exception):
     """
     To be raised in a callback function to signal failure.
-
-    See Also
-    --------
-    :meth:`Client.set_process_callback`
-    :meth:`Client.set_blocksize_callback`
-    :meth:`Client.set_samplerate_callback`
-    :meth:`Client.set_port_rename_callback`
-    :meth:`Client.set_graph_order_callback`
-    :meth:`Client.set_xrun_callback`
-    """
-    ...
-
-def get_property(subject: int | str, key: str) -> tuple[bytes, str] | None:
-    """
-    Get a metadata property on *subject*.
-
-    Parameters
-    ----------
-    subject : int or str
-        The subject (UUID) to get the property from.
-        UUIDs can be obtained with `Client.uuid`, `Port.uuid` and
-        `Client.get_uuid_for_client_name()`.
-    key : str
-        The key of the property.
-
-    Returns
-    -------
-    (bytes, str) or None
-        A tuple containing the value of the property and the type of the
-        property.  If *subject* doesn't have the property *key*,
-        ``None`` is returned.
-
-    See Also
-    --------
-    Client.set_property
-    get_properties
-    get_all_properties
-    Client.remove_property
-    Client.remove_properties
-    Client.remove_all_properties
-    Client.set_property_change_callback
-    """
-    ...
-def get_properties(subject: int | str) -> dict[str, tuple[bytes, str]]:
-    """
-    Get all metadata properties of *subject*.
-
-    Parameters
-    ----------
-    subject : int or str
-        The subject (UUID) to get all properties of.
-        UUIDs can be obtained with `Client.uuid`, `Port.uuid` and
-        `Client.get_uuid_for_client_name()`.
-
-    Returns
-    -------
-    dict
-        A dictionary mapping property names to ``(value, type)`` tuples.
-
-    See Also
-    --------
-    Client.set_property
-    get_property
-    get_all_properties
-    Client.remove_property
-    Client.remove_properties
-    Client.remove_all_properties
-    Client.set_property_change_callback
-    """
-    ...
-def get_all_properties() -> dict[str, dict[str, tuple[bytes, str]]]:
-    """
-    Get all properties for all subjects with metadata.
-
-    Returns
-    -------
-    dict
-        A dictionary mapping UUIDs to nested dictionaries as returned by
-        `get_properties()`.
-
-    See Also
-    --------
-    Client.set_property
-    get_property
-    get_properties
-    Client.remove_property
-    Client.remove_properties
-    Client.remove_all_properties
-    Client.set_property_change_callback
-    """
-    ...
-def position2dict(pos: _JackPositionT) -> dict[str, Any]:
-    """Convert CFFI position struct to a dict."""
-    ...
-def version() -> tuple[int, int, int, int]:
-    """Get tuple of major/minor/micro/protocol version."""
-    ...
-def version_string() -> str:
-    """Get human-readable JACK version."""
-    ...
-def client_name_size() -> int:
-    """
-    Return the maximum number of characters in a JACK client name.
-
-    This includes the final NULL character.  This value is a constant.
-    """
-    ...
-def port_name_size() -> int:
-    """
-    Maximum length of port names.
-
-    The maximum number of characters in a full JACK port name including
-    the final NULL character.  This value is a constant.
-
-    A port's full name contains the owning client name concatenated with
-    a colon (:) followed by its short name and a NULL character.
-    """
-    ...
-def set_error_function(callback: Callable[[str], object] | None = None) -> None:
-    """
-    Set the callback for error message display.
-
-    Set it to ``None`` to restore the default error callback function
-    (which prints the error message plus a newline to stderr).
-    The *callback* function must have this signature::
-
-        callback(message: str) -> None
-    """
-    ...
-def set_info_function(callback: Callable[[str], object] | None = None) -> None:
-    """
-    Set the callback for info message display.
-
-    Set it to ``None`` to restore default info callback function
-    (which prints the info message plus a newline to stderr).
-    The *callback* function must have this signature::
-
-        callback(message: str) -> None
-    """
-    ...
-def client_pid(name: str) -> int:
-    """
-    Return PID of a JACK client.
-
-    Parameters
-    ----------
-    name : str
-        Name of the JACK client whose PID shall be returned.
-
-    Returns
-    -------
-    int
-        PID of *name*.  If not available, 0 will be returned.
-    """
-    ...
-=======
-class CallbackExit(Exception): ...
 
 def get_property(subject: int | str, key: str) -> tuple[bytes, str] | None: ...
 def get_properties(subject: int | str) -> dict[str, tuple[bytes, str]]: ...
@@ -2326,7 +2162,6 @@
 def set_error_function(callback: Callable[[str], object] | None = None) -> None: ...
 def set_info_function(callback: Callable[[str], object] | None = None) -> None: ...
 def client_pid(name: str) -> int: ...
->>>>>>> ea394101
 
 # Some METADATA_ constants are not available on all systems.
 METADATA_CONNECTED: Final[str]
