<<<<<<< HEAD
"""
JACK Client for Python.

http://jackclient-python.readthedocs.io/
"""

import sys
=======
>>>>>>> bfd03215
from _typeshed import Unused
from collections.abc import Callable, Generator, Iterable, Iterator, Sequence
from typing import Any, Final, Literal, NoReturn, overload
from typing_extensions import Self

import numpy
from _cffi_backend import _CDataBase
from numpy.typing import NDArray

# Aka jack_position_t
# Actual type: _cffi_backend.__CDataOwn <cdata 'struct _jack_position *'>
# This is not a real subclassing. Just ensuring type-checkers sees this type as compatible with _CDataBase
# pyright has no error code for subclassing final
class _JackPositionT(_CDataBase):  # type: ignore[misc]  # pyright: ignore[reportGeneralTypeIssues]
    audio_frames_per_video_frame: float
    bar: int
    bar_start_tick: float
    bbt_offset: int
    beat: int
    beat_type: float
    beats_per_bar: float
    beats_per_minute: float
    frame: int
    frame_rate: int
    frame_time: float
    next_time: float
    padding: _CDataBase  # <cdata 'int32_t[7]'>
    tick: int
    ticks_per_beat: float
    unique_1: int
    unique_2: int
    usecs: int
    valid: int
    video_offset: int

class _CBufferType:
    @overload
    def __getitem__(self, key: int) -> str: ...
    @overload
    def __getitem__(self, key: slice) -> bytes: ...
    @overload
    def __setitem__(self, key: int, val: str) -> None: ...
    @overload
    def __setitem__(self, key: slice, val: bytes) -> None: ...
    def __len__(self) -> int: ...
    def __bytes__(self) -> bytes: ...

STOPPED: int
ROLLING: int
STARTING: int
NETSTARTING: int
PROPERTY_CREATED: int
PROPERTY_CHANGED: int
PROPERTY_DELETED: int
POSITION_BBT: int
POSITION_TIMECODE: int
POSITION_BBT_FRAME_OFFSET: int
POSITION_AUDIO_VIDEO_RATIO: int
POSITION_VIDEO_FRAME_OFFSET: int

class JackError(Exception):
    """Exception for all kinds of JACK-related errors."""
    ...

class JackErrorCode(JackError):
    def __init__(self, message: str, code: int) -> None:
        """
        Exception for JACK errors with an error code.

        Subclass of `JackError`.

        The following attributes are available:

        Attributes
        ----------
        message
            Error message.
        code
            The error code returned by the JACK library function which
            resulted in this exception being raised.
        """
        ...
    message: str
    code: int

class JackOpenError(JackError):
    def __init__(self, name: str, status: Status) -> None:
        """
        Exception raised for errors while creating a JACK client.

        Subclass of `JackError`.

        The following attributes are available:

        Attributes
        ----------
        name
            Requested client name.
        status
            A :class:`Status` instance representing the status information
            received by the ``jack_client_open()`` JACK library call.
        """
        ...
    name: str
    status: Status

class Client:
    """A client that can connect to the JACK audio server."""
    def __init__(
        self,
        name: str,
        use_exact_name: bool = False,
        no_start_server: bool = False,
        servername: str | None = None,
        session_id: str | None = None,
    ) -> None:
        """
        Create a new JACK client.

        A client object is a *context manager*, i.e. it can be used in a
        *with statement* to automatically call `activate()` in the
        beginning of the statement and `deactivate()` and `close()` on
        exit.

        Parameters
        ----------
        name : str
            The desired client name of at most `client_name_size()`
            characters.  The name scope is local to each server.
            Unless forbidden by the *use_exact_name* option, the server
            will modify this name to create a unique variant, if needed.

        Other Parameters
        ----------------
        use_exact_name : bool
            Whether an error should be raised if *name* is not unique.
            See `Status.name_not_unique`.
        no_start_server : bool
            Do not automatically start the JACK server when it is not
            already running.  This option is always selected if
            ``JACK_NO_START_SERVER`` is defined in the calling process
            environment.
        servername : str
            Selects from among several possible concurrent server
            instances.
            Server names are unique to each user.  If unspecified, use
            ``'default'`` unless ``JACK_DEFAULT_SERVER`` is defined in
            the process environment.
        session_id : str
            Pass a SessionID Token. This allows the sessionmanager to
            identify the client again.

        Raises
        ------
        JackOpenError
            If the session with the JACK server could not be opened.
        """
        ...
    def __enter__(self) -> Self: ...
    def __exit__(self, *args: Unused) -> None: ...
    def __del__(self) -> None:
        """Close JACK client on garbage collection."""
        ...
    @property
    def name(self) -> str:
        """The name of the JACK client (read-only)."""
        ...
    @property
    def uuid(self) -> str:
        """
        The UUID of the JACK client (read-only).

        Raises
        ------
        JackError
            If getting the UUID fails.
        """
        ...
    @property
    def samplerate(self) -> int:
        """The sample rate of the JACK system (read-only)."""
        ...
    @property
    def blocksize(self) -> int:
        """
        The JACK block size (must be a power of two).

        The current maximum size that will ever be passed to the process
        callback.  It should only be queried *before* `activate()` has
        been called.  This size may change, clients that depend on it
        must register a callback with `set_blocksize_callback()` so they
        will be notified if it does.

        Changing the blocksize stops the JACK engine process cycle, then
        calls all registered callback functions (see
        `set_blocksize_callback()`) before restarting the process
        cycle.  This will cause a gap in the audio flow, so it should
        only be done at appropriate stopping points.
        """
        ...
    @blocksize.setter
    def blocksize(self, blocksize: int) -> None:
        """
        The JACK block size (must be a power of two).

        The current maximum size that will ever be passed to the process
        callback.  It should only be queried *before* `activate()` has
        been called.  This size may change, clients that depend on it
        must register a callback with `set_blocksize_callback()` so they
        will be notified if it does.

        Changing the blocksize stops the JACK engine process cycle, then
        calls all registered callback functions (see
        `set_blocksize_callback()`) before restarting the process
        cycle.  This will cause a gap in the audio flow, so it should
        only be done at appropriate stopping points.
        """
        ...
    @property
    def status(self) -> Status:
        """JACK client status.  See `Status`."""
        ...
    @property
    def realtime(self) -> bool:
        """Whether JACK is running with ``-R`` (``--realtime``)."""
        ...
    @property
    def frames_since_cycle_start(self) -> int:
        """
        Time since start of audio block.

        The estimated time in frames that has passed since the JACK
        server began the current process cycle.
        """
        ...
    @property
    def frame_time(self) -> int:
        """
        The estimated current time in frames.

        This is intended for use in other threads (not the process
        callback).  The return value can be compared with the value of
        `last_frame_time` to relate time in other threads to JACK time.
        """
        ...
    @property
    def last_frame_time(self) -> int:
        """
        The precise time at the start of the current process cycle.

        This may only be used from the process callback (see
        `set_process_callback()`), and can be used to interpret
        timestamps generated by `frame_time` in other threads with
        respect to the current process cycle.

        This is the only jack time function that returns exact time:
        when used during the process callback it always returns the same
        value (until the next process callback, where it will return
        that value + `blocksize`, etc).  The return value is guaranteed
        to be monotonic and linear in this fashion unless an xrun occurs
        (see `set_xrun_callback()`).  If an xrun occurs, clients must
        check this value again, as time may have advanced in a
        non-linear way (e.g.  cycles may have been skipped).
        """
        ...
    @property
    def inports(self) -> Ports:
        """
        A list of audio input `Ports`.

        New ports can be created and added to this list with
        `inports.register() <Ports.register>`.
        When :meth:`~OwnPort.unregister` is called on one of the items
        in this list, this port is removed from the list.
        `inports.clear() <Ports.clear>` can be used to unregister all
        audio input ports at once.

        See Also
        --------
        Ports, OwnPort
        """
        ...
    @property
    def outports(self) -> Ports:
        """
        A list of audio output :class:`Ports`.

        New ports can be created and added to this list with
        `outports.register() <Ports.register>`.
        When :meth:`~OwnPort.unregister` is called on one of the items
        in this list, this port is removed from the list.
        `outports.clear() <Ports.clear>` can be used to unregister all
        audio output ports at once.

        See Also
        --------
        Ports, OwnPort
        """
        ...
    @property
    def midi_inports(self) -> Ports:
        """
        A list of MIDI input :class:`Ports`.

        New MIDI ports can be created and added to this list with
        `midi_inports.register() <Ports.register>`.
        When :meth:`~OwnPort.unregister` is called on one of the items
        in this list, this port is removed from the list.
        `midi_inports.clear() <Ports.clear>` can be used to unregister
        all MIDI input ports at once.

        See Also
        --------
        Ports, OwnMidiPort
        """
        ...
    @property
    def midi_outports(self) -> Ports:
        """
        A list of MIDI output :class:`Ports`.

        New MIDI ports can be created and added to this list with
        `midi_outports.register() <Ports.register>`.
        When :meth:`~OwnPort.unregister` is called on one of the items
        in this list, this port is removed from the list.
        `midi_outports.clear() <Ports.clear>` can be used to unregister
        all MIDI output ports at once.

        See Also
        --------
        Ports, OwnMidiPort
        """
        ...
    def owns(self, port: str | Port) -> bool:
        """
        Check if a given port belongs to *self*.

        Parameters
        ----------
        port : str or Port
            Full port name or `Port`, `MidiPort`, `OwnPort` or
            `OwnMidiPort` object.
        """
        ...
    def activate(self) -> None:
        """
        Activate JACK client.

        Tell the JACK server that the program is ready to start
        processing audio.
        """
        ...
    def deactivate(self, ignore_errors: bool = True) -> None:
        """
        De-activate JACK client.

        Tell the JACK server to remove *self* from the process graph.
        Also, disconnect all ports belonging to it, since inactive
        clients have no port connections.
        """
        ...
    def cpu_load(self) -> float:
        """
        Return the current CPU load estimated by JACK.

        This is a running average of the time it takes to execute a full
        process cycle for all clients as a percentage of the real time
        available per cycle determined by `blocksize` and `samplerate`.
        """
        ...
    def close(self, ignore_errors: bool = True) -> None:
        """Close the JACK client."""
        ...
    def connect(self, source: str | Port, destination: str | Port) -> None:
        """
        Establish a connection between two ports.

        When a connection exists, data written to the source port will
        be available to be read at the destination port.

        Audio ports can obviously not be connected with MIDI ports.

        Parameters
        ----------
        source : str or Port
            One end of the connection. Must be an output port.
        destination : str or Port
            The other end of the connection. Must be an input port.

        See Also
        --------
        OwnPort.connect, disconnect

        Raises
        ------
        JackError
            If there is already an existing connection between *source* and
            *destination* or the connection can not be established.
        """
        ...
    def disconnect(self, source: str | Port, destination: str | Port) -> None:
        """
        Remove a connection between two ports.

        Parameters
        ----------
        source, destination : str or Port
            See `connect()`.
        """
        ...
    def transport_start(self) -> None:
        """Start JACK transport."""
        ...
    def transport_stop(self) -> None:
        """Stop JACK transport."""
        ...
    @property
    def transport_state(self) -> TransportState:
        """
        JACK transport state.

        This is one of `STOPPED`, `ROLLING`, `STARTING`, `NETSTARTING`.

        See Also
        --------
        transport_query
        """
        ...
    @property
    def transport_frame(self) -> int:
        """
        Get/set current JACK transport frame.

        Return an estimate of the current transport frame, including any
        time elapsed since the last transport positional update.
        Assigning a frame number repositions the JACK transport.
        """
        ...
    @transport_frame.setter
    def transport_frame(self, frame: int) -> None:
        """
        Get/set current JACK transport frame.

        Return an estimate of the current transport frame, including any
        time elapsed since the last transport positional update.
        Assigning a frame number repositions the JACK transport.
        """
        ...
    def transport_locate(self, frame: int) -> None:
        """
        .. deprecated:: 0.4.1
            Use `transport_frame` instead
        """
        ...
    def transport_query(self) -> tuple[TransportState, dict[str, Any]]:
        """
        Query the current transport state and position.

        This is a convenience function that does the same as
        `transport_query_struct()`, but it only returns the valid fields
        in an easy-to-use ``dict``.

        Returns
        -------
        state : TransportState
            The transport state can take following values:
            `STOPPED`, `ROLLING`, `STARTING` and `NETSTARTING`.
        position : dict
            A dictionary containing only the valid fields of the
            structure returned by `transport_query_struct()`.

        See Also
        --------
        :attr:`transport_state`, transport_query_struct
        """
        ...
    def transport_query_struct(self) -> tuple[TransportState, _JackPositionT]:
        """
        Query the current transport state and position.

        This function is realtime-safe, and can be called from any
        thread.  If called from the process thread, the returned
        position corresponds to the first frame of the current cycle and
        the state returned is valid for the entire cycle.

        Returns
        -------
        state : int
            The transport state can take following values: `STOPPED`,
            `ROLLING`, `STARTING` and `NETSTARTING`.
        position : jack_position_t
            See the `JACK transport documentation`__ for the available
            fields.

            __ https://jackaudio.org/api/structjack__position__t.html

        See Also
        --------
        transport_query, transport_reposition_struct
        """
        ...
    def transport_reposition_struct(self, position: _JackPositionT) -> None:
        """
        Request a new transport position.

        May be called at any time by any client.  The new position takes
        effect in two process cycles.  If there are slow-sync clients
        and the transport is already rolling, it will enter the
        `STARTING` state and begin invoking their sync callbacks
        (see `set_sync_callback()`) until ready.
        This function is realtime-safe.

        Parameters
        ----------
        position : jack_position_t
            Requested new transport position.  This is the same
            structure as returned by `transport_query_struct()`.

        See Also
        --------
        transport_query_struct, transport_locate
        """
        ...
    def set_sync_timeout(self, timeout: int) -> None:
        """
        Set the timeout value for slow-sync clients.

        This timeout prevents unresponsive slow-sync clients from
        completely halting the transport mechanism.  The default is two
        seconds.  When the timeout expires, the transport starts
        rolling, even if some slow-sync clients are still unready.
        The *sync callbacks* of these clients continue being invoked,
        giving them a chance to catch up.

        Parameters
        ----------
        timeout : int
            Delay (in microseconds) before the timeout expires.

        See Also
        --------
        set_sync_callback
        """
        ...
    def set_freewheel(self, onoff: bool) -> None:
        """
        Start/Stop JACK's "freewheel" mode.

        When in "freewheel" mode, JACK no longer waits for any external
        event to begin the start of the next process cycle.

        As a result, freewheel mode causes "faster than realtime"
        execution of a JACK graph. If possessed, real-time scheduling is
        dropped when entering freewheel mode, and if appropriate it is
        reacquired when stopping.

        IMPORTANT: on systems using capabilities to provide real-time
        scheduling (i.e. Linux kernel 2.4), if onoff is zero, this
        function must be called from the thread that originally called
        `activate()`.  This restriction does not apply to other systems
        (e.g. Linux kernel 2.6 or OS X).

        Parameters
        ----------
        onoff : bool
            If ``True``, freewheel mode starts. Otherwise freewheel mode
            ends.

        See Also
        --------
        set_freewheel_callback
        """
        ...
    def set_shutdown_callback(self, callback: Callable[[Status, str], object]) -> None:
        """
        Register shutdown callback.

        Register a function (and optional argument) to be called if and
        when the JACK server shuts down the client thread.
        The function must be written as if it were an asynchonrous POSIX
        signal handler -- use only async-safe functions, and remember
        that it is executed from another thread.
        A typical function might set a flag or write to a pipe so that
        the rest of the application knows that the JACK client thread
        has shut down.

        .. note:: Clients do not need to call this.  It exists only to
           help more complex clients understand what is going on.  It
           should be called before `activate()`.

        Parameters
        ----------
        callback : callable
            User-supplied function that is called whenever the JACK
            daemon is shutdown.  It must have this signature::

                callback(status: Status, reason: str) -> None

            The argument *status* is of type `jack.Status`.

            .. note:: The *callback* should typically signal another
               thread to correctly finish cleanup by calling `close()`
               (since it cannot be called directly in the context of the
               thread that calls the shutdown callback).

               After server shutdown, the client is *not* deallocated by
               JACK, the user (that's you!) is responsible to properly
               use `close()` to release client ressources.
               Alternatively, the `Client` object can be used as a
               *context manager* in a *with statement*, which takes care
               of activating, deactivating and closing the client
               automatically.

            .. note:: Same as with most callbacks, no functions that
               interact with the JACK daemon should be used here.
        """
        ...
    def set_process_callback(self, callback: Callable[[int], object]) -> None:
        """
        Register process callback.

        Tell the JACK server to call *callback* whenever there is work
        be done.

        The code in the supplied function must be suitable for real-time
        execution.  That means that it cannot call functions that might
        block for a long time. This includes malloc, free, printf,
        pthread_mutex_lock, sleep, wait, poll, select, pthread_join,
        pthread_cond_wait, etc, etc.

        .. warning:: Most Python interpreters use a `global interpreter
           lock (GIL)`__, which violates the above real-time
           requirement.  Furthermore, Python's `garbage collector`__
           might become active at an inconvenient time and block the
           process callback for some time.

           Because of this, Python is not really suitable for real-time
           processing.  If you want to implement a *reliable* real-time
           audio/MIDI application, you should use a different
           programming language, such as C or C++.

           If you can live with some random audio drop-outs now and
           then, feel free to continue using Python!

        __ https://en.wikipedia.org/wiki/Global_Interpreter_Lock
        __ https://en.wikipedia.org/wiki/Garbage_collection_(computer_science)

        .. note:: This function cannot be called while the client is
           activated (after `activate()` has been called).

        Parameters
        ----------
        callback : callable
            User-supplied function that is called by the engine anytime
            there is work to be done.  It must have this signature::

                callback(frames: int) -> None

            The argument *frames* specifies the number of frames that
            have to be processed in the current audio block.
            It will be the same number as `blocksize` and it will be a
            power of two.

            As long as the client is active, the *callback* will be
            called once in each process cycle.  However, if an exception
            is raised inside of a *callback*, it will not be called
            anymore.  The exception `CallbackExit` can be used to
            silently prevent further callback invocations, all other
            exceptions will print an error message to *stderr*.
        """
        ...
    def set_freewheel_callback(self, callback: Callable[[bool], object]) -> None:
        """
        Register freewheel callback.

        Tell the JACK server to call *callback* whenever we enter or
        leave "freewheel" mode.
        The argument to the callback will be ``True`` if JACK is
        entering freewheel mode, and ``False`` otherwise.

        All "notification events" are received in a separated non RT
        thread, the code in the supplied function does not need to be
        suitable for real-time execution.

        .. note:: This function cannot be called while the client is
           activated (after `activate()` has been called).

        Parameters
        ----------
        callback : callable
            User-supplied function that is called whenever JACK starts
            or stops freewheeling.  It must have this signature::

                callback(starting: bool) -> None

            The argument *starting* is ``True`` if we start to
            freewheel, ``False`` otherwise.

            .. note:: Same as with most callbacks, no functions that
               interact with the JACK daemon should be used here.

        See Also
        --------
        set_freewheel
        """
        ...
    def set_blocksize_callback(self, callback: Callable[[int], object]) -> None:
        """
        Register blocksize callback.

        Tell JACK to call *callback* whenever the size of the the buffer
        that will be passed to the process callback is about to change.
        Clients that depend on knowing the buffer size must supply a
        *callback* before activating themselves.

        All "notification events" are received in a separated non RT
        thread, the code in the supplied function does not need to be
        suitable for real-time execution.

        .. note:: This function cannot be called while the client is
           activated (after `activate()` has been called).

        Parameters
        ----------
        callback : callable
            User-supplied function that is invoked whenever the JACK
            engine buffer size changes.  It must have this signature::

                callback(blocksize: int) -> None

            The argument *blocksize* is the new buffer size.
            The *callback* is supposed to raise `CallbackExit` on error.

            .. note:: Although this function is called in the JACK
               process thread, the normal process cycle is suspended
               during its operation, causing a gap in the audio flow.
               So, the *callback* can allocate storage, touch memory not
               previously referenced, and perform other operations that
               are not realtime safe.

            .. note:: Same as with most callbacks, no functions that
               interact with the JACK daemon should be used here.

        See Also
        --------
        :attr:`blocksize`
        """
        ...
    def set_samplerate_callback(self, callback: Callable[[int], object]) -> None:
        """
        Register samplerate callback.

        Tell the JACK server to call *callback* whenever the system
        sample rate changes.

        All "notification events" are received in a separated non RT
        thread, the code in the supplied function does not need to be
        suitable for real-time execution.

        .. note:: This function cannot be called while the client is
           activated (after `activate()` has been called).

        Parameters
        ----------
        callback : callable
            User-supplied function that is called when the engine sample
            rate changes.  It must have this signature::

                callback(samplerate: int) -> None

            The argument *samplerate* is the new engine sample rate.
            The *callback* is supposed to raise `CallbackExit` on error.

            .. note:: Same as with most callbacks, no functions that
               interact with the JACK daemon should be used here.

        See Also
        --------
        :attr:`samplerate`
        """
        ...
    def set_client_registration_callback(self, callback: Callable[[str, bool], object]) -> None:
        """
        Register client registration callback.

        Tell the JACK server to call *callback* whenever a client is
        registered or unregistered.

        All "notification events" are received in a separated non RT
        thread, the code in the supplied function does not need to be
        suitable for real-time execution.

        .. note:: This function cannot be called while the client is
           activated (after `activate()` has been called).

        Parameters
        ----------
        callback : callable
            User-supplied function that is called whenever a client is
            registered or unregistered.  It must have this signature::

                callback(name: str, register: bool) -> None

            The first argument contains the client name, the second
            argument is ``True`` if the client is being registered and
            ``False`` if the client is being unregistered.

            .. note:: Same as with most callbacks, no functions that
               interact with the JACK daemon should be used here.
        """
        ...
    def set_port_registration_callback(
        self, callback: Callable[[Port, bool], object] | None = None, only_available: bool = True
    ) -> None:
        """
        Register port registration callback.

        Tell the JACK server to call *callback* whenever a port is
        registered or unregistered.

        All "notification events" are received in a separated non RT
        thread, the code in the supplied function does not need to be
        suitable for real-time execution.

        .. note:: This function cannot be called while the client is
           activated (after `activate()` has been called).

        .. note:: Due to JACK 1 behavior, it is not possible to get
           the pointer to an unregistering JACK Port if it already
           existed before `activate()` was called. This will cause
           the callback not to be called if *only_available* is
           ``True``, or called with ``None`` as first argument (see
           below).

           To avoid this, call `Client.get_ports()` just after
           `activate()`, allowing the module to store pointers to
           already existing ports and always receive a `Port`
           argument for this callback.

        Parameters
        ----------
        callback : callable
            User-supplied function that is called whenever a port is
            registered or unregistered.  It must have this signature::

                callback(port: Port, register: bool) -> None

            The first argument is a `Port`, `MidiPort`, `OwnPort` or
            `OwnMidiPort` object, the second argument is ``True`` if the
            port is being registered, ``False`` if the port is being
            unregistered.

            .. note:: Same as with most callbacks, no functions that
               interact with the JACK daemon should be used here.
        only_available : bool, optional
            If ``True``, the *callback* is not called if the port in
            question is not available anymore (after another JACK client
            has unregistered it).
            If ``False``, it is called nonetheless, but the first
            argument of the *callback* will be ``None`` if the port is
            not available anymore.

        See Also
        --------
        Ports.register
        """
        ...
    def set_port_connect_callback(
        self, callback: Callable[[Port, Port, bool], object] | None = None, only_available: bool = True
    ) -> None:
        """
        Register port connect callback.

        Tell the JACK server to call *callback* whenever a port is
        connected or disconnected.

        All "notification events" are received in a separated non RT
        thread, the code in the supplied function does not need to be
        suitable for real-time execution.

        .. note:: This function cannot be called while the client is
           activated (after `activate()` has been called).

        .. note:: Due to JACK 1 behavior, it is not possible to get
           the pointer to an unregistering JACK Port if it already
           existed before `activate()` was called. This will cause
           the callback not to be called if *only_available* is
           ``True``, or called with ``None`` as first argument (see
           below).

           To avoid this, call `Client.get_ports()` just after
           `activate()`, allowing the module to store pointers to
           already existing ports and always receive a `Port`
           argument for this callback.

        Parameters
        ----------
        callback : callable
            User-supplied function that is called whenever a port is
            connected or disconnected.  It must have this signature::

                callback(a: Port, b: Port, connect: bool) -> None

            The first and second arguments contain `Port`, `MidiPort`,
            `OwnPort` or `OwnMidiPort` objects of the ports which are
            connected or disconnected.  The third argument is ``True``
            if the ports were connected and ``False`` if the ports were
            disconnected.

            .. note:: Same as with most callbacks, no functions that
               interact with the JACK daemon should be used here.
        only_available : bool, optional
            See `set_port_registration_callback()`.
            If ``False``, the first and/or the second argument to the
            *callback* may be ``None``.

        See Also
        --------
        Client.connect, OwnPort.connect
        """
        ...
    def set_port_rename_callback(
        self, callback: Callable[[Port, str, str], object] | None = None, only_available: bool = True
    ) -> None:
        """
        Register port rename callback.

        Tell the JACK server to call *callback* whenever a port is
        renamed.

        All "notification events" are received in a separated non RT
        thread, the code in the supplied function does not need to be
        suitable for real-time execution.

        .. note:: This function cannot be called while the client is
           activated (after `activate()` has been called).

        Parameters
        ----------
        callback : callable
            User-supplied function that is called whenever the port name
            has been changed.  It must have this signature::

                callback(port: Port, old: str, new: str) -> None

            The first argument is the port that has been renamed (a
            `Port`, `MidiPort`, `OwnPort` or `OwnMidiPort` object); the
            second and third argument is the old and new name,
            respectively.  The *callback* is supposed to raise
            `CallbackExit` on error.

            .. note:: Same as with most callbacks, no functions that
               interact with the JACK daemon should be used here.
        only_available : bool, optional
            See `set_port_registration_callback()`.

        See Also
        --------
        :attr:`Port.shortname`

        Notes
        -----
        The port rename callback is not available in JACK 1!
        See and `this commit message`__.

        __ https://github.com/jackaudio/jack1/commit/
           94c819accfab2612050e875c24cf325daa0fd26d
        """
        ...
    def set_graph_order_callback(self, callback: Callable[[], object]) -> None:
        """
        Register graph order callback.

        Tell the JACK server to call *callback* whenever the processing
        graph is reordered.

        All "notification events" are received in a separated non RT
        thread, the code in the supplied function does not need to be
        suitable for real-time execution.

        .. note:: This function cannot be called while the client is
           activated (after :meth:`activate` has been called).

        Parameters
        ----------
        callback : callable
            User-supplied function that is called whenever the
            processing graph is reordered.
            It must have this signature::

                callback() -> None

            The *callback* is supposed to raise `CallbackExit` on error.

            .. note:: Same as with most callbacks, no functions that
               interact with the JACK daemon should be used here.
        """
        ...
    def set_xrun_callback(self, callback: Callable[[float], object]) -> None:
        """
        Register xrun callback.

        Tell the JACK server to call *callback* whenever there is an
        xrun.

        All "notification events" are received in a separated non RT
        thread, the code in the supplied function does not need to be
        suitable for real-time execution.

        .. note:: This function cannot be called while the client is
           activated (after `activate()` has been called).

        Parameters
        ----------
        callback : callable
            User-supplied function that is called whenever an xrun has
            occured.  It must have this signature::

                callback(delayed_usecs: float) -> None

            The callback argument is the delay in microseconds due to
            the most recent XRUN occurrence.
            The *callback* is supposed to raise `CallbackExit` on error.

            .. note:: Same as with most callbacks, no functions that
               interact with the JACK daemon should be used here.
        """
        ...
    def set_sync_callback(self, callback: Callable[[int, _JackPositionT], object] | None) -> None:
        """
        Register (or unregister) as a slow-sync client.

        A slow-sync client is one that cannot respond immediately to
        transport position changes.

        The *callback* will be invoked at the first available
        opportunity after its registration is complete.  If the client
        is currently active this will be the following process cycle,
        otherwise it will be the first cycle after calling `activate()`.
        After that, it runs whenever some client requests a new
        position, or the transport enters the `STARTING` state.
        While the client is active, this callback is invoked just before
        the *process callback* (see `set_process_callback()`) in the
        same thread.

        Clients that don't set a *sync callback* are assumed to be ready
        immediately any time the transport wants to start.

        Parameters
        ----------
        callback : callable or None

            User-supplied function that returns ``True`` when the
            slow-sync client is ready.  This realtime function must not
            wait.  It must have this signature::

                callback(state: int, pos: jack_position_t) -> bool

            The *state* argument will be:

            - `STOPPED` when a new position is requested;
            - `STARTING` when the transport is waiting to start;
            - `ROLLING` when the timeout has expired, and the position
              is now a moving target.

            The *pos* argument holds the new transport position using
            the same structure as returned by
            `transport_query_struct()`.

            Setting *callback* to ``None`` declares that this
            client no longer requires slow-sync processing.

        See Also
        --------
        set_sync_timeout
        """
        ...
    def release_timebase(self) -> None:
        """
        De-register as timebase master.

        Should be called by the current timebase master to release
        itself from that responsibility and to stop the callback
        registered with `set_timebase_callback()` from being called.

        If the timebase master releases the timebase or leaves the JACK
        graph for any reason, the JACK engine takes over at the start of
        the next process cycle. The transport state does not change. If
        rolling, it continues to play, with frame numbers as the only
        available position information.

        Raises
        ------
        JackError
            If the client is not the current timebase master or
            releasing the timebase failed for another reason

        See Also
        --------
        set_timebase_callback
        """
        ...
    def set_timebase_callback(
        self, callback: Callable[[int, int, _JackPositionT, bool], object] | None = None, conditional: bool = False
    ) -> bool:
        """
        Register as timebase master for the JACK subsystem.

        The timebase master registers a callback that updates extended
        position information such as beats or timecode whenever
        necessary.  Without this extended information, there is no need
        for this function.

        There is never more than one master at a time.  When a new
        client takes over, the former callback is no longer called.
        Taking over the timebase may be done conditionally, so that
        *callback* is not registered if there was a master already.

        Parameters
        ----------
        callback : callable
            Realtime function that returns extended position
            information.  Its output affects all of the following
            process cycle.  This realtime function must not wait.
            It is called immediately after the process callback (see
            `set_process_callback()`) in the same thread whenever the
            transport is rolling, or when any client has requested a new
            position in the previous cycle.  The first cycle after
            `set_timebase_callback()` is also treated as a new position,
            or the first cycle after `activate()` if the client had been
            inactive.  The *callback* must have this signature::

                callback(
                    state: int,
                    blocksize: int,
                    pos: jack_position_t,
                    new_pos: bool,
                ) -> None

            state
                The current transport state.  See `transport_state`.
            blocksize
                The number of frames in the current period.
                See `blocksize`.
            pos
                The position structure for the next cycle; ``pos.frame``
                will be its frame number.  If *new_pos* is ``False``,
                this structure contains extended position information
                from the current cycle.  If *new_pos* is ``True``, it
                contains whatever was set by the requester.
                The *callback*'s task is to update the extended
                information here.  See `transport_query_struct()`
                for details about ``jack_position_t``.
            new_pos
                ``True`` for a newly requested *pos*, or for the first
                cycle after the timebase callback is defined.

            .. note:: The *pos* argument must not be used to set
               ``pos.frame``.  To change position, use
               `transport_reposition_struct()` or `transport_locate()`.
               These functions are realtime-safe, the timebase callback
               can call them directly.
        conditional : bool
            Set to ``True`` for a conditional request.

        Returns
        -------
        bool
            ``True`` if the timebase callback was registered.
            ``False`` if a conditional request failed because another
            timebase master is already registered.
        """
        ...
    def set_property_change_callback(self, callback: Callable[[int, str, int], object]) -> None:
        """
        Register property change callback.

        Tell the JACK server to call *callback* whenever a property is
        created, changed or deleted.

        Parameters
        ----------
        callback : callable
            User-supplied function that is called whenever a property is
            created, changed or deleted.  It must have this signature::

                callback(subject: int, key: str, change: int) -> None

            The first and second arguments are the *subject* and *key*,
            respectively.  See `set_property()` for details.
            The third argument has one of the values `PROPERTY_CREATED`,
            `PROPERTY_CHANGED` or `PROPERTY_DELETED`, which should be
            self-explanatory.
        """
        ...
    def get_uuid_for_client_name(self, name: str) -> str:
        """
        Get the session ID for a client name.

        The session manager needs this to reassociate a client name to
        the session ID.

        Raises
        ------
        JackError
            If no client with the given name exists.
        """
        ...
    def get_client_name_by_uuid(self, uuid: str) -> str:
        """
        Get the client name for a session ID.

        In order to snapshot the graph connections, the session manager
        needs to map session IDs to client names.

        Raises
        ------
        JackError
            If no client with the given UUID exists.
        """
        ...
    def get_port_by_name(self, name: str) -> Port:
        """
        Get port by name.

        Given a full port name, this returns a `Port`, `MidiPort`,
        `OwnPort` or `OwnMidiPort` object.

        Raises
        ------
        JackError
            If no port with the given name exists.
        """
        ...
    def get_all_connections(self, port: Port) -> list[Port]:
        """
        Return a list of ports which the given port is connected to.

        This differs from `OwnPort.connections` (also available on
        `OwnMidiPort`) in two important respects:

        1) You may not call this function from code that is executed in
           response to a JACK event. For example, you cannot use it in a
           graph order callback.

        2) You need not be the owner of the port to get information
           about its connections.
        """
        ...
    def get_ports(
        self,
        name_pattern: str = "",
        is_audio: bool = False,
        is_midi: bool = False,
        is_input: bool = False,
        is_output: bool = False,
        is_physical: bool = False,
        can_monitor: bool = False,
        is_terminal: bool = False,
    ) -> list[Port]:
        """
        Return a list of selected ports.

        Parameters
        ----------
        name_pattern : str
            A regular expression used to select ports by name.  If
            empty, no selection based on name will be carried out.
        is_audio, is_midi : bool
            Select audio/MIDI ports.  If neither of them is ``True``,
            both types of ports are selected.
        is_input, is_output, is_physical, can_monitor, is_terminal : bool
            Select ports by their flags.  If none of them are ``True``,
            no selection based on flags will be carried out.

        Returns
        -------
        list of Port/MidiPort/OwnPort/OwnMidiPort
            All ports that satisfy the given conditions.
        """
        ...
    def set_property(self, subject: int | str, key: str, value: str | bytes, type: str = "") -> None:
        """
        Set a metadata property on *subject*.

        Parameters
        ----------
        subject : int or str
            The subject (UUID) to set the property on.
            UUIDs can be obtained with `Client.uuid`, `Port.uuid` and
            `Client.get_uuid_for_client_name()`.
        key : str
            The key (URI) of the property.  Some predefined keys are
            available as ``jack.METADATA_*`` module constants.
        value : str or bytes
            The value of the property.
        type : str, optional
            The type of the property, either a MIME type or URI.
            If *type* is empty, the *value* is assumed to be a UTF-8
            encoded string (``'text/plain'``).

            Example values:

            - ``'image/png;base64'`` (base64 encoded PNG image)
            - ``'http://www.w3.org/2001/XMLSchema#int'`` (integer)

            Official types are preferred, but clients may use any
            syntactically valid MIME type (which start with a type and
            slash, like ``'text/...'``).  If a URI type is used, it must
            be a complete absolute URI (which start with a scheme and
            colon, like ``'http:'``).

        See Also
        --------
        get_property
        get_properties
        get_all_properties
        remove_property
        remove_properties
        remove_all_properties
        set_property_change_callback
        """
        ...
    def remove_property(self, subject: int | str, key: str) -> None:
        """
        Remove a single metadata property on *subject*.

        Parameters
        ----------
        subject : int or str
            The subject (UUID) to remove the property from.
            UUIDs can be obtained with `Client.uuid`, `Port.uuid` and
            `Client.get_uuid_for_client_name()`.
        key : str
            The key of the property to be removed.

        See Also
        --------
        set_property
        get_property
        get_properties
        get_all_properties
        remove_properties
        remove_all_properties
        set_property_change_callback
        """
        ...
    def remove_properties(self, subject: int | str) -> int:
        """
        Remove all metadata properties on *subject*.

        Parameters
        ----------
        subject : int or str
            The subject (UUID) to remove all properties from.
            UUIDs can be obtained with `Client.uuid`, `Port.uuid` and
            `Client.get_uuid_for_client_name()`.

        Returns
        -------
        int
            The number of properties removed.

        See Also
        --------
        set_property
        get_property
        get_properties
        get_all_properties
        remove_property
        remove_all_properties
        set_property_change_callback
        """
        ...
    def remove_all_properties(self) -> None:
        """
        Remove all metadata properties.

        .. warning::

            This deletes all metadata managed by a running JACK server.
            Data lost cannot be recovered (though it can be recreated by
            new calls to `set_property()`).

        See Also
        --------
        set_property
        get_property
        get_properties
        get_all_properties
        remove_property
        remove_properties
        set_property_change_callback
        """
        ...

class Port:
    """
    A JACK audio port.

    This class cannot be instantiated directly.  Instead, instances of
    this class are returned from `Client.get_port_by_name()`,
    `Client.get_ports()`, `Client.get_all_connections()` and
    `OwnPort.connections`.
    In addition, instances of this class are available in the callbacks
    which are set with `Client.set_port_registration_callback()`,
    `Client.set_port_connect_callback()` or
    `Client.set_port_rename_callback`.

    Note, however, that if the used `Client` owns the respective port,
    instances of `OwnPort` (instead of `Port`) will be created.  In case
    of MIDI ports, instances of `MidiPort` or `OwnMidiPort` are created.

    Besides being the type of non-owned JACK audio ports, this class
    also serves as base class for all other port classes (`OwnPort`,
    `MidiPort` and `OwnMidiPort`).

    New JACK audio/MIDI ports can be created with the
    :meth:`~Ports.register` method of `Client.inports`,
    `Client.outports`, `Client.midi_inports` and `Client.midi_outports`.
    """
    # <cdata 'struct _jack_port *'>
    def __init__(self, port_ptr: _CDataBase, client: Client) -> None: ...
    def __eq__(self, other: object) -> bool:
        """Ports are equal if their underlying port pointers are."""
        ...
    def __ne__(self, other: object) -> bool:
        """This should be implemented whenever __eq__() is implemented."""
        ...
    @property
    def name(self) -> str:
        """Full name of the JACK port (read-only)."""
        ...
    @property
    def shortname(self) -> str:
        """
        Short name of the JACK port, not including the client name.

        Must be unique among all ports owned by a client.

        May be modified at any time.  If the resulting full name
        (including the ``client_name:`` prefix) is longer than
        `port_name_size()`, it will be truncated.
        """
        ...
    @shortname.setter
    def shortname(self, shortname: str) -> None:
        """
        Short name of the JACK port, not including the client name.

        Must be unique among all ports owned by a client.

        May be modified at any time.  If the resulting full name
        (including the ``client_name:`` prefix) is longer than
        `port_name_size()`, it will be truncated.
        """
        ...
    @property
    def aliases(self) -> list[str]:
        """Returns a list of strings with the aliases for the JACK port."""
        ...
    def set_alias(self, alias: str) -> None:
        """
        Set an alias for the JACK port.

        Ports can have up to two aliases. If both are already set,
        this function will return an error.
        """
        ...
    def unset_alias(self, alias: str) -> None:
        """
        Remove an alias for the JACK port.

        If the alias doesn't exist this function will return an error.
        """
        ...
    @property
    def uuid(self) -> str:
        """The UUID of the JACK port."""
        ...
    @property
    def is_audio(self) -> bool:
        """This is always ``True``."""
        ...
    @property
    def is_midi(self) -> bool:
        """This is always ``False``."""
        ...
    @property
    def is_input(self) -> bool:
        """Can the port receive data?"""
        ...
    @property
    def is_output(self) -> bool:
        """Can data be read from this port?"""
        ...
    @property
    def is_physical(self) -> bool:
        """Does it correspond to some kind of physical I/O connector?"""
        ...
    @property
    def can_monitor(self) -> bool:
        """Does a call to `request_monitor()` make sense?"""
        ...
    @property
    def is_terminal(self) -> bool:
        """Is the data consumed/generated?"""
        ...
    def request_monitor(self, onoff: bool) -> None:
        """
        Set input monitoring.

        If `can_monitor` is ``True``, turn input monitoring on or
        off.  Otherwise, do nothing.

        Parameters
        ----------
        onoff : bool
            If ``True``, switch monitoring on; if ``False``, switch it
            off.
        """
        ...

class MidiPort(Port):
    """
    A JACK MIDI port.

    This class is derived from `Port` and has exactly the same
    attributes and methods.

    This class cannot be instantiated directly (see `Port`).

    New JACK audio/MIDI ports can be created with the
    :meth:`~Ports.register` method of `Client.inports`,
    `Client.outports`, `Client.midi_inports` and `Client.midi_outports`.

    See Also
    --------
    Port, OwnMidiPort
    """
    @property
    def is_audio(self) -> Literal[False]:
        """This is always ``False``."""
        ...
    @property
    def is_midi(self) -> Literal[True]:
        """This is always ``True``."""
        ...

class OwnPort(Port):
    """
    A JACK audio port owned by a `Client`.

    This class is derived from `Port`.  `OwnPort` objects can do
    everything that `Port` objects can, plus a lot more.

    This class cannot be instantiated directly (see `Port`).

    New JACK audio/MIDI ports can be created with the
    :meth:`~Ports.register` method of `Client.inports`,
    `Client.outports`, `Client.midi_inports` and `Client.midi_outports`.
    """
    @property
    def number_of_connections(self) -> int:
        """Number of connections to or from port."""
        ...
    @property
    def connections(self) -> list[Port]:
        """List of ports which the port is connected to."""
        ...
    def is_connected_to(self, port: str | Port) -> bool:
        """
        Am I *directly* connected to *port*?

        Parameters
        ----------
        port : str or Port
            Full port name or port object.
        """
        ...
    def connect(self, port: str | Port) -> None:
        """
        Connect to given port.

        Parameters
        ----------
        port : str or Port
            Full port name or port object.

        See Also
        --------
        Client.connect
        """
        ...
    def disconnect(self, other: str | Port | None = None) -> None:
        """
        Disconnect this port.

        Parameters
        ----------
        other : str or Port
            Port to disconnect from.
            By default, disconnect from all connected ports.
        """
        ...
    def unregister(self) -> None:
        """
        Unregister port.

        Remove the port from the client, disconnecting any existing
        connections.  This also removes the port from
        `Client.inports`, `Client.outports`, `Client.midi_inports` or
        `Client.midi_outports`.
        """
        ...
    def get_buffer(self) -> _CBufferType:
        """
        Get buffer for audio data.

        This returns a buffer holding the memory area associated with
        the specified port.  For an output port, it will be a memory
        area that can be written to; for an input port, it will be an
        area containing the data from the port's connection(s), or
        zero-filled.  If there are multiple inbound connections, the
        data will be mixed appropriately.

        Caching output ports is DEPRECATED in JACK 2.0, due to some new
        optimization (like "pipelining").  Port buffers have to be
        retrieved in each callback for proper functioning.

        This method shall only be called from within the process
        callback (see `Client.set_process_callback()`).
        """
        ...
    def get_array(self) -> NDArray[numpy.float32]:
        """
        Get audio buffer as NumPy array.

        Make sure to ``import numpy`` before calling this, otherwise the
        first call might take a long time.

        This method shall only be called from within the process
        callback (see `Client.set_process_callback()`).

        See Also
        --------
        get_buffer
        """
        ...

class OwnMidiPort(MidiPort, OwnPort):
    """
    A JACK MIDI port owned by a `Client`.

    This class is derived from `OwnPort` and `MidiPort`, which are
    themselves derived from `Port`.  It has the same attributes and
    methods as `OwnPort`, but `get_buffer()` and `get_array()` are
    disabled.  Instead, it has methods for sending and receiving MIDI
    events (to be used only from within the process callback -- see
    `Client.set_process_callback()`).

    This class cannot be instantiated directly (see `Port`).

    New JACK audio/MIDI ports can be created with the
    :meth:`~Ports.register` method of `Client.inports`,
    `Client.outports`, `Client.midi_inports` and `Client.midi_outports`.
    """
    def __init__(self, port_ptr: _CDataBase, client: Client) -> None: ...
    # The implementation raises NotImplementedError, but this is not an abstract class.
    # `get_buffer()` and `get_array()` are disabled for OwnMidiPort
    def get_buffer(self) -> NoReturn:
        """Not available for MIDI ports."""
        ...
    def get_array(self) -> NoReturn:
        """Not available for MIDI ports."""
        ...
    @property
    def max_event_size(self) -> int:
        """
        Get the size of the largest event that can be stored by the port.

        This returns the current space available, taking into
        account events already stored in the port.
        """
        ...
    @property
    def lost_midi_events(self) -> int:
        """
        Get the number of events that could not be written to the port.

        This being a non-zero value implies that the port is full.
        Currently the only way this can happen is if events are lost on
        port mixdown.
        """
        ...
    def incoming_midi_events(self) -> Generator[tuple[int, _CBufferType], None, None]:
        """
        Return generator for incoming MIDI events.

        JACK MIDI is normalised, the MIDI events yielded by this
        generator are guaranteed to be complete MIDI events (the status
        byte will always be present, and no realtime events will be
        interspersed with the events).

        Yields
        ------
        time : int
            Time (in samples) relative to the beginning of the current
            audio block.
        event : buffer
            The actual MIDI event data.

            .. warning:: The buffer is re-used (and therefore
               overwritten) between iterations.  If you want to keep the
               data beyond the current iteration, please make a copy.
        """
        ...
    def clear_buffer(self) -> None:
        """
        Clear an event buffer.

        This should be called at the beginning of each process cycle
        before calling `reserve_midi_event()` or `write_midi_event()`.
        This function may not be called on an input port.
        """
        ...
    def write_midi_event(self, time: int, event: bytes | Sequence[int] | _CBufferType) -> None:
        """
        Create an outgoing MIDI event.

        Clients must write normalised MIDI data to the port - no running
        status and no (one-byte) realtime messages interspersed with
        other messages (realtime messages are fine when they occur on
        their own, like other messages).

        Events must be written in order, sorted by their sample offsets.
        JACK will not sort the events for you, and will refuse to store
        out-of-order events.

        Parameters
        ----------
        time : int
            Time (in samples) relative to the beginning of the current
            audio block.
        event : bytes or buffer or sequence of int
            The actual MIDI event data.

            .. note:: Buffer objects are only supported for CFFI >= 0.9.

        Raises
        ------
        JackError
            If MIDI event couldn't be written.
        """
        ...
    def reserve_midi_event(self, time: int, size: int) -> _CBufferType:
        """
        Get a buffer where an outgoing MIDI event can be written to.

        Clients must write normalised MIDI data to the port - no running
        status and no (one-byte) realtime messages interspersed with
        other messages (realtime messages are fine when they occur on
        their own, like other messages).

        Events must be written in order, sorted by their sample offsets.
        JACK will not sort the events for you, and will refuse to store
        out-of-order events.

        Parameters
        ----------
        time : int
            Time (in samples) relative to the beginning of the current
            audio block.
        size : int
            Number of bytes to reserve.

        Returns
        -------
        buffer
            A buffer object where MIDI data bytes can be written to.
            If no space could be reserved, an empty buffer is returned.
        """
        ...

class Ports:
    """
    A list of input/output ports.

    This class is not meant to be instantiated directly.  It is only
    used as `Client.inports`, `Client.outports`, `Client.midi_inports`
    and `Client.midi_outports`.

    The ports can be accessed by indexing or by iteration.

    New ports can be added with `register()`, existing ports can be
    removed by calling their :meth:`~OwnPort.unregister` method.
    """
    def __init__(self, client: Client, porttype: str, flag: int) -> None: ...
    def __len__(self) -> int: ...
    def __getitem__(self, name: str) -> Port: ...
    def __iter__(self) -> Iterator[Port]: ...
    def register(self, shortname: str, is_terminal: bool = False, is_physical: bool = False) -> Port:
        """
        Create a new input/output port.

        The new `OwnPort` or `OwnMidiPort` object is automatically added
        to `Client.inports`, `Client.outports`, `Client.midi_inports` or
        `Client.midi_outports`.

        Parameters
        ----------
        shortname : str
            Each port has a short name.  The port's full name contains
            the name of the client concatenated with a colon (:)
            followed by its short name.  The `port_name_size()` is the
            maximum length of this full name.  Exceeding that will cause
            the port registration to fail.

            The port name must be unique among all ports owned by this
            client.
            If the name is not unique, the registration will fail.
        is_terminal : bool
            For an input port: If ``True``, the data received by the
            port will not be passed on or made available at any other
            port.
            For an output port: If ``True``, the data available at the
            port does not originate from any other port

            Audio synthesizers, I/O hardware interface clients, HDR
            systems are examples of clients that would set this flag for
            their ports.
        is_physical : bool
            If ``True`` the port corresponds to some kind of physical
            I/O connector.

        Returns
        -------
        Port
            A new `OwnPort` or `OwnMidiPort` instance.
        """
        ...
    def clear(self) -> None:
        """
        Unregister all ports in the list.

        See Also
        --------
        OwnPort.unregister
        """
        ...

class RingBuffer:
    """JACK's lock-free ringbuffer."""
    def __init__(self, size: int) -> None:
        """
        Create a lock-free ringbuffer.

        A ringbuffer is a good way to pass data between threads
        (e.g. between the main program and the process callback),
        when streaming realtime data to slower media, like audio file
        playback or recording.

        The key attribute of a ringbuffer is that it can be safely
        accessed by two threads simultaneously -- one reading from the
        buffer and the other writing to it -- without using any
        synchronization or mutual exclusion primitives.  For this to
        work correctly, there can only be a single reader and a single
        writer thread.  Their identities cannot be interchanged.

        Parameters
        ----------
        size : int
            Size in bytes.  JACK will allocate a buffer of at least this
            size (rounded up to the next power of 2), but one byte is
            reserved for internal use.  Use `write_space` to
            determine the actual size available for writing.


        Raises
        ------
        JackError
            If the rightbufefr could not be allocated.
        """
        ...
    @property
    def write_space(self) -> int:
        """The number of bytes available for writing."""
        ...
    def write(self, data: bytes | Iterable[int] | _CBufferType) -> int:
        """
        Write data into the ringbuffer.

        Parameters
        ----------
        data : buffer or bytes or iterable of int
            Bytes to be written to the ringbuffer.

        Returns
        -------
        int
            The number of bytes written, which could be less than the
            length of *data* if there was no more space left
            (see `write_space`).

        See Also
        --------
        :attr:`write_space`, :attr:`write_buffers`
        """
        ...
    @property
    def write_buffers(self) -> tuple[_CBufferType, _CBufferType]:
        """
        Contains two buffer objects that can be written to directly.

        Two are needed because the space available for writing may be
        split across the end of the ringbuffer.  Either of them could be
        0 length.

        This can be used as a no-copy version of `write()`.

        When finished with writing, `write_advance()` should be used.

        .. note:: After an operation that changes the write pointer
           (`write()`, `write_advance()`, `reset()`), the buffers are no
           longer valid and one should use this property again to get
           new ones.
        """
        ...
    def write_advance(self, size: int) -> None:
        """
        Advance the write pointer.

        After data has been written to the ringbuffer using
        `write_buffers`, use this method to advance the buffer pointer,
        making the data available for future read operations.

        Parameters
        ----------
        size : int
            The number of bytes to advance.
        """
        ...
    @property
    def read_space(self) -> int:
        """The number of bytes available for reading."""
        ...
    def read(self, size: int) -> _CBufferType:
        """
        Read data from the ringbuffer.

        Parameters
        ----------
        size : int
            Number of bytes to read.

        Returns
        -------
        buffer
            A buffer object containing the requested data.
            If no more data is left (see `read_space`), a smaller
            (or even empty) buffer is returned.

        See Also
        --------
        peek, :attr:`read_space`, :attr:`read_buffers`
        """
        ...
    def peek(self, size: int) -> _CBufferType:
        """
        Peek at data from the ringbuffer.

        Opposed to `read()` this function does not move the read
        pointer.  Thus it's a convenient way to inspect data in the
        ringbuffer in a continuous fashion.
        The price is that the data is copied into a newly allocated
        buffer.  For "raw" non-copy inspection of the data in the
        ringbuffer use `read_buffers`.

        Parameters
        ----------
        size : int
            Number of bytes to peek.

        Returns
        -------
        buffer
            A buffer object containing the requested data.
            If no more data is left (see `read_space`), a smaller
            (or even empty) buffer is returned.

        See Also
        --------
        read, :attr:`read_space`, :attr:`read_buffers`
        """
        ...
    @property
    def read_buffers(self) -> tuple[_CBufferType, _CBufferType]:
        """
        Contains two buffer objects that can be read directly.

        Two are needed because the data to be read may be split across
        the end of the ringbuffer.  Either of them could be 0 length.

        This can be used as a no-copy version of `peek()` or `read()`.

        When finished with reading, `read_advance()` should be used.

        .. note:: After an operation that changes the read pointer
           (`read()`, `read_advance()`, `reset()`), the buffers are no
           longer valid and one should use this property again to get
           new ones.
        """
        ...
    def read_advance(self, size: int) -> None:
        """
        Advance the read pointer.

        After data has been read from the ringbuffer using
        `read_buffers` or `peek()`, use this method to advance the
        buffer pointers, making that space available for future write
        operations.

        Parameters
        ----------
        size : int
            The number of bytes to advance.
        """
        ...
    def mlock(self) -> None:
        """
        Lock a ringbuffer data block into memory.

        Uses the ``mlock()`` system call.  This prevents the
        ringbuffer's memory from being paged to the swap area.

        .. note:: This is not a realtime operation.
        """
        ...
    def reset(self, size: int | None = None) -> None:
        """
        Reset the read and write pointers, making an empty buffer.

        .. note:: This is not thread safe.

        Parameters
        ----------
        size : int, optional
            The new size for the ringbuffer.
            Must be less than allocated size.
        """
        ...
    @property
    def size(self) -> int:
        """
        The number of bytes in total used by the buffer.

        See Also
        --------
        :attr:`read_space`, :attr:`write_space`
        """
        ...

class Status:
    """Representation of the JACK status bits."""
    def __init__(self, code: int) -> None: ...
    @property
    def failure(self) -> bool:
        """Overall operation failed."""
        ...
    @property
    def invalid_option(self) -> bool:
        """The operation contained an invalid or unsupported option."""
        ...
    @property
    def name_not_unique(self) -> bool:
        """
        The desired client name was not unique.

        With the *use_exact_name* option of `Client`, this situation is
        fatal.  Otherwise, the name is modified by appending a dash and
        a two-digit number in the range "-01" to "-99".  `Client.name`
        will return the exact string that was used.  If the specified
        *name* plus these extra characters would be too long, the open
        fails instead.
        """
        ...
    @property
    def server_started(self) -> bool:
        """
        The JACK server was started for this `Client`.

        Otherwise, it was running already.
        """
        ...
    @property
    def server_failed(self) -> bool:
        """Unable to connect to the JACK server."""
        ...
    @property
    def server_error(self) -> bool:
        """Communication error with the JACK server."""
        ...
    @property
    def no_such_client(self) -> bool:
        """Requested client does not exist."""
        ...
    @property
    def load_failure(self) -> bool:
        """Unable to load internal client."""
        ...
    @property
    def init_failure(self) -> bool:
        """Unable to initialize client."""
        ...
    @property
    def shm_failure(self) -> bool:
        """Unable to access shared memory."""
        ...
    @property
    def version_error(self) -> bool:
        """Client's protocol version does not match."""
        ...
    @property
    def backend_error(self) -> bool:
        """Backend error."""
        ...
    @property
    def client_zombie(self) -> bool:
        """Client zombified failure."""
        ...

class TransportState:
    """
    Representation of the JACK transport state.

    See Also
    --------
    `Client.transport_state`, :meth:`Client.transport_query`
    """
    def __init__(self, code: int) -> None: ...
    def __eq__(self, other: object) -> bool: ...
    def __hash__(self) -> int: ...

class CallbackExit(Exception):
    """
    To be raised in a callback function to signal failure.

    See Also
    --------
    :meth:`Client.set_process_callback`
    :meth:`Client.set_blocksize_callback`
    :meth:`Client.set_samplerate_callback`
    :meth:`Client.set_port_rename_callback`
    :meth:`Client.set_graph_order_callback`
    :meth:`Client.set_xrun_callback`
    """
    ...

def get_property(subject: int | str, key: str) -> tuple[bytes, str] | None:
    """
    Get a metadata property on *subject*.

    Parameters
    ----------
    subject : int or str
        The subject (UUID) to get the property from.
        UUIDs can be obtained with `Client.uuid`, `Port.uuid` and
        `Client.get_uuid_for_client_name()`.
    key : str
        The key of the property.

    Returns
    -------
    (bytes, str) or None
        A tuple containing the value of the property and the type of the
        property.  If *subject* doesn't have the property *key*,
        ``None`` is returned.

    See Also
    --------
    Client.set_property
    get_properties
    get_all_properties
    Client.remove_property
    Client.remove_properties
    Client.remove_all_properties
    Client.set_property_change_callback
    """
    ...
def get_properties(subject: int | str) -> dict[str, tuple[bytes, str]]:
    """
    Get all metadata properties of *subject*.

    Parameters
    ----------
    subject : int or str
        The subject (UUID) to get all properties of.
        UUIDs can be obtained with `Client.uuid`, `Port.uuid` and
        `Client.get_uuid_for_client_name()`.

    Returns
    -------
    dict
        A dictionary mapping property names to ``(value, type)`` tuples.

    See Also
    --------
    Client.set_property
    get_property
    get_all_properties
    Client.remove_property
    Client.remove_properties
    Client.remove_all_properties
    Client.set_property_change_callback
    """
    ...
def get_all_properties() -> dict[str, dict[str, tuple[bytes, str]]]:
    """
    Get all properties for all subjects with metadata.

    Returns
    -------
    dict
        A dictionary mapping UUIDs to nested dictionaries as returned by
        `get_properties()`.

    See Also
    --------
    Client.set_property
    get_property
    get_properties
    Client.remove_property
    Client.remove_properties
    Client.remove_all_properties
    Client.set_property_change_callback
    """
    ...
def position2dict(pos: _JackPositionT) -> dict[str, Any]:
    """Convert CFFI position struct to a dict."""
    ...
def version() -> tuple[int, int, int, int]:
    """Get tuple of major/minor/micro/protocol version."""
    ...
def version_string() -> str:
    """Get human-readable JACK version."""
    ...
def client_name_size() -> int:
    """
    Return the maximum number of characters in a JACK client name.

    This includes the final NULL character.  This value is a constant.
    """
    ...
def port_name_size() -> int:
    """
    Maximum length of port names.

    The maximum number of characters in a full JACK port name including
    the final NULL character.  This value is a constant.

    A port's full name contains the owning client name concatenated with
    a colon (:) followed by its short name and a NULL character.
    """
    ...
def set_error_function(callback: Callable[[str], object] | None = None) -> None:
    """
    Set the callback for error message display.

    Set it to ``None`` to restore the default error callback function
    (which prints the error message plus a newline to stderr).
    The *callback* function must have this signature::

        callback(message: str) -> None
    """
    ...
def set_info_function(callback: Callable[[str], object] | None = None) -> None:
    """
    Set the callback for info message display.

    Set it to ``None`` to restore default info callback function
    (which prints the info message plus a newline to stderr).
    The *callback* function must have this signature::

        callback(message: str) -> None
    """
    ...
def client_pid(name: str) -> int:
    """
    Return PID of a JACK client.

    Parameters
    ----------
    name : str
        Name of the JACK client whose PID shall be returned.

    Returns
    -------
    int
        PID of *name*.  If not available, 0 will be returned.
    """
    ...

# Some METADATA_ constants are not available on all systems.
METADATA_CONNECTED: Final[str]
METADATA_HARDWARE: Final[str]
METADATA_ICON_LARGE: Final[str]
METADATA_ICON_SMALL: Final[str]
METADATA_PORT_GROUP: Final[str]
METADATA_PRETTY_NAME: Final[str]
METADATA_EVENT_TYPES: Final[str]
METADATA_ICON_NAME: Final[str]
METADATA_ORDER: Final[str]
METADATA_SIGNAL_TYPE: Final[str]<|MERGE_RESOLUTION|>--- conflicted
+++ resolved
@@ -1,13 +1,3 @@
-<<<<<<< HEAD
-"""
-JACK Client for Python.
-
-http://jackclient-python.readthedocs.io/
-"""
-
-import sys
-=======
->>>>>>> bfd03215
 from _typeshed import Unused
 from collections.abc import Callable, Generator, Iterable, Iterator, Sequence
 from typing import Any, Final, Literal, NoReturn, overload
