--- conflicted
+++ resolved
@@ -670,14 +670,7 @@
     def __init__(cls, name, bases, kwds) -> None: ...
 
 class YAMLObject(metaclass=YAMLObjectMetaclass):
-<<<<<<< HEAD
-    """
-    An object that can dump itself to a YAML stream
-    and load itself from a YAML stream.
-    """
-=======
     __slots__ = ()
->>>>>>> ca44e4c4
     yaml_loader: Any
     yaml_dumper: Any
     yaml_tag: Any
