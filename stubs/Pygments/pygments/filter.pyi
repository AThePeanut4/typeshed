<<<<<<< HEAD
"""
pygments.filter
~~~~~~~~~~~~~~~

Module that implements the default filter.

:copyright: Copyright 2006-2025 by the Pygments team, see AUTHORS.
:license: BSD, see LICENSE for details.
"""

=======
from _typeshed import Incomplete
>>>>>>> 3e1b90bb
from collections.abc import Iterable, Iterator

from pygments.lexer import Lexer
from pygments.token import _TokenType

def apply_filters(stream, filters, lexer=None):
    """
    Use this method to apply an iterable of filters to
    a stream. If lexer is given it's forwarded to the
    filter, otherwise the filter receives `None`.
    """
    ...
def simplefilter(f):
    """
    Decorator that converts a function into a filter::

        @simplefilter
        def lowercase(self, lexer, stream, options):
            for ttype, value in stream:
                yield ttype, value.lower()
    """
    ...

class Filter:
<<<<<<< HEAD
    """
    Default filter. Subclass this class or use the `simplefilter`
    decorator to create own filters.
    """
    options: Any
=======
    options: Incomplete
>>>>>>> 3e1b90bb
    def __init__(self, **options) -> None: ...
    def filter(self, lexer: Lexer, stream: Iterable[tuple[_TokenType, str]]) -> Iterator[tuple[_TokenType, str]]: ...

class FunctionFilter(Filter):
<<<<<<< HEAD
    """
    Abstract class used by `simplefilter` to create simple
    function filters on the fly. The `simplefilter` decorator
    automatically creates subclasses of this class for
    functions passed to it.
    """
    function: Any
=======
    function: Incomplete
>>>>>>> 3e1b90bb
    def __init__(self, **options) -> None: ...
    def filter(self, lexer: Lexer, stream: Iterable[tuple[_TokenType, str]]) -> Iterator[tuple[_TokenType, str]]: ...<|MERGE_RESOLUTION|>--- conflicted
+++ resolved
@@ -1,17 +1,4 @@
-<<<<<<< HEAD
-"""
-pygments.filter
-~~~~~~~~~~~~~~~
-
-Module that implements the default filter.
-
-:copyright: Copyright 2006-2025 by the Pygments team, see AUTHORS.
-:license: BSD, see LICENSE for details.
-"""
-
-=======
 from _typeshed import Incomplete
->>>>>>> 3e1b90bb
 from collections.abc import Iterable, Iterator
 
 from pygments.lexer import Lexer
@@ -36,29 +23,11 @@
     ...
 
 class Filter:
-<<<<<<< HEAD
-    """
-    Default filter. Subclass this class or use the `simplefilter`
-    decorator to create own filters.
-    """
-    options: Any
-=======
     options: Incomplete
->>>>>>> 3e1b90bb
     def __init__(self, **options) -> None: ...
     def filter(self, lexer: Lexer, stream: Iterable[tuple[_TokenType, str]]) -> Iterator[tuple[_TokenType, str]]: ...
 
 class FunctionFilter(Filter):
-<<<<<<< HEAD
-    """
-    Abstract class used by `simplefilter` to create simple
-    function filters on the fly. The `simplefilter` decorator
-    automatically creates subclasses of this class for
-    functions passed to it.
-    """
-    function: Any
-=======
     function: Incomplete
->>>>>>> 3e1b90bb
     def __init__(self, **options) -> None: ...
     def filter(self, lexer: Lexer, stream: Iterable[tuple[_TokenType, str]]) -> Iterator[tuple[_TokenType, str]]: ...