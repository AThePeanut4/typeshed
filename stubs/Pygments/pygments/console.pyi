<<<<<<< HEAD
"""
pygments.console
~~~~~~~~~~~~~~~~

Format colored console output.

:copyright: Copyright 2006-2025 by the Pygments team, see AUTHORS.
:license: BSD, see LICENSE for details.
"""

from typing import Any
=======
from _typeshed import Incomplete
>>>>>>> 3e1b90bb

esc: str
codes: Incomplete
dark_colors: Incomplete
light_colors: Incomplete

def reset_color(): ...
def colorize(color_key, text): ...
def ansiformat(attr, text):
    """
    Format ``text`` with a color and/or some attributes::

        color       normal color
        *color*     bold color
        _color_     underlined color
        +color+     blinking color
    """
    ...<|MERGE_RESOLUTION|>--- conflicted
+++ resolved
@@ -1,18 +1,4 @@
-<<<<<<< HEAD
-"""
-pygments.console
-~~~~~~~~~~~~~~~~
-
-Format colored console output.
-
-:copyright: Copyright 2006-2025 by the Pygments team, see AUTHORS.
-:license: BSD, see LICENSE for details.
-"""
-
-from typing import Any
-=======
 from _typeshed import Incomplete
->>>>>>> 3e1b90bb
 
 esc: str
 codes: Incomplete
