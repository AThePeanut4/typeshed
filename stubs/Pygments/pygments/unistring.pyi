--- conflicted
+++ resolved
@@ -1,21 +1,4 @@
-<<<<<<< HEAD
-"""
-pygments.unistring
-~~~~~~~~~~~~~~~~~~
-
-Strings of all Unicode characters of a certain category.
-Used for matching in Unicode-aware languages. Run to regenerate.
-
-Inspired by chartypes_create.py from the MoinMoin project.
-
-:copyright: Copyright 2006-2025 by the Pygments team, see AUTHORS.
-:license: BSD, see LICENSE for details.
-"""
-
-from typing import Any
-=======
 from _typeshed import Incomplete
->>>>>>> 3e1b90bb
 
 Cc: str
 Cf: str
