<<<<<<< HEAD
"""
pygments.formatters.pangomarkup
~~~~~~~~~~~~~~~~~~~~~~~~~~~~~~~

Formatter for Pango markup output.

:copyright: Copyright 2006-2025 by the Pygments team, see AUTHORS.
:license: BSD, see LICENSE for details.
"""

from typing import Any, TypeVar
=======
from _typeshed import Incomplete
from typing import TypeVar
>>>>>>> 3e1b90bb

from pygments.formatter import Formatter

_T = TypeVar("_T", str, bytes)

class PangoMarkupFormatter(Formatter[_T]):
    """
    Format tokens as Pango Markup code. It can then be rendered to an SVG.

    .. versionadded:: 2.9
    """
    name: str
    aliases: Incomplete
    filenames: Incomplete
    styles: Incomplete
    def format_unencoded(self, tokensource, outfile) -> None: ...<|MERGE_RESOLUTION|>--- conflicted
+++ resolved
@@ -1,19 +1,5 @@
-<<<<<<< HEAD
-"""
-pygments.formatters.pangomarkup
-~~~~~~~~~~~~~~~~~~~~~~~~~~~~~~~
-
-Formatter for Pango markup output.
-
-:copyright: Copyright 2006-2025 by the Pygments team, see AUTHORS.
-:license: BSD, see LICENSE for details.
-"""
-
-from typing import Any, TypeVar
-=======
 from _typeshed import Incomplete
 from typing import TypeVar
->>>>>>> 3e1b90bb
 
 from pygments.formatter import Formatter
 
