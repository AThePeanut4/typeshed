<<<<<<< HEAD
"""
pygments.formatters.html
~~~~~~~~~~~~~~~~~~~~~~~~

Formatter for HTML output.

:copyright: Copyright 2006-2025 by the Pygments team, see AUTHORS.
:license: BSD, see LICENSE for details.
"""

from _typeshed import Incomplete
=======
>>>>>>> 12676840
from typing import Any, TypeVar

from pygments.formatter import Formatter

_T = TypeVar("_T", str, bytes)

class HtmlFormatter(Formatter[_T]):
    r"""
    Format tokens as HTML 4 ``<span>`` tags. By default, the content is enclosed
    in a ``<pre>`` tag, itself wrapped in a ``<div>`` tag (but see the `nowrap` option).
    The ``<div>``'s CSS class can be set by the `cssclass` option.

    If the `linenos` option is set to ``"table"``, the ``<pre>`` is
    additionally wrapped inside a ``<table>`` which has one row and two
    cells: one containing the line numbers and one containing the code.
    Example:

    .. sourcecode:: html

        <div class="highlight" >
        <table><tr>
          <td class="linenos" title="click to toggle"
            onclick="with (this.firstChild.style)
                     { display = (display == '') ? 'none' : '' }">
            <pre>1
            2</pre>
          </td>
          <td class="code">
            <pre><span class="Ke">def </span><span class="NaFu">foo</span>(bar):
              <span class="Ke">pass</span>
            </pre>
          </td>
        </tr></table></div>

    (whitespace added to improve clarity).

    A list of lines can be specified using the `hl_lines` option to make these
    lines highlighted (as of Pygments 0.11).

    With the `full` option, a complete HTML 4 document is output, including
    the style definitions inside a ``<style>`` tag, or in a separate file if
    the `cssfile` option is given.

    When `tagsfile` is set to the path of a ctags index file, it is used to
    generate hyperlinks from names to their definition.  You must enable
    `lineanchors` and run ctags with the `-n` option for this to work.  The
    `python-ctags` module from PyPI must be installed to use this feature;
    otherwise a `RuntimeError` will be raised.

    The `get_style_defs(arg='')` method of a `HtmlFormatter` returns a string
    containing CSS rules for the CSS classes used by the formatter. The
    argument `arg` can be used to specify additional CSS selectors that
    are prepended to the classes. A call `fmter.get_style_defs('td .code')`
    would result in the following CSS classes:

    .. sourcecode:: css

        td .code .kw { font-weight: bold; color: #00FF00 }
        td .code .cm { color: #999999 }
        ...

    If you have Pygments 0.6 or higher, you can also pass a list or tuple to the
    `get_style_defs()` method to request multiple prefixes for the tokens:

    .. sourcecode:: python

        formatter.get_style_defs(['div.syntax pre', 'pre.syntax'])

    The output would then look like this:

    .. sourcecode:: css

        div.syntax pre .kw,
        pre.syntax .kw { font-weight: bold; color: #00FF00 }
        div.syntax pre .cm,
        pre.syntax .cm { color: #999999 }
        ...

    Additional options accepted:

    `nowrap`
        If set to ``True``, don't add a ``<pre>`` and a ``<div>`` tag
        around the tokens. This disables most other options (default: ``False``).

    `full`
        Tells the formatter to output a "full" document, i.e. a complete
        self-contained document (default: ``False``).

    `title`
        If `full` is true, the title that should be used to caption the
        document (default: ``''``).

    `style`
        The style to use, can be a string or a Style subclass (default:
        ``'default'``). This option has no effect if the `cssfile`
        and `noclobber_cssfile` option are given and the file specified in
        `cssfile` exists.

    `noclasses`
        If set to true, token ``<span>`` tags (as well as line number elements)
        will not use CSS classes, but inline styles. This is not recommended
        for larger pieces of code since it increases output size by quite a bit
        (default: ``False``).

    `classprefix`
        Since the token types use relatively short class names, they may clash
        with some of your own class names. In this case you can use the
        `classprefix` option to give a string to prepend to all Pygments-generated
        CSS class names for token types.
        Note that this option also affects the output of `get_style_defs()`.

    `cssclass`
        CSS class for the wrapping ``<div>`` tag (default: ``'highlight'``).
        If you set this option, the default selector for `get_style_defs()`
        will be this class.

        .. versionadded:: 0.9
           If you select the ``'table'`` line numbers, the wrapping table will
           have a CSS class of this string plus ``'table'``, the default is
           accordingly ``'highlighttable'``.

    `cssstyles`
        Inline CSS styles for the wrapping ``<div>`` tag (default: ``''``).

    `prestyles`
        Inline CSS styles for the ``<pre>`` tag (default: ``''``).

        .. versionadded:: 0.11

    `cssfile`
        If the `full` option is true and this option is given, it must be the
        name of an external file. If the filename does not include an absolute
        path, the file's path will be assumed to be relative to the main output
        file's path, if the latter can be found. The stylesheet is then written
        to this file instead of the HTML file.

        .. versionadded:: 0.6

    `noclobber_cssfile`
        If `cssfile` is given and the specified file exists, the css file will
        not be overwritten. This allows the use of the `full` option in
        combination with a user specified css file. Default is ``False``.

        .. versionadded:: 1.1

    `linenos`
        If set to ``'table'``, output line numbers as a table with two cells,
        one containing the line numbers, the other the whole code.  This is
        copy-and-paste-friendly, but may cause alignment problems with some
        browsers or fonts.  If set to ``'inline'``, the line numbers will be
        integrated in the ``<pre>`` tag that contains the code (that setting
        is *new in Pygments 0.8*).

        For compatibility with Pygments 0.7 and earlier, every true value
        except ``'inline'`` means the same as ``'table'`` (in particular, that
        means also ``True``).

        The default value is ``False``, which means no line numbers at all.

        **Note:** with the default ("table") line number mechanism, the line
        numbers and code can have different line heights in Internet Explorer
        unless you give the enclosing ``<pre>`` tags an explicit ``line-height``
        CSS property (you get the default line spacing with ``line-height:
        125%``).

    `hl_lines`
        Specify a list of lines to be highlighted. The line numbers are always
        relative to the input (i.e. the first line is line 1) and are
        independent of `linenostart`.

        .. versionadded:: 0.11

    `linenostart`
        The line number for the first line (default: ``1``).

    `linenostep`
        If set to a number n > 1, only every nth line number is printed.

    `linenospecial`
        If set to a number n > 0, every nth line number is given the CSS
        class ``"special"`` (default: ``0``).

    `nobackground`
        If set to ``True``, the formatter won't output the background color
        for the wrapping element (this automatically defaults to ``False``
        when there is no wrapping element [eg: no argument for the
        `get_syntax_defs` method given]) (default: ``False``).

        .. versionadded:: 0.6

    `lineseparator`
        This string is output between lines of code. It defaults to ``"\n"``,
        which is enough to break a line inside ``<pre>`` tags, but you can
        e.g. set it to ``"<br>"`` to get HTML line breaks.

        .. versionadded:: 0.7

    `lineanchors`
        If set to a nonempty string, e.g. ``foo``, the formatter will wrap each
        output line in an anchor tag with an ``id`` (and `name`) of ``foo-linenumber``.
        This allows easy linking to certain lines.

        .. versionadded:: 0.9

    `linespans`
        If set to a nonempty string, e.g. ``foo``, the formatter will wrap each
        output line in a span tag with an ``id`` of ``foo-linenumber``.
        This allows easy access to lines via javascript.

        .. versionadded:: 1.6

    `anchorlinenos`
        If set to `True`, will wrap line numbers in <a> tags. Used in
        combination with `linenos` and `lineanchors`.

    `tagsfile`
        If set to the path of a ctags file, wrap names in anchor tags that
        link to their definitions. `lineanchors` should be used, and the
        tags file should specify line numbers (see the `-n` option to ctags).
        The tags file is assumed to be encoded in UTF-8.

        .. versionadded:: 1.6

    `tagurlformat`
        A string formatting pattern used to generate links to ctags definitions.
        Available variables are `%(path)s`, `%(fname)s` and `%(fext)s`.
        Defaults to an empty string, resulting in just `#prefix-number` links.

        .. versionadded:: 1.6

    `filename`
        A string used to generate a filename when rendering ``<pre>`` blocks,
        for example if displaying source code. If `linenos` is set to
        ``'table'`` then the filename will be rendered in an initial row
        containing a single `<th>` which spans both columns.

        .. versionadded:: 2.1

    `wrapcode`
        Wrap the code inside ``<pre>`` blocks using ``<code>``, as recommended
        by the HTML5 specification.

        .. versionadded:: 2.4

    `debug_token_types`
        Add ``title`` attributes to all token ``<span>`` tags that show the
        name of the token.

        .. versionadded:: 2.10


    **Subclassing the HTML formatter**

    .. versionadded:: 0.7

    The HTML formatter is now built in a way that allows easy subclassing, thus
    customizing the output HTML code. The `format()` method calls
    `self._format_lines()` which returns a generator that yields tuples of ``(1,
    line)``, where the ``1`` indicates that the ``line`` is a line of the
    formatted source code.

    If the `nowrap` option is set, the generator is the iterated over and the
    resulting HTML is output.

    Otherwise, `format()` calls `self.wrap()`, which wraps the generator with
    other generators. These may add some HTML code to the one generated by
    `_format_lines()`, either by modifying the lines generated by the latter,
    then yielding them again with ``(1, line)``, and/or by yielding other HTML
    code before or after the lines, with ``(0, html)``. The distinction between
    source lines and other code makes it possible to wrap the generator multiple
    times.

    The default `wrap()` implementation adds a ``<div>`` and a ``<pre>`` tag.

    A custom `HtmlFormatter` subclass could look like this:

    .. sourcecode:: python

        class CodeHtmlFormatter(HtmlFormatter):

            def wrap(self, source, *, include_div):
                return self._wrap_code(source)

            def _wrap_code(self, source):
                yield 0, '<code>'
                for i, t in source:
                    if i == 1:
                        # it's a line of formatted code
                        t += '<br>'
                    yield i, t
                yield 0, '</code>'

    This results in wrapping the formatted lines with a ``<code>`` tag, where the
    source lines are broken using ``<br>`` tags.

    After calling `wrap()`, the `format()` method also adds the "line numbers"
    and/or "full document" wrappers if the respective options are set. Then, all
    HTML yielded by the wrapped generator is output.
    """
    name: str
    aliases: Any
    filenames: Any
    title: Any
    nowrap: Any
    noclasses: Any
    classprefix: Any
    cssclass: Any
    cssstyles: Any
    prestyles: Any
    cssfile: Any
    noclobber_cssfile: Any
    tagsfile: Any
    tagurlformat: Any
    filename: Any
    wrapcode: Any
    span_element_openers: Any
    linenos: int
    linenostart: Any
    linenostep: Any
    linenospecial: Any
    nobackground: Any
    lineseparator: Any
    lineanchors: Any
    linespans: Any
    anchorlinenos: Any
    hl_lines: Any
<<<<<<< HEAD
    def get_style_defs(self, arg: Incomplete | None = None):
        """
        Return CSS style definitions for the classes produced by the current
        highlighting style. ``arg`` can be a string or list of selectors to
        insert before the token type classes.
        """
        ...
    def get_token_style_defs(self, arg: Incomplete | None = None): ...
    def get_background_style_defs(self, arg: Incomplete | None = None): ...
=======
    def get_style_defs(self, arg=None): ...
    def get_token_style_defs(self, arg=None): ...
    def get_background_style_defs(self, arg=None): ...
>>>>>>> 12676840
    def get_linenos_style_defs(self): ...
    def get_css_prefix(self, arg): ...
    def wrap(self, source):
        """
        Wrap the ``source``, which is a generator yielding
        individual lines, in custom generators. See docstring
        for `format`. Can be overridden.
        """
        ...
    def format_unencoded(self, tokensource, outfile) -> None:
        """
        The formatting process uses several nested generators; which of
        them are used is determined by the user's options.

        Each generator should take at least one argument, ``inner``,
        and wrap the pieces of text generated by this.

        Always yield 2-tuples: (code, text). If "code" is 1, the text
        is part of the original tokensource being highlighted, if it's
        0, the text is some piece of wrapping. This makes it possible to
        use several different wrappers that process the original source
        linewise, e.g. line number generators.
        """
        ...<|MERGE_RESOLUTION|>--- conflicted
+++ resolved
@@ -1,17 +1,3 @@
-<<<<<<< HEAD
-"""
-pygments.formatters.html
-~~~~~~~~~~~~~~~~~~~~~~~~
-
-Formatter for HTML output.
-
-:copyright: Copyright 2006-2025 by the Pygments team, see AUTHORS.
-:license: BSD, see LICENSE for details.
-"""
-
-from _typeshed import Incomplete
-=======
->>>>>>> 12676840
 from typing import Any, TypeVar
 
 from pygments.formatter import Formatter
@@ -338,21 +324,9 @@
     linespans: Any
     anchorlinenos: Any
     hl_lines: Any
-<<<<<<< HEAD
-    def get_style_defs(self, arg: Incomplete | None = None):
-        """
-        Return CSS style definitions for the classes produced by the current
-        highlighting style. ``arg`` can be a string or list of selectors to
-        insert before the token type classes.
-        """
-        ...
-    def get_token_style_defs(self, arg: Incomplete | None = None): ...
-    def get_background_style_defs(self, arg: Incomplete | None = None): ...
-=======
     def get_style_defs(self, arg=None): ...
     def get_token_style_defs(self, arg=None): ...
     def get_background_style_defs(self, arg=None): ...
->>>>>>> 12676840
     def get_linenos_style_defs(self): ...
     def get_css_prefix(self, arg): ...
     def wrap(self, source):
