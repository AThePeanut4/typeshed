--- conflicted
+++ resolved
@@ -1,19 +1,5 @@
-<<<<<<< HEAD
-"""
-pygments.formatters.html
-~~~~~~~~~~~~~~~~~~~~~~~~
-
-Formatter for HTML output.
-
-:copyright: Copyright 2006-2025 by the Pygments team, see AUTHORS.
-:license: BSD, see LICENSE for details.
-"""
-
-from typing import Any, TypeVar
-=======
 from _typeshed import Incomplete
 from typing import TypeVar
->>>>>>> 3e1b90bb
 
 from pygments.formatter import Formatter
 
@@ -330,24 +316,6 @@
     wrapcode: Incomplete
     span_element_openers: Incomplete
     linenos: int
-<<<<<<< HEAD
-    linenostart: Any
-    linenostep: Any
-    linenospecial: Any
-    nobackground: Any
-    lineseparator: Any
-    lineanchors: Any
-    linespans: Any
-    anchorlinenos: Any
-    hl_lines: Any
-    def get_style_defs(self, arg=None):
-        """
-        Return CSS style definitions for the classes produced by the current
-        highlighting style. ``arg`` can be a string or list of selectors to
-        insert before the token type classes.
-        """
-        ...
-=======
     linenostart: Incomplete
     linenostep: Incomplete
     linenospecial: Incomplete
@@ -358,7 +326,6 @@
     anchorlinenos: Incomplete
     hl_lines: Incomplete
     def get_style_defs(self, arg=None): ...
->>>>>>> 3e1b90bb
     def get_token_style_defs(self, arg=None): ...
     def get_background_style_defs(self, arg=None): ...
     def get_linenos_style_defs(self): ...
