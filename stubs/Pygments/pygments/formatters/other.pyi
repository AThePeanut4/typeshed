"""
pygments.formatters.other
~~~~~~~~~~~~~~~~~~~~~~~~~

Other formatters: NullFormatter, RawTokenFormatter.

:copyright: Copyright 2006-2025 by the Pygments team, see AUTHORS.
:license: BSD, see LICENSE for details.
"""

from typing import Any, TypeVar

from pygments.formatter import Formatter

_T = TypeVar("_T", str, bytes)

class NullFormatter(Formatter[_T]):
    """Output the text unchanged without any formatting."""
    name: str
    aliases: Any
    filenames: Any
    def format(self, tokensource, outfile) -> None: ...

<<<<<<< HEAD
class RawTokenFormatter(Formatter[_T]):
    r"""
    Format tokens as a raw representation for storing token streams.

    The format is ``tokentype<TAB>repr(tokenstring)\n``. The output can later
    be converted to a token stream with the `RawTokenLexer`, described in the
    :doc:`lexer list <lexers>`.

    Only two options are accepted:

    `compress`
        If set to ``'gz'`` or ``'bz2'``, compress the output with the given
        compression algorithm after encoding (default: ``''``).
    `error_color`
        If set to a color name, highlight error tokens using that color.  If
        set but with no value, defaults to ``'red'``.

        .. versionadded:: 0.11
    """
=======
class RawTokenFormatter(Formatter[bytes]):
>>>>>>> 84e41f28
    name: str
    aliases: Any
    filenames: Any
    unicodeoutput: bool
    encoding: str
    compress: Any
    error_color: Any
    def format(self, tokensource, outfile) -> None: ...

class TestcaseFormatter(Formatter[_T]):
    """
    Format tokens as appropriate for a new testcase.

    .. versionadded:: 2.0
    """
    name: str
    aliases: Any
    def format(self, tokensource, outfile) -> None: ...<|MERGE_RESOLUTION|>--- conflicted
+++ resolved
@@ -21,29 +21,7 @@
     filenames: Any
     def format(self, tokensource, outfile) -> None: ...
 
-<<<<<<< HEAD
-class RawTokenFormatter(Formatter[_T]):
-    r"""
-    Format tokens as a raw representation for storing token streams.
-
-    The format is ``tokentype<TAB>repr(tokenstring)\n``. The output can later
-    be converted to a token stream with the `RawTokenLexer`, described in the
-    :doc:`lexer list <lexers>`.
-
-    Only two options are accepted:
-
-    `compress`
-        If set to ``'gz'`` or ``'bz2'``, compress the output with the given
-        compression algorithm after encoding (default: ``''``).
-    `error_color`
-        If set to a color name, highlight error tokens using that color.  If
-        set but with no value, defaults to ``'red'``.
-
-        .. versionadded:: 0.11
-    """
-=======
 class RawTokenFormatter(Formatter[bytes]):
->>>>>>> 84e41f28
     name: str
     aliases: Any
     filenames: Any
