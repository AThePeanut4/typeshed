--- conflicted
+++ resolved
@@ -1,19 +1,5 @@
-<<<<<<< HEAD
-"""
-pygments.formatters.img
-~~~~~~~~~~~~~~~~~~~~~~~
-
-Formatter for Pixmap output.
-
-:copyright: Copyright 2006-2025 by the Pygments team, see AUTHORS.
-:license: BSD, see LICENSE for details.
-"""
-
-from typing import Any, TypeVar
-=======
 from _typeshed import Incomplete
 from typing import TypeVar
->>>>>>> 3e1b90bb
 
 from pygments.formatter import Formatter
 
@@ -27,18 +13,10 @@
     ...
 
 class FontManager:
-<<<<<<< HEAD
-    """Manages a set of fonts: normal, italic, bold, etc..."""
-    font_name: Any
-    font_size: Any
-    fonts: Any
-    encoding: Any
-=======
     font_name: Incomplete
     font_size: Incomplete
     fonts: Incomplete
     encoding: Incomplete
->>>>>>> 3e1b90bb
     variable: bool
     def __init__(self, font_name, font_size: int = 14) -> None: ...
     def get_char_size(self):
