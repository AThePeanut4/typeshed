<<<<<<< HEAD
"""
pygments.formatters
~~~~~~~~~~~~~~~~~~~

Pygments formatters.

:copyright: Copyright 2006-2025 by the Pygments team, see AUTHORS.
:license: BSD, see LICENSE for details.
"""

=======
from _typeshed import Incomplete
>>>>>>> 3e1b90bb
from collections.abc import Generator

from ..formatter import Formatter
from .bbcode import BBCodeFormatter as BBCodeFormatter
from .html import HtmlFormatter as HtmlFormatter
from .img import (
    BmpImageFormatter as BmpImageFormatter,
    GifImageFormatter as GifImageFormatter,
    ImageFormatter as ImageFormatter,
    JpgImageFormatter as JpgImageFormatter,
)
from .irc import IRCFormatter as IRCFormatter
from .latex import LatexFormatter as LatexFormatter
from .other import NullFormatter as NullFormatter, RawTokenFormatter as RawTokenFormatter, TestcaseFormatter as TestcaseFormatter
from .pangomarkup import PangoMarkupFormatter as PangoMarkupFormatter
from .rtf import RtfFormatter as RtfFormatter
from .svg import SvgFormatter as SvgFormatter
from .terminal import TerminalFormatter as TerminalFormatter
from .terminal256 import Terminal256Formatter as Terminal256Formatter, TerminalTrueColorFormatter as TerminalTrueColorFormatter

<<<<<<< HEAD
def get_all_formatters() -> Generator[type[Formatter[Any]], None, None]:
    """Return a generator for all formatter classes."""
    ...
def get_formatter_by_name(_alias, **options):
    """
    Return an instance of a :class:`.Formatter` subclass that has `alias` in its
    aliases list. The formatter is given the `options` at its instantiation.

    Will raise :exc:`pygments.util.ClassNotFound` if no formatter with that
    alias is found.
    """
    ...
def load_formatter_from_file(filename, formattername: str = "CustomFormatter", **options):
    """
    Return a `Formatter` subclass instance loaded from the provided file, relative
    to the current directory.

    The file is expected to contain a Formatter class named ``formattername``
    (by default, CustomFormatter). Users should be very careful with the input, because
    this method is equivalent to running ``eval()`` on the input file. The formatter is
    given the `options` at its instantiation.

    :exc:`pygments.util.ClassNotFound` is raised if there are any errors loading
    the formatter.

    .. versionadded:: 2.2
    """
    ...
def get_formatter_for_filename(fn, **options):
    """
    Return a :class:`.Formatter` subclass instance that has a filename pattern
    matching `fn`. The formatter is given the `options` at its instantiation.

    Will raise :exc:`pygments.util.ClassNotFound` if no formatter for that filename
    is found.
    """
    ...
=======
def get_all_formatters() -> Generator[type[Formatter[Incomplete]]]: ...
def get_formatter_by_name(_alias, **options): ...
def load_formatter_from_file(filename, formattername: str = "CustomFormatter", **options): ...
def get_formatter_for_filename(fn, **options): ...
>>>>>>> 3e1b90bb
<|MERGE_RESOLUTION|>--- conflicted
+++ resolved
@@ -1,17 +1,4 @@
-<<<<<<< HEAD
-"""
-pygments.formatters
-~~~~~~~~~~~~~~~~~~~
-
-Pygments formatters.
-
-:copyright: Copyright 2006-2025 by the Pygments team, see AUTHORS.
-:license: BSD, see LICENSE for details.
-"""
-
-=======
 from _typeshed import Incomplete
->>>>>>> 3e1b90bb
 from collections.abc import Generator
 
 from ..formatter import Formatter
@@ -32,47 +19,7 @@
 from .terminal import TerminalFormatter as TerminalFormatter
 from .terminal256 import Terminal256Formatter as Terminal256Formatter, TerminalTrueColorFormatter as TerminalTrueColorFormatter
 
-<<<<<<< HEAD
-def get_all_formatters() -> Generator[type[Formatter[Any]], None, None]:
-    """Return a generator for all formatter classes."""
-    ...
-def get_formatter_by_name(_alias, **options):
-    """
-    Return an instance of a :class:`.Formatter` subclass that has `alias` in its
-    aliases list. The formatter is given the `options` at its instantiation.
-
-    Will raise :exc:`pygments.util.ClassNotFound` if no formatter with that
-    alias is found.
-    """
-    ...
-def load_formatter_from_file(filename, formattername: str = "CustomFormatter", **options):
-    """
-    Return a `Formatter` subclass instance loaded from the provided file, relative
-    to the current directory.
-
-    The file is expected to contain a Formatter class named ``formattername``
-    (by default, CustomFormatter). Users should be very careful with the input, because
-    this method is equivalent to running ``eval()`` on the input file. The formatter is
-    given the `options` at its instantiation.
-
-    :exc:`pygments.util.ClassNotFound` is raised if there are any errors loading
-    the formatter.
-
-    .. versionadded:: 2.2
-    """
-    ...
-def get_formatter_for_filename(fn, **options):
-    """
-    Return a :class:`.Formatter` subclass instance that has a filename pattern
-    matching `fn`. The formatter is given the `options` at its instantiation.
-
-    Will raise :exc:`pygments.util.ClassNotFound` if no formatter for that filename
-    is found.
-    """
-    ...
-=======
 def get_all_formatters() -> Generator[type[Formatter[Incomplete]]]: ...
 def get_formatter_by_name(_alias, **options): ...
 def load_formatter_from_file(filename, formattername: str = "CustomFormatter", **options): ...
-def get_formatter_for_filename(fn, **options): ...
->>>>>>> 3e1b90bb
+def get_formatter_for_filename(fn, **options): ...