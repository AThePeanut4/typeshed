--- conflicted
+++ resolved
@@ -237,35 +237,9 @@
     def get(self): ...
 
 class RegexLexerMeta(LexerMeta):
-<<<<<<< HEAD
-    """
-    Metaclass for RegexLexer, creates the self._tokens attribute from
-    self.tokens on the first instantiation.
-    """
-    def process_tokendef(cls, name, tokendefs: Incomplete | None = None):
-        """Preprocess a dictionary of token definitions."""
-        ...
-    def get_tokendefs(cls):
-        """
-        Merge tokens from superclasses in MRO order, returning a single tokendef
-        dictionary.
-
-        Any state that is not defined by a subclass will be inherited
-        automatically.  States that *are* defined by subclasses will, by
-        default, override that state in the superclass.  If a subclass wishes to
-        inherit definitions from a superclass, it can use the special value
-        "inherit", which will cause the superclass' state definition to be
-        included at that point in the state.
-        """
-        ...
-    def __call__(cls, *args, **kwds):
-        """Instantiate cls after preprocessing its token definitions."""
-        ...
-=======
     def process_tokendef(cls, name, tokendefs=None): ...
     def get_tokendefs(cls): ...
     def __call__(cls, *args, **kwds): ...
->>>>>>> 12676840
 
 class RegexLexer(Lexer, metaclass=RegexLexerMeta):
     """
