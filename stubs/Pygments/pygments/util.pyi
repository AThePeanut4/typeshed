--- conflicted
+++ resolved
@@ -1,17 +1,3 @@
-<<<<<<< HEAD
-"""
-pygments.util
-~~~~~~~~~~~~~
-
-Utility functions.
-
-:copyright: Copyright 2006-2025 by the Pygments team, see AUTHORS.
-:license: BSD, see LICENSE for details.
-"""
-
-from _typeshed import Incomplete
-=======
->>>>>>> 12676840
 from io import TextIOWrapper
 from typing import Any
 
@@ -30,42 +16,10 @@
     """
     ...
 
-def get_choice_opt(options, optname, allowed, default: Incomplete | None = None, normcase: bool = False):
-    """
-    If the key `optname` from the dictionary is not in the sequence
-    `allowed`, raise an error, otherwise return it.
-    """
-    ...
-def get_bool_opt(options, optname, default: Incomplete | None = None):
-    """
-    Intuitively, this is `options.get(optname, default)`, but restricted to
-    Boolean value. The Booleans can be represented as string, in order to accept
-    Boolean value from the command line arguments. If the key `optname` is
-    present in the dictionary `options` and is not associated with a Boolean,
-    raise an `OptionError`. If it is absent, `default` is returned instead.
-
-<<<<<<< HEAD
-    The valid string values for ``True`` are ``1``, ``yes``, ``true`` and
-    ``on``, the ones for ``False`` are ``0``, ``no``, ``false`` and ``off``
-    (matched case-insensitively).
-    """
-    ...
-def get_int_opt(options, optname, default: Incomplete | None = None):
-    """As :func:`get_bool_opt`, but interpret the value as an integer."""
-    ...
-def get_list_opt(options, optname, default: Incomplete | None = None):
-    """
-    If the key `optname` from the dictionary `options` is a string,
-    split it at whitespace and return it. If it is already a list
-    or a tuple, it is returned as a list.
-    """
-    ...
-=======
 def get_choice_opt(options, optname, allowed, default=None, normcase: bool = False): ...
 def get_bool_opt(options, optname, default=None): ...
 def get_int_opt(options, optname, default=None): ...
 def get_list_opt(options, optname, default=None): ...
->>>>>>> 12676840
 def docstring_headline(obj): ...
 def make_analysator(f):
     """Return a static text analyser function that returns float values."""
