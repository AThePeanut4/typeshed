--- conflicted
+++ resolved
@@ -1,25 +1,4 @@
-<<<<<<< HEAD
-"""
-pygments.scanner
-~~~~~~~~~~~~~~~~
-
-This library implements a regex based scanner. Some languages
-like Pascal are easy to parse but have some keywords that
-depend on the context. Because of this it's impossible to lex
-that just by using a regular expression lexer like the
-`RegexLexer`.
-
-Have a look at the `DelphiLexer` to get an idea of how to use
-this scanner.
-
-:copyright: Copyright 2006-2025 by the Pygments team, see AUTHORS.
-:license: BSD, see LICENSE for details.
-"""
-
-from typing import Any
-=======
 from _typeshed import Incomplete
->>>>>>> 3e1b90bb
 
 class EndOfText(RuntimeError):
     """
@@ -29,27 +8,6 @@
     ...
 
 class Scanner:
-<<<<<<< HEAD
-    """
-    Simple scanner
-
-    All method patterns are regular expression strings (not
-    compiled expressions!)
-    """
-    data: Any
-    data_length: Any
-    start_pos: int
-    pos: int
-    flags: Any
-    last: Any
-    match: Any
-    def __init__(self, text, flags: int = 0) -> None:
-        """
-        :param text:    The text which should be scanned
-        :param flags:   default regular expression flags
-        """
-        ...
-=======
     data: Incomplete
     data_length: Incomplete
     start_pos: int
@@ -58,7 +16,6 @@
     last: Incomplete
     match: Incomplete
     def __init__(self, text, flags: int = 0) -> None: ...
->>>>>>> 3e1b90bb
     @property
     def eos(self):
         """`True` if the scanner reached the end of text."""
