"""
The blocking connection adapter module implements blocking semantics on top
of Pika's core AMQP driver. While most of the asynchronous expectations are
removed when using the blocking connection adapter, it attempts to remain true
to the asynchronous RPC nature of the AMQP protocol, supporting server sent
RPC commands.

The user facing classes in the module consist of the
:py:class:`~pika.adapters.blocking_connection.BlockingConnection`
and the :class:`~pika.adapters.blocking_connection.BlockingChannel`
classes.
"""

from _typeshed import Incomplete, Unused
from collections.abc import Generator, Sequence
from logging import Logger
from types import TracebackType
from typing import NamedTuple
from typing_extensions import Self

from ..connection import Parameters
from ..data import _ArgumentMapping
from ..exchange_type import ExchangeType
from ..spec import BasicProperties

LOGGER: Logger

class _CallbackResult:
<<<<<<< HEAD
    """
    CallbackResult is a non-thread-safe implementation for receiving
    callback results; INTERNAL USE ONLY!
    """
    def __init__(self, value_class: Incomplete | None = None) -> None:
        """
        :param callable value_class: only needed if the CallbackResult
                                     instance will be used with
                                     `set_value_once` and `append_element`.
                                     *args and **kwargs of the value setter
                                     methods will be passed to this class.
        """
        ...
    def reset(self) -> None:
        """Reset value, but not _value_class"""
        ...
    def __bool__(self) -> bool:
        """
        Called by python runtime to implement truth value testing and the
        built-in operation bool(); NOTE: python 3.x
        """
        ...
=======
    def __init__(self, value_class=None) -> None: ...
    def reset(self) -> None: ...
    def __bool__(self) -> bool: ...
>>>>>>> 12676840
    __nonzero__: Incomplete
    def __enter__(self):
        """
        Entry into context manager that automatically resets the object
        on exit; this usage pattern helps garbage-collection by eliminating
        potential circular references.
        """
        ...
    def __exit__(self, *args: Unused, **kwargs: Unused) -> None:
        """Reset value"""
        ...
    def is_ready(self):
        """
        :returns: True if the object is in a signaled state
        :rtype: bool
        """
        ...
    @property
    def ready(self):
        """True if the object is in a signaled state"""
        ...
    def signal_once(self, *_args, **_kwargs) -> None:
        """
        Set as ready

        :raises AssertionError: if result was already signalled
        """
        ...
    def set_value_once(self, *args, **kwargs) -> None:
        """
        Set as ready with value; the value may be retrieved via the `value`
        property getter

        :raises AssertionError: if result was already set
        """
        ...
    def append_element(self, *args, **kwargs) -> None:
        """Append an element to values"""
        ...
    @property
    def value(self):
        """
        :returns: a reference to the value that was set via `set_value_once`
        :rtype: object
        :raises AssertionError: if result was not set or value is incompatible
                                with `set_value_once`
        """
        ...
    @property
    def elements(self):
        """
        :returns: a reference to the list containing one or more elements that
            were added via `append_element`
        :rtype: list
        :raises AssertionError: if result was not set or value is incompatible
                                with `append_element`
        """
        ...

class _IoloopTimerContext:
    """
    Context manager for registering and safely unregistering a
    SelectConnection ioloop-based timer
    """
    def __init__(self, duration, connection) -> None:
        """
        :param float duration: non-negative timer duration in seconds
        :param select_connection.SelectConnection connection:
        """
        ...
    def __enter__(self):
        """Register a timer"""
        ...
    def __exit__(self, *_args: Unused, **_kwargs: Unused) -> None:
        """Unregister timer if it hasn't fired yet"""
        ...
    def is_ready(self):
        """
        :returns: True if timer has fired, False otherwise
        :rtype: bool
        """
        ...

class _TimerEvt:
    """Represents a timer created via `BlockingConnection.call_later`"""
    timer_id: Incomplete
    def __init__(self, callback) -> None:
        """:param callback: see callback in `BlockingConnection.call_later`"""
        ...
    def dispatch(self) -> None:
        """Dispatch the user's callback method"""
        ...

class _ConnectionBlockedUnblockedEvtBase:
    """Base class for `_ConnectionBlockedEvt` and `_ConnectionUnblockedEvt`"""
    def __init__(self, callback, method_frame) -> None:
        """
        :param callback: see callback parameter in
          `BlockingConnection.add_on_connection_blocked_callback` and
          `BlockingConnection.add_on_connection_unblocked_callback`
        :param pika.frame.Method method_frame: with method_frame.method of type
          `pika.spec.Connection.Blocked` or `pika.spec.Connection.Unblocked`
        """
        ...
    def dispatch(self) -> None:
        """Dispatch the user's callback method"""
        ...

class _ConnectionBlockedEvt(_ConnectionBlockedUnblockedEvtBase):
    """Represents a Connection.Blocked notification from RabbitMQ broker`"""
    ...
class _ConnectionUnblockedEvt(_ConnectionBlockedUnblockedEvtBase):
    """Represents a Connection.Unblocked notification from RabbitMQ broker`"""
    ...

class BlockingConnection:
    """
    The BlockingConnection creates a layer on top of Pika's asynchronous core
    providing methods that will block until their expected response has
    returned. Due to the asynchronous nature of the `Basic.Deliver` and
    `Basic.Return` calls from RabbitMQ to your application, you can still
    implement continuation-passing style asynchronous methods if you'd like to
    receive messages from RabbitMQ using
    :meth:`basic_consume <BlockingChannel.basic_consume>` or if you want to be
    notified of a delivery failure when using
    :meth:`basic_publish <BlockingChannel.basic_publish>`.

    For more information about communicating with the blocking_connection
    adapter, be sure to check out the
    :class:`BlockingChannel <BlockingChannel>` class which implements the
    :class:`Channel <pika.channel.Channel>` based communication for the
    blocking_connection adapter.

    To prevent recursion/reentrancy, the blocking connection and channel
    implementations queue asynchronously-delivered events received
    in nested context (e.g., while waiting for `BlockingConnection.channel` or
    `BlockingChannel.queue_declare` to complete), dispatching them synchronously
    once nesting returns to the desired context. This concerns all callbacks,
    such as those registered via `BlockingConnection.call_later`,
    `BlockingConnection.add_on_connection_blocked_callback`,
    `BlockingConnection.add_on_connection_unblocked_callback`,
    `BlockingChannel.basic_consume`, etc.

    Blocked Connection deadlock avoidance: when RabbitMQ becomes low on
    resources, it emits Connection.Blocked (AMQP extension) to the client
    connection when client makes a resource-consuming request on that connection
    or its channel (e.g., `Basic.Publish`); subsequently, RabbitMQ suspsends
    processing requests from that connection until the affected resources are
    restored. See http://www.rabbitmq.com/connection-blocked.html. This
    may impact `BlockingConnection` and `BlockingChannel` operations in a
    way that users might not be expecting. For example, if the user dispatches
    `BlockingChannel.basic_publish` in non-publisher-confirmation mode while
    RabbitMQ is in this low-resource state followed by a synchronous request
    (e.g., `BlockingConnection.channel`, `BlockingChannel.consume`,
    `BlockingChannel.basic_consume`, etc.), the synchronous request will block
    indefinitely (until Connection.Unblocked) waiting for RabbitMQ to reply. If
    the blocked state persists for a long time, the blocking operation will
    appear to hang. In this state, `BlockingConnection` instance and its
    channels will not dispatch user callbacks. SOLUTION: To break this potential
    deadlock, applications may configure the `blocked_connection_timeout`
    connection parameter when instantiating `BlockingConnection`. Upon blocked
    connection timeout, this adapter will raise ConnectionBlockedTimeout
    exception`. See `pika.connection.ConnectionParameters` documentation to
    learn more about the `blocked_connection_timeout` configuration.
    """
    class _OnClosedArgs(NamedTuple):
        """BlockingConnection__OnClosedArgs(connection, error)"""
        connection: Incomplete
        error: Incomplete

    class _OnChannelOpenedArgs(NamedTuple):
        """BlockingConnection__OnChannelOpenedArgs(channel,)"""
        channel: Incomplete

<<<<<<< HEAD
    def __init__(
        self, parameters: Parameters | Sequence[Parameters] | None = None, _impl_class: Incomplete | None = None
    ) -> None:
        """
        Create a new instance of the Connection object.

        :param None | pika.connection.Parameters | sequence parameters:
            Connection parameters instance or non-empty sequence of them. If
            None, a `pika.connection.Parameters` instance will be created with
            default settings. See `pika.AMQPConnectionWorkflow` for more
            details about multiple parameter configurations and retries.
        :param _impl_class: for tests/debugging only; implementation class;
            None=default

        :raises RuntimeError:
        """
        ...
=======
    def __init__(self, parameters: Parameters | Sequence[Parameters] | None = None, _impl_class=None) -> None: ...
>>>>>>> 12676840
    def __enter__(self) -> Self: ...
    def __exit__(
        self, exc_type: type[BaseException] | None, value: BaseException | None, traceback: TracebackType | None
    ) -> None: ...
    def add_on_connection_blocked_callback(self, callback) -> None:
        """
        RabbitMQ AMQP extension - Add a callback to be notified when the
        connection gets blocked (`Connection.Blocked` received from RabbitMQ)
        due to the broker running low on resources (memory or disk). In this
        state RabbitMQ suspends processing incoming data until the connection
        is unblocked, so it's a good idea for publishers receiving this
        notification to suspend publishing until the connection becomes
        unblocked.

        NOTE: due to the blocking nature of BlockingConnection, if it's sending
        outbound data while the connection is/becomes blocked, the call may
        remain blocked until the connection becomes unblocked, if ever. You
        may use `ConnectionParameters.blocked_connection_timeout` to abort a
        BlockingConnection method call with an exception when the connection
        remains blocked longer than the given timeout value.

        See also `Connection.add_on_connection_unblocked_callback()`

        See also `ConnectionParameters.blocked_connection_timeout`.

        :param callable callback: Callback to call on `Connection.Blocked`,
            having the signature `callback(connection, pika.frame.Method)`,
            where connection is the `BlockingConnection` instance and the method
            frame's `method` member is of type `pika.spec.Connection.Blocked`
        """
        ...
    def add_on_connection_unblocked_callback(self, callback) -> None:
        """
        RabbitMQ AMQP extension - Add a callback to be notified when the
        connection gets unblocked (`Connection.Unblocked` frame is received from
        RabbitMQ) letting publishers know it's ok to start publishing again.

        :param callable callback: Callback to call on Connection.Unblocked`,
            having the signature `callback(connection, pika.frame.Method)`,
            where connection is the `BlockingConnection` instance and the method
            frame's `method` member is of type `pika.spec.Connection.Unblocked`
        """
        ...
    def call_later(self, delay, callback):
        """
        Create a single-shot timer to fire after delay seconds. Do not
        confuse with Tornado's timeout where you pass in the time you want to
        have your callback called. Only pass in the seconds until it's to be
        called.

        NOTE: the timer callbacks are dispatched only in the scope of
        specially-designated methods: see
        `BlockingConnection.process_data_events()` and
        `BlockingChannel.start_consuming()`.

        :param float delay: The number of seconds to wait to call callback
        :param callable callback: The callback method with the signature
            callback()
        :returns: Opaque timer id
        :rtype: int
        """
        ...
    def add_callback_threadsafe(self, callback) -> None:
        """
        Requests a call to the given function as soon as possible in the
        context of this connection's thread.

        NOTE: This is the only thread-safe method in `BlockingConnection`. All
        other manipulations of `BlockingConnection` must be performed from the
        connection's thread.

        NOTE: the callbacks are dispatched only in the scope of
        specially-designated methods: see
        `BlockingConnection.process_data_events()` and
        `BlockingChannel.start_consuming()`.

        For example, a thread may request a call to the
        `BlockingChannel.basic_ack` method of a `BlockingConnection` that is
        running in a different thread via::

            connection.add_callback_threadsafe(
                functools.partial(channel.basic_ack, delivery_tag=...))

        NOTE: if you know that the requester is running on the same thread as
        the connection it is more efficient to use the
        `BlockingConnection.call_later()` method with a delay of 0.

        :param callable callback: The callback method; must be callable
        :raises pika.exceptions.ConnectionWrongStateError: if connection is
            closed
        """
        ...
    def remove_timeout(self, timeout_id) -> None:
        """
        Remove a timer if it's still in the timeout stack

        :param timeout_id: The opaque timer id to remove
        """
        ...
    def update_secret(self, new_secret, reason) -> None:
        """
        RabbitMQ AMQP extension - This method updates the secret used to authenticate this connection. 
        It is used when secrets have an expiration date and need to be renewed, like OAuth 2 tokens.

        :param string new_secret: The new secret
        :param string reason: The reason for the secret update

        :raises pika.exceptions.ConnectionWrongStateError: if connection is
            not open.
        """
        ...
    def close(self, reply_code: int = 200, reply_text: str = "Normal shutdown") -> None:
        """
        Disconnect from RabbitMQ. If there are any open channels, it will
        attempt to close them prior to fully disconnecting. Channels which
        have active consumers will attempt to send a Basic.Cancel to RabbitMQ
        to cleanly stop the delivery of messages prior to closing the channel.

        :param int reply_code: The code number for the close
        :param str reply_text: The text reason for the close

        :raises pika.exceptions.ConnectionWrongStateError: if called on a closed
            connection (NEW in v1.0.0)
        """
        ...
    def process_data_events(self, time_limit: int = 0):
        """
        Will make sure that data events are processed. Dispatches timer and
        channel callbacks if not called from the scope of BlockingConnection or
        BlockingChannel callback. Your app can block on this method. If your
        application maintains a long-lived publisher connection, this method
        should be called periodically in order to respond to heartbeats and other
        data events. See `examples/long_running_publisher.py` for an example.

        :param float time_limit: suggested upper bound on processing time in
            seconds. The actual blocking time depends on the granularity of the
            underlying ioloop. Zero means return as soon as possible. None means
            there is no limit on processing time and the function will block
            until I/O produces actionable events. Defaults to 0 for backward
            compatibility. This parameter is NEW in pika 0.10.0.
        """
        ...
    def sleep(self, duration: float) -> None:
        """
        A safer way to sleep than calling time.sleep() directly that would
        keep the adapter from ignoring frames sent from the broker. The
        connection will "sleep" or block the number of seconds specified in
        duration in small intervals.

        :param float duration: The time to sleep in seconds
        """
        ...
    def channel(self, channel_number: int | None = None) -> BlockingChannel:
        """
        Create a new channel with the next available channel number or pass
        in a channel number to use. Must be non-zero if you would like to
        specify but it is recommended that you let Pika manage the channel
        numbers.

        :rtype: pika.adapters.blocking_connection.BlockingChannel
        """
        ...
    @property
    def is_closed(self) -> bool:
        """Returns a boolean reporting the current connection state."""
        ...
    @property
    def is_open(self) -> bool:
        """Returns a boolean reporting the current connection state."""
        ...
    @property
    def basic_nack_supported(self) -> bool:
        """
        Specifies if the server supports basic.nack on the active connection.

        :rtype: bool
        """
        ...
    @property
    def consumer_cancel_notify_supported(self) -> bool:
        """
        Specifies if the server supports consumer cancel notification on the
        active connection.

        :rtype: bool
        """
        ...
    @property
    def exchange_exchange_bindings_supported(self) -> bool:
        """
        Specifies if the active connection supports exchange to exchange
        bindings.

        :rtype: bool
        """
        ...
    @property
    def publisher_confirms_supported(self) -> bool:
        """
        Specifies if the active connection can use publisher confirmations.

        :rtype: bool
        """
        ...
    basic_nack = basic_nack_supported
    consumer_cancel_notify = consumer_cancel_notify_supported
    exchange_exchange_bindings = exchange_exchange_bindings_supported
    publisher_confirms = publisher_confirms_supported

class _ChannelPendingEvt:
    """Base class for BlockingChannel pending events"""
    ...

class _ConsumerDeliveryEvt(_ChannelPendingEvt):
    """
    This event represents consumer message delivery `Basic.Deliver`; it
    contains method, properties, and body of the delivered message.
    """
    method: Incomplete
    properties: Incomplete
    body: Incomplete
    def __init__(self, method, properties, body) -> None:
        """
        :param spec.Basic.Deliver method: NOTE: consumer_tag and delivery_tag
          are valid only within source channel
        :param spec.BasicProperties properties: message properties
        :param bytes body: message body; empty string if no body
        """
        ...

class _ConsumerCancellationEvt(_ChannelPendingEvt):
    """
    This event represents server-initiated consumer cancellation delivered to
    client via Basic.Cancel. After receiving Basic.Cancel, there will be no
    further deliveries for the consumer identified by `consumer_tag` in
    `Basic.Cancel`
    """
    method_frame: Incomplete
    def __init__(self, method_frame) -> None:
        """
        :param pika.frame.Method method_frame: method frame with method of type
            `spec.Basic.Cancel`
        """
        ...
    @property
    def method(self):
        """method of type spec.Basic.Cancel"""
        ...

class _ReturnedMessageEvt(_ChannelPendingEvt):
    """This event represents a message returned by broker via `Basic.Return`"""
    callback: Incomplete
    channel: Incomplete
    method: Incomplete
    properties: Incomplete
    body: Incomplete
    def __init__(self, callback, channel, method, properties, body) -> None:
        """
        :param callable callback: user's callback, having the signature
            callback(channel, method, properties, body), where
             - channel: pika.Channel
             - method: pika.spec.Basic.Return
             - properties: pika.spec.BasicProperties
             - body: bytes
        :param pika.Channel channel:
        :param pika.spec.Basic.Return method:
        :param pika.spec.BasicProperties properties:
        :param bytes body:
        """
        ...
    def dispatch(self) -> None:
        """Dispatch user's callback"""
        ...

class ReturnedMessage:
    """
    Represents a message returned via Basic.Return in publish-acknowledgments
    mode
    """
    method: Incomplete
    properties: Incomplete
    body: Incomplete
    def __init__(self, method, properties, body) -> None:
        """
        :param spec.Basic.Return method:
        :param spec.BasicProperties properties: message properties
        :param bytes body: message body; empty string if no body
        """
        ...

class _ConsumerInfo:
    """Information about an active consumer"""
    SETTING_UP: int
    ACTIVE: int
    TEARING_DOWN: int
    CANCELLED_BY_BROKER: int
    consumer_tag: Incomplete
    auto_ack: Incomplete
    on_message_callback: Incomplete
    alternate_event_sink: Incomplete
    state: Incomplete
<<<<<<< HEAD
    def __init__(
        self,
        consumer_tag,
        auto_ack,
        on_message_callback: Incomplete | None = None,
        alternate_event_sink: Incomplete | None = None,
    ) -> None:
        """
        NOTE: exactly one of callback/alternate_event_sink musts be non-None.

        :param str consumer_tag:
        :param bool auto_ack: the no-ack value for the consumer
        :param callable on_message_callback: The function for dispatching messages to
            user, having the signature:
            on_message_callback(channel, method, properties, body)
             - channel: BlockingChannel
             - method: spec.Basic.Deliver
             - properties: spec.BasicProperties
             - body: bytes
        :param callable alternate_event_sink: if specified, _ConsumerDeliveryEvt
            and _ConsumerCancellationEvt objects will be diverted to this
            callback instead of being deposited in the channel's
            `_pending_events` container. Signature:
            alternate_event_sink(evt)
        """
        ...
=======
    def __init__(self, consumer_tag, auto_ack, on_message_callback=None, alternate_event_sink=None) -> None: ...
>>>>>>> 12676840
    @property
    def setting_up(self):
        """True if in SETTING_UP state"""
        ...
    @property
    def active(self):
        """True if in ACTIVE state"""
        ...
    @property
    def tearing_down(self):
        """True if in TEARING_DOWN state"""
        ...
    @property
    def cancelled_by_broker(self):
        """True if in CANCELLED_BY_BROKER state"""
        ...

class _QueueConsumerGeneratorInfo:
    """Container for information about the active queue consumer generator """
    params: Incomplete
    consumer_tag: Incomplete
    pending_events: Incomplete
    def __init__(self, params, consumer_tag) -> None:
        """
        :params tuple params: a three-tuple (queue, auto_ack, exclusive) that were
           used to create the queue consumer
        :param str consumer_tag: consumer tag
        """
        ...

class BlockingChannel:
    """
    The BlockingChannel implements blocking semantics for most things that
    one would use callback-passing-style for with the
    :py:class:`~pika.channel.Channel` class. In addition,
    the `BlockingChannel` class implements a :term:`generator` that allows
    you to :doc:`consume messages </examples/blocking_consumer_generator>`
    without using callbacks.

    Example of creating a BlockingChannel::

        import pika

        # Create our connection object
        connection = pika.BlockingConnection()

        # The returned object will be a synchronous channel
        channel = connection.channel()
    """
    class _RxMessageArgs(NamedTuple):
        """BlockingChannel__RxMessageArgs(channel, method, properties, body)"""
        channel: Incomplete
        method: Incomplete
        properties: Incomplete
        body: Incomplete

    class _MethodFrameCallbackResultArgs(NamedTuple):
        """BlockingChannel__MethodFrameCallbackResultArgs(method_frame,)"""
        method_frame: Incomplete

    class _OnMessageConfirmationReportArgs(NamedTuple):
        """BlockingChannel__OnMessageConfirmationReportArgs(method_frame,)"""
        method_frame: Incomplete

    class _FlowOkCallbackResultArgs(NamedTuple):
        """BlockingChannel__FlowOkCallbackResultArgs(active,)"""
        active: Incomplete

    def __init__(self, channel_impl, connection) -> None:
        """
        Create a new instance of the Channel

        :param pika.channel.Channel channel_impl: Channel implementation object
            as returned from SelectConnection.channel()
        :param BlockingConnection connection: The connection object
        """
        ...
    def __int__(self) -> int:
        """
        Return the channel object as its channel number

        NOTE: inherited from legacy BlockingConnection; might be error-prone;
        use `channel_number` property instead.

        :rtype: int
        """
        ...
    def __enter__(self): ...
    def __exit__(
        self, exc_type: type[BaseException] | None, value: BaseException | None, traceback: TracebackType | None
    ) -> None: ...
    @property
    def channel_number(self):
        """Channel number"""
        ...
    @property
    def connection(self):
        """The channel's BlockingConnection instance"""
        ...
    @property
    def is_closed(self):
        """
        Returns True if the channel is closed.

        :rtype: bool
        """
        ...
    @property
    def is_open(self):
        """
        Returns True if the channel is open.

        :rtype: bool
        """
        ...
    @property
    def consumer_tags(self):
        """
        Property method that returns a list of consumer tags for active
        consumers

        :rtype: list
        """
        ...
    def close(self, reply_code: int = 0, reply_text: str = "Normal shutdown"):
        """
        Will invoke a clean shutdown of the channel with the AMQP Broker.

        :param int reply_code: The reply code to close the channel with
        :param str reply_text: The reply text to close the channel with
        """
        ...
    def flow(self, active):
        """
        Turn Channel flow control off and on.

        NOTE: RabbitMQ doesn't support active=False; per
        https://www.rabbitmq.com/specification.html: "active=false is not
        supported by the server. Limiting prefetch with basic.qos provides much
        better control"

        For more information, please reference:

        http://www.rabbitmq.com/amqp-0-9-1-reference.html#channel.flow

        :param bool active: Turn flow on (True) or off (False)
        :returns: True if broker will start or continue sending; False if not
        :rtype: bool
        """
        ...
    def add_on_cancel_callback(self, callback) -> None:
        """
        Pass a callback function that will be called when Basic.Cancel
        is sent by the broker. The callback function should receive a method
        frame parameter.

        :param callable callback: a callable for handling broker's Basic.Cancel
            notification with the call signature: callback(method_frame)
            where method_frame is of type `pika.frame.Method` with method of
            type `spec.Basic.Cancel`
        """
        ...
    def add_on_return_callback(self, callback):
        """
        Pass a callback function that will be called when a published
        message is rejected and returned by the server via `Basic.Return`.

        :param callable callback: The method to call on callback with the
            signature callback(channel, method, properties, body), where
            - channel: pika.Channel
            - method: pika.spec.Basic.Return
            - properties: pika.spec.BasicProperties
            - body: bytes
        """
        ...
    def basic_consume(
<<<<<<< HEAD
        self,
        queue,
        on_message_callback,
        auto_ack: bool = False,
        exclusive: bool = False,
        consumer_tag: Incomplete | None = None,
        arguments: Incomplete | None = None,
    ):
        """
        Sends the AMQP command Basic.Consume to the broker and binds messages
        for the consumer_tag to the consumer callback. If you do not pass in
        a consumer_tag, one will be automatically generated for you. Returns
        the consumer tag.

        NOTE: the consumer callbacks are dispatched only in the scope of
        specially-designated methods: see
        `BlockingConnection.process_data_events` and
        `BlockingChannel.start_consuming`.

        For more information about Basic.Consume, see:
        http://www.rabbitmq.com/amqp-0-9-1-reference.html#basic.consume

        :param str queue: The queue from which to consume
        :param callable on_message_callback: Required function for dispatching messages
            to user, having the signature:
            on_message_callback(channel, method, properties, body)
            - channel: BlockingChannel
            - method: spec.Basic.Deliver
            - properties: spec.BasicProperties
            - body: bytes
        :param bool auto_ack: if set to True, automatic acknowledgement mode will be used
                              (see http://www.rabbitmq.com/confirms.html). This corresponds
                              with the 'no_ack' parameter in the basic.consume AMQP 0.9.1
                              method
        :param bool exclusive: Don't allow other consumers on the queue
        :param str consumer_tag: You may specify your own consumer tag; if left
          empty, a consumer tag will be generated automatically
        :param dict arguments: Custom key/value pair arguments for the consumer
        :returns: consumer tag
        :rtype: str
        :raises pika.exceptions.DuplicateConsumerTag: if consumer with given
            consumer_tag is already present.
        """
        ...
    def basic_cancel(self, consumer_tag):
        """
        This method cancels a consumer. This does not affect already
        delivered messages, but it does mean the server will not send any more
        messages for that consumer. The client may receive an arbitrary number
        of messages in between sending the cancel method and receiving the
        cancel-ok reply.

        NOTE: When cancelling an auto_ack=False consumer, this implementation
        automatically Nacks and suppresses any incoming messages that have not
        yet been dispatched to the consumer's callback. However, when cancelling
        a auto_ack=True consumer, this method will return any pending messages
        that arrived before broker confirmed the cancellation.

        :param str consumer_tag: Identifier for the consumer; the result of
            passing a consumer_tag that was created on another channel is
            undefined (bad things will happen)
        :returns: (NEW IN pika 0.10.0) empty sequence for a auto_ack=False
            consumer; for a auto_ack=True consumer, returns a (possibly empty)
            sequence of pending messages that arrived before broker confirmed
            the cancellation (this is done instead of via consumer's callback in
            order to prevent reentrancy/recursion. Each message is four-tuple:
            (channel, method, properties, body)
            - channel: BlockingChannel
            - method: spec.Basic.Deliver
            - properties: spec.BasicProperties
            - body: bytes
        :rtype: list
        """
        ...
    def start_consuming(self) -> None:
        """
        Processes I/O events and dispatches timers and `basic_consume`
        callbacks until all consumers are cancelled.

        NOTE: this blocking function may not be called from the scope of a
        pika callback, because dispatching `basic_consume` callbacks from this
        context would constitute recursion.

        :raises pika.exceptions.ReentrancyError: if called from the scope of a
            `BlockingConnection` or `BlockingChannel` callback
        :raises ChannelClosed: when this channel is closed by broker.
        """
        ...
    def stop_consuming(self, consumer_tag: Incomplete | None = None) -> None:
        """
        Cancels all consumers, signalling the `start_consuming` loop to
        exit.

        NOTE: pending non-ackable messages will be lost; pending ackable
        messages will be rejected.
        """
        ...
    def consume(
        self,
        queue,
        auto_ack: bool = False,
        exclusive: bool = False,
        arguments: Incomplete | None = None,
        inactivity_timeout: Incomplete | None = None,
    ) -> Generator[Incomplete, None, None]:
        """
        Blocking consumption of a queue instead of via a callback. This
        method is a generator that yields each message as a tuple of method,
        properties, and body. The active generator iterator terminates when the
        consumer is cancelled by client via `BlockingChannel.cancel()` or by
        broker.

        Example:
        ::
            for method, properties, body in channel.consume('queue'):
                print(body)
                channel.basic_ack(method.delivery_tag)

        You should call `BlockingChannel.cancel()` when you escape out of the
        generator loop.

        If you don't cancel this consumer, then next call on the same channel
        to `consume()` with the exact same (queue, auto_ack, exclusive) parameters
        will resume the existing consumer generator; however, calling with
        different parameters will result in an exception.

        :param str queue: The queue name to consume
        :param bool auto_ack: Tell the broker to not expect a ack/nack response
        :param bool exclusive: Don't allow other consumers on the queue
        :param dict arguments: Custom key/value pair arguments for the consumer
        :param float inactivity_timeout: if a number is given (in
            seconds), will cause the method to yield (None, None, None) after the
            given period of inactivity; this permits for pseudo-regular maintenance
            activities to be carried out by the user while waiting for messages
            to arrive. If None is given (default), then the method blocks until
            the next event arrives. NOTE that timing granularity is limited by
            the timer resolution of the underlying implementation.
            NEW in pika 0.10.0.

        :yields: tuple(spec.Basic.Deliver, spec.BasicProperties, str or unicode)

        :raises ValueError: if consumer-creation parameters don't match those
            of the existing queue consumer generator, if any.
            NEW in pika 0.10.0
        :raises ChannelClosed: when this channel is closed by broker.
        """
        ...
    def get_waiting_message_count(self):
        """
        Returns the number of messages that may be retrieved from the current
        queue consumer generator via `BlockingChannel.consume` without blocking.
        NEW in pika 0.10.0

        :returns: The number of waiting messages
        :rtype: int
        """
        ...
    def cancel(self):
        """
        Cancel the queue consumer created by `BlockingChannel.consume`,
        rejecting all pending ackable messages.

        NOTE: If you're looking to cancel a consumer issued with
        BlockingChannel.basic_consume then you should call
        BlockingChannel.basic_cancel.

        :returns: The number of messages requeued by Basic.Nack.
            NEW in 0.10.0: returns 0
        :rtype: int
        """
        ...
    def basic_ack(self, delivery_tag: int = 0, multiple: bool = False) -> None:
        """
        Acknowledge one or more messages. When sent by the client, this
        method acknowledges one or more messages delivered via the Deliver or
        Get-Ok methods. When sent by server, this method acknowledges one or
        more messages published with the Publish method on a channel in
        confirm mode. The acknowledgement can be for a single message or a
        set of messages up to and including a specific message.

        :param int delivery_tag: The server-assigned delivery tag
        :param bool multiple: If set to True, the delivery tag is treated as
                              "up to and including", so that multiple messages
                              can be acknowledged with a single method. If set
                              to False, the delivery tag refers to a single
                              message. If the multiple field is 1, and the
                              delivery tag is zero, this indicates
                              acknowledgement of all outstanding messages.
        """
        ...
    def basic_nack(self, delivery_tag: int = 0, multiple: bool = False, requeue: bool = True) -> None:
        """
        This method allows a client to reject one or more incoming messages.
        It can be used to interrupt and cancel large incoming messages, or
        return untreatable messages to their original queue.

        :param int delivery_tag: The server-assigned delivery tag
        :param bool multiple: If set to True, the delivery tag is treated as
                              "up to and including", so that multiple messages
                              can be acknowledged with a single method. If set
                              to False, the delivery tag refers to a single
                              message. If the multiple field is 1, and the
                              delivery tag is zero, this indicates
                              acknowledgement of all outstanding messages.
        :param bool requeue: If requeue is true, the server will attempt to
                             requeue the message. If requeue is false or the
                             requeue attempt fails the messages are discarded or
                             dead-lettered.
        """
        ...
    def basic_get(self, queue, auto_ack: bool = False):
        """
        Get a single message from the AMQP broker. Returns a sequence with
        the method frame, message properties, and body.

        :param str queue: Name of queue from which to get a message
        :param bool auto_ack: Tell the broker to not expect a reply
        :returns: a three-tuple; (None, None, None) if the queue was empty;
            otherwise (method, properties, body); NOTE: body may be None
        :rtype: (spec.Basic.GetOk|None, spec.BasicProperties|None, bytes|None)
        """
        ...
=======
        self, queue, on_message_callback, auto_ack: bool = False, exclusive: bool = False, consumer_tag=None, arguments=None
    ): ...
    def basic_cancel(self, consumer_tag): ...
    def start_consuming(self) -> None: ...
    def stop_consuming(self, consumer_tag=None) -> None: ...
    def consume(
        self, queue, auto_ack: bool = False, exclusive: bool = False, arguments=None, inactivity_timeout=None
    ) -> Generator[Incomplete, None, None]: ...
    def get_waiting_message_count(self): ...
    def cancel(self): ...
    def basic_ack(self, delivery_tag: int = 0, multiple: bool = False) -> None: ...
    def basic_nack(self, delivery_tag: int = 0, multiple: bool = False, requeue: bool = True) -> None: ...
    def basic_get(self, queue, auto_ack: bool = False): ...
>>>>>>> 12676840
    def basic_publish(
        self,
        exchange: str,
        routing_key: str,
        body: str | bytes,
        properties: BasicProperties | None = None,
        mandatory: bool = False,
    ) -> None:
        """
        Publish to the channel with the given exchange, routing key, and
        body.

        For more information on basic_publish and what the parameters do, see:

            http://www.rabbitmq.com/amqp-0-9-1-reference.html#basic.publish

        NOTE: mandatory may be enabled even without delivery
          confirmation, but in the absence of delivery confirmation the
          synchronous implementation has no way to know how long to wait for
          the Basic.Return.

        :param str exchange: The exchange to publish to
        :param str routing_key: The routing key to bind on
        :param bytes body: The message body; empty string if no body
        :param pika.spec.BasicProperties properties: message properties
        :param bool mandatory: The mandatory flag

        :raises UnroutableError: raised when a message published in
            publisher-acknowledgments mode (see
            `BlockingChannel.confirm_delivery`) is returned via `Basic.Return`
            followed by `Basic.Ack`.
        :raises NackError: raised when a message published in
            publisher-acknowledgements mode is Nack'ed by the broker. See
            `BlockingChannel.confirm_delivery`.
        """
        ...
    def basic_qos(self, prefetch_size: int = 0, prefetch_count: int = 0, global_qos: bool = False) -> None:
        """
        Specify quality of service. This method requests a specific quality
        of service. The QoS can be specified for the current channel or for all
        channels on the connection. The client can request that messages be sent
        in advance so that when the client finishes processing a message, the
        following message is already held locally, rather than needing to be
        sent down the channel. Prefetching gives a performance improvement.

        :param int prefetch_size:  This field specifies the prefetch window
                                   size. The server will send a message in
                                   advance if it is equal to or smaller in size
                                   than the available prefetch size (and also
                                   falls into other prefetch limits). May be set
                                   to zero, meaning "no specific limit",
                                   although other prefetch limits may still
                                   apply. The prefetch-size is ignored if the
                                   no-ack option is set in the consumer.
        :param int prefetch_count: Specifies a prefetch window in terms of whole
                                   messages. This field may be used in
                                   combination with the prefetch-size field; a
                                   message will only be sent in advance if both
                                   prefetch windows (and those at the channel
                                   and connection level) allow it. The
                                   prefetch-count is ignored if the no-ack
                                   option is set in the consumer.
        :param bool global_qos:    Should the QoS apply to all channels on the
                                   connection.
        """
        ...
    def basic_recover(self, requeue: bool = False) -> None:
        """
        This method asks the server to redeliver all unacknowledged messages
        on a specified channel. Zero or more messages may be redelivered. This
        method replaces the asynchronous Recover.

        :param bool requeue: If False, the message will be redelivered to the
                             original recipient. If True, the server will
                             attempt to requeue the message, potentially then
                             delivering it to an alternative subscriber.
        """
        ...
    def basic_reject(self, delivery_tag: int = 0, requeue: bool = True) -> None:
        """
        Reject an incoming message. This method allows a client to reject a
        message. It can be used to interrupt and cancel large incoming messages,
        or return untreatable messages to their original queue.

        :param int delivery_tag: The server-assigned delivery tag
        :param bool requeue: If requeue is true, the server will attempt to
                             requeue the message. If requeue is false or the
                             requeue attempt fails the messages are discarded or
                             dead-lettered.
        """
        ...
    def confirm_delivery(self) -> None:
        """
        Turn on RabbitMQ-proprietary Confirm mode in the channel.

        For more information see:
            https://www.rabbitmq.com/confirms.html
        """
        ...
    def exchange_declare(
        self,
        exchange: str,
        exchange_type: ExchangeType | str = ...,
        passive: bool = False,
        durable: bool = False,
        auto_delete: bool = False,
        internal: bool = False,
        arguments: _ArgumentMapping | None = None,
<<<<<<< HEAD
    ):
        """
        This method creates an exchange if it does not already exist, and if
        the exchange exists, verifies that it is of the correct and expected
        class.

        If passive set, the server will reply with Declare-Ok if the exchange
        already exists with the same name, and raise an error if not and if the
        exchange does not already exist, the server MUST raise a channel
        exception with reply code 404 (not found).

        :param str exchange: The exchange name consists of a non-empty sequence of
                          these characters: letters, digits, hyphen, underscore,
                          period, or colon.
        :param str exchange_type: The exchange type to use
        :param bool passive: Perform a declare or just check to see if it exists
        :param bool durable: Survive a reboot of RabbitMQ
        :param bool auto_delete: Remove when no more queues are bound to it
        :param bool internal: Can only be published to by other exchanges
        :param dict arguments: Custom key/value pair arguments for the exchange
        :returns: Method frame from the Exchange.Declare-ok response
        :rtype: `pika.frame.Method` having `method` attribute of type
            `spec.Exchange.DeclareOk`
        """
        ...
    def exchange_delete(self, exchange: str | None = None, if_unused: bool = False):
        """
        Delete the exchange.

        :param str exchange: The exchange name
        :param bool if_unused: only delete if the exchange is unused
        :returns: Method frame from the Exchange.Delete-ok response
        :rtype: `pika.frame.Method` having `method` attribute of type
            `spec.Exchange.DeleteOk`
        """
        ...
    def exchange_bind(self, destination, source, routing_key: str = "", arguments: Incomplete | None = None):
        """
        Bind an exchange to another exchange.

        :param str destination: The destination exchange to bind
        :param str source: The source exchange to bind to
        :param str routing_key: The routing key to bind on
        :param dict arguments: Custom key/value pair arguments for the binding
        :returns: Method frame from the Exchange.Bind-ok response
        :rtype: `pika.frame.Method` having `method` attribute of type
          `spec.Exchange.BindOk`
        """
        ...
    def exchange_unbind(
        self,
        destination: Incomplete | None = None,
        source: Incomplete | None = None,
        routing_key: str = "",
        arguments: Incomplete | None = None,
    ):
        """
        Unbind an exchange from another exchange.

        :param str destination: The destination exchange to unbind
        :param str source: The source exchange to unbind from
        :param str routing_key: The routing key to unbind
        :param dict arguments: Custom key/value pair arguments for the binding
        :returns: Method frame from the Exchange.Unbind-ok response
        :rtype: `pika.frame.Method` having `method` attribute of type
            `spec.Exchange.UnbindOk`
        """
        ...
=======
    ): ...
    def exchange_delete(self, exchange: str | None = None, if_unused: bool = False): ...
    def exchange_bind(self, destination, source, routing_key: str = "", arguments=None): ...
    def exchange_unbind(self, destination=None, source=None, routing_key: str = "", arguments=None): ...
>>>>>>> 12676840
    def queue_declare(
        self,
        queue,
        passive: bool = False,
        durable: bool = False,
        exclusive: bool = False,
        auto_delete: bool = False,
<<<<<<< HEAD
        arguments: Incomplete | None = None,
    ):
        """
        Declare queue, create if needed. This method creates or checks a
        queue. When creating a new queue the client can specify various
        properties that control the durability of the queue and its contents,
        and the level of sharing for the queue.

        Use an empty string as the queue name for the broker to auto-generate
        one. Retrieve this auto-generated queue name from the returned
        `spec.Queue.DeclareOk` method frame.

        :param str queue: The queue name; if empty string, the broker will
            create a unique queue name
        :param bool passive: Only check to see if the queue exists and raise
          `ChannelClosed` if it doesn't
        :param bool durable: Survive reboots of the broker
        :param bool exclusive: Only allow access by the current connection
        :param bool auto_delete: Delete after consumer cancels or disconnects
        :param dict arguments: Custom key/value arguments for the queue
        :returns: Method frame from the Queue.Declare-ok response
        :rtype: `pika.frame.Method` having `method` attribute of type
            `spec.Queue.DeclareOk`
        """
        ...
    def queue_delete(self, queue, if_unused: bool = False, if_empty: bool = False):
        """
        Delete a queue from the broker.

        :param str queue: The queue to delete
        :param bool if_unused: only delete if it's unused
        :param bool if_empty: only delete if the queue is empty
        :returns: Method frame from the Queue.Delete-ok response
        :rtype: `pika.frame.Method` having `method` attribute of type
            `spec.Queue.DeleteOk`
        """
        ...
    def queue_purge(self, queue):
        """
        Purge all of the messages from the specified queue

        :param str queue: The queue to purge
        :returns: Method frame from the Queue.Purge-ok response
        :rtype: `pika.frame.Method` having `method` attribute of type
            `spec.Queue.PurgeOk`
        """
        ...
    def queue_bind(self, queue, exchange, routing_key: Incomplete | None = None, arguments: Incomplete | None = None):
        """
        Bind the queue to the specified exchange

        :param str queue: The queue to bind to the exchange
        :param str exchange: The source exchange to bind to
        :param str routing_key: The routing key to bind on
        :param dict arguments: Custom key/value pair arguments for the binding

        :returns: Method frame from the Queue.Bind-ok response
        :rtype: `pika.frame.Method` having `method` attribute of type
            `spec.Queue.BindOk`
        """
        ...
    def queue_unbind(
        self,
        queue,
        exchange: Incomplete | None = None,
        routing_key: Incomplete | None = None,
        arguments: Incomplete | None = None,
    ):
        """
        Unbind a queue from an exchange.

        :param str queue: The queue to unbind from the exchange
        :param str exchange: The source exchange to bind from
        :param str routing_key: The routing key to unbind
        :param dict arguments: Custom key/value pair arguments for the binding

        :returns: Method frame from the Queue.Unbind-ok response
        :rtype: `pika.frame.Method` having `method` attribute of type
            `spec.Queue.UnbindOk`
        """
        ...
    def tx_select(self):
        """
        Select standard transaction mode. This method sets the channel to use
        standard transactions. The client must use this method at least once on
        a channel before using the Commit or Rollback methods.

        :returns: Method frame from the Tx.Select-ok response
        :rtype: `pika.frame.Method` having `method` attribute of type
            `spec.Tx.SelectOk`
        """
        ...
    def tx_commit(self):
        """
        Commit a transaction.

        :returns: Method frame from the Tx.Commit-ok response
        :rtype: `pika.frame.Method` having `method` attribute of type
            `spec.Tx.CommitOk`
        """
        ...
    def tx_rollback(self):
        """
        Rollback a transaction.

        :returns: Method frame from the Tx.Commit-ok response
        :rtype: `pika.frame.Method` having `method` attribute of type
            `spec.Tx.CommitOk`
        """
        ...
=======
        arguments=None,
    ): ...
    def queue_delete(self, queue, if_unused: bool = False, if_empty: bool = False): ...
    def queue_purge(self, queue): ...
    def queue_bind(self, queue, exchange, routing_key=None, arguments=None): ...
    def queue_unbind(self, queue, exchange=None, routing_key=None, arguments=None): ...
    def tx_select(self): ...
    def tx_commit(self): ...
    def tx_rollback(self): ...
>>>>>>> 12676840
<|MERGE_RESOLUTION|>--- conflicted
+++ resolved
@@ -26,34 +26,9 @@
 LOGGER: Logger
 
 class _CallbackResult:
-<<<<<<< HEAD
-    """
-    CallbackResult is a non-thread-safe implementation for receiving
-    callback results; INTERNAL USE ONLY!
-    """
-    def __init__(self, value_class: Incomplete | None = None) -> None:
-        """
-        :param callable value_class: only needed if the CallbackResult
-                                     instance will be used with
-                                     `set_value_once` and `append_element`.
-                                     *args and **kwargs of the value setter
-                                     methods will be passed to this class.
-        """
-        ...
-    def reset(self) -> None:
-        """Reset value, but not _value_class"""
-        ...
-    def __bool__(self) -> bool:
-        """
-        Called by python runtime to implement truth value testing and the
-        built-in operation bool(); NOTE: python 3.x
-        """
-        ...
-=======
     def __init__(self, value_class=None) -> None: ...
     def reset(self) -> None: ...
     def __bool__(self) -> bool: ...
->>>>>>> 12676840
     __nonzero__: Incomplete
     def __enter__(self):
         """
@@ -228,27 +203,7 @@
         """BlockingConnection__OnChannelOpenedArgs(channel,)"""
         channel: Incomplete
 
-<<<<<<< HEAD
-    def __init__(
-        self, parameters: Parameters | Sequence[Parameters] | None = None, _impl_class: Incomplete | None = None
-    ) -> None:
-        """
-        Create a new instance of the Connection object.
-
-        :param None | pika.connection.Parameters | sequence parameters:
-            Connection parameters instance or non-empty sequence of them. If
-            None, a `pika.connection.Parameters` instance will be created with
-            default settings. See `pika.AMQPConnectionWorkflow` for more
-            details about multiple parameter configurations and retries.
-        :param _impl_class: for tests/debugging only; implementation class;
-            None=default
-
-        :raises RuntimeError:
-        """
-        ...
-=======
     def __init__(self, parameters: Parameters | Sequence[Parameters] | None = None, _impl_class=None) -> None: ...
->>>>>>> 12676840
     def __enter__(self) -> Self: ...
     def __exit__(
         self, exc_type: type[BaseException] | None, value: BaseException | None, traceback: TracebackType | None
@@ -550,36 +505,7 @@
     on_message_callback: Incomplete
     alternate_event_sink: Incomplete
     state: Incomplete
-<<<<<<< HEAD
-    def __init__(
-        self,
-        consumer_tag,
-        auto_ack,
-        on_message_callback: Incomplete | None = None,
-        alternate_event_sink: Incomplete | None = None,
-    ) -> None:
-        """
-        NOTE: exactly one of callback/alternate_event_sink musts be non-None.
-
-        :param str consumer_tag:
-        :param bool auto_ack: the no-ack value for the consumer
-        :param callable on_message_callback: The function for dispatching messages to
-            user, having the signature:
-            on_message_callback(channel, method, properties, body)
-             - channel: BlockingChannel
-             - method: spec.Basic.Deliver
-             - properties: spec.BasicProperties
-             - body: bytes
-        :param callable alternate_event_sink: if specified, _ConsumerDeliveryEvt
-            and _ConsumerCancellationEvt objects will be diverted to this
-            callback instead of being deposited in the channel's
-            `_pending_events` container. Signature:
-            alternate_event_sink(evt)
-        """
-        ...
-=======
     def __init__(self, consumer_tag, auto_ack, on_message_callback=None, alternate_event_sink=None) -> None: ...
->>>>>>> 12676840
     @property
     def setting_up(self):
         """True if in SETTING_UP state"""
@@ -756,230 +682,6 @@
         """
         ...
     def basic_consume(
-<<<<<<< HEAD
-        self,
-        queue,
-        on_message_callback,
-        auto_ack: bool = False,
-        exclusive: bool = False,
-        consumer_tag: Incomplete | None = None,
-        arguments: Incomplete | None = None,
-    ):
-        """
-        Sends the AMQP command Basic.Consume to the broker and binds messages
-        for the consumer_tag to the consumer callback. If you do not pass in
-        a consumer_tag, one will be automatically generated for you. Returns
-        the consumer tag.
-
-        NOTE: the consumer callbacks are dispatched only in the scope of
-        specially-designated methods: see
-        `BlockingConnection.process_data_events` and
-        `BlockingChannel.start_consuming`.
-
-        For more information about Basic.Consume, see:
-        http://www.rabbitmq.com/amqp-0-9-1-reference.html#basic.consume
-
-        :param str queue: The queue from which to consume
-        :param callable on_message_callback: Required function for dispatching messages
-            to user, having the signature:
-            on_message_callback(channel, method, properties, body)
-            - channel: BlockingChannel
-            - method: spec.Basic.Deliver
-            - properties: spec.BasicProperties
-            - body: bytes
-        :param bool auto_ack: if set to True, automatic acknowledgement mode will be used
-                              (see http://www.rabbitmq.com/confirms.html). This corresponds
-                              with the 'no_ack' parameter in the basic.consume AMQP 0.9.1
-                              method
-        :param bool exclusive: Don't allow other consumers on the queue
-        :param str consumer_tag: You may specify your own consumer tag; if left
-          empty, a consumer tag will be generated automatically
-        :param dict arguments: Custom key/value pair arguments for the consumer
-        :returns: consumer tag
-        :rtype: str
-        :raises pika.exceptions.DuplicateConsumerTag: if consumer with given
-            consumer_tag is already present.
-        """
-        ...
-    def basic_cancel(self, consumer_tag):
-        """
-        This method cancels a consumer. This does not affect already
-        delivered messages, but it does mean the server will not send any more
-        messages for that consumer. The client may receive an arbitrary number
-        of messages in between sending the cancel method and receiving the
-        cancel-ok reply.
-
-        NOTE: When cancelling an auto_ack=False consumer, this implementation
-        automatically Nacks and suppresses any incoming messages that have not
-        yet been dispatched to the consumer's callback. However, when cancelling
-        a auto_ack=True consumer, this method will return any pending messages
-        that arrived before broker confirmed the cancellation.
-
-        :param str consumer_tag: Identifier for the consumer; the result of
-            passing a consumer_tag that was created on another channel is
-            undefined (bad things will happen)
-        :returns: (NEW IN pika 0.10.0) empty sequence for a auto_ack=False
-            consumer; for a auto_ack=True consumer, returns a (possibly empty)
-            sequence of pending messages that arrived before broker confirmed
-            the cancellation (this is done instead of via consumer's callback in
-            order to prevent reentrancy/recursion. Each message is four-tuple:
-            (channel, method, properties, body)
-            - channel: BlockingChannel
-            - method: spec.Basic.Deliver
-            - properties: spec.BasicProperties
-            - body: bytes
-        :rtype: list
-        """
-        ...
-    def start_consuming(self) -> None:
-        """
-        Processes I/O events and dispatches timers and `basic_consume`
-        callbacks until all consumers are cancelled.
-
-        NOTE: this blocking function may not be called from the scope of a
-        pika callback, because dispatching `basic_consume` callbacks from this
-        context would constitute recursion.
-
-        :raises pika.exceptions.ReentrancyError: if called from the scope of a
-            `BlockingConnection` or `BlockingChannel` callback
-        :raises ChannelClosed: when this channel is closed by broker.
-        """
-        ...
-    def stop_consuming(self, consumer_tag: Incomplete | None = None) -> None:
-        """
-        Cancels all consumers, signalling the `start_consuming` loop to
-        exit.
-
-        NOTE: pending non-ackable messages will be lost; pending ackable
-        messages will be rejected.
-        """
-        ...
-    def consume(
-        self,
-        queue,
-        auto_ack: bool = False,
-        exclusive: bool = False,
-        arguments: Incomplete | None = None,
-        inactivity_timeout: Incomplete | None = None,
-    ) -> Generator[Incomplete, None, None]:
-        """
-        Blocking consumption of a queue instead of via a callback. This
-        method is a generator that yields each message as a tuple of method,
-        properties, and body. The active generator iterator terminates when the
-        consumer is cancelled by client via `BlockingChannel.cancel()` or by
-        broker.
-
-        Example:
-        ::
-            for method, properties, body in channel.consume('queue'):
-                print(body)
-                channel.basic_ack(method.delivery_tag)
-
-        You should call `BlockingChannel.cancel()` when you escape out of the
-        generator loop.
-
-        If you don't cancel this consumer, then next call on the same channel
-        to `consume()` with the exact same (queue, auto_ack, exclusive) parameters
-        will resume the existing consumer generator; however, calling with
-        different parameters will result in an exception.
-
-        :param str queue: The queue name to consume
-        :param bool auto_ack: Tell the broker to not expect a ack/nack response
-        :param bool exclusive: Don't allow other consumers on the queue
-        :param dict arguments: Custom key/value pair arguments for the consumer
-        :param float inactivity_timeout: if a number is given (in
-            seconds), will cause the method to yield (None, None, None) after the
-            given period of inactivity; this permits for pseudo-regular maintenance
-            activities to be carried out by the user while waiting for messages
-            to arrive. If None is given (default), then the method blocks until
-            the next event arrives. NOTE that timing granularity is limited by
-            the timer resolution of the underlying implementation.
-            NEW in pika 0.10.0.
-
-        :yields: tuple(spec.Basic.Deliver, spec.BasicProperties, str or unicode)
-
-        :raises ValueError: if consumer-creation parameters don't match those
-            of the existing queue consumer generator, if any.
-            NEW in pika 0.10.0
-        :raises ChannelClosed: when this channel is closed by broker.
-        """
-        ...
-    def get_waiting_message_count(self):
-        """
-        Returns the number of messages that may be retrieved from the current
-        queue consumer generator via `BlockingChannel.consume` without blocking.
-        NEW in pika 0.10.0
-
-        :returns: The number of waiting messages
-        :rtype: int
-        """
-        ...
-    def cancel(self):
-        """
-        Cancel the queue consumer created by `BlockingChannel.consume`,
-        rejecting all pending ackable messages.
-
-        NOTE: If you're looking to cancel a consumer issued with
-        BlockingChannel.basic_consume then you should call
-        BlockingChannel.basic_cancel.
-
-        :returns: The number of messages requeued by Basic.Nack.
-            NEW in 0.10.0: returns 0
-        :rtype: int
-        """
-        ...
-    def basic_ack(self, delivery_tag: int = 0, multiple: bool = False) -> None:
-        """
-        Acknowledge one or more messages. When sent by the client, this
-        method acknowledges one or more messages delivered via the Deliver or
-        Get-Ok methods. When sent by server, this method acknowledges one or
-        more messages published with the Publish method on a channel in
-        confirm mode. The acknowledgement can be for a single message or a
-        set of messages up to and including a specific message.
-
-        :param int delivery_tag: The server-assigned delivery tag
-        :param bool multiple: If set to True, the delivery tag is treated as
-                              "up to and including", so that multiple messages
-                              can be acknowledged with a single method. If set
-                              to False, the delivery tag refers to a single
-                              message. If the multiple field is 1, and the
-                              delivery tag is zero, this indicates
-                              acknowledgement of all outstanding messages.
-        """
-        ...
-    def basic_nack(self, delivery_tag: int = 0, multiple: bool = False, requeue: bool = True) -> None:
-        """
-        This method allows a client to reject one or more incoming messages.
-        It can be used to interrupt and cancel large incoming messages, or
-        return untreatable messages to their original queue.
-
-        :param int delivery_tag: The server-assigned delivery tag
-        :param bool multiple: If set to True, the delivery tag is treated as
-                              "up to and including", so that multiple messages
-                              can be acknowledged with a single method. If set
-                              to False, the delivery tag refers to a single
-                              message. If the multiple field is 1, and the
-                              delivery tag is zero, this indicates
-                              acknowledgement of all outstanding messages.
-        :param bool requeue: If requeue is true, the server will attempt to
-                             requeue the message. If requeue is false or the
-                             requeue attempt fails the messages are discarded or
-                             dead-lettered.
-        """
-        ...
-    def basic_get(self, queue, auto_ack: bool = False):
-        """
-        Get a single message from the AMQP broker. Returns a sequence with
-        the method frame, message properties, and body.
-
-        :param str queue: Name of queue from which to get a message
-        :param bool auto_ack: Tell the broker to not expect a reply
-        :returns: a three-tuple; (None, None, None) if the queue was empty;
-            otherwise (method, properties, body); NOTE: body may be None
-        :rtype: (spec.Basic.GetOk|None, spec.BasicProperties|None, bytes|None)
-        """
-        ...
-=======
         self, queue, on_message_callback, auto_ack: bool = False, exclusive: bool = False, consumer_tag=None, arguments=None
     ): ...
     def basic_cancel(self, consumer_tag): ...
@@ -993,7 +695,6 @@
     def basic_ack(self, delivery_tag: int = 0, multiple: bool = False) -> None: ...
     def basic_nack(self, delivery_tag: int = 0, multiple: bool = False, requeue: bool = True) -> None: ...
     def basic_get(self, queue, auto_ack: bool = False): ...
->>>>>>> 12676840
     def basic_publish(
         self,
         exchange: str,
@@ -1102,81 +803,10 @@
         auto_delete: bool = False,
         internal: bool = False,
         arguments: _ArgumentMapping | None = None,
-<<<<<<< HEAD
-    ):
-        """
-        This method creates an exchange if it does not already exist, and if
-        the exchange exists, verifies that it is of the correct and expected
-        class.
-
-        If passive set, the server will reply with Declare-Ok if the exchange
-        already exists with the same name, and raise an error if not and if the
-        exchange does not already exist, the server MUST raise a channel
-        exception with reply code 404 (not found).
-
-        :param str exchange: The exchange name consists of a non-empty sequence of
-                          these characters: letters, digits, hyphen, underscore,
-                          period, or colon.
-        :param str exchange_type: The exchange type to use
-        :param bool passive: Perform a declare or just check to see if it exists
-        :param bool durable: Survive a reboot of RabbitMQ
-        :param bool auto_delete: Remove when no more queues are bound to it
-        :param bool internal: Can only be published to by other exchanges
-        :param dict arguments: Custom key/value pair arguments for the exchange
-        :returns: Method frame from the Exchange.Declare-ok response
-        :rtype: `pika.frame.Method` having `method` attribute of type
-            `spec.Exchange.DeclareOk`
-        """
-        ...
-    def exchange_delete(self, exchange: str | None = None, if_unused: bool = False):
-        """
-        Delete the exchange.
-
-        :param str exchange: The exchange name
-        :param bool if_unused: only delete if the exchange is unused
-        :returns: Method frame from the Exchange.Delete-ok response
-        :rtype: `pika.frame.Method` having `method` attribute of type
-            `spec.Exchange.DeleteOk`
-        """
-        ...
-    def exchange_bind(self, destination, source, routing_key: str = "", arguments: Incomplete | None = None):
-        """
-        Bind an exchange to another exchange.
-
-        :param str destination: The destination exchange to bind
-        :param str source: The source exchange to bind to
-        :param str routing_key: The routing key to bind on
-        :param dict arguments: Custom key/value pair arguments for the binding
-        :returns: Method frame from the Exchange.Bind-ok response
-        :rtype: `pika.frame.Method` having `method` attribute of type
-          `spec.Exchange.BindOk`
-        """
-        ...
-    def exchange_unbind(
-        self,
-        destination: Incomplete | None = None,
-        source: Incomplete | None = None,
-        routing_key: str = "",
-        arguments: Incomplete | None = None,
-    ):
-        """
-        Unbind an exchange from another exchange.
-
-        :param str destination: The destination exchange to unbind
-        :param str source: The source exchange to unbind from
-        :param str routing_key: The routing key to unbind
-        :param dict arguments: Custom key/value pair arguments for the binding
-        :returns: Method frame from the Exchange.Unbind-ok response
-        :rtype: `pika.frame.Method` having `method` attribute of type
-            `spec.Exchange.UnbindOk`
-        """
-        ...
-=======
     ): ...
     def exchange_delete(self, exchange: str | None = None, if_unused: bool = False): ...
     def exchange_bind(self, destination, source, routing_key: str = "", arguments=None): ...
     def exchange_unbind(self, destination=None, source=None, routing_key: str = "", arguments=None): ...
->>>>>>> 12676840
     def queue_declare(
         self,
         queue,
@@ -1184,118 +814,6 @@
         durable: bool = False,
         exclusive: bool = False,
         auto_delete: bool = False,
-<<<<<<< HEAD
-        arguments: Incomplete | None = None,
-    ):
-        """
-        Declare queue, create if needed. This method creates or checks a
-        queue. When creating a new queue the client can specify various
-        properties that control the durability of the queue and its contents,
-        and the level of sharing for the queue.
-
-        Use an empty string as the queue name for the broker to auto-generate
-        one. Retrieve this auto-generated queue name from the returned
-        `spec.Queue.DeclareOk` method frame.
-
-        :param str queue: The queue name; if empty string, the broker will
-            create a unique queue name
-        :param bool passive: Only check to see if the queue exists and raise
-          `ChannelClosed` if it doesn't
-        :param bool durable: Survive reboots of the broker
-        :param bool exclusive: Only allow access by the current connection
-        :param bool auto_delete: Delete after consumer cancels or disconnects
-        :param dict arguments: Custom key/value arguments for the queue
-        :returns: Method frame from the Queue.Declare-ok response
-        :rtype: `pika.frame.Method` having `method` attribute of type
-            `spec.Queue.DeclareOk`
-        """
-        ...
-    def queue_delete(self, queue, if_unused: bool = False, if_empty: bool = False):
-        """
-        Delete a queue from the broker.
-
-        :param str queue: The queue to delete
-        :param bool if_unused: only delete if it's unused
-        :param bool if_empty: only delete if the queue is empty
-        :returns: Method frame from the Queue.Delete-ok response
-        :rtype: `pika.frame.Method` having `method` attribute of type
-            `spec.Queue.DeleteOk`
-        """
-        ...
-    def queue_purge(self, queue):
-        """
-        Purge all of the messages from the specified queue
-
-        :param str queue: The queue to purge
-        :returns: Method frame from the Queue.Purge-ok response
-        :rtype: `pika.frame.Method` having `method` attribute of type
-            `spec.Queue.PurgeOk`
-        """
-        ...
-    def queue_bind(self, queue, exchange, routing_key: Incomplete | None = None, arguments: Incomplete | None = None):
-        """
-        Bind the queue to the specified exchange
-
-        :param str queue: The queue to bind to the exchange
-        :param str exchange: The source exchange to bind to
-        :param str routing_key: The routing key to bind on
-        :param dict arguments: Custom key/value pair arguments for the binding
-
-        :returns: Method frame from the Queue.Bind-ok response
-        :rtype: `pika.frame.Method` having `method` attribute of type
-            `spec.Queue.BindOk`
-        """
-        ...
-    def queue_unbind(
-        self,
-        queue,
-        exchange: Incomplete | None = None,
-        routing_key: Incomplete | None = None,
-        arguments: Incomplete | None = None,
-    ):
-        """
-        Unbind a queue from an exchange.
-
-        :param str queue: The queue to unbind from the exchange
-        :param str exchange: The source exchange to bind from
-        :param str routing_key: The routing key to unbind
-        :param dict arguments: Custom key/value pair arguments for the binding
-
-        :returns: Method frame from the Queue.Unbind-ok response
-        :rtype: `pika.frame.Method` having `method` attribute of type
-            `spec.Queue.UnbindOk`
-        """
-        ...
-    def tx_select(self):
-        """
-        Select standard transaction mode. This method sets the channel to use
-        standard transactions. The client must use this method at least once on
-        a channel before using the Commit or Rollback methods.
-
-        :returns: Method frame from the Tx.Select-ok response
-        :rtype: `pika.frame.Method` having `method` attribute of type
-            `spec.Tx.SelectOk`
-        """
-        ...
-    def tx_commit(self):
-        """
-        Commit a transaction.
-
-        :returns: Method frame from the Tx.Commit-ok response
-        :rtype: `pika.frame.Method` having `method` attribute of type
-            `spec.Tx.CommitOk`
-        """
-        ...
-    def tx_rollback(self):
-        """
-        Rollback a transaction.
-
-        :returns: Method frame from the Tx.Commit-ok response
-        :rtype: `pika.frame.Method` having `method` attribute of type
-            `spec.Tx.CommitOk`
-        """
-        ...
-=======
         arguments=None,
     ): ...
     def queue_delete(self, queue, if_unused: bool = False, if_empty: bool = False): ...
@@ -1304,5 +822,4 @@
     def queue_unbind(self, queue, exchange=None, routing_key=None, arguments=None): ...
     def tx_select(self): ...
     def tx_commit(self): ...
-    def tx_rollback(self): ...
->>>>>>> 12676840
+    def tx_rollback(self): ...