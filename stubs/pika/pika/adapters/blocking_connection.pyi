"""
The blocking connection adapter module implements blocking semantics on top
of Pika's core AMQP driver. While most of the asynchronous expectations are
removed when using the blocking connection adapter, it attempts to remain true
to the asynchronous RPC nature of the AMQP protocol, supporting server sent
RPC commands.

The user facing classes in the module consist of the
:py:class:`~pika.adapters.blocking_connection.BlockingConnection`
and the :class:`~pika.adapters.blocking_connection.BlockingChannel`
classes.
"""

from _typeshed import Incomplete, Unused
from collections.abc import Generator, Sequence
from logging import Logger
from types import TracebackType
from typing import NamedTuple
from typing_extensions import Self

from ..connection import Parameters
from ..data import _ArgumentMapping
from ..exchange_type import ExchangeType
from ..spec import BasicProperties

LOGGER: Logger

class _CallbackResult:
<<<<<<< HEAD
    """
    CallbackResult is a non-thread-safe implementation for receiving
    callback results; INTERNAL USE ONLY!
    """
    def __init__(self, value_class=None) -> None:
        """
        :param callable value_class: only needed if the CallbackResult
                                     instance will be used with
                                     `set_value_once` and `append_element`.
                                     *args and **kwargs of the value setter
                                     methods will be passed to this class.
        """
        ...
    def reset(self) -> None:
        """Reset value, but not _value_class"""
        ...
    def __bool__(self) -> bool:
        """
        Called by python runtime to implement truth value testing and the
        built-in operation bool(); NOTE: python 3.x
        """
        ...
=======
    __slots__ = ("_value_class", "_ready", "_values")
    def __init__(self, value_class=None) -> None: ...
    def reset(self) -> None: ...
    def __bool__(self) -> bool: ...
>>>>>>> ca44e4c4
    __nonzero__: Incomplete
    def __enter__(self):
        """
        Entry into context manager that automatically resets the object
        on exit; this usage pattern helps garbage-collection by eliminating
        potential circular references.
        """
        ...
    def __exit__(self, *args: Unused, **kwargs: Unused) -> None:
        """Reset value"""
        ...
    def is_ready(self):
        """
        :returns: True if the object is in a signaled state
        :rtype: bool
        """
        ...
    @property
    def ready(self):
        """True if the object is in a signaled state"""
        ...
    def signal_once(self, *_args, **_kwargs) -> None:
        """
        Set as ready

        :raises AssertionError: if result was already signalled
        """
        ...
    def set_value_once(self, *args, **kwargs) -> None:
        """
        Set as ready with value; the value may be retrieved via the `value`
        property getter

        :raises AssertionError: if result was already set
        """
        ...
    def append_element(self, *args, **kwargs) -> None:
        """Append an element to values"""
        ...
    @property
    def value(self):
        """
        :returns: a reference to the value that was set via `set_value_once`
        :rtype: object
        :raises AssertionError: if result was not set or value is incompatible
                                with `set_value_once`
        """
        ...
    @property
    def elements(self):
        """
        :returns: a reference to the list containing one or more elements that
            were added via `append_element`
        :rtype: list
        :raises AssertionError: if result was not set or value is incompatible
                                with `append_element`
        """
        ...

class _IoloopTimerContext:
    """
    Context manager for registering and safely unregistering a
    SelectConnection ioloop-based timer
    """
    def __init__(self, duration, connection) -> None:
        """
        :param float duration: non-negative timer duration in seconds
        :param select_connection.SelectConnection connection:
        """
        ...
    def __enter__(self):
        """Register a timer"""
        ...
    def __exit__(self, *_args: Unused, **_kwargs: Unused) -> None:
        """Unregister timer if it hasn't fired yet"""
        ...
    def is_ready(self):
        """
        :returns: True if timer has fired, False otherwise
        :rtype: bool
        """
        ...

class _TimerEvt:
<<<<<<< HEAD
    """Represents a timer created via `BlockingConnection.call_later`"""
=======
    __slots__ = ("timer_id", "_callback")
>>>>>>> ca44e4c4
    timer_id: Incomplete
    def __init__(self, callback) -> None:
        """:param callback: see callback in `BlockingConnection.call_later`"""
        ...
    def dispatch(self) -> None:
        """Dispatch the user's callback method"""
        ...

class _ConnectionBlockedUnblockedEvtBase:
<<<<<<< HEAD
    """Base class for `_ConnectionBlockedEvt` and `_ConnectionUnblockedEvt`"""
    def __init__(self, callback, method_frame) -> None:
        """
        :param callback: see callback parameter in
          `BlockingConnection.add_on_connection_blocked_callback` and
          `BlockingConnection.add_on_connection_unblocked_callback`
        :param pika.frame.Method method_frame: with method_frame.method of type
          `pika.spec.Connection.Blocked` or `pika.spec.Connection.Unblocked`
        """
        ...
    def dispatch(self) -> None:
        """Dispatch the user's callback method"""
        ...
=======
    __slots__ = ("_callback", "_method_frame")
    def __init__(self, callback, method_frame) -> None: ...
    def dispatch(self) -> None: ...
>>>>>>> ca44e4c4

class _ConnectionBlockedEvt(_ConnectionBlockedUnblockedEvtBase):
    """Represents a Connection.Blocked notification from RabbitMQ broker`"""
    ...
class _ConnectionUnblockedEvt(_ConnectionBlockedUnblockedEvtBase):
    """Represents a Connection.Unblocked notification from RabbitMQ broker`"""
    ...

class BlockingConnection:
    """
    The BlockingConnection creates a layer on top of Pika's asynchronous core
    providing methods that will block until their expected response has
    returned. Due to the asynchronous nature of the `Basic.Deliver` and
    `Basic.Return` calls from RabbitMQ to your application, you can still
    implement continuation-passing style asynchronous methods if you'd like to
    receive messages from RabbitMQ using
    :meth:`basic_consume <BlockingChannel.basic_consume>` or if you want to be
    notified of a delivery failure when using
    :meth:`basic_publish <BlockingChannel.basic_publish>`.

    For more information about communicating with the blocking_connection
    adapter, be sure to check out the
    :class:`BlockingChannel <BlockingChannel>` class which implements the
    :class:`Channel <pika.channel.Channel>` based communication for the
    blocking_connection adapter.

    To prevent recursion/reentrancy, the blocking connection and channel
    implementations queue asynchronously-delivered events received
    in nested context (e.g., while waiting for `BlockingConnection.channel` or
    `BlockingChannel.queue_declare` to complete), dispatching them synchronously
    once nesting returns to the desired context. This concerns all callbacks,
    such as those registered via `BlockingConnection.call_later`,
    `BlockingConnection.add_on_connection_blocked_callback`,
    `BlockingConnection.add_on_connection_unblocked_callback`,
    `BlockingChannel.basic_consume`, etc.

    Blocked Connection deadlock avoidance: when RabbitMQ becomes low on
    resources, it emits Connection.Blocked (AMQP extension) to the client
    connection when client makes a resource-consuming request on that connection
    or its channel (e.g., `Basic.Publish`); subsequently, RabbitMQ suspsends
    processing requests from that connection until the affected resources are
    restored. See http://www.rabbitmq.com/connection-blocked.html. This
    may impact `BlockingConnection` and `BlockingChannel` operations in a
    way that users might not be expecting. For example, if the user dispatches
    `BlockingChannel.basic_publish` in non-publisher-confirmation mode while
    RabbitMQ is in this low-resource state followed by a synchronous request
    (e.g., `BlockingConnection.channel`, `BlockingChannel.consume`,
    `BlockingChannel.basic_consume`, etc.), the synchronous request will block
    indefinitely (until Connection.Unblocked) waiting for RabbitMQ to reply. If
    the blocked state persists for a long time, the blocking operation will
    appear to hang. In this state, `BlockingConnection` instance and its
    channels will not dispatch user callbacks. SOLUTION: To break this potential
    deadlock, applications may configure the `blocked_connection_timeout`
    connection parameter when instantiating `BlockingConnection`. Upon blocked
    connection timeout, this adapter will raise ConnectionBlockedTimeout
    exception`. See `pika.connection.ConnectionParameters` documentation to
    learn more about the `blocked_connection_timeout` configuration.
    """
    class _OnClosedArgs(NamedTuple):
        """BlockingConnection__OnClosedArgs(connection, error)"""
        connection: Incomplete
        error: Incomplete

    class _OnChannelOpenedArgs(NamedTuple):
        """BlockingConnection__OnChannelOpenedArgs(channel,)"""
        channel: Incomplete

    def __init__(self, parameters: Parameters | Sequence[Parameters] | None = None, _impl_class=None) -> None:
        """
        Create a new instance of the Connection object.

        :param None | pika.connection.Parameters | sequence parameters:
            Connection parameters instance or non-empty sequence of them. If
            None, a `pika.connection.Parameters` instance will be created with
            default settings. See `pika.AMQPConnectionWorkflow` for more
            details about multiple parameter configurations and retries.
        :param _impl_class: for tests/debugging only; implementation class;
            None=default

        :raises RuntimeError:
        """
        ...
    def __enter__(self) -> Self: ...
    def __exit__(
        self, exc_type: type[BaseException] | None, value: BaseException | None, traceback: TracebackType | None
    ) -> None: ...
    def add_on_connection_blocked_callback(self, callback) -> None:
        """
        RabbitMQ AMQP extension - Add a callback to be notified when the
        connection gets blocked (`Connection.Blocked` received from RabbitMQ)
        due to the broker running low on resources (memory or disk). In this
        state RabbitMQ suspends processing incoming data until the connection
        is unblocked, so it's a good idea for publishers receiving this
        notification to suspend publishing until the connection becomes
        unblocked.

        NOTE: due to the blocking nature of BlockingConnection, if it's sending
        outbound data while the connection is/becomes blocked, the call may
        remain blocked until the connection becomes unblocked, if ever. You
        may use `ConnectionParameters.blocked_connection_timeout` to abort a
        BlockingConnection method call with an exception when the connection
        remains blocked longer than the given timeout value.

        See also `Connection.add_on_connection_unblocked_callback()`

        See also `ConnectionParameters.blocked_connection_timeout`.

        :param callable callback: Callback to call on `Connection.Blocked`,
            having the signature `callback(connection, pika.frame.Method)`,
            where connection is the `BlockingConnection` instance and the method
            frame's `method` member is of type `pika.spec.Connection.Blocked`
        """
        ...
    def add_on_connection_unblocked_callback(self, callback) -> None:
        """
        RabbitMQ AMQP extension - Add a callback to be notified when the
        connection gets unblocked (`Connection.Unblocked` frame is received from
        RabbitMQ) letting publishers know it's ok to start publishing again.

        :param callable callback: Callback to call on Connection.Unblocked`,
            having the signature `callback(connection, pika.frame.Method)`,
            where connection is the `BlockingConnection` instance and the method
            frame's `method` member is of type `pika.spec.Connection.Unblocked`
        """
        ...
    def call_later(self, delay, callback):
        """
        Create a single-shot timer to fire after delay seconds. Do not
        confuse with Tornado's timeout where you pass in the time you want to
        have your callback called. Only pass in the seconds until it's to be
        called.

        NOTE: the timer callbacks are dispatched only in the scope of
        specially-designated methods: see
        `BlockingConnection.process_data_events()` and
        `BlockingChannel.start_consuming()`.

        :param float delay: The number of seconds to wait to call callback
        :param callable callback: The callback method with the signature
            callback()
        :returns: Opaque timer id
        :rtype: int
        """
        ...
    def add_callback_threadsafe(self, callback) -> None:
        """
        Requests a call to the given function as soon as possible in the
        context of this connection's thread.

        NOTE: This is the only thread-safe method in `BlockingConnection`. All
        other manipulations of `BlockingConnection` must be performed from the
        connection's thread.

        NOTE: the callbacks are dispatched only in the scope of
        specially-designated methods: see
        `BlockingConnection.process_data_events()` and
        `BlockingChannel.start_consuming()`.

        For example, a thread may request a call to the
        `BlockingChannel.basic_ack` method of a `BlockingConnection` that is
        running in a different thread via::

            connection.add_callback_threadsafe(
                functools.partial(channel.basic_ack, delivery_tag=...))

        NOTE: if you know that the requester is running on the same thread as
        the connection it is more efficient to use the
        `BlockingConnection.call_later()` method with a delay of 0.

        :param callable callback: The callback method; must be callable
        :raises pika.exceptions.ConnectionWrongStateError: if connection is
            closed
        """
        ...
    def remove_timeout(self, timeout_id) -> None:
        """
        Remove a timer if it's still in the timeout stack

        :param timeout_id: The opaque timer id to remove
        """
        ...
    def update_secret(self, new_secret, reason) -> None:
        """
        RabbitMQ AMQP extension - This method updates the secret used to authenticate this connection. 
        It is used when secrets have an expiration date and need to be renewed, like OAuth 2 tokens.

        :param string new_secret: The new secret
        :param string reason: The reason for the secret update

        :raises pika.exceptions.ConnectionWrongStateError: if connection is
            not open.
        """
        ...
    def close(self, reply_code: int = 200, reply_text: str = "Normal shutdown") -> None:
        """
        Disconnect from RabbitMQ. If there are any open channels, it will
        attempt to close them prior to fully disconnecting. Channels which
        have active consumers will attempt to send a Basic.Cancel to RabbitMQ
        to cleanly stop the delivery of messages prior to closing the channel.

        :param int reply_code: The code number for the close
        :param str reply_text: The text reason for the close

        :raises pika.exceptions.ConnectionWrongStateError: if called on a closed
            connection (NEW in v1.0.0)
        """
        ...
    def process_data_events(self, time_limit: int = 0):
        """
        Will make sure that data events are processed. Dispatches timer and
        channel callbacks if not called from the scope of BlockingConnection or
        BlockingChannel callback. Your app can block on this method. If your
        application maintains a long-lived publisher connection, this method
        should be called periodically in order to respond to heartbeats and other
        data events. See `examples/long_running_publisher.py` for an example.

        :param float time_limit: suggested upper bound on processing time in
            seconds. The actual blocking time depends on the granularity of the
            underlying ioloop. Zero means return as soon as possible. None means
            there is no limit on processing time and the function will block
            until I/O produces actionable events. Defaults to 0 for backward
            compatibility. This parameter is NEW in pika 0.10.0.
        """
        ...
    def sleep(self, duration: float) -> None:
        """
        A safer way to sleep than calling time.sleep() directly that would
        keep the adapter from ignoring frames sent from the broker. The
        connection will "sleep" or block the number of seconds specified in
        duration in small intervals.

        :param float duration: The time to sleep in seconds
        """
        ...
    def channel(self, channel_number: int | None = None) -> BlockingChannel:
        """
        Create a new channel with the next available channel number or pass
        in a channel number to use. Must be non-zero if you would like to
        specify but it is recommended that you let Pika manage the channel
        numbers.

        :rtype: pika.adapters.blocking_connection.BlockingChannel
        """
        ...
    @property
    def is_closed(self) -> bool:
        """Returns a boolean reporting the current connection state."""
        ...
    @property
    def is_open(self) -> bool:
        """Returns a boolean reporting the current connection state."""
        ...
    @property
    def basic_nack_supported(self) -> bool:
        """
        Specifies if the server supports basic.nack on the active connection.

        :rtype: bool
        """
        ...
    @property
    def consumer_cancel_notify_supported(self) -> bool:
        """
        Specifies if the server supports consumer cancel notification on the
        active connection.

        :rtype: bool
        """
        ...
    @property
    def exchange_exchange_bindings_supported(self) -> bool:
        """
        Specifies if the active connection supports exchange to exchange
        bindings.

        :rtype: bool
        """
        ...
    @property
    def publisher_confirms_supported(self) -> bool:
        """
        Specifies if the active connection can use publisher confirmations.

        :rtype: bool
        """
        ...
    basic_nack = basic_nack_supported
    consumer_cancel_notify = consumer_cancel_notify_supported
    exchange_exchange_bindings = exchange_exchange_bindings_supported
    publisher_confirms = publisher_confirms_supported

class _ChannelPendingEvt:
    """Base class for BlockingChannel pending events"""
    ...

class _ConsumerDeliveryEvt(_ChannelPendingEvt):
<<<<<<< HEAD
    """
    This event represents consumer message delivery `Basic.Deliver`; it
    contains method, properties, and body of the delivered message.
    """
=======
    __slots__ = ("method", "properties", "body")
>>>>>>> ca44e4c4
    method: Incomplete
    properties: Incomplete
    body: Incomplete
    def __init__(self, method, properties, body) -> None:
        """
        :param spec.Basic.Deliver method: NOTE: consumer_tag and delivery_tag
          are valid only within source channel
        :param spec.BasicProperties properties: message properties
        :param bytes body: message body; empty string if no body
        """
        ...

class _ConsumerCancellationEvt(_ChannelPendingEvt):
<<<<<<< HEAD
    """
    This event represents server-initiated consumer cancellation delivered to
    client via Basic.Cancel. After receiving Basic.Cancel, there will be no
    further deliveries for the consumer identified by `consumer_tag` in
    `Basic.Cancel`
    """
=======
    __slots__ = ("method_frame",)
>>>>>>> ca44e4c4
    method_frame: Incomplete
    def __init__(self, method_frame) -> None:
        """
        :param pika.frame.Method method_frame: method frame with method of type
            `spec.Basic.Cancel`
        """
        ...
    @property
    def method(self):
        """method of type spec.Basic.Cancel"""
        ...

class _ReturnedMessageEvt(_ChannelPendingEvt):
<<<<<<< HEAD
    """This event represents a message returned by broker via `Basic.Return`"""
=======
    __slots__ = ("callback", "channel", "method", "properties", "body")
>>>>>>> ca44e4c4
    callback: Incomplete
    channel: Incomplete
    method: Incomplete
    properties: Incomplete
    body: Incomplete
    def __init__(self, callback, channel, method, properties, body) -> None:
        """
        :param callable callback: user's callback, having the signature
            callback(channel, method, properties, body), where
             - channel: pika.Channel
             - method: pika.spec.Basic.Return
             - properties: pika.spec.BasicProperties
             - body: bytes
        :param pika.Channel channel:
        :param pika.spec.Basic.Return method:
        :param pika.spec.BasicProperties properties:
        :param bytes body:
        """
        ...
    def dispatch(self) -> None:
        """Dispatch user's callback"""
        ...

class ReturnedMessage:
<<<<<<< HEAD
    """
    Represents a message returned via Basic.Return in publish-acknowledgments
    mode
    """
=======
    __slots__ = ("method", "properties", "body")
>>>>>>> ca44e4c4
    method: Incomplete
    properties: Incomplete
    body: Incomplete
    def __init__(self, method, properties, body) -> None:
        """
        :param spec.Basic.Return method:
        :param spec.BasicProperties properties: message properties
        :param bytes body: message body; empty string if no body
        """
        ...

class _ConsumerInfo:
<<<<<<< HEAD
    """Information about an active consumer"""
=======
    __slots__ = ("consumer_tag", "auto_ack", "on_message_callback", "alternate_event_sink", "state")
>>>>>>> ca44e4c4
    SETTING_UP: int
    ACTIVE: int
    TEARING_DOWN: int
    CANCELLED_BY_BROKER: int
    consumer_tag: Incomplete
    auto_ack: Incomplete
    on_message_callback: Incomplete
    alternate_event_sink: Incomplete
    state: Incomplete
    def __init__(self, consumer_tag, auto_ack, on_message_callback=None, alternate_event_sink=None) -> None:
        """
        NOTE: exactly one of callback/alternate_event_sink musts be non-None.

        :param str consumer_tag:
        :param bool auto_ack: the no-ack value for the consumer
        :param callable on_message_callback: The function for dispatching messages to
            user, having the signature:
            on_message_callback(channel, method, properties, body)
             - channel: BlockingChannel
             - method: spec.Basic.Deliver
             - properties: spec.BasicProperties
             - body: bytes
        :param callable alternate_event_sink: if specified, _ConsumerDeliveryEvt
            and _ConsumerCancellationEvt objects will be diverted to this
            callback instead of being deposited in the channel's
            `_pending_events` container. Signature:
            alternate_event_sink(evt)
        """
        ...
    @property
    def setting_up(self):
        """True if in SETTING_UP state"""
        ...
    @property
    def active(self):
        """True if in ACTIVE state"""
        ...
    @property
    def tearing_down(self):
        """True if in TEARING_DOWN state"""
        ...
    @property
    def cancelled_by_broker(self):
        """True if in CANCELLED_BY_BROKER state"""
        ...

class _QueueConsumerGeneratorInfo:
<<<<<<< HEAD
    """Container for information about the active queue consumer generator """
=======
    __slots__ = ("params", "consumer_tag", "pending_events")
>>>>>>> ca44e4c4
    params: Incomplete
    consumer_tag: Incomplete
    pending_events: Incomplete
    def __init__(self, params, consumer_tag) -> None:
        """
        :params tuple params: a three-tuple (queue, auto_ack, exclusive) that were
           used to create the queue consumer
        :param str consumer_tag: consumer tag
        """
        ...

class BlockingChannel:
    """
    The BlockingChannel implements blocking semantics for most things that
    one would use callback-passing-style for with the
    :py:class:`~pika.channel.Channel` class. In addition,
    the `BlockingChannel` class implements a :term:`generator` that allows
    you to :doc:`consume messages </examples/blocking_consumer_generator>`
    without using callbacks.

    Example of creating a BlockingChannel::

        import pika

        # Create our connection object
        connection = pika.BlockingConnection()

        # The returned object will be a synchronous channel
        channel = connection.channel()
    """
    class _RxMessageArgs(NamedTuple):
        """BlockingChannel__RxMessageArgs(channel, method, properties, body)"""
        channel: Incomplete
        method: Incomplete
        properties: Incomplete
        body: Incomplete

    class _MethodFrameCallbackResultArgs(NamedTuple):
        """BlockingChannel__MethodFrameCallbackResultArgs(method_frame,)"""
        method_frame: Incomplete

    class _OnMessageConfirmationReportArgs(NamedTuple):
        """BlockingChannel__OnMessageConfirmationReportArgs(method_frame,)"""
        method_frame: Incomplete

    class _FlowOkCallbackResultArgs(NamedTuple):
        """BlockingChannel__FlowOkCallbackResultArgs(active,)"""
        active: Incomplete

    def __init__(self, channel_impl, connection) -> None:
        """
        Create a new instance of the Channel

        :param pika.channel.Channel channel_impl: Channel implementation object
            as returned from SelectConnection.channel()
        :param BlockingConnection connection: The connection object
        """
        ...
    def __int__(self) -> int:
        """
        Return the channel object as its channel number

        NOTE: inherited from legacy BlockingConnection; might be error-prone;
        use `channel_number` property instead.

        :rtype: int
        """
        ...
    def __enter__(self): ...
    def __exit__(
        self, exc_type: type[BaseException] | None, value: BaseException | None, traceback: TracebackType | None
    ) -> None: ...
    @property
    def channel_number(self):
        """Channel number"""
        ...
    @property
    def connection(self):
        """The channel's BlockingConnection instance"""
        ...
    @property
    def is_closed(self):
        """
        Returns True if the channel is closed.

        :rtype: bool
        """
        ...
    @property
    def is_open(self):
        """
        Returns True if the channel is open.

        :rtype: bool
        """
        ...
    @property
    def consumer_tags(self):
        """
        Property method that returns a list of consumer tags for active
        consumers

        :rtype: list
        """
        ...
    def close(self, reply_code: int = 0, reply_text: str = "Normal shutdown"):
        """
        Will invoke a clean shutdown of the channel with the AMQP Broker.

        :param int reply_code: The reply code to close the channel with
        :param str reply_text: The reply text to close the channel with
        """
        ...
    def flow(self, active):
        """
        Turn Channel flow control off and on.

        NOTE: RabbitMQ doesn't support active=False; per
        https://www.rabbitmq.com/specification.html: "active=false is not
        supported by the server. Limiting prefetch with basic.qos provides much
        better control"

        For more information, please reference:

        http://www.rabbitmq.com/amqp-0-9-1-reference.html#channel.flow

        :param bool active: Turn flow on (True) or off (False)
        :returns: True if broker will start or continue sending; False if not
        :rtype: bool
        """
        ...
    def add_on_cancel_callback(self, callback) -> None:
        """
        Pass a callback function that will be called when Basic.Cancel
        is sent by the broker. The callback function should receive a method
        frame parameter.

        :param callable callback: a callable for handling broker's Basic.Cancel
            notification with the call signature: callback(method_frame)
            where method_frame is of type `pika.frame.Method` with method of
            type `spec.Basic.Cancel`
        """
        ...
    def add_on_return_callback(self, callback):
        """
        Pass a callback function that will be called when a published
        message is rejected and returned by the server via `Basic.Return`.

        :param callable callback: The method to call on callback with the
            signature callback(channel, method, properties, body), where
            - channel: pika.Channel
            - method: pika.spec.Basic.Return
            - properties: pika.spec.BasicProperties
            - body: bytes
        """
        ...
    def basic_consume(
        self, queue, on_message_callback, auto_ack: bool = False, exclusive: bool = False, consumer_tag=None, arguments=None
    ):
        """
        Sends the AMQP command Basic.Consume to the broker and binds messages
        for the consumer_tag to the consumer callback. If you do not pass in
        a consumer_tag, one will be automatically generated for you. Returns
        the consumer tag.

        NOTE: the consumer callbacks are dispatched only in the scope of
        specially-designated methods: see
        `BlockingConnection.process_data_events` and
        `BlockingChannel.start_consuming`.

        For more information about Basic.Consume, see:
        http://www.rabbitmq.com/amqp-0-9-1-reference.html#basic.consume

        :param str queue: The queue from which to consume
        :param callable on_message_callback: Required function for dispatching messages
            to user, having the signature:
            on_message_callback(channel, method, properties, body)
            - channel: BlockingChannel
            - method: spec.Basic.Deliver
            - properties: spec.BasicProperties
            - body: bytes
        :param bool auto_ack: if set to True, automatic acknowledgement mode will be used
                              (see http://www.rabbitmq.com/confirms.html). This corresponds
                              with the 'no_ack' parameter in the basic.consume AMQP 0.9.1
                              method
        :param bool exclusive: Don't allow other consumers on the queue
        :param str consumer_tag: You may specify your own consumer tag; if left
          empty, a consumer tag will be generated automatically
        :param dict arguments: Custom key/value pair arguments for the consumer
        :returns: consumer tag
        :rtype: str
        :raises pika.exceptions.DuplicateConsumerTag: if consumer with given
            consumer_tag is already present.
        """
        ...
    def basic_cancel(self, consumer_tag):
        """
        This method cancels a consumer. This does not affect already
        delivered messages, but it does mean the server will not send any more
        messages for that consumer. The client may receive an arbitrary number
        of messages in between sending the cancel method and receiving the
        cancel-ok reply.

        NOTE: When cancelling an auto_ack=False consumer, this implementation
        automatically Nacks and suppresses any incoming messages that have not
        yet been dispatched to the consumer's callback. However, when cancelling
        a auto_ack=True consumer, this method will return any pending messages
        that arrived before broker confirmed the cancellation.

        :param str consumer_tag: Identifier for the consumer; the result of
            passing a consumer_tag that was created on another channel is
            undefined (bad things will happen)
        :returns: (NEW IN pika 0.10.0) empty sequence for a auto_ack=False
            consumer; for a auto_ack=True consumer, returns a (possibly empty)
            sequence of pending messages that arrived before broker confirmed
            the cancellation (this is done instead of via consumer's callback in
            order to prevent reentrancy/recursion. Each message is four-tuple:
            (channel, method, properties, body)
            - channel: BlockingChannel
            - method: spec.Basic.Deliver
            - properties: spec.BasicProperties
            - body: bytes
        :rtype: list
        """
        ...
    def start_consuming(self) -> None:
        """
        Processes I/O events and dispatches timers and `basic_consume`
        callbacks until all consumers are cancelled.

        NOTE: this blocking function may not be called from the scope of a
        pika callback, because dispatching `basic_consume` callbacks from this
        context would constitute recursion.

        :raises pika.exceptions.ReentrancyError: if called from the scope of a
            `BlockingConnection` or `BlockingChannel` callback
        :raises ChannelClosed: when this channel is closed by broker.
        """
        ...
    def stop_consuming(self, consumer_tag=None) -> None:
        """
        Cancels all consumers, signalling the `start_consuming` loop to
        exit.

        NOTE: pending non-ackable messages will be lost; pending ackable
        messages will be rejected.
        """
        ...
    def consume(
        self, queue, auto_ack: bool = False, exclusive: bool = False, arguments=None, inactivity_timeout=None
    ) -> Generator[Incomplete, None, None]:
        """
        Blocking consumption of a queue instead of via a callback. This
        method is a generator that yields each message as a tuple of method,
        properties, and body. The active generator iterator terminates when the
        consumer is cancelled by client via `BlockingChannel.cancel()` or by
        broker.

        Example:
        ::
            for method, properties, body in channel.consume('queue'):
                print(body)
                channel.basic_ack(method.delivery_tag)

        You should call `BlockingChannel.cancel()` when you escape out of the
        generator loop.

        If you don't cancel this consumer, then next call on the same channel
        to `consume()` with the exact same (queue, auto_ack, exclusive) parameters
        will resume the existing consumer generator; however, calling with
        different parameters will result in an exception.

        :param str queue: The queue name to consume
        :param bool auto_ack: Tell the broker to not expect a ack/nack response
        :param bool exclusive: Don't allow other consumers on the queue
        :param dict arguments: Custom key/value pair arguments for the consumer
        :param float inactivity_timeout: if a number is given (in
            seconds), will cause the method to yield (None, None, None) after the
            given period of inactivity; this permits for pseudo-regular maintenance
            activities to be carried out by the user while waiting for messages
            to arrive. If None is given (default), then the method blocks until
            the next event arrives. NOTE that timing granularity is limited by
            the timer resolution of the underlying implementation.
            NEW in pika 0.10.0.

        :yields: tuple(spec.Basic.Deliver, spec.BasicProperties, str or unicode)

        :raises ValueError: if consumer-creation parameters don't match those
            of the existing queue consumer generator, if any.
            NEW in pika 0.10.0
        :raises ChannelClosed: when this channel is closed by broker.
        """
        ...
    def get_waiting_message_count(self):
        """
        Returns the number of messages that may be retrieved from the current
        queue consumer generator via `BlockingChannel.consume` without blocking.
        NEW in pika 0.10.0

        :returns: The number of waiting messages
        :rtype: int
        """
        ...
    def cancel(self):
        """
        Cancel the queue consumer created by `BlockingChannel.consume`,
        rejecting all pending ackable messages.

        NOTE: If you're looking to cancel a consumer issued with
        BlockingChannel.basic_consume then you should call
        BlockingChannel.basic_cancel.

        :returns: The number of messages requeued by Basic.Nack.
            NEW in 0.10.0: returns 0
        :rtype: int
        """
        ...
    def basic_ack(self, delivery_tag: int = 0, multiple: bool = False) -> None:
        """
        Acknowledge one or more messages. When sent by the client, this
        method acknowledges one or more messages delivered via the Deliver or
        Get-Ok methods. When sent by server, this method acknowledges one or
        more messages published with the Publish method on a channel in
        confirm mode. The acknowledgement can be for a single message or a
        set of messages up to and including a specific message.

        :param int delivery_tag: The server-assigned delivery tag
        :param bool multiple: If set to True, the delivery tag is treated as
                              "up to and including", so that multiple messages
                              can be acknowledged with a single method. If set
                              to False, the delivery tag refers to a single
                              message. If the multiple field is 1, and the
                              delivery tag is zero, this indicates
                              acknowledgement of all outstanding messages.
        """
        ...
    def basic_nack(self, delivery_tag: int = 0, multiple: bool = False, requeue: bool = True) -> None:
        """
        This method allows a client to reject one or more incoming messages.
        It can be used to interrupt and cancel large incoming messages, or
        return untreatable messages to their original queue.

        :param int delivery_tag: The server-assigned delivery tag
        :param bool multiple: If set to True, the delivery tag is treated as
                              "up to and including", so that multiple messages
                              can be acknowledged with a single method. If set
                              to False, the delivery tag refers to a single
                              message. If the multiple field is 1, and the
                              delivery tag is zero, this indicates
                              acknowledgement of all outstanding messages.
        :param bool requeue: If requeue is true, the server will attempt to
                             requeue the message. If requeue is false or the
                             requeue attempt fails the messages are discarded or
                             dead-lettered.
        """
        ...
    def basic_get(self, queue, auto_ack: bool = False):
        """
        Get a single message from the AMQP broker. Returns a sequence with
        the method frame, message properties, and body.

        :param str queue: Name of queue from which to get a message
        :param bool auto_ack: Tell the broker to not expect a reply
        :returns: a three-tuple; (None, None, None) if the queue was empty;
            otherwise (method, properties, body); NOTE: body may be None
        :rtype: (spec.Basic.GetOk|None, spec.BasicProperties|None, bytes|None)
        """
        ...
    def basic_publish(
        self,
        exchange: str,
        routing_key: str,
        body: str | bytes,
        properties: BasicProperties | None = None,
        mandatory: bool = False,
    ) -> None:
        """
        Publish to the channel with the given exchange, routing key, and
        body.

        For more information on basic_publish and what the parameters do, see:

            http://www.rabbitmq.com/amqp-0-9-1-reference.html#basic.publish

        NOTE: mandatory may be enabled even without delivery
          confirmation, but in the absence of delivery confirmation the
          synchronous implementation has no way to know how long to wait for
          the Basic.Return.

        :param str exchange: The exchange to publish to
        :param str routing_key: The routing key to bind on
        :param bytes body: The message body; empty string if no body
        :param pika.spec.BasicProperties properties: message properties
        :param bool mandatory: The mandatory flag

        :raises UnroutableError: raised when a message published in
            publisher-acknowledgments mode (see
            `BlockingChannel.confirm_delivery`) is returned via `Basic.Return`
            followed by `Basic.Ack`.
        :raises NackError: raised when a message published in
            publisher-acknowledgements mode is Nack'ed by the broker. See
            `BlockingChannel.confirm_delivery`.
        """
        ...
    def basic_qos(self, prefetch_size: int = 0, prefetch_count: int = 0, global_qos: bool = False) -> None:
        """
        Specify quality of service. This method requests a specific quality
        of service. The QoS can be specified for the current channel or for all
        channels on the connection. The client can request that messages be sent
        in advance so that when the client finishes processing a message, the
        following message is already held locally, rather than needing to be
        sent down the channel. Prefetching gives a performance improvement.

        :param int prefetch_size:  This field specifies the prefetch window
                                   size. The server will send a message in
                                   advance if it is equal to or smaller in size
                                   than the available prefetch size (and also
                                   falls into other prefetch limits). May be set
                                   to zero, meaning "no specific limit",
                                   although other prefetch limits may still
                                   apply. The prefetch-size is ignored if the
                                   no-ack option is set in the consumer.
        :param int prefetch_count: Specifies a prefetch window in terms of whole
                                   messages. This field may be used in
                                   combination with the prefetch-size field; a
                                   message will only be sent in advance if both
                                   prefetch windows (and those at the channel
                                   and connection level) allow it. The
                                   prefetch-count is ignored if the no-ack
                                   option is set in the consumer.
        :param bool global_qos:    Should the QoS apply to all channels on the
                                   connection.
        """
        ...
    def basic_recover(self, requeue: bool = False) -> None:
        """
        This method asks the server to redeliver all unacknowledged messages
        on a specified channel. Zero or more messages may be redelivered. This
        method replaces the asynchronous Recover.

        :param bool requeue: If False, the message will be redelivered to the
                             original recipient. If True, the server will
                             attempt to requeue the message, potentially then
                             delivering it to an alternative subscriber.
        """
        ...
    def basic_reject(self, delivery_tag: int = 0, requeue: bool = True) -> None:
        """
        Reject an incoming message. This method allows a client to reject a
        message. It can be used to interrupt and cancel large incoming messages,
        or return untreatable messages to their original queue.

        :param int delivery_tag: The server-assigned delivery tag
        :param bool requeue: If requeue is true, the server will attempt to
                             requeue the message. If requeue is false or the
                             requeue attempt fails the messages are discarded or
                             dead-lettered.
        """
        ...
    def confirm_delivery(self) -> None:
        """
        Turn on RabbitMQ-proprietary Confirm mode in the channel.

        For more information see:
            https://www.rabbitmq.com/confirms.html
        """
        ...
    def exchange_declare(
        self,
        exchange: str,
        exchange_type: ExchangeType | str = ...,
        passive: bool = False,
        durable: bool = False,
        auto_delete: bool = False,
        internal: bool = False,
        arguments: _ArgumentMapping | None = None,
    ):
        """
        This method creates an exchange if it does not already exist, and if
        the exchange exists, verifies that it is of the correct and expected
        class.

        If passive set, the server will reply with Declare-Ok if the exchange
        already exists with the same name, and raise an error if not and if the
        exchange does not already exist, the server MUST raise a channel
        exception with reply code 404 (not found).

        :param str exchange: The exchange name consists of a non-empty sequence of
                          these characters: letters, digits, hyphen, underscore,
                          period, or colon.
        :param str exchange_type: The exchange type to use
        :param bool passive: Perform a declare or just check to see if it exists
        :param bool durable: Survive a reboot of RabbitMQ
        :param bool auto_delete: Remove when no more queues are bound to it
        :param bool internal: Can only be published to by other exchanges
        :param dict arguments: Custom key/value pair arguments for the exchange
        :returns: Method frame from the Exchange.Declare-ok response
        :rtype: `pika.frame.Method` having `method` attribute of type
            `spec.Exchange.DeclareOk`
        """
        ...
    def exchange_delete(self, exchange: str | None = None, if_unused: bool = False):
        """
        Delete the exchange.

        :param str exchange: The exchange name
        :param bool if_unused: only delete if the exchange is unused
        :returns: Method frame from the Exchange.Delete-ok response
        :rtype: `pika.frame.Method` having `method` attribute of type
            `spec.Exchange.DeleteOk`
        """
        ...
    def exchange_bind(self, destination, source, routing_key: str = "", arguments=None):
        """
        Bind an exchange to another exchange.

        :param str destination: The destination exchange to bind
        :param str source: The source exchange to bind to
        :param str routing_key: The routing key to bind on
        :param dict arguments: Custom key/value pair arguments for the binding
        :returns: Method frame from the Exchange.Bind-ok response
        :rtype: `pika.frame.Method` having `method` attribute of type
          `spec.Exchange.BindOk`
        """
        ...
    def exchange_unbind(self, destination=None, source=None, routing_key: str = "", arguments=None):
        """
        Unbind an exchange from another exchange.

        :param str destination: The destination exchange to unbind
        :param str source: The source exchange to unbind from
        :param str routing_key: The routing key to unbind
        :param dict arguments: Custom key/value pair arguments for the binding
        :returns: Method frame from the Exchange.Unbind-ok response
        :rtype: `pika.frame.Method` having `method` attribute of type
            `spec.Exchange.UnbindOk`
        """
        ...
    def queue_declare(
        self,
        queue,
        passive: bool = False,
        durable: bool = False,
        exclusive: bool = False,
        auto_delete: bool = False,
        arguments=None,
    ):
        """
        Declare queue, create if needed. This method creates or checks a
        queue. When creating a new queue the client can specify various
        properties that control the durability of the queue and its contents,
        and the level of sharing for the queue.

        Use an empty string as the queue name for the broker to auto-generate
        one. Retrieve this auto-generated queue name from the returned
        `spec.Queue.DeclareOk` method frame.

        :param str queue: The queue name; if empty string, the broker will
            create a unique queue name
        :param bool passive: Only check to see if the queue exists and raise
          `ChannelClosed` if it doesn't
        :param bool durable: Survive reboots of the broker
        :param bool exclusive: Only allow access by the current connection
        :param bool auto_delete: Delete after consumer cancels or disconnects
        :param dict arguments: Custom key/value arguments for the queue
        :returns: Method frame from the Queue.Declare-ok response
        :rtype: `pika.frame.Method` having `method` attribute of type
            `spec.Queue.DeclareOk`
        """
        ...
    def queue_delete(self, queue, if_unused: bool = False, if_empty: bool = False):
        """
        Delete a queue from the broker.

        :param str queue: The queue to delete
        :param bool if_unused: only delete if it's unused
        :param bool if_empty: only delete if the queue is empty
        :returns: Method frame from the Queue.Delete-ok response
        :rtype: `pika.frame.Method` having `method` attribute of type
            `spec.Queue.DeleteOk`
        """
        ...
    def queue_purge(self, queue):
        """
        Purge all of the messages from the specified queue

        :param str queue: The queue to purge
        :returns: Method frame from the Queue.Purge-ok response
        :rtype: `pika.frame.Method` having `method` attribute of type
            `spec.Queue.PurgeOk`
        """
        ...
    def queue_bind(self, queue, exchange, routing_key=None, arguments=None):
        """
        Bind the queue to the specified exchange

        :param str queue: The queue to bind to the exchange
        :param str exchange: The source exchange to bind to
        :param str routing_key: The routing key to bind on
        :param dict arguments: Custom key/value pair arguments for the binding

        :returns: Method frame from the Queue.Bind-ok response
        :rtype: `pika.frame.Method` having `method` attribute of type
            `spec.Queue.BindOk`
        """
        ...
    def queue_unbind(self, queue, exchange=None, routing_key=None, arguments=None):
        """
        Unbind a queue from an exchange.

        :param str queue: The queue to unbind from the exchange
        :param str exchange: The source exchange to bind from
        :param str routing_key: The routing key to unbind
        :param dict arguments: Custom key/value pair arguments for the binding

        :returns: Method frame from the Queue.Unbind-ok response
        :rtype: `pika.frame.Method` having `method` attribute of type
            `spec.Queue.UnbindOk`
        """
        ...
    def tx_select(self):
        """
        Select standard transaction mode. This method sets the channel to use
        standard transactions. The client must use this method at least once on
        a channel before using the Commit or Rollback methods.

        :returns: Method frame from the Tx.Select-ok response
        :rtype: `pika.frame.Method` having `method` attribute of type
            `spec.Tx.SelectOk`
        """
        ...
    def tx_commit(self):
        """
        Commit a transaction.

        :returns: Method frame from the Tx.Commit-ok response
        :rtype: `pika.frame.Method` having `method` attribute of type
            `spec.Tx.CommitOk`
        """
        ...
    def tx_rollback(self):
        """
        Rollback a transaction.

        :returns: Method frame from the Tx.Commit-ok response
        :rtype: `pika.frame.Method` having `method` attribute of type
            `spec.Tx.CommitOk`
        """
        ...<|MERGE_RESOLUTION|>--- conflicted
+++ resolved
@@ -26,35 +26,10 @@
 LOGGER: Logger
 
 class _CallbackResult:
-<<<<<<< HEAD
-    """
-    CallbackResult is a non-thread-safe implementation for receiving
-    callback results; INTERNAL USE ONLY!
-    """
-    def __init__(self, value_class=None) -> None:
-        """
-        :param callable value_class: only needed if the CallbackResult
-                                     instance will be used with
-                                     `set_value_once` and `append_element`.
-                                     *args and **kwargs of the value setter
-                                     methods will be passed to this class.
-        """
-        ...
-    def reset(self) -> None:
-        """Reset value, but not _value_class"""
-        ...
-    def __bool__(self) -> bool:
-        """
-        Called by python runtime to implement truth value testing and the
-        built-in operation bool(); NOTE: python 3.x
-        """
-        ...
-=======
     __slots__ = ("_value_class", "_ready", "_values")
     def __init__(self, value_class=None) -> None: ...
     def reset(self) -> None: ...
     def __bool__(self) -> bool: ...
->>>>>>> ca44e4c4
     __nonzero__: Incomplete
     def __enter__(self):
         """
@@ -139,11 +114,7 @@
         ...
 
 class _TimerEvt:
-<<<<<<< HEAD
-    """Represents a timer created via `BlockingConnection.call_later`"""
-=======
     __slots__ = ("timer_id", "_callback")
->>>>>>> ca44e4c4
     timer_id: Incomplete
     def __init__(self, callback) -> None:
         """:param callback: see callback in `BlockingConnection.call_later`"""
@@ -153,25 +124,9 @@
         ...
 
 class _ConnectionBlockedUnblockedEvtBase:
-<<<<<<< HEAD
-    """Base class for `_ConnectionBlockedEvt` and `_ConnectionUnblockedEvt`"""
-    def __init__(self, callback, method_frame) -> None:
-        """
-        :param callback: see callback parameter in
-          `BlockingConnection.add_on_connection_blocked_callback` and
-          `BlockingConnection.add_on_connection_unblocked_callback`
-        :param pika.frame.Method method_frame: with method_frame.method of type
-          `pika.spec.Connection.Blocked` or `pika.spec.Connection.Unblocked`
-        """
-        ...
-    def dispatch(self) -> None:
-        """Dispatch the user's callback method"""
-        ...
-=======
     __slots__ = ("_callback", "_method_frame")
     def __init__(self, callback, method_frame) -> None: ...
     def dispatch(self) -> None: ...
->>>>>>> ca44e4c4
 
 class _ConnectionBlockedEvt(_ConnectionBlockedUnblockedEvtBase):
     """Represents a Connection.Blocked notification from RabbitMQ broker`"""
@@ -468,14 +423,7 @@
     ...
 
 class _ConsumerDeliveryEvt(_ChannelPendingEvt):
-<<<<<<< HEAD
-    """
-    This event represents consumer message delivery `Basic.Deliver`; it
-    contains method, properties, and body of the delivered message.
-    """
-=======
     __slots__ = ("method", "properties", "body")
->>>>>>> ca44e4c4
     method: Incomplete
     properties: Incomplete
     body: Incomplete
@@ -489,16 +437,7 @@
         ...
 
 class _ConsumerCancellationEvt(_ChannelPendingEvt):
-<<<<<<< HEAD
-    """
-    This event represents server-initiated consumer cancellation delivered to
-    client via Basic.Cancel. After receiving Basic.Cancel, there will be no
-    further deliveries for the consumer identified by `consumer_tag` in
-    `Basic.Cancel`
-    """
-=======
     __slots__ = ("method_frame",)
->>>>>>> ca44e4c4
     method_frame: Incomplete
     def __init__(self, method_frame) -> None:
         """
@@ -512,11 +451,7 @@
         ...
 
 class _ReturnedMessageEvt(_ChannelPendingEvt):
-<<<<<<< HEAD
-    """This event represents a message returned by broker via `Basic.Return`"""
-=======
     __slots__ = ("callback", "channel", "method", "properties", "body")
->>>>>>> ca44e4c4
     callback: Incomplete
     channel: Incomplete
     method: Incomplete
@@ -541,14 +476,7 @@
         ...
 
 class ReturnedMessage:
-<<<<<<< HEAD
-    """
-    Represents a message returned via Basic.Return in publish-acknowledgments
-    mode
-    """
-=======
     __slots__ = ("method", "properties", "body")
->>>>>>> ca44e4c4
     method: Incomplete
     properties: Incomplete
     body: Incomplete
@@ -561,11 +489,7 @@
         ...
 
 class _ConsumerInfo:
-<<<<<<< HEAD
-    """Information about an active consumer"""
-=======
     __slots__ = ("consumer_tag", "auto_ack", "on_message_callback", "alternate_event_sink", "state")
->>>>>>> ca44e4c4
     SETTING_UP: int
     ACTIVE: int
     TEARING_DOWN: int
@@ -613,11 +537,7 @@
         ...
 
 class _QueueConsumerGeneratorInfo:
-<<<<<<< HEAD
-    """Container for information about the active queue consumer generator """
-=======
     __slots__ = ("params", "consumer_tag", "pending_events")
->>>>>>> ca44e4c4
     params: Incomplete
     consumer_tag: Incomplete
     pending_events: Incomplete
