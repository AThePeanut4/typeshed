"""
A connection adapter that tries to use the best polling method for the
platform pika is running on.
"""

import abc
from _typeshed import Incomplete
from logging import Logger

import pika.compat
from pika.adapters.base_connection import BaseConnection
from pika.adapters.utils.selector_ioloop_adapter import AbstractSelectorIOLoop

LOGGER: Logger
SELECT_TYPE: Incomplete

class SelectConnection(BaseConnection):
    """
    An asynchronous connection adapter that attempts to use the fastest
    event loop adapter for the given platform.
    """
    def __init__(
        self,
        parameters=None,
        on_open_callback=None,
        on_open_error_callback=None,
        on_close_callback=None,
        custom_ioloop=None,
        internal_connection_workflow: bool = True,
    ) -> None:
        """
        Create a new instance of the Connection object.

        :param pika.connection.Parameters parameters: Connection parameters
        :param callable on_open_callback: Method to call on connection open
        :param None | method on_open_error_callback: Called if the connection
            can't be established or connection establishment is interrupted by
            `Connection.close()`: on_open_error_callback(Connection, exception).
        :param None | method on_close_callback: Called when a previously fully
            open connection is closed:
            `on_close_callback(Connection, exception)`, where `exception` is
            either an instance of `exceptions.ConnectionClosed` if closed by
            user or broker or exception of another type that describes the cause
            of connection failure.
        :param None | IOLoop | nbio_interface.AbstractIOServices custom_ioloop:
            Provide a custom I/O Loop object.
        :param bool internal_connection_workflow: True for autonomous connection
            establishment which is default; False for externally-managed
            connection workflow via the `create_connection()` factory.
        :raises: RuntimeError
        """
        ...
    @classmethod
<<<<<<< HEAD
    def create_connection(
        cls, connection_configs, on_done, custom_ioloop: Incomplete | None = None, workflow: Incomplete | None = None
    ):
        """
        Implement
        :py:classmethod::`pika.adapters.BaseConnection.create_connection()`.
        """
        ...
=======
    def create_connection(cls, connection_configs, on_done, custom_ioloop=None, workflow=None): ...
>>>>>>> 12676840

class _Timeout:
    """Represents a timeout"""
    deadline: Incomplete
    callback: Incomplete
    def __init__(self, deadline, callback) -> None:
        """
        :param float deadline: timer expiration as non-negative epoch number
        :param callable callback: callback to call when timeout expires
        :raises ValueError, TypeError:
        """
        ...
    def __eq__(self, other):
        """NOTE: not supporting sort stability"""
        ...
    def __ne__(self, other):
        """NOTE: not supporting sort stability"""
        ...
    def __lt__(self, other):
        """NOTE: not supporting sort stability"""
        ...
    def __gt__(self, other):
        """NOTE: not supporting sort stability"""
        ...
    def __le__(self, other):
        """NOTE: not supporting sort stability"""
        ...
    def __ge__(self, other):
        """NOTE: not supporting sort stability"""
        ...

class _Timer:
    """Manage timeouts for use in ioloop"""
    def __init__(self) -> None: ...
    def close(self) -> None:
        """
        Release resources. Don't use the `_Timer` instance after closing
        it
        """
        ...
    def call_later(self, delay, callback):
        """
        Schedule a one-shot timeout given delay seconds.

        NOTE: you may cancel the timer before dispatch of the callback. Timer
            Manager cancels the timer upon dispatch of the callback.

        :param float delay: Non-negative number of seconds from now until
            expiration
        :param callable callback: The callback method, having the signature
            `callback()`

        :rtype: _Timeout
        :raises ValueError, TypeError
        """
        ...
    def remove_timeout(self, timeout) -> None:
        """
        Cancel the timeout

        :param _Timeout timeout: The timer to cancel
        """
        ...
    def get_remaining_interval(self):
        """
        Get the interval to the next timeout expiration

        :returns: non-negative number of seconds until next timer expiration;
                  None if there are no timers
        :rtype: float
        """
        ...
    def process_timeouts(self) -> None:
        """
        Process pending timeouts, invoking callbacks for those whose time has
        come
        """
        ...

class PollEvents:
    """Event flags for I/O"""
    READ: Incomplete
    WRITE: Incomplete
    ERROR: Incomplete

class IOLoop(AbstractSelectorIOLoop):
    """
    I/O loop implementation that picks a suitable poller (`select`,
    `poll`, `epoll`, `kqueue`) to use based on platform.

    Implements the
    `pika.adapters.utils.selector_ioloop_adapter.AbstractSelectorIOLoop`
    interface.
    """
    READ: Incomplete
    WRITE: Incomplete
    ERROR: Incomplete
    def __init__(self) -> None: ...
    def close(self) -> None:
        """
        Release IOLoop's resources.

        `IOLoop.close` is intended to be called by the application or test code
        only after `IOLoop.start()` returns. After calling `close()`, no other
        interaction with the closed instance of `IOLoop` should be performed.
        """
        ...
    def call_later(self, delay, callback):
        """
        Add the callback to the IOLoop timer to be called after delay seconds
        from the time of call on best-effort basis. Returns a handle to the
        timeout.

        :param float delay: The number of seconds to wait to call callback
        :param callable callback: The callback method
        :returns: handle to the created timeout that may be passed to
            `remove_timeout()`
        :rtype: object
        """
        ...
    def remove_timeout(self, timeout_handle) -> None:
        """
        Remove a timeout

        :param timeout_handle: Handle of timeout to remove
        """
        ...
    def add_callback_threadsafe(self, callback) -> None:
        """
        Requests a call to the given function as soon as possible in the
        context of this IOLoop's thread.

        NOTE: This is the only thread-safe method in IOLoop. All other
        manipulations of IOLoop must be performed from the IOLoop's thread.

        For example, a thread may request a call to the `stop` method of an
        ioloop that is running in a different thread via
        `ioloop.add_callback_threadsafe(ioloop.stop)`

        :param callable callback: The callback method
        """
        ...
    add_callback: Incomplete
    def process_timeouts(self) -> None:
        """
        [Extension] Process pending callbacks and timeouts, invoking those
        whose time has come. Internal use only.
        """
        ...
    def add_handler(self, fd, handler, events) -> None:
        """
        Start watching the given file descriptor for events

        :param int fd: The file descriptor
        :param callable handler: When requested event(s) occur,
            `handler(fd, events)` will be called.
        :param int events: The event mask using READ, WRITE, ERROR.
        """
        ...
    def update_handler(self, fd, events) -> None:
        """
        Changes the events we watch for

        :param int fd: The file descriptor
        :param int events: The event mask using READ, WRITE, ERROR
        """
        ...
    def remove_handler(self, fd) -> None:
        """
        Stop watching the given file descriptor for events

        :param int fd: The file descriptor
        """
        ...
    def start(self) -> None:
        """
        [API] Start the main poller loop. It will loop until requested to
        exit. See `IOLoop.stop`.
        """
        ...
    def stop(self) -> None:
        """
        [API] Request exit from the ioloop. The loop is NOT guaranteed to
        stop before this method returns.

        To invoke `stop()` safely from a thread other than this IOLoop's thread,
        call it via `add_callback_threadsafe`; e.g.,

            `ioloop.add_callback_threadsafe(ioloop.stop)`
        """
        ...
    def activate_poller(self) -> None:
        """
        [Extension] Activate the poller

        
        """
        ...
    def deactivate_poller(self) -> None:
        """
        [Extension] Deactivate the poller

        
        """
        ...
    def poll(self) -> None:
        """
        [Extension] Wait for events of interest on registered file
        descriptors until an event of interest occurs or next timer deadline or
        `_PollerBase._MAX_POLL_TIMEOUT`, whichever is sooner, and dispatch the
        corresponding event handlers.
        """
        ...

class _PollerBase(pika.compat.AbstractBase, metaclass=abc.ABCMeta):
    """Base class for select-based IOLoop implementations"""
    POLL_TIMEOUT_MULT: int
    def __init__(self, get_wait_seconds, process_timeouts) -> None:
        """
        :param get_wait_seconds: Function for getting the maximum number of
                                 seconds to wait for IO for use by the poller
        :param process_timeouts: Function for processing timeouts for use by the
                                 poller
        """
        ...
    def close(self) -> None:
        """
        Release poller's resources.

        `close()` is intended to be called after the poller's `start()` method
        returns. After calling `close()`, no other interaction with the closed
        poller instance should be performed.
        """
        ...
    def wake_threadsafe(self) -> None:
        """
        Wake up the poller as soon as possible. As the name indicates, this
        method is thread-safe.
        """
        ...
    def add_handler(self, fileno, handler, events) -> None:
        """
        Add a new fileno to the set to be monitored

        :param int fileno: The file descriptor
        :param callable handler: What is called when an event happens
        :param int events: The event mask using READ, WRITE, ERROR
        """
        ...
    def update_handler(self, fileno, events) -> None:
        """
        Set the events to the current events

        :param int fileno: The file descriptor
        :param int events: The event mask using READ, WRITE, ERROR
        """
        ...
    def remove_handler(self, fileno) -> None:
        """
        Remove a file descriptor from the set

        :param int fileno: The file descriptor
        """
        ...
    def activate_poller(self) -> None:
        """
        Activate the poller

        
        """
        ...
    def deactivate_poller(self) -> None:
        """
        Deactivate the poller

        
        """
        ...
    def start(self) -> None:
        """
        Start the main poller loop. It will loop until requested to exit.
        This method is not reentrant and will raise an error if called
        recursively (pika/pika#1095)

        :raises: RuntimeError
        """
        ...
    def stop(self) -> None:
        """
        Request exit from the ioloop. The loop is NOT guaranteed to stop
        before this method returns.
        """
        ...
    @abc.abstractmethod
    def poll(self):
        """
        Wait for events on interested filedescriptors.
        
        """
        ...

class SelectPoller(_PollerBase):
    """
    Default behavior is to use Select since it's the widest supported and has
    all of the methods we need for child classes as well. One should only need
    to override the update_handler and start methods for additional types.
    """
    POLL_TIMEOUT_MULT: int
    def poll(self) -> None:
        """
        Wait for events of interest on registered file descriptors until an
        event of interest occurs or next timer deadline or _MAX_POLL_TIMEOUT,
        whichever is sooner, and dispatch the corresponding event handlers.
        """
        ...

class KQueuePoller(_PollerBase):
    """KQueuePoller works on BSD based systems and is faster than select"""
    def __init__(self, get_wait_seconds, process_timeouts) -> None:
        """
        Create an instance of the KQueuePoller
        
        """
        ...
    def poll(self) -> None:
        """
        Wait for events of interest on registered file descriptors until an
        event of interest occurs or next timer deadline or _MAX_POLL_TIMEOUT,
        whichever is sooner, and dispatch the corresponding event handlers.
        """
        ...

class PollPoller(_PollerBase):
    """
    Poll works on Linux and can have better performance than EPoll in
    certain scenarios.  Both are faster than select.
    """
    POLL_TIMEOUT_MULT: int
    def __init__(self, get_wait_seconds, process_timeouts) -> None:
        """
        Create an instance of the KQueuePoller

        
        """
        ...
    def poll(self) -> None:
        """
        Wait for events of interest on registered file descriptors until an
        event of interest occurs or next timer deadline or _MAX_POLL_TIMEOUT,
        whichever is sooner, and dispatch the corresponding event handlers.
        """
        ...

class EPollPoller(PollPoller):
    """
    EPoll works on Linux and can have better performance than Poll in
    certain scenarios. Both are faster than select.
    """
    POLL_TIMEOUT_MULT: int<|MERGE_RESOLUTION|>--- conflicted
+++ resolved
@@ -51,18 +51,7 @@
         """
         ...
     @classmethod
-<<<<<<< HEAD
-    def create_connection(
-        cls, connection_configs, on_done, custom_ioloop: Incomplete | None = None, workflow: Incomplete | None = None
-    ):
-        """
-        Implement
-        :py:classmethod::`pika.adapters.BaseConnection.create_connection()`.
-        """
-        ...
-=======
     def create_connection(cls, connection_configs, on_done, custom_ioloop=None, workflow=None): ...
->>>>>>> 12676840
 
 class _Timeout:
     """Represents a timeout"""
