"""
Implementation of `nbio_interface.AbstractIOServices` on top of a
selector-based I/O loop, such as tornado's and our home-grown
select_connection's I/O loops.
"""

import abc
from _typeshed import Incomplete
from logging import Logger

from pika.adapters.utils import io_services_utils, nbio_interface

LOGGER: Logger

class AbstractSelectorIOLoop(metaclass=abc.ABCMeta):
    """
    Selector-based I/O loop interface expected by
    `selector_ioloop_adapter.SelectorIOServicesAdapter`

    NOTE: this interface follows the corresponding methods and attributes
     of `tornado.ioloop.IOLoop` in order to avoid additional adapter layering
     when wrapping tornado's IOLoop.
    """
    @property
    @abc.abstractmethod
    def READ(self):
        """
        The value of the I/O loop's READ flag; READ/WRITE/ERROR may be used
        with bitwise operators as expected.

        Implementation note: the implementations can simply replace these
        READ/WRITE/ERROR properties with class-level attributes
        """
        ...
    @property
    @abc.abstractmethod
    def WRITE(self):
        """
        The value of the I/O loop's WRITE flag; READ/WRITE/ERROR may be used
        with bitwise operators as expected
        """
        ...
    @property
    @abc.abstractmethod
    def ERROR(self):
        """
        The value of the I/O loop's ERROR flag; READ/WRITE/ERROR may be used
        with bitwise operators as expected
        """
        ...
    @abc.abstractmethod
    def close(self):
        """
        Release IOLoop's resources.

        the `close()` method is intended to be called by the application or test
        code only after `start()` returns. After calling `close()`, no other
        interaction with the closed instance of `IOLoop` should be performed.
        """
        ...
    @abc.abstractmethod
    def start(self):
        """
        Run the I/O loop. It will loop until requested to exit. See `stop()`.

        
        """
        ...
    @abc.abstractmethod
    def stop(self):
        """
        Request exit from the ioloop. The loop is NOT guaranteed to
        stop before this method returns.

        To invoke `stop()` safely from a thread other than this IOLoop's thread,
        call it via `add_callback_threadsafe`; e.g.,

            `ioloop.add_callback(ioloop.stop)`
        """
        ...
    @abc.abstractmethod
    def call_later(self, delay, callback):
        """
        Add the callback to the IOLoop timer to be called after delay seconds
        from the time of call on best-effort basis. Returns a handle to the
        timeout.

        :param float delay: The number of seconds to wait to call callback
        :param callable callback: The callback method
        :returns: handle to the created timeout that may be passed to
            `remove_timeout()`
        :rtype: object
        """
        ...
    @abc.abstractmethod
    def remove_timeout(self, timeout_handle):
        """
        Remove a timeout

        :param timeout_handle: Handle of timeout to remove
        """
        ...
    @abc.abstractmethod
    def add_callback(self, callback):
        """
        Requests a call to the given function as soon as possible in the
        context of this IOLoop's thread.

        NOTE: This is the only thread-safe method in IOLoop. All other
        manipulations of IOLoop must be performed from the IOLoop's thread.

        For example, a thread may request a call to the `stop` method of an
        ioloop that is running in a different thread via
        `ioloop.add_callback_threadsafe(ioloop.stop)`

        :param callable callback: The callback method
        """
        ...
    @abc.abstractmethod
    def add_handler(self, fd, handler, events):
        """
        Start watching the given file descriptor for events

        :param int fd: The file descriptor
        :param callable handler: When requested event(s) occur,
            `handler(fd, events)` will be called.
        :param int events: The event mask using READ, WRITE, ERROR.
        """
        ...
    @abc.abstractmethod
    def update_handler(self, fd, events):
        """
        Changes the events we watch for

        :param int fd: The file descriptor
        :param int events: The event mask using READ, WRITE, ERROR
        """
        ...
    @abc.abstractmethod
    def remove_handler(self, fd):
        """
        Stop watching the given file descriptor for events

        :param int fd: The file descriptor
        """
        ...

class SelectorIOServicesAdapter(
    io_services_utils.SocketConnectionMixin,
    io_services_utils.StreamingConnectionMixin,
    nbio_interface.AbstractIOServices,
    nbio_interface.AbstractFileDescriptorServices,
):
    """
    Implements the
    :py:class:`.nbio_interface.AbstractIOServices` interface
    on top of selector-style native loop having the
    :py:class:`AbstractSelectorIOLoop` interface, such as
    :py:class:`pika.selection_connection.IOLoop` and :py:class:`tornado.IOLoop`.

    NOTE:
    :py:class:`.nbio_interface.AbstractFileDescriptorServices`
    interface is only required by the mixins.
    """
    def __init__(self, native_loop) -> None:
        """
        :param AbstractSelectorIOLoop native_loop: An instance compatible with
            the `AbstractSelectorIOLoop` interface, but not necessarily derived
            from it.
        """
        ...
    def get_native_ioloop(self):
        """
        Implement
        :py:meth:`.nbio_interface.AbstractIOServices.get_native_ioloop()`.
        """
        ...
    def close(self) -> None:
        """
        Implement :py:meth:`.nbio_interface.AbstractIOServices.close()`.

        
        """
        ...
    def run(self) -> None:
        """
        Implement :py:meth:`.nbio_interface.AbstractIOServices.run()`.

        
        """
        ...
    def stop(self) -> None:
        """
        Implement :py:meth:`.nbio_interface.AbstractIOServices.stop()`.

        
        """
        ...
    def add_callback_threadsafe(self, callback) -> None:
        """
        Implement
        :py:meth:`.nbio_interface.AbstractIOServices.add_callback_threadsafe()`.
        """
        ...
    def call_later(self, delay, callback):
        """
        Implement :py:meth:`.nbio_interface.AbstractIOServices.call_later()`.

        
        """
        ...
    def getaddrinfo(self, host, port, on_done, family: int = 0, socktype: int = 0, proto: int = 0, flags: int = 0):
        """
        Implement :py:meth:`.nbio_interface.AbstractIOServices.getaddrinfo()`.

        
        """
        ...
    def set_reader(self, fd, on_readable) -> None:
        """
        Implement
        :py:meth:`.nbio_interface.AbstractFileDescriptorServices.set_reader()`.
        """
        ...
    def remove_reader(self, fd):
        """
        Implement
        :py:meth:`.nbio_interface.AbstractFileDescriptorServices.remove_reader()`.
        """
        ...
    def set_writer(self, fd, on_writable) -> None:
        """
        Implement
        :py:meth:`.nbio_interface.AbstractFileDescriptorServices.set_writer()`.
        """
        ...
    def remove_writer(self, fd):
        """
        Implement
        :py:meth:`.nbio_interface.AbstractFileDescriptorServices.remove_writer()`.
        """
        ...

class _FileDescriptorCallbacks:
<<<<<<< HEAD
    """Holds reader and writer callbacks for a file descriptor"""
=======
    __slots__ = ("reader", "writer")
>>>>>>> ca44e4c4
    reader: Incomplete
    writer: Incomplete
    def __init__(self, reader=None, writer=None) -> None: ...

class _TimerHandle(nbio_interface.AbstractTimerReference):
    """
    This module's adaptation of `nbio_interface.AbstractTimerReference`.

    
    """
    def __init__(self, handle, loop) -> None:
        """
        :param opaque handle: timer handle from the underlying loop
            implementation that may be passed to its `remove_timeout()` method
        :param AbstractSelectorIOLoop loop: the I/O loop instance that created
            the timeout.
        """
        ...
    def cancel(self) -> None: ...

class _SelectorIOLoopIOHandle(nbio_interface.AbstractIOReference):
    """
    This module's adaptation of `nbio_interface.AbstractIOReference`

    
    """
    def __init__(self, subject) -> None:
        """:param subject: subject of the reference containing a `cancel()` method"""
        ...
    def cancel(self):
        """
        Cancel pending operation

        :returns: False if was already done or cancelled; True otherwise
        :rtype: bool
        """
        ...

class _AddressResolver:
    """
    Performs getaddrinfo asynchronously using a thread, then reports result
    via callback from the given I/O loop.

    NOTE: at this stage, we're using a thread per request, which may prove
    inefficient and even prohibitive if the app performs many of these
    operations concurrently.
    """
    NOT_STARTED: int
    ACTIVE: int
    CANCELED: int
    COMPLETED: int
    def __init__(self, native_loop, host, port, family, socktype, proto, flags, on_done) -> None:
        """
        :param AbstractSelectorIOLoop native_loop:
        :param host: `see socket.getaddrinfo()`
        :param port: `see socket.getaddrinfo()`
        :param family: `see socket.getaddrinfo()`
        :param socktype: `see socket.getaddrinfo()`
        :param proto: `see socket.getaddrinfo()`
        :param flags: `see socket.getaddrinfo()`
        :param on_done: on_done(records|BaseException) callback for reporting
            result from the given I/O loop. The single arg will be either an
            exception object (check for `BaseException`) in case of failure or
            the result returned by `socket.getaddrinfo()`.
        """
        ...
    def start(self):
        """
        Start asynchronous DNS lookup.

        :rtype: nbio_interface.AbstractIOReference
        """
        ...
    def cancel(self):
        """
        Cancel the pending resolver

        :returns: False if was already done or cancelled; True otherwise
        :rtype: bool
        """
        ...<|MERGE_RESOLUTION|>--- conflicted
+++ resolved
@@ -242,11 +242,7 @@
         ...
 
 class _FileDescriptorCallbacks:
-<<<<<<< HEAD
-    """Holds reader and writer callbacks for a file descriptor"""
-=======
     __slots__ = ("reader", "writer")
->>>>>>> ca44e4c4
     reader: Incomplete
     writer: Incomplete
     def __init__(self, reader=None, writer=None) -> None: ...
