--- conflicted
+++ resolved
@@ -41,24 +41,7 @@
         ...
 
 class StreamingConnectionMixin:
-<<<<<<< HEAD
-    """
-    Implements
-    `.nbio_interface.AbstractIOServices.create_streaming_connection()` on
-    top of `.nbio_interface.AbstractFileDescriptorServices` and basic
-    `nbio_interface.AbstractIOServices` services.
-    """
-    def create_streaming_connection(
-        self, protocol_factory, sock, on_done, ssl_context: Incomplete | None = None, server_hostname: Incomplete | None = None
-    ):
-        """
-        Implement
-        :py:meth:`.nbio_interface.AbstractIOServices.create_streaming_connection()`.
-        """
-        ...
-=======
     def create_streaming_connection(self, protocol_factory, sock, on_done, ssl_context=None, server_hostname=None): ...
->>>>>>> 12676840
 
 class _AsyncServiceAsyncHandle(AbstractIOReference):
     """
