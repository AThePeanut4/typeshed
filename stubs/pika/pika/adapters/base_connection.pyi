"""
Base class extended by connection adapters. This extends the
connection.Connection class to encapsulate connection behavior but still
isolate socket and low level communication.
"""

import abc
from _typeshed import Incomplete
from collections.abc import Callable
from logging import Logger
from typing_extensions import Self

from ..adapters.utils import nbio_interface
from ..connection import Connection

LOGGER: Logger

class BaseConnection(Connection, metaclass=abc.ABCMeta):
    """
    BaseConnection class that should be extended by connection adapters.

    This class abstracts I/O loop and transport services from pika core.
    """
    def __init__(
        self,
        parameters,
        on_open_callback: Callable[[Self], object] | None,
        on_open_error_callback: Callable[[Self, BaseException], object] | None,
        on_close_callback: Callable[[Self, BaseException], object] | None,
        nbio,
        internal_connection_workflow: bool,
    ) -> None:
        """
        Create a new instance of the Connection object.

        :param None|pika.connection.Parameters parameters: Connection parameters
        :param None|method on_open_callback: Method to call on connection open
        :param None | method on_open_error_callback: Called if the connection
            can't be established or connection establishment is interrupted by
            `Connection.close()`: on_open_error_callback(Connection, exception).
        :param None | method on_close_callback: Called when a previously fully
            open connection is closed:
            `on_close_callback(Connection, exception)`, where `exception` is
            either an instance of `exceptions.ConnectionClosed` if closed by
            user or broker or exception of another type that describes the cause
            of connection failure.
        :param pika.adapters.utils.nbio_interface.AbstractIOServices nbio:
            asynchronous services
        :param bool internal_connection_workflow: True for autonomous connection
            establishment which is default; False for externally-managed
            connection workflow via the `create_connection()` factory.
        :raises: RuntimeError
        :raises: ValueError
        """
        ...
    @classmethod
    @abc.abstractmethod
<<<<<<< HEAD
    def create_connection(
        cls, connection_configs, on_done, custom_ioloop: Incomplete | None = None, workflow: Incomplete | None = None
    ):
        """
        Asynchronously create a connection to an AMQP broker using the given
        configurations. Will attempt to connect using each config in the given
        order, including all compatible resolved IP addresses of the hostname
        supplied in each config, until one is established or all attempts fail.

        See also `_start_connection_workflow()`.

        :param sequence connection_configs: A sequence of one or more
            `pika.connection.Parameters`-based objects.
        :param callable on_done: as defined in
            `connection_workflow.AbstractAMQPConnectionWorkflow.start()`.
        :param object | None custom_ioloop: Provide a custom I/O loop that is
            native to the specific adapter implementation; if None, the adapter
            will use a default loop instance, which is typically a singleton.
        :param connection_workflow.AbstractAMQPConnectionWorkflow | None workflow:
            Pass an instance of an implementation of the
            `connection_workflow.AbstractAMQPConnectionWorkflow` interface;
            defaults to a `connection_workflow.AMQPConnectionWorkflow` instance
            with default values for optional args.
        :returns: Connection workflow instance in use. The user should limit
            their interaction with this object only to it's `abort()` method.
        :rtype: connection_workflow.AbstractAMQPConnectionWorkflow
        """
        ...
=======
    def create_connection(cls, connection_configs, on_done, custom_ioloop=None, workflow=None): ...
>>>>>>> 12676840
    @property
    def ioloop(self):
        """
        :returns: the native I/O loop instance underlying async services selected
            by user or the default selected by the specialized connection
            adapter (e.g., Twisted reactor, `asyncio.SelectorEventLoop`,
            `select_connection.IOLoop`, etc.)
        :rtype: object
        """
        ...

class _StreamingProtocolShim(nbio_interface.AbstractStreamProtocol):
    """
    Shim for callbacks from transport so that we BaseConnection can
    delegate to private methods, thus avoiding contamination of API with
    methods that look public, but aren't.
    """
    connection_made: Incomplete
    connection_lost: Incomplete
    eof_received: Incomplete
    data_received: Incomplete
    conn: Incomplete
    def __init__(self, conn) -> None:
        """:param BaseConnection conn:"""
        ...
    def __getattr__(self, attr: str):
        """
        Proxy inexistent attribute requests to our connection instance
        so that AMQPConnectionWorkflow/AMQPConnector may treat the shim as an
        actual connection.
        """
        ...<|MERGE_RESOLUTION|>--- conflicted
+++ resolved
@@ -55,38 +55,7 @@
         ...
     @classmethod
     @abc.abstractmethod
-<<<<<<< HEAD
-    def create_connection(
-        cls, connection_configs, on_done, custom_ioloop: Incomplete | None = None, workflow: Incomplete | None = None
-    ):
-        """
-        Asynchronously create a connection to an AMQP broker using the given
-        configurations. Will attempt to connect using each config in the given
-        order, including all compatible resolved IP addresses of the hostname
-        supplied in each config, until one is established or all attempts fail.
-
-        See also `_start_connection_workflow()`.
-
-        :param sequence connection_configs: A sequence of one or more
-            `pika.connection.Parameters`-based objects.
-        :param callable on_done: as defined in
-            `connection_workflow.AbstractAMQPConnectionWorkflow.start()`.
-        :param object | None custom_ioloop: Provide a custom I/O loop that is
-            native to the specific adapter implementation; if None, the adapter
-            will use a default loop instance, which is typically a singleton.
-        :param connection_workflow.AbstractAMQPConnectionWorkflow | None workflow:
-            Pass an instance of an implementation of the
-            `connection_workflow.AbstractAMQPConnectionWorkflow` interface;
-            defaults to a `connection_workflow.AMQPConnectionWorkflow` instance
-            with default values for optional args.
-        :returns: Connection workflow instance in use. The user should limit
-            their interaction with this object only to it's `abort()` method.
-        :rtype: connection_workflow.AbstractAMQPConnectionWorkflow
-        """
-        ...
-=======
     def create_connection(cls, connection_configs, on_done, custom_ioloop=None, workflow=None): ...
->>>>>>> 12676840
     @property
     def ioloop(self):
         """
