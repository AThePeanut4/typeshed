--- conflicted
+++ resolved
@@ -431,25 +431,9 @@
         ...
 
 class SSLOptions:
-<<<<<<< HEAD
-    """
-    Class used to provide parameters for optional fine grained control of SSL
-    socket wrapping.
-    """
-    context: Incomplete
-    server_hostname: Incomplete
-    def __init__(self, context, server_hostname: Incomplete | None = None) -> None:
-        """
-        :param ssl.SSLContext context: SSLContext instance
-        :param str|None server_hostname: SSLContext.wrap_socket, used to enable
-            SNI
-        """
-        ...
-=======
     context: ssl.SSLContext
     server_hostname: str | None
     def __init__(self, context: ssl.SSLContext, server_hostname: str | None = None) -> None: ...
->>>>>>> bfd03215
 
 class Connection(AbstractBase, metaclass=abc.ABCMeta):
     """
