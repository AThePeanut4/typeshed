--- conflicted
+++ resolved
@@ -571,58 +571,9 @@
         ...
     def channel(
         self, channel_number: int | None = None, on_open_callback: Callable[[Channel], object] | None = None
-<<<<<<< HEAD
-    ) -> Channel:
-        """
-        Create a new channel with the next available channel number or pass
-        in a channel number to use. Must be non-zero if you would like to
-        specify but it is recommended that you let Pika manage the channel
-        numbers.
-
-        :param int channel_number: The channel number to use, defaults to the
-                                   next available.
-        :param callable on_open_callback: The callback when the channel is
-            opened.  The callback will be invoked with the `Channel` instance
-            as its only argument.
-        :rtype: pika.channel.Channel
-        """
-        ...
-    def update_secret(self, new_secret, reason, callback: Incomplete | None = None) -> None:
-        """
-        RabbitMQ AMQP extension - This method updates the secret used to authenticate this connection. 
-        It is used when secrets have an expiration date and need to be renewed, like OAuth 2 tokens.
-        Pass a callback to be notified of the response from the server.
-
-        :param string new_secret: The new secret
-        :param string reason: The reason for the secret update
-        :param callable callback: Callback to call on
-            `Connection.UpdateSecretOk`, having the signature
-            `callback(pika.frame.Method)`, where the method frame's
-            `method` member is of type `pika.spec.Connection.UpdateSecretOk`
-
-        :raises pika.exceptions.ConnectionWrongStateError: if connection is
-            not open.
-        """
-        ...
-    def close(self, reply_code: int = 200, reply_text: str = "Normal shutdown") -> None:
-        """
-        Disconnect from RabbitMQ. If there are any open channels, it will
-        attempt to close them prior to fully disconnecting. Channels which
-        have active consumers will attempt to send a Basic.Cancel to RabbitMQ
-        to cleanly stop the delivery of messages prior to closing the channel.
-
-        :param int reply_code: The code number for the close
-        :param str reply_text: The text reason for the close
-
-        :raises pika.exceptions.ConnectionWrongStateError: if connection is
-            closed or closing.
-        """
-        ...
-=======
     ) -> Channel: ...
     def update_secret(self, new_secret, reason, callback=None) -> None: ...
     def close(self, reply_code: int = 200, reply_text: str = "Normal shutdown") -> None: ...
->>>>>>> 12676840
     @property
     def is_closed(self) -> bool:
         """Returns a boolean reporting the current connection state."""
