--- conflicted
+++ resolved
@@ -19,13 +19,6 @@
 LOGGER: Logger
 
 class Parameters:
-<<<<<<< HEAD
-    """
-    Base connection parameters class definition
-
-    
-    """
-=======
     __slots__ = (
         "_blocked_connection_timeout",
         "_channel_max",
@@ -44,7 +37,6 @@
         "_virtual_host",
         "_tcp_options",
     )
->>>>>>> ca44e4c4
     DEFAULT_USERNAME: str
     DEFAULT_PASSWORD: str
     DEFAULT_BLOCKED_CONNECTION_TIMEOUT: None
@@ -326,14 +318,7 @@
         ...
 
 class ConnectionParameters(Parameters):
-<<<<<<< HEAD
-    """
-    Connection parameters object that is passed into the connection adapter
-    upon construction.
-    """
-=======
     __slots__ = ()
->>>>>>> ca44e4c4
     def __init__(
         self,
         host: str = ...,
@@ -396,78 +381,11 @@
         ...
 
 class URLParameters(Parameters):
-<<<<<<< HEAD
-    """
-    Connect to RabbitMQ via an AMQP URL in the format::
-
-         amqp://username:password@host:port/<virtual_host>[?query-string]
-
-    Ensure that the virtual host is URI encoded when specified. For example if
-    you are using the default "/" virtual host, the value should be `%2f`.
-
-    See `Parameters` for default values.
-
-    Valid query string values are:
-
-        - channel_max:
-            Override the default maximum channel count value
-        - client_properties:
-            dict of client properties used to override the fields in the default
-            client properties reported to RabbitMQ via `Connection.StartOk`
-            method
-        - connection_attempts:
-            Specify how many times pika should try and reconnect before it gives up
-        - frame_max:
-            Override the default maximum frame size for communication
-        - heartbeat:
-            Desired connection heartbeat timeout for negotiation. If not present
-            the broker's value is accepted. 0 turns heartbeat off.
-        - locale:
-            Override the default `en_US` locale value
-        - ssl_options:
-            None for plaintext; for SSL: dict of public ssl context-related
-            arguments that may be passed to :meth:`ssl.SSLSocket` as kwargs,
-            except `sock`, `server_side`,`do_handshake_on_connect`, `family`,
-            `type`, `proto`, `fileno`.
-        - retry_delay:
-            The number of seconds to sleep before attempting to connect on
-            connection failure.
-        - socket_timeout:
-            Socket connect timeout value in seconds (float or int)
-        - stack_timeout:
-            Positive full protocol stack (TCP/[SSL]/AMQP) bring-up timeout in
-            seconds. It's recommended to set this value higher than
-            `socket_timeout`.
-        - blocked_connection_timeout:
-            Set the timeout, in seconds, that the connection may remain blocked
-            (triggered by Connection.Blocked from broker); if the timeout
-            expires before connection becomes unblocked, the connection will be
-            torn down, triggering the connection's on_close_callback
-        - tcp_options:
-            Set the tcp options for the underlying socket.
-
-    :param str url: The AMQP URL to connect to
-    """
-    def __init__(self, url: str) -> None:
-        """
-        Create a new URLParameters instance.
-
-        :param str url: The URL value
-        """
-        ...
-
-class SSLOptions:
-    """
-    Class used to provide parameters for optional fine grained control of SSL
-    socket wrapping.
-    """
-=======
     __slots__ = ("_all_url_query_values",)
     def __init__(self, url: str) -> None: ...
 
 class SSLOptions:
     __slots__ = ("context", "server_hostname")
->>>>>>> ca44e4c4
     context: ssl.SSLContext
     server_hostname: str | None
     def __init__(self, context: ssl.SSLContext, server_hostname: str | None = None) -> None:
