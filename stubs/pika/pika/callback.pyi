--- conflicted
+++ resolved
@@ -10,33 +10,11 @@
 
 from pika import amqp_object, frame
 
-<<<<<<< HEAD
-def name_or_value(value):
-    """
-    Will take Frame objects, classes, etc and attempt to return a valid
-    string identifier for them.
-
-    :param pika.amqp_object.AMQPObject|pika.frame.Frame|int|str value: The
-        value to sanitize
-    :rtype: str
-    """
-    ...
-def sanitize_prefix(function):
-    """Automatically call name_or_value on the prefix passed in."""
-    ...
-def check_for_prefix_and_key(function):
-    """
-    Automatically return false if the key or prefix is not in the callbacks
-    for the instance.
-    """
-    ...
-=======
 LOGGER: Logger
 
 def name_or_value(value: amqp_object.AMQPObject | frame.Frame | int | str) -> str: ...
 def sanitize_prefix(function): ...
 def check_for_prefix_and_key(function): ...
->>>>>>> bfd03215
 
 class CallbackManager:
     """
@@ -62,85 +40,6 @@
         one_shot: bool = True,
         only_caller: object | None = None,
         arguments: Incomplete | None = None,
-<<<<<<< HEAD
-    ):
-        """
-        Add a callback to the stack for the specified key. If the call is
-        specified as one_shot, it will be removed after being fired
-
-        The prefix is usually the channel number but the class is generic
-        and prefix and key may be any value. If you pass in only_caller
-        CallbackManager will restrict processing of the callback to only
-        the calling function/object that you specify.
-
-        :param str|int prefix: Categorize the callback
-        :param str|dict key: The key for the callback
-        :param callable callback: The callback to call
-        :param bool one_shot: Remove this callback after it is called
-        :param object only_caller: Only allow one_caller value to call the
-                                   event that fires the callback.
-        :param dict arguments: Arguments to validate when processing
-        :rtype: tuple(prefix, key)
-        """
-        ...
-    def clear(self) -> None:
-        """Clear all the callbacks if there are any defined."""
-        ...
-    def cleanup(self, prefix):
-        """
-        Remove all callbacks from the stack by a prefix. Returns True
-        if keys were there to be removed
-
-        :param str or int prefix: The prefix for keeping track of callbacks with
-        :rtype: bool
-        """
-        ...
-    def pending(self, prefix, key):
-        """
-        Return count of callbacks for a given prefix or key or None
-
-        :param str|int prefix: Categorize the callback
-        :param object|str|dict key: The key for the callback
-        :rtype: None or int
-        """
-        ...
-    def process(self, prefix, key, caller, *args, **keywords):
-        """
-        Run through and process all the callbacks for the specified keys.
-        Caller should be specified at all times so that callbacks which
-        require a specific function to call CallbackManager.process will
-        not be processed.
-
-        :param str|int prefix: Categorize the callback
-        :param object|str|int key: The key for the callback
-        :param object caller: Who is firing the event
-        :param list args: Any optional arguments
-        :param dict keywords: Optional keyword arguments
-        :rtype: bool
-        """
-        ...
-    def remove(self, prefix, key, callback_value: Incomplete | None = None, arguments: Incomplete | None = None):
-        """
-        Remove a callback from the stack by prefix, key and optionally
-        the callback itself. If you only pass in prefix and key, all
-        callbacks for that prefix and key will be removed.
-
-        :param str or int prefix: The prefix for keeping track of callbacks with
-        :param str key: The callback key
-        :param callable callback_value: The method defined to call on callback
-        :param dict arguments: Optional arguments to check
-        :rtype: bool
-        """
-        ...
-    def remove_all(self, prefix, key) -> None:
-        """
-        Remove all callbacks for the specified prefix and key.
-
-        :param str prefix: The prefix for keeping track of callbacks with
-        :param str key: The callback key
-        """
-        ...
-=======
     ) -> tuple[str | int, str | object]: ...
     def clear(self) -> None: ...
     def cleanup(self, prefix: str | int) -> bool: ...
@@ -153,5 +52,4 @@
         callback_value: Callable[[Incomplete], Incomplete] | None = None,
         arguments: Incomplete | None = None,
     ) -> Literal[True]: ...
-    def remove_all(self, prefix: str | int, key: str | object) -> None: ...
->>>>>>> bfd03215
+    def remove_all(self, prefix: str | int, key: str | object) -> None: ...