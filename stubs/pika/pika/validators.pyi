--- conflicted
+++ resolved
@@ -1,38 +1,3 @@
-<<<<<<< HEAD
-"""Common validation functions"""
-
-def require_string(value, value_name) -> None:
-    """
-    Require that value is a string
-
-    :raises: TypeError
-    """
-    ...
-def require_callback(callback, callback_name: str = "callback") -> None:
-    """
-    Require that callback is callable and is not None
-
-    :raises: TypeError
-    """
-    ...
-def rpc_completion_callback(callback):
-    """
-    Verify callback is callable if not None
-
-    :returns: boolean indicating nowait
-    :rtype: bool
-    :raises: TypeError
-    """
-    ...
-def zero_or_greater(name, value) -> None:
-    """
-    Verify that value is zero or greater. If not, 'name'
-    will be used in error message
-
-    :raises: ValueError
-    """
-    ...
-=======
 from collections.abc import Callable
 from typing import Literal, overload
 
@@ -44,5 +9,4 @@
 def rpc_completion_callback(callback: None) -> Literal[True]: ...
 @overload
 def rpc_completion_callback(callback: Callable[..., object]) -> Literal[False]: ...
-def zero_or_greater(name: str, value: str | float) -> None: ...
->>>>>>> bfd03215
+def zero_or_greater(name: str, value: str | float) -> None: ...