--- conflicted
+++ resolved
@@ -50,19 +50,9 @@
 @overload
 def environ_decoder(
     key: str, default: None, rfc_section: str | None = None, encattr: str | None = None
-<<<<<<< HEAD
-) -> _SymmetricPropertyWithDelete[str | None]: ...
-@overload
-def environ_decoder(key: str, *, rfc_section: str | None = None, encattr: str | None = None) -> _SymmetricProperty[str]: ...
-def upath_property(key: str) -> _SymmetricProperty[str]: ...
-def deprecated_property(attr: _T, name: str, text: str, version: str) -> _T:
-    """Wraps a descriptor, with a deprecation warning or error"""
-    ...
-=======
 ) -> SymmetricPropertyWithDelete[str | None]: ...
 def upath_property(key: str) -> SymmetricProperty[str]: ...
 def deprecated_property(attr: _DescriptorT, name: str, text: str, version: str) -> _DescriptorT: ...
->>>>>>> 2ca92a41
 def header_getter(header: str, rfc_section: str) -> _StringProperty: ...
 @overload
 def converter(
@@ -83,20 +73,8 @@
 def serialize_list(value: Iterable[str] | str) -> str: ...
 def converter_date(prop: _StringProperty) -> _DateProperty: ...
 def date_header(header: str, rfc_section: str) -> _DateProperty: ...
-<<<<<<< HEAD
-def parse_etag_response(value: str | None, strong: bool = False) -> str | None:
-    """
-    Parse a response ETag.
-    See:
-        * http://www.w3.org/Protocols/rfc2616/rfc2616-sec14.html#sec14.19
-        * http://www.w3.org/Protocols/rfc2616/rfc2616-sec3.html#sec3.11
-    """
-    ...
-def serialize_etag_response(value: str | tuple[str, bool]) -> str: ...
-=======
 def parse_etag_response(value: str | None, strong: bool = False) -> str | None: ...
 def serialize_etag_response(value: tuple[str, bool] | str) -> str: ...
->>>>>>> 2ca92a41
 def serialize_if_range(value: IfRange | IfRangeDate | datetime | date | str) -> str | None: ...
 def parse_range(value: str | None) -> Range | None: ...
 def serialize_range(value: tuple[int, int | None] | list[int | None] | list[int] | str | None) -> str | None: ...
