--- conflicted
+++ resolved
@@ -1,25 +1,7 @@
 from collections.abc import Callable
 from typing import AnyStr
 
-<<<<<<< HEAD
-class _HasHTML(Protocol):
-    def __html__(self) -> str: ...
-
-def html_escape(s: str | bytes | _HasHTML) -> str:
-    """
-    HTML-escape a string or object
-
-    This converts any non-string objects passed into it to strings
-    (actually, using ``unicode()``).  All values returned are
-    non-unicode strings (using ``&#num;`` entities for all non-ASCII
-    characters).
-
-    None is treated specially, and returns the empty string.
-    """
-    ...
-=======
 def html_escape(s: object) -> str: ...
->>>>>>> 2ca92a41
 def header_docstring(header: str, rfc_section: str) -> str: ...
 def warn_deprecation(text: str, version: str, stacklevel: int) -> None: ...
 
