from _typeshed import StrPath
from _typeshed.wsgi import WSGIApplication
from collections.abc import Iterator
from typing import IO, Any

from webob.dec import wsgify
from webob.request import Request
from webob.response import Response

__all__ = ["FileApp", "DirectoryApp"]

BLOCK_SIZE: int

class FileApp:
<<<<<<< HEAD
    """
    An application that will send the file at the given filename.

    Adds a mime type based on `mimetypes.guess_type()`.
    """
    filename: StrOrBytesPath
=======
    filename: StrPath
>>>>>>> 2ca92a41
    kw: dict[str, Any]
    def __init__(self, filename: StrPath, **kw: Any) -> None: ...
    @wsgify
<<<<<<< HEAD
    def __call__(self, req: Request) -> Response:
        """
        Turns a request-taking, response-returning function into a WSGI
        app

        You can use this like::

            @wsgify
            def myfunc(req):
                return webob.Response('hey there')

        With that ``myfunc`` will be a WSGI application, callable like
        ``app_iter = myfunc(environ, start_response)``.  You can also call
        it like normal, e.g., ``resp = myfunc(req)``.  (You can also wrap
        methods, like ``def myfunc(self, req)``.)

        If you raise exceptions from :mod:`webob.exc` they will be turned
        into WSGI responses.

        There are also several parameters you can use to customize the
        decorator.  Most notably, you can use a :class:`webob.Request`
        subclass, like::

            class MyRequest(webob.Request):
                @property
                def is_local(self):
                    return self.remote_addr == '127.0.0.1'
            @wsgify(RequestClass=MyRequest)
            def myfunc(req):
                if req.is_local:
                    return Response('hi!')
                else:
                    raise webob.exc.HTTPForbidden

        Another customization you can add is to add `args` (positional
        arguments) or `kwargs` (of course, keyword arguments).  While
        generally not that useful, you can use this to create multiple
        WSGI apps from one function, like::

            import simplejson
            def serve_json(req, json_obj):
                return Response(json.dumps(json_obj),
                                content_type='application/json')

            serve_ob1 = wsgify(serve_json, args=(ob1,))
            serve_ob2 = wsgify(serve_json, args=(ob2,))

        You can return several things from a function:

        * A :class:`webob.Response` object (or subclass)
        * *Any* WSGI application
        * None, and then ``req.response`` will be used (a pre-instantiated
          Response object)
        * A string, which will be written to ``req.response`` and then that
          response will be used.
        * Raise an exception from :mod:`webob.exc`

        Also see :func:`wsgify.middleware` for a way to make middleware.

        You can also subclass this decorator; the most useful things to do
        in a subclass would be to change `RequestClass` or override
        `call_func` (e.g., to add ``req.urlvars`` as keyword arguments to
        the function).
        """
        ...
=======
    def __call__(self, req: Request) -> WSGIApplication: ...
>>>>>>> 2ca92a41

class FileIter:
    file: IO[bytes]
    def __init__(self, file: IO[bytes]) -> None: ...
    def app_iter_range(
        self, seek: int | None = None, limit: int | None = None, block_size: int | None = None
    ) -> Iterator[bytes]:
        """
        Iter over the content of the file.

        You can set the `seek` parameter to read the file starting from a
        specific position.

        You can set the `limit` parameter to read the file up to specific
        position.

        Finally, you can change the number of bytes read at once by setting the
        `block_size` parameter.
        """
        ...
    __iter__ = app_iter_range

class DirectoryApp:
<<<<<<< HEAD
    """
    An application that serves up the files in a given directory.

    This will serve index files (by default ``index.html``), or set
    ``index_page=None`` to disable this.  If you set
    ``hide_index_with_redirect=True`` (it defaults to False) then
    requests to, e.g., ``/index.html`` will be redirected to ``/``.

    To customize `FileApp` instances creation (which is what actually
    serves the responses), override the `make_fileapp` method.
    """
    path: str | bytes
    index_page: str | None
=======
    path: StrPath
    index_page: str
>>>>>>> 2ca92a41
    hide_index_with_redirect: bool
    fileapp_kw: dict[str, Any]
    def __init__(
        self, path: StrPath, index_page: str = "index.html", hide_index_with_redirect: bool = False, **kw: Any
    ) -> None: ...
    def make_fileapp(self, path: StrPath) -> FileApp: ...
    @wsgify
<<<<<<< HEAD
    def __call__(self, req: Request) -> Response | FileApp:
        """
        Turns a request-taking, response-returning function into a WSGI
        app

        You can use this like::

            @wsgify
            def myfunc(req):
                return webob.Response('hey there')

        With that ``myfunc`` will be a WSGI application, callable like
        ``app_iter = myfunc(environ, start_response)``.  You can also call
        it like normal, e.g., ``resp = myfunc(req)``.  (You can also wrap
        methods, like ``def myfunc(self, req)``.)

        If you raise exceptions from :mod:`webob.exc` they will be turned
        into WSGI responses.

        There are also several parameters you can use to customize the
        decorator.  Most notably, you can use a :class:`webob.Request`
        subclass, like::

            class MyRequest(webob.Request):
                @property
                def is_local(self):
                    return self.remote_addr == '127.0.0.1'
            @wsgify(RequestClass=MyRequest)
            def myfunc(req):
                if req.is_local:
                    return Response('hi!')
                else:
                    raise webob.exc.HTTPForbidden

        Another customization you can add is to add `args` (positional
        arguments) or `kwargs` (of course, keyword arguments).  While
        generally not that useful, you can use this to create multiple
        WSGI apps from one function, like::

            import simplejson
            def serve_json(req, json_obj):
                return Response(json.dumps(json_obj),
                                content_type='application/json')

            serve_ob1 = wsgify(serve_json, args=(ob1,))
            serve_ob2 = wsgify(serve_json, args=(ob2,))

        You can return several things from a function:

        * A :class:`webob.Response` object (or subclass)
        * *Any* WSGI application
        * None, and then ``req.response`` will be used (a pre-instantiated
          Response object)
        * A string, which will be written to ``req.response`` and then that
          response will be used.
        * Raise an exception from :mod:`webob.exc`

        Also see :func:`wsgify.middleware` for a way to make middleware.

        You can also subclass this decorator; the most useful things to do
        in a subclass would be to change `RequestClass` or override
        `call_func` (e.g., to add ``req.urlvars`` as keyword arguments to
        the function).
        """
        ...
    def index(self, req: Request, path: StrOrBytesPath) -> Response | FileApp: ...
=======
    def __call__(self, req: Request) -> Response | FileApp: ...
    def index(self, req: Request, path: StrPath) -> Response | FileApp: ...
>>>>>>> 2ca92a41
<|MERGE_RESOLUTION|>--- conflicted
+++ resolved
@@ -12,88 +12,11 @@
 BLOCK_SIZE: int
 
 class FileApp:
-<<<<<<< HEAD
-    """
-    An application that will send the file at the given filename.
-
-    Adds a mime type based on `mimetypes.guess_type()`.
-    """
-    filename: StrOrBytesPath
-=======
     filename: StrPath
->>>>>>> 2ca92a41
     kw: dict[str, Any]
     def __init__(self, filename: StrPath, **kw: Any) -> None: ...
     @wsgify
-<<<<<<< HEAD
-    def __call__(self, req: Request) -> Response:
-        """
-        Turns a request-taking, response-returning function into a WSGI
-        app
-
-        You can use this like::
-
-            @wsgify
-            def myfunc(req):
-                return webob.Response('hey there')
-
-        With that ``myfunc`` will be a WSGI application, callable like
-        ``app_iter = myfunc(environ, start_response)``.  You can also call
-        it like normal, e.g., ``resp = myfunc(req)``.  (You can also wrap
-        methods, like ``def myfunc(self, req)``.)
-
-        If you raise exceptions from :mod:`webob.exc` they will be turned
-        into WSGI responses.
-
-        There are also several parameters you can use to customize the
-        decorator.  Most notably, you can use a :class:`webob.Request`
-        subclass, like::
-
-            class MyRequest(webob.Request):
-                @property
-                def is_local(self):
-                    return self.remote_addr == '127.0.0.1'
-            @wsgify(RequestClass=MyRequest)
-            def myfunc(req):
-                if req.is_local:
-                    return Response('hi!')
-                else:
-                    raise webob.exc.HTTPForbidden
-
-        Another customization you can add is to add `args` (positional
-        arguments) or `kwargs` (of course, keyword arguments).  While
-        generally not that useful, you can use this to create multiple
-        WSGI apps from one function, like::
-
-            import simplejson
-            def serve_json(req, json_obj):
-                return Response(json.dumps(json_obj),
-                                content_type='application/json')
-
-            serve_ob1 = wsgify(serve_json, args=(ob1,))
-            serve_ob2 = wsgify(serve_json, args=(ob2,))
-
-        You can return several things from a function:
-
-        * A :class:`webob.Response` object (or subclass)
-        * *Any* WSGI application
-        * None, and then ``req.response`` will be used (a pre-instantiated
-          Response object)
-        * A string, which will be written to ``req.response`` and then that
-          response will be used.
-        * Raise an exception from :mod:`webob.exc`
-
-        Also see :func:`wsgify.middleware` for a way to make middleware.
-
-        You can also subclass this decorator; the most useful things to do
-        in a subclass would be to change `RequestClass` or override
-        `call_func` (e.g., to add ``req.urlvars`` as keyword arguments to
-        the function).
-        """
-        ...
-=======
     def __call__(self, req: Request) -> WSGIApplication: ...
->>>>>>> 2ca92a41
 
 class FileIter:
     file: IO[bytes]
@@ -117,24 +40,8 @@
     __iter__ = app_iter_range
 
 class DirectoryApp:
-<<<<<<< HEAD
-    """
-    An application that serves up the files in a given directory.
-
-    This will serve index files (by default ``index.html``), or set
-    ``index_page=None`` to disable this.  If you set
-    ``hide_index_with_redirect=True`` (it defaults to False) then
-    requests to, e.g., ``/index.html`` will be redirected to ``/``.
-
-    To customize `FileApp` instances creation (which is what actually
-    serves the responses), override the `make_fileapp` method.
-    """
-    path: str | bytes
-    index_page: str | None
-=======
     path: StrPath
     index_page: str
->>>>>>> 2ca92a41
     hide_index_with_redirect: bool
     fileapp_kw: dict[str, Any]
     def __init__(
@@ -142,74 +49,5 @@
     ) -> None: ...
     def make_fileapp(self, path: StrPath) -> FileApp: ...
     @wsgify
-<<<<<<< HEAD
-    def __call__(self, req: Request) -> Response | FileApp:
-        """
-        Turns a request-taking, response-returning function into a WSGI
-        app
-
-        You can use this like::
-
-            @wsgify
-            def myfunc(req):
-                return webob.Response('hey there')
-
-        With that ``myfunc`` will be a WSGI application, callable like
-        ``app_iter = myfunc(environ, start_response)``.  You can also call
-        it like normal, e.g., ``resp = myfunc(req)``.  (You can also wrap
-        methods, like ``def myfunc(self, req)``.)
-
-        If you raise exceptions from :mod:`webob.exc` they will be turned
-        into WSGI responses.
-
-        There are also several parameters you can use to customize the
-        decorator.  Most notably, you can use a :class:`webob.Request`
-        subclass, like::
-
-            class MyRequest(webob.Request):
-                @property
-                def is_local(self):
-                    return self.remote_addr == '127.0.0.1'
-            @wsgify(RequestClass=MyRequest)
-            def myfunc(req):
-                if req.is_local:
-                    return Response('hi!')
-                else:
-                    raise webob.exc.HTTPForbidden
-
-        Another customization you can add is to add `args` (positional
-        arguments) or `kwargs` (of course, keyword arguments).  While
-        generally not that useful, you can use this to create multiple
-        WSGI apps from one function, like::
-
-            import simplejson
-            def serve_json(req, json_obj):
-                return Response(json.dumps(json_obj),
-                                content_type='application/json')
-
-            serve_ob1 = wsgify(serve_json, args=(ob1,))
-            serve_ob2 = wsgify(serve_json, args=(ob2,))
-
-        You can return several things from a function:
-
-        * A :class:`webob.Response` object (or subclass)
-        * *Any* WSGI application
-        * None, and then ``req.response`` will be used (a pre-instantiated
-          Response object)
-        * A string, which will be written to ``req.response`` and then that
-          response will be used.
-        * Raise an exception from :mod:`webob.exc`
-
-        Also see :func:`wsgify.middleware` for a way to make middleware.
-
-        You can also subclass this decorator; the most useful things to do
-        in a subclass would be to change `RequestClass` or override
-        `call_func` (e.g., to add ``req.urlvars`` as keyword arguments to
-        the function).
-        """
-        ...
-    def index(self, req: Request, path: StrOrBytesPath) -> Response | FileApp: ...
-=======
     def __call__(self, req: Request) -> Response | FileApp: ...
-    def index(self, req: Request, path: StrPath) -> Response | FileApp: ...
->>>>>>> 2ca92a41
+    def index(self, req: Request, path: StrPath) -> Response | FileApp: ...