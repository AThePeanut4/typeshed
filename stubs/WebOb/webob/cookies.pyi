--- conflicted
+++ resolved
@@ -176,67 +176,17 @@
         ...
 
 class SignedSerializer:
-<<<<<<< HEAD
-    """
-    A helper to cryptographically sign arbitrary content using HMAC.
-
-    The serializer accepts arbitrary functions for performing the actual
-    serialization and deserialization.
-
-    ``secret``
-      A string which is used to sign the cookie. The secret should be at
-      least as long as the block size of the selected hash algorithm. For
-      ``sha512`` this would mean a 512 bit (64 character) secret.
-
-    ``salt``
-      A namespace to avoid collisions between different uses of a shared
-      secret.
-
-    ``hashalg``
-      The HMAC digest algorithm to use for signing. The algorithm must be
-      supported by the :mod:`hashlib` library. Default: ``'sha512'``.
-
-    ``serializer``
-      An object with two methods: `loads`` and ``dumps``.  The ``loads`` method
-      should accept bytes and return a Python object.  The ``dumps`` method
-      should accept a Python object and return bytes.  A ``ValueError`` should
-      be raised for malformed inputs.  Default: ``None`, which will use a
-      derivation of :func:`json.dumps` and ``json.loads``.
-    """
-    salt: str
-    secret: str
-=======
     salt: str | bytes
     secret: str | bytes
->>>>>>> 2ca92a41
     hashalg: str
     salted_secret: bytes
     digest_size: int
     serializer: _Serializer
-<<<<<<< HEAD
-    def __init__(self, secret: str, salt: str, hashalg: str = "sha512", serializer: _Serializer | None = None) -> None: ...
-    def dumps(self, appstruct: Any) -> bytes:
-        """
-        Given an ``appstruct``, serialize and sign the data.
-
-        Returns a bytestring.
-        """
-        ...
-    def loads(self, bstruct: bytes) -> Any:
-        """
-        Given a ``bstruct`` (a bytestring), verify the signature and then
-        deserialize and return the deserialized value.
-
-        A ``ValueError`` will be raised if the signature fails to validate.
-        """
-        ...
-=======
     def __init__(
         self, secret: str | bytes, salt: str | bytes, hashalg: str = "sha512", serializer: _Serializer | None = None
     ) -> None: ...
     def dumps(self, appstruct: Any) -> bytes: ...
     def loads(self, bstruct: bytes) -> Any: ...
->>>>>>> 2ca92a41
 
 class CookieProfile:
     """
@@ -304,29 +254,9 @@
         domains: Collection[str] | None = None,
         serializer: _Serializer | None = None,
     ) -> None: ...
-<<<<<<< HEAD
-    def __call__(self, request: Request) -> CookieProfile:
-        """Bind a request to a copy of this instance and return it"""
-        ...
-    def bind(self, request: Request) -> CookieProfile:
-        """Bind a request to a copy of this instance and return it"""
-        ...
-    def get_value(self) -> Any | None:
-        """
-        Looks for a cookie by name in the currently bound request, and
-        returns its value.  If the cookie profile is not bound to a request,
-        this method will raise a :exc:`ValueError`.
-
-        Looks for the cookie in the cookies jar, and if it can find it it will
-        attempt to deserialize it.  Returns ``None`` if there is no cookie or
-        if the value in the cookie cannot be successfully deserialized.
-        """
-        ...
-=======
     def __call__(self, request: BaseRequest) -> CookieProfile: ...
     def bind(self, request: BaseRequest) -> CookieProfile: ...
     def get_value(self) -> Any | None: ...
->>>>>>> 2ca92a41
     def set_cookies(
         self,
         response: Response,
@@ -359,67 +289,8 @@
         ...
 
 class SignedCookieProfile(CookieProfile):
-<<<<<<< HEAD
-    """
-    A helper for generating cookies that are signed to prevent tampering.
-
-    By default this will create a single cookie, given a value it will
-    serialize it, then use HMAC to cryptographically sign the data. Finally
-    the result is base64-encoded for transport. This way a remote user can
-    not tamper with the value without uncovering the secret/salt used.
-
-    ``secret``
-      A string which is used to sign the cookie. The secret should be at
-      least as long as the block size of the selected hash algorithm. For
-      ``sha512`` this would mean a 512 bit (64 character) secret.
-
-    ``salt``
-      A namespace to avoid collisions between different uses of a shared
-      secret.
-
-    ``hashalg``
-      The HMAC digest algorithm to use for signing. The algorithm must be
-      supported by the :mod:`hashlib` library. Default: ``'sha512'``.
-
-    ``cookie_name``
-      The name of the cookie used for sessioning. Default: ``'session'``.
-
-    ``max_age``
-      The maximum age of the cookie used for sessioning (in seconds).
-      Default: ``None`` (browser scope).
-
-    ``secure``
-      The 'secure' flag of the session cookie. Default: ``False``.
-
-    ``httponly``
-      Hide the cookie from Javascript by setting the 'HttpOnly' flag of the
-      session cookie. Default: ``False``.
-
-    ``samesite``
-      The 'SameSite' attribute of the cookie, can be either ``b"strict"``,
-      ``b"lax"``, ``b"none"``, or ``None``.
-
-    ``path``
-      The path used for the session cookie. Default: ``'/'``.
-
-    ``domains``
-      The domain(s) used for the session cookie. Default: ``None`` (no domain).
-      Can be passed an iterable containing multiple domains, this will set
-      multiple cookies one for each domain.
-
-    ``serializer``
-      An object with two methods: `loads`` and ``dumps``.  The ``loads`` method
-      should accept bytes and return a Python object.  The ``dumps`` method
-      should accept a Python object and return bytes.  A ``ValueError`` should
-      be raised for malformed inputs.  Default: ``None`, which will use a
-      derivation of :func:`json.dumps` and ``json.loads``.
-    """
-    secret: str
-    salt: str
-=======
     secret: str | bytes
     salt: str | bytes
->>>>>>> 2ca92a41
     hashalg: str
     original_serializer: _Serializer
     def __init__(
@@ -436,14 +307,5 @@
         hashalg: str = "sha512",
         serializer: _Serializer | None = None,
     ) -> None: ...
-<<<<<<< HEAD
-    def __call__(self, request: Request) -> SignedCookieProfile:
-        """Bind a request to a copy of this instance and return it"""
-        ...
-    def bind(self, request: Request) -> SignedCookieProfile:
-        """Bind a request to a copy of this instance and return it"""
-        ...
-=======
     def __call__(self, request: BaseRequest) -> SignedCookieProfile: ...
-    def bind(self, request: BaseRequest) -> SignedCookieProfile: ...
->>>>>>> 2ca92a41
+    def bind(self, request: BaseRequest) -> SignedCookieProfile: ...