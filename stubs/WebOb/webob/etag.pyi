"""
Does parsing of ETag-related headers: If-None-Matches, If-Matches

Also If-Range parsing
"""

from collections.abc import Collection
from datetime import datetime
from typing import Literal
from typing_extensions import TypeAlias

from webob._types import AsymmetricPropertyWithDelete
from webob.response import Response

__all__ = ["AnyETag", "NoETag", "ETagMatcher", "IfRange", "etag_property"]

_ETag: TypeAlias = _AnyETag | _NoETag | ETagMatcher
_ETagProperty: TypeAlias = AsymmetricPropertyWithDelete[_ETag, _ETag | str | None]

def etag_property(key: str, default: _ETag, rfc_section: str, strong: bool = True) -> _ETagProperty: ...

class _AnyETag:
<<<<<<< HEAD
    """Represents an ETag of *, or a missing ETag when matching is 'safe'"""
    def __bool__(self) -> bool: ...
    def __contains__(self, other: str) -> bool: ...
=======
    def __bool__(self) -> Literal[False]: ...
    def __contains__(self, other: str | None) -> Literal[True]: ...
>>>>>>> 2ca92a41

AnyETag: _AnyETag

class _NoETag:
<<<<<<< HEAD
    """Represents a missing ETag when matching is unsafe"""
    def __bool__(self) -> bool: ...
    def __contains__(self, other: str) -> bool: ...
=======
    def __bool__(self) -> Literal[False]: ...
    def __contains__(self, other: str | None) -> Literal[False]: ...
>>>>>>> 2ca92a41

NoETag: _NoETag

class ETagMatcher:
    etags: Collection[str]
    def __init__(self, etags: Collection[str]) -> None: ...
    def __contains__(self, other: str | None) -> bool: ...
    @classmethod
    def parse(cls, value: str, strong: bool = True) -> ETagMatcher | _AnyETag:
        """Parse this from a header value"""
        ...

class IfRange:
    etag: _ETag
    def __init__(self, etag: _ETag) -> None: ...
    @classmethod
<<<<<<< HEAD
    def parse(cls, value: str) -> IfRange | IfRangeDate:
        """Parse this from a header value."""
        ...
    def __contains__(self, resp: Response) -> bool:
        """Return True if the If-Range header matches the given etag or last_modified"""
        ...
=======
    def parse(cls, value: str | None) -> IfRange | IfRangeDate: ...
    def __contains__(self, resp: Response) -> bool: ...
>>>>>>> 2ca92a41
    def __bool__(self) -> bool: ...

class IfRangeDate:
    date: datetime
    def __init__(self, date: datetime) -> None: ...
    def __contains__(self, resp: Response) -> bool: ...<|MERGE_RESOLUTION|>--- conflicted
+++ resolved
@@ -20,26 +20,14 @@
 def etag_property(key: str, default: _ETag, rfc_section: str, strong: bool = True) -> _ETagProperty: ...
 
 class _AnyETag:
-<<<<<<< HEAD
-    """Represents an ETag of *, or a missing ETag when matching is 'safe'"""
-    def __bool__(self) -> bool: ...
-    def __contains__(self, other: str) -> bool: ...
-=======
     def __bool__(self) -> Literal[False]: ...
     def __contains__(self, other: str | None) -> Literal[True]: ...
->>>>>>> 2ca92a41
 
 AnyETag: _AnyETag
 
 class _NoETag:
-<<<<<<< HEAD
-    """Represents a missing ETag when matching is unsafe"""
-    def __bool__(self) -> bool: ...
-    def __contains__(self, other: str) -> bool: ...
-=======
     def __bool__(self) -> Literal[False]: ...
     def __contains__(self, other: str | None) -> Literal[False]: ...
->>>>>>> 2ca92a41
 
 NoETag: _NoETag
 
@@ -56,17 +44,8 @@
     etag: _ETag
     def __init__(self, etag: _ETag) -> None: ...
     @classmethod
-<<<<<<< HEAD
-    def parse(cls, value: str) -> IfRange | IfRangeDate:
-        """Parse this from a header value."""
-        ...
-    def __contains__(self, resp: Response) -> bool:
-        """Return True if the If-Range header matches the given etag or last_modified"""
-        ...
-=======
     def parse(cls, value: str | None) -> IfRange | IfRangeDate: ...
     def __contains__(self, resp: Response) -> bool: ...
->>>>>>> 2ca92a41
     def __bool__(self) -> bool: ...
 
 class IfRangeDate:
