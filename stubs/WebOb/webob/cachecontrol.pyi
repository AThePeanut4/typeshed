--- conflicted
+++ resolved
@@ -1,18 +1,7 @@
-<<<<<<< HEAD
-"""Represents the Cache-Control header"""
-
-from collections.abc import Callable, MutableMapping
-from typing import Any, Generic, Literal, TypeVar, overload
-from typing_extensions import Self, TypeAlias
-
-from webob.request import Request
-from webob.response import Response
-=======
 from _typeshed import SupportsItems
 from collections.abc import Callable
 from typing import Any, Generic, Literal, overload
 from typing_extensions import Self, TypeVar
->>>>>>> 2ca92a41
 
 _T = TypeVar("_T")
 _DefaultT = TypeVar("_DefaultT", default=None)
@@ -20,49 +9,16 @@
 _ScopeT = TypeVar("_ScopeT", Literal["request"], Literal["response"], None, default=None)
 _ScopeT2 = TypeVar("_ScopeT2", Literal["request"], Literal["response"], None)
 
-<<<<<<< HEAD
-class UpdateDict(dict[_KT, _VT]):
-    """Dict that has a callback on all updates"""
-    updated: Callable[..., Any] | None
-    updated_args: tuple[Any, ...] | None
-
-class exists_property:
-    """
-    Represents a property that either is listed in the Cache-Control
-    header, or is not listed (has no value)
-    """
-    prop: str
-    type: str | None
-    def __init__(self, prop: str, type: str | None = None) -> None: ...
-=======
 class UpdateDict(dict[str, Any]):
     updated: Callable[..., Any] | None
     updated_args: tuple[Any, ...] | None
 
 class exists_property(Generic[_ScopeT]):
     def __init__(self, prop: str, type: _ScopeT = ...) -> None: ...
->>>>>>> 2ca92a41
     @overload
     def __get__(self, obj: None, type: type[CacheControl[Any]] | None = None) -> Self: ...
     @overload
-<<<<<<< HEAD
-    def __get__(self, obj: Any, type: _Type | None = None) -> bool: ...
-    def __set__(self, obj: Any, value: bool | None) -> None: ...
-    def __delete__(self, obj: Any) -> None: ...
-
-class value_property(Generic[_T, _NoneLiteral]):
-    """
-    Represents a property that has a value in the Cache-Control header.
-
-    When no value is actually given, the value of self.none is returned.
-    """
-    prop: str
-    default: _T | None
-    none: _NoneLiteral
-    type: str | None
-=======
     def __get__(self: exists_property[None], obj: CacheControl[Any], type: type[CacheControl[Any]] | None = None) -> bool: ...
->>>>>>> 2ca92a41
     @overload
     def __get__(self, obj: CacheControl[_ScopeT], type: type[CacheControl[Any]] | None = None) -> bool: ...
     @overload
@@ -101,23 +57,12 @@
     @overload
     def __delete__(self, obj: CacheControl[_ScopeT]) -> None: ...
 
-<<<<<<< HEAD
-class CacheControl(_AnyCacheControl):
-    """
-    Represents the Cache-Control header.
-
-    By giving a type of ``'request'`` or ``'response'`` you can
-    control what attributes are allowed (some Cache-Control values
-    only apply to requests or responses).
-    """
-=======
 class CacheControl(Generic[_ScopeT]):
     header_value: str
     update_dict: type[UpdateDict]
     properties: dict[str, Any]
     type: _ScopeT
     def __init__(self, properties: dict[str, Any], type: _ScopeT) -> None: ...
->>>>>>> 2ca92a41
     @overload
     @classmethod
     def parse(
