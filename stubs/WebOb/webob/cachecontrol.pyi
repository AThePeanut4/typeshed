--- conflicted
+++ resolved
@@ -17,18 +17,10 @@
     updated_args: tuple[Any, ...] | None
 
 class exists_property(Generic[_ScopeT]):
-<<<<<<< HEAD
-    """
-    Represents a property that either is listed in the Cache-Control
-    header, or is not listed (has no value)
-    """
-    def __init__(self, prop: str, type: _ScopeT = ...) -> None: ...
-=======
     @overload
     def __init__(self: exists_property[None], prop: str) -> None: ...
     @overload
     def __init__(self, prop: str, type: _ScopeT) -> None: ...
->>>>>>> ca44e4c4
     @overload
     def __get__(self, obj: None, type: type[CacheControl[Any]] | None = None) -> Self: ...
     @overload
@@ -45,16 +37,7 @@
     def __delete__(self, obj: CacheControl[_ScopeT]) -> None: ...
 
 class value_property(Generic[_T, _DefaultT, _NoneLiteral, _ScopeT]):
-<<<<<<< HEAD
-    """
-    Represents a property that has a value in the Cache-Control header.
-
-    When no value is actually given, the value of self.none is returned.
-    """
-    def __init__(self, prop: str, default: _DefaultT = ..., none: _NoneLiteral = ..., type: _ScopeT = ...) -> None: ...
-=======
     def __init__(self, prop: str, default: _DefaultT = None, none: _NoneLiteral = None, type: _ScopeT = None) -> None: ...  # type: ignore[assignment]
->>>>>>> ca44e4c4
     @overload
     def __get__(self, obj: None, type: type[CacheControl[Any]] | None = None) -> Self: ...
     @overload
