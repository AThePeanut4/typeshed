--- conflicted
+++ resolved
@@ -81,37 +81,18 @@
     filename: str,
     lineno: int,
     module: str | None = ...,
-<<<<<<< HEAD
-    registry: dict[str | tuple[str, type[Warning], int], int] | None = ...,
-    module_globals: dict[str, Any] | None = ...,
-    source: Any | None = ...,
-) -> None:
-    """Issue a warning, or maybe ignore it or raise an exception."""
-    ...
-=======
     registry: dict[str | tuple[str, type[Warning], int], int] | None = None,
     module_globals: dict[str, Any] | None = None,
     source: Any | None = None,
 ) -> None: ...
->>>>>>> 91e2ed09
 @overload
 def warn_explicit(
     message: Warning,
     category: Any,
     filename: str,
     lineno: int,
-<<<<<<< HEAD
-    module: str | None = ...,
-    registry: dict[str | tuple[str, type[Warning], int], int] | None = ...,
-    module_globals: dict[str, Any] | None = ...,
-    source: Any | None = ...,
-) -> None:
-    """Issue a warning, or maybe ignore it or raise an exception."""
-    ...
-=======
     module: str | None = None,
     registry: dict[str | tuple[str, type[Warning], int], int] | None = None,
     module_globals: dict[str, Any] | None = None,
     source: Any | None = None,
-) -> None: ...
->>>>>>> 91e2ed09
+) -> None: ...