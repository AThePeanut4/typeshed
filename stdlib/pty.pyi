--- conflicted
+++ resolved
@@ -22,25 +22,6 @@
         ...
 
     if sys.version_info < (3, 14):
-<<<<<<< HEAD
-        @deprecated("Deprecated in 3.12, to be removed in 3.14; use openpty() instead")
-        def master_open() -> tuple[int, str]:
-            """
-            master_open() -> (master_fd, slave_name)
-            Open a pty master and return the fd, and the filename of the slave end.
-            Deprecated, use openpty() instead.
-            """
-            ...
-        @deprecated("Deprecated in 3.12, to be removed in 3.14; use openpty() instead")
-        def slave_open(tty_name: str) -> int:
-            """
-            slave_open(tty_name) -> slave_fd
-            Open the pty slave and acquire the controlling terminal, returning
-            opened filedescriptor.
-            Deprecated, use openpty() instead.
-            """
-            ...
-=======
         if sys.version_info >= (3, 12):
             @deprecated("Deprecated since Python 3.12; removed in Python 3.14. Use `openpty()` instead.")
             def master_open() -> tuple[int, str]: ...
@@ -49,7 +30,6 @@
         else:
             def master_open() -> tuple[int, str]: ...
             def slave_open(tty_name: str) -> int: ...
->>>>>>> fb0940e6
 
     def fork() -> tuple[int, int]:
         """
