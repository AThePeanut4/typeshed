--- conflicted
+++ resolved
@@ -111,52 +111,6 @@
     # Using other `seed` types is deprecated since 3.9 and removed in 3.11
     # Ignore Y041, since random.seed doesn't treat int like a float subtype. Having an explicit
     # int better documents conventional usage of random.seed.
-<<<<<<< HEAD
-    def seed(self, a: int | float | str | bytes | bytearray | None = None, version: int = 2) -> None:
-        """
-        Initialize internal state from a seed.
-
-        The only supported seed types are None, int, float,
-        str, bytes, and bytearray.
-
-        None or no argument seeds from current time or from an operating
-        system specific randomness source if available.
-
-        If *a* is an int, all bits are used.
-
-        For version 2 (the default), all of the bits are used if *a* is a str,
-        bytes, or bytearray.  For version 1 (provided for reproducing random
-        sequences from older versions of Python), the algorithm for str and
-        bytes generates a narrower range of seeds.
-        """
-        ...
-    def getstate(self) -> tuple[Any, ...]:
-        """Return internal state; can be passed to setstate() later."""
-        ...
-    def setstate(self, state: tuple[Any, ...]) -> None:
-        """Restore internal state from object returned by getstate()."""
-        ...
-    def randrange(self, start: int, stop: int | None = None, step: int = 1) -> int:
-        """
-        Choose a random item from range(stop) or range(start, stop[, step]).
-
-        Roughly equivalent to ``choice(range(start, stop, step))`` but
-        supports arbitrarily large ranges and is optimized for common cases.
-        """
-        ...
-    def randint(self, a: int, b: int) -> int:
-        """
-        Return random integer in range [a, b], including both end points.
-        
-        """
-        ...
-    def randbytes(self, n: int) -> bytes:
-        """Generate n random bytes."""
-        ...
-    def choice(self, seq: SupportsLenAndGetItem[_T]) -> _T:
-        """Choose a random element from a non-empty sequence."""
-        ...
-=======
     if sys.version_info < (3, 10):
         # this is a workaround for pyright correctly flagging an inconsistent inherited constructor, see #14624
         def __new__(cls, x: int | float | str | bytes | bytearray | None = None) -> Self: ...  # noqa: Y041
@@ -168,7 +122,6 @@
     def randint(self, a: int, b: int) -> int: ...
     def randbytes(self, n: int) -> bytes: ...
     def choice(self, seq: SupportsLenAndGetItem[_T]) -> _T: ...
->>>>>>> b6e21d05
     def choices(
         self,
         population: SupportsLenAndGetItem[_T],
