--- conflicted
+++ resolved
@@ -100,71 +100,6 @@
     can cover arbitrarily large ranges.
     """
     VERSION: ClassVar[int]
-<<<<<<< HEAD
-    if sys.version_info >= (3, 9):
-        def __init__(self, x: int | float | str | bytes | bytearray | None = None) -> None:
-            """
-            Initialize an instance.
-
-            Optional argument x controls seeding, as for Random.seed().
-            """
-            ...
-    else:
-        def __init__(self, x: Any = None) -> None: ...
-    # Using other `seed` types is deprecated since 3.9 and removed in 3.11
-    # Ignore Y041, since random.seed doesn't treat int like a float subtype. Having an explicit
-    # int better documents conventional usage of random.seed.
-    if sys.version_info >= (3, 9):
-        def seed(self, a: int | float | str | bytes | bytearray | None = None, version: int = 2) -> None:
-            """
-            Initialize internal state from a seed.
-
-            The only supported seed types are None, int, float,
-            str, bytes, and bytearray.
-
-            None or no argument seeds from current time or from an operating
-            system specific randomness source if available.
-
-            If *a* is an int, all bits are used.
-
-            For version 2 (the default), all of the bits are used if *a* is a str,
-            bytes, or bytearray.  For version 1 (provided for reproducing random
-            sequences from older versions of Python), the algorithm for str and
-            bytes generates a narrower range of seeds.
-            """
-            ...
-    else:
-        def seed(self, a: Any = None, version: int = 2) -> None: ...
-
-    def getstate(self) -> tuple[Any, ...]:
-        """Return internal state; can be passed to setstate() later."""
-        ...
-    def setstate(self, state: tuple[Any, ...]) -> None:
-        """Restore internal state from object returned by getstate()."""
-        ...
-    def randrange(self, start: int, stop: int | None = None, step: int = 1) -> int:
-        """
-        Choose a random item from range(stop) or range(start, stop[, step]).
-
-        Roughly equivalent to ``choice(range(start, stop, step))`` but
-        supports arbitrarily large ranges and is optimized for common cases.
-        """
-        ...
-    def randint(self, a: int, b: int) -> int:
-        """
-        Return random integer in range [a, b], including both end points.
-        
-        """
-        ...
-    if sys.version_info >= (3, 9):
-        def randbytes(self, n: int) -> bytes:
-            """Generate n random bytes."""
-            ...
-
-    def choice(self, seq: SupportsLenAndGetItem[_T]) -> _T:
-        """Choose a random element from a non-empty sequence."""
-        ...
-=======
     def __init__(self, x: int | float | str | bytes | bytearray | None = None) -> None: ...  # noqa: Y041
     # Using other `seed` types is deprecated since 3.9 and removed in 3.11
     # Ignore Y041, since random.seed doesn't treat int like a float subtype. Having an explicit
@@ -176,7 +111,6 @@
     def randint(self, a: int, b: int) -> int: ...
     def randbytes(self, n: int) -> bytes: ...
     def choice(self, seq: SupportsLenAndGetItem[_T]) -> _T: ...
->>>>>>> 1c17cd42
     def choices(
         self,
         population: SupportsLenAndGetItem[_T],
@@ -207,79 +141,11 @@
             """
             ...
     if sys.version_info >= (3, 11):
-<<<<<<< HEAD
-        def sample(self, population: Sequence[_T], k: int, *, counts: Iterable[int] | None = None) -> list[_T]:
-            """
-            Chooses k unique random elements from a population sequence.
-
-            Returns a new list containing elements from the population while
-            leaving the original population unchanged.  The resulting list is
-            in selection order so that all sub-slices will also be valid random
-            samples.  This allows raffle winners (the sample) to be partitioned
-            into grand prize and second place winners (the subslices).
-
-            Members of the population need not be hashable or unique.  If the
-            population contains repeats, then each occurrence is a possible
-            selection in the sample.
-
-            Repeated elements can be specified one at a time or with the optional
-            counts parameter.  For example:
-
-                sample(['red', 'blue'], counts=[4, 2], k=5)
-
-            is equivalent to:
-
-                sample(['red', 'red', 'red', 'red', 'blue', 'blue'], k=5)
-
-            To choose a sample from a range of integers, use range() for the
-            population argument.  This is especially fast and space efficient
-            for sampling from a large population:
-
-                sample(range(10000000), 60)
-            """
-            ...
-    elif sys.version_info >= (3, 9):
-        def sample(
-            self, population: Sequence[_T] | AbstractSet[_T], k: int, *, counts: Iterable[int] | None = None
-        ) -> list[_T]:
-            """
-            Chooses k unique random elements from a population sequence or set.
-
-            Returns a new list containing elements from the population while
-            leaving the original population unchanged.  The resulting list is
-            in selection order so that all sub-slices will also be valid random
-            samples.  This allows raffle winners (the sample) to be partitioned
-            into grand prize and second place winners (the subslices).
-
-            Members of the population need not be hashable or unique.  If the
-            population contains repeats, then each occurrence is a possible
-            selection in the sample.
-
-            Repeated elements can be specified one at a time or with the optional
-            counts parameter.  For example:
-
-                sample(['red', 'blue'], counts=[4, 2], k=5)
-
-            is equivalent to:
-
-                sample(['red', 'red', 'red', 'red', 'blue', 'blue'], k=5)
-
-            To choose a sample from a range of integers, use range() for the
-            population argument.  This is especially fast and space efficient
-            for sampling from a large population:
-
-                sample(range(10000000), 60)
-            """
-            ...
-    else:
-        def sample(self, population: Sequence[_T] | AbstractSet[_T], k: int) -> list[_T]: ...
-=======
         def sample(self, population: Sequence[_T], k: int, *, counts: Iterable[int] | None = None) -> list[_T]: ...
     else:
         def sample(
             self, population: Sequence[_T] | AbstractSet[_T], k: int, *, counts: Iterable[int] | None = None
         ) -> list[_T]: ...
->>>>>>> 1c17cd42
 
     def uniform(self, a: float, b: float) -> float:
         """
