--- conflicted
+++ resolved
@@ -84,19 +84,8 @@
 
 if sys.version_info >= (3, 13):
     __all__ += ["replace"]
-<<<<<<< HEAD
-    def replace(obj: _SR, /, **changes: Any) -> _SR:
-        """
-        Return a new object replacing specified fields with new values.
-
-        This is especially useful for immutable objects, like named tuples or
-        frozen dataclasses.
-        """
-        ...
-=======
     # The types accepted by `**changes` match those of `obj.__replace__`.
     def replace(obj: _SupportsReplace[_RT_co], /, **changes: Any) -> _RT_co: ...
->>>>>>> 91055c73
 
 class Error(Exception): ...
 
