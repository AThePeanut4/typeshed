--- conflicted
+++ resolved
@@ -795,57 +795,7 @@
         globals: Mapping[str, Any] | None = None,  # value types depend on the key
         locals: Mapping[str, Any] | None = None,  # value types depend on the key
         eval_str: bool = False,
-<<<<<<< HEAD
-    ) -> dict[str, Any]:
-        """
-        Compute the annotations dict for an object.
-
-        obj may be a callable, class, or module.
-        Passing in an object of any other type raises TypeError.
-
-        Returns a dict.  get_annotations() returns a new dict every time
-        it's called; calling it twice on the same object will return two
-        different but equivalent dicts.
-
-        This function handles several details for you:
-
-          * If eval_str is true, values of type str will
-            be un-stringized using eval().  This is intended
-            for use with stringized annotations
-            ("from __future__ import annotations").
-          * If obj doesn't have an annotations dict, returns an
-            empty dict.  (Functions and methods always have an
-            annotations dict; classes, modules, and other types of
-            callables may not.)
-          * Ignores inherited annotations on classes.  If a class
-            doesn't have its own annotations dict, returns an empty dict.
-          * All accesses to object members and dict values are done
-            using getattr() and dict.get() for safety.
-          * Always, always, always returns a freshly-created dict.
-
-        eval_str controls whether or not values of type str are replaced
-        with the result of calling eval() on those values:
-
-          * If eval_str is true, eval() is called on values of type str.
-          * If eval_str is false (the default), values of type str are unchanged.
-
-        globals and locals are passed in to eval(); see the documentation
-        for eval() for more information.  If either globals or locals is
-        None, this function may replace that value with a context-specific
-        default, contingent on type(obj):
-
-          * If obj is a module, globals defaults to obj.__dict__.
-          * If obj is a class, globals defaults to
-            sys.modules[obj.__module__].__dict__ and locals
-            defaults to the obj class namespace.
-          * If obj is a callable, globals defaults to obj.__globals__,
-            although if obj is a wrapped function (using
-            functools.update_wrapper()) it is first unwrapped.
-        """
-        ...
-=======
     ) -> dict[str, Any]: ...  # values are type expressions
->>>>>>> b943f311
 
 # The name is the same as the enum's name in CPython
 class _ParameterKind(enum.IntEnum):
