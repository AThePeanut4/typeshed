"""
Get useful information from live Python objects.

This module encapsulates the interface provided by the internal special
attributes (co_*, im_*, tb_*, etc.) in a friendlier fashion.
It also provides some help for examining source code and class layout.

Here are some of the useful functions provided by this module:

    ismodule(), isclass(), ismethod(), isfunction(), isgeneratorfunction(),
        isgenerator(), istraceback(), isframe(), iscode(), isbuiltin(),
        isroutine() - check object types
    getmembers() - get members of an object that satisfy a given condition

    getfile(), getsourcefile(), getsource() - find an object's source code
    getdoc(), getcomments() - get documentation on an object
    getmodule() - determine the module that an object came from
    getclasstree() - arrange classes so as to represent their hierarchy

    getargvalues(), getcallargs() - get info about function arguments
    getfullargspec() - same, with support for Python 3 features
    formatargvalues() - format an argument spec
    getouterframes(), getinnerframes() - get info about frames
    currentframe() - get the current stack frame
    stack(), trace() - get info about frames on the stack or in a traceback

    signature() - get a Signature object for the callable

    get_annotations() - safely compute an object's annotations
"""

import dis
import enum
import sys
import types
from _typeshed import StrPath
from collections import OrderedDict
from collections.abc import AsyncGenerator, Awaitable, Callable, Coroutine, Generator, Mapping, Sequence, Set as AbstractSet
from types import (
    AsyncGeneratorType,
    BuiltinFunctionType,
    BuiltinMethodType,
    ClassMethodDescriptorType,
    CodeType,
    CoroutineType,
    FrameType,
    FunctionType,
    GeneratorType,
    GetSetDescriptorType,
    LambdaType,
    MemberDescriptorType,
    MethodDescriptorType,
    MethodType,
    MethodWrapperType,
    ModuleType,
    TracebackType,
    WrapperDescriptorType,
)
from typing import Any, ClassVar, Final, Literal, NamedTuple, Protocol, TypeVar, overload
from typing_extensions import ParamSpec, Self, TypeAlias, TypeGuard, TypeIs

if sys.version_info >= (3, 11):
    __all__ = [
        "ArgInfo",
        "Arguments",
        "Attribute",
        "BlockFinder",
        "BoundArguments",
        "CORO_CLOSED",
        "CORO_CREATED",
        "CORO_RUNNING",
        "CORO_SUSPENDED",
        "CO_ASYNC_GENERATOR",
        "CO_COROUTINE",
        "CO_GENERATOR",
        "CO_ITERABLE_COROUTINE",
        "CO_NESTED",
        "CO_NEWLOCALS",
        "CO_NOFREE",
        "CO_OPTIMIZED",
        "CO_VARARGS",
        "CO_VARKEYWORDS",
        "ClassFoundException",
        "ClosureVars",
        "EndOfBlock",
        "FrameInfo",
        "FullArgSpec",
        "GEN_CLOSED",
        "GEN_CREATED",
        "GEN_RUNNING",
        "GEN_SUSPENDED",
        "Parameter",
        "Signature",
        "TPFLAGS_IS_ABSTRACT",
        "Traceback",
        "classify_class_attrs",
        "cleandoc",
        "currentframe",
        "findsource",
        "formatannotation",
        "formatannotationrelativeto",
        "formatargvalues",
        "get_annotations",
        "getabsfile",
        "getargs",
        "getargvalues",
        "getattr_static",
        "getblock",
        "getcallargs",
        "getclasstree",
        "getclosurevars",
        "getcomments",
        "getcoroutinelocals",
        "getcoroutinestate",
        "getdoc",
        "getfile",
        "getframeinfo",
        "getfullargspec",
        "getgeneratorlocals",
        "getgeneratorstate",
        "getinnerframes",
        "getlineno",
        "getmembers",
        "getmembers_static",
        "getmodule",
        "getmodulename",
        "getmro",
        "getouterframes",
        "getsource",
        "getsourcefile",
        "getsourcelines",
        "indentsize",
        "isabstract",
        "isasyncgen",
        "isasyncgenfunction",
        "isawaitable",
        "isbuiltin",
        "isclass",
        "iscode",
        "iscoroutine",
        "iscoroutinefunction",
        "isdatadescriptor",
        "isframe",
        "isfunction",
        "isgenerator",
        "isgeneratorfunction",
        "isgetsetdescriptor",
        "ismemberdescriptor",
        "ismethod",
        "ismethoddescriptor",
        "ismethodwrapper",
        "ismodule",
        "isroutine",
        "istraceback",
        "signature",
        "stack",
        "trace",
        "unwrap",
        "walktree",
    ]

    if sys.version_info >= (3, 12):
        __all__ += [
            "markcoroutinefunction",
            "AGEN_CLOSED",
            "AGEN_CREATED",
            "AGEN_RUNNING",
            "AGEN_SUSPENDED",
            "getasyncgenlocals",
            "getasyncgenstate",
            "BufferFlags",
        ]

_P = ParamSpec("_P")
_T = TypeVar("_T")
_F = TypeVar("_F", bound=Callable[..., Any])
_T_cont = TypeVar("_T_cont", contravariant=True)
_V_cont = TypeVar("_V_cont", contravariant=True)

#
# Types and members
#
class EndOfBlock(Exception): ...

class BlockFinder:
    """Provide a tokeneater() method to detect the end of a code block."""
    indent: int
    islambda: bool
    started: bool
    passline: bool
    indecorator: bool
    decoratorhasargs: bool
    last: int
    def tokeneater(self, type: int, token: str, srowcol: tuple[int, int], erowcol: tuple[int, int], line: str) -> None: ...

CO_OPTIMIZED: Final = 1
CO_NEWLOCALS: Final = 2
CO_VARARGS: Final = 4
CO_VARKEYWORDS: Final = 8
CO_NESTED: Final = 16
CO_GENERATOR: Final = 32
CO_NOFREE: Final = 64
CO_COROUTINE: Final = 128
CO_ITERABLE_COROUTINE: Final = 256
CO_ASYNC_GENERATOR: Final = 512
TPFLAGS_IS_ABSTRACT: Final = 1048576

modulesbyfile: dict[str, Any]

_GetMembersPredicateTypeGuard: TypeAlias = Callable[[Any], TypeGuard[_T]]
_GetMembersPredicateTypeIs: TypeAlias = Callable[[Any], TypeIs[_T]]
_GetMembersPredicate: TypeAlias = Callable[[Any], bool]
_GetMembersReturn: TypeAlias = list[tuple[str, _T]]

@overload
def getmembers(object: object, predicate: _GetMembersPredicateTypeGuard[_T]) -> _GetMembersReturn[_T]:
    """
    Return all members of an object as (name, value) pairs sorted by name.
    Optionally, only return members that satisfy a given predicate.
    """
    ...
@overload
def getmembers(object: object, predicate: _GetMembersPredicateTypeIs[_T]) -> _GetMembersReturn[_T]:
    """
    Return all members of an object as (name, value) pairs sorted by name.
    Optionally, only return members that satisfy a given predicate.
    """
    ...
@overload
def getmembers(object: object, predicate: _GetMembersPredicate | None = None) -> _GetMembersReturn[Any]:
    """
    Return all members of an object as (name, value) pairs sorted by name.
    Optionally, only return members that satisfy a given predicate.
    """
    ...

if sys.version_info >= (3, 11):
    @overload
    def getmembers_static(object: object, predicate: _GetMembersPredicateTypeGuard[_T]) -> _GetMembersReturn[_T]:
        """
        Return all members of an object as (name, value) pairs sorted by name
        without triggering dynamic lookup via the descriptor protocol,
        __getattr__ or __getattribute__. Optionally, only return members that
        satisfy a given predicate.

        Note: this function may not be able to retrieve all members
           that getmembers can fetch (like dynamically created attributes)
           and may find members that getmembers can't (like descriptors
           that raise AttributeError). It can also return descriptor objects
           instead of instance members in some cases.
        """
        ...
    @overload
    def getmembers_static(object: object, predicate: _GetMembersPredicateTypeIs[_T]) -> _GetMembersReturn[_T]:
        """
        Return all members of an object as (name, value) pairs sorted by name
        without triggering dynamic lookup via the descriptor protocol,
        __getattr__ or __getattribute__. Optionally, only return members that
        satisfy a given predicate.

        Note: this function may not be able to retrieve all members
           that getmembers can fetch (like dynamically created attributes)
           and may find members that getmembers can't (like descriptors
           that raise AttributeError). It can also return descriptor objects
           instead of instance members in some cases.
        """
        ...
    @overload
    def getmembers_static(object: object, predicate: _GetMembersPredicate | None = None) -> _GetMembersReturn[Any]:
        """
        Return all members of an object as (name, value) pairs sorted by name
        without triggering dynamic lookup via the descriptor protocol,
        __getattr__ or __getattribute__. Optionally, only return members that
        satisfy a given predicate.

        Note: this function may not be able to retrieve all members
           that getmembers can fetch (like dynamically created attributes)
           and may find members that getmembers can't (like descriptors
           that raise AttributeError). It can also return descriptor objects
           instead of instance members in some cases.
        """
        ...

def getmodulename(path: StrPath) -> str | None:
    """Return the module name for a given file, or None."""
    ...
def ismodule(object: object) -> TypeIs[ModuleType]:
    """Return true if the object is a module."""
    ...
def isclass(object: object) -> TypeIs[type[Any]]:
    """Return true if the object is a class."""
    ...
def ismethod(object: object) -> TypeIs[MethodType]:
    """Return true if the object is an instance method."""
    ...
def isfunction(object: object) -> TypeIs[FunctionType]:
    """
    Return true if the object is a user-defined function.

    Function objects provide these attributes:
        __doc__         documentation string
        __name__        name with which this function was defined
        __code__        code object containing compiled function bytecode
        __defaults__    tuple of any default values for arguments
        __globals__     global namespace in which this function was defined
        __annotations__ dict of parameter annotations
        __kwdefaults__  dict of keyword only parameters with defaults
    """
    ...

if sys.version_info >= (3, 12):
    def markcoroutinefunction(func: _F) -> _F:
        """Decorator to ensure callable is recognised as a coroutine function."""
        ...

@overload
def isgeneratorfunction(obj: Callable[..., Generator[Any, Any, Any]]) -> bool:
    """
    Return true if the object is a user-defined generator function.

    Generator function objects provide the same attributes as functions.
    See help(isfunction) for a list of attributes.
    """
    ...
@overload
def isgeneratorfunction(obj: Callable[_P, Any]) -> TypeGuard[Callable[_P, GeneratorType[Any, Any, Any]]]:
    """
    Return true if the object is a user-defined generator function.

    Generator function objects provide the same attributes as functions.
    See help(isfunction) for a list of attributes.
    """
    ...
@overload
def isgeneratorfunction(obj: object) -> TypeGuard[Callable[..., GeneratorType[Any, Any, Any]]]:
    """
    Return true if the object is a user-defined generator function.

    Generator function objects provide the same attributes as functions.
    See help(isfunction) for a list of attributes.
    """
    ...
@overload
def iscoroutinefunction(obj: Callable[..., Coroutine[Any, Any, Any]]) -> bool:
    """
    Return true if the object is a coroutine function.

    Coroutine functions are normally defined with "async def" syntax, but may
    be marked via markcoroutinefunction.
    """
    ...
@overload
def iscoroutinefunction(obj: Callable[_P, Awaitable[_T]]) -> TypeGuard[Callable[_P, CoroutineType[Any, Any, _T]]]:
    """
    Return true if the object is a coroutine function.

    Coroutine functions are normally defined with "async def" syntax, but may
    be marked via markcoroutinefunction.
    """
    ...
@overload
def iscoroutinefunction(obj: Callable[_P, object]) -> TypeGuard[Callable[_P, CoroutineType[Any, Any, Any]]]:
    """
    Return true if the object is a coroutine function.

    Coroutine functions are normally defined with "async def" syntax, but may
    be marked via markcoroutinefunction.
    """
    ...
@overload
def iscoroutinefunction(obj: object) -> TypeGuard[Callable[..., CoroutineType[Any, Any, Any]]]:
    """
    Return true if the object is a coroutine function.

    Coroutine functions are normally defined with "async def" syntax, but may
    be marked via markcoroutinefunction.
    """
    ...
def isgenerator(object: object) -> TypeIs[GeneratorType[Any, Any, Any]]:
    """
    Return true if the object is a generator.

    Generator objects provide these attributes:
        __iter__        defined to support iteration over container
        close           raises a new GeneratorExit exception inside the
                        generator to terminate the iteration
        gi_code         code object
        gi_frame        frame object or possibly None once the generator has
                        been exhausted
        gi_running      set to 1 when generator is executing, 0 otherwise
        next            return the next item from the container
        send            resumes the generator and "sends" a value that becomes
                        the result of the current yield-expression
        throw           used to raise an exception inside the generator
    """
    ...
def iscoroutine(object: object) -> TypeIs[CoroutineType[Any, Any, Any]]:
    """Return true if the object is a coroutine."""
    ...
def isawaitable(object: object) -> TypeIs[Awaitable[Any]]:
    """Return true if object can be passed to an ``await`` expression."""
    ...
@overload
def isasyncgenfunction(obj: Callable[..., AsyncGenerator[Any, Any]]) -> bool:
    """
    Return true if the object is an asynchronous generator function.

    Asynchronous generator functions are defined with "async def"
    syntax and have "yield" expressions in their body.
    """
    ...
@overload
def isasyncgenfunction(obj: Callable[_P, Any]) -> TypeGuard[Callable[_P, AsyncGeneratorType[Any, Any]]]:
    """
    Return true if the object is an asynchronous generator function.

    Asynchronous generator functions are defined with "async def"
    syntax and have "yield" expressions in their body.
    """
    ...
@overload
def isasyncgenfunction(obj: object) -> TypeGuard[Callable[..., AsyncGeneratorType[Any, Any]]]:
    """
    Return true if the object is an asynchronous generator function.

    Asynchronous generator functions are defined with "async def"
    syntax and have "yield" expressions in their body.
    """
    ...

class _SupportsSet(Protocol[_T_cont, _V_cont]):
    def __set__(self, instance: _T_cont, value: _V_cont, /) -> None: ...

class _SupportsDelete(Protocol[_T_cont]):
    def __delete__(self, instance: _T_cont, /) -> None: ...

def isasyncgen(object: object) -> TypeIs[AsyncGeneratorType[Any, Any]]:
    """Return true if the object is an asynchronous generator."""
    ...
def istraceback(object: object) -> TypeIs[TracebackType]:
    """
    Return true if the object is a traceback.

    Traceback objects provide these attributes:
        tb_frame        frame object at this level
        tb_lasti        index of last attempted instruction in bytecode
        tb_lineno       current line number in Python source code
        tb_next         next inner traceback object (called by this level)
    """
    ...
def isframe(object: object) -> TypeIs[FrameType]:
    """
    Return true if the object is a frame object.

    Frame objects provide these attributes:
        f_back          next outer frame object (this frame's caller)
        f_builtins      built-in namespace seen by this frame
        f_code          code object being executed in this frame
        f_globals       global namespace seen by this frame
        f_lasti         index of last attempted instruction in bytecode
        f_lineno        current line number in Python source code
        f_locals        local namespace seen by this frame
        f_trace         tracing function for this frame, or None
    """
    ...
def iscode(object: object) -> TypeIs[CodeType]:
    """
    Return true if the object is a code object.

    Code objects provide these attributes:
        co_argcount         number of arguments (not including *, ** args
                            or keyword only arguments)
        co_code             string of raw compiled bytecode
        co_cellvars         tuple of names of cell variables
        co_consts           tuple of constants used in the bytecode
        co_filename         name of file in which this code object was created
        co_firstlineno      number of first line in Python source code
        co_flags            bitmap: 1=optimized | 2=newlocals | 4=*arg | 8=**arg
                            | 16=nested | 32=generator | 64=nofree | 128=coroutine
                            | 256=iterable_coroutine | 512=async_generator
        co_freevars         tuple of names of free variables
        co_posonlyargcount  number of positional only arguments
        co_kwonlyargcount   number of keyword only arguments (not including ** arg)
        co_lnotab           encoded mapping of line numbers to bytecode indices
        co_name             name with which this code object was defined
        co_names            tuple of names other than arguments and function locals
        co_nlocals          number of local variables
        co_stacksize        virtual machine stack space required
        co_varnames         tuple of names of arguments and local variables
    """
    ...
def isbuiltin(object: object) -> TypeIs[BuiltinFunctionType]:
    """
    Return true if the object is a built-in function or method.

    Built-in functions and methods provide these attributes:
        __doc__         documentation string
        __name__        original name of this function or method
        __self__        instance to which a method is bound, or None
    """
    ...

if sys.version_info >= (3, 11):
    def ismethodwrapper(object: object) -> TypeIs[MethodWrapperType]:
        """Return true if the object is a method wrapper."""
        ...

def isroutine(
    object: object,
) -> TypeIs[
    FunctionType
    | LambdaType
    | MethodType
    | BuiltinFunctionType
    | BuiltinMethodType
    | WrapperDescriptorType
    | MethodDescriptorType
    | ClassMethodDescriptorType
]:
    """Return true if the object is any kind of function or method."""
    ...
def ismethoddescriptor(object: object) -> TypeIs[MethodDescriptorType]:
    """
    Return true if the object is a method descriptor.

    But not if ismethod() or isclass() or isfunction() are true.

    This is new in Python 2.2, and, for example, is true of int.__add__.
    An object passing this test has a __get__ attribute, but not a
    __set__ attribute or a __delete__ attribute. Beyond that, the set
    of attributes varies; __name__ is usually sensible, and __doc__
    often is.

    Methods implemented via descriptors that also pass one of the other
    tests return false from the ismethoddescriptor() test, simply because
    the other tests promise more -- you can, e.g., count on having the
    __func__ attribute (etc) when an object passes ismethod().
    """
    ...
def ismemberdescriptor(object: object) -> TypeIs[MemberDescriptorType]:
    """
    Return true if the object is a member descriptor.

    Member descriptors are specialized descriptors defined in extension
    modules.
    """
    ...
def isabstract(object: object) -> bool:
    """Return true if the object is an abstract base class (ABC)."""
    ...
def isgetsetdescriptor(object: object) -> TypeIs[GetSetDescriptorType]:
    """
    Return true if the object is a getset descriptor.

    getset descriptors are specialized descriptors defined in extension
    modules.
    """
    ...
def isdatadescriptor(object: object) -> TypeIs[_SupportsSet[Any, Any] | _SupportsDelete[Any]]:
    """
    Return true if the object is a data descriptor.

    Data descriptors have a __set__ or a __delete__ attribute.  Examples are
    properties (defined in Python) and getsets and members (defined in C).
    Typically, data descriptors will also have __name__ and __doc__ attributes
    (properties, getsets, and members have both of these attributes), but this
    is not guaranteed.
    """
    ...

#
# Retrieving source code
#
_SourceObjectType: TypeAlias = (
    ModuleType | type[Any] | MethodType | FunctionType | TracebackType | FrameType | CodeType | Callable[..., Any]
)

def findsource(object: _SourceObjectType) -> tuple[list[str], int]:
    """
    Return the entire source file and starting line number for an object.

    The argument may be a module, class, method, function, traceback, frame,
    or code object.  The source code is returned as a list of all the lines
    in the file and the line number indexes a line in that list.  An OSError
    is raised if the source code cannot be retrieved.
    """
    ...
def getabsfile(object: _SourceObjectType, _filename: str | None = None) -> str:
    """
    Return an absolute path to the source or compiled file for an object.

    The idea is for each object to have a unique origin, so this routine
    normalizes the result as much as possible.
    """
    ...

# Special-case the two most common input types here
# to avoid the annoyingly vague `Sequence[str]` return type
@overload
def getblock(lines: list[str]) -> list[str]:
    """Extract the block of code at the top of the given list of lines."""
    ...
@overload
def getblock(lines: tuple[str, ...]) -> tuple[str, ...]:
    """Extract the block of code at the top of the given list of lines."""
    ...
@overload
def getblock(lines: Sequence[str]) -> Sequence[str]:
    """Extract the block of code at the top of the given list of lines."""
    ...
def getdoc(object: object) -> str | None:
    """
    Get the documentation string for an object.

    All tabs are expanded to spaces.  To clean up docstrings that are
    indented to line up with blocks of code, any whitespace than can be
    uniformly removed from the second line onwards is removed.
    """
    ...
def getcomments(object: object) -> str | None:
    """
    Get lines of comments immediately preceding an object's source code.

    Returns None when source can't be found.
    """
    ...
def getfile(object: _SourceObjectType) -> str:
    """Work out which source or compiled file an object was defined in."""
    ...
def getmodule(object: object, _filename: str | None = None) -> ModuleType | None:
    """Return the module an object was defined in, or None if not found."""
    ...
def getsourcefile(object: _SourceObjectType) -> str | None:
    """
    Return the filename that can be used to locate an object's source.
    Return None if no way can be identified to get the source.
    """
    ...
def getsourcelines(object: _SourceObjectType) -> tuple[list[str], int]:
    """
    Return a list of source lines and starting line number for an object.

    The argument may be a module, class, method, function, traceback, frame,
    or code object.  The source code is returned as a list of the lines
    corresponding to the object and the line number indicates where in the
    original source file the first line of code was found.  An OSError is
    raised if the source code cannot be retrieved.
    """
    ...
def getsource(object: _SourceObjectType) -> str:
    """
    Return the text of the source code for an object.

    The argument may be a module, class, method, function, traceback, frame,
    or code object.  The source code is returned as a single string.  An
    OSError is raised if the source code cannot be retrieved.
    """
    ...
def cleandoc(doc: str) -> str:
    """
    Clean up indentation from docstrings.

    Any whitespace that can be uniformly removed from the second line
    onwards is removed.
    """
    ...
def indentsize(line: str) -> int:
    """Return the indent size, in spaces, at the start of a line of text."""
    ...

_IntrospectableCallable: TypeAlias = Callable[..., Any]

#
# Introspecting callables with the Signature object
#
if sys.version_info >= (3, 10):
    def signature(
        obj: _IntrospectableCallable,
        *,
        follow_wrapped: bool = True,
        globals: Mapping[str, Any] | None = None,
        locals: Mapping[str, Any] | None = None,
        eval_str: bool = False,
    ) -> Signature:
        """Get a signature object for the passed callable."""
        ...

else:
    def signature(obj: _IntrospectableCallable, *, follow_wrapped: bool = True) -> Signature:
        """Get a signature object for the passed callable."""
        ...

class _void:
    """A private marker - used in Parameter & Signature."""
    ...
class _empty:
    """Marker object for Signature.empty and Parameter.empty."""
    ...

class Signature:
    """
    A Signature object represents the overall signature of a function.
    It stores a Parameter object for each parameter accepted by the
    function, as well as information specific to the function itself.

    A Signature object has the following public attributes and methods:

    * parameters : OrderedDict
        An ordered mapping of parameters' names to the corresponding
        Parameter objects (keyword-only arguments are in the same order
        as listed in `code.co_varnames`).
    * return_annotation : object
        The annotation for the return type of the function if specified.
        If the function has no annotation for its return type, this
        attribute is set to `Signature.empty`.
    * bind(*args, **kwargs) -> BoundArguments
        Creates a mapping from positional and keyword arguments to
        parameters.
    * bind_partial(*args, **kwargs) -> BoundArguments
        Creates a partial mapping from positional and keyword arguments
        to parameters (simulating 'functools.partial' behavior.)
    """
    def __init__(
        self, parameters: Sequence[Parameter] | None = None, *, return_annotation: Any = ..., __validate_parameters__: bool = True
    ) -> None:
        """
        Constructs Signature from the given list of Parameter
        objects and 'return_annotation'.  All arguments are optional.
        """
        ...
    empty = _empty
    @property
    def parameters(self) -> types.MappingProxyType[str, Parameter]: ...
    @property
    def return_annotation(self) -> Any: ...
    def bind(self, *args: Any, **kwargs: Any) -> BoundArguments:
        """
        Get a BoundArguments object, that maps the passed `args`
        and `kwargs` to the function's signature.  Raises `TypeError`
        if the passed arguments can not be bound.
        """
        ...
    def bind_partial(self, *args: Any, **kwargs: Any) -> BoundArguments:
        """
        Get a BoundArguments object, that partially maps the
        passed `args` and `kwargs` to the function's signature.
        Raises `TypeError` if the passed arguments can not be bound.
        """
        ...
    def replace(self, *, parameters: Sequence[Parameter] | type[_void] | None = ..., return_annotation: Any = ...) -> Self:
        """
        Creates a customized copy of the Signature.
        Pass 'parameters' and/or 'return_annotation' arguments
        to override them in the new copy.
        """
        ...
    __replace__ = replace
    if sys.version_info >= (3, 10):
        @classmethod
        def from_callable(
            cls,
            obj: _IntrospectableCallable,
            *,
            follow_wrapped: bool = True,
            globals: Mapping[str, Any] | None = None,
            locals: Mapping[str, Any] | None = None,
            eval_str: bool = False,
        ) -> Self:
            """Constructs Signature for the given callable object."""
            ...
    else:
        @classmethod
        def from_callable(cls, obj: _IntrospectableCallable, *, follow_wrapped: bool = True) -> Self:
            """Constructs Signature for the given callable object."""
            ...
    if sys.version_info >= (3, 13):
        def format(self, *, max_width: int | None = None) -> str:
            """
            Create a string representation of the Signature object.

            If *max_width* integer is passed,
            signature will try to fit into the *max_width*.
            If signature is longer than *max_width*,
            all parameters will be on separate lines.
            """
            ...

    def __eq__(self, other: object) -> bool: ...
    def __hash__(self) -> int: ...

if sys.version_info >= (3, 10):
    def get_annotations(
        obj: Callable[..., object] | type[Any] | ModuleType,
        *,
        globals: Mapping[str, Any] | None = None,
        locals: Mapping[str, Any] | None = None,
        eval_str: bool = False,
    ) -> dict[str, Any]:
        """
        Compute the annotations dict for an object.

        obj may be a callable, class, or module.
        Passing in an object of any other type raises TypeError.

        Returns a dict.  get_annotations() returns a new dict every time
        it's called; calling it twice on the same object will return two
        different but equivalent dicts.

        This function handles several details for you:

          * If eval_str is true, values of type str will
            be un-stringized using eval().  This is intended
            for use with stringized annotations
            ("from __future__ import annotations").
          * If obj doesn't have an annotations dict, returns an
            empty dict.  (Functions and methods always have an
            annotations dict; classes, modules, and other types of
            callables may not.)
          * Ignores inherited annotations on classes.  If a class
            doesn't have its own annotations dict, returns an empty dict.
          * All accesses to object members and dict values are done
            using getattr() and dict.get() for safety.
          * Always, always, always returns a freshly-created dict.

        eval_str controls whether or not values of type str are replaced
        with the result of calling eval() on those values:

          * If eval_str is true, eval() is called on values of type str.
          * If eval_str is false (the default), values of type str are unchanged.

        globals and locals are passed in to eval(); see the documentation
        for eval() for more information.  If either globals or locals is
        None, this function may replace that value with a context-specific
        default, contingent on type(obj):

          * If obj is a module, globals defaults to obj.__dict__.
          * If obj is a class, globals defaults to
            sys.modules[obj.__module__].__dict__ and locals
            defaults to the obj class namespace.
          * If obj is a callable, globals defaults to obj.__globals__,
            although if obj is a wrapped function (using
            functools.update_wrapper()) it is first unwrapped.
        """
        ...

# The name is the same as the enum's name in CPython
class _ParameterKind(enum.IntEnum):
    """An enumeration."""
    POSITIONAL_ONLY = 0
    POSITIONAL_OR_KEYWORD = 1
    VAR_POSITIONAL = 2
    KEYWORD_ONLY = 3
    VAR_KEYWORD = 4

    @property
    def description(self) -> str: ...

if sys.version_info >= (3, 12):
    AGEN_CREATED: Final = "AGEN_CREATED"
    AGEN_RUNNING: Final = "AGEN_RUNNING"
    AGEN_SUSPENDED: Final = "AGEN_SUSPENDED"
    AGEN_CLOSED: Final = "AGEN_CLOSED"

    def getasyncgenstate(
        agen: AsyncGenerator[Any, Any]
    ) -> Literal["AGEN_CREATED", "AGEN_RUNNING", "AGEN_SUSPENDED", "AGEN_CLOSED"]:
        """
        Get current state of an asynchronous generator object.

        Possible states are:
          AGEN_CREATED: Waiting to start execution.
          AGEN_RUNNING: Currently being executed by the interpreter.
          AGEN_SUSPENDED: Currently suspended at a yield expression.
          AGEN_CLOSED: Execution has completed.
        """
        ...
    def getasyncgenlocals(agen: AsyncGeneratorType[Any, Any]) -> dict[str, Any]:
        """
        Get the mapping of asynchronous generator local variables to their current
        values.

        A dict is returned, with the keys the local variable names and values the
        bound values.
        """
        ...

class Parameter:
    """
    Represents a parameter in a function signature.

    Has the following public attributes:

    * name : str
        The name of the parameter as a string.
    * default : object
        The default value for the parameter if specified.  If the
        parameter has no default value, this attribute is set to
        `Parameter.empty`.
    * annotation
        The annotation for the parameter if specified.  If the
        parameter has no annotation, this attribute is set to
        `Parameter.empty`.
    * kind : str
        Describes how argument values are bound to the parameter.
        Possible values: `Parameter.POSITIONAL_ONLY`,
        `Parameter.POSITIONAL_OR_KEYWORD`, `Parameter.VAR_POSITIONAL`,
        `Parameter.KEYWORD_ONLY`, `Parameter.VAR_KEYWORD`.
    """
    def __init__(self, name: str, kind: _ParameterKind, *, default: Any = ..., annotation: Any = ...) -> None: ...
    empty = _empty

    POSITIONAL_ONLY: ClassVar[Literal[_ParameterKind.POSITIONAL_ONLY]]
    POSITIONAL_OR_KEYWORD: ClassVar[Literal[_ParameterKind.POSITIONAL_OR_KEYWORD]]
    VAR_POSITIONAL: ClassVar[Literal[_ParameterKind.VAR_POSITIONAL]]
    KEYWORD_ONLY: ClassVar[Literal[_ParameterKind.KEYWORD_ONLY]]
    VAR_KEYWORD: ClassVar[Literal[_ParameterKind.VAR_KEYWORD]]
    @property
    def name(self) -> str: ...
    @property
    def default(self) -> Any: ...
    @property
    def kind(self) -> _ParameterKind: ...
    @property
    def annotation(self) -> Any: ...
    def replace(
        self,
        *,
        name: str | type[_void] = ...,
        kind: _ParameterKind | type[_void] = ...,
        default: Any = ...,
        annotation: Any = ...,
    ) -> Self:
        """Creates a customized copy of the Parameter."""
        ...
    if sys.version_info >= (3, 13):
        __replace__ = replace

    def __eq__(self, other: object) -> bool: ...
    def __hash__(self) -> int: ...

class BoundArguments:
    """
    Result of `Signature.bind` call.  Holds the mapping of arguments
    to the function's parameters.

    Has the following public attributes:

    * arguments : dict
        An ordered mutable mapping of parameters' names to arguments' values.
        Does not contain arguments' default values.
    * signature : Signature
        The Signature object that created this instance.
    * args : tuple
        Tuple of positional arguments values.
    * kwargs : dict
        Dict of keyword arguments values.
    """
    arguments: OrderedDict[str, Any]
    @property
    def args(self) -> tuple[Any, ...]: ...
    @property
    def kwargs(self) -> dict[str, Any]: ...
    @property
    def signature(self) -> Signature: ...
    def __init__(self, signature: Signature, arguments: OrderedDict[str, Any]) -> None: ...
    def apply_defaults(self) -> None:
        """
        Set default values for missing arguments.

        For variable-positional arguments (*args) the default is an
        empty tuple.

        For variable-keyword arguments (**kwargs) the default is an
        empty dict.
        """
        ...
    def __eq__(self, other: object) -> bool: ...

#
# Classes and functions
#

<<<<<<< HEAD
# TODO: The actual return type should be list[_ClassTreeItem] but mypy doesn't
# seem to be supporting this at the moment:
# _ClassTreeItem = list[_ClassTreeItem] | Tuple[type, Tuple[type, ...]]
def getclasstree(classes: list[type], unique: bool = False) -> list[Any]:
    """
    Arrange the given list of classes into a hierarchy of nested lists.

    Where a nested list appears, it contains classes derived from the class
    whose entry immediately precedes the list.  Each entry is a 2-tuple
    containing a class and a tuple of its base classes.  If the 'unique'
    argument is true, exactly one entry appears in the returned structure
    for each class in the given list.  Otherwise, classes using multiple
    inheritance and their descendants will appear multiple times.
    """
    ...
def walktree(classes: list[type], children: Mapping[type[Any], list[type]], parent: type[Any] | None) -> list[Any]:
    """Recursive helper function for getclasstree()."""
    ...
=======
_ClassTreeItem: TypeAlias = list[tuple[type, ...]] | list[_ClassTreeItem]

def getclasstree(classes: list[type], unique: bool = False) -> _ClassTreeItem: ...
def walktree(classes: list[type], children: Mapping[type[Any], list[type]], parent: type[Any] | None) -> _ClassTreeItem: ...
>>>>>>> 54e1c6ad

class Arguments(NamedTuple):
    """Arguments(args, varargs, varkw)"""
    args: list[str]
    varargs: str | None
    varkw: str | None

def getargs(co: CodeType) -> Arguments:
    """
    Get information about the arguments accepted by a code object.

    Three things are returned: (args, varargs, varkw), where
    'args' is the list of argument names. Keyword-only arguments are
    appended. 'varargs' and 'varkw' are the names of the * and **
    arguments or None.
    """
    ...

if sys.version_info < (3, 11):
    class ArgSpec(NamedTuple):
        """ArgSpec(args, varargs, keywords, defaults)"""
        args: list[str]
        varargs: str | None
        keywords: str | None
        defaults: tuple[Any, ...]

    def getargspec(func: object) -> ArgSpec:
        """
        Get the names and default values of a function's parameters.

        A tuple of four things is returned: (args, varargs, keywords, defaults).
        'args' is a list of the argument names, including keyword-only argument names.
        'varargs' and 'keywords' are the names of the * and ** parameters or None.
        'defaults' is an n-tuple of the default values of the last n parameters.

        This function is deprecated, as it does not support annotations or
        keyword-only parameters and will raise ValueError if either is present
        on the supplied callable.

        For a more structured introspection API, use inspect.signature() instead.

        Alternatively, use getfullargspec() for an API with a similar namedtuple
        based interface, but full support for annotations and keyword-only
        parameters.

        Deprecated since Python 3.5, use `inspect.getfullargspec()`.
        """
        ...

class FullArgSpec(NamedTuple):
    """FullArgSpec(args, varargs, varkw, defaults, kwonlyargs, kwonlydefaults, annotations)"""
    args: list[str]
    varargs: str | None
    varkw: str | None
    defaults: tuple[Any, ...] | None
    kwonlyargs: list[str]
    kwonlydefaults: dict[str, Any] | None
    annotations: dict[str, Any]

def getfullargspec(func: object) -> FullArgSpec:
    """
    Get the names and default values of a callable object's parameters.

    A tuple of seven things is returned:
    (args, varargs, varkw, defaults, kwonlyargs, kwonlydefaults, annotations).
    'args' is a list of the parameter names.
    'varargs' and 'varkw' are the names of the * and ** parameters or None.
    'defaults' is an n-tuple of the default values of the last n parameters.
    'kwonlyargs' is a list of keyword-only parameter names.
    'kwonlydefaults' is a dictionary mapping names from kwonlyargs to defaults.
    'annotations' is a dictionary mapping parameter names to annotations.

    Notable differences from inspect.signature():
      - the "self" parameter is always reported, even for bound methods
      - wrapper chains defined by __wrapped__ *not* unwrapped automatically
    """
    ...

class ArgInfo(NamedTuple):
    """ArgInfo(args, varargs, keywords, locals)"""
    args: list[str]
    varargs: str | None
    keywords: str | None
    locals: dict[str, Any]

def getargvalues(frame: FrameType) -> ArgInfo:
    """
    Get information about arguments passed into a particular frame.

    A tuple of four things is returned: (args, varargs, varkw, locals).
    'args' is a list of the argument names.
    'varargs' and 'varkw' are the names of the * and ** arguments or None.
    'locals' is the locals dictionary of the given frame.
    """
    ...
def formatannotation(annotation: object, base_module: str | None = None) -> str: ...
def formatannotationrelativeto(object: object) -> Callable[[object], str]: ...

if sys.version_info < (3, 11):
    def formatargspec(
        args: list[str],
        varargs: str | None = None,
        varkw: str | None = None,
        defaults: tuple[Any, ...] | None = None,
        kwonlyargs: Sequence[str] | None = (),
        kwonlydefaults: Mapping[str, Any] | None = {},
        annotations: Mapping[str, Any] = {},
        formatarg: Callable[[str], str] = ...,
        formatvarargs: Callable[[str], str] = ...,
        formatvarkw: Callable[[str], str] = ...,
        formatvalue: Callable[[Any], str] = ...,
        formatreturns: Callable[[Any], str] = ...,
        formatannotation: Callable[[Any], str] = ...,
    ) -> str:
        """
        Format an argument spec from the values returned by getfullargspec.

        The first seven arguments are (args, varargs, varkw, defaults,
        kwonlyargs, kwonlydefaults, annotations).  The other five arguments
        are the corresponding optional formatting functions that are called to
        turn names and values into strings.  The last argument is an optional
        function to format the sequence of arguments.

        Deprecated since Python 3.5: use the `signature` function and `Signature`
        objects.
        """
        ...

def formatargvalues(
    args: list[str],
    varargs: str | None,
    varkw: str | None,
    locals: Mapping[str, Any] | None,
    formatarg: Callable[[str], str] | None = ...,
    formatvarargs: Callable[[str], str] | None = ...,
    formatvarkw: Callable[[str], str] | None = ...,
    formatvalue: Callable[[Any], str] | None = ...,
) -> str:
    """
    Format an argument spec from the 4 values returned by getargvalues.

    The first four arguments are (args, varargs, varkw, locals).  The
    next four arguments are the corresponding optional formatting functions
    that are called to turn names and values into strings.  The ninth
    argument is an optional function to format the sequence of arguments.
    """
    ...
def getmro(cls: type) -> tuple[type, ...]:
    """Return tuple of base classes (including cls) in method resolution order."""
    ...
def getcallargs(func: Callable[_P, Any], /, *args: _P.args, **kwds: _P.kwargs) -> dict[str, Any]:
    """
    Get the mapping of arguments to values.

    A dict is returned, with keys the function argument names (including the
    names of the * and ** arguments, if any), and values the respective bound
    values from 'positional' and 'named'.
    """
    ...

class ClosureVars(NamedTuple):
    """ClosureVars(nonlocals, globals, builtins, unbound)"""
    nonlocals: Mapping[str, Any]
    globals: Mapping[str, Any]
    builtins: Mapping[str, Any]
    unbound: AbstractSet[str]

def getclosurevars(func: _IntrospectableCallable) -> ClosureVars:
    """
    Get the mapping of free variables to their current values.

    Returns a named tuple of dicts mapping the current nonlocal, global
    and builtin references as seen by the body of the function. A final
    set of unbound names that could not be resolved is also provided.
    """
    ...
def unwrap(func: Callable[..., Any], *, stop: Callable[[Callable[..., Any]], Any] | None = None) -> Any:
    """
    Get the object wrapped by *func*.

    Follows the chain of :attr:`__wrapped__` attributes returning the last
    object in the chain.

    *stop* is an optional callback accepting an object in the wrapper chain
    as its sole argument that allows the unwrapping to be terminated early if
    the callback returns a true value. If the callback never returns a true
    value, the last object in the chain is returned as usual. For example,
    :func:`signature` uses this to stop unwrapping if any object in the
    chain has a ``__signature__`` attribute defined.

    :exc:`ValueError` is raised if a cycle is encountered.

 
    """
    ...

#
# The interpreter stack
#

if sys.version_info >= (3, 11):
    class _Traceback(NamedTuple):
        """_Traceback(filename, lineno, function, code_context, index)"""
        filename: str
        lineno: int
        function: str
        code_context: list[str] | None
        index: int | None  # type: ignore[assignment]

    class Traceback(_Traceback):
        positions: dis.Positions | None
        def __new__(
            cls,
            filename: str,
            lineno: int,
            function: str,
            code_context: list[str] | None,
            index: int | None,
            *,
            positions: dis.Positions | None = None,
        ) -> Self: ...

    class _FrameInfo(NamedTuple):
        """_FrameInfo(frame, filename, lineno, function, code_context, index)"""
        frame: FrameType
        filename: str
        lineno: int
        function: str
        code_context: list[str] | None
        index: int | None  # type: ignore[assignment]

    class FrameInfo(_FrameInfo):
        positions: dis.Positions | None
        def __new__(
            cls,
            frame: FrameType,
            filename: str,
            lineno: int,
            function: str,
            code_context: list[str] | None,
            index: int | None,
            *,
            positions: dis.Positions | None = None,
        ) -> Self: ...

else:
    class Traceback(NamedTuple):
        """Traceback(filename, lineno, function, code_context, index)"""
        filename: str
        lineno: int
        function: str
        code_context: list[str] | None
        index: int | None  # type: ignore[assignment]

    class FrameInfo(NamedTuple):
        """FrameInfo(frame, filename, lineno, function, code_context, index)"""
        frame: FrameType
        filename: str
        lineno: int
        function: str
        code_context: list[str] | None
        index: int | None  # type: ignore[assignment]

def getframeinfo(frame: FrameType | TracebackType, context: int = 1) -> Traceback:
    """
    Get information about a frame or traceback object.

    A tuple of five things is returned: the filename, the line number of
    the current line, the function name, a list of lines of context from
    the source code, and the index of the current line within that list.
    The optional second argument specifies the number of lines of context
    to return, which are centered around the current line.
    """
    ...
def getouterframes(frame: Any, context: int = 1) -> list[FrameInfo]:
    """
    Get a list of records for a frame and all higher (calling) frames.

    Each record contains a frame object, filename, line number, function
    name, a list of lines of context, and index within the context.
    """
    ...
def getinnerframes(tb: TracebackType, context: int = 1) -> list[FrameInfo]:
    """
    Get a list of records for a traceback's frame and all lower frames.

    Each record contains a frame object, filename, line number, function
    name, a list of lines of context, and index within the context.
    """
    ...
def getlineno(frame: FrameType) -> int:
    """Get the line number from a frame object, allowing for optimization."""
    ...
def currentframe() -> FrameType | None:
    """Return the frame of the caller or None if this is not possible."""
    ...
def stack(context: int = 1) -> list[FrameInfo]:
    """Return a list of records for the stack above the caller's frame."""
    ...
def trace(context: int = 1) -> list[FrameInfo]:
    """Return a list of records for the stack below the current exception."""
    ...

#
# Fetching attributes statically
#

def getattr_static(obj: object, attr: str, default: Any | None = ...) -> Any:
    """
    Retrieve attributes without triggering dynamic lookup via the
    descriptor protocol,  __getattr__ or __getattribute__.

    Note: this function may not be able to retrieve all attributes
    that getattr can fetch (like dynamically created attributes)
    and may find attributes that getattr can't (like descriptors
    that raise AttributeError). It can also return descriptor objects
    instead of instance members in some cases. See the
    documentation for details.
    """
    ...

#
# Current State of Generators and Coroutines
#

GEN_CREATED: Final = "GEN_CREATED"
GEN_RUNNING: Final = "GEN_RUNNING"
GEN_SUSPENDED: Final = "GEN_SUSPENDED"
GEN_CLOSED: Final = "GEN_CLOSED"

def getgeneratorstate(
    generator: Generator[Any, Any, Any]
) -> Literal["GEN_CREATED", "GEN_RUNNING", "GEN_SUSPENDED", "GEN_CLOSED"]:
    """
    Get current state of a generator-iterator.

    Possible states are:
      GEN_CREATED: Waiting to start execution.
      GEN_RUNNING: Currently being executed by the interpreter.
      GEN_SUSPENDED: Currently suspended at a yield expression.
      GEN_CLOSED: Execution has completed.
    """
    ...

CORO_CREATED: Final = "CORO_CREATED"
CORO_RUNNING: Final = "CORO_RUNNING"
CORO_SUSPENDED: Final = "CORO_SUSPENDED"
CORO_CLOSED: Final = "CORO_CLOSED"

def getcoroutinestate(
    coroutine: Coroutine[Any, Any, Any]
) -> Literal["CORO_CREATED", "CORO_RUNNING", "CORO_SUSPENDED", "CORO_CLOSED"]:
    """
    Get current state of a coroutine object.

    Possible states are:
      CORO_CREATED: Waiting to start execution.
      CORO_RUNNING: Currently being executed by the interpreter.
      CORO_SUSPENDED: Currently suspended at an await expression.
      CORO_CLOSED: Execution has completed.
    """
    ...
def getgeneratorlocals(generator: Generator[Any, Any, Any]) -> dict[str, Any]:
    """
    Get the mapping of generator local variables to their current values.

    A dict is returned, with the keys the local variable names and values the
    bound values.
    """
    ...
def getcoroutinelocals(coroutine: Coroutine[Any, Any, Any]) -> dict[str, Any]:
    """
    Get the mapping of coroutine local variables to their current values.

    A dict is returned, with the keys the local variable names and values the
    bound values.
    """
    ...

# Create private type alias to avoid conflict with symbol of same
# name created in Attribute class.
_Object: TypeAlias = object

class Attribute(NamedTuple):
    """Attribute(name, kind, defining_class, object)"""
    name: str
    kind: Literal["class method", "static method", "property", "method", "data"]
    defining_class: type
    object: _Object

def classify_class_attrs(cls: type) -> list[Attribute]:
    """
    Return list of attribute-descriptor tuples.

    For each name in dir(cls), the return list contains a 4-tuple
    with these elements:

        0. The name (a string).

        1. The kind of attribute this is, one of these strings:
               'class method'    created via classmethod()
               'static method'   created via staticmethod()
               'property'        created via property()
               'method'          any other flavor of method or descriptor
               'data'            not a method

        2. The class which defined this attribute (a class).

        3. The object as obtained by calling getattr; if this fails, or if the
           resulting object does not live anywhere in the class' mro (including
           metaclasses) then the object is looked up in the defining class's
           dict (found by walking the mro).

    If one of the items in dir(cls) is stored in the metaclass it will now
    be discovered and not have None be listed as the class in which it was
    defined.  Any items whose home class cannot be discovered are skipped.
    """
    ...

if sys.version_info >= (3, 9):
    class ClassFoundException(Exception): ...

if sys.version_info >= (3, 12):
    class BufferFlags(enum.IntFlag):
        SIMPLE = 0
        WRITABLE = 1
        FORMAT = 4
        ND = 8
        STRIDES = 24
        C_CONTIGUOUS = 56
        F_CONTIGUOUS = 88
        ANY_CONTIGUOUS = 152
        INDIRECT = 280
        CONTIG = 9
        CONTIG_RO = 8
        STRIDED = 25
        STRIDED_RO = 24
        RECORDS = 29
        RECORDS_RO = 28
        FULL = 285
        FULL_RO = 284
        READ = 256
        WRITE = 512<|MERGE_RESOLUTION|>--- conflicted
+++ resolved
@@ -980,31 +980,10 @@
 # Classes and functions
 #
 
-<<<<<<< HEAD
-# TODO: The actual return type should be list[_ClassTreeItem] but mypy doesn't
-# seem to be supporting this at the moment:
-# _ClassTreeItem = list[_ClassTreeItem] | Tuple[type, Tuple[type, ...]]
-def getclasstree(classes: list[type], unique: bool = False) -> list[Any]:
-    """
-    Arrange the given list of classes into a hierarchy of nested lists.
-
-    Where a nested list appears, it contains classes derived from the class
-    whose entry immediately precedes the list.  Each entry is a 2-tuple
-    containing a class and a tuple of its base classes.  If the 'unique'
-    argument is true, exactly one entry appears in the returned structure
-    for each class in the given list.  Otherwise, classes using multiple
-    inheritance and their descendants will appear multiple times.
-    """
-    ...
-def walktree(classes: list[type], children: Mapping[type[Any], list[type]], parent: type[Any] | None) -> list[Any]:
-    """Recursive helper function for getclasstree()."""
-    ...
-=======
 _ClassTreeItem: TypeAlias = list[tuple[type, ...]] | list[_ClassTreeItem]
 
 def getclasstree(classes: list[type], unique: bool = False) -> _ClassTreeItem: ...
 def walktree(classes: list[type], children: Mapping[type[Any], list[type]], parent: type[Any] | None) -> _ClassTreeItem: ...
->>>>>>> 54e1c6ad
 
 class Arguments(NamedTuple):
     """Arguments(args, varargs, varkw)"""
