"""
Get useful information from live Python objects.

This module encapsulates the interface provided by the internal special
attributes (co_*, im_*, tb_*, etc.) in a friendlier fashion.
It also provides some help for examining source code and class layout.

Here are some of the useful functions provided by this module:

    ismodule(), isclass(), ismethod(), isfunction(), isgeneratorfunction(),
        isgenerator(), istraceback(), isframe(), iscode(), isbuiltin(),
        isroutine() - check object types
    getmembers() - get members of an object that satisfy a given condition

    getfile(), getsourcefile(), getsource() - find an object's source code
    getdoc(), getcomments() - get documentation on an object
    getmodule() - determine the module that an object came from
    getclasstree() - arrange classes so as to represent their hierarchy

    getargvalues(), getcallargs() - get info about function arguments
    getfullargspec() - same, with support for Python 3 features
    formatargvalues() - format an argument spec
    getouterframes(), getinnerframes() - get info about frames
    currentframe() - get the current stack frame
    stack(), trace() - get info about frames on the stack or in a traceback

    signature() - get a Signature object for the callable

    get_annotations() - safely compute an object's annotations
"""

import dis
import enum
import sys
import types
from _typeshed import StrPath
from collections import OrderedDict
from collections.abc import AsyncGenerator, Awaitable, Callable, Coroutine, Generator, Mapping, Sequence, Set as AbstractSet
from types import (
    AsyncGeneratorType,
    BuiltinFunctionType,
    BuiltinMethodType,
    ClassMethodDescriptorType,
    CodeType,
    CoroutineType,
    FrameType,
    FunctionType,
    GeneratorType,
    GetSetDescriptorType,
    LambdaType,
    MemberDescriptorType,
    MethodDescriptorType,
    MethodType,
    MethodWrapperType,
    ModuleType,
    TracebackType,
    WrapperDescriptorType,
)
from typing import Any, ClassVar, Final, Literal, NamedTuple, Protocol, TypeVar, overload
from typing_extensions import ParamSpec, Self, TypeAlias, TypeGuard, TypeIs

if sys.version_info >= (3, 11):
    __all__ = [
        "ArgInfo",
        "Arguments",
        "Attribute",
        "BlockFinder",
        "BoundArguments",
        "CORO_CLOSED",
        "CORO_CREATED",
        "CORO_RUNNING",
        "CORO_SUSPENDED",
        "CO_ASYNC_GENERATOR",
        "CO_COROUTINE",
        "CO_GENERATOR",
        "CO_ITERABLE_COROUTINE",
        "CO_NESTED",
        "CO_NEWLOCALS",
        "CO_NOFREE",
        "CO_OPTIMIZED",
        "CO_VARARGS",
        "CO_VARKEYWORDS",
        "ClassFoundException",
        "ClosureVars",
        "EndOfBlock",
        "FrameInfo",
        "FullArgSpec",
        "GEN_CLOSED",
        "GEN_CREATED",
        "GEN_RUNNING",
        "GEN_SUSPENDED",
        "Parameter",
        "Signature",
        "TPFLAGS_IS_ABSTRACT",
        "Traceback",
        "classify_class_attrs",
        "cleandoc",
        "currentframe",
        "findsource",
        "formatannotation",
        "formatannotationrelativeto",
        "formatargvalues",
        "get_annotations",
        "getabsfile",
        "getargs",
        "getargvalues",
        "getattr_static",
        "getblock",
        "getcallargs",
        "getclasstree",
        "getclosurevars",
        "getcomments",
        "getcoroutinelocals",
        "getcoroutinestate",
        "getdoc",
        "getfile",
        "getframeinfo",
        "getfullargspec",
        "getgeneratorlocals",
        "getgeneratorstate",
        "getinnerframes",
        "getlineno",
        "getmembers",
        "getmembers_static",
        "getmodule",
        "getmodulename",
        "getmro",
        "getouterframes",
        "getsource",
        "getsourcefile",
        "getsourcelines",
        "indentsize",
        "isabstract",
        "isasyncgen",
        "isasyncgenfunction",
        "isawaitable",
        "isbuiltin",
        "isclass",
        "iscode",
        "iscoroutine",
        "iscoroutinefunction",
        "isdatadescriptor",
        "isframe",
        "isfunction",
        "isgenerator",
        "isgeneratorfunction",
        "isgetsetdescriptor",
        "ismemberdescriptor",
        "ismethod",
        "ismethoddescriptor",
        "ismethodwrapper",
        "ismodule",
        "isroutine",
        "istraceback",
        "signature",
        "stack",
        "trace",
        "unwrap",
        "walktree",
    ]

    if sys.version_info >= (3, 12):
        __all__ += [
            "markcoroutinefunction",
            "AGEN_CLOSED",
            "AGEN_CREATED",
            "AGEN_RUNNING",
            "AGEN_SUSPENDED",
            "getasyncgenlocals",
            "getasyncgenstate",
            "BufferFlags",
        ]

_P = ParamSpec("_P")
_T = TypeVar("_T")
_F = TypeVar("_F", bound=Callable[..., Any])
_T_cont = TypeVar("_T_cont", contravariant=True)
_V_cont = TypeVar("_V_cont", contravariant=True)

#
# Types and members
#
class EndOfBlock(Exception): ...

class BlockFinder:
    """Provide a tokeneater() method to detect the end of a code block."""
    indent: int
    islambda: bool
    started: bool
    passline: bool
    indecorator: bool
    decoratorhasargs: bool
    last: int
    def tokeneater(self, type: int, token: str, srowcol: tuple[int, int], erowcol: tuple[int, int], line: str) -> None: ...

CO_OPTIMIZED: Final = 1
CO_NEWLOCALS: Final = 2
CO_VARARGS: Final = 4
CO_VARKEYWORDS: Final = 8
CO_NESTED: Final = 16
CO_GENERATOR: Final = 32
CO_NOFREE: Final = 64
CO_COROUTINE: Final = 128
CO_ITERABLE_COROUTINE: Final = 256
CO_ASYNC_GENERATOR: Final = 512
TPFLAGS_IS_ABSTRACT: Final = 1048576

modulesbyfile: dict[str, Any]

_GetMembersPredicateTypeGuard: TypeAlias = Callable[[Any], TypeGuard[_T]]
_GetMembersPredicateTypeIs: TypeAlias = Callable[[Any], TypeIs[_T]]
_GetMembersPredicate: TypeAlias = Callable[[Any], bool]
_GetMembersReturn: TypeAlias = list[tuple[str, _T]]

@overload
def getmembers(object: object, predicate: _GetMembersPredicateTypeGuard[_T]) -> _GetMembersReturn[_T]:
    """
    Return all members of an object as (name, value) pairs sorted by name.
    Optionally, only return members that satisfy a given predicate.
    """
    ...
@overload
def getmembers(object: object, predicate: _GetMembersPredicateTypeIs[_T]) -> _GetMembersReturn[_T]:
    """
    Return all members of an object as (name, value) pairs sorted by name.
    Optionally, only return members that satisfy a given predicate.
    """
    ...
@overload
def getmembers(object: object, predicate: _GetMembersPredicate | None = None) -> _GetMembersReturn[Any]:
    """
    Return all members of an object as (name, value) pairs sorted by name.
    Optionally, only return members that satisfy a given predicate.
    """
    ...

if sys.version_info >= (3, 11):
    @overload
    def getmembers_static(object: object, predicate: _GetMembersPredicateTypeGuard[_T]) -> _GetMembersReturn[_T]:
        """
        Return all members of an object as (name, value) pairs sorted by name
        without triggering dynamic lookup via the descriptor protocol,
        __getattr__ or __getattribute__. Optionally, only return members that
        satisfy a given predicate.

        Note: this function may not be able to retrieve all members
           that getmembers can fetch (like dynamically created attributes)
           and may find members that getmembers can't (like descriptors
           that raise AttributeError). It can also return descriptor objects
           instead of instance members in some cases.
        """
        ...
    @overload
    def getmembers_static(object: object, predicate: _GetMembersPredicateTypeIs[_T]) -> _GetMembersReturn[_T]:
        """
        Return all members of an object as (name, value) pairs sorted by name
        without triggering dynamic lookup via the descriptor protocol,
        __getattr__ or __getattribute__. Optionally, only return members that
        satisfy a given predicate.

        Note: this function may not be able to retrieve all members
           that getmembers can fetch (like dynamically created attributes)
           and may find members that getmembers can't (like descriptors
           that raise AttributeError). It can also return descriptor objects
           instead of instance members in some cases.
        """
        ...
    @overload
    def getmembers_static(object: object, predicate: _GetMembersPredicate | None = None) -> _GetMembersReturn[Any]:
        """
        Return all members of an object as (name, value) pairs sorted by name
        without triggering dynamic lookup via the descriptor protocol,
        __getattr__ or __getattribute__. Optionally, only return members that
        satisfy a given predicate.

        Note: this function may not be able to retrieve all members
           that getmembers can fetch (like dynamically created attributes)
           and may find members that getmembers can't (like descriptors
           that raise AttributeError). It can also return descriptor objects
           instead of instance members in some cases.
        """
        ...

def getmodulename(path: StrPath) -> str | None:
    """Return the module name for a given file, or None."""
    ...
def ismodule(object: object) -> TypeIs[ModuleType]:
    """Return true if the object is a module."""
    ...
def isclass(object: object) -> TypeIs[type[Any]]:
    """Return true if the object is a class."""
    ...
def ismethod(object: object) -> TypeIs[MethodType]:
    """Return true if the object is an instance method."""
    ...
def isfunction(object: object) -> TypeIs[FunctionType]:
    """
    Return true if the object is a user-defined function.

    Function objects provide these attributes:
        __doc__         documentation string
        __name__        name with which this function was defined
        __code__        code object containing compiled function bytecode
        __defaults__    tuple of any default values for arguments
        __globals__     global namespace in which this function was defined
        __annotations__ dict of parameter annotations
        __kwdefaults__  dict of keyword only parameters with defaults
    """
    ...

if sys.version_info >= (3, 12):
    def markcoroutinefunction(func: _F) -> _F:
        """Decorator to ensure callable is recognised as a coroutine function."""
        ...

@overload
def isgeneratorfunction(obj: Callable[..., Generator[Any, Any, Any]]) -> bool:
    """
    Return true if the object is a user-defined generator function.

    Generator function objects provide the same attributes as functions.
    See help(isfunction) for a list of attributes.
    """
    ...
@overload
def isgeneratorfunction(obj: Callable[_P, Any]) -> TypeGuard[Callable[_P, GeneratorType[Any, Any, Any]]]:
    """
    Return true if the object is a user-defined generator function.

    Generator function objects provide the same attributes as functions.
    See help(isfunction) for a list of attributes.
    """
    ...
@overload
def isgeneratorfunction(obj: object) -> TypeGuard[Callable[..., GeneratorType[Any, Any, Any]]]:
    """
    Return true if the object is a user-defined generator function.

    Generator function objects provide the same attributes as functions.
    See help(isfunction) for a list of attributes.
    """
    ...
@overload
def iscoroutinefunction(obj: Callable[..., Coroutine[Any, Any, Any]]) -> bool:
    """
    Return true if the object is a coroutine function.

    Coroutine functions are normally defined with "async def" syntax, but may
    be marked via markcoroutinefunction.
    """
    ...
@overload
def iscoroutinefunction(obj: Callable[_P, Awaitable[_T]]) -> TypeGuard[Callable[_P, CoroutineType[Any, Any, _T]]]:
    """
    Return true if the object is a coroutine function.

    Coroutine functions are normally defined with "async def" syntax, but may
    be marked via markcoroutinefunction.
    """
    ...
@overload
def iscoroutinefunction(obj: Callable[_P, object]) -> TypeGuard[Callable[_P, CoroutineType[Any, Any, Any]]]:
    """
    Return true if the object is a coroutine function.

    Coroutine functions are normally defined with "async def" syntax, but may
    be marked via markcoroutinefunction.
    """
    ...
@overload
def iscoroutinefunction(obj: object) -> TypeGuard[Callable[..., CoroutineType[Any, Any, Any]]]:
    """
    Return true if the object is a coroutine function.

    Coroutine functions are normally defined with "async def" syntax, but may
    be marked via markcoroutinefunction.
    """
    ...
def isgenerator(object: object) -> TypeIs[GeneratorType[Any, Any, Any]]:
    """
    Return true if the object is a generator.

    Generator objects provide these attributes:
        __iter__        defined to support iteration over container
        close           raises a new GeneratorExit exception inside the
                        generator to terminate the iteration
        gi_code         code object
        gi_frame        frame object or possibly None once the generator has
                        been exhausted
        gi_running      set to 1 when generator is executing, 0 otherwise
        next            return the next item from the container
        send            resumes the generator and "sends" a value that becomes
                        the result of the current yield-expression
        throw           used to raise an exception inside the generator
    """
    ...
def iscoroutine(object: object) -> TypeIs[CoroutineType[Any, Any, Any]]:
    """Return true if the object is a coroutine."""
    ...
def isawaitable(object: object) -> TypeIs[Awaitable[Any]]:
    """Return true if object can be passed to an ``await`` expression."""
    ...
@overload
def isasyncgenfunction(obj: Callable[..., AsyncGenerator[Any, Any]]) -> bool:
    """
    Return true if the object is an asynchronous generator function.

    Asynchronous generator functions are defined with "async def"
    syntax and have "yield" expressions in their body.
    """
    ...
@overload
def isasyncgenfunction(obj: Callable[_P, Any]) -> TypeGuard[Callable[_P, AsyncGeneratorType[Any, Any]]]:
    """
    Return true if the object is an asynchronous generator function.

    Asynchronous generator functions are defined with "async def"
    syntax and have "yield" expressions in their body.
    """
    ...
@overload
def isasyncgenfunction(obj: object) -> TypeGuard[Callable[..., AsyncGeneratorType[Any, Any]]]:
    """
    Return true if the object is an asynchronous generator function.

    Asynchronous generator functions are defined with "async def"
    syntax and have "yield" expressions in their body.
    """
    ...

class _SupportsSet(Protocol[_T_cont, _V_cont]):
    def __set__(self, instance: _T_cont, value: _V_cont, /) -> None: ...

class _SupportsDelete(Protocol[_T_cont]):
    def __delete__(self, instance: _T_cont, /) -> None: ...

def isasyncgen(object: object) -> TypeIs[AsyncGeneratorType[Any, Any]]:
    """Return true if the object is an asynchronous generator."""
    ...
def istraceback(object: object) -> TypeIs[TracebackType]:
    """
    Return true if the object is a traceback.

    Traceback objects provide these attributes:
        tb_frame        frame object at this level
        tb_lasti        index of last attempted instruction in bytecode
        tb_lineno       current line number in Python source code
        tb_next         next inner traceback object (called by this level)
    """
    ...
def isframe(object: object) -> TypeIs[FrameType]:
    """
    Return true if the object is a frame object.

    Frame objects provide these attributes:
        f_back          next outer frame object (this frame's caller)
        f_builtins      built-in namespace seen by this frame
        f_code          code object being executed in this frame
        f_globals       global namespace seen by this frame
        f_lasti         index of last attempted instruction in bytecode
        f_lineno        current line number in Python source code
        f_locals        local namespace seen by this frame
        f_trace         tracing function for this frame, or None
    """
    ...
def iscode(object: object) -> TypeIs[CodeType]:
    """
    Return true if the object is a code object.

    Code objects provide these attributes:
        co_argcount         number of arguments (not including *, ** args
                            or keyword only arguments)
        co_code             string of raw compiled bytecode
        co_cellvars         tuple of names of cell variables
        co_consts           tuple of constants used in the bytecode
        co_filename         name of file in which this code object was created
        co_firstlineno      number of first line in Python source code
        co_flags            bitmap: 1=optimized | 2=newlocals | 4=*arg | 8=**arg
                            | 16=nested | 32=generator | 64=nofree | 128=coroutine
                            | 256=iterable_coroutine | 512=async_generator
        co_freevars         tuple of names of free variables
        co_posonlyargcount  number of positional only arguments
        co_kwonlyargcount   number of keyword only arguments (not including ** arg)
        co_lnotab           encoded mapping of line numbers to bytecode indices
        co_name             name with which this code object was defined
        co_names            tuple of names other than arguments and function locals
        co_nlocals          number of local variables
        co_stacksize        virtual machine stack space required
        co_varnames         tuple of names of arguments and local variables
    """
    ...
def isbuiltin(object: object) -> TypeIs[BuiltinFunctionType]:
    """
    Return true if the object is a built-in function or method.

    Built-in functions and methods provide these attributes:
        __doc__         documentation string
        __name__        original name of this function or method
        __self__        instance to which a method is bound, or None
    """
    ...

if sys.version_info >= (3, 11):
    def ismethodwrapper(object: object) -> TypeIs[MethodWrapperType]:
        """Return true if the object is a method wrapper."""
        ...

def isroutine(
    object: object,
) -> TypeIs[
    FunctionType
    | LambdaType
    | MethodType
    | BuiltinFunctionType
    | BuiltinMethodType
    | WrapperDescriptorType
    | MethodDescriptorType
    | ClassMethodDescriptorType
]:
    """Return true if the object is any kind of function or method."""
    ...
def ismethoddescriptor(object: object) -> TypeIs[MethodDescriptorType]:
    """
    Return true if the object is a method descriptor.

    But not if ismethod() or isclass() or isfunction() are true.

    This is new in Python 2.2, and, for example, is true of int.__add__.
    An object passing this test has a __get__ attribute, but not a
    __set__ attribute or a __delete__ attribute. Beyond that, the set
    of attributes varies; __name__ is usually sensible, and __doc__
    often is.

    Methods implemented via descriptors that also pass one of the other
    tests return false from the ismethoddescriptor() test, simply because
    the other tests promise more -- you can, e.g., count on having the
    __func__ attribute (etc) when an object passes ismethod().
    """
    ...
def ismemberdescriptor(object: object) -> TypeIs[MemberDescriptorType]:
    """
    Return true if the object is a member descriptor.

    Member descriptors are specialized descriptors defined in extension
    modules.
    """
    ...
def isabstract(object: object) -> bool:
    """Return true if the object is an abstract base class (ABC)."""
    ...
def isgetsetdescriptor(object: object) -> TypeIs[GetSetDescriptorType]:
    """
    Return true if the object is a getset descriptor.

    getset descriptors are specialized descriptors defined in extension
    modules.
    """
    ...
def isdatadescriptor(object: object) -> TypeIs[_SupportsSet[Any, Any] | _SupportsDelete[Any]]:
    """
    Return true if the object is a data descriptor.

    Data descriptors have a __set__ or a __delete__ attribute.  Examples are
    properties (defined in Python) and getsets and members (defined in C).
    Typically, data descriptors will also have __name__ and __doc__ attributes
    (properties, getsets, and members have both of these attributes), but this
    is not guaranteed.
    """
    ...

#
# Retrieving source code
#
_SourceObjectType: TypeAlias = (
    ModuleType | type[Any] | MethodType | FunctionType | TracebackType | FrameType | CodeType | Callable[..., Any]
)

def findsource(object: _SourceObjectType) -> tuple[list[str], int]:
    """
    Return the entire source file and starting line number for an object.

    The argument may be a module, class, method, function, traceback, frame,
    or code object.  The source code is returned as a list of all the lines
    in the file and the line number indexes a line in that list.  An OSError
    is raised if the source code cannot be retrieved.
    """
    ...
def getabsfile(object: _SourceObjectType, _filename: str | None = None) -> str:
    """
    Return an absolute path to the source or compiled file for an object.

    The idea is for each object to have a unique origin, so this routine
    normalizes the result as much as possible.
    """
    ...

# Special-case the two most common input types here
# to avoid the annoyingly vague `Sequence[str]` return type
@overload
def getblock(lines: list[str]) -> list[str]:
    """Extract the block of code at the top of the given list of lines."""
    ...
@overload
def getblock(lines: tuple[str, ...]) -> tuple[str, ...]:
    """Extract the block of code at the top of the given list of lines."""
    ...
@overload
def getblock(lines: Sequence[str]) -> Sequence[str]:
    """Extract the block of code at the top of the given list of lines."""
    ...
def getdoc(object: object) -> str | None:
    """
    Get the documentation string for an object.

    All tabs are expanded to spaces.  To clean up docstrings that are
    indented to line up with blocks of code, any whitespace than can be
    uniformly removed from the second line onwards is removed.
    """
    ...
def getcomments(object: object) -> str | None:
    """
    Get lines of comments immediately preceding an object's source code.

    Returns None when source can't be found.
    """
    ...
def getfile(object: _SourceObjectType) -> str:
    """Work out which source or compiled file an object was defined in."""
    ...
def getmodule(object: object, _filename: str | None = None) -> ModuleType | None:
    """Return the module an object was defined in, or None if not found."""
    ...
def getsourcefile(object: _SourceObjectType) -> str | None:
    """
    Return the filename that can be used to locate an object's source.
    Return None if no way can be identified to get the source.
    """
    ...
def getsourcelines(object: _SourceObjectType) -> tuple[list[str], int]:
    """
    Return a list of source lines and starting line number for an object.

    The argument may be a module, class, method, function, traceback, frame,
    or code object.  The source code is returned as a list of the lines
    corresponding to the object and the line number indicates where in the
    original source file the first line of code was found.  An OSError is
    raised if the source code cannot be retrieved.
    """
    ...
def getsource(object: _SourceObjectType) -> str:
    """
    Return the text of the source code for an object.

    The argument may be a module, class, method, function, traceback, frame,
    or code object.  The source code is returned as a single string.  An
    OSError is raised if the source code cannot be retrieved.
    """
    ...
def cleandoc(doc: str) -> str:
    """
    Clean up indentation from docstrings.

    Any whitespace that can be uniformly removed from the second line
    onwards is removed.
    """
    ...
def indentsize(line: str) -> int:
    """Return the indent size, in spaces, at the start of a line of text."""
    ...

_IntrospectableCallable: TypeAlias = Callable[..., Any]

#
# Introspecting callables with the Signature object
#
if sys.version_info >= (3, 10):
    def signature(
        obj: _IntrospectableCallable,
        *,
        follow_wrapped: bool = True,
        globals: Mapping[str, Any] | None = None,
        locals: Mapping[str, Any] | None = None,
        eval_str: bool = False,
    ) -> Signature:
        """Get a signature object for the passed callable."""
        ...

else:
    def signature(obj: _IntrospectableCallable, *, follow_wrapped: bool = True) -> Signature:
        """Get a signature object for the passed callable."""
        ...

class _void:
    """A private marker - used in Parameter & Signature."""
    ...
class _empty:
    """Marker object for Signature.empty and Parameter.empty."""
    ...

class Signature:
    """
    A Signature object represents the overall signature of a function.
    It stores a Parameter object for each parameter accepted by the
    function, as well as information specific to the function itself.

    A Signature object has the following public attributes and methods:

    * parameters : OrderedDict
        An ordered mapping of parameters' names to the corresponding
        Parameter objects (keyword-only arguments are in the same order
        as listed in `code.co_varnames`).
    * return_annotation : object
        The annotation for the return type of the function if specified.
        If the function has no annotation for its return type, this
        attribute is set to `Signature.empty`.
    * bind(*args, **kwargs) -> BoundArguments
        Creates a mapping from positional and keyword arguments to
        parameters.
    * bind_partial(*args, **kwargs) -> BoundArguments
        Creates a partial mapping from positional and keyword arguments
        to parameters (simulating 'functools.partial' behavior.)
    """
    def __init__(
        self, parameters: Sequence[Parameter] | None = None, *, return_annotation: Any = ..., __validate_parameters__: bool = True
    ) -> None:
        """
        Constructs Signature from the given list of Parameter
        objects and 'return_annotation'.  All arguments are optional.
        """
        ...
    empty = _empty
    @property
    def parameters(self) -> types.MappingProxyType[str, Parameter]: ...
    @property
    def return_annotation(self) -> Any: ...
    def bind(self, *args: Any, **kwargs: Any) -> BoundArguments:
        """
        Get a BoundArguments object, that maps the passed `args`
        and `kwargs` to the function's signature.  Raises `TypeError`
        if the passed arguments can not be bound.
        """
        ...
    def bind_partial(self, *args: Any, **kwargs: Any) -> BoundArguments:
        """
        Get a BoundArguments object, that partially maps the
        passed `args` and `kwargs` to the function's signature.
        Raises `TypeError` if the passed arguments can not be bound.
        """
        ...
    def replace(self, *, parameters: Sequence[Parameter] | type[_void] | None = ..., return_annotation: Any = ...) -> Self:
        """
        Creates a customized copy of the Signature.
        Pass 'parameters' and/or 'return_annotation' arguments
        to override them in the new copy.
        """
        ...
    __replace__ = replace
    if sys.version_info >= (3, 10):
        @classmethod
        def from_callable(
            cls,
            obj: _IntrospectableCallable,
            *,
            follow_wrapped: bool = True,
            globals: Mapping[str, Any] | None = None,
            locals: Mapping[str, Any] | None = None,
            eval_str: bool = False,
        ) -> Self:
            """Constructs Signature for the given callable object."""
            ...
    else:
        @classmethod
        def from_callable(cls, obj: _IntrospectableCallable, *, follow_wrapped: bool = True) -> Self:
            """Constructs Signature for the given callable object."""
            ...
    if sys.version_info >= (3, 13):
        def format(self, *, max_width: int | None = None) -> str:
            """
            Create a string representation of the Signature object.

            If *max_width* integer is passed,
            signature will try to fit into the *max_width*.
            If signature is longer than *max_width*,
            all parameters will be on separate lines.
            """
            ...

    def __eq__(self, other: object) -> bool: ...
    def __hash__(self) -> int: ...

if sys.version_info >= (3, 10):
    def get_annotations(
        obj: Callable[..., object] | type[Any] | ModuleType,
        *,
        globals: Mapping[str, Any] | None = None,
        locals: Mapping[str, Any] | None = None,
        eval_str: bool = False,
    ) -> dict[str, Any]:
        """
        Compute the annotations dict for an object.

        obj may be a callable, class, or module.
        Passing in an object of any other type raises TypeError.

        Returns a dict.  get_annotations() returns a new dict every time
        it's called; calling it twice on the same object will return two
        different but equivalent dicts.

        This function handles several details for you:

          * If eval_str is true, values of type str will
            be un-stringized using eval().  This is intended
            for use with stringized annotations
            ("from __future__ import annotations").
          * If obj doesn't have an annotations dict, returns an
            empty dict.  (Functions and methods always have an
            annotations dict; classes, modules, and other types of
            callables may not.)
          * Ignores inherited annotations on classes.  If a class
            doesn't have its own annotations dict, returns an empty dict.
          * All accesses to object members and dict values are done
            using getattr() and dict.get() for safety.
          * Always, always, always returns a freshly-created dict.

        eval_str controls whether or not values of type str are replaced
        with the result of calling eval() on those values:

          * If eval_str is true, eval() is called on values of type str.
          * If eval_str is false (the default), values of type str are unchanged.

        globals and locals are passed in to eval(); see the documentation
        for eval() for more information.  If either globals or locals is
        None, this function may replace that value with a context-specific
        default, contingent on type(obj):

          * If obj is a module, globals defaults to obj.__dict__.
          * If obj is a class, globals defaults to
            sys.modules[obj.__module__].__dict__ and locals
            defaults to the obj class namespace.
          * If obj is a callable, globals defaults to obj.__globals__,
            although if obj is a wrapped function (using
            functools.update_wrapper()) it is first unwrapped.
        """
        ...

# The name is the same as the enum's name in CPython
class _ParameterKind(enum.IntEnum):
    """An enumeration."""
    POSITIONAL_ONLY = 0
    POSITIONAL_OR_KEYWORD = 1
    VAR_POSITIONAL = 2
    KEYWORD_ONLY = 3
    VAR_KEYWORD = 4

    @property
    def description(self) -> str: ...

if sys.version_info >= (3, 12):
    AGEN_CREATED: Final = "AGEN_CREATED"
    AGEN_RUNNING: Final = "AGEN_RUNNING"
    AGEN_SUSPENDED: Final = "AGEN_SUSPENDED"
    AGEN_CLOSED: Final = "AGEN_CLOSED"

    def getasyncgenstate(
<<<<<<< HEAD
        agen: AsyncGenerator[Any, Any]
    ) -> Literal["AGEN_CREATED", "AGEN_RUNNING", "AGEN_SUSPENDED", "AGEN_CLOSED"]:
        """
        Get current state of an asynchronous generator object.

        Possible states are:
          AGEN_CREATED: Waiting to start execution.
          AGEN_RUNNING: Currently being executed by the interpreter.
          AGEN_SUSPENDED: Currently suspended at a yield expression.
          AGEN_CLOSED: Execution has completed.
        """
        ...
    def getasyncgenlocals(agen: AsyncGeneratorType[Any, Any]) -> dict[str, Any]:
        """
        Get the mapping of asynchronous generator local variables to their current
        values.

        A dict is returned, with the keys the local variable names and values the
        bound values.
        """
        ...
=======
        agen: AsyncGenerator[Any, Any],
    ) -> Literal["AGEN_CREATED", "AGEN_RUNNING", "AGEN_SUSPENDED", "AGEN_CLOSED"]: ...
    def getasyncgenlocals(agen: AsyncGeneratorType[Any, Any]) -> dict[str, Any]: ...
>>>>>>> c193cd2a

class Parameter:
    """
    Represents a parameter in a function signature.

    Has the following public attributes:

    * name : str
        The name of the parameter as a string.
    * default : object
        The default value for the parameter if specified.  If the
        parameter has no default value, this attribute is set to
        `Parameter.empty`.
    * annotation
        The annotation for the parameter if specified.  If the
        parameter has no annotation, this attribute is set to
        `Parameter.empty`.
    * kind : str
        Describes how argument values are bound to the parameter.
        Possible values: `Parameter.POSITIONAL_ONLY`,
        `Parameter.POSITIONAL_OR_KEYWORD`, `Parameter.VAR_POSITIONAL`,
        `Parameter.KEYWORD_ONLY`, `Parameter.VAR_KEYWORD`.
    """
    def __init__(self, name: str, kind: _ParameterKind, *, default: Any = ..., annotation: Any = ...) -> None: ...
    empty = _empty

    POSITIONAL_ONLY: ClassVar[Literal[_ParameterKind.POSITIONAL_ONLY]]
    POSITIONAL_OR_KEYWORD: ClassVar[Literal[_ParameterKind.POSITIONAL_OR_KEYWORD]]
    VAR_POSITIONAL: ClassVar[Literal[_ParameterKind.VAR_POSITIONAL]]
    KEYWORD_ONLY: ClassVar[Literal[_ParameterKind.KEYWORD_ONLY]]
    VAR_KEYWORD: ClassVar[Literal[_ParameterKind.VAR_KEYWORD]]
    @property
    def name(self) -> str: ...
    @property
    def default(self) -> Any: ...
    @property
    def kind(self) -> _ParameterKind: ...
    @property
    def annotation(self) -> Any: ...
    def replace(
        self,
        *,
        name: str | type[_void] = ...,
        kind: _ParameterKind | type[_void] = ...,
        default: Any = ...,
        annotation: Any = ...,
    ) -> Self:
        """Creates a customized copy of the Parameter."""
        ...
    if sys.version_info >= (3, 13):
        __replace__ = replace

    def __eq__(self, other: object) -> bool: ...
    def __hash__(self) -> int: ...

class BoundArguments:
    """
    Result of `Signature.bind` call.  Holds the mapping of arguments
    to the function's parameters.

    Has the following public attributes:

    * arguments : dict
        An ordered mutable mapping of parameters' names to arguments' values.
        Does not contain arguments' default values.
    * signature : Signature
        The Signature object that created this instance.
    * args : tuple
        Tuple of positional arguments values.
    * kwargs : dict
        Dict of keyword arguments values.
    """
    arguments: OrderedDict[str, Any]
    @property
    def args(self) -> tuple[Any, ...]: ...
    @property
    def kwargs(self) -> dict[str, Any]: ...
    @property
    def signature(self) -> Signature: ...
    def __init__(self, signature: Signature, arguments: OrderedDict[str, Any]) -> None: ...
    def apply_defaults(self) -> None:
        """
        Set default values for missing arguments.

        For variable-positional arguments (*args) the default is an
        empty tuple.

        For variable-keyword arguments (**kwargs) the default is an
        empty dict.
        """
        ...
    def __eq__(self, other: object) -> bool: ...
    __hash__: ClassVar[None]  # type: ignore[assignment]

#
# Classes and functions
#

_ClassTreeItem: TypeAlias = list[tuple[type, ...]] | list[_ClassTreeItem]

def getclasstree(classes: list[type], unique: bool = False) -> _ClassTreeItem:
    """
    Arrange the given list of classes into a hierarchy of nested lists.

    Where a nested list appears, it contains classes derived from the class
    whose entry immediately precedes the list.  Each entry is a 2-tuple
    containing a class and a tuple of its base classes.  If the 'unique'
    argument is true, exactly one entry appears in the returned structure
    for each class in the given list.  Otherwise, classes using multiple
    inheritance and their descendants will appear multiple times.
    """
    ...
def walktree(classes: list[type], children: Mapping[type[Any], list[type]], parent: type[Any] | None) -> _ClassTreeItem:
    """Recursive helper function for getclasstree()."""
    ...

class Arguments(NamedTuple):
    """Arguments(args, varargs, varkw)"""
    args: list[str]
    varargs: str | None
    varkw: str | None

def getargs(co: CodeType) -> Arguments:
    """
    Get information about the arguments accepted by a code object.

    Three things are returned: (args, varargs, varkw), where
    'args' is the list of argument names. Keyword-only arguments are
    appended. 'varargs' and 'varkw' are the names of the * and **
    arguments or None.
    """
    ...

if sys.version_info < (3, 11):
    class ArgSpec(NamedTuple):
        """ArgSpec(args, varargs, keywords, defaults)"""
        args: list[str]
        varargs: str | None
        keywords: str | None
        defaults: tuple[Any, ...]

    def getargspec(func: object) -> ArgSpec:
        """
        Get the names and default values of a function's parameters.

        A tuple of four things is returned: (args, varargs, keywords, defaults).
        'args' is a list of the argument names, including keyword-only argument names.
        'varargs' and 'keywords' are the names of the * and ** parameters or None.
        'defaults' is an n-tuple of the default values of the last n parameters.

        This function is deprecated, as it does not support annotations or
        keyword-only parameters and will raise ValueError if either is present
        on the supplied callable.

        For a more structured introspection API, use inspect.signature() instead.

        Alternatively, use getfullargspec() for an API with a similar namedtuple
        based interface, but full support for annotations and keyword-only
        parameters.

        Deprecated since Python 3.5, use `inspect.getfullargspec()`.
        """
        ...

class FullArgSpec(NamedTuple):
    """FullArgSpec(args, varargs, varkw, defaults, kwonlyargs, kwonlydefaults, annotations)"""
    args: list[str]
    varargs: str | None
    varkw: str | None
    defaults: tuple[Any, ...] | None
    kwonlyargs: list[str]
    kwonlydefaults: dict[str, Any] | None
    annotations: dict[str, Any]

def getfullargspec(func: object) -> FullArgSpec:
    """
    Get the names and default values of a callable object's parameters.

    A tuple of seven things is returned:
    (args, varargs, varkw, defaults, kwonlyargs, kwonlydefaults, annotations).
    'args' is a list of the parameter names.
    'varargs' and 'varkw' are the names of the * and ** parameters or None.
    'defaults' is an n-tuple of the default values of the last n parameters.
    'kwonlyargs' is a list of keyword-only parameter names.
    'kwonlydefaults' is a dictionary mapping names from kwonlyargs to defaults.
    'annotations' is a dictionary mapping parameter names to annotations.

    Notable differences from inspect.signature():
      - the "self" parameter is always reported, even for bound methods
      - wrapper chains defined by __wrapped__ *not* unwrapped automatically
    """
    ...

class ArgInfo(NamedTuple):
    """ArgInfo(args, varargs, keywords, locals)"""
    args: list[str]
    varargs: str | None
    keywords: str | None
    locals: dict[str, Any]

def getargvalues(frame: FrameType) -> ArgInfo:
    """
    Get information about arguments passed into a particular frame.

    A tuple of four things is returned: (args, varargs, varkw, locals).
    'args' is a list of the argument names.
    'varargs' and 'varkw' are the names of the * and ** arguments or None.
    'locals' is the locals dictionary of the given frame.
    """
    ...
def formatannotation(annotation: object, base_module: str | None = None) -> str: ...
def formatannotationrelativeto(object: object) -> Callable[[object], str]: ...

if sys.version_info < (3, 11):
    def formatargspec(
        args: list[str],
        varargs: str | None = None,
        varkw: str | None = None,
        defaults: tuple[Any, ...] | None = None,
        kwonlyargs: Sequence[str] | None = (),
        kwonlydefaults: Mapping[str, Any] | None = {},
        annotations: Mapping[str, Any] = {},
        formatarg: Callable[[str], str] = ...,
        formatvarargs: Callable[[str], str] = ...,
        formatvarkw: Callable[[str], str] = ...,
        formatvalue: Callable[[Any], str] = ...,
        formatreturns: Callable[[Any], str] = ...,
        formatannotation: Callable[[Any], str] = ...,
    ) -> str:
        """
        Format an argument spec from the values returned by getfullargspec.

        The first seven arguments are (args, varargs, varkw, defaults,
        kwonlyargs, kwonlydefaults, annotations).  The other five arguments
        are the corresponding optional formatting functions that are called to
        turn names and values into strings.  The last argument is an optional
        function to format the sequence of arguments.

        Deprecated since Python 3.5: use the `signature` function and `Signature`
        objects.
        """
        ...

def formatargvalues(
    args: list[str],
    varargs: str | None,
    varkw: str | None,
    locals: Mapping[str, Any] | None,
    formatarg: Callable[[str], str] | None = ...,
    formatvarargs: Callable[[str], str] | None = ...,
    formatvarkw: Callable[[str], str] | None = ...,
    formatvalue: Callable[[Any], str] | None = ...,
) -> str:
    """
    Format an argument spec from the 4 values returned by getargvalues.

    The first four arguments are (args, varargs, varkw, locals).  The
    next four arguments are the corresponding optional formatting functions
    that are called to turn names and values into strings.  The ninth
    argument is an optional function to format the sequence of arguments.
    """
    ...
def getmro(cls: type) -> tuple[type, ...]:
    """Return tuple of base classes (including cls) in method resolution order."""
    ...
def getcallargs(func: Callable[_P, Any], /, *args: _P.args, **kwds: _P.kwargs) -> dict[str, Any]:
    """
    Get the mapping of arguments to values.

    A dict is returned, with keys the function argument names (including the
    names of the * and ** arguments, if any), and values the respective bound
    values from 'positional' and 'named'.
    """
    ...

class ClosureVars(NamedTuple):
    """ClosureVars(nonlocals, globals, builtins, unbound)"""
    nonlocals: Mapping[str, Any]
    globals: Mapping[str, Any]
    builtins: Mapping[str, Any]
    unbound: AbstractSet[str]

def getclosurevars(func: _IntrospectableCallable) -> ClosureVars:
    """
    Get the mapping of free variables to their current values.

    Returns a named tuple of dicts mapping the current nonlocal, global
    and builtin references as seen by the body of the function. A final
    set of unbound names that could not be resolved is also provided.
    """
    ...
def unwrap(func: Callable[..., Any], *, stop: Callable[[Callable[..., Any]], Any] | None = None) -> Any:
    """
    Get the object wrapped by *func*.

    Follows the chain of :attr:`__wrapped__` attributes returning the last
    object in the chain.

    *stop* is an optional callback accepting an object in the wrapper chain
    as its sole argument that allows the unwrapping to be terminated early if
    the callback returns a true value. If the callback never returns a true
    value, the last object in the chain is returned as usual. For example,
    :func:`signature` uses this to stop unwrapping if any object in the
    chain has a ``__signature__`` attribute defined.

    :exc:`ValueError` is raised if a cycle is encountered.

 
    """
    ...

#
# The interpreter stack
#

if sys.version_info >= (3, 11):
    class _Traceback(NamedTuple):
        """_Traceback(filename, lineno, function, code_context, index)"""
        filename: str
        lineno: int
        function: str
        code_context: list[str] | None
        index: int | None  # type: ignore[assignment]

    class Traceback(_Traceback):
        positions: dis.Positions | None
        def __new__(
            cls,
            filename: str,
            lineno: int,
            function: str,
            code_context: list[str] | None,
            index: int | None,
            *,
            positions: dis.Positions | None = None,
        ) -> Self: ...

    class _FrameInfo(NamedTuple):
        """_FrameInfo(frame, filename, lineno, function, code_context, index)"""
        frame: FrameType
        filename: str
        lineno: int
        function: str
        code_context: list[str] | None
        index: int | None  # type: ignore[assignment]

    class FrameInfo(_FrameInfo):
        positions: dis.Positions | None
        def __new__(
            cls,
            frame: FrameType,
            filename: str,
            lineno: int,
            function: str,
            code_context: list[str] | None,
            index: int | None,
            *,
            positions: dis.Positions | None = None,
        ) -> Self: ...

else:
    class Traceback(NamedTuple):
        """Traceback(filename, lineno, function, code_context, index)"""
        filename: str
        lineno: int
        function: str
        code_context: list[str] | None
        index: int | None  # type: ignore[assignment]

    class FrameInfo(NamedTuple):
        """FrameInfo(frame, filename, lineno, function, code_context, index)"""
        frame: FrameType
        filename: str
        lineno: int
        function: str
        code_context: list[str] | None
        index: int | None  # type: ignore[assignment]

def getframeinfo(frame: FrameType | TracebackType, context: int = 1) -> Traceback:
    """
    Get information about a frame or traceback object.

    A tuple of five things is returned: the filename, the line number of
    the current line, the function name, a list of lines of context from
    the source code, and the index of the current line within that list.
    The optional second argument specifies the number of lines of context
    to return, which are centered around the current line.
    """
    ...
def getouterframes(frame: Any, context: int = 1) -> list[FrameInfo]:
    """
    Get a list of records for a frame and all higher (calling) frames.

    Each record contains a frame object, filename, line number, function
    name, a list of lines of context, and index within the context.
    """
    ...
def getinnerframes(tb: TracebackType, context: int = 1) -> list[FrameInfo]:
    """
    Get a list of records for a traceback's frame and all lower frames.

    Each record contains a frame object, filename, line number, function
    name, a list of lines of context, and index within the context.
    """
    ...
def getlineno(frame: FrameType) -> int:
    """Get the line number from a frame object, allowing for optimization."""
    ...
def currentframe() -> FrameType | None:
    """Return the frame of the caller or None if this is not possible."""
    ...
def stack(context: int = 1) -> list[FrameInfo]:
    """Return a list of records for the stack above the caller's frame."""
    ...
def trace(context: int = 1) -> list[FrameInfo]:
    """Return a list of records for the stack below the current exception."""
    ...

#
# Fetching attributes statically
#

def getattr_static(obj: object, attr: str, default: Any | None = ...) -> Any:
    """
    Retrieve attributes without triggering dynamic lookup via the
    descriptor protocol,  __getattr__ or __getattribute__.

    Note: this function may not be able to retrieve all attributes
    that getattr can fetch (like dynamically created attributes)
    and may find attributes that getattr can't (like descriptors
    that raise AttributeError). It can also return descriptor objects
    instead of instance members in some cases. See the
    documentation for details.
    """
    ...

#
# Current State of Generators and Coroutines
#

GEN_CREATED: Final = "GEN_CREATED"
GEN_RUNNING: Final = "GEN_RUNNING"
GEN_SUSPENDED: Final = "GEN_SUSPENDED"
GEN_CLOSED: Final = "GEN_CLOSED"

def getgeneratorstate(
<<<<<<< HEAD
    generator: Generator[Any, Any, Any]
) -> Literal["GEN_CREATED", "GEN_RUNNING", "GEN_SUSPENDED", "GEN_CLOSED"]:
    """
    Get current state of a generator-iterator.

    Possible states are:
      GEN_CREATED: Waiting to start execution.
      GEN_RUNNING: Currently being executed by the interpreter.
      GEN_SUSPENDED: Currently suspended at a yield expression.
      GEN_CLOSED: Execution has completed.
    """
    ...
=======
    generator: Generator[Any, Any, Any],
) -> Literal["GEN_CREATED", "GEN_RUNNING", "GEN_SUSPENDED", "GEN_CLOSED"]: ...
>>>>>>> c193cd2a

CORO_CREATED: Final = "CORO_CREATED"
CORO_RUNNING: Final = "CORO_RUNNING"
CORO_SUSPENDED: Final = "CORO_SUSPENDED"
CORO_CLOSED: Final = "CORO_CLOSED"

def getcoroutinestate(
<<<<<<< HEAD
    coroutine: Coroutine[Any, Any, Any]
) -> Literal["CORO_CREATED", "CORO_RUNNING", "CORO_SUSPENDED", "CORO_CLOSED"]:
    """
    Get current state of a coroutine object.

    Possible states are:
      CORO_CREATED: Waiting to start execution.
      CORO_RUNNING: Currently being executed by the interpreter.
      CORO_SUSPENDED: Currently suspended at an await expression.
      CORO_CLOSED: Execution has completed.
    """
    ...
def getgeneratorlocals(generator: Generator[Any, Any, Any]) -> dict[str, Any]:
    """
    Get the mapping of generator local variables to their current values.

    A dict is returned, with the keys the local variable names and values the
    bound values.
    """
    ...
def getcoroutinelocals(coroutine: Coroutine[Any, Any, Any]) -> dict[str, Any]:
    """
    Get the mapping of coroutine local variables to their current values.

    A dict is returned, with the keys the local variable names and values the
    bound values.
    """
    ...
=======
    coroutine: Coroutine[Any, Any, Any],
) -> Literal["CORO_CREATED", "CORO_RUNNING", "CORO_SUSPENDED", "CORO_CLOSED"]: ...
def getgeneratorlocals(generator: Generator[Any, Any, Any]) -> dict[str, Any]: ...
def getcoroutinelocals(coroutine: Coroutine[Any, Any, Any]) -> dict[str, Any]: ...
>>>>>>> c193cd2a

# Create private type alias to avoid conflict with symbol of same
# name created in Attribute class.
_Object: TypeAlias = object

class Attribute(NamedTuple):
    """Attribute(name, kind, defining_class, object)"""
    name: str
    kind: Literal["class method", "static method", "property", "method", "data"]
    defining_class: type
    object: _Object

def classify_class_attrs(cls: type) -> list[Attribute]:
    """
    Return list of attribute-descriptor tuples.

    For each name in dir(cls), the return list contains a 4-tuple
    with these elements:

        0. The name (a string).

        1. The kind of attribute this is, one of these strings:
               'class method'    created via classmethod()
               'static method'   created via staticmethod()
               'property'        created via property()
               'method'          any other flavor of method or descriptor
               'data'            not a method

        2. The class which defined this attribute (a class).

        3. The object as obtained by calling getattr; if this fails, or if the
           resulting object does not live anywhere in the class' mro (including
           metaclasses) then the object is looked up in the defining class's
           dict (found by walking the mro).

    If one of the items in dir(cls) is stored in the metaclass it will now
    be discovered and not have None be listed as the class in which it was
    defined.  Any items whose home class cannot be discovered are skipped.
    """
    ...

if sys.version_info >= (3, 9):
    class ClassFoundException(Exception): ...

if sys.version_info >= (3, 12):
    class BufferFlags(enum.IntFlag):
        SIMPLE = 0
        WRITABLE = 1
        FORMAT = 4
        ND = 8
        STRIDES = 24
        C_CONTIGUOUS = 56
        F_CONTIGUOUS = 88
        ANY_CONTIGUOUS = 152
        INDIRECT = 280
        CONTIG = 9
        CONTIG_RO = 8
        STRIDED = 25
        STRIDED_RO = 24
        RECORDS = 29
        RECORDS_RO = 28
        FULL = 285
        FULL_RO = 284
        READ = 256
        WRITE = 512<|MERGE_RESOLUTION|>--- conflicted
+++ resolved
@@ -862,33 +862,9 @@
     AGEN_CLOSED: Final = "AGEN_CLOSED"
 
     def getasyncgenstate(
-<<<<<<< HEAD
-        agen: AsyncGenerator[Any, Any]
-    ) -> Literal["AGEN_CREATED", "AGEN_RUNNING", "AGEN_SUSPENDED", "AGEN_CLOSED"]:
-        """
-        Get current state of an asynchronous generator object.
-
-        Possible states are:
-          AGEN_CREATED: Waiting to start execution.
-          AGEN_RUNNING: Currently being executed by the interpreter.
-          AGEN_SUSPENDED: Currently suspended at a yield expression.
-          AGEN_CLOSED: Execution has completed.
-        """
-        ...
-    def getasyncgenlocals(agen: AsyncGeneratorType[Any, Any]) -> dict[str, Any]:
-        """
-        Get the mapping of asynchronous generator local variables to their current
-        values.
-
-        A dict is returned, with the keys the local variable names and values the
-        bound values.
-        """
-        ...
-=======
         agen: AsyncGenerator[Any, Any],
     ) -> Literal["AGEN_CREATED", "AGEN_RUNNING", "AGEN_SUSPENDED", "AGEN_CLOSED"]: ...
     def getasyncgenlocals(agen: AsyncGeneratorType[Any, Any]) -> dict[str, Any]: ...
->>>>>>> c193cd2a
 
 class Parameter:
     """
@@ -1335,23 +1311,8 @@
 GEN_CLOSED: Final = "GEN_CLOSED"
 
 def getgeneratorstate(
-<<<<<<< HEAD
-    generator: Generator[Any, Any, Any]
-) -> Literal["GEN_CREATED", "GEN_RUNNING", "GEN_SUSPENDED", "GEN_CLOSED"]:
-    """
-    Get current state of a generator-iterator.
-
-    Possible states are:
-      GEN_CREATED: Waiting to start execution.
-      GEN_RUNNING: Currently being executed by the interpreter.
-      GEN_SUSPENDED: Currently suspended at a yield expression.
-      GEN_CLOSED: Execution has completed.
-    """
-    ...
-=======
     generator: Generator[Any, Any, Any],
 ) -> Literal["GEN_CREATED", "GEN_RUNNING", "GEN_SUSPENDED", "GEN_CLOSED"]: ...
->>>>>>> c193cd2a
 
 CORO_CREATED: Final = "CORO_CREATED"
 CORO_RUNNING: Final = "CORO_RUNNING"
@@ -1359,41 +1320,10 @@
 CORO_CLOSED: Final = "CORO_CLOSED"
 
 def getcoroutinestate(
-<<<<<<< HEAD
-    coroutine: Coroutine[Any, Any, Any]
-) -> Literal["CORO_CREATED", "CORO_RUNNING", "CORO_SUSPENDED", "CORO_CLOSED"]:
-    """
-    Get current state of a coroutine object.
-
-    Possible states are:
-      CORO_CREATED: Waiting to start execution.
-      CORO_RUNNING: Currently being executed by the interpreter.
-      CORO_SUSPENDED: Currently suspended at an await expression.
-      CORO_CLOSED: Execution has completed.
-    """
-    ...
-def getgeneratorlocals(generator: Generator[Any, Any, Any]) -> dict[str, Any]:
-    """
-    Get the mapping of generator local variables to their current values.
-
-    A dict is returned, with the keys the local variable names and values the
-    bound values.
-    """
-    ...
-def getcoroutinelocals(coroutine: Coroutine[Any, Any, Any]) -> dict[str, Any]:
-    """
-    Get the mapping of coroutine local variables to their current values.
-
-    A dict is returned, with the keys the local variable names and values the
-    bound values.
-    """
-    ...
-=======
     coroutine: Coroutine[Any, Any, Any],
 ) -> Literal["CORO_CREATED", "CORO_RUNNING", "CORO_SUSPENDED", "CORO_CLOSED"]: ...
 def getgeneratorlocals(generator: Generator[Any, Any, Any]) -> dict[str, Any]: ...
 def getcoroutinelocals(coroutine: Coroutine[Any, Any, Any]) -> dict[str, Any]: ...
->>>>>>> c193cd2a
 
 # Create private type alias to avoid conflict with symbol of same
 # name created in Attribute class.
