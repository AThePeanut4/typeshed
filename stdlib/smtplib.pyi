--- conflicted
+++ resolved
@@ -628,41 +628,6 @@
 LMTP_PORT: int
 
 class LMTP(SMTP):
-<<<<<<< HEAD
-    """
-    LMTP - Local Mail Transfer Protocol
-
-    The LMTP protocol, which is very similar to ESMTP, is heavily based
-    on the standard SMTP client. It's common to use Unix sockets for
-    LMTP, so our connect() method must support that as well as a regular
-    host:port server.  local_hostname and source_address have the same
-    meaning as they do in the SMTP class.  To specify a Unix socket,
-    you must use an absolute path as the host, starting with a '/'.
-
-    Authentication is supported, using the regular SMTP mechanism. When
-    using a Unix socket, LMTP generally don't support or require any
-    authentication, but your mileage might vary.
-    """
-    if sys.version_info >= (3, 9):
-        def __init__(
-            self,
-            host: str = "",
-            port: int = 2003,
-            local_hostname: str | None = None,
-            source_address: _SourceAddress | None = None,
-            timeout: float = ...,
-        ) -> None:
-            """Initialize a new instance."""
-            ...
-    else:
-        def __init__(
-            self,
-            host: str = "",
-            port: int = 2003,
-            local_hostname: str | None = None,
-            source_address: _SourceAddress | None = None,
-        ) -> None: ...
-=======
     def __init__(
         self,
         host: str = "",
@@ -670,5 +635,4 @@
         local_hostname: str | None = None,
         source_address: _SourceAddress | None = None,
         timeout: float = ...,
-    ) -> None: ...
->>>>>>> 1c17cd42
+    ) -> None: ...