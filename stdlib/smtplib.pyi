"""
SMTP/ESMTP client class.

This should follow RFC 821 (SMTP), RFC 1869 (ESMTP), RFC 2554 (SMTP
Authentication) and RFC 2487 (Secure SMTP over TLS).

Notes:

Please remember, when doing ESMTP, that the names of the SMTP service
extensions are NOT the same thing as the option keywords for the RCPT
and MAIL commands!

Example:

  >>> import smtplib
  >>> s=smtplib.SMTP("localhost")
  >>> print(s.help())
  This is Sendmail version 8.8.4
  Topics:
      HELO    EHLO    MAIL    RCPT    DATA
      RSET    NOOP    QUIT    HELP    VRFY
      EXPN    VERB    ETRN    DSN
  For more info use "HELP <topic>".
  To report bugs in the implementation send email to
      sendmail-bugs@sendmail.org.
  For local information send email to Postmaster at your site.
  End of HELP info
  >>> s.putcmd("vrfy","someone@here")
  >>> s.getreply()
  (250, "Somebody OverHere <somebody@here.my.org>")
  >>> s.quit()
"""

import sys
from _socket import _Address as _SourceAddress
from _typeshed import ReadableBuffer, SizedBuffer
from collections.abc import Sequence
from email.message import Message as _Message
from re import Pattern
from socket import socket
from ssl import SSLContext
from types import TracebackType
from typing import Any, Protocol, overload, type_check_only
from typing_extensions import Self, TypeAlias

__all__ = [
    "SMTPException",
    "SMTPServerDisconnected",
    "SMTPResponseException",
    "SMTPSenderRefused",
    "SMTPRecipientsRefused",
    "SMTPDataError",
    "SMTPConnectError",
    "SMTPHeloError",
    "SMTPAuthenticationError",
    "quoteaddr",
    "quotedata",
    "SMTP",
    "SMTP_SSL",
    "SMTPNotSupportedError",
]

_Reply: TypeAlias = tuple[int, bytes]
_SendErrs: TypeAlias = dict[str, _Reply]

SMTP_PORT: int
SMTP_SSL_PORT: int
CRLF: str
bCRLF: bytes

OLDSTYLE_AUTH: Pattern[str]

class SMTPException(OSError):
    """Base class for all exceptions raised by this module."""
    ...
class SMTPNotSupportedError(SMTPException):
    """
    The command or option is not supported by the SMTP server.

    This exception is raised when an attempt is made to run a command or a
    command with an option which is not supported by the server.
    """
    ...
class SMTPServerDisconnected(SMTPException):
    """
    Not connected to any SMTP server.

    This exception is raised when the server unexpectedly disconnects,
    or when an attempt is made to use the SMTP instance before
    connecting it to a server.
    """
    ...

class SMTPResponseException(SMTPException):
    """
    Base class for all exceptions that include an SMTP error code.

    These exceptions are generated in some instances when the SMTP
    server returns an error code.  The error code is stored in the
    `smtp_code' attribute of the error, and the `smtp_error' attribute
    is set to the error message.
    """
    smtp_code: int
    smtp_error: bytes | str
    args: tuple[int, bytes | str] | tuple[int, bytes, str]
    def __init__(self, code: int, msg: bytes | str) -> None: ...

class SMTPSenderRefused(SMTPResponseException):
    """
    Sender address refused.

    In addition to the attributes set by on all SMTPResponseException
    exceptions, this sets `sender' to the string that the SMTP refused.
    """
    smtp_error: bytes
    sender: str
    args: tuple[int, bytes, str]
    def __init__(self, code: int, msg: bytes, sender: str) -> None: ...

class SMTPRecipientsRefused(SMTPException):
    """
    All recipient addresses refused.

    The errors for each recipient are accessible through the attribute
    'recipients', which is a dictionary of exactly the same sort as
    SMTP.sendmail() returns.
    """
    recipients: _SendErrs
    args: tuple[_SendErrs]
    def __init__(self, recipients: _SendErrs) -> None: ...

class SMTPDataError(SMTPResponseException):
    """The SMTP server didn't accept the data."""
    ...
class SMTPConnectError(SMTPResponseException):
    """Error during connection establishment."""
    ...
class SMTPHeloError(SMTPResponseException):
    """The server refused our HELO reply."""
    ...
class SMTPAuthenticationError(SMTPResponseException):
    """
    Authentication error.

    Most probably the server didn't accept the username/password
    combination provided.
    """
    ...

def quoteaddr(addrstring: str) -> str:
    """
    Quote a subset of the email addresses defined by RFC 821.

<<<<<<< HEAD
    Should be able to handle anything email.utils.parseaddr can handle.
    """
    ...
def quotedata(data: str) -> str:
    r"""
    Quote data for email.

    Double leading '.', and change Unix newline '\n', or Mac '\r' into
    internet CRLF end-of-line.
    """
    ...

=======
def quoteaddr(addrstring: str) -> str: ...
def quotedata(data: str) -> str: ...
@type_check_only
>>>>>>> 622df68c
class _AuthObject(Protocol):
    @overload
    def __call__(self, challenge: None = None, /) -> str | None: ...
    @overload
    def __call__(self, challenge: bytes, /) -> str: ...

class SMTP:
    """
    This class manages a connection to an SMTP or ESMTP server.
    SMTP Objects:
        SMTP objects have the following attributes:
            helo_resp
                This is the message given by the server in response to the
                most recent HELO command.

            ehlo_resp
                This is the message given by the server in response to the
                most recent EHLO command. This is usually multiline.

            does_esmtp
                This is a True value _after you do an EHLO command_, if the
                server supports ESMTP.

            esmtp_features
                This is a dictionary, which, if the server supports ESMTP,
                will _after you do an EHLO command_, contain the names of the
                SMTP service extensions this server supports, and their
                parameters (if any).

                Note, all extension names are mapped to lower case in the
                dictionary.

        See each method's docstrings for details.  In general, there is a
        method of the same name to perform each SMTP command.  There is also a
        method called 'sendmail' that will do an entire mail transaction.
    
    """
    debuglevel: int
    sock: socket | None
    # Type of file should match what socket.makefile() returns
    file: Any | None
    helo_resp: bytes | None
    ehlo_msg: str
    ehlo_resp: bytes | None
    does_esmtp: bool
    default_port: int
    timeout: float
    esmtp_features: dict[str, str]
    command_encoding: str
    source_address: _SourceAddress | None
    local_hostname: str
    def __init__(
        self,
        host: str = "",
        port: int = 0,
        local_hostname: str | None = None,
        timeout: float = ...,
        source_address: _SourceAddress | None = None,
    ) -> None:
        """
        Initialize a new instance.

        If specified, `host` is the name of the remote host to which to
        connect.  If specified, `port` specifies the port to which to connect.
        By default, smtplib.SMTP_PORT is used.  If a host is specified the
        connect method is called, and if it returns anything other than a
        success code an SMTPConnectError is raised.  If specified,
        `local_hostname` is used as the FQDN of the local host in the HELO/EHLO
        command.  Otherwise, the local hostname is found using
        socket.getfqdn(). The `source_address` parameter takes a 2-tuple (host,
        port) for the socket to bind to as its source address before
        connecting. If the host is '' and port is 0, the OS default behavior
        will be used.
        """
        ...
    def __enter__(self) -> Self: ...
    def __exit__(
        self, exc_type: type[BaseException] | None, exc_value: BaseException | None, tb: TracebackType | None
    ) -> None: ...
    def set_debuglevel(self, debuglevel: int) -> None:
        """
        Set the debug output level.

        A non-false value results in debug messages for connection and for all
        messages sent to and received from the server.
        """
        ...
    def connect(self, host: str = "localhost", port: int = 0, source_address: _SourceAddress | None = None) -> _Reply:
        """
        Connect to a host on a given port.

        If the hostname ends with a colon (`:') followed by a number, and
        there is no port specified, that suffix will be stripped off and the
        number interpreted as the port number to use.

        Note: This method is automatically invoked by __init__, if a host is
        specified during instantiation.
        """
        ...
    def send(self, s: ReadableBuffer | str) -> None:
        """Send `s' to the server."""
        ...
    def putcmd(self, cmd: str, args: str = "") -> None:
        """Send a command to the server."""
        ...
    def getreply(self) -> _Reply:
        """
        Get a reply from the server.

        Returns a tuple consisting of:

          - server response code (e.g. '250', or such, if all goes well)
            Note: returns -1 if it can't read response code.

          - server response string corresponding to response code (multiline
            responses are converted to a single, multiline string).

        Raises SMTPServerDisconnected if end-of-file is reached.
        """
        ...
    def docmd(self, cmd: str, args: str = "") -> _Reply:
        """Send a command, and return its response code."""
        ...
    def helo(self, name: str = "") -> _Reply:
        """
        SMTP 'helo' command.
        Hostname to send for this command defaults to the FQDN of the local
        host.
        """
        ...
    def ehlo(self, name: str = "") -> _Reply:
        """
        SMTP 'ehlo' command.
        Hostname to send for this command defaults to the FQDN of the local
        host.
        """
        ...
    def has_extn(self, opt: str) -> bool:
        """Does the server support a given SMTP service extension?"""
        ...
    def help(self, args: str = "") -> bytes:
        """
        SMTP 'help' command.
        Returns help text from server.
        """
        ...
    def rset(self) -> _Reply:
        """SMTP 'rset' command -- resets session."""
        ...
    def noop(self) -> _Reply:
        """SMTP 'noop' command -- doesn't do anything :>"""
        ...
    def mail(self, sender: str, options: Sequence[str] = ()) -> _Reply:
        """
        SMTP 'mail' command -- begins mail xfer session.

        This method may raise the following exceptions:

         SMTPNotSupportedError  The options parameter includes 'SMTPUTF8'
                                but the SMTPUTF8 extension is not supported by
                                the server.
        """
        ...
    def rcpt(self, recip: str, options: Sequence[str] = ()) -> _Reply:
        """SMTP 'rcpt' command -- indicates 1 recipient for this mail."""
        ...
    def data(self, msg: ReadableBuffer | str) -> _Reply:
        r"""
        SMTP 'DATA' command -- sends message data to server.

        Automatically quotes lines beginning with a period per rfc821.
        Raises SMTPDataError if there is an unexpected reply to the
        DATA command; the return value from this method is the final
        response code received when the all data is sent.  If msg
        is a string, lone '\r' and '\n' characters are converted to
        '\r\n' characters.  If msg is bytes, it is transmitted as is.
        """
        ...
    def verify(self, address: str) -> _Reply:
        """SMTP 'verify' command -- checks for address validity."""
        ...
    vrfy = verify
    def expn(self, address: str) -> _Reply:
        """SMTP 'expn' command -- expands a mailing list."""
        ...
    def ehlo_or_helo_if_needed(self) -> None:
        """
        Call self.ehlo() and/or self.helo() if needed.

        If there has been no previous EHLO or HELO command this session, this
        method tries ESMTP EHLO first.

        This method may raise the following exceptions:

         SMTPHeloError            The server didn't reply properly to
                                  the helo greeting.
        """
        ...
    user: str
    password: str
    def auth(self, mechanism: str, authobject: _AuthObject, *, initial_response_ok: bool = True) -> _Reply:
        """
        Authentication command - requires response processing.

        'mechanism' specifies which authentication mechanism is to
        be used - the valid values are those listed in the 'auth'
        element of 'esmtp_features'.

        'authobject' must be a callable object taking a single argument:

                data = authobject(challenge)

        It will be called to process the server's challenge response; the
        challenge argument it is passed will be a bytes.  It should return
        an ASCII string that will be base64 encoded and sent to the server.

        Keyword arguments:
            - initial_response_ok: Allow sending the RFC 4954 initial-response
              to the AUTH command, if the authentication methods supports it.
        """
        ...
    @overload
    def auth_cram_md5(self, challenge: None = None) -> None:
        """
        Authobject to use with CRAM-MD5 authentication. Requires self.user
        and self.password to be set.
        """
        ...
    @overload
    def auth_cram_md5(self, challenge: ReadableBuffer) -> str:
        """
        Authobject to use with CRAM-MD5 authentication. Requires self.user
        and self.password to be set.
        """
        ...
    def auth_plain(self, challenge: ReadableBuffer | None = None) -> str:
        """
        Authobject to use with PLAIN authentication. Requires self.user and
        self.password to be set.
        """
        ...
    def auth_login(self, challenge: ReadableBuffer | None = None) -> str:
        """
        Authobject to use with LOGIN authentication. Requires self.user and
        self.password to be set.
        """
        ...
    def login(self, user: str, password: str, *, initial_response_ok: bool = True) -> _Reply:
        """
        Log in on an SMTP server that requires authentication.

        The arguments are:
            - user:         The user name to authenticate with.
            - password:     The password for the authentication.

        Keyword arguments:
            - initial_response_ok: Allow sending the RFC 4954 initial-response
              to the AUTH command, if the authentication methods supports it.

        If there has been no previous EHLO or HELO command this session, this
        method tries ESMTP EHLO first.

        This method will return normally if the authentication was successful.

        This method may raise the following exceptions:

         SMTPHeloError            The server didn't reply properly to
                                  the helo greeting.
         SMTPAuthenticationError  The server didn't accept the username/
                                  password combination.
         SMTPNotSupportedError    The AUTH command is not supported by the
                                  server.
         SMTPException            No suitable authentication method was
                                  found.
        """
        ...
    if sys.version_info >= (3, 12):
        def starttls(self, *, context: SSLContext | None = None) -> _Reply:
            """
            Puts the connection to the SMTP server into TLS mode.

            If there has been no previous EHLO or HELO command this session, this
            method tries ESMTP EHLO first.

            If the server supports TLS, this will encrypt the rest of the SMTP
            session. If you provide the context parameter,
            the identity of the SMTP server and client can be checked. This,
            however, depends on whether the socket module really checks the
            certificates.

            This method may raise the following exceptions:

             SMTPHeloError            The server didn't reply properly to
                                      the helo greeting.
            """
            ...
    else:
        def starttls(
            self, keyfile: str | None = None, certfile: str | None = None, context: SSLContext | None = None
        ) -> _Reply:
            """
            Puts the connection to the SMTP server into TLS mode.

            If there has been no previous EHLO or HELO command this session, this
            method tries ESMTP EHLO first.

            If the server supports TLS, this will encrypt the rest of the SMTP
            session. If you provide the keyfile and certfile parameters,
            the identity of the SMTP server and client can be checked. This,
            however, depends on whether the socket module really checks the
            certificates.

            This method may raise the following exceptions:

             SMTPHeloError            The server didn't reply properly to
                                      the helo greeting.
            """
            ...

    def sendmail(
        self,
        from_addr: str,
        to_addrs: str | Sequence[str],
        msg: SizedBuffer | str,
        mail_options: Sequence[str] = (),
        rcpt_options: Sequence[str] = (),
    ) -> _SendErrs:
        r"""
        This command performs an entire mail transaction.

        The arguments are:
            - from_addr    : The address sending this mail.
            - to_addrs     : A list of addresses to send this mail to.  A bare
                             string will be treated as a list with 1 address.
            - msg          : The message to send.
            - mail_options : List of ESMTP options (such as 8bitmime) for the
                             mail command.
            - rcpt_options : List of ESMTP options (such as DSN commands) for
                             all the rcpt commands.

        msg may be a string containing characters in the ASCII range, or a byte
        string.  A string is encoded to bytes using the ascii codec, and lone
        \r and \n characters are converted to \r\n characters.

        If there has been no previous EHLO or HELO command this session, this
        method tries ESMTP EHLO first.  If the server does ESMTP, message size
        and each of the specified options will be passed to it.  If EHLO
        fails, HELO will be tried and ESMTP options suppressed.

        This method will return normally if the mail is accepted for at least
        one recipient.  It returns a dictionary, with one entry for each
        recipient that was refused.  Each entry contains a tuple of the SMTP
        error code and the accompanying error message sent by the server.

        This method may raise the following exceptions:

         SMTPHeloError          The server didn't reply properly to
                                the helo greeting.
         SMTPRecipientsRefused  The server rejected ALL recipients
                                (no mail was sent).
         SMTPSenderRefused      The server didn't accept the from_addr.
         SMTPDataError          The server replied with an unexpected
                                error code (other than a refusal of
                                a recipient).
         SMTPNotSupportedError  The mail_options parameter includes 'SMTPUTF8'
                                but the SMTPUTF8 extension is not supported by
                                the server.

        Note: the connection will be open even after an exception is raised.

        Example:

         >>> import smtplib
         >>> s=smtplib.SMTP("localhost")
         >>> tolist=["one@one.org","two@two.org","three@three.org","four@four.org"]
         >>> msg = '''\
         ... From: Me@my.org
         ... Subject: testin'...
         ...
         ... This is a test '''
         >>> s.sendmail("me@my.org",tolist,msg)
         { "three@three.org" : ( 550 ,"User unknown" ) }
         >>> s.quit()

        In the above example, the message was accepted for delivery to three
        of the four addresses, and one was rejected, with the error code
        550.  If all addresses are accepted, then the method will return an
        empty dictionary.
        """
        ...
    def send_message(
        self,
        msg: _Message,
        from_addr: str | None = None,
        to_addrs: str | Sequence[str] | None = None,
        mail_options: Sequence[str] = (),
        rcpt_options: Sequence[str] = (),
    ) -> _SendErrs:
        """
        Converts message to a bytestring and passes it to sendmail.

        The arguments are as for sendmail, except that msg is an
        email.message.Message object.  If from_addr is None or to_addrs is
        None, these arguments are taken from the headers of the Message as
        described in RFC 2822 (a ValueError is raised if there is more than
        one set of 'Resent-' headers).  Regardless of the values of from_addr and
        to_addr, any Bcc field (or Resent-Bcc field, when the Message is a
        resent) of the Message object won't be transmitted.  The Message
        object is then serialized using email.generator.BytesGenerator and
        sendmail is called to transmit the message.  If the sender or any of
        the recipient addresses contain non-ASCII and the server advertises the
        SMTPUTF8 capability, the policy is cloned with utf8 set to True for the
        serialization, and SMTPUTF8 and BODY=8BITMIME are asserted on the send.
        If the server does not support SMTPUTF8, an SMTPNotSupported error is
        raised.  Otherwise the generator is called without modifying the
        policy.
        """
        ...
    def close(self) -> None:
        """Close the connection to the SMTP server."""
        ...
    def quit(self) -> _Reply:
        """Terminate the SMTP session."""
        ...

class SMTP_SSL(SMTP):
    """
    This is a subclass derived from SMTP that connects over an SSL
    encrypted socket (to use this class you need a socket module that was
    compiled with SSL support). If host is not specified, '' (the local
    host) is used. If port is omitted, the standard SMTP-over-SSL port
    (465) is used.  local_hostname and source_address have the same meaning
    as they do in the SMTP class.  context also optional, can contain a
    SSLContext.
    """
    keyfile: str | None
    certfile: str | None
    context: SSLContext
    if sys.version_info >= (3, 12):
        def __init__(
            self,
            host: str = "",
            port: int = 0,
            local_hostname: str | None = None,
            *,
            timeout: float = ...,
            source_address: _SourceAddress | None = None,
            context: SSLContext | None = None,
        ) -> None: ...
    else:
        def __init__(
            self,
            host: str = "",
            port: int = 0,
            local_hostname: str | None = None,
            keyfile: str | None = None,
            certfile: str | None = None,
            timeout: float = ...,
            source_address: _SourceAddress | None = None,
            context: SSLContext | None = None,
        ) -> None: ...

LMTP_PORT: int

class LMTP(SMTP):
    """
    LMTP - Local Mail Transfer Protocol

    The LMTP protocol, which is very similar to ESMTP, is heavily based
    on the standard SMTP client. It's common to use Unix sockets for
    LMTP, so our connect() method must support that as well as a regular
    host:port server.  local_hostname and source_address have the same
    meaning as they do in the SMTP class.  To specify a Unix socket,
    you must use an absolute path as the host, starting with a '/'.

    Authentication is supported, using the regular SMTP mechanism. When
    using a Unix socket, LMTP generally don't support or require any
    authentication, but your mileage might vary.
    """
    def __init__(
        self,
        host: str = "",
        port: int = 2003,
        local_hostname: str | None = None,
        source_address: _SourceAddress | None = None,
        timeout: float = ...,
    ) -> None:
        """Initialize a new instance."""
        ...<|MERGE_RESOLUTION|>--- conflicted
+++ resolved
@@ -142,33 +142,9 @@
     """
     Authentication error.
 
-    Most probably the server didn't accept the username/password
-    combination provided.
-    """
-    ...
-
-def quoteaddr(addrstring: str) -> str:
-    """
-    Quote a subset of the email addresses defined by RFC 821.
-
-<<<<<<< HEAD
-    Should be able to handle anything email.utils.parseaddr can handle.
-    """
-    ...
-def quotedata(data: str) -> str:
-    r"""
-    Quote data for email.
-
-    Double leading '.', and change Unix newline '\n', or Mac '\r' into
-    internet CRLF end-of-line.
-    """
-    ...
-
-=======
 def quoteaddr(addrstring: str) -> str: ...
 def quotedata(data: str) -> str: ...
 @type_check_only
->>>>>>> 622df68c
 class _AuthObject(Protocol):
     @overload
     def __call__(self, challenge: None = None, /) -> str | None: ...
