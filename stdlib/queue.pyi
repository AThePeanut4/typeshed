"""A multi-producer, multi-consumer queue."""

import sys
from _queue import Empty as Empty, SimpleQueue as SimpleQueue
from threading import Condition, Lock
from types import GenericAlias
from typing import Any, Generic, TypeVar

__all__ = ["Empty", "Full", "Queue", "PriorityQueue", "LifoQueue", "SimpleQueue"]
if sys.version_info >= (3, 13):
    __all__ += ["ShutDown"]

_T = TypeVar("_T")

class Full(Exception):
    """Exception raised by Queue.put(block=0)/put_nowait()."""
    ...

if sys.version_info >= (3, 13):
    class ShutDown(Exception):
        """Raised when put/get with shut-down queue."""
        ...

class Queue(Generic[_T]):
    """
    Create a queue object with a given maximum size.

    If maxsize is <= 0, the queue size is infinite.
    """
    maxsize: int

    mutex: Lock  # undocumented
    not_empty: Condition  # undocumented
    not_full: Condition  # undocumented
    all_tasks_done: Condition  # undocumented
    unfinished_tasks: int  # undocumented
    if sys.version_info >= (3, 13):
        is_shutdown: bool  # undocumented
    # Despite the fact that `queue` has `deque` type,
    # we treat it as `Any` to allow different implementations in subtypes.
    queue: Any  # undocumented
    def __init__(self, maxsize: int = 0) -> None: ...
    def _init(self, maxsize: int) -> None: ...
    def empty(self) -> bool:
        """
        Return True if the queue is empty, False otherwise (not reliable!).

        This method is likely to be removed at some point.  Use qsize() == 0
        as a direct substitute, but be aware that either approach risks a race
        condition where a queue can grow before the result of empty() or
        qsize() can be used.

        To create code that needs to wait for all queued tasks to be
        completed, the preferred technique is to use the join() method.
        """
        ...
    def full(self) -> bool:
        """
        Return True if the queue is full, False otherwise (not reliable!).

        This method is likely to be removed at some point.  Use qsize() >= n
        as a direct substitute, but be aware that either approach risks a race
        condition where a queue can shrink before the result of full() or
        qsize() can be used.
        """
        ...
    def get(self, block: bool = True, timeout: float | None = None) -> _T:
        """
        Remove and return an item from the queue.

        If optional args 'block' is true and 'timeout' is None (the default),
        block if necessary until an item is available. If 'timeout' is
        a non-negative number, it blocks at most 'timeout' seconds and raises
        the Empty exception if no item was available within that time.
        Otherwise ('block' is false), return an item if one is immediately
        available, else raise the Empty exception ('timeout' is ignored
        in that case).

        Raises ShutDown if the queue has been shut down and is empty,
        or if the queue has been shut down immediately.
        """
        ...
    def get_nowait(self) -> _T:
        """
        Remove and return an item from the queue without blocking.

        Only get an item if one is immediately available. Otherwise
        raise the Empty exception.
        """
        ...
    if sys.version_info >= (3, 13):
        def shutdown(self, immediate: bool = False) -> None:
            """
            Shut-down the queue, making queue gets and puts raise ShutDown.

            By default, gets will only raise once the queue is empty. Set
            'immediate' to True to make gets raise immediately instead.

            All blocked callers of put() and get() will be unblocked. If
            'immediate', a task is marked as done for each item remaining in
            the queue, which may unblock callers of join().
            """
            ...

    def _get(self) -> _T: ...
    def put(self, item: _T, block: bool = True, timeout: float | None = None) -> None:
        """
        Put an item into the queue.

        If optional args 'block' is true and 'timeout' is None (the default),
        block if necessary until a free slot is available. If 'timeout' is
        a non-negative number, it blocks at most 'timeout' seconds and raises
        the Full exception if no free slot was available within that time.
        Otherwise ('block' is false), put an item on the queue if a free slot
        is immediately available, else raise the Full exception ('timeout'
        is ignored in that case).

        Raises ShutDown if the queue has been shut down.
        """
        ...
    def put_nowait(self, item: _T) -> None:
        """
        Put an item into the queue without blocking.

        Only enqueue the item if a free slot is immediately available.
        Otherwise raise the Full exception.
        """
        ...
    def _put(self, item: _T) -> None: ...
    def join(self) -> None:
        """
        Blocks until all items in the Queue have been gotten and processed.

        The count of unfinished tasks goes up whenever an item is added to the
        queue. The count goes down whenever a consumer thread calls task_done()
        to indicate the item was retrieved and all work on it is complete.

        When the count of unfinished tasks drops to zero, join() unblocks.
        """
        ...
    def qsize(self) -> int:
        """Return the approximate size of the queue (not reliable!)."""
        ...
    def _qsize(self) -> int: ...
<<<<<<< HEAD
    def task_done(self) -> None:
        """
        Indicate that a formerly enqueued task is complete.

        Used by Queue consumer threads.  For each get() used to fetch a task,
        a subsequent call to task_done() tells the queue that the processing
        on the task is complete.

        If a join() is currently blocking, it will resume when all items
        have been processed (meaning that a task_done() call was received
        for every item that had been put() into the queue).

        shutdown(immediate=True) calls task_done() for each remaining item in
        the queue.

        Raises a ValueError if called more times than there were items
        placed in the queue.
        """
        ...
    if sys.version_info >= (3, 9):
        def __class_getitem__(cls, item: Any, /) -> GenericAlias:
            """
            Represent a PEP 585 generic type

            E.g. for t = list[int], t.__origin__ is list and t.__args__ is (int,).
            """
            ...
=======
    def task_done(self) -> None: ...
    def __class_getitem__(cls, item: Any, /) -> GenericAlias: ...
>>>>>>> 1c17cd42

class PriorityQueue(Queue[_T]):
    """
    Variant of Queue that retrieves open entries in priority order (lowest first).

    Entries are typically tuples of the form:  (priority number, data).
    """
    queue: list[_T]

class LifoQueue(Queue[_T]):
    """Variant of Queue that retrieves most recently added entries first."""
    queue: list[_T]<|MERGE_RESOLUTION|>--- conflicted
+++ resolved
@@ -142,38 +142,8 @@
         """Return the approximate size of the queue (not reliable!)."""
         ...
     def _qsize(self) -> int: ...
-<<<<<<< HEAD
-    def task_done(self) -> None:
-        """
-        Indicate that a formerly enqueued task is complete.
-
-        Used by Queue consumer threads.  For each get() used to fetch a task,
-        a subsequent call to task_done() tells the queue that the processing
-        on the task is complete.
-
-        If a join() is currently blocking, it will resume when all items
-        have been processed (meaning that a task_done() call was received
-        for every item that had been put() into the queue).
-
-        shutdown(immediate=True) calls task_done() for each remaining item in
-        the queue.
-
-        Raises a ValueError if called more times than there were items
-        placed in the queue.
-        """
-        ...
-    if sys.version_info >= (3, 9):
-        def __class_getitem__(cls, item: Any, /) -> GenericAlias:
-            """
-            Represent a PEP 585 generic type
-
-            E.g. for t = list[int], t.__origin__ is list and t.__args__ is (int,).
-            """
-            ...
-=======
     def task_done(self) -> None: ...
     def __class_getitem__(cls, item: Any, /) -> GenericAlias: ...
->>>>>>> 1c17cd42
 
 class PriorityQueue(Queue[_T]):
     """
