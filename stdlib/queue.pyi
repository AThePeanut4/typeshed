--- conflicted
+++ resolved
@@ -170,18 +170,8 @@
         """
         ...
 
-<<<<<<< HEAD
-class PriorityQueue(Queue[_T]):
-    """
-    Variant of Queue that retrieves open entries in priority order (lowest first).
-
-    Entries are typically tuples of the form:  (priority number, data).
-    """
-    queue: list[_T]
-=======
 class PriorityQueue(Queue[SupportsRichComparisonT]):
     queue: list[SupportsRichComparisonT]
->>>>>>> cc9cb918
 
 class LifoQueue(Queue[_T]):
     """Variant of Queue that retrieves most recently added entries first."""
