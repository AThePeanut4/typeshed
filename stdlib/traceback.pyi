--- conflicted
+++ resolved
@@ -337,52 +337,8 @@
         def emit(self, text_gen: str | Iterable[str], margin_char: str | None = None) -> Generator[str, None, None]: ...
 
 class TracebackException:
-<<<<<<< HEAD
-    """
-    An exception ready for rendering.
-
-    The traceback module captures enough attributes from the original exception
-    to this intermediary form to ensure that no references are held, while
-    still being able to fully print or format it.
-
-    max_group_width and max_group_depth control the formatting of exception
-    groups. The depth refers to the nesting level of the group, and the width
-    refers to the size of a single exception group's exceptions array. The
-    formatted output is truncated when either limit is exceeded.
-
-    Use `from_exception` to create TracebackException instances from exception
-    objects, or the constructor to create TracebackException instances from
-    individual components.
-
-    - :attr:`__cause__` A TracebackException of the original *__cause__*.
-    - :attr:`__context__` A TracebackException of the original *__context__*.
-    - :attr:`exceptions` For exception groups - a list of TracebackException
-      instances for the nested *exceptions*.  ``None`` for other exceptions.
-    - :attr:`__suppress_context__` The *__suppress_context__* value from the
-      original exception.
-    - :attr:`stack` A `StackSummary` representing the traceback.
-    - :attr:`exc_type` (deprecated) The class of the original traceback.
-    - :attr:`exc_type_str` String display of exc_type
-    - :attr:`filename` For syntax errors - the filename where the error
-      occurred.
-    - :attr:`lineno` For syntax errors - the linenumber where the error
-      occurred.
-    - :attr:`end_lineno` For syntax errors - the end linenumber where the error
-      occurred. Can be `None` if not present.
-    - :attr:`text` For syntax errors - the text where the error
-      occurred.
-    - :attr:`offset` For syntax errors - the offset into the text where the
-      error occurred.
-    - :attr:`end_offset` For syntax errors - the end offset into the text where
-      the error occurred. Can be `None` if not present.
-    - :attr:`msg` For syntax errors - the compiler error message.
-    """
-    __cause__: TracebackException
-    __context__: TracebackException
-=======
     __cause__: TracebackException | None
     __context__: TracebackException | None
->>>>>>> ea91db23
     if sys.version_info >= (3, 11):
         exceptions: list[TracebackException] | None
     __suppress_context__: bool
