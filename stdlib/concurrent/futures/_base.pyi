import sys
import threading
from _typeshed import Unused
from collections.abc import Callable, Iterable, Iterator
from logging import Logger
from types import GenericAlias, TracebackType
from typing import Any, Final, Generic, NamedTuple, Protocol, TypeVar
from typing_extensions import ParamSpec, Self

FIRST_COMPLETED: Final = "FIRST_COMPLETED"
FIRST_EXCEPTION: Final = "FIRST_EXCEPTION"
ALL_COMPLETED: Final = "ALL_COMPLETED"
PENDING: Final = "PENDING"
RUNNING: Final = "RUNNING"
CANCELLED: Final = "CANCELLED"
CANCELLED_AND_NOTIFIED: Final = "CANCELLED_AND_NOTIFIED"
FINISHED: Final = "FINISHED"
_FUTURE_STATES: list[str]
_STATE_TO_DESCRIPTION_MAP: dict[str, str]
LOGGER: Logger

class Error(Exception):
    """Base class for all future-related exceptions."""
    ...
class CancelledError(Error):
    """The Future was cancelled."""
    ...

if sys.version_info >= (3, 11):
    from builtins import TimeoutError as TimeoutError
else:
    class TimeoutError(Error):
        """The operation exceeded the given deadline."""
        ...

class InvalidStateError(Error):
    """The operation is not allowed in this state."""
    ...
class BrokenExecutor(RuntimeError):
    """Raised when a executor has become non-functional after a severe failure."""
    ...

_T = TypeVar("_T")
_T_co = TypeVar("_T_co", covariant=True)
_P = ParamSpec("_P")

class Future(Generic[_T]):
    """Represents the result of an asynchronous computation."""
    _condition: threading.Condition
    _state: str
    _result: _T | None
    _exception: BaseException | None
    _waiters: list[_Waiter]
<<<<<<< HEAD
    def cancel(self) -> bool:
        """
        Cancel the future if possible.

        Returns True if the future was cancelled, False otherwise. A future
        cannot be cancelled if it is running or has already completed.
        """
        ...
    def cancelled(self) -> bool:
        """Return True if the future was cancelled."""
        ...
    def running(self) -> bool:
        """Return True if the future is currently executing."""
        ...
    def done(self) -> bool:
        """Return True if the future was cancelled or finished executing."""
        ...
    def add_done_callback(self, fn: Callable[[Future[_T]], object]) -> None:
        """
        Attaches a callable that will be called when the future finishes.

        Args:
            fn: A callable that will be called with this future as its only
                argument when the future completes or is cancelled. The callable
                will always be called by a thread in the same process in which
                it was added. If the future has already completed or been
                cancelled then the callable will be called immediately. These
                callables are called in the order that they were added.
        """
        ...
    def result(self, timeout: float | None = None) -> _T:
        """
        Return the result of the call that the future represents.

        Args:
            timeout: The number of seconds to wait for the result if the future
                isn't done. If None, then there is no limit on the wait time.

        Returns:
            The result of the call that the future represents.

        Raises:
            CancelledError: If the future was cancelled.
            TimeoutError: If the future didn't finish executing before the given
                timeout.
            Exception: If the call raised then that exception will be raised.
        """
        ...
    def set_running_or_notify_cancel(self) -> bool:
        """
        Mark the future as running or process any cancel notifications.

        Should only be used by Executor implementations and unit tests.

        If the future has been cancelled (cancel() was called and returned
        True) then any threads waiting on the future completing (though calls
        to as_completed() or wait()) are notified and False is returned.

        If the future was not cancelled then it is put in the running state
        (future calls to running() will return True) and True is returned.

        This method should be called by Executor implementations before
        executing the work associated with this future. If this method returns
        False then the work should not be executed.

        Returns:
            False if the Future was cancelled, True otherwise.

        Raises:
            RuntimeError: if this method was already called or if set_result()
                or set_exception() was called.
        """
        ...
    def set_result(self, result: _T) -> None:
        """
        Sets the return value of work associated with the future.

        Should only be used by Executor implementations and unit tests.
        """
        ...
    def exception(self, timeout: float | None = None) -> BaseException | None:
        """
        Return the exception raised by the call that the future represents.

        Args:
            timeout: The number of seconds to wait for the exception if the
                future isn't done. If None, then there is no limit on the wait
                time.

        Returns:
            The exception raised by the call that the future represents or None
            if the call completed without raising.

        Raises:
            CancelledError: If the future was cancelled.
            TimeoutError: If the future didn't finish executing before the given
                timeout.
        """
        ...
    def set_exception(self, exception: BaseException | None) -> None:
        """
        Sets the result of the future as being the given exception.

        Should only be used by Executor implementations and unit tests.
        """
        ...
    if sys.version_info >= (3, 9):
        def __class_getitem__(cls, item: Any, /) -> GenericAlias:
            """
            Represent a PEP 585 generic type

            E.g. for t = list[int], t.__origin__ is list and t.__args__ is (int,).
            """
            ...

class Executor:
    """This is an abstract base class for concrete asynchronous executors."""
    if sys.version_info >= (3, 9):
        def submit(self, fn: Callable[_P, _T], /, *args: _P.args, **kwargs: _P.kwargs) -> Future[_T]:
            """
            Submits a callable to be executed with the given arguments.

            Schedules the callable to be executed as fn(*args, **kwargs) and returns
            a Future instance representing the execution of the callable.

            Returns:
                A Future representing the given call.
            """
            ...
    else:
        def submit(self, fn: Callable[_P, _T], *args: _P.args, **kwargs: _P.kwargs) -> Future[_T]: ...

    def map(
        self, fn: Callable[..., _T], *iterables: Iterable[Any], timeout: float | None = None, chunksize: int = 1
    ) -> Iterator[_T]:
        """
        Returns an iterator equivalent to map(fn, iter).

        Args:
            fn: A callable that will take as many arguments as there are
                passed iterables.
            timeout: The maximum number of seconds to wait. If None, then there
                is no limit on the wait time.
            chunksize: The size of the chunks the iterable will be broken into
                before being passed to a child process. This argument is only
                used by ProcessPoolExecutor; it is ignored by
                ThreadPoolExecutor.

        Returns:
            An iterator equivalent to: map(func, *iterables) but the calls may
            be evaluated out-of-order.

        Raises:
            TimeoutError: If the entire result iterator could not be generated
                before the given timeout.
            Exception: If fn(*args) raises for any values.
        """
        ...
    if sys.version_info >= (3, 9):
        def shutdown(self, wait: bool = True, *, cancel_futures: bool = False) -> None:
            """
            Clean-up the resources associated with the Executor.

            It is safe to call this method several times. Otherwise, no other
            methods can be called after this one.

            Args:
                wait: If True then shutdown will not return until all running
                    futures have finished executing and the resources used by the
                    executor have been reclaimed.
                cancel_futures: If True then shutdown will cancel all pending
                    futures. Futures that are completed or running will not be
                    cancelled.
            """
            ...
    else:
        def shutdown(self, wait: bool = True) -> None: ...

=======
    def cancel(self) -> bool: ...
    def cancelled(self) -> bool: ...
    def running(self) -> bool: ...
    def done(self) -> bool: ...
    def add_done_callback(self, fn: Callable[[Future[_T]], object]) -> None: ...
    def result(self, timeout: float | None = None) -> _T: ...
    def set_running_or_notify_cancel(self) -> bool: ...
    def set_result(self, result: _T) -> None: ...
    def exception(self, timeout: float | None = None) -> BaseException | None: ...
    def set_exception(self, exception: BaseException | None) -> None: ...
    def __class_getitem__(cls, item: Any, /) -> GenericAlias: ...

class Executor:
    def submit(self, fn: Callable[_P, _T], /, *args: _P.args, **kwargs: _P.kwargs) -> Future[_T]: ...
    def map(
        self, fn: Callable[..., _T], *iterables: Iterable[Any], timeout: float | None = None, chunksize: int = 1
    ) -> Iterator[_T]: ...
    def shutdown(self, wait: bool = True, *, cancel_futures: bool = False) -> None: ...
>>>>>>> 1c17cd42
    def __enter__(self) -> Self: ...
    def __exit__(
        self, exc_type: type[BaseException] | None, exc_val: BaseException | None, exc_tb: TracebackType | None
    ) -> bool | None: ...

class _AsCompletedFuture(Protocol[_T_co]):
    # as_completed only mutates non-generic aspects of passed Futures and does not do any nominal
    # checks. Therefore, we can use a Protocol here to allow as_completed to act covariantly.
    # See the tests for concurrent.futures
    _condition: threading.Condition
    _state: str
    _waiters: list[_Waiter]
    # Not used by as_completed, but needed to propagate the generic type
    def result(self, timeout: float | None = None) -> _T_co: ...

def as_completed(fs: Iterable[_AsCompletedFuture[_T]], timeout: float | None = None) -> Iterator[Future[_T]]:
    """
    An iterator over the given futures that yields each as it completes.

    Args:
        fs: The sequence of Futures (possibly created by different Executors) to
            iterate over.
        timeout: The maximum number of seconds to wait. If None, then there
            is no limit on the wait time.

    Returns:
        An iterator that yields the given Futures as they complete (finished or
        cancelled). If any given Futures are duplicated, they will be returned
        once.

    Raises:
        TimeoutError: If the entire result iterator could not be generated
            before the given timeout.
    """
    ...

class DoneAndNotDoneFutures(NamedTuple, Generic[_T]):
    """DoneAndNotDoneFutures(done, not_done)"""
    done: set[Future[_T]]
    not_done: set[Future[_T]]

<<<<<<< HEAD
if sys.version_info >= (3, 9):
    def wait(
        fs: Iterable[Future[_T]], timeout: float | None = None, return_when: str = "ALL_COMPLETED"
    ) -> DoneAndNotDoneFutures[_T]:
        """
        Wait for the futures in the given sequence to complete.

        Args:
            fs: The sequence of Futures (possibly created by different Executors) to
                wait upon.
            timeout: The maximum number of seconds to wait. If None, then there
                is no limit on the wait time.
            return_when: Indicates when this function should return. The options
                are:

                FIRST_COMPLETED - Return when any future finishes or is
                                  cancelled.
                FIRST_EXCEPTION - Return when any future finishes by raising an
                                  exception. If no future raises an exception
                                  then it is equivalent to ALL_COMPLETED.
                ALL_COMPLETED -   Return when all futures finish or are cancelled.

        Returns:
            A named 2-tuple of sets. The first set, named 'done', contains the
            futures that completed (is finished or cancelled) before the wait
            completed. The second set, named 'not_done', contains uncompleted
            futures. Duplicate futures given to *fs* are removed and will be
            returned only once.
        """
        ...

else:
    def wait(
        fs: Collection[Future[_T]], timeout: float | None = None, return_when: str = "ALL_COMPLETED"
    ) -> DoneAndNotDoneFutures[_T]: ...
=======
def wait(
    fs: Iterable[Future[_T]], timeout: float | None = None, return_when: str = "ALL_COMPLETED"
) -> DoneAndNotDoneFutures[_T]: ...
>>>>>>> 1c17cd42

class _Waiter:
    """Provides the event that wait() and as_completed() block on."""
    event: threading.Event
    finished_futures: list[Future[Any]]
    def add_result(self, future: Future[Any]) -> None: ...
    def add_exception(self, future: Future[Any]) -> None: ...
    def add_cancelled(self, future: Future[Any]) -> None: ...

class _AsCompletedWaiter(_Waiter):
    """Used by as_completed()."""
    lock: threading.Lock

class _FirstCompletedWaiter(_Waiter):
    """Used by wait(return_when=FIRST_COMPLETED)."""
    ...

class _AllCompletedWaiter(_Waiter):
    """Used by wait(return_when=FIRST_EXCEPTION and ALL_COMPLETED)."""
    num_pending_calls: int
    stop_on_exception: bool
    lock: threading.Lock
    def __init__(self, num_pending_calls: int, stop_on_exception: bool) -> None: ...

class _AcquireFutures:
    """A context manager that does an ordered acquire of Future conditions."""
    futures: Iterable[Future[Any]]
    def __init__(self, futures: Iterable[Future[Any]]) -> None: ...
    def __enter__(self) -> None: ...
    def __exit__(self, *args: Unused) -> None: ...<|MERGE_RESOLUTION|>--- conflicted
+++ resolved
@@ -51,186 +51,6 @@
     _result: _T | None
     _exception: BaseException | None
     _waiters: list[_Waiter]
-<<<<<<< HEAD
-    def cancel(self) -> bool:
-        """
-        Cancel the future if possible.
-
-        Returns True if the future was cancelled, False otherwise. A future
-        cannot be cancelled if it is running or has already completed.
-        """
-        ...
-    def cancelled(self) -> bool:
-        """Return True if the future was cancelled."""
-        ...
-    def running(self) -> bool:
-        """Return True if the future is currently executing."""
-        ...
-    def done(self) -> bool:
-        """Return True if the future was cancelled or finished executing."""
-        ...
-    def add_done_callback(self, fn: Callable[[Future[_T]], object]) -> None:
-        """
-        Attaches a callable that will be called when the future finishes.
-
-        Args:
-            fn: A callable that will be called with this future as its only
-                argument when the future completes or is cancelled. The callable
-                will always be called by a thread in the same process in which
-                it was added. If the future has already completed or been
-                cancelled then the callable will be called immediately. These
-                callables are called in the order that they were added.
-        """
-        ...
-    def result(self, timeout: float | None = None) -> _T:
-        """
-        Return the result of the call that the future represents.
-
-        Args:
-            timeout: The number of seconds to wait for the result if the future
-                isn't done. If None, then there is no limit on the wait time.
-
-        Returns:
-            The result of the call that the future represents.
-
-        Raises:
-            CancelledError: If the future was cancelled.
-            TimeoutError: If the future didn't finish executing before the given
-                timeout.
-            Exception: If the call raised then that exception will be raised.
-        """
-        ...
-    def set_running_or_notify_cancel(self) -> bool:
-        """
-        Mark the future as running or process any cancel notifications.
-
-        Should only be used by Executor implementations and unit tests.
-
-        If the future has been cancelled (cancel() was called and returned
-        True) then any threads waiting on the future completing (though calls
-        to as_completed() or wait()) are notified and False is returned.
-
-        If the future was not cancelled then it is put in the running state
-        (future calls to running() will return True) and True is returned.
-
-        This method should be called by Executor implementations before
-        executing the work associated with this future. If this method returns
-        False then the work should not be executed.
-
-        Returns:
-            False if the Future was cancelled, True otherwise.
-
-        Raises:
-            RuntimeError: if this method was already called or if set_result()
-                or set_exception() was called.
-        """
-        ...
-    def set_result(self, result: _T) -> None:
-        """
-        Sets the return value of work associated with the future.
-
-        Should only be used by Executor implementations and unit tests.
-        """
-        ...
-    def exception(self, timeout: float | None = None) -> BaseException | None:
-        """
-        Return the exception raised by the call that the future represents.
-
-        Args:
-            timeout: The number of seconds to wait for the exception if the
-                future isn't done. If None, then there is no limit on the wait
-                time.
-
-        Returns:
-            The exception raised by the call that the future represents or None
-            if the call completed without raising.
-
-        Raises:
-            CancelledError: If the future was cancelled.
-            TimeoutError: If the future didn't finish executing before the given
-                timeout.
-        """
-        ...
-    def set_exception(self, exception: BaseException | None) -> None:
-        """
-        Sets the result of the future as being the given exception.
-
-        Should only be used by Executor implementations and unit tests.
-        """
-        ...
-    if sys.version_info >= (3, 9):
-        def __class_getitem__(cls, item: Any, /) -> GenericAlias:
-            """
-            Represent a PEP 585 generic type
-
-            E.g. for t = list[int], t.__origin__ is list and t.__args__ is (int,).
-            """
-            ...
-
-class Executor:
-    """This is an abstract base class for concrete asynchronous executors."""
-    if sys.version_info >= (3, 9):
-        def submit(self, fn: Callable[_P, _T], /, *args: _P.args, **kwargs: _P.kwargs) -> Future[_T]:
-            """
-            Submits a callable to be executed with the given arguments.
-
-            Schedules the callable to be executed as fn(*args, **kwargs) and returns
-            a Future instance representing the execution of the callable.
-
-            Returns:
-                A Future representing the given call.
-            """
-            ...
-    else:
-        def submit(self, fn: Callable[_P, _T], *args: _P.args, **kwargs: _P.kwargs) -> Future[_T]: ...
-
-    def map(
-        self, fn: Callable[..., _T], *iterables: Iterable[Any], timeout: float | None = None, chunksize: int = 1
-    ) -> Iterator[_T]:
-        """
-        Returns an iterator equivalent to map(fn, iter).
-
-        Args:
-            fn: A callable that will take as many arguments as there are
-                passed iterables.
-            timeout: The maximum number of seconds to wait. If None, then there
-                is no limit on the wait time.
-            chunksize: The size of the chunks the iterable will be broken into
-                before being passed to a child process. This argument is only
-                used by ProcessPoolExecutor; it is ignored by
-                ThreadPoolExecutor.
-
-        Returns:
-            An iterator equivalent to: map(func, *iterables) but the calls may
-            be evaluated out-of-order.
-
-        Raises:
-            TimeoutError: If the entire result iterator could not be generated
-                before the given timeout.
-            Exception: If fn(*args) raises for any values.
-        """
-        ...
-    if sys.version_info >= (3, 9):
-        def shutdown(self, wait: bool = True, *, cancel_futures: bool = False) -> None:
-            """
-            Clean-up the resources associated with the Executor.
-
-            It is safe to call this method several times. Otherwise, no other
-            methods can be called after this one.
-
-            Args:
-                wait: If True then shutdown will not return until all running
-                    futures have finished executing and the resources used by the
-                    executor have been reclaimed.
-                cancel_futures: If True then shutdown will cancel all pending
-                    futures. Futures that are completed or running will not be
-                    cancelled.
-            """
-            ...
-    else:
-        def shutdown(self, wait: bool = True) -> None: ...
-
-=======
     def cancel(self) -> bool: ...
     def cancelled(self) -> bool: ...
     def running(self) -> bool: ...
@@ -249,7 +69,6 @@
         self, fn: Callable[..., _T], *iterables: Iterable[Any], timeout: float | None = None, chunksize: int = 1
     ) -> Iterator[_T]: ...
     def shutdown(self, wait: bool = True, *, cancel_futures: bool = False) -> None: ...
->>>>>>> 1c17cd42
     def __enter__(self) -> Self: ...
     def __exit__(
         self, exc_type: type[BaseException] | None, exc_val: BaseException | None, exc_tb: TracebackType | None
@@ -291,47 +110,9 @@
     done: set[Future[_T]]
     not_done: set[Future[_T]]
 
-<<<<<<< HEAD
-if sys.version_info >= (3, 9):
-    def wait(
-        fs: Iterable[Future[_T]], timeout: float | None = None, return_when: str = "ALL_COMPLETED"
-    ) -> DoneAndNotDoneFutures[_T]:
-        """
-        Wait for the futures in the given sequence to complete.
-
-        Args:
-            fs: The sequence of Futures (possibly created by different Executors) to
-                wait upon.
-            timeout: The maximum number of seconds to wait. If None, then there
-                is no limit on the wait time.
-            return_when: Indicates when this function should return. The options
-                are:
-
-                FIRST_COMPLETED - Return when any future finishes or is
-                                  cancelled.
-                FIRST_EXCEPTION - Return when any future finishes by raising an
-                                  exception. If no future raises an exception
-                                  then it is equivalent to ALL_COMPLETED.
-                ALL_COMPLETED -   Return when all futures finish or are cancelled.
-
-        Returns:
-            A named 2-tuple of sets. The first set, named 'done', contains the
-            futures that completed (is finished or cancelled) before the wait
-            completed. The second set, named 'not_done', contains uncompleted
-            futures. Duplicate futures given to *fs* are removed and will be
-            returned only once.
-        """
-        ...
-
-else:
-    def wait(
-        fs: Collection[Future[_T]], timeout: float | None = None, return_when: str = "ALL_COMPLETED"
-    ) -> DoneAndNotDoneFutures[_T]: ...
-=======
 def wait(
     fs: Iterable[Future[_T]], timeout: float | None = None, return_when: str = "ALL_COMPLETED"
 ) -> DoneAndNotDoneFutures[_T]: ...
->>>>>>> 1c17cd42
 
 class _Waiter:
     """Provides the event that wait() and as_completed() block on."""
