--- conflicted
+++ resolved
@@ -238,35 +238,6 @@
     def tzinfo(self) -> _TzInfo | None: ...
     @property
     def fold(self) -> int: ...
-<<<<<<< HEAD
-    def __le__(self, value: time, /) -> bool:
-        """Return self<=value."""
-        ...
-    def __lt__(self, value: time, /) -> bool:
-        """Return self<value."""
-        ...
-    def __ge__(self, value: time, /) -> bool:
-        """Return self>=value."""
-        ...
-    def __gt__(self, value: time, /) -> bool:
-        """Return self>value."""
-        ...
-    def __eq__(self, value: object, /) -> bool:
-        """Return self==value."""
-        ...
-    def __hash__(self) -> int:
-        """Return hash(self)."""
-        ...
-    def isoformat(self, timespec: str = ...) -> str:
-        """
-        Return string in ISO 8601 format, [HH[:MM[:SS[.mmm[uuu]]]]][+HH:MM].
-
-        The optional argument timespec specifies the number of additional terms
-        of the time to include. Valid options are 'auto', 'hours', 'minutes',
-        'seconds', 'milliseconds' and 'microseconds'.
-        """
-        ...
-=======
     def __le__(self, value: time, /) -> bool: ...
     def __lt__(self, value: time, /) -> bool: ...
     def __ge__(self, value: time, /) -> bool: ...
@@ -274,7 +245,6 @@
     def __eq__(self, value: object, /) -> bool: ...
     def __hash__(self) -> int: ...
     def isoformat(self, timespec: str = "auto") -> str: ...
->>>>>>> df8de9e5
     @classmethod
     def fromisoformat(cls, time_string: str, /) -> Self:
         """string -> time from a string in ISO 8601 format"""
@@ -486,21 +456,10 @@
     # meaning it is only *safe* to pass it as a keyword argument on 3.12+
     if sys.version_info >= (3, 12):
         @classmethod
-<<<<<<< HEAD
-        def fromtimestamp(cls, timestamp: float, tz: _TzInfo | None = ...) -> Self:
-            """timestamp[, tz] -> tz's local time from POSIX timestamp."""
-            ...
-    else:
-        @classmethod
-        def fromtimestamp(cls, timestamp: float, /, tz: _TzInfo | None = ...) -> Self:
-            """timestamp[, tz] -> tz's local time from POSIX timestamp."""
-            ...
-=======
         def fromtimestamp(cls, timestamp: float, tz: _TzInfo | None = None) -> Self: ...
     else:
         @classmethod
         def fromtimestamp(cls, timestamp: float, /, tz: _TzInfo | None = None) -> Self: ...
->>>>>>> df8de9e5
 
     @classmethod
     @deprecated("Use timezone-aware objects to represent datetimes in UTC; e.g. by calling .fromtimestamp(datetime.timezone.utc)")
@@ -572,27 +531,9 @@
         tzinfo: _TzInfo | None = ...,
         *,
         fold: int = ...,
-<<<<<<< HEAD
-    ) -> Self:
-        """Return datetime with new specified fields."""
-        ...
-    def astimezone(self, tz: _TzInfo | None = ...) -> Self:
-        """tz -> convert to local time in new timezone tz"""
-        ...
-    def isoformat(self, sep: str = ..., timespec: str = ...) -> str:
-        """
-        [sep] -> string in ISO 8601 format, YYYY-MM-DDT[HH[:MM[:SS[.mmm[uuu]]]]][+HH:MM].
-        sep is used to separate the year from the time, and defaults to 'T'.
-        The optional argument timespec specifies the number of additional terms
-        of the time to include. Valid options are 'auto', 'hours', 'minutes',
-        'seconds', 'milliseconds' and 'microseconds'.
-        """
-        ...
-=======
     ) -> Self: ...
     def astimezone(self, tz: _TzInfo | None = None) -> Self: ...
     def isoformat(self, sep: str = "T", timespec: str = "auto") -> str: ...
->>>>>>> df8de9e5
     @classmethod
     def strptime(cls, date_string: str, format: str, /) -> Self:
         """string, format -> new datetime parsed from a string (like time.strptime())."""
