r"""
Support for regular expressions (RE).

This module provides regular expression matching operations similar to
those found in Perl.  It supports both 8-bit and Unicode strings; both
the pattern and the strings being processed can contain null bytes and
characters outside the US ASCII range.

Regular expressions can contain both special and ordinary characters.
Most ordinary characters, like "A", "a", or "0", are the simplest
regular expressions; they simply match themselves.  You can
concatenate ordinary characters, so last matches the string 'last'.

The special characters are:
    "."      Matches any character except a newline.
    "^"      Matches the start of the string.
    "$"      Matches the end of the string or just before the newline at
             the end of the string.
    "*"      Matches 0 or more (greedy) repetitions of the preceding RE.
             Greedy means that it will match as many repetitions as possible.
    "+"      Matches 1 or more (greedy) repetitions of the preceding RE.
    "?"      Matches 0 or 1 (greedy) of the preceding RE.
    *?,+?,?? Non-greedy versions of the previous three special characters.
    {m,n}    Matches from m to n repetitions of the preceding RE.
    {m,n}?   Non-greedy version of the above.
    "\\"     Either escapes special characters or signals a special sequence.
    []       Indicates a set of characters.
             A "^" as the first character indicates a complementing set.
    "|"      A|B, creates an RE that will match either A or B.
    (...)    Matches the RE inside the parentheses.
             The contents can be retrieved or matched later in the string.
    (?aiLmsux) The letters set the corresponding flags defined below.
    (?:...)  Non-grouping version of regular parentheses.
    (?P<name>...) The substring matched by the group is accessible by name.
    (?P=name)     Matches the text matched earlier by the group named name.
    (?#...)  A comment; ignored.
    (?=...)  Matches if ... matches next, but doesn't consume the string.
    (?!...)  Matches if ... doesn't match next.
    (?<=...) Matches if preceded by ... (must be fixed length).
    (?<!...) Matches if not preceded by ... (must be fixed length).
    (?(id/name)yes|no) Matches yes pattern if the group with id/name matched,
                       the (optional) no pattern otherwise.

The special sequences consist of "\\" and a character from the list
below.  If the ordinary character is not on the list, then the
resulting RE will match the second character.
    \number  Matches the contents of the group of the same number.
    \A       Matches only at the start of the string.
    \Z       Matches only at the end of the string.
    \b       Matches the empty string, but only at the start or end of a word.
    \B       Matches the empty string, but not at the start or end of a word.
    \d       Matches any decimal digit; equivalent to the set [0-9] in
             bytes patterns or string patterns with the ASCII flag.
             In string patterns without the ASCII flag, it will match the whole
             range of Unicode digits.
    \D       Matches any non-digit character; equivalent to [^\d].
    \s       Matches any whitespace character; equivalent to [ \t\n\r\f\v] in
             bytes patterns or string patterns with the ASCII flag.
             In string patterns without the ASCII flag, it will match the whole
             range of Unicode whitespace characters.
    \S       Matches any non-whitespace character; equivalent to [^\s].
    \w       Matches any alphanumeric character; equivalent to [a-zA-Z0-9_]
             in bytes patterns or string patterns with the ASCII flag.
             In string patterns without the ASCII flag, it will match the
             range of Unicode alphanumeric characters (letters plus digits
             plus underscore).
             With LOCALE, it will match the set [0-9_] plus characters defined
             as letters for the current locale.
    \W       Matches the complement of \w.
    \\       Matches a literal backslash.

This module exports the following functions:
    match     Match a regular expression pattern to the beginning of a string.
    fullmatch Match a regular expression pattern to all of a string.
    search    Search a string for the presence of a pattern.
    sub       Substitute occurrences of a pattern found in a string.
    subn      Same as sub, but also return the number of substitutions made.
    split     Split a string by the occurrences of a pattern.
    findall   Find all occurrences of a pattern in a string.
    finditer  Return an iterator yielding a Match object for each match.
    compile   Compile a pattern into a Pattern object.
    purge     Clear the regular expression cache.
    escape    Backslash all non-alphanumerics in a string.

Each function other than purge and escape can take an optional 'flags' argument
consisting of one or more of the following module constants, joined by "|".
A, L, and U are mutually exclusive.
    A  ASCII       For string patterns, make \w, \W, \b, \B, \d, \D
                   match the corresponding ASCII character categories
                   (rather than the whole Unicode categories, which is the
                   default).
                   For bytes patterns, this flag is the only available
                   behaviour and needn't be specified.
    I  IGNORECASE  Perform case-insensitive matching.
    L  LOCALE      Make \w, \W, \b, \B, dependent on the current locale.
    M  MULTILINE   "^" matches the beginning of lines (after a newline)
                   as well as the string.
                   "$" matches the end of lines (before a newline) as well
                   as the end of the string.
    S  DOTALL      "." matches any character at all, including the newline.
    X  VERBOSE     Ignore whitespace and comments for nicer looking RE's.
    U  UNICODE     For compatibility only. Ignored for string patterns (it
                   is the default), and forbidden for bytes patterns.

This module also defines exception 'PatternError', aliased to 'error' for
backward compatibility.
"""

import enum
import sre_compile
import sre_constants
import sys
from _typeshed import MaybeNone, ReadableBuffer
from collections.abc import Callable, Iterator, Mapping
from types import GenericAlias
from typing import Any, AnyStr, Final, Generic, Literal, TypeVar, final, overload
from typing_extensions import TypeAlias

__all__ = [
    "match",
    "fullmatch",
    "search",
    "sub",
    "subn",
    "split",
    "findall",
    "finditer",
    "compile",
    "purge",
    "escape",
    "error",
    "A",
    "I",
    "L",
    "M",
    "S",
    "X",
    "U",
    "ASCII",
    "IGNORECASE",
    "LOCALE",
    "MULTILINE",
    "DOTALL",
    "VERBOSE",
    "UNICODE",
    "Match",
    "Pattern",
]
if sys.version_info < (3, 13):
    __all__ += ["template"]

if sys.version_info >= (3, 11):
    __all__ += ["NOFLAG", "RegexFlag"]

if sys.version_info >= (3, 13):
    __all__ += ["PatternError"]

    PatternError = sre_constants.error

_T = TypeVar("_T")

# The implementation defines this in re._constants (version_info >= 3, 11) or
# sre_constants. Typeshed has it here because its __module__ attribute is set to "re".
class error(Exception):
    """
    Exception raised for invalid regular expressions.

    Attributes:

        msg: The unformatted error message
        pattern: The regular expression pattern
        pos: The index in the pattern where compilation failed (may be None)
        lineno: The line corresponding to pos (may be None)
        colno: The column corresponding to pos (may be None)
    """
    msg: str
    pattern: str | bytes | None
    pos: int | None
    lineno: int
    colno: int
    def __init__(self, msg: str, pattern: str | bytes | None = None, pos: int | None = None) -> None: ...

@final
class Match(Generic[AnyStr]):
    """
    The result of re.match() and re.search().
    Match objects always have a boolean value of True.
    """
    @property
    def pos(self) -> int:
        """The index into the string at which the RE engine started looking for a match."""
        ...
    @property
    def endpos(self) -> int:
        """The index into the string beyond which the RE engine will not go."""
        ...
    @property
    def lastindex(self) -> int | None:
        """The integer index of the last matched capturing group."""
        ...
    @property
    def lastgroup(self) -> str | None:
        """The name of the last matched capturing group."""
        ...
    @property
    def string(self) -> AnyStr:
        """The string passed to match() or search()."""
        ...

    # The regular expression object whose match() or search() method produced
    # this match instance.
    @property
    def re(self) -> Pattern[AnyStr]:
        """The regular expression object."""
        ...
    @overload
    def expand(self: Match[str], template: str) -> str:
        """Return the string obtained by doing backslash substitution on the string template, as done by the sub() method."""
        ...
    @overload
    def expand(self: Match[bytes], template: ReadableBuffer) -> bytes:
        """Return the string obtained by doing backslash substitution on the string template, as done by the sub() method."""
        ...
    @overload
    def expand(self, template: AnyStr) -> AnyStr:
        """Return the string obtained by doing backslash substitution on the string template, as done by the sub() method."""
        ...
    # group() returns "AnyStr" or "AnyStr | None", depending on the pattern.
    @overload
    def group(self, group: Literal[0] = 0, /) -> AnyStr:
        """
        group([group1, ...]) -> str or tuple.
        Return subgroup(s) of the match by indices or names.
        For 0 returns the entire match.
        """
        ...
    @overload
    def group(self, group: str | int, /) -> AnyStr | MaybeNone:
        """
        group([group1, ...]) -> str or tuple.
        Return subgroup(s) of the match by indices or names.
        For 0 returns the entire match.
        """
        ...
    @overload
    def group(self, group1: str | int, group2: str | int, /, *groups: str | int) -> tuple[AnyStr | MaybeNone, ...]:
        """
        group([group1, ...]) -> str or tuple.
        Return subgroup(s) of the match by indices or names.
        For 0 returns the entire match.
        """
        ...
    # Each item of groups()'s return tuple is either "AnyStr" or
    # "AnyStr | None", depending on the pattern.
    @overload
    def groups(self) -> tuple[AnyStr | MaybeNone, ...]:
        """
        Return a tuple containing all the subgroups of the match, from 1.

        default
          Is used for groups that did not participate in the match.
        """
        ...
    @overload
    def groups(self, default: _T) -> tuple[AnyStr | _T, ...]:
        """
        Return a tuple containing all the subgroups of the match, from 1.

        default
          Is used for groups that did not participate in the match.
        """
        ...
    # Each value in groupdict()'s return dict is either "AnyStr" or
    # "AnyStr | None", depending on the pattern.
    @overload
    def groupdict(self) -> dict[str, AnyStr | MaybeNone]:
        """
        Return a dictionary containing all the named subgroups of the match, keyed by the subgroup name.

        default
          Is used for groups that did not participate in the match.
        """
        ...
    @overload
    def groupdict(self, default: _T) -> dict[str, AnyStr | _T]:
        """
        Return a dictionary containing all the named subgroups of the match, keyed by the subgroup name.

        default
          Is used for groups that did not participate in the match.
        """
        ...
    def start(self, group: int | str = 0, /) -> int:
        """Return index of the start of the substring matched by group."""
        ...
    def end(self, group: int | str = 0, /) -> int:
        """Return index of the end of the substring matched by group."""
        ...
    def span(self, group: int | str = 0, /) -> tuple[int, int]:
        """For match object m, return the 2-tuple (m.start(group), m.end(group))."""
        ...
    @property
    def regs(self) -> tuple[tuple[int, int], ...]: ...  # undocumented
    # __getitem__() returns "AnyStr" or "AnyStr | None", depending on the pattern.
    @overload
    def __getitem__(self, key: Literal[0], /) -> AnyStr:
        """Return self[key]."""
        ...
    @overload
    def __getitem__(self, key: int | str, /) -> AnyStr | MaybeNone:
        """Return self[key]."""
        ...
    def __copy__(self) -> Match[AnyStr]: ...
    def __deepcopy__(self, memo: Any, /) -> Match[AnyStr]: ...
<<<<<<< HEAD
    if sys.version_info >= (3, 9):
        def __class_getitem__(cls, item: Any, /) -> GenericAlias:
            """See PEP 585"""
            ...
=======
    def __class_getitem__(cls, item: Any, /) -> GenericAlias: ...
>>>>>>> 1c17cd42

@final
class Pattern(Generic[AnyStr]):
    """Compiled regular expression object."""
    @property
    def flags(self) -> int:
        """The regex matching flags."""
        ...
    @property
    def groupindex(self) -> Mapping[str, int]:
        """A dictionary mapping group names to group numbers."""
        ...
    @property
    def groups(self) -> int:
        """The number of capturing groups in the pattern."""
        ...
    @property
    def pattern(self) -> AnyStr:
        """The pattern string from which the RE object was compiled."""
        ...
    @overload
    def search(self: Pattern[str], string: str, pos: int = 0, endpos: int = sys.maxsize) -> Match[str] | None:
        """
        Scan through string looking for a match, and return a corresponding match object instance.

        Return None if no position in the string matches.
        """
        ...
    @overload
    def search(self: Pattern[bytes], string: ReadableBuffer, pos: int = 0, endpos: int = sys.maxsize) -> Match[bytes] | None:
        """
        Scan through string looking for a match, and return a corresponding match object instance.

        Return None if no position in the string matches.
        """
        ...
    @overload
    def search(self, string: AnyStr, pos: int = 0, endpos: int = sys.maxsize) -> Match[AnyStr] | None:
        """
        Scan through string looking for a match, and return a corresponding match object instance.

        Return None if no position in the string matches.
        """
        ...
    @overload
    def match(self: Pattern[str], string: str, pos: int = 0, endpos: int = sys.maxsize) -> Match[str] | None:
        """Matches zero or more characters at the beginning of the string."""
        ...
    @overload
    def match(self: Pattern[bytes], string: ReadableBuffer, pos: int = 0, endpos: int = sys.maxsize) -> Match[bytes] | None:
        """Matches zero or more characters at the beginning of the string."""
        ...
    @overload
    def match(self, string: AnyStr, pos: int = 0, endpos: int = sys.maxsize) -> Match[AnyStr] | None:
        """Matches zero or more characters at the beginning of the string."""
        ...
    @overload
    def fullmatch(self: Pattern[str], string: str, pos: int = 0, endpos: int = sys.maxsize) -> Match[str] | None:
        """Matches against all of the string."""
        ...
    @overload
    def fullmatch(
        self: Pattern[bytes], string: ReadableBuffer, pos: int = 0, endpos: int = sys.maxsize
    ) -> Match[bytes] | None:
        """Matches against all of the string."""
        ...
    @overload
    def fullmatch(self, string: AnyStr, pos: int = 0, endpos: int = sys.maxsize) -> Match[AnyStr] | None:
        """Matches against all of the string."""
        ...
    @overload
    def split(self: Pattern[str], string: str, maxsplit: int = 0) -> list[str | MaybeNone]:
        """Split string by the occurrences of pattern."""
        ...
    @overload
    def split(self: Pattern[bytes], string: ReadableBuffer, maxsplit: int = 0) -> list[bytes | MaybeNone]:
        """Split string by the occurrences of pattern."""
        ...
    @overload
    def split(self, string: AnyStr, maxsplit: int = 0) -> list[AnyStr | MaybeNone]:
        """Split string by the occurrences of pattern."""
        ...
    # return type depends on the number of groups in the pattern
    @overload
    def findall(self: Pattern[str], string: str, pos: int = 0, endpos: int = sys.maxsize) -> list[Any]:
        """Return a list of all non-overlapping matches of pattern in string."""
        ...
    @overload
    def findall(self: Pattern[bytes], string: ReadableBuffer, pos: int = 0, endpos: int = sys.maxsize) -> list[Any]:
        """Return a list of all non-overlapping matches of pattern in string."""
        ...
    @overload
    def findall(self, string: AnyStr, pos: int = 0, endpos: int = sys.maxsize) -> list[AnyStr]:
        """Return a list of all non-overlapping matches of pattern in string."""
        ...
    @overload
    def finditer(self: Pattern[str], string: str, pos: int = 0, endpos: int = sys.maxsize) -> Iterator[Match[str]]:
        """
        Return an iterator over all non-overlapping matches for the RE pattern in string.

        For each match, the iterator returns a match object.
        """
        ...
    @overload
    def finditer(
        self: Pattern[bytes], string: ReadableBuffer, pos: int = 0, endpos: int = sys.maxsize
    ) -> Iterator[Match[bytes]]:
        """
        Return an iterator over all non-overlapping matches for the RE pattern in string.

        For each match, the iterator returns a match object.
        """
        ...
    @overload
    def finditer(self, string: AnyStr, pos: int = 0, endpos: int = sys.maxsize) -> Iterator[Match[AnyStr]]:
        """
        Return an iterator over all non-overlapping matches for the RE pattern in string.

        For each match, the iterator returns a match object.
        """
        ...
    @overload
    def sub(self: Pattern[str], repl: str | Callable[[Match[str]], str], string: str, count: int = 0) -> str:
        """Return the string obtained by replacing the leftmost non-overlapping occurrences of pattern in string by the replacement repl."""
        ...
    @overload
    def sub(
        self: Pattern[bytes],
        repl: ReadableBuffer | Callable[[Match[bytes]], ReadableBuffer],
        string: ReadableBuffer,
        count: int = 0,
    ) -> bytes:
        """Return the string obtained by replacing the leftmost non-overlapping occurrences of pattern in string by the replacement repl."""
        ...
    @overload
    def sub(self, repl: AnyStr | Callable[[Match[AnyStr]], AnyStr], string: AnyStr, count: int = 0) -> AnyStr:
        """Return the string obtained by replacing the leftmost non-overlapping occurrences of pattern in string by the replacement repl."""
        ...
    @overload
    def subn(self: Pattern[str], repl: str | Callable[[Match[str]], str], string: str, count: int = 0) -> tuple[str, int]:
        """Return the tuple (new_string, number_of_subs_made) found by replacing the leftmost non-overlapping occurrences of pattern with the replacement repl."""
        ...
    @overload
    def subn(
        self: Pattern[bytes],
        repl: ReadableBuffer | Callable[[Match[bytes]], ReadableBuffer],
        string: ReadableBuffer,
        count: int = 0,
    ) -> tuple[bytes, int]:
        """Return the tuple (new_string, number_of_subs_made) found by replacing the leftmost non-overlapping occurrences of pattern with the replacement repl."""
        ...
    @overload
    def subn(self, repl: AnyStr | Callable[[Match[AnyStr]], AnyStr], string: AnyStr, count: int = 0) -> tuple[AnyStr, int]:
        """Return the tuple (new_string, number_of_subs_made) found by replacing the leftmost non-overlapping occurrences of pattern with the replacement repl."""
        ...
    def __copy__(self) -> Pattern[AnyStr]: ...
    def __deepcopy__(self, memo: Any, /) -> Pattern[AnyStr]: ...
<<<<<<< HEAD
    def __eq__(self, value: object, /) -> bool:
        """Return self==value."""
        ...
    def __hash__(self) -> int:
        """Return hash(self)."""
        ...
    if sys.version_info >= (3, 9):
        def __class_getitem__(cls, item: Any, /) -> GenericAlias:
            """See PEP 585"""
            ...
=======
    def __eq__(self, value: object, /) -> bool: ...
    def __hash__(self) -> int: ...
    def __class_getitem__(cls, item: Any, /) -> GenericAlias: ...
>>>>>>> 1c17cd42

# ----- re variables and constants -----

class RegexFlag(enum.IntFlag):
    """An enumeration."""
    A = sre_compile.SRE_FLAG_ASCII
    ASCII = A
    DEBUG = sre_compile.SRE_FLAG_DEBUG
    I = sre_compile.SRE_FLAG_IGNORECASE
    IGNORECASE = I
    L = sre_compile.SRE_FLAG_LOCALE
    LOCALE = L
    M = sre_compile.SRE_FLAG_MULTILINE
    MULTILINE = M
    S = sre_compile.SRE_FLAG_DOTALL
    DOTALL = S
    X = sre_compile.SRE_FLAG_VERBOSE
    VERBOSE = X
    U = sre_compile.SRE_FLAG_UNICODE
    UNICODE = U
    if sys.version_info < (3, 13):
        T = sre_compile.SRE_FLAG_TEMPLATE
        TEMPLATE = T
    if sys.version_info >= (3, 11):
        NOFLAG = 0

A: Final = RegexFlag.A
ASCII: Final = RegexFlag.ASCII
DEBUG: Final = RegexFlag.DEBUG
I: Final = RegexFlag.I
IGNORECASE: Final = RegexFlag.IGNORECASE
L: Final = RegexFlag.L
LOCALE: Final = RegexFlag.LOCALE
M: Final = RegexFlag.M
MULTILINE: Final = RegexFlag.MULTILINE
S: Final = RegexFlag.S
DOTALL: Final = RegexFlag.DOTALL
X: Final = RegexFlag.X
VERBOSE: Final = RegexFlag.VERBOSE
U: Final = RegexFlag.U
UNICODE: Final = RegexFlag.UNICODE
if sys.version_info < (3, 13):
    T: Final = RegexFlag.T
    TEMPLATE: Final = RegexFlag.TEMPLATE
if sys.version_info >= (3, 11):
    # pytype chokes on `NOFLAG: Final = RegexFlag.NOFLAG` with `LiteralValueError`
    # mypy chokes on `NOFLAG: Final[Literal[RegexFlag.NOFLAG]]` with `Literal[...] is invalid`
    NOFLAG = RegexFlag.NOFLAG
_FlagsType: TypeAlias = int | RegexFlag

# Type-wise the compile() overloads are unnecessary, they could also be modeled using
# unions in the parameter types. However mypy has a bug regarding TypeVar
# constraints (https://github.com/python/mypy/issues/11880),
# which limits us here because AnyStr is a constrained TypeVar.

# pattern arguments do *not* accept arbitrary buffers such as bytearray,
# because the pattern must be hashable.
@overload
def compile(pattern: AnyStr, flags: _FlagsType = 0) -> Pattern[AnyStr]:
    """Compile a regular expression pattern, returning a Pattern object."""
    ...
@overload
def compile(pattern: Pattern[AnyStr], flags: _FlagsType = 0) -> Pattern[AnyStr]:
    """Compile a regular expression pattern, returning a Pattern object."""
    ...
@overload
def search(pattern: str | Pattern[str], string: str, flags: _FlagsType = 0) -> Match[str] | None:
    """
    Scan through string looking for a match to the pattern, returning
    a Match object, or None if no match was found.
    """
    ...
@overload
def search(pattern: bytes | Pattern[bytes], string: ReadableBuffer, flags: _FlagsType = 0) -> Match[bytes] | None:
    """
    Scan through string looking for a match to the pattern, returning
    a Match object, or None if no match was found.
    """
    ...
@overload
def match(pattern: str | Pattern[str], string: str, flags: _FlagsType = 0) -> Match[str] | None:
    """
    Try to apply the pattern at the start of the string, returning
    a Match object, or None if no match was found.
    """
    ...
@overload
def match(pattern: bytes | Pattern[bytes], string: ReadableBuffer, flags: _FlagsType = 0) -> Match[bytes] | None:
    """
    Try to apply the pattern at the start of the string, returning
    a Match object, or None if no match was found.
    """
    ...
@overload
def fullmatch(pattern: str | Pattern[str], string: str, flags: _FlagsType = 0) -> Match[str] | None:
    """
    Try to apply the pattern to all of the string, returning
    a Match object, or None if no match was found.
    """
    ...
@overload
def fullmatch(pattern: bytes | Pattern[bytes], string: ReadableBuffer, flags: _FlagsType = 0) -> Match[bytes] | None:
    """
    Try to apply the pattern to all of the string, returning
    a Match object, or None if no match was found.
    """
    ...
@overload
def split(pattern: str | Pattern[str], string: str, maxsplit: int = 0, flags: _FlagsType = 0) -> list[str | MaybeNone]:
    """
    Split the source string by the occurrences of the pattern,
    returning a list containing the resulting substrings.  If
    capturing parentheses are used in pattern, then the text of all
    groups in the pattern are also returned as part of the resulting
    list.  If maxsplit is nonzero, at most maxsplit splits occur,
    and the remainder of the string is returned as the final element
    of the list.
    """
    ...
@overload
def split(
    pattern: bytes | Pattern[bytes], string: ReadableBuffer, maxsplit: int = 0, flags: _FlagsType = 0
) -> list[bytes | MaybeNone]:
    """
    Split the source string by the occurrences of the pattern,
    returning a list containing the resulting substrings.  If
    capturing parentheses are used in pattern, then the text of all
    groups in the pattern are also returned as part of the resulting
    list.  If maxsplit is nonzero, at most maxsplit splits occur,
    and the remainder of the string is returned as the final element
    of the list.
    """
    ...
@overload
def findall(pattern: str | Pattern[str], string: str, flags: _FlagsType = 0) -> list[Any]:
    """
    Return a list of all non-overlapping matches in the string.

    If one or more capturing groups are present in the pattern, return
    a list of groups; this will be a list of tuples if the pattern
    has more than one group.

    Empty matches are included in the result.
    """
    ...
@overload
def findall(pattern: bytes | Pattern[bytes], string: ReadableBuffer, flags: _FlagsType = 0) -> list[Any]:
    """
    Return a list of all non-overlapping matches in the string.

    If one or more capturing groups are present in the pattern, return
    a list of groups; this will be a list of tuples if the pattern
    has more than one group.

    Empty matches are included in the result.
    """
    ...
@overload
def finditer(pattern: str | Pattern[str], string: str, flags: _FlagsType = 0) -> Iterator[Match[str]]:
    """
    Return an iterator over all non-overlapping matches in the
    string.  For each match, the iterator returns a Match object.

    Empty matches are included in the result.
    """
    ...
@overload
def finditer(pattern: bytes | Pattern[bytes], string: ReadableBuffer, flags: _FlagsType = 0) -> Iterator[Match[bytes]]:
    """
    Return an iterator over all non-overlapping matches in the
    string.  For each match, the iterator returns a Match object.

    Empty matches are included in the result.
    """
    ...
@overload
def sub(
    pattern: str | Pattern[str], repl: str | Callable[[Match[str]], str], string: str, count: int = 0, flags: _FlagsType = 0
) -> str:
    """
    Return the string obtained by replacing the leftmost
    non-overlapping occurrences of the pattern in string by the
    replacement repl.  repl can be either a string or a callable;
    if a string, backslash escapes in it are processed.  If it is
    a callable, it's passed the Match object and must return
    a replacement string to be used.
    """
    ...
@overload
def sub(
    pattern: bytes | Pattern[bytes],
    repl: ReadableBuffer | Callable[[Match[bytes]], ReadableBuffer],
    string: ReadableBuffer,
    count: int = 0,
    flags: _FlagsType = 0,
) -> bytes:
    """
    Return the string obtained by replacing the leftmost
    non-overlapping occurrences of the pattern in string by the
    replacement repl.  repl can be either a string or a callable;
    if a string, backslash escapes in it are processed.  If it is
    a callable, it's passed the Match object and must return
    a replacement string to be used.
    """
    ...
@overload
def subn(
    pattern: str | Pattern[str], repl: str | Callable[[Match[str]], str], string: str, count: int = 0, flags: _FlagsType = 0
) -> tuple[str, int]:
    """
    Return a 2-tuple containing (new_string, number).
    new_string is the string obtained by replacing the leftmost
    non-overlapping occurrences of the pattern in the source
    string by the replacement repl.  number is the number of
    substitutions that were made. repl can be either a string or a
    callable; if a string, backslash escapes in it are processed.
    If it is a callable, it's passed the Match object and must
    return a replacement string to be used.
    """
    ...
@overload
def subn(
    pattern: bytes | Pattern[bytes],
    repl: ReadableBuffer | Callable[[Match[bytes]], ReadableBuffer],
    string: ReadableBuffer,
    count: int = 0,
    flags: _FlagsType = 0,
) -> tuple[bytes, int]:
    """
    Return a 2-tuple containing (new_string, number).
    new_string is the string obtained by replacing the leftmost
    non-overlapping occurrences of the pattern in the source
    string by the replacement repl.  number is the number of
    substitutions that were made. repl can be either a string or a
    callable; if a string, backslash escapes in it are processed.
    If it is a callable, it's passed the Match object and must
    return a replacement string to be used.
    """
    ...
def escape(pattern: AnyStr) -> AnyStr:
    """Escape special characters in a string."""
    ...
def purge() -> None:
    """Clear the regular expression caches"""
    ...

if sys.version_info < (3, 13):
    def template(pattern: AnyStr | Pattern[AnyStr], flags: _FlagsType = 0) -> Pattern[AnyStr]:
        """Compile a template pattern, returning a Pattern object, deprecated"""
        ...<|MERGE_RESOLUTION|>--- conflicted
+++ resolved
@@ -312,14 +312,7 @@
         ...
     def __copy__(self) -> Match[AnyStr]: ...
     def __deepcopy__(self, memo: Any, /) -> Match[AnyStr]: ...
-<<<<<<< HEAD
-    if sys.version_info >= (3, 9):
-        def __class_getitem__(cls, item: Any, /) -> GenericAlias:
-            """See PEP 585"""
-            ...
-=======
     def __class_getitem__(cls, item: Any, /) -> GenericAlias: ...
->>>>>>> 1c17cd42
 
 @final
 class Pattern(Generic[AnyStr]):
@@ -477,22 +470,9 @@
         ...
     def __copy__(self) -> Pattern[AnyStr]: ...
     def __deepcopy__(self, memo: Any, /) -> Pattern[AnyStr]: ...
-<<<<<<< HEAD
-    def __eq__(self, value: object, /) -> bool:
-        """Return self==value."""
-        ...
-    def __hash__(self) -> int:
-        """Return hash(self)."""
-        ...
-    if sys.version_info >= (3, 9):
-        def __class_getitem__(cls, item: Any, /) -> GenericAlias:
-            """See PEP 585"""
-            ...
-=======
     def __eq__(self, value: object, /) -> bool: ...
     def __hash__(self) -> int: ...
     def __class_getitem__(cls, item: Any, /) -> GenericAlias: ...
->>>>>>> 1c17cd42
 
 # ----- re variables and constants -----
 
