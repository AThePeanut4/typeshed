--- conflicted
+++ resolved
@@ -1,9 +1,4 @@
-<<<<<<< HEAD
-"""The objects used by the site module to add custom builtins."""
-
-=======
 import sys
->>>>>>> 4aad825d
 from collections.abc import Iterable
 from typing import ClassVar, Literal, NoReturn
 
@@ -23,17 +18,4 @@
     def __call__(self) -> None: ...
 
 class _Helper:
-<<<<<<< HEAD
-    """
-    Define the builtin 'help'.
-
-    This is a wrapper around pydoc.help that provides a helpful message
-    when 'help' is typed at the Python interactive prompt.
-
-    Calling help() at the Python prompt starts an interactive help session.
-    Calling help(thing) prints help for the python object 'thing'.
-    """
-    def __call__(self, request: object) -> None: ...
-=======
-    def __call__(self, request: object = ...) -> None: ...
->>>>>>> 4aad825d
+    def __call__(self, request: object = ...) -> None: ...