"""
The sqlite3 extension module provides a DB-API 2.0 (PEP 249) compliant
interface to the SQLite library, and requires SQLite 3.7.15 or newer.

To use the module, start by creating a database Connection object:

    import sqlite3
    cx = sqlite3.connect("test.db")  # test.db will be created or opened

The special path name ":memory:" can be provided to connect to a transient
in-memory database:

    cx = sqlite3.connect(":memory:")  # connect to a database in RAM

Once a connection has been established, create a Cursor object and call
its execute() method to perform SQL queries:

    cu = cx.cursor()

    # create a table
    cu.execute("create table lang(name, first_appeared)")

    # insert values into a table
    cu.execute("insert into lang values (?, ?)", ("C", 1972))

    # execute a query and iterate over the result
    for row in cu.execute("select * from lang"):
        print(row)

    cx.close()

The sqlite3 module is written by Gerhard Häring <gh@ghaering.de>.
"""

import sys
from _typeshed import MaybeNone, ReadableBuffer, StrOrBytesPath, SupportsLenAndGetItem, Unused
from collections.abc import Callable, Generator, Iterable, Iterator, Mapping, Sequence
from sqlite3.dbapi2 import (
    PARSE_COLNAMES as PARSE_COLNAMES,
    PARSE_DECLTYPES as PARSE_DECLTYPES,
    SQLITE_ALTER_TABLE as SQLITE_ALTER_TABLE,
    SQLITE_ANALYZE as SQLITE_ANALYZE,
    SQLITE_ATTACH as SQLITE_ATTACH,
    SQLITE_CREATE_INDEX as SQLITE_CREATE_INDEX,
    SQLITE_CREATE_TABLE as SQLITE_CREATE_TABLE,
    SQLITE_CREATE_TEMP_INDEX as SQLITE_CREATE_TEMP_INDEX,
    SQLITE_CREATE_TEMP_TABLE as SQLITE_CREATE_TEMP_TABLE,
    SQLITE_CREATE_TEMP_TRIGGER as SQLITE_CREATE_TEMP_TRIGGER,
    SQLITE_CREATE_TEMP_VIEW as SQLITE_CREATE_TEMP_VIEW,
    SQLITE_CREATE_TRIGGER as SQLITE_CREATE_TRIGGER,
    SQLITE_CREATE_VIEW as SQLITE_CREATE_VIEW,
    SQLITE_CREATE_VTABLE as SQLITE_CREATE_VTABLE,
    SQLITE_DELETE as SQLITE_DELETE,
    SQLITE_DENY as SQLITE_DENY,
    SQLITE_DETACH as SQLITE_DETACH,
    SQLITE_DONE as SQLITE_DONE,
    SQLITE_DROP_INDEX as SQLITE_DROP_INDEX,
    SQLITE_DROP_TABLE as SQLITE_DROP_TABLE,
    SQLITE_DROP_TEMP_INDEX as SQLITE_DROP_TEMP_INDEX,
    SQLITE_DROP_TEMP_TABLE as SQLITE_DROP_TEMP_TABLE,
    SQLITE_DROP_TEMP_TRIGGER as SQLITE_DROP_TEMP_TRIGGER,
    SQLITE_DROP_TEMP_VIEW as SQLITE_DROP_TEMP_VIEW,
    SQLITE_DROP_TRIGGER as SQLITE_DROP_TRIGGER,
    SQLITE_DROP_VIEW as SQLITE_DROP_VIEW,
    SQLITE_DROP_VTABLE as SQLITE_DROP_VTABLE,
    SQLITE_FUNCTION as SQLITE_FUNCTION,
    SQLITE_IGNORE as SQLITE_IGNORE,
    SQLITE_INSERT as SQLITE_INSERT,
    SQLITE_OK as SQLITE_OK,
    SQLITE_PRAGMA as SQLITE_PRAGMA,
    SQLITE_READ as SQLITE_READ,
    SQLITE_RECURSIVE as SQLITE_RECURSIVE,
    SQLITE_REINDEX as SQLITE_REINDEX,
    SQLITE_SAVEPOINT as SQLITE_SAVEPOINT,
    SQLITE_SELECT as SQLITE_SELECT,
    SQLITE_TRANSACTION as SQLITE_TRANSACTION,
    SQLITE_UPDATE as SQLITE_UPDATE,
    Binary as Binary,
    Date as Date,
    DateFromTicks as DateFromTicks,
    Time as Time,
    TimeFromTicks as TimeFromTicks,
    TimestampFromTicks as TimestampFromTicks,
    adapt as adapt,
    adapters as adapters,
    apilevel as apilevel,
    complete_statement as complete_statement,
    connect as connect,
    converters as converters,
    enable_callback_tracebacks as enable_callback_tracebacks,
    paramstyle as paramstyle,
    register_adapter as register_adapter,
    register_converter as register_converter,
    sqlite_version as sqlite_version,
    sqlite_version_info as sqlite_version_info,
    threadsafety as threadsafety,
    version_info as version_info,
)
from types import TracebackType
from typing import Any, Literal, Protocol, SupportsIndex, TypeVar, final, overload, type_check_only
from typing_extensions import Self, TypeAlias

if sys.version_info >= (3, 12):
    from sqlite3.dbapi2 import (
        LEGACY_TRANSACTION_CONTROL as LEGACY_TRANSACTION_CONTROL,
        SQLITE_DBCONFIG_DEFENSIVE as SQLITE_DBCONFIG_DEFENSIVE,
        SQLITE_DBCONFIG_DQS_DDL as SQLITE_DBCONFIG_DQS_DDL,
        SQLITE_DBCONFIG_DQS_DML as SQLITE_DBCONFIG_DQS_DML,
        SQLITE_DBCONFIG_ENABLE_FKEY as SQLITE_DBCONFIG_ENABLE_FKEY,
        SQLITE_DBCONFIG_ENABLE_FTS3_TOKENIZER as SQLITE_DBCONFIG_ENABLE_FTS3_TOKENIZER,
        SQLITE_DBCONFIG_ENABLE_LOAD_EXTENSION as SQLITE_DBCONFIG_ENABLE_LOAD_EXTENSION,
        SQLITE_DBCONFIG_ENABLE_QPSG as SQLITE_DBCONFIG_ENABLE_QPSG,
        SQLITE_DBCONFIG_ENABLE_TRIGGER as SQLITE_DBCONFIG_ENABLE_TRIGGER,
        SQLITE_DBCONFIG_ENABLE_VIEW as SQLITE_DBCONFIG_ENABLE_VIEW,
        SQLITE_DBCONFIG_LEGACY_ALTER_TABLE as SQLITE_DBCONFIG_LEGACY_ALTER_TABLE,
        SQLITE_DBCONFIG_LEGACY_FILE_FORMAT as SQLITE_DBCONFIG_LEGACY_FILE_FORMAT,
        SQLITE_DBCONFIG_NO_CKPT_ON_CLOSE as SQLITE_DBCONFIG_NO_CKPT_ON_CLOSE,
        SQLITE_DBCONFIG_RESET_DATABASE as SQLITE_DBCONFIG_RESET_DATABASE,
        SQLITE_DBCONFIG_TRIGGER_EQP as SQLITE_DBCONFIG_TRIGGER_EQP,
        SQLITE_DBCONFIG_TRUSTED_SCHEMA as SQLITE_DBCONFIG_TRUSTED_SCHEMA,
        SQLITE_DBCONFIG_WRITABLE_SCHEMA as SQLITE_DBCONFIG_WRITABLE_SCHEMA,
    )

if sys.version_info >= (3, 11):
    from sqlite3.dbapi2 import (
        SQLITE_ABORT as SQLITE_ABORT,
        SQLITE_ABORT_ROLLBACK as SQLITE_ABORT_ROLLBACK,
        SQLITE_AUTH as SQLITE_AUTH,
        SQLITE_AUTH_USER as SQLITE_AUTH_USER,
        SQLITE_BUSY as SQLITE_BUSY,
        SQLITE_BUSY_RECOVERY as SQLITE_BUSY_RECOVERY,
        SQLITE_BUSY_SNAPSHOT as SQLITE_BUSY_SNAPSHOT,
        SQLITE_BUSY_TIMEOUT as SQLITE_BUSY_TIMEOUT,
        SQLITE_CANTOPEN as SQLITE_CANTOPEN,
        SQLITE_CANTOPEN_CONVPATH as SQLITE_CANTOPEN_CONVPATH,
        SQLITE_CANTOPEN_DIRTYWAL as SQLITE_CANTOPEN_DIRTYWAL,
        SQLITE_CANTOPEN_FULLPATH as SQLITE_CANTOPEN_FULLPATH,
        SQLITE_CANTOPEN_ISDIR as SQLITE_CANTOPEN_ISDIR,
        SQLITE_CANTOPEN_NOTEMPDIR as SQLITE_CANTOPEN_NOTEMPDIR,
        SQLITE_CANTOPEN_SYMLINK as SQLITE_CANTOPEN_SYMLINK,
        SQLITE_CONSTRAINT as SQLITE_CONSTRAINT,
        SQLITE_CONSTRAINT_CHECK as SQLITE_CONSTRAINT_CHECK,
        SQLITE_CONSTRAINT_COMMITHOOK as SQLITE_CONSTRAINT_COMMITHOOK,
        SQLITE_CONSTRAINT_FOREIGNKEY as SQLITE_CONSTRAINT_FOREIGNKEY,
        SQLITE_CONSTRAINT_FUNCTION as SQLITE_CONSTRAINT_FUNCTION,
        SQLITE_CONSTRAINT_NOTNULL as SQLITE_CONSTRAINT_NOTNULL,
        SQLITE_CONSTRAINT_PINNED as SQLITE_CONSTRAINT_PINNED,
        SQLITE_CONSTRAINT_PRIMARYKEY as SQLITE_CONSTRAINT_PRIMARYKEY,
        SQLITE_CONSTRAINT_ROWID as SQLITE_CONSTRAINT_ROWID,
        SQLITE_CONSTRAINT_TRIGGER as SQLITE_CONSTRAINT_TRIGGER,
        SQLITE_CONSTRAINT_UNIQUE as SQLITE_CONSTRAINT_UNIQUE,
        SQLITE_CONSTRAINT_VTAB as SQLITE_CONSTRAINT_VTAB,
        SQLITE_CORRUPT as SQLITE_CORRUPT,
        SQLITE_CORRUPT_INDEX as SQLITE_CORRUPT_INDEX,
        SQLITE_CORRUPT_SEQUENCE as SQLITE_CORRUPT_SEQUENCE,
        SQLITE_CORRUPT_VTAB as SQLITE_CORRUPT_VTAB,
        SQLITE_EMPTY as SQLITE_EMPTY,
        SQLITE_ERROR as SQLITE_ERROR,
        SQLITE_ERROR_MISSING_COLLSEQ as SQLITE_ERROR_MISSING_COLLSEQ,
        SQLITE_ERROR_RETRY as SQLITE_ERROR_RETRY,
        SQLITE_ERROR_SNAPSHOT as SQLITE_ERROR_SNAPSHOT,
        SQLITE_FORMAT as SQLITE_FORMAT,
        SQLITE_FULL as SQLITE_FULL,
        SQLITE_INTERNAL as SQLITE_INTERNAL,
        SQLITE_INTERRUPT as SQLITE_INTERRUPT,
        SQLITE_IOERR as SQLITE_IOERR,
        SQLITE_IOERR_ACCESS as SQLITE_IOERR_ACCESS,
        SQLITE_IOERR_AUTH as SQLITE_IOERR_AUTH,
        SQLITE_IOERR_BEGIN_ATOMIC as SQLITE_IOERR_BEGIN_ATOMIC,
        SQLITE_IOERR_BLOCKED as SQLITE_IOERR_BLOCKED,
        SQLITE_IOERR_CHECKRESERVEDLOCK as SQLITE_IOERR_CHECKRESERVEDLOCK,
        SQLITE_IOERR_CLOSE as SQLITE_IOERR_CLOSE,
        SQLITE_IOERR_COMMIT_ATOMIC as SQLITE_IOERR_COMMIT_ATOMIC,
        SQLITE_IOERR_CONVPATH as SQLITE_IOERR_CONVPATH,
        SQLITE_IOERR_CORRUPTFS as SQLITE_IOERR_CORRUPTFS,
        SQLITE_IOERR_DATA as SQLITE_IOERR_DATA,
        SQLITE_IOERR_DELETE as SQLITE_IOERR_DELETE,
        SQLITE_IOERR_DELETE_NOENT as SQLITE_IOERR_DELETE_NOENT,
        SQLITE_IOERR_DIR_CLOSE as SQLITE_IOERR_DIR_CLOSE,
        SQLITE_IOERR_DIR_FSYNC as SQLITE_IOERR_DIR_FSYNC,
        SQLITE_IOERR_FSTAT as SQLITE_IOERR_FSTAT,
        SQLITE_IOERR_FSYNC as SQLITE_IOERR_FSYNC,
        SQLITE_IOERR_GETTEMPPATH as SQLITE_IOERR_GETTEMPPATH,
        SQLITE_IOERR_LOCK as SQLITE_IOERR_LOCK,
        SQLITE_IOERR_MMAP as SQLITE_IOERR_MMAP,
        SQLITE_IOERR_NOMEM as SQLITE_IOERR_NOMEM,
        SQLITE_IOERR_RDLOCK as SQLITE_IOERR_RDLOCK,
        SQLITE_IOERR_READ as SQLITE_IOERR_READ,
        SQLITE_IOERR_ROLLBACK_ATOMIC as SQLITE_IOERR_ROLLBACK_ATOMIC,
        SQLITE_IOERR_SEEK as SQLITE_IOERR_SEEK,
        SQLITE_IOERR_SHMLOCK as SQLITE_IOERR_SHMLOCK,
        SQLITE_IOERR_SHMMAP as SQLITE_IOERR_SHMMAP,
        SQLITE_IOERR_SHMOPEN as SQLITE_IOERR_SHMOPEN,
        SQLITE_IOERR_SHMSIZE as SQLITE_IOERR_SHMSIZE,
        SQLITE_IOERR_SHORT_READ as SQLITE_IOERR_SHORT_READ,
        SQLITE_IOERR_TRUNCATE as SQLITE_IOERR_TRUNCATE,
        SQLITE_IOERR_UNLOCK as SQLITE_IOERR_UNLOCK,
        SQLITE_IOERR_VNODE as SQLITE_IOERR_VNODE,
        SQLITE_IOERR_WRITE as SQLITE_IOERR_WRITE,
        SQLITE_LIMIT_ATTACHED as SQLITE_LIMIT_ATTACHED,
        SQLITE_LIMIT_COLUMN as SQLITE_LIMIT_COLUMN,
        SQLITE_LIMIT_COMPOUND_SELECT as SQLITE_LIMIT_COMPOUND_SELECT,
        SQLITE_LIMIT_EXPR_DEPTH as SQLITE_LIMIT_EXPR_DEPTH,
        SQLITE_LIMIT_FUNCTION_ARG as SQLITE_LIMIT_FUNCTION_ARG,
        SQLITE_LIMIT_LENGTH as SQLITE_LIMIT_LENGTH,
        SQLITE_LIMIT_LIKE_PATTERN_LENGTH as SQLITE_LIMIT_LIKE_PATTERN_LENGTH,
        SQLITE_LIMIT_SQL_LENGTH as SQLITE_LIMIT_SQL_LENGTH,
        SQLITE_LIMIT_TRIGGER_DEPTH as SQLITE_LIMIT_TRIGGER_DEPTH,
        SQLITE_LIMIT_VARIABLE_NUMBER as SQLITE_LIMIT_VARIABLE_NUMBER,
        SQLITE_LIMIT_VDBE_OP as SQLITE_LIMIT_VDBE_OP,
        SQLITE_LIMIT_WORKER_THREADS as SQLITE_LIMIT_WORKER_THREADS,
        SQLITE_LOCKED as SQLITE_LOCKED,
        SQLITE_LOCKED_SHAREDCACHE as SQLITE_LOCKED_SHAREDCACHE,
        SQLITE_LOCKED_VTAB as SQLITE_LOCKED_VTAB,
        SQLITE_MISMATCH as SQLITE_MISMATCH,
        SQLITE_MISUSE as SQLITE_MISUSE,
        SQLITE_NOLFS as SQLITE_NOLFS,
        SQLITE_NOMEM as SQLITE_NOMEM,
        SQLITE_NOTADB as SQLITE_NOTADB,
        SQLITE_NOTFOUND as SQLITE_NOTFOUND,
        SQLITE_NOTICE as SQLITE_NOTICE,
        SQLITE_NOTICE_RECOVER_ROLLBACK as SQLITE_NOTICE_RECOVER_ROLLBACK,
        SQLITE_NOTICE_RECOVER_WAL as SQLITE_NOTICE_RECOVER_WAL,
        SQLITE_OK_LOAD_PERMANENTLY as SQLITE_OK_LOAD_PERMANENTLY,
        SQLITE_OK_SYMLINK as SQLITE_OK_SYMLINK,
        SQLITE_PERM as SQLITE_PERM,
        SQLITE_PROTOCOL as SQLITE_PROTOCOL,
        SQLITE_RANGE as SQLITE_RANGE,
        SQLITE_READONLY as SQLITE_READONLY,
        SQLITE_READONLY_CANTINIT as SQLITE_READONLY_CANTINIT,
        SQLITE_READONLY_CANTLOCK as SQLITE_READONLY_CANTLOCK,
        SQLITE_READONLY_DBMOVED as SQLITE_READONLY_DBMOVED,
        SQLITE_READONLY_DIRECTORY as SQLITE_READONLY_DIRECTORY,
        SQLITE_READONLY_RECOVERY as SQLITE_READONLY_RECOVERY,
        SQLITE_READONLY_ROLLBACK as SQLITE_READONLY_ROLLBACK,
        SQLITE_ROW as SQLITE_ROW,
        SQLITE_SCHEMA as SQLITE_SCHEMA,
        SQLITE_TOOBIG as SQLITE_TOOBIG,
        SQLITE_WARNING as SQLITE_WARNING,
        SQLITE_WARNING_AUTOINDEX as SQLITE_WARNING_AUTOINDEX,
    )

if sys.version_info < (3, 12):
    from sqlite3.dbapi2 import enable_shared_cache as enable_shared_cache, version as version

if sys.version_info < (3, 10):
    from sqlite3.dbapi2 import OptimizedUnicode as OptimizedUnicode

_CursorT = TypeVar("_CursorT", bound=Cursor)
_SqliteData: TypeAlias = str | ReadableBuffer | int | float | None
# Data that is passed through adapters can be of any type accepted by an adapter.
_AdaptedInputData: TypeAlias = _SqliteData | Any
# The Mapping must really be a dict, but making it invariant is too annoying.
_Parameters: TypeAlias = SupportsLenAndGetItem[_AdaptedInputData] | Mapping[str, _AdaptedInputData]

class _AnyParamWindowAggregateClass(Protocol):
    def step(self, *args: Any) -> object: ...
    def inverse(self, *args: Any) -> object: ...
    def value(self) -> _SqliteData: ...
    def finalize(self) -> _SqliteData: ...

class _WindowAggregateClass(Protocol):
    step: Callable[..., object]
    inverse: Callable[..., object]
    def value(self) -> _SqliteData: ...
    def finalize(self) -> _SqliteData: ...

class _AggregateProtocol(Protocol):
    def step(self, value: int, /) -> object: ...
    def finalize(self) -> int: ...

class _SingleParamWindowAggregateClass(Protocol):
    def step(self, param: Any, /) -> object: ...
    def inverse(self, param: Any, /) -> object: ...
    def value(self) -> _SqliteData: ...
    def finalize(self) -> _SqliteData: ...

# These classes are implemented in the C module _sqlite3. At runtime, they're imported
# from there into sqlite3.dbapi2 and from that module to here. However, they
# consider themselves to live in the sqlite3.* namespace, so we'll define them here.

class Error(Exception):
    if sys.version_info >= (3, 11):
        sqlite_errorcode: int
        sqlite_errorname: str

class DatabaseError(Error): ...
class DataError(DatabaseError): ...
class IntegrityError(DatabaseError): ...
class InterfaceError(Error): ...
class InternalError(DatabaseError): ...
class NotSupportedError(DatabaseError): ...
class OperationalError(DatabaseError): ...
class ProgrammingError(DatabaseError): ...
class Warning(Exception): ...

class Connection:
    """SQLite database connection object."""
    @property
    def DataError(self) -> type[DataError]: ...
    @property
    def DatabaseError(self) -> type[DatabaseError]: ...
    @property
    def Error(self) -> type[Error]: ...
    @property
    def IntegrityError(self) -> type[IntegrityError]: ...
    @property
    def InterfaceError(self) -> type[InterfaceError]: ...
    @property
    def InternalError(self) -> type[InternalError]: ...
    @property
    def NotSupportedError(self) -> type[NotSupportedError]: ...
    @property
    def OperationalError(self) -> type[OperationalError]: ...
    @property
    def ProgrammingError(self) -> type[ProgrammingError]: ...
    @property
    def Warning(self) -> type[Warning]: ...
    @property
    def in_transaction(self) -> bool: ...
    isolation_level: str | None  # one of '', 'DEFERRED', 'IMMEDIATE' or 'EXCLUSIVE'
    @property
    def total_changes(self) -> int: ...
    if sys.version_info >= (3, 12):
        @property
        def autocommit(self) -> int: ...
        @autocommit.setter
        def autocommit(self, val: int) -> None: ...
    row_factory: Any
    text_factory: Any
    if sys.version_info >= (3, 12):
        def __init__(
            self,
            database: StrOrBytesPath,
            timeout: float = ...,
            detect_types: int = ...,
            isolation_level: str | None = ...,
            check_same_thread: bool = ...,
            factory: type[Connection] | None = ...,
            cached_statements: int = ...,
            uri: bool = ...,
            autocommit: bool = ...,
        ) -> None: ...
    else:
        def __init__(
            self,
            database: StrOrBytesPath,
            timeout: float = ...,
            detect_types: int = ...,
            isolation_level: str | None = ...,
            check_same_thread: bool = ...,
            factory: type[Connection] | None = ...,
            cached_statements: int = ...,
            uri: bool = ...,
        ) -> None: ...

    def close(self) -> None:
        """
        Close the database connection.

        Any pending transaction is not committed implicitly.
        """
        ...
    if sys.version_info >= (3, 11):
        def blobopen(self, table: str, column: str, row: int, /, *, readonly: bool = False, name: str = "main") -> Blob:
            """
            Open and return a BLOB object.

            table
              Table name.
            column
              Column name.
            row
              Row index.
            readonly
              Open the BLOB without write permissions.
            name
              Database name.
            """
            ...

    def commit(self) -> None:
        """
        Commit any pending transaction to the database.

        If there is no open transaction, this method is a no-op.
        """
        ...
    def create_aggregate(self, name: str, n_arg: int, aggregate_class: Callable[[], _AggregateProtocol]) -> None:
        """
        Creates a new aggregate.

        Note: Passing keyword arguments 'name', 'n_arg' and 'aggregate_class'
        to _sqlite3.Connection.create_aggregate() is deprecated. Parameters
        'name', 'n_arg' and 'aggregate_class' will become positional-only in
        Python 3.15.
        """
        ...
    if sys.version_info >= (3, 11):
        # num_params determines how many params will be passed to the aggregate class. We provide an overload
        # for the case where num_params = 1, which is expected to be the common case.
        @overload
        def create_window_function(
            self, name: str, num_params: Literal[1], aggregate_class: Callable[[], _SingleParamWindowAggregateClass] | None, /
        ) -> None:
            """
            Creates or redefines an aggregate window function. Non-standard.

            name
              The name of the SQL aggregate window function to be created or
              redefined.
            num_params
              The number of arguments the step and inverse methods takes.
            aggregate_class
              A class with step(), finalize(), value(), and inverse() methods.
              Set to None to clear the window function.
            """
            ...
        # And for num_params = -1, which means the aggregate must accept any number of parameters.
        @overload
        def create_window_function(
            self, name: str, num_params: Literal[-1], aggregate_class: Callable[[], _AnyParamWindowAggregateClass] | None, /
        ) -> None:
            """
            Creates or redefines an aggregate window function. Non-standard.

            name
              The name of the SQL aggregate window function to be created or
              redefined.
            num_params
              The number of arguments the step and inverse methods takes.
            aggregate_class
              A class with step(), finalize(), value(), and inverse() methods.
              Set to None to clear the window function.
            """
            ...
        @overload
        def create_window_function(
            self, name: str, num_params: int, aggregate_class: Callable[[], _WindowAggregateClass] | None, /
        ) -> None:
            """
            Creates or redefines an aggregate window function. Non-standard.

            name
              The name of the SQL aggregate window function to be created or
              redefined.
            num_params
              The number of arguments the step and inverse methods takes.
            aggregate_class
              A class with step(), finalize(), value(), and inverse() methods.
              Set to None to clear the window function.
            """
            ...

    def create_collation(self, name: str, callback: Callable[[str, str], int | SupportsIndex] | None, /) -> None:
        """Creates a collation function."""
        ...
    def create_function(
        self, name: str, narg: int, func: Callable[..., _SqliteData] | None, *, deterministic: bool = False
    ) -> None:
        """
        Creates a new function.

        Note: Passing keyword arguments 'name', 'narg' and 'func' to
        _sqlite3.Connection.create_function() is deprecated. Parameters
        'name', 'narg' and 'func' will become positional-only in Python 3.15.
        """
        ...
    @overload
    def cursor(self, factory: None = None) -> Cursor:
        """Return a cursor for the connection."""
        ...
    @overload
    def cursor(self, factory: Callable[[Connection], _CursorT]) -> _CursorT:
        """Return a cursor for the connection."""
        ...
    def execute(self, sql: str, parameters: _Parameters = ..., /) -> Cursor:
        """Executes an SQL statement."""
        ...
    def executemany(self, sql: str, parameters: Iterable[_Parameters], /) -> Cursor:
        """Repeatedly executes an SQL statement."""
        ...
    def executescript(self, sql_script: str, /) -> Cursor:
        """Executes multiple SQL statements at once."""
        ...
    def interrupt(self) -> None:
        """Abort any pending database operation."""
        ...
    if sys.version_info >= (3, 13):
        def iterdump(self, *, filter: str | None = None) -> Generator[str, None, None]:
            """
            Returns iterator to the dump of the database in an SQL text format.

            filter
              An optional LIKE pattern for database objects to dump
            """
            ...
    else:
        def iterdump(self) -> Generator[str, None, None]:
            """Returns iterator to the dump of the database in an SQL text format."""
            ...

    def rollback(self) -> None:
        """
        Roll back to the start of any pending transaction.

        If there is no open transaction, this method is a no-op.
        """
        ...
    def set_authorizer(
        self, authorizer_callback: Callable[[int, str | None, str | None, str | None, str | None], int] | None
    ) -> None:
        """
        Set authorizer callback.

        Note: Passing keyword argument 'authorizer_callback' to
        _sqlite3.Connection.set_authorizer() is deprecated. Parameter
        'authorizer_callback' will become positional-only in Python 3.15.
        """
        ...
    def set_progress_handler(self, progress_handler: Callable[[], int | None] | None, n: int) -> None:
        """
        Set progress handler callback.

          progress_handler
            A callable that takes no arguments.
            If the callable returns non-zero, the current query is terminated,
            and an exception is raised.
          n
            The number of SQLite virtual machine instructions that are
            executed between invocations of 'progress_handler'.

        If 'progress_handler' is None or 'n' is 0, the progress handler is disabled.

        Note: Passing keyword argument 'progress_handler' to
        _sqlite3.Connection.set_progress_handler() is deprecated. Parameter
        'progress_handler' will become positional-only in Python 3.15.
        """
        ...
    def set_trace_callback(self, trace_callback: Callable[[str], object] | None) -> None:
        """
        Set a trace callback called for each SQL statement (passed as unicode).

        Note: Passing keyword argument 'trace_callback' to
        _sqlite3.Connection.set_trace_callback() is deprecated. Parameter
        'trace_callback' will become positional-only in Python 3.15.
        """
        ...
    # enable_load_extension and load_extension is not available on python distributions compiled
    # without sqlite3 loadable extension support. see footnotes https://docs.python.org/3/library/sqlite3.html#f1
    def enable_load_extension(self, enable: bool, /) -> None:
        """Enable dynamic loading of SQLite extension modules."""
        ...
    if sys.version_info >= (3, 12):
        def load_extension(self, name: str, /, *, entrypoint: str | None = None) -> None:
            """Load SQLite extension module."""
            ...
    else:
        def load_extension(self, name: str, /) -> None:
            """Load SQLite extension module."""
            ...

    def backup(
        self,
        target: Connection,
        *,
        pages: int = -1,
        progress: Callable[[int, int, int], object] | None = None,
        name: str = "main",
        sleep: float = 0.25,
    ) -> None:
        """Makes a backup of the database."""
        ...
    if sys.version_info >= (3, 11):
        def setlimit(self, category: int, limit: int, /) -> int:
            """
            Set connection run-time limits.

              category
                The limit category to be set.
              limit
                The new limit. If the new limit is a negative number, the limit is
                unchanged.

            Attempts to increase a limit above its hard upper bound are silently truncated
            to the hard upper bound. Regardless of whether or not the limit was changed,
            the prior value of the limit is returned.
            """
            ...
        def getlimit(self, category: int, /) -> int:
            """
            Get connection run-time limits.

            category
              The limit category to be queried.
            """
            ...
        def serialize(self, *, name: str = "main") -> bytes:
            """
            Serialize a database into a byte string.

              name
                Which database to serialize.

            For an ordinary on-disk database file, the serialization is just a copy of the
            disk file. For an in-memory database or a "temp" database, the serialization is
            the same sequence of bytes which would be written to disk if that database
            were backed up to disk.
            """
            ...
        def deserialize(self, data: ReadableBuffer, /, *, name: str = "main") -> None:
            """
            Load a serialized database.

              data
                The serialized database content.
              name
                Which database to reopen with the deserialization.

            The deserialize interface causes the database connection to disconnect from the
            target database, and then reopen it as an in-memory database based on the given
            serialized data.

            The deserialize interface will fail with SQLITE_BUSY if the database is
            currently in a read transaction or is involved in a backup operation.
            """
            ...
    if sys.version_info >= (3, 12):
        def getconfig(self, op: int, /) -> bool:
            """
            Query a boolean connection configuration option.

            op
              The configuration verb; one of the sqlite3.SQLITE_DBCONFIG codes.
            """
            ...
        def setconfig(self, op: int, enable: bool = True, /) -> bool:
            """
            Set a boolean connection configuration option.

            op
              The configuration verb; one of the sqlite3.SQLITE_DBCONFIG codes.
            """
            ...

    def __call__(self, sql: str, /) -> _Statement:
        """Call self as a function."""
        ...
    def __enter__(self) -> Self:
        """
        Called when the connection is used as a context manager.

        Returns itself as a convenience to the caller.
        """
        ...
    def __exit__(
        self, type: type[BaseException] | None, value: BaseException | None, traceback: TracebackType | None, /
    ) -> Literal[False]:
        """
        Called when the connection is used as a context manager.

        If there was any exception, a rollback takes place; otherwise we commit.
        """
        ...

class Cursor:
    """SQLite database cursor class."""
    arraysize: int
    @property
    def connection(self) -> Connection: ...
    # May be None, but using `| MaybeNone` (`| Any`) instead to avoid slightly annoying false positives.
    @property
    def description(self) -> tuple[tuple[str, None, None, None, None, None, None], ...] | MaybeNone: ...
    @property
    def lastrowid(self) -> int | None: ...
    row_factory: Callable[[Cursor, Row], object] | None
    @property
    def rowcount(self) -> int: ...
    def __init__(self, cursor: Connection, /) -> None: ...
    def close(self) -> None:
        """Closes the cursor."""
        ...
    def execute(self, sql: str, parameters: _Parameters = (), /) -> Self:
        """Executes an SQL statement."""
        ...
    def executemany(self, sql: str, seq_of_parameters: Iterable[_Parameters], /) -> Self:
        """Repeatedly executes an SQL statement."""
        ...
    def executescript(self, sql_script: str, /) -> Cursor:
        """Executes multiple SQL statements at once."""
        ...
    def fetchall(self) -> list[Any]:
        """Fetches all rows from the resultset."""
        ...
    def fetchmany(self, size: int | None = 1) -> list[Any]:
        """
        Fetches several rows from the resultset.

        size
          The default value is set by the Cursor.arraysize attribute.
        """
        ...
    # Returns either a row (as created by the row_factory) or None, but
    # putting None in the return annotation causes annoying false positives.
    def fetchone(self) -> Any:
        """Fetches one row from the resultset."""
        ...
    def setinputsizes(self, sizes: Unused, /) -> None:
        """Required by DB-API. Does nothing in sqlite3."""
        ...
    def setoutputsize(self, size: Unused, column: Unused = None, /) -> None:
        """Required by DB-API. Does nothing in sqlite3."""
        ...
    def __iter__(self) -> Self:
        """Implement iter(self)."""
        ...
    def __next__(self) -> Any:
        """Implement next(self)."""
        ...

@final
class PrepareProtocol:
    """PEP 246 style object adaption protocol type."""
    def __init__(self, *args: object, **kwargs: object) -> None: ...

class Row(Sequence[Any]):
<<<<<<< HEAD
    def __init__(self, cursor: Cursor, data: tuple[Any, ...], /) -> None: ...
    def keys(self) -> list[str]:
        """Returns the keys of the row."""
        ...
=======
    def __new__(cls, cursor: Cursor, data: tuple[Any, ...], /) -> Self: ...
    def keys(self) -> list[str]: ...
>>>>>>> 17408ee5
    @overload
    def __getitem__(self, key: int | str, /) -> Any:
        """Return self[key]."""
        ...
    @overload
    def __getitem__(self, key: slice, /) -> tuple[Any, ...]:
        """Return self[key]."""
        ...
    def __hash__(self) -> int:
        """Return hash(self)."""
        ...
    def __iter__(self) -> Iterator[Any]:
        """Implement iter(self)."""
        ...
    def __len__(self) -> int:
        """Return len(self)."""
        ...
    # These return NotImplemented for anything that is not a Row.
    def __eq__(self, value: object, /) -> bool:
        """Return self==value."""
        ...
    def __ge__(self, value: object, /) -> bool:
        """Return self>=value."""
        ...
    def __gt__(self, value: object, /) -> bool:
        """Return self>value."""
        ...
    def __le__(self, value: object, /) -> bool:
        """Return self<=value."""
        ...
    def __lt__(self, value: object, /) -> bool:
        """Return self<value."""
        ...
    def __ne__(self, value: object, /) -> bool:
        """Return self!=value."""
        ...

# This class is not exposed. It calls itself sqlite3.Statement.
@final
@type_check_only
class _Statement: ...

if sys.version_info >= (3, 11):
    @final
    class Blob:
        def close(self) -> None:
            """Close the blob."""
            ...
        def read(self, length: int = -1, /) -> bytes:
            """
            Read data at the current offset position.

              length
                Read length in bytes.

            If the end of the blob is reached, the data up to end of file will be returned.
            When length is not specified, or is negative, Blob.read() will read until the
            end of the blob.
            """
            ...
        def write(self, data: ReadableBuffer, /) -> None:
            """
            Write data at the current offset.

            This function cannot change the blob length.  Writing beyond the end of the
            blob will result in an exception being raised.
            """
            ...
        def tell(self) -> int:
            """Return the current access position for the blob."""
            ...
        # whence must be one of os.SEEK_SET, os.SEEK_CUR, os.SEEK_END
        def seek(self, offset: int, origin: int = 0, /) -> None:
            """
            Set the current access position to offset.

            The origin argument defaults to os.SEEK_SET (absolute blob positioning).
            Other values for origin are os.SEEK_CUR (seek relative to the current position)
            and os.SEEK_END (seek relative to the blob's end).
            """
            ...
        def __len__(self) -> int:
            """Return len(self)."""
            ...
        def __enter__(self) -> Self:
            """Blob context manager enter."""
            ...
        def __exit__(self, type: object, val: object, tb: object, /) -> Literal[False]:
            """Blob context manager exit."""
            ...
        def __getitem__(self, key: SupportsIndex | slice, /) -> int:
            """Return self[key]."""
            ...
        def __setitem__(self, key: SupportsIndex | slice, value: int, /) -> None:
            """Set self[key] to value."""
            ...<|MERGE_RESOLUTION|>--- conflicted
+++ resolved
@@ -724,15 +724,8 @@
     def __init__(self, *args: object, **kwargs: object) -> None: ...
 
 class Row(Sequence[Any]):
-<<<<<<< HEAD
-    def __init__(self, cursor: Cursor, data: tuple[Any, ...], /) -> None: ...
-    def keys(self) -> list[str]:
-        """Returns the keys of the row."""
-        ...
-=======
     def __new__(cls, cursor: Cursor, data: tuple[Any, ...], /) -> Self: ...
     def keys(self) -> list[str]: ...
->>>>>>> 17408ee5
     @overload
     def __getitem__(self, key: int | str, /) -> Any:
         """Return self[key]."""
