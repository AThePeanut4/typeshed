--- conflicted
+++ resolved
@@ -206,15 +206,6 @@
     def pprint(self, object: object) -> None: ...
     def isreadable(self, object: object) -> bool: ...
     def isrecursive(self, object: object) -> bool: ...
-<<<<<<< HEAD
-    def format(self, object: object, context: dict[int, int], maxlevels: int, level: int) -> tuple[str, bool, bool]:
-        """
-        Format object for a specific context, returning a string
-        and flags indicating whether the representation is 'readable'
-        and whether the object represents a recursive construct.
-        """
-        ...
-=======
     def format(self, object: object, context: dict[int, int], maxlevels: int, level: int) -> tuple[str, bool, bool]: ...
     def _format(
         self, object: object, stream: SupportsWrite[str], indent: int, allowance: int, context: dict[int, int], level: int
@@ -260,5 +251,4 @@
     ) -> None: ...
     def _repr(self, object: object, context: dict[int, int], level: int) -> str: ...
     if sys.version_info >= (3, 10):
-        def _safe_repr(self, object: object, context: dict[int, int], maxlevels: int, level: int) -> tuple[str, bool, bool]: ...
->>>>>>> 9f13289b
+        def _safe_repr(self, object: object, context: dict[int, int], maxlevels: int, level: int) -> tuple[str, bool, bool]: ...