"""
Support to pretty-print lists, tuples, & dictionaries recursively.

Very simple, but useful, especially in debugging data structures.

Classes
-------

PrettyPrinter()
    Handle pretty-printing operations onto a stream using a configured
    set of formatting parameters.

Functions
---------

pformat()
    Format a Python object into a pretty-printed representation.

pprint()
    Pretty-print a Python object to a stream [default is sys.stdout].

saferepr()
    Generate a 'standard' repr()-like value, but protect against recursive
    data structures.
"""

import sys
from typing import IO

__all__ = ["pprint", "pformat", "isreadable", "isrecursive", "saferepr", "PrettyPrinter", "pp"]

if sys.version_info >= (3, 10):
    def pformat(
        object: object,
        indent: int = 1,
        width: int = 80,
        depth: int | None = None,
        *,
        compact: bool = False,
        sort_dicts: bool = True,
        underscore_numbers: bool = False,
    ) -> str:
        """Format a Python object into a pretty-printed representation."""
        ...

else:
    def pformat(
        object: object,
        indent: int = 1,
        width: int = 80,
        depth: int | None = None,
        *,
        compact: bool = False,
        sort_dicts: bool = True,
    ) -> str:
        """Format a Python object into a pretty-printed representation."""
        ...

if sys.version_info >= (3, 10):
    def pp(
        object: object,
        stream: IO[str] | None = None,
        indent: int = 1,
        width: int = 80,
        depth: int | None = None,
        *,
        compact: bool = False,
        sort_dicts: bool = False,
<<<<<<< HEAD
        underscore_numbers: bool = ...,
    ) -> None:
        """Pretty-print a Python object"""
        ...
=======
        underscore_numbers: bool = False,
    ) -> None: ...
>>>>>>> df8de9e5

else:
    def pp(
        object: object,
        stream: IO[str] | None = None,
        indent: int = 1,
        width: int = 80,
        depth: int | None = None,
        *,
        compact: bool = False,
        sort_dicts: bool = False,
    ) -> None:
        """Pretty-print a Python object"""
        ...

if sys.version_info >= (3, 10):
    def pprint(
        object: object,
        stream: IO[str] | None = None,
        indent: int = 1,
        width: int = 80,
        depth: int | None = None,
        *,
        compact: bool = False,
        sort_dicts: bool = True,
        underscore_numbers: bool = False,
    ) -> None:
        """Pretty-print a Python object to a stream [default is sys.stdout]."""
        ...

else:
    def pprint(
        object: object,
        stream: IO[str] | None = None,
        indent: int = 1,
        width: int = 80,
        depth: int | None = None,
        *,
        compact: bool = False,
        sort_dicts: bool = True,
    ) -> None:
        """Pretty-print a Python object to a stream [default is sys.stdout]."""
        ...

def isreadable(object: object) -> bool:
    """Determine if saferepr(object) is readable by eval()."""
    ...
def isrecursive(object: object) -> bool:
    """Determine if object requires a recursive representation."""
    ...
def saferepr(object: object) -> str:
    """Version of repr() which can handle recursive data structures."""
    ...

class PrettyPrinter:
    if sys.version_info >= (3, 10):
        def __init__(
            self,
            indent: int = 1,
            width: int = 80,
            depth: int | None = None,
            stream: IO[str] | None = None,
            *,
            compact: bool = False,
            sort_dicts: bool = True,
            underscore_numbers: bool = False,
        ) -> None:
            """
            Handle pretty printing operations onto a stream using a set of
            configured parameters.

            indent
                Number of spaces to indent for each level of nesting.

            width
                Attempted maximum number of columns in the output.

            depth
                The maximum depth to print out nested structures.

            stream
                The desired output stream.  If omitted (or false), the standard
                output stream available at construction will be used.

            compact
                If true, several items will be combined in one line.

            sort_dicts
                If true, dict keys are sorted.

            underscore_numbers
                If true, digit groups are separated with underscores.
            """
            ...
    else:
        def __init__(
            self,
            indent: int = 1,
            width: int = 80,
            depth: int | None = None,
            stream: IO[str] | None = None,
            *,
            compact: bool = False,
            sort_dicts: bool = True,
        ) -> None:
            """
            Handle pretty printing operations onto a stream using a set of
            configured parameters.

            indent
                Number of spaces to indent for each level of nesting.

            width
                Attempted maximum number of columns in the output.

            depth
                The maximum depth to print out nested structures.

            stream
                The desired output stream.  If omitted (or false), the standard
                output stream available at construction will be used.

            compact
                If true, several items will be combined in one line.

            sort_dicts
                If true, dict keys are sorted.
            """
            ...

    def pformat(self, object: object) -> str: ...
    def pprint(self, object: object) -> None: ...
    def isreadable(self, object: object) -> bool: ...
    def isrecursive(self, object: object) -> bool: ...
    def format(self, object: object, context: dict[int, int], maxlevels: int, level: int) -> tuple[str, bool, bool]:
        """
        Format object for a specific context, returning a string
        and flags indicating whether the representation is 'readable'
        and whether the object represents a recursive construct.
        """
        ...<|MERGE_RESOLUTION|>--- conflicted
+++ resolved
@@ -66,15 +66,8 @@
         *,
         compact: bool = False,
         sort_dicts: bool = False,
-<<<<<<< HEAD
-        underscore_numbers: bool = ...,
-    ) -> None:
-        """Pretty-print a Python object"""
-        ...
-=======
         underscore_numbers: bool = False,
     ) -> None: ...
->>>>>>> df8de9e5
 
 else:
     def pp(
