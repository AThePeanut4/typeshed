--- conflicted
+++ resolved
@@ -903,26 +903,12 @@
 _SendT_nd_contra = TypeVar("_SendT_nd_contra", contravariant=True)
 _ReturnT_nd_co = TypeVar("_ReturnT_nd_co", covariant=True)
 
-<<<<<<< HEAD
-class Coroutine(Awaitable[_ReturnT_co_nd], Generic[_YieldT_co, _SendT_contra_nd, _ReturnT_co_nd]):
-    """A generic version of collections.abc.Coroutine."""
-=======
 class Coroutine(Awaitable[_ReturnT_nd_co], Generic[_YieldT_co, _SendT_nd_contra, _ReturnT_nd_co]):
->>>>>>> a3a17b0f
     __name__: str
     __qualname__: str
 
     @abstractmethod
-<<<<<<< HEAD
-    def send(self, value: _SendT_contra_nd, /) -> _YieldT_co:
-        """
-        Send a value into the coroutine.
-        Return next yielded value or raise StopIteration.
-        """
-        ...
-=======
     def send(self, value: _SendT_nd_contra, /) -> _YieldT_co: ...
->>>>>>> a3a17b0f
     @overload
     @abstractmethod
     def throw(
