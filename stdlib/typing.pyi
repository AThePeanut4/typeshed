# Since this module defines "overload" it is not recognized by Ruff as typing.overload
# ruff: noqa: F811
# TODO: The collections import is required, otherwise mypy crashes.
# https://github.com/python/mypy/issues/16744

"""
The typing module: Support for gradual typing as defined by PEP 484 and subsequent PEPs.

Among other things, the module includes the following:
* Generic, Protocol, and internal machinery to support generic aliases.
  All subscripted types like X[int], Union[int, str] are generic aliases.
* Various "special forms" that have unique meanings in type annotations:
  NoReturn, Never, ClassVar, Self, Concatenate, Unpack, and others.
* Classes whose instances can be type arguments to generic classes and functions:
  TypeVar, ParamSpec, TypeVarTuple.
* Public helper functions: get_type_hints, overload, cast, final, and others.
* Several protocols to support duck-typing:
  SupportsFloat, SupportsIndex, SupportsAbs, and others.
* Special types: NewType, NamedTuple, TypedDict.
* Deprecated aliases for builtin types and collections.abc ABCs.

Any name not present in __all__ is an implementation detail
that may be changed without notice. Use at your own risk!
"""

import collections  # noqa: F401  # pyright: ignore[reportUnusedImport]
import sys
import typing_extensions
from _collections_abc import dict_items, dict_keys, dict_values
from _typeshed import AnnotationForm, IdentityFunction, ReadableBuffer, SupportsKeysAndGetItem
from abc import ABCMeta, abstractmethod
from re import Match as Match, Pattern as Pattern
from types import (
    BuiltinFunctionType,
    CodeType,
    FunctionType,
    GenericAlias,
    MethodDescriptorType,
    MethodType,
    MethodWrapperType,
    ModuleType,
    TracebackType,
    WrapperDescriptorType,
)
from typing_extensions import Never as _Never, ParamSpec as _ParamSpec, deprecated

if sys.version_info >= (3, 14):
    from _typeshed import EvaluateFunc

    from annotationlib import Format

if sys.version_info >= (3, 10):
    from types import UnionType

__all__ = [
    "AbstractSet",
    "Annotated",
    "Any",
    "AnyStr",
    "AsyncContextManager",
    "AsyncGenerator",
    "AsyncIterable",
    "AsyncIterator",
    "Awaitable",
    "BinaryIO",
    "Callable",
    "ChainMap",
    "ClassVar",
    "Collection",
    "Container",
    "ContextManager",
    "Coroutine",
    "Counter",
    "DefaultDict",
    "Deque",
    "Dict",
    "Final",
    "ForwardRef",
    "FrozenSet",
    "Generator",
    "Generic",
    "Hashable",
    "IO",
    "ItemsView",
    "Iterable",
    "Iterator",
    "KeysView",
    "List",
    "Literal",
    "Mapping",
    "MappingView",
    "Match",
    "MutableMapping",
    "MutableSequence",
    "MutableSet",
    "NamedTuple",
    "NewType",
    "NoReturn",
    "Optional",
    "OrderedDict",
    "Pattern",
    "Protocol",
    "Reversible",
    "Sequence",
    "Set",
    "Sized",
    "SupportsAbs",
    "SupportsBytes",
    "SupportsComplex",
    "SupportsFloat",
    "SupportsIndex",
    "SupportsInt",
    "SupportsRound",
    "Text",
    "TextIO",
    "Tuple",
    "Type",
    "TypeVar",
    "TypedDict",
    "Union",
    "ValuesView",
    "TYPE_CHECKING",
    "cast",
    "final",
    "get_args",
    "get_origin",
    "get_type_hints",
    "no_type_check",
    "no_type_check_decorator",
    "overload",
    "runtime_checkable",
]

if sys.version_info < (3, 14):
    __all__ += ["ByteString"]

if sys.version_info >= (3, 14):
    __all__ += ["evaluate_forward_ref"]

if sys.version_info >= (3, 10):
    __all__ += ["Concatenate", "ParamSpec", "ParamSpecArgs", "ParamSpecKwargs", "TypeAlias", "TypeGuard", "is_typeddict"]

if sys.version_info >= (3, 11):
    __all__ += [
        "LiteralString",
        "Never",
        "NotRequired",
        "Required",
        "Self",
        "TypeVarTuple",
        "Unpack",
        "assert_never",
        "assert_type",
        "clear_overloads",
        "dataclass_transform",
        "get_overloads",
        "reveal_type",
    ]

if sys.version_info >= (3, 12):
    __all__ += ["TypeAliasType", "override"]

if sys.version_info >= (3, 13):
    __all__ += ["get_protocol_members", "is_protocol", "NoDefault", "TypeIs", "ReadOnly"]

class Any:
    """
    Special type indicating an unconstrained type.

    - Any is compatible with every type.
    - Any assumed to have all methods.
    - All values assumed to be instances of Any.

    Note that all the above statements are true from the point of view of
    static type checkers. At runtime, Any should not be used with instance
    checks.
    """
    ...
class _Final:
    """Mixin to prohibit subclassing."""
    ...

def final(f: _T) -> _T:
    """
    Decorator to indicate final methods and final classes.

    Use this decorator to indicate to type checkers that the decorated
    method cannot be overridden, and decorated class cannot be subclassed.

    For example::

        class Base:
            @final
            def done(self) -> None:
                ...
        class Sub(Base):
            def done(self) -> None:  # Error reported by type checker
                ...

        @final
        class Leaf:
            ...
        class Other(Leaf):  # Error reported by type checker
            ...

    There is no runtime checking of these properties. The decorator
    attempts to set the ``__final__`` attribute to ``True`` on the decorated
    object to allow runtime introspection.
    """
    ...
@final
class TypeVar:
    """
    Type variable.

    The preferred way to construct a type variable is via the dedicated
    syntax for generic functions, classes, and type aliases::

        class Sequence[T]:  # T is a TypeVar
            ...

    This syntax can also be used to create bound and constrained type
    variables::

        # S is a TypeVar bound to str
        class StrSequence[S: str]:
            ...

        # A is a TypeVar constrained to str or bytes
        class StrOrBytesSequence[A: (str, bytes)]:
            ...

    Type variables can also have defaults:

        class IntDefault[T = int]:
            ...

    However, if desired, reusable type variables can also be constructed
    manually, like so::

       T = TypeVar('T')  # Can be anything
       S = TypeVar('S', bound=str)  # Can be any subtype of str
       A = TypeVar('A', str, bytes)  # Must be exactly str or bytes
       D = TypeVar('D', default=int)  # Defaults to int

    Type variables exist primarily for the benefit of static type
    checkers.  They serve as the parameters for generic types as well
    as for generic function and type alias definitions.

    The variance of type variables is inferred by type checkers when they
    are created through the type parameter syntax and when
    ``infer_variance=True`` is passed. Manually created type variables may
    be explicitly marked covariant or contravariant by passing
    ``covariant=True`` or ``contravariant=True``. By default, manually
    created type variables are invariant. See PEP 484 and PEP 695 for more
    details.
    """
    @property
    def __name__(self) -> str: ...
    @property
    def __bound__(self) -> AnnotationForm | None: ...
    @property
    def __constraints__(self) -> tuple[AnnotationForm, ...]: ...
    @property
    def __covariant__(self) -> bool: ...
    @property
    def __contravariant__(self) -> bool: ...
    if sys.version_info >= (3, 12):
        @property
        def __infer_variance__(self) -> bool: ...
    if sys.version_info >= (3, 13):
        @property
        def __default__(self) -> AnnotationForm: ...
    if sys.version_info >= (3, 13):
        def __new__(
            cls,
            name: str,
            *constraints: AnnotationForm,
            bound: AnnotationForm | None = None,
            contravariant: bool = False,
            covariant: bool = False,
            infer_variance: bool = False,
            default: AnnotationForm = ...,
        ) -> Self: ...
    elif sys.version_info >= (3, 12):
        def __new__(
            cls,
            name: str,
            *constraints: AnnotationForm,
            bound: AnnotationForm | None = None,
            covariant: bool = False,
            contravariant: bool = False,
            infer_variance: bool = False,
        ) -> Self: ...
    elif sys.version_info >= (3, 11):
        def __new__(
            cls,
            name: str,
            *constraints: AnnotationForm,
            bound: AnnotationForm | None = None,
            covariant: bool = False,
            contravariant: bool = False,
        ) -> Self: ...
    else:
        def __init__(
            self,
            name: str,
            *constraints: AnnotationForm,
            bound: AnnotationForm | None = None,
            covariant: bool = False,
            contravariant: bool = False,
        ) -> None: ...
    if sys.version_info >= (3, 10):
<<<<<<< HEAD
        def __or__(self, right: Any) -> _SpecialForm:
            """Return self|value."""
            ...
        def __ror__(self, left: Any) -> _SpecialForm:
            """Return value|self."""
            ...
=======
        def __or__(self, right: AnnotationForm) -> _SpecialForm: ...
        def __ror__(self, left: AnnotationForm) -> _SpecialForm: ...
>>>>>>> 58367a50
    if sys.version_info >= (3, 11):
        def __typing_subst__(self, arg: Any) -> Any: ...
    if sys.version_info >= (3, 13):
        def __typing_prepare_subst__(self, alias: Any, args: Any) -> tuple[Any, ...]: ...
        def has_default(self) -> bool: ...
    if sys.version_info >= (3, 14):
        @property
        def evaluate_bound(self) -> EvaluateFunc | None: ...
        @property
        def evaluate_constraints(self) -> EvaluateFunc | None: ...
        @property
        def evaluate_default(self) -> EvaluateFunc | None: ...

# Used for an undocumented mypy feature. Does not exist at runtime.
_promote = object()

# N.B. Keep this definition in sync with typing_extensions._SpecialForm
@final
class _SpecialForm(_Final):
    def __getitem__(self, parameters: Any) -> object: ...
    if sys.version_info >= (3, 10):
        def __or__(self, other: Any) -> _SpecialForm: ...
        def __ror__(self, other: Any) -> _SpecialForm: ...

Union: _SpecialForm
Generic: _SpecialForm
Protocol: _SpecialForm
Callable: _SpecialForm
Type: _SpecialForm
NoReturn: _SpecialForm
ClassVar: _SpecialForm

Optional: _SpecialForm
Tuple: _SpecialForm
Final: _SpecialForm

Literal: _SpecialForm
TypedDict: _SpecialForm

if sys.version_info >= (3, 11):
    Self: _SpecialForm
    Never: _SpecialForm
    Unpack: _SpecialForm
    Required: _SpecialForm
    NotRequired: _SpecialForm
    LiteralString: _SpecialForm

    @final
    class TypeVarTuple:
        """
        Type variable tuple. A specialized form of type variable that enables
        variadic generics.

        The preferred way to construct a type variable tuple is via the
        dedicated syntax for generic functions, classes, and type aliases,
        where a single '*' indicates a type variable tuple::

            def move_first_element_to_last[T, *Ts](tup: tuple[T, *Ts]) -> tuple[*Ts, T]:
                return (*tup[1:], tup[0])

        Type variables tuples can have default values:

            type AliasWithDefault[*Ts = (str, int)] = tuple[*Ts]

        For compatibility with Python 3.11 and earlier, TypeVarTuple objects
        can also be created as follows::

            Ts = TypeVarTuple('Ts')  # Can be given any name
            DefaultTs = TypeVarTuple('Ts', default=(str, int))

        Just as a TypeVar (type variable) is a placeholder for a single type,
        a TypeVarTuple is a placeholder for an *arbitrary* number of types. For
        example, if we define a generic class using a TypeVarTuple::

            class C[*Ts]: ...

        Then we can parameterize that class with an arbitrary number of type
        arguments::

            C[int]       # Fine
            C[int, str]  # Also fine
            C[()]        # Even this is fine

        For more details, see PEP 646.

        Note that only TypeVarTuples defined in the global scope can be
        pickled.
        """
        @property
        def __name__(self) -> str: ...
        if sys.version_info >= (3, 13):
            @property
<<<<<<< HEAD
            def __default__(self) -> Any:
                """The default value for this TypeVarTuple."""
                ...
=======
            def __default__(self) -> AnnotationForm: ...
>>>>>>> 58367a50
            def has_default(self) -> bool: ...
        if sys.version_info >= (3, 13):
            def __new__(cls, name: str, *, default: AnnotationForm = ...) -> Self: ...
        elif sys.version_info >= (3, 12):
            def __new__(cls, name: str) -> Self: ...
        else:
            def __init__(self, name: str) -> None: ...

        def __iter__(self) -> Any:
            """Implement iter(self)."""
            ...
        def __typing_subst__(self, arg: Never) -> Never: ...
        def __typing_prepare_subst__(self, alias: Any, args: Any) -> tuple[Any, ...]: ...
        if sys.version_info >= (3, 14):
            @property
            def evaluate_default(self) -> EvaluateFunc | None: ...

if sys.version_info >= (3, 10):
    @final
    class ParamSpecArgs:
        """
        The args for a ParamSpec object.

        Given a ParamSpec object P, P.args is an instance of ParamSpecArgs.

        ParamSpecArgs objects have a reference back to their ParamSpec::

            >>> P = ParamSpec("P")
            >>> P.args.__origin__ is P
            True

        This type is meant for runtime introspection and has no special meaning
        to static type checkers.
        """
        @property
        def __origin__(self) -> ParamSpec: ...
        if sys.version_info >= (3, 12):
            def __new__(cls, origin: ParamSpec) -> Self: ...
        else:
            def __init__(self, origin: ParamSpec) -> None: ...

        def __eq__(self, other: object) -> bool:
            """Return self==value."""
            ...
        __hash__: ClassVar[None]  # type: ignore[assignment]

    @final
    class ParamSpecKwargs:
        """
        The kwargs for a ParamSpec object.

        Given a ParamSpec object P, P.kwargs is an instance of ParamSpecKwargs.

        ParamSpecKwargs objects have a reference back to their ParamSpec::

            >>> P = ParamSpec("P")
            >>> P.kwargs.__origin__ is P
            True

        This type is meant for runtime introspection and has no special meaning
        to static type checkers.
        """
        @property
        def __origin__(self) -> ParamSpec: ...
        if sys.version_info >= (3, 12):
            def __new__(cls, origin: ParamSpec) -> Self: ...
        else:
            def __init__(self, origin: ParamSpec) -> None: ...

        def __eq__(self, other: object) -> bool:
            """Return self==value."""
            ...
        __hash__: ClassVar[None]  # type: ignore[assignment]

    @final
    class ParamSpec:
        """
        Parameter specification variable.

        The preferred way to construct a parameter specification is via the
        dedicated syntax for generic functions, classes, and type aliases,
        where the use of '**' creates a parameter specification::

            type IntFunc[**P] = Callable[P, int]

        The following syntax creates a parameter specification that defaults
        to a callable accepting two positional-only arguments of types int
        and str:

            type IntFuncDefault[**P = (int, str)] = Callable[P, int]

        For compatibility with Python 3.11 and earlier, ParamSpec objects
        can also be created as follows::

            P = ParamSpec('P')
            DefaultP = ParamSpec('DefaultP', default=(int, str))

        Parameter specification variables exist primarily for the benefit of
        static type checkers.  They are used to forward the parameter types of
        one callable to another callable, a pattern commonly found in
        higher-order functions and decorators.  They are only valid when used
        in ``Concatenate``, or as the first argument to ``Callable``, or as
        parameters for user-defined Generics. See class Generic for more
        information on generic types.

        An example for annotating a decorator::

            def add_logging[**P, T](f: Callable[P, T]) -> Callable[P, T]:
                '''A type-safe decorator to add logging to a function.'''
                def inner(*args: P.args, **kwargs: P.kwargs) -> T:
                    logging.info(f'{f.__name__} was called')
                    return f(*args, **kwargs)
                return inner

            @add_logging
            def add_two(x: float, y: float) -> float:
                '''Add two numbers together.'''
                return x + y

        Parameter specification variables can be introspected. e.g.::

            >>> P = ParamSpec("P")
            >>> P.__name__
            'P'

        Note that only parameter specification variables defined in the global
        scope can be pickled.
        """
        @property
        def __name__(self) -> str: ...
        @property
        def __bound__(self) -> AnnotationForm | None: ...
        @property
        def __covariant__(self) -> bool: ...
        @property
        def __contravariant__(self) -> bool: ...
        if sys.version_info >= (3, 12):
            @property
            def __infer_variance__(self) -> bool: ...
        if sys.version_info >= (3, 13):
            @property
<<<<<<< HEAD
            def __default__(self) -> Any:
                """The default value for this ParamSpec."""
                ...
=======
            def __default__(self) -> AnnotationForm: ...
>>>>>>> 58367a50
        if sys.version_info >= (3, 13):
            def __new__(
                cls,
                name: str,
                *,
                bound: AnnotationForm | None = None,
                contravariant: bool = False,
                covariant: bool = False,
                infer_variance: bool = False,
                default: AnnotationForm = ...,
            ) -> Self: ...
        elif sys.version_info >= (3, 12):
            def __new__(
                cls,
                name: str,
                *,
                bound: AnnotationForm | None = None,
                contravariant: bool = False,
                covariant: bool = False,
                infer_variance: bool = False,
            ) -> Self: ...
        elif sys.version_info >= (3, 11):
            def __new__(
                cls, name: str, *, bound: AnnotationForm | None = None, contravariant: bool = False, covariant: bool = False
            ) -> Self: ...
        else:
            def __init__(
                self, name: str, *, bound: AnnotationForm | None = None, contravariant: bool = False, covariant: bool = False
            ) -> None: ...

        @property
        def args(self) -> ParamSpecArgs:
            """Represents positional arguments."""
            ...
        @property
        def kwargs(self) -> ParamSpecKwargs:
            """Represents keyword arguments."""
            ...
        if sys.version_info >= (3, 11):
            def __typing_subst__(self, arg: Any) -> Any: ...
            def __typing_prepare_subst__(self, alias: Any, args: Any) -> tuple[Any, ...]: ...

        def __or__(self, right: Any) -> _SpecialForm:
            """Return self|value."""
            ...
        def __ror__(self, left: Any) -> _SpecialForm:
            """Return value|self."""
            ...
        if sys.version_info >= (3, 13):
            def has_default(self) -> bool: ...
        if sys.version_info >= (3, 14):
            @property
            def evaluate_default(self) -> EvaluateFunc | None: ...

    Concatenate: _SpecialForm
    TypeAlias: _SpecialForm
    TypeGuard: _SpecialForm

    class NewType:
<<<<<<< HEAD
        """
        NewType creates simple unique types with almost zero runtime overhead.

        NewType(name, tp) is considered a subtype of tp
        by static type checkers. At runtime, NewType(name, tp) returns
        a dummy callable that simply returns its argument.

        Usage::

            UserId = NewType('UserId', int)

            def name_by_id(user_id: UserId) -> str:
                ...

            UserId('user')          # Fails type check

            name_by_id(42)          # Fails type check
            name_by_id(UserId(42))  # OK

            num = UserId(5) + 1     # type: int
        """
        def __init__(self, name: str, tp: Any) -> None: ...
=======
        def __init__(self, name: str, tp: AnnotationForm) -> None: ...
>>>>>>> 58367a50
        if sys.version_info >= (3, 11):
            @staticmethod
            def __call__(x: _T, /) -> _T: ...
        else:
            def __call__(self, x: _T) -> _T: ...

        def __or__(self, other: Any) -> _SpecialForm: ...
        def __ror__(self, other: Any) -> _SpecialForm: ...
        __supertype__: type | NewType

else:
    def NewType(name: str, tp: Any) -> Any:
        """
        NewType creates simple unique types with almost zero
        runtime overhead. NewType(name, tp) is considered a subtype of tp
        by static type checkers. At runtime, NewType(name, tp) returns
        a dummy function that simply returns its argument. Usage::

            UserId = NewType('UserId', int)

            def name_by_id(user_id: UserId) -> str:
                ...

            UserId('user')          # Fails type check

            name_by_id(42)          # Fails type check
            name_by_id(UserId(42))  # OK

            num = UserId(5) + 1     # type: int
        """
        ...

_F = TypeVar("_F", bound=Callable[..., Any])
_P = _ParamSpec("_P")
_T = TypeVar("_T")

_FT = TypeVar("_FT", bound=Callable[..., Any] | type)

# These type variables are used by the container types.
_S = TypeVar("_S")
_KT = TypeVar("_KT")  # Key type.
_VT = TypeVar("_VT")  # Value type.
_T_co = TypeVar("_T_co", covariant=True)  # Any type covariant containers.
_KT_co = TypeVar("_KT_co", covariant=True)  # Key type covariant containers.
_VT_co = TypeVar("_VT_co", covariant=True)  # Value type covariant containers.
_TC = TypeVar("_TC", bound=type[object])

def overload(func: _F) -> _F:
    """
    Decorator for overloaded functions/methods.

    In a stub file, place two or more stub definitions for the same
    function in a row, each decorated with @overload.

    For example::

        @overload
        def utf8(value: None) -> None: ...
        @overload
        def utf8(value: bytes) -> bytes: ...
        @overload
        def utf8(value: str) -> bytes: ...

    In a non-stub file (i.e. a regular .py file), do the same but
    follow it with an implementation.  The implementation should *not*
    be decorated with @overload::

        @overload
        def utf8(value: None) -> None: ...
        @overload
        def utf8(value: bytes) -> bytes: ...
        @overload
        def utf8(value: str) -> bytes: ...
        def utf8(value):
            ...  # implementation goes here

    The overloads for a function can be retrieved at runtime using the
    get_overloads() function.
    """
    ...
def no_type_check(arg: _F) -> _F:
    """
    Decorator to indicate that annotations are not type hints.

    The argument must be a class or function; if it is a class, it
    applies recursively to all methods and classes defined in that class
    (but not to methods defined in its superclasses or subclasses).

    This mutates the function(s) or class(es) in place.
    """
    ...
def no_type_check_decorator(decorator: Callable[_P, _T]) -> Callable[_P, _T]:
    """
    Decorator to give another decorator the @no_type_check effect.

    This wraps the decorator with something that wraps the decorated
    function in @no_type_check.
    """
    ...

# This itself is only available during type checking
def type_check_only(func_or_cls: _FT) -> _FT: ...

# Type aliases and type constructors

class _Alias:
    # Class for defining generic aliases for library types.
    def __getitem__(self, typeargs: Any) -> Any: ...

List = _Alias()
Dict = _Alias()
DefaultDict = _Alias()
Set = _Alias()
FrozenSet = _Alias()
Counter = _Alias()
Deque = _Alias()
ChainMap = _Alias()

OrderedDict = _Alias()

Annotated: _SpecialForm

# Predefined type variables.
AnyStr = TypeVar("AnyStr", str, bytes)  # noqa: Y001

class _ProtocolMeta(ABCMeta):
    if sys.version_info >= (3, 12):
        def __init__(cls, *args: Any, **kwargs: Any) -> None: ...

# Abstract base classes.

def runtime_checkable(cls: _TC) -> _TC:
    """
    Mark a protocol class as a runtime protocol.

    Such protocol can be used with isinstance() and issubclass().
    Raise TypeError if applied to a non-protocol class.
    This allows a simple-minded structural check very similar to
    one trick ponies in collections.abc such as Iterable.

    For example::

        @runtime_checkable
        class Closable(Protocol):
            def close(self): ...

        assert isinstance(open('/some/file'), Closable)

    Warning: this will check only the presence of the required methods,
    not their type signatures!
    """
    ...
@runtime_checkable
class SupportsInt(Protocol, metaclass=ABCMeta):
    """An ABC with one abstract method __int__."""
    @abstractmethod
    def __int__(self) -> int: ...

@runtime_checkable
class SupportsFloat(Protocol, metaclass=ABCMeta):
    """An ABC with one abstract method __float__."""
    @abstractmethod
    def __float__(self) -> float: ...

@runtime_checkable
class SupportsComplex(Protocol, metaclass=ABCMeta):
    """An ABC with one abstract method __complex__."""
    @abstractmethod
    def __complex__(self) -> complex: ...

@runtime_checkable
class SupportsBytes(Protocol, metaclass=ABCMeta):
    """An ABC with one abstract method __bytes__."""
    @abstractmethod
    def __bytes__(self) -> bytes: ...

@runtime_checkable
class SupportsIndex(Protocol, metaclass=ABCMeta):
    """An ABC with one abstract method __index__."""
    @abstractmethod
    def __index__(self) -> int: ...

@runtime_checkable
class SupportsAbs(Protocol[_T_co]):
    """An ABC with one abstract method __abs__ that is covariant in its return type."""
    @abstractmethod
    def __abs__(self) -> _T_co: ...

@runtime_checkable
class SupportsRound(Protocol[_T_co]):
    """An ABC with one abstract method __round__ that is covariant in its return type."""
    @overload
    @abstractmethod
    def __round__(self) -> int: ...
    @overload
    @abstractmethod
    def __round__(self, ndigits: int, /) -> _T_co: ...

@runtime_checkable
class Sized(Protocol, metaclass=ABCMeta):
    """A generic version of collections.abc.Sized."""
    @abstractmethod
    def __len__(self) -> int: ...

@runtime_checkable
class Hashable(Protocol, metaclass=ABCMeta):
    """A generic version of collections.abc.Hashable."""
    # TODO: This is special, in that a subclass of a hashable class may not be hashable
    #   (for example, list vs. object). It's not obvious how to represent this. This class
    #   is currently mostly useless for static checking.
    @abstractmethod
    def __hash__(self) -> int:
        """Return hash(self)."""
        ...

@runtime_checkable
class Iterable(Protocol[_T_co]):
    """A generic version of collections.abc.Iterable."""
    @abstractmethod
    def __iter__(self) -> Iterator[_T_co]: ...

@runtime_checkable
class Iterator(Iterable[_T_co], Protocol[_T_co]):
    """A generic version of collections.abc.Iterator."""
    @abstractmethod
    def __next__(self) -> _T_co: ...
    def __iter__(self) -> Iterator[_T_co]: ...

@runtime_checkable
class Reversible(Iterable[_T_co], Protocol[_T_co]):
    """A generic version of collections.abc.Reversible."""
    @abstractmethod
    def __reversed__(self) -> Iterator[_T_co]: ...

_YieldT_co = TypeVar("_YieldT_co", covariant=True)
_SendT_contra = TypeVar("_SendT_contra", contravariant=True, default=None)
_ReturnT_co = TypeVar("_ReturnT_co", covariant=True, default=None)

@runtime_checkable
class Generator(Iterator[_YieldT_co], Protocol[_YieldT_co, _SendT_contra, _ReturnT_co]):
    """A generic version of collections.abc.Generator."""
    def __next__(self) -> _YieldT_co: ...
    @abstractmethod
    def send(self, value: _SendT_contra, /) -> _YieldT_co:
        """
        Send a value into the generator.
        Return next yielded value or raise StopIteration.
        """
        ...
    @overload
    @abstractmethod
    def throw(
        self, typ: type[BaseException], val: BaseException | object = None, tb: TracebackType | None = None, /
    ) -> _YieldT_co:
        """
        Raise an exception in the generator.
        Return next yielded value or raise StopIteration.
        """
        ...
    @overload
    @abstractmethod
    def throw(self, typ: BaseException, val: None = None, tb: TracebackType | None = None, /) -> _YieldT_co:
        """
        Raise an exception in the generator.
        Return next yielded value or raise StopIteration.
        """
        ...
    if sys.version_info >= (3, 13):
        def close(self) -> _ReturnT_co | None:
            """
            Raise GeneratorExit inside generator.
        
            """
            ...
    else:
        def close(self) -> None:
            """
            Raise GeneratorExit inside generator.
        
            """
            ...

    def __iter__(self) -> Generator[_YieldT_co, _SendT_contra, _ReturnT_co]: ...

# NOTE: Prior to Python 3.13 these aliases are lacking the second _ExitT_co parameter
if sys.version_info >= (3, 13):
    from contextlib import AbstractAsyncContextManager as AsyncContextManager, AbstractContextManager as ContextManager
else:
    from contextlib import AbstractAsyncContextManager, AbstractContextManager

    @runtime_checkable
    class ContextManager(AbstractContextManager[_T_co, bool | None], Protocol[_T_co]):
        """A generic version of contextlib.AbstractContextManager."""
        ...

    @runtime_checkable
    class AsyncContextManager(AbstractAsyncContextManager[_T_co, bool | None], Protocol[_T_co]):
        """A generic version of contextlib.AbstractAsyncContextManager."""
        ...

@runtime_checkable
class Awaitable(Protocol[_T_co]):
    """A generic version of collections.abc.Awaitable."""
    @abstractmethod
    def __await__(self) -> Generator[Any, Any, _T_co]: ...

# Non-default variations to accommodate couroutines, and `AwaitableGenerator` having a 4th type parameter.
_SendT_nd_contra = TypeVar("_SendT_nd_contra", contravariant=True)
_ReturnT_nd_co = TypeVar("_ReturnT_nd_co", covariant=True)

class Coroutine(Awaitable[_ReturnT_nd_co], Generic[_YieldT_co, _SendT_nd_contra, _ReturnT_nd_co]):
    """A generic version of collections.abc.Coroutine."""
    __name__: str
    __qualname__: str

    @abstractmethod
    def send(self, value: _SendT_nd_contra, /) -> _YieldT_co:
        """
        Send a value into the coroutine.
        Return next yielded value or raise StopIteration.
        """
        ...
    @overload
    @abstractmethod
    def throw(
        self, typ: type[BaseException], val: BaseException | object = None, tb: TracebackType | None = None, /
    ) -> _YieldT_co:
        """
        Raise an exception in the coroutine.
        Return next yielded value or raise StopIteration.
        """
        ...
    @overload
    @abstractmethod
    def throw(self, typ: BaseException, val: None = None, tb: TracebackType | None = None, /) -> _YieldT_co:
        """
        Raise an exception in the coroutine.
        Return next yielded value or raise StopIteration.
        """
        ...
    @abstractmethod
    def close(self) -> None:
        """
        Raise GeneratorExit inside coroutine.
        
        """
        ...

# NOTE: This type does not exist in typing.py or PEP 484 but mypy needs it to exist.
# The parameters correspond to Generator, but the 4th is the original type.
@type_check_only
class AwaitableGenerator(
    Awaitable[_ReturnT_nd_co],
    Generator[_YieldT_co, _SendT_nd_contra, _ReturnT_nd_co],
    Generic[_YieldT_co, _SendT_nd_contra, _ReturnT_nd_co, _S],
    metaclass=ABCMeta,
): ...

@runtime_checkable
class AsyncIterable(Protocol[_T_co]):
    """A generic version of collections.abc.AsyncIterable."""
    @abstractmethod
    def __aiter__(self) -> AsyncIterator[_T_co]: ...

@runtime_checkable
class AsyncIterator(AsyncIterable[_T_co], Protocol[_T_co]):
    """A generic version of collections.abc.AsyncIterator."""
    @abstractmethod
    def __anext__(self) -> Awaitable[_T_co]: ...
    def __aiter__(self) -> AsyncIterator[_T_co]: ...

@runtime_checkable
class AsyncGenerator(AsyncIterator[_YieldT_co], Protocol[_YieldT_co, _SendT_contra]):
    """A generic version of collections.abc.AsyncGenerator."""
    def __anext__(self) -> Coroutine[Any, Any, _YieldT_co]: ...
    @abstractmethod
    def asend(self, value: _SendT_contra, /) -> Coroutine[Any, Any, _YieldT_co]:
        """
        Send a value into the asynchronous generator.
        Return next yielded value or raise StopAsyncIteration.
        """
        ...
    @overload
    @abstractmethod
    def athrow(
        self, typ: type[BaseException], val: BaseException | object = None, tb: TracebackType | None = None, /
    ) -> Coroutine[Any, Any, _YieldT_co]:
        """
        Raise an exception in the asynchronous generator.
        Return next yielded value or raise StopAsyncIteration.
        """
        ...
    @overload
    @abstractmethod
    def athrow(
        self, typ: BaseException, val: None = None, tb: TracebackType | None = None, /
    ) -> Coroutine[Any, Any, _YieldT_co]:
        """
        Raise an exception in the asynchronous generator.
        Return next yielded value or raise StopAsyncIteration.
        """
        ...
    def aclose(self) -> Coroutine[Any, Any, None]:
        """
        Raise GeneratorExit inside coroutine.
        
        """
        ...

@runtime_checkable
class Container(Protocol[_T_co]):
    """A generic version of collections.abc.Container."""
    # This is generic more on vibes than anything else
    @abstractmethod
    def __contains__(self, x: object, /) -> bool: ...

@runtime_checkable
class Collection(Iterable[_T_co], Container[_T_co], Protocol[_T_co]):
    """A generic version of collections.abc.Collection."""
    # Implement Sized (but don't have it as a base class).
    @abstractmethod
    def __len__(self) -> int: ...

class Sequence(Reversible[_T_co], Collection[_T_co]):
    """A generic version of collections.abc.Sequence."""
    @overload
    @abstractmethod
    def __getitem__(self, index: int) -> _T_co: ...
    @overload
    @abstractmethod
    def __getitem__(self, index: slice) -> Sequence[_T_co]: ...
    # Mixin methods
    def index(self, value: Any, start: int = 0, stop: int = ...) -> int:
        """
        S.index(value, [start, [stop]]) -> integer -- return first index of value.
        Raises ValueError if the value is not present.

        Supporting start and stop arguments is optional, but
        recommended.
        """
        ...
    def count(self, value: Any) -> int:
        """S.count(value) -> integer -- return number of occurrences of value"""
        ...
    def __contains__(self, value: object) -> bool: ...
    def __iter__(self) -> Iterator[_T_co]: ...
    def __reversed__(self) -> Iterator[_T_co]: ...

class MutableSequence(Sequence[_T]):
    """A generic version of collections.abc.MutableSequence."""
    @abstractmethod
    def insert(self, index: int, value: _T) -> None:
        """S.insert(index, value) -- insert value before index"""
        ...
    @overload
    @abstractmethod
    def __getitem__(self, index: int) -> _T: ...
    @overload
    @abstractmethod
    def __getitem__(self, index: slice) -> MutableSequence[_T]: ...
    @overload
    @abstractmethod
    def __setitem__(self, index: int, value: _T) -> None: ...
    @overload
    @abstractmethod
    def __setitem__(self, index: slice, value: Iterable[_T]) -> None: ...
    @overload
    @abstractmethod
    def __delitem__(self, index: int) -> None: ...
    @overload
    @abstractmethod
    def __delitem__(self, index: slice) -> None: ...
    # Mixin methods
    def append(self, value: _T) -> None:
        """S.append(value) -- append value to the end of the sequence"""
        ...
    def clear(self) -> None:
        """S.clear() -> None -- remove all items from S"""
        ...
    def extend(self, values: Iterable[_T]) -> None:
        """S.extend(iterable) -- extend sequence by appending elements from the iterable"""
        ...
    def reverse(self) -> None:
        """S.reverse() -- reverse *IN PLACE*"""
        ...
    def pop(self, index: int = -1) -> _T:
        """
        S.pop([index]) -> item -- remove and return item at index (default last).
        Raise IndexError if list is empty or index is out of range.
        """
        ...
    def remove(self, value: _T) -> None:
        """
        S.remove(value) -- remove first occurrence of value.
        Raise ValueError if the value is not present.
        """
        ...
    def __iadd__(self, values: Iterable[_T]) -> typing_extensions.Self: ...

class AbstractSet(Collection[_T_co]):
    """A generic version of collections.abc.Set."""
    @abstractmethod
    def __contains__(self, x: object) -> bool: ...
    def _hash(self) -> int:
        """
        Compute the hash value of a set.

        Note that we don't define __hash__: not all sets are hashable.
        But if you define a hashable set type, its __hash__ should
        call this function.

        This must be compatible __eq__.

        All sets ought to compare equal if they contain the same
        elements, regardless of how they are implemented, and
        regardless of the order of the elements; so there's not much
        freedom for __eq__ or __hash__.  We match the algorithm used
        by the built-in frozenset type.
        """
        ...
    # Mixin methods
    def __le__(self, other: AbstractSet[Any]) -> bool:
        """Return self<=value."""
        ...
    def __lt__(self, other: AbstractSet[Any]) -> bool:
        """Return self<value."""
        ...
    def __gt__(self, other: AbstractSet[Any]) -> bool:
        """Return self>value."""
        ...
    def __ge__(self, other: AbstractSet[Any]) -> bool:
        """Return self>=value."""
        ...
    def __and__(self, other: AbstractSet[Any]) -> AbstractSet[_T_co]: ...
    def __or__(self, other: AbstractSet[_T]) -> AbstractSet[_T_co | _T]: ...
    def __sub__(self, other: AbstractSet[Any]) -> AbstractSet[_T_co]: ...
    def __xor__(self, other: AbstractSet[_T]) -> AbstractSet[_T_co | _T]: ...
    def __eq__(self, other: object) -> bool:
        """Return self==value."""
        ...
    def isdisjoint(self, other: Iterable[Any]) -> bool:
        """Return True if two sets have a null intersection."""
        ...

class MutableSet(AbstractSet[_T]):
    """A generic version of collections.abc.MutableSet."""
    @abstractmethod
    def add(self, value: _T) -> None:
        """Add an element."""
        ...
    @abstractmethod
    def discard(self, value: _T) -> None:
        """Remove an element.  Do not raise an exception if absent."""
        ...
    # Mixin methods
    def clear(self) -> None:
        """This is slow (creates N new iterators!) but effective."""
        ...
    def pop(self) -> _T:
        """Return the popped value.  Raise KeyError if empty."""
        ...
    def remove(self, value: _T) -> None:
        """Remove an element. If not a member, raise a KeyError."""
        ...
    def __ior__(self, it: AbstractSet[_T]) -> typing_extensions.Self: ...  # type: ignore[override,misc]
    def __iand__(self, it: AbstractSet[Any]) -> typing_extensions.Self: ...
    def __ixor__(self, it: AbstractSet[_T]) -> typing_extensions.Self: ...  # type: ignore[override,misc]
    def __isub__(self, it: AbstractSet[Any]) -> typing_extensions.Self: ...

class MappingView(Sized):
    """A generic version of collections.abc.MappingView."""
    def __init__(self, mapping: Mapping[Any, Any]) -> None: ...  # undocumented
    def __len__(self) -> int: ...

class ItemsView(MappingView, AbstractSet[tuple[_KT_co, _VT_co]], Generic[_KT_co, _VT_co]):
    """A generic version of collections.abc.ItemsView."""
    def __init__(self, mapping: Mapping[_KT_co, _VT_co]) -> None: ...  # undocumented
    def __and__(self, other: Iterable[Any]) -> set[tuple[_KT_co, _VT_co]]: ...
    def __rand__(self, other: Iterable[_T]) -> set[_T]: ...
    def __contains__(self, item: object) -> bool: ...
    def __iter__(self) -> Iterator[tuple[_KT_co, _VT_co]]: ...
    def __or__(self, other: Iterable[_T]) -> set[tuple[_KT_co, _VT_co] | _T]: ...
    def __ror__(self, other: Iterable[_T]) -> set[tuple[_KT_co, _VT_co] | _T]: ...
    def __sub__(self, other: Iterable[Any]) -> set[tuple[_KT_co, _VT_co]]: ...
    def __rsub__(self, other: Iterable[_T]) -> set[_T]: ...
    def __xor__(self, other: Iterable[_T]) -> set[tuple[_KT_co, _VT_co] | _T]: ...
    def __rxor__(self, other: Iterable[_T]) -> set[tuple[_KT_co, _VT_co] | _T]: ...

class KeysView(MappingView, AbstractSet[_KT_co]):
    """A generic version of collections.abc.KeysView."""
    def __init__(self, mapping: Mapping[_KT_co, Any]) -> None: ...  # undocumented
    def __and__(self, other: Iterable[Any]) -> set[_KT_co]: ...
    def __rand__(self, other: Iterable[_T]) -> set[_T]: ...
    def __contains__(self, key: object) -> bool: ...
    def __iter__(self) -> Iterator[_KT_co]: ...
    def __or__(self, other: Iterable[_T]) -> set[_KT_co | _T]: ...
    def __ror__(self, other: Iterable[_T]) -> set[_KT_co | _T]: ...
    def __sub__(self, other: Iterable[Any]) -> set[_KT_co]: ...
    def __rsub__(self, other: Iterable[_T]) -> set[_T]: ...
    def __xor__(self, other: Iterable[_T]) -> set[_KT_co | _T]: ...
    def __rxor__(self, other: Iterable[_T]) -> set[_KT_co | _T]: ...

class ValuesView(MappingView, Collection[_VT_co]):
    """A generic version of collections.abc.ValuesView."""
    def __init__(self, mapping: Mapping[Any, _VT_co]) -> None: ...  # undocumented
    def __contains__(self, value: object) -> bool: ...
    def __iter__(self) -> Iterator[_VT_co]: ...

class Mapping(Collection[_KT], Generic[_KT, _VT_co]):
    """A generic version of collections.abc.Mapping."""
    # TODO: We wish the key type could also be covariant, but that doesn't work,
    # see discussion in https://github.com/python/typing/pull/273.
    @abstractmethod
    def __getitem__(self, key: _KT, /) -> _VT_co: ...
    # Mixin methods
    @overload
    def get(self, key: _KT, /) -> _VT_co | None:
        """D.get(k[,d]) -> D[k] if k in D, else d.  d defaults to None."""
        ...
    @overload
    def get(self, key: _KT, /, default: _VT_co | _T) -> _VT_co | _T:
        """D.get(k[,d]) -> D[k] if k in D, else d.  d defaults to None."""
        ...
    def items(self) -> ItemsView[_KT, _VT_co]:
        """D.items() -> a set-like object providing a view on D's items"""
        ...
    def keys(self) -> KeysView[_KT]:
        """D.keys() -> a set-like object providing a view on D's keys"""
        ...
    def values(self) -> ValuesView[_VT_co]:
        """D.values() -> an object providing a view on D's values"""
        ...
    def __contains__(self, key: object, /) -> bool: ...
    def __eq__(self, other: object, /) -> bool:
        """Return self==value."""
        ...

class MutableMapping(Mapping[_KT, _VT]):
    """A generic version of collections.abc.MutableMapping."""
    @abstractmethod
    def __setitem__(self, key: _KT, value: _VT, /) -> None: ...
    @abstractmethod
    def __delitem__(self, key: _KT, /) -> None: ...
    def clear(self) -> None:
        """D.clear() -> None.  Remove all items from D."""
        ...
    @overload
    def pop(self, key: _KT, /) -> _VT:
        """
        D.pop(k[,d]) -> v, remove specified key and return the corresponding value.
        If key is not found, d is returned if given, otherwise KeyError is raised.
        """
        ...
    @overload
    def pop(self, key: _KT, /, default: _VT) -> _VT:
        """
        D.pop(k[,d]) -> v, remove specified key and return the corresponding value.
        If key is not found, d is returned if given, otherwise KeyError is raised.
        """
        ...
    @overload
    def pop(self, key: _KT, /, default: _T) -> _VT | _T:
        """
        D.pop(k[,d]) -> v, remove specified key and return the corresponding value.
        If key is not found, d is returned if given, otherwise KeyError is raised.
        """
        ...
    def popitem(self) -> tuple[_KT, _VT]:
        """
        D.popitem() -> (k, v), remove and return some (key, value) pair
        as a 2-tuple; but raise KeyError if D is empty.
        """
        ...
    # This overload should be allowed only if the value type is compatible with None.
    #
    # Keep the following methods in line with MutableMapping.setdefault, modulo positional-only differences:
    # -- collections.OrderedDict.setdefault
    # -- collections.ChainMap.setdefault
    # -- weakref.WeakKeyDictionary.setdefault
    @overload
    def setdefault(self: MutableMapping[_KT, _T | None], key: _KT, default: None = None, /) -> _T | None:
        """D.setdefault(k[,d]) -> D.get(k,d), also set D[k]=d if k not in D"""
        ...
    @overload
    def setdefault(self, key: _KT, default: _VT, /) -> _VT:
        """D.setdefault(k[,d]) -> D.get(k,d), also set D[k]=d if k not in D"""
        ...
    # 'update' used to take a Union, but using overloading is better.
    # The second overloaded type here is a bit too general, because
    # Mapping[tuple[_KT, _VT], W] is a subclass of Iterable[tuple[_KT, _VT]],
    # but will always have the behavior of the first overloaded type
    # at runtime, leading to keys of a mix of types _KT and tuple[_KT, _VT].
    # We don't currently have any way of forcing all Mappings to use
    # the first overload, but by using overloading rather than a Union,
    # mypy will commit to using the first overload when the argument is
    # known to be a Mapping with unknown type parameters, which is closer
    # to the behavior we want. See mypy issue  #1430.
    #
    # Various mapping classes have __ior__ methods that should be kept roughly in line with .update():
    # -- dict.__ior__
    # -- os._Environ.__ior__
    # -- collections.UserDict.__ior__
    # -- collections.ChainMap.__ior__
    # -- peewee.attrdict.__add__
    # -- peewee.attrdict.__iadd__
    # -- weakref.WeakValueDictionary.__ior__
    # -- weakref.WeakKeyDictionary.__ior__
    @overload
    def update(self, m: SupportsKeysAndGetItem[_KT, _VT], /, **kwargs: _VT) -> None:
        """
        D.update([E, ]**F) -> None.  Update D from mapping/iterable E and F.
        If E present and has a .keys() method, does:     for k in E: D[k] = E[k]
        If E present and lacks .keys() method, does:     for (k, v) in E: D[k] = v
        In either case, this is followed by: for k, v in F.items(): D[k] = v
        """
        ...
    @overload
    def update(self, m: Iterable[tuple[_KT, _VT]], /, **kwargs: _VT) -> None:
        """
        D.update([E, ]**F) -> None.  Update D from mapping/iterable E and F.
        If E present and has a .keys() method, does:     for k in E: D[k] = E[k]
        If E present and lacks .keys() method, does:     for (k, v) in E: D[k] = v
        In either case, this is followed by: for k, v in F.items(): D[k] = v
        """
        ...
    @overload
    def update(self, **kwargs: _VT) -> None:
        """
        D.update([E, ]**F) -> None.  Update D from mapping/iterable E and F.
        If E present and has a .keys() method, does:     for k in E: D[k] = E[k]
        If E present and lacks .keys() method, does:     for (k, v) in E: D[k] = v
        In either case, this is followed by: for k, v in F.items(): D[k] = v
        """
        ...

Text = str

TYPE_CHECKING: Final[bool]

# In stubs, the arguments of the IO class are marked as positional-only.
# This differs from runtime, but better reflects the fact that in reality
# classes deriving from IO use different names for the arguments.
class IO(Generic[AnyStr]):
    """
    Generic base class for TextIO and BinaryIO.

    This is an abstract, generic version of the return of open().

    NOTE: This does not distinguish between the different possible
    classes (text vs. binary, read vs. write vs. read/write,
    append-only, unbuffered).  The TextIO and BinaryIO subclasses
    below capture the distinctions between text vs. binary, which is
    pervasive in the interface; however we currently do not offer a
    way to track the other distinctions in the type system.
    """
    # At runtime these are all abstract properties,
    # but making them abstract in the stub is hugely disruptive, for not much gain.
    # See #8726
    @property
    def mode(self) -> str: ...
    # Usually str, but may be bytes if a bytes path was passed to open(). See #10737.
    # If PEP 696 becomes available, we may want to use a defaulted TypeVar here.
    @property
    def name(self) -> str | Any: ...
    @abstractmethod
    def close(self) -> None: ...
    @property
    def closed(self) -> bool: ...
    @abstractmethod
    def fileno(self) -> int: ...
    @abstractmethod
    def flush(self) -> None: ...
    @abstractmethod
    def isatty(self) -> bool: ...
    @abstractmethod
    def read(self, n: int = -1, /) -> AnyStr: ...
    @abstractmethod
    def readable(self) -> bool: ...
    @abstractmethod
    def readline(self, limit: int = -1, /) -> AnyStr: ...
    @abstractmethod
    def readlines(self, hint: int = -1, /) -> list[AnyStr]: ...
    @abstractmethod
    def seek(self, offset: int, whence: int = 0, /) -> int: ...
    @abstractmethod
    def seekable(self) -> bool: ...
    @abstractmethod
    def tell(self) -> int: ...
    @abstractmethod
    def truncate(self, size: int | None = None, /) -> int: ...
    @abstractmethod
    def writable(self) -> bool: ...
    @abstractmethod
    @overload
    def write(self: IO[bytes], s: ReadableBuffer, /) -> int: ...
    @abstractmethod
    @overload
    def write(self, s: AnyStr, /) -> int: ...
    @abstractmethod
    @overload
    def writelines(self: IO[bytes], lines: Iterable[ReadableBuffer], /) -> None: ...
    @abstractmethod
    @overload
    def writelines(self, lines: Iterable[AnyStr], /) -> None: ...
    @abstractmethod
    def __next__(self) -> AnyStr: ...
    @abstractmethod
    def __iter__(self) -> Iterator[AnyStr]: ...
    @abstractmethod
    def __enter__(self) -> IO[AnyStr]: ...
    @abstractmethod
    def __exit__(
        self, type: type[BaseException] | None, value: BaseException | None, traceback: TracebackType | None, /
    ) -> None: ...

class BinaryIO(IO[bytes]):
    """Typed version of the return of open() in binary mode."""
    @abstractmethod
    def __enter__(self) -> BinaryIO: ...

class TextIO(IO[str]):
    """Typed version of the return of open() in text mode."""
    # See comment regarding the @properties in the `IO` class
    @property
    def buffer(self) -> BinaryIO: ...
    @property
    def encoding(self) -> str: ...
    @property
    def errors(self) -> str | None: ...
    @property
    def line_buffering(self) -> int: ...  # int on PyPy, bool on CPython
    @property
    def newlines(self) -> Any: ...  # None, str or tuple
    @abstractmethod
    def __enter__(self) -> TextIO: ...

if sys.version_info < (3, 14):
    ByteString: typing_extensions.TypeAlias = bytes | bytearray | memoryview

# Functions

_get_type_hints_obj_allowed_types: typing_extensions.TypeAlias = (  # noqa: Y042
    object
    | Callable[..., Any]
    | FunctionType
    | BuiltinFunctionType
    | MethodType
    | ModuleType
    | WrapperDescriptorType
    | MethodWrapperType
    | MethodDescriptorType
)

<<<<<<< HEAD
def get_type_hints(
    obj: _get_type_hints_obj_allowed_types,
    globalns: dict[str, Any] | None = None,
    localns: Mapping[str, Any] | None = None,
    include_extras: bool = False,
) -> dict[str, Any]:
    """
    Return type hints for an object.

    This is often the same as obj.__annotations__, but it handles
    forward references encoded as string literals and recursively replaces all
    'Annotated[T, ...]' with 'T' (unless 'include_extras=True').

    The argument may be a module, class, method, or function. The annotations
    are returned as a dictionary. For classes, annotations include also
    inherited members.

    TypeError is raised if the argument is not of a type that can contain
    annotations, and an empty dictionary is returned if no annotations are
    present.

    BEWARE -- the behavior of globalns and localns is counterintuitive
    (unless you are familiar with how eval() and exec() work).  The
    search order is locals first, then globals.

    - If no dict arguments are passed, an attempt is made to use the
      globals from obj (or the respective module's globals for classes),
      and these are also used as the locals.  If the object does not appear
      to have globals, an empty dictionary is used.  For classes, the search
      order is globals first then locals.

    - If one dict argument is passed, it is used for both globals and
      locals.

    - If two dict arguments are passed, they specify globals and
      locals, respectively.
    """
    ...
def get_args(tp: Any) -> tuple[Any, ...]:
    """
    Get type arguments with all substitutions performed.

    For unions, basic simplifications used by Union constructor are performed.

    Examples::

        >>> T = TypeVar('T')
        >>> assert get_args(Dict[str, int]) == (str, int)
        >>> assert get_args(int) == ()
        >>> assert get_args(Union[int, Union[T, int], str][int]) == (int, str)
        >>> assert get_args(Union[int, Tuple[T, int]][str]) == (int, Tuple[str, int])
        >>> assert get_args(Callable[[], T][int]) == ([], int)
    """
    ...
=======
if sys.version_info >= (3, 14):
    def get_type_hints(
        obj: _get_type_hints_obj_allowed_types,
        globalns: dict[str, Any] | None = None,
        localns: Mapping[str, Any] | None = None,
        include_extras: bool = False,
        *,
        format: Format | None = None,
    ) -> dict[str, AnnotationForm]: ...

else:
    def get_type_hints(
        obj: _get_type_hints_obj_allowed_types,
        globalns: dict[str, Any] | None = None,
        localns: Mapping[str, Any] | None = None,
        include_extras: bool = False,
    ) -> dict[str, AnnotationForm]: ...

def get_args(tp: AnnotationForm) -> tuple[AnnotationForm, ...]: ...
>>>>>>> 58367a50

if sys.version_info >= (3, 10):
    @overload
    def get_origin(tp: ParamSpecArgs | ParamSpecKwargs) -> ParamSpec:
        """
        Get the unsubscripted version of a type.

        This supports generic types, Callable, Tuple, Union, Literal, Final, ClassVar,
        Annotated, and others. Return None for unsupported types.

        Examples::

            >>> P = ParamSpec('P')
            >>> assert get_origin(Literal[42]) is Literal
            >>> assert get_origin(int) is None
            >>> assert get_origin(ClassVar[int]) is ClassVar
            >>> assert get_origin(Generic) is Generic
            >>> assert get_origin(Generic[T]) is Generic
            >>> assert get_origin(Union[T, int]) is Union
            >>> assert get_origin(List[Tuple[T, T]][int]) is list
            >>> assert get_origin(P.args) is P
        """
        ...
    @overload
    def get_origin(tp: UnionType) -> type[UnionType]:
        """
        Get the unsubscripted version of a type.

        This supports generic types, Callable, Tuple, Union, Literal, Final, ClassVar,
        Annotated, and others. Return None for unsupported types.

        Examples::

            >>> P = ParamSpec('P')
            >>> assert get_origin(Literal[42]) is Literal
            >>> assert get_origin(int) is None
            >>> assert get_origin(ClassVar[int]) is ClassVar
            >>> assert get_origin(Generic) is Generic
            >>> assert get_origin(Generic[T]) is Generic
            >>> assert get_origin(Union[T, int]) is Union
            >>> assert get_origin(List[Tuple[T, T]][int]) is list
            >>> assert get_origin(P.args) is P
        """
        ...

@overload
def get_origin(tp: GenericAlias) -> type:
    """
    Get the unsubscripted version of a type.

    This supports generic types, Callable, Tuple, Union, Literal, Final, ClassVar,
    Annotated, and others. Return None for unsupported types.

    Examples::

        >>> P = ParamSpec('P')
        >>> assert get_origin(Literal[42]) is Literal
        >>> assert get_origin(int) is None
        >>> assert get_origin(ClassVar[int]) is ClassVar
        >>> assert get_origin(Generic) is Generic
        >>> assert get_origin(Generic[T]) is Generic
        >>> assert get_origin(Union[T, int]) is Union
        >>> assert get_origin(List[Tuple[T, T]][int]) is list
        >>> assert get_origin(P.args) is P
    """
    ...
@overload
<<<<<<< HEAD
def get_origin(tp: Any) -> Any | None:
    """
    Get the unsubscripted version of a type.

    This supports generic types, Callable, Tuple, Union, Literal, Final, ClassVar,
    Annotated, and others. Return None for unsupported types.

    Examples::

        >>> P = ParamSpec('P')
        >>> assert get_origin(Literal[42]) is Literal
        >>> assert get_origin(int) is None
        >>> assert get_origin(ClassVar[int]) is ClassVar
        >>> assert get_origin(Generic) is Generic
        >>> assert get_origin(Generic[T]) is Generic
        >>> assert get_origin(Union[T, int]) is Union
        >>> assert get_origin(List[Tuple[T, T]][int]) is list
        >>> assert get_origin(P.args) is P
    """
    ...
=======
def get_origin(tp: AnnotationForm) -> AnnotationForm | None: ...
>>>>>>> 58367a50
@overload
def cast(typ: type[_T], val: Any) -> _T:
    """
    Cast a value to a type.

    This returns the value unchanged.  To the type checker this
    signals that the return value has the designated type, but at
    runtime we intentionally don't check anything (we want this
    to be as fast as possible).
    """
    ...
@overload
def cast(typ: str, val: Any) -> Any:
    """
    Cast a value to a type.

    This returns the value unchanged.  To the type checker this
    signals that the return value has the designated type, but at
    runtime we intentionally don't check anything (we want this
    to be as fast as possible).
    """
    ...
@overload
def cast(typ: object, val: Any) -> Any:
    """
    Cast a value to a type.

    This returns the value unchanged.  To the type checker this
    signals that the return value has the designated type, but at
    runtime we intentionally don't check anything (we want this
    to be as fast as possible).
    """
    ...

if sys.version_info >= (3, 11):
<<<<<<< HEAD
    def reveal_type(obj: _T, /) -> _T:
        """
        Ask a static type checker to reveal the inferred type of an expression.

        When a static type checker encounters a call to ``reveal_type()``,
        it will emit the inferred type of the argument::

            x: int = 1
            reveal_type(x)

        Running a static type checker (e.g., mypy) on this example
        will produce output similar to 'Revealed type is "builtins.int"'.

        At runtime, the function prints the runtime type of the
        argument and returns the argument unchanged.
        """
        ...
    def assert_never(arg: Never, /) -> Never:
        """
        Statically assert that a line of code is unreachable.

        Example::

            def int_or_str(arg: int | str) -> None:
                match arg:
                    case int():
                        print("It's an int")
                    case str():
                        print("It's a str")
                    case _:
                        assert_never(arg)

        If a type checker finds that a call to assert_never() is
        reachable, it will emit an error.

        At runtime, this throws an exception when called.
        """
        ...
    def assert_type(val: _T, typ: Any, /) -> _T:
        """
        Ask a static type checker to confirm that the value is of the given type.

        At runtime this does nothing: it returns the first argument unchanged with no
        checks or side effects, no matter the actual type of the argument.

        When a static type checker encounters a call to assert_type(), it
        emits an error if the value is not of the specified type::

            def greet(name: str) -> None:
                assert_type(name, str)  # OK
                assert_type(name, int)  # type checker error
        """
        ...
    def clear_overloads() -> None:
        """Clear all overloads in the registry."""
        ...
    def get_overloads(func: Callable[..., object]) -> Sequence[Callable[..., object]]:
        """Return all defined overloads for *func* as a sequence."""
        ...
=======
    def reveal_type(obj: _T, /) -> _T: ...
    def assert_never(arg: Never, /) -> Never: ...
    def assert_type(val: _T, typ: AnnotationForm, /) -> _T: ...
    def clear_overloads() -> None: ...
    def get_overloads(func: Callable[..., object]) -> Sequence[Callable[..., object]]: ...
>>>>>>> 58367a50
    def dataclass_transform(
        *,
        eq_default: bool = True,
        order_default: bool = False,
        kw_only_default: bool = False,
        frozen_default: bool = False,  # on 3.11, runtime accepts it as part of kwargs
        field_specifiers: tuple[type[Any] | Callable[..., Any], ...] = (),
        **kwargs: Any,
    ) -> IdentityFunction:
        """
        Decorator to mark an object as providing dataclass-like behaviour.

        The decorator can be applied to a function, class, or metaclass.

        Example usage with a decorator function::

            @dataclass_transform()
            def create_model[T](cls: type[T]) -> type[T]:
                ...
                return cls

            @create_model
            class CustomerModel:
                id: int
                name: str

        On a base class::

            @dataclass_transform()
            class ModelBase: ...

            class CustomerModel(ModelBase):
                id: int
                name: str

        On a metaclass::

            @dataclass_transform()
            class ModelMeta(type): ...

            class ModelBase(metaclass=ModelMeta): ...

            class CustomerModel(ModelBase):
                id: int
                name: str

        The ``CustomerModel`` classes defined above will
        be treated by type checkers similarly to classes created with
        ``@dataclasses.dataclass``.
        For example, type checkers will assume these classes have
        ``__init__`` methods that accept ``id`` and ``name``.

        The arguments to this decorator can be used to customize this behavior:
        - ``eq_default`` indicates whether the ``eq`` parameter is assumed to be
            ``True`` or ``False`` if it is omitted by the caller.
        - ``order_default`` indicates whether the ``order`` parameter is
            assumed to be True or False if it is omitted by the caller.
        - ``kw_only_default`` indicates whether the ``kw_only`` parameter is
            assumed to be True or False if it is omitted by the caller.
        - ``frozen_default`` indicates whether the ``frozen`` parameter is
            assumed to be True or False if it is omitted by the caller.
        - ``field_specifiers`` specifies a static list of supported classes
            or functions that describe fields, similar to ``dataclasses.field()``.
        - Arbitrary other keyword arguments are accepted in order to allow for
            possible future extensions.

        At runtime, this decorator records its arguments in the
        ``__dataclass_transform__`` attribute on the decorated object.
        It has no other runtime effect.

        See PEP 681 for more details.
        """
        ...

# Type constructors

class NamedTuple(tuple[Any, ...]):
    """
    Typed version of namedtuple.

    Usage::

        class Employee(NamedTuple):
            name: str
            id: int

    This is equivalent to::

        Employee = collections.namedtuple('Employee', ['name', 'id'])

    The resulting class has an extra __annotations__ attribute, giving a
    dict that maps field names to types.  (The field names are also in
    the _fields attribute, which is part of the namedtuple API.)
    An alternative equivalent functional syntax is also accepted::

        Employee = NamedTuple('Employee', [('name', str), ('id', int)])
    """
    _field_defaults: ClassVar[dict[str, Any]]
    _fields: ClassVar[tuple[str, ...]]
    # __orig_bases__ sometimes exists on <3.12, but not consistently
    # So we only add it to the stub on 3.12+.
    if sys.version_info >= (3, 12):
        __orig_bases__: ClassVar[tuple[Any, ...]]

    @overload
    def __init__(self, typename: str, fields: Iterable[tuple[str, Any]], /) -> None:
        """Initialize self.  See help(type(self)) for accurate signature."""
        ...
    @overload
    @typing_extensions.deprecated(
        "Creating a typing.NamedTuple using keyword arguments is deprecated and support will be removed in Python 3.15"
    )
    def __init__(self, typename: str, fields: None = None, /, **kwargs: Any) -> None:
        """Initialize self.  See help(type(self)) for accurate signature."""
        ...
    @classmethod
    def _make(cls, iterable: Iterable[Any]) -> typing_extensions.Self: ...
    def _asdict(self) -> dict[str, Any]: ...
    def _replace(self, **kwargs: Any) -> typing_extensions.Self: ...
    if sys.version_info >= (3, 13):
        def __replace__(self, **kwargs: Any) -> typing_extensions.Self: ...

# Internal mypy fallback type for all typed dicts (does not exist at runtime)
# N.B. Keep this mostly in sync with typing_extensions._TypedDict/mypy_extensions._TypedDict
@type_check_only
class _TypedDict(Mapping[str, object], metaclass=ABCMeta):
    __total__: ClassVar[bool]
    __required_keys__: ClassVar[frozenset[str]]
    __optional_keys__: ClassVar[frozenset[str]]
    # __orig_bases__ sometimes exists on <3.12, but not consistently,
    # so we only add it to the stub on 3.12+
    if sys.version_info >= (3, 12):
        __orig_bases__: ClassVar[tuple[Any, ...]]
    if sys.version_info >= (3, 13):
        __readonly_keys__: ClassVar[frozenset[str]]
        __mutable_keys__: ClassVar[frozenset[str]]

    def copy(self) -> typing_extensions.Self: ...
    # Using Never so that only calls using mypy plugin hook that specialize the signature
    # can go through.
    def setdefault(self, k: _Never, default: object) -> object: ...
    # Mypy plugin hook for 'pop' expects that 'default' has a type variable type.
    def pop(self, k: _Never, default: _T = ...) -> object: ...  # pyright: ignore[reportInvalidTypeVarUse]
    def update(self, m: typing_extensions.Self, /) -> None: ...
    def __delitem__(self, k: _Never) -> None: ...
    def items(self) -> dict_items[str, object]: ...
    def keys(self) -> dict_keys[str, object]: ...
    def values(self) -> dict_values[str, object]: ...
    @overload
    def __or__(self, value: typing_extensions.Self, /) -> typing_extensions.Self:
        """Return self|value."""
        ...
    @overload
    def __or__(self, value: dict[str, Any], /) -> dict[str, object]:
        """Return self|value."""
        ...
    @overload
    def __ror__(self, value: typing_extensions.Self, /) -> typing_extensions.Self:
        """Return value|self."""
        ...
    @overload
    def __ror__(self, value: dict[str, Any], /) -> dict[str, object]:
        """Return value|self."""
        ...
    # supposedly incompatible definitions of __or__ and __ior__
    def __ior__(self, value: typing_extensions.Self, /) -> typing_extensions.Self: ...  # type: ignore[misc]

<<<<<<< HEAD
@final
class ForwardRef(_Final):
    """Internal wrapper to hold a forward reference."""
    __forward_arg__: str
    __forward_code__: CodeType
    __forward_evaluated__: bool
    __forward_value__: Any | None
    __forward_is_argument__: bool
    __forward_is_class__: bool
    __forward_module__: Any | None
=======
if sys.version_info >= (3, 14):
    from annotationlib import ForwardRef as ForwardRef
>>>>>>> 58367a50

    def evaluate_forward_ref(
        forward_ref: ForwardRef,
        *,
        owner: object = None,
        globals: dict[str, Any] | None = None,
        locals: Mapping[str, Any] | None = None,
        type_params: tuple[TypeVar, ParamSpec, TypeVarTuple] | None = None,
        format: Format | None = None,
    ) -> AnnotationForm: ...

else:
    @final
    class ForwardRef(_Final):
        __forward_arg__: str
        __forward_code__: CodeType
        __forward_evaluated__: bool
        __forward_value__: AnnotationForm | None
        __forward_is_argument__: bool
        __forward_is_class__: bool
        __forward_module__: Any | None

        def __init__(self, arg: str, is_argument: bool = True, module: Any | None = None, *, is_class: bool = False) -> None: ...

        if sys.version_info >= (3, 13):
            @overload
            @deprecated(
                "Failing to pass a value to the 'type_params' parameter of ForwardRef._evaluate() is deprecated, "
                "as it leads to incorrect behaviour when evaluating a stringified annotation "
                "that references a PEP 695 type parameter. It will be disallowed in Python 3.15."
            )
            def _evaluate(
                self, globalns: dict[str, Any] | None, localns: Mapping[str, Any] | None, *, recursive_guard: frozenset[str]
            ) -> AnnotationForm | None: ...
            @overload
            def _evaluate(
                self,
                globalns: dict[str, Any] | None,
                localns: Mapping[str, Any] | None,
                type_params: tuple[TypeVar | ParamSpec | TypeVarTuple, ...],
                *,
                recursive_guard: frozenset[str],
            ) -> AnnotationForm | None: ...
        elif sys.version_info >= (3, 12):
            def _evaluate(
                self,
                globalns: dict[str, Any] | None,
                localns: Mapping[str, Any] | None,
                type_params: tuple[TypeVar | ParamSpec | TypeVarTuple, ...] | None = None,
                *,
                recursive_guard: frozenset[str],
            ) -> AnnotationForm | None: ...
        else:
            def _evaluate(
                self, globalns: dict[str, Any] | None, localns: Mapping[str, Any] | None, recursive_guard: frozenset[str]
            ) -> AnnotationForm | None: ...

        def __eq__(self, other: object) -> bool: ...
        def __hash__(self) -> int: ...
        if sys.version_info >= (3, 11):
            def __or__(self, other: Any) -> _SpecialForm: ...
            def __ror__(self, other: Any) -> _SpecialForm: ...

if sys.version_info >= (3, 10):
    def is_typeddict(tp: object) -> bool:
        """
        Check if an annotation is a TypedDict class.

        For example::

            >>> from typing import TypedDict
            >>> class Film(TypedDict):
            ...     title: str
            ...     year: int
            ...
            >>> is_typeddict(Film)
            True
            >>> is_typeddict(dict)
            False
        """
        ...

def _type_repr(obj: object) -> str:
    """
    Return the repr() of an object, special-casing types (internal helper).

    If obj is a type, we return a shorter version than the default
    type.__repr__, based on the module and qualified name, which is
    typically enough to uniquely identify a type.  For everything
    else, we fall back on repr(obj).
    """
    ...

if sys.version_info >= (3, 12):
    def override(method: _F, /) -> _F:
        """
        Indicate that a method is intended to override a method in a base class.

        Usage::

            class Base:
                def method(self) -> None:
                    pass

            class Child(Base):
                @override
                def method(self) -> None:
                    super().method()

        When this decorator is applied to a method, the type checker will
        validate that it overrides a method or attribute with the same name on a
        base class.  This helps prevent bugs that may occur when a base class is
        changed without an equivalent change to a child class.

        There is no runtime checking of this property. The decorator attempts to
        set the ``__override__`` attribute to ``True`` on the decorated object to
        allow runtime introspection.

        See PEP 698 for details.
        """
        ...
    @final
    class TypeAliasType:
        """
        Type alias.

        Type aliases are created through the type statement::

            type Alias = int

        In this example, Alias and int will be treated equivalently by static
        type checkers.

        At runtime, Alias is an instance of TypeAliasType. The __name__
        attribute holds the name of the type alias. The value of the type alias
        is stored in the __value__ attribute. It is evaluated lazily, so the
        value is computed only if the attribute is accessed.

        Type aliases can also be generic::

            type ListOrSet[T] = list[T] | set[T]

        In this case, the type parameters of the alias are stored in the
        __type_params__ attribute.

        See PEP 695 for more information.
        """
        def __new__(cls, name: str, value: Any, *, type_params: tuple[TypeVar | ParamSpec | TypeVarTuple, ...] = ()) -> Self: ...
        @property
        def __value__(self) -> AnnotationForm: ...
        @property
        def __type_params__(self) -> tuple[TypeVar | ParamSpec | TypeVarTuple, ...]: ...
        @property
        def __parameters__(self) -> tuple[AnnotationForm, ...]: ...
        @property
        def __name__(self) -> str: ...
        # It's writable on types, but not on instances of TypeAliasType.
        @property
        def __module__(self) -> str | None: ...  # type: ignore[override]
<<<<<<< HEAD
        def __getitem__(self, parameters: Any) -> GenericAlias:
            """Return self[key]."""
            ...
        def __or__(self, right: Any) -> _SpecialForm:
            """Return self|value."""
            ...
        def __ror__(self, left: Any) -> _SpecialForm:
            """Return value|self."""
            ...
=======
        def __getitem__(self, parameters: AnnotationForm) -> GenericAlias: ...
        def __or__(self, right: Any) -> _SpecialForm: ...
        def __ror__(self, left: Any) -> _SpecialForm: ...
        if sys.version_info >= (3, 14):
            @property
            def evaluate_value(self) -> EvaluateFunc: ...
>>>>>>> 58367a50

if sys.version_info >= (3, 13):
    def is_protocol(tp: type, /) -> bool:
        """
        Return True if the given type is a Protocol.

        Example::

            >>> from typing import Protocol, is_protocol
            >>> class P(Protocol):
            ...     def a(self) -> str: ...
            ...     b: int
            >>> is_protocol(P)
            True
            >>> is_protocol(int)
            False
        """
        ...
    def get_protocol_members(tp: type, /) -> frozenset[str]:
        """
        Return the set of members defined in a Protocol.

        Example::

            >>> from typing import Protocol, get_protocol_members
            >>> class P(Protocol):
            ...     def a(self) -> str: ...
            ...     b: int
            >>> get_protocol_members(P) == frozenset({'a', 'b'})
            True

        Raise a TypeError for arguments that are not Protocols.
        """
        ...
    @final
    class _NoDefaultType: ...

    NoDefault: _NoDefaultType
    TypeIs: _SpecialForm
    ReadOnly: _SpecialForm<|MERGE_RESOLUTION|>--- conflicted
+++ resolved
@@ -311,17 +311,8 @@
             contravariant: bool = False,
         ) -> None: ...
     if sys.version_info >= (3, 10):
-<<<<<<< HEAD
-        def __or__(self, right: Any) -> _SpecialForm:
-            """Return self|value."""
-            ...
-        def __ror__(self, left: Any) -> _SpecialForm:
-            """Return value|self."""
-            ...
-=======
         def __or__(self, right: AnnotationForm) -> _SpecialForm: ...
         def __ror__(self, left: AnnotationForm) -> _SpecialForm: ...
->>>>>>> 58367a50
     if sys.version_info >= (3, 11):
         def __typing_subst__(self, arg: Any) -> Any: ...
     if sys.version_info >= (3, 13):
@@ -414,13 +405,7 @@
         def __name__(self) -> str: ...
         if sys.version_info >= (3, 13):
             @property
-<<<<<<< HEAD
-            def __default__(self) -> Any:
-                """The default value for this TypeVarTuple."""
-                ...
-=======
             def __default__(self) -> AnnotationForm: ...
->>>>>>> 58367a50
             def has_default(self) -> bool: ...
         if sys.version_info >= (3, 13):
             def __new__(cls, name: str, *, default: AnnotationForm = ...) -> Self: ...
@@ -562,13 +547,7 @@
             def __infer_variance__(self) -> bool: ...
         if sys.version_info >= (3, 13):
             @property
-<<<<<<< HEAD
-            def __default__(self) -> Any:
-                """The default value for this ParamSpec."""
-                ...
-=======
             def __default__(self) -> AnnotationForm: ...
->>>>>>> 58367a50
         if sys.version_info >= (3, 13):
             def __new__(
                 cls,
@@ -628,32 +607,7 @@
     TypeGuard: _SpecialForm
 
     class NewType:
-<<<<<<< HEAD
-        """
-        NewType creates simple unique types with almost zero runtime overhead.
-
-        NewType(name, tp) is considered a subtype of tp
-        by static type checkers. At runtime, NewType(name, tp) returns
-        a dummy callable that simply returns its argument.
-
-        Usage::
-
-            UserId = NewType('UserId', int)
-
-            def name_by_id(user_id: UserId) -> str:
-                ...
-
-            UserId('user')          # Fails type check
-
-            name_by_id(42)          # Fails type check
-            name_by_id(UserId(42))  # OK
-
-            num = UserId(5) + 1     # type: int
-        """
-        def __init__(self, name: str, tp: Any) -> None: ...
-=======
         def __init__(self, name: str, tp: AnnotationForm) -> None: ...
->>>>>>> 58367a50
         if sys.version_info >= (3, 11):
             @staticmethod
             def __call__(x: _T, /) -> _T: ...
@@ -1507,62 +1461,6 @@
     | MethodDescriptorType
 )
 
-<<<<<<< HEAD
-def get_type_hints(
-    obj: _get_type_hints_obj_allowed_types,
-    globalns: dict[str, Any] | None = None,
-    localns: Mapping[str, Any] | None = None,
-    include_extras: bool = False,
-) -> dict[str, Any]:
-    """
-    Return type hints for an object.
-
-    This is often the same as obj.__annotations__, but it handles
-    forward references encoded as string literals and recursively replaces all
-    'Annotated[T, ...]' with 'T' (unless 'include_extras=True').
-
-    The argument may be a module, class, method, or function. The annotations
-    are returned as a dictionary. For classes, annotations include also
-    inherited members.
-
-    TypeError is raised if the argument is not of a type that can contain
-    annotations, and an empty dictionary is returned if no annotations are
-    present.
-
-    BEWARE -- the behavior of globalns and localns is counterintuitive
-    (unless you are familiar with how eval() and exec() work).  The
-    search order is locals first, then globals.
-
-    - If no dict arguments are passed, an attempt is made to use the
-      globals from obj (or the respective module's globals for classes),
-      and these are also used as the locals.  If the object does not appear
-      to have globals, an empty dictionary is used.  For classes, the search
-      order is globals first then locals.
-
-    - If one dict argument is passed, it is used for both globals and
-      locals.
-
-    - If two dict arguments are passed, they specify globals and
-      locals, respectively.
-    """
-    ...
-def get_args(tp: Any) -> tuple[Any, ...]:
-    """
-    Get type arguments with all substitutions performed.
-
-    For unions, basic simplifications used by Union constructor are performed.
-
-    Examples::
-
-        >>> T = TypeVar('T')
-        >>> assert get_args(Dict[str, int]) == (str, int)
-        >>> assert get_args(int) == ()
-        >>> assert get_args(Union[int, Union[T, int], str][int]) == (int, str)
-        >>> assert get_args(Union[int, Tuple[T, int]][str]) == (int, Tuple[str, int])
-        >>> assert get_args(Callable[[], T][int]) == ([], int)
-    """
-    ...
-=======
 if sys.version_info >= (3, 14):
     def get_type_hints(
         obj: _get_type_hints_obj_allowed_types,
@@ -1582,7 +1480,6 @@
     ) -> dict[str, AnnotationForm]: ...
 
 def get_args(tp: AnnotationForm) -> tuple[AnnotationForm, ...]: ...
->>>>>>> 58367a50
 
 if sys.version_info >= (3, 10):
     @overload
@@ -1650,30 +1547,7 @@
     """
     ...
 @overload
-<<<<<<< HEAD
-def get_origin(tp: Any) -> Any | None:
-    """
-    Get the unsubscripted version of a type.
-
-    This supports generic types, Callable, Tuple, Union, Literal, Final, ClassVar,
-    Annotated, and others. Return None for unsupported types.
-
-    Examples::
-
-        >>> P = ParamSpec('P')
-        >>> assert get_origin(Literal[42]) is Literal
-        >>> assert get_origin(int) is None
-        >>> assert get_origin(ClassVar[int]) is ClassVar
-        >>> assert get_origin(Generic) is Generic
-        >>> assert get_origin(Generic[T]) is Generic
-        >>> assert get_origin(Union[T, int]) is Union
-        >>> assert get_origin(List[Tuple[T, T]][int]) is list
-        >>> assert get_origin(P.args) is P
-    """
-    ...
-=======
 def get_origin(tp: AnnotationForm) -> AnnotationForm | None: ...
->>>>>>> 58367a50
 @overload
 def cast(typ: type[_T], val: Any) -> _T:
     """
@@ -1709,73 +1583,11 @@
     ...
 
 if sys.version_info >= (3, 11):
-<<<<<<< HEAD
-    def reveal_type(obj: _T, /) -> _T:
-        """
-        Ask a static type checker to reveal the inferred type of an expression.
-
-        When a static type checker encounters a call to ``reveal_type()``,
-        it will emit the inferred type of the argument::
-
-            x: int = 1
-            reveal_type(x)
-
-        Running a static type checker (e.g., mypy) on this example
-        will produce output similar to 'Revealed type is "builtins.int"'.
-
-        At runtime, the function prints the runtime type of the
-        argument and returns the argument unchanged.
-        """
-        ...
-    def assert_never(arg: Never, /) -> Never:
-        """
-        Statically assert that a line of code is unreachable.
-
-        Example::
-
-            def int_or_str(arg: int | str) -> None:
-                match arg:
-                    case int():
-                        print("It's an int")
-                    case str():
-                        print("It's a str")
-                    case _:
-                        assert_never(arg)
-
-        If a type checker finds that a call to assert_never() is
-        reachable, it will emit an error.
-
-        At runtime, this throws an exception when called.
-        """
-        ...
-    def assert_type(val: _T, typ: Any, /) -> _T:
-        """
-        Ask a static type checker to confirm that the value is of the given type.
-
-        At runtime this does nothing: it returns the first argument unchanged with no
-        checks or side effects, no matter the actual type of the argument.
-
-        When a static type checker encounters a call to assert_type(), it
-        emits an error if the value is not of the specified type::
-
-            def greet(name: str) -> None:
-                assert_type(name, str)  # OK
-                assert_type(name, int)  # type checker error
-        """
-        ...
-    def clear_overloads() -> None:
-        """Clear all overloads in the registry."""
-        ...
-    def get_overloads(func: Callable[..., object]) -> Sequence[Callable[..., object]]:
-        """Return all defined overloads for *func* as a sequence."""
-        ...
-=======
     def reveal_type(obj: _T, /) -> _T: ...
     def assert_never(arg: Never, /) -> Never: ...
     def assert_type(val: _T, typ: AnnotationForm, /) -> _T: ...
     def clear_overloads() -> None: ...
     def get_overloads(func: Callable[..., object]) -> Sequence[Callable[..., object]]: ...
->>>>>>> 58367a50
     def dataclass_transform(
         *,
         eq_default: bool = True,
@@ -1943,21 +1755,8 @@
     # supposedly incompatible definitions of __or__ and __ior__
     def __ior__(self, value: typing_extensions.Self, /) -> typing_extensions.Self: ...  # type: ignore[misc]
 
-<<<<<<< HEAD
-@final
-class ForwardRef(_Final):
-    """Internal wrapper to hold a forward reference."""
-    __forward_arg__: str
-    __forward_code__: CodeType
-    __forward_evaluated__: bool
-    __forward_value__: Any | None
-    __forward_is_argument__: bool
-    __forward_is_class__: bool
-    __forward_module__: Any | None
-=======
 if sys.version_info >= (3, 14):
     from annotationlib import ForwardRef as ForwardRef
->>>>>>> 58367a50
 
     def evaluate_forward_ref(
         forward_ref: ForwardRef,
@@ -2117,24 +1916,12 @@
         # It's writable on types, but not on instances of TypeAliasType.
         @property
         def __module__(self) -> str | None: ...  # type: ignore[override]
-<<<<<<< HEAD
-        def __getitem__(self, parameters: Any) -> GenericAlias:
-            """Return self[key]."""
-            ...
-        def __or__(self, right: Any) -> _SpecialForm:
-            """Return self|value."""
-            ...
-        def __ror__(self, left: Any) -> _SpecialForm:
-            """Return value|self."""
-            ...
-=======
         def __getitem__(self, parameters: AnnotationForm) -> GenericAlias: ...
         def __or__(self, right: Any) -> _SpecialForm: ...
         def __ror__(self, left: Any) -> _SpecialForm: ...
         if sys.version_info >= (3, 14):
             @property
             def evaluate_value(self) -> EvaluateFunc: ...
->>>>>>> 58367a50
 
 if sys.version_info >= (3, 13):
     def is_protocol(tp: type, /) -> bool:
