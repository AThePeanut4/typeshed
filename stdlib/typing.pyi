--- conflicted
+++ resolved
@@ -693,60 +693,6 @@
 _VT_co = TypeVar("_VT_co", covariant=True)  # Value type covariant containers.
 _TC = TypeVar("_TC", bound=type[object])
 
-<<<<<<< HEAD
-def overload(func: _F) -> _F:
-    """
-    Decorator for overloaded functions/methods.
-
-    In a stub file, place two or more stub definitions for the same
-    function in a row, each decorated with @overload.
-
-    For example::
-
-        @overload
-        def utf8(value: None) -> None: ...
-        @overload
-        def utf8(value: bytes) -> bytes: ...
-        @overload
-        def utf8(value: str) -> bytes: ...
-
-    In a non-stub file (i.e. a regular .py file), do the same but
-    follow it with an implementation.  The implementation should *not*
-    be decorated with @overload::
-
-        @overload
-        def utf8(value: None) -> None: ...
-        @overload
-        def utf8(value: bytes) -> bytes: ...
-        @overload
-        def utf8(value: str) -> bytes: ...
-        def utf8(value):
-            ...  # implementation goes here
-
-    The overloads for a function can be retrieved at runtime using the
-    get_overloads() function.
-    """
-    ...
-def no_type_check(arg: _F) -> _F:
-    """
-    Decorator to indicate that annotations are not type hints.
-
-    The argument must be a class or function; if it is a class, it
-    applies recursively to all methods and classes defined in that class
-    (but not to methods defined in its superclasses or subclasses).
-
-    This mutates the function(s) or class(es) in place.
-    """
-    ...
-def no_type_check_decorator(decorator: Callable[_P, _T]) -> Callable[_P, _T]:
-    """
-    Decorator to give another decorator the @no_type_check effect.
-
-    This wraps the decorator with something that wraps the decorated
-    function in @no_type_check.
-    """
-    ...
-=======
 def overload(func: _F) -> _F: ...
 def no_type_check(arg: _F) -> _F: ...
 
@@ -756,7 +702,6 @@
 
 else:
     def no_type_check_decorator(decorator: Callable[_P, _T]) -> Callable[_P, _T]: ...
->>>>>>> ba99abaf
 
 # This itself is only available during type checking
 def type_check_only(func_or_cls: _FT) -> _FT: ...
@@ -1916,17 +1861,8 @@
         """Initialize self.  See help(type(self)) for accurate signature."""
         ...
     @overload
-<<<<<<< HEAD
-    @typing_extensions.deprecated(
-        "Creating a typing.NamedTuple using keyword arguments is deprecated and support will be removed in Python 3.15"
-    )
-    def __init__(self, typename: str, fields: None = None, /, **kwargs: Any) -> None:
-        """Initialize self.  See help(type(self)) for accurate signature."""
-        ...
-=======
     @deprecated("Creating a typing.NamedTuple using keyword arguments is deprecated and support will be removed in Python 3.15")
     def __init__(self, typename: str, fields: None = None, /, **kwargs: Any) -> None: ...
->>>>>>> ba99abaf
     @classmethod
     def _make(cls, iterable: Iterable[Any]) -> typing_extensions.Self: ...
     def _asdict(self) -> dict[str, Any]: ...
