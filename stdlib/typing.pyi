# Since this module defines "overload" it is not recognized by Ruff as typing.overload
# TODO: The collections import is required, otherwise mypy crashes.
# https://github.com/python/mypy/issues/16744

"""
The typing module: Support for gradual typing as defined by PEP 484 and subsequent PEPs.

Among other things, the module includes the following:
* Generic, Protocol, and internal machinery to support generic aliases.
  All subscripted types like X[int], Union[int, str] are generic aliases.
* Various "special forms" that have unique meanings in type annotations:
  NoReturn, Never, ClassVar, Self, Concatenate, Unpack, and others.
* Classes whose instances can be type arguments to generic classes and functions:
  TypeVar, ParamSpec, TypeVarTuple.
* Public helper functions: get_type_hints, overload, cast, final, and others.
* Several protocols to support duck-typing:
  SupportsFloat, SupportsIndex, SupportsAbs, and others.
* Special types: NewType, NamedTuple, TypedDict.
* Deprecated aliases for builtin types and collections.abc ABCs.

Any name not present in __all__ is an implementation detail
that may be changed without notice. Use at your own risk!
"""

import collections  # noqa: F401  # pyright: ignore[reportUnusedImport]
import sys
import typing_extensions
from _collections_abc import dict_items, dict_keys, dict_values
from _typeshed import IdentityFunction, ReadableBuffer, SupportsGetItem, SupportsGetItemViewable, SupportsKeysAndGetItem, Viewable
from abc import ABCMeta, abstractmethod
from re import Match as Match, Pattern as Pattern
from types import (
    BuiltinFunctionType,
    CodeType,
    FunctionType,
    GenericAlias,
    MethodDescriptorType,
    MethodType,
    MethodWrapperType,
    ModuleType,
    TracebackType,
    WrapperDescriptorType,
)
from typing_extensions import Never as _Never, ParamSpec as _ParamSpec, deprecated

if sys.version_info >= (3, 14):
    from _typeshed import EvaluateFunc

    from annotationlib import Format

if sys.version_info >= (3, 10):
    from types import UnionType

__all__ = [
    "AbstractSet",
    "Annotated",
    "Any",
    "AnyStr",
    "AsyncContextManager",
    "AsyncGenerator",
    "AsyncIterable",
    "AsyncIterator",
    "Awaitable",
    "BinaryIO",
    "Callable",
    "ChainMap",
    "ClassVar",
    "Collection",
    "Container",
    "ContextManager",
    "Coroutine",
    "Counter",
    "DefaultDict",
    "Deque",
    "Dict",
    "Final",
    "ForwardRef",
    "FrozenSet",
    "Generator",
    "Generic",
    "Hashable",
    "IO",
    "ItemsView",
    "Iterable",
    "Iterator",
    "KeysView",
    "List",
    "Literal",
    "Mapping",
    "MappingView",
    "Match",
    "MutableMapping",
    "MutableSequence",
    "MutableSet",
    "NamedTuple",
    "NewType",
    "NoReturn",
    "Optional",
    "OrderedDict",
    "Pattern",
    "Protocol",
    "Reversible",
    "Sequence",
    "Set",
    "Sized",
    "SupportsAbs",
    "SupportsBytes",
    "SupportsComplex",
    "SupportsFloat",
    "SupportsIndex",
    "SupportsInt",
    "SupportsRound",
    "Text",
    "TextIO",
    "Tuple",
    "Type",
    "TypeVar",
    "TypedDict",
    "Union",
    "ValuesView",
    "TYPE_CHECKING",
    "cast",
    "final",
    "get_args",
    "get_origin",
    "get_type_hints",
    "no_type_check",
    "no_type_check_decorator",
    "overload",
    "runtime_checkable",
]

if sys.version_info < (3, 14):
    __all__ += ["ByteString"]

if sys.version_info >= (3, 14):
    __all__ += ["evaluate_forward_ref"]

if sys.version_info >= (3, 10):
    __all__ += ["Concatenate", "ParamSpec", "ParamSpecArgs", "ParamSpecKwargs", "TypeAlias", "TypeGuard", "is_typeddict"]

if sys.version_info >= (3, 11):
    __all__ += [
        "LiteralString",
        "Never",
        "NotRequired",
        "Required",
        "Self",
        "TypeVarTuple",
        "Unpack",
        "assert_never",
        "assert_type",
        "clear_overloads",
        "dataclass_transform",
        "get_overloads",
        "reveal_type",
    ]

if sys.version_info >= (3, 12):
    __all__ += ["TypeAliasType", "override"]

if sys.version_info >= (3, 13):
    __all__ += ["get_protocol_members", "is_protocol", "NoDefault", "TypeIs", "ReadOnly"]

# We can't use this name here because it leads to issues with mypy, likely
# due to an import cycle. Below instead we use Any with a comment.
# from _typeshed import AnnotationForm

class Any:
    """
    Special type indicating an unconstrained type.

    - Any is compatible with every type.
    - Any assumed to have all methods.
    - All values assumed to be instances of Any.

    Note that all the above statements are true from the point of view of
    static type checkers. At runtime, Any should not be used with instance
    checks.
    """
    ...

class _Final:
    """Mixin to prohibit subclassing."""
    __slots__ = ("__weakref__",)

def final(f: _T) -> _T:
    """
    Decorator to indicate final methods and final classes.

    Use this decorator to indicate to type checkers that the decorated
    method cannot be overridden, and decorated class cannot be subclassed.

    For example::

        class Base:
            @final
            def done(self) -> None:
                ...
        class Sub(Base):
            def done(self) -> None:  # Error reported by type checker
                ...

        @final
        class Leaf:
            ...
        class Other(Leaf):  # Error reported by type checker
            ...

    There is no runtime checking of these properties. The decorator
    attempts to set the ``__final__`` attribute to ``True`` on the decorated
    object to allow runtime introspection.
    """
    ...
@final
class TypeVar:
    """
    Type variable.

    The preferred way to construct a type variable is via the dedicated
    syntax for generic functions, classes, and type aliases::

        class Sequence[T]:  # T is a TypeVar
            ...

    This syntax can also be used to create bound and constrained type
    variables::

        # S is a TypeVar bound to str
        class StrSequence[S: str]:
            ...

        # A is a TypeVar constrained to str or bytes
        class StrOrBytesSequence[A: (str, bytes)]:
            ...

    Type variables can also have defaults:

        class IntDefault[T = int]:
            ...

    However, if desired, reusable type variables can also be constructed
    manually, like so::

       T = TypeVar('T')  # Can be anything
       S = TypeVar('S', bound=str)  # Can be any subtype of str
       A = TypeVar('A', str, bytes)  # Must be exactly str or bytes
       D = TypeVar('D', default=int)  # Defaults to int

    Type variables exist primarily for the benefit of static type
    checkers.  They serve as the parameters for generic types as well
    as for generic function and type alias definitions.

    The variance of type variables is inferred by type checkers when they
    are created through the type parameter syntax and when
    ``infer_variance=True`` is passed. Manually created type variables may
    be explicitly marked covariant or contravariant by passing
    ``covariant=True`` or ``contravariant=True``. By default, manually
    created type variables are invariant. See PEP 484 and PEP 695 for more
    details.
    """
    @property
    def __name__(self) -> str: ...
    @property
    def __bound__(self) -> Any | None: ...  # AnnotationForm
    @property
    def __constraints__(self) -> tuple[Any, ...]: ...  # AnnotationForm
    @property
    def __covariant__(self) -> bool: ...
    @property
    def __contravariant__(self) -> bool: ...
    if sys.version_info >= (3, 12):
        @property
        def __infer_variance__(self) -> bool: ...
    if sys.version_info >= (3, 13):
        @property
        def __default__(self) -> Any: ...  # AnnotationForm
    if sys.version_info >= (3, 13):
        def __new__(
            cls,
            name: str,
            *constraints: Any,  # AnnotationForm
            bound: Any | None = None,  # AnnotationForm
            contravariant: bool = False,
            covariant: bool = False,
            infer_variance: bool = False,
            default: Any = ...,  # AnnotationForm
        ) -> Self: ...
    elif sys.version_info >= (3, 12):
        def __new__(
            cls,
            name: str,
            *constraints: Any,  # AnnotationForm
            bound: Any | None = None,  # AnnotationForm
            covariant: bool = False,
            contravariant: bool = False,
            infer_variance: bool = False,
        ) -> Self: ...
    elif sys.version_info >= (3, 11):
        def __new__(
            cls,
            name: str,
            *constraints: Any,  # AnnotationForm
            bound: Any | None = None,  # AnnotationForm
            covariant: bool = False,
            contravariant: bool = False,
        ) -> Self: ...
    else:
        def __init__(
            self,
            name: str,
            *constraints: Any,  # AnnotationForm
            bound: Any | None = None,  # AnnotationForm
            covariant: bool = False,
            contravariant: bool = False,
        ) -> None: ...
    if sys.version_info >= (3, 10):
        def __or__(self, right: Any, /) -> _SpecialForm:
            """Return self|value."""
            ...
        def __ror__(self, left: Any, /) -> _SpecialForm:
            """Return value|self."""
            ...
    if sys.version_info >= (3, 11):
        def __typing_subst__(self, arg: Any, /) -> Any: ...
    if sys.version_info >= (3, 13):
        def __typing_prepare_subst__(self, alias: Any, args: Any, /) -> tuple[Any, ...]: ...
        def has_default(self) -> bool: ...
    if sys.version_info >= (3, 14):
        @property
        def evaluate_bound(self) -> EvaluateFunc | None: ...
        @property
        def evaluate_constraints(self) -> EvaluateFunc | None: ...
        @property
        def evaluate_default(self) -> EvaluateFunc | None: ...

# Used for an undocumented mypy feature. Does not exist at runtime.
# Obsolete, use _typeshed._type_checker_internals.promote instead.
_promote = object()

# N.B. Keep this definition in sync with typing_extensions._SpecialForm
@final
class _SpecialForm(_Final):
    __slots__ = ("_name", "__doc__", "_getitem")
    def __getitem__(self, parameters: Any) -> object: ...
    if sys.version_info >= (3, 10):
        def __or__(self, other: Any) -> _SpecialForm: ...
        def __ror__(self, other: Any) -> _SpecialForm: ...

Union: _SpecialForm
Protocol: _SpecialForm
Callable: _SpecialForm
Type: _SpecialForm
NoReturn: _SpecialForm
ClassVar: _SpecialForm

Optional: _SpecialForm
Tuple: _SpecialForm
Final: _SpecialForm

Literal: _SpecialForm
TypedDict: _SpecialForm

if sys.version_info >= (3, 11):
    Self: _SpecialForm
    Never: _SpecialForm
    Unpack: _SpecialForm
    Required: _SpecialForm
    NotRequired: _SpecialForm
    LiteralString: _SpecialForm

    @final
    class TypeVarTuple:
        """
        Type variable tuple. A specialized form of type variable that enables
        variadic generics.

        The preferred way to construct a type variable tuple is via the
        dedicated syntax for generic functions, classes, and type aliases,
        where a single '*' indicates a type variable tuple::

            def move_first_element_to_last[T, *Ts](tup: tuple[T, *Ts]) -> tuple[*Ts, T]:
                return (*tup[1:], tup[0])

        Type variables tuples can have default values:

            type AliasWithDefault[*Ts = (str, int)] = tuple[*Ts]

        For compatibility with Python 3.11 and earlier, TypeVarTuple objects
        can also be created as follows::

            Ts = TypeVarTuple('Ts')  # Can be given any name
            DefaultTs = TypeVarTuple('Ts', default=(str, int))

        Just as a TypeVar (type variable) is a placeholder for a single type,
        a TypeVarTuple is a placeholder for an *arbitrary* number of types. For
        example, if we define a generic class using a TypeVarTuple::

            class C[*Ts]: ...

        Then we can parameterize that class with an arbitrary number of type
        arguments::

            C[int]       # Fine
            C[int, str]  # Also fine
            C[()]        # Even this is fine

        For more details, see PEP 646.

        Note that only TypeVarTuples defined in the global scope can be
        pickled.
        """
        @property
        def __name__(self) -> str: ...
        if sys.version_info >= (3, 13):
            @property
            def __default__(self) -> Any:
                """The default value for this TypeVarTuple."""
                ...
            def has_default(self) -> bool: ...
        if sys.version_info >= (3, 13):
            def __new__(cls, name: str, *, default: Any = ...) -> Self: ...  # AnnotationForm
        elif sys.version_info >= (3, 12):
            def __new__(cls, name: str) -> Self: ...
        else:
            def __init__(self, name: str) -> None: ...

        def __iter__(self) -> Any:
            """Implement iter(self)."""
            ...
        def __typing_subst__(self, arg: Never, /) -> Never: ...
        def __typing_prepare_subst__(self, alias: Any, args: Any, /) -> tuple[Any, ...]: ...
        if sys.version_info >= (3, 14):
            @property
            def evaluate_default(self) -> EvaluateFunc | None: ...

if sys.version_info >= (3, 10):
    @final
    class ParamSpecArgs:
        """
        The args for a ParamSpec object.

        Given a ParamSpec object P, P.args is an instance of ParamSpecArgs.

        ParamSpecArgs objects have a reference back to their ParamSpec::

            >>> P = ParamSpec("P")
            >>> P.args.__origin__ is P
            True

        This type is meant for runtime introspection and has no special meaning
        to static type checkers.
        """
        @property
        def __origin__(self) -> ParamSpec: ...
        if sys.version_info >= (3, 12):
            def __new__(cls, origin: ParamSpec) -> Self: ...
        else:
            def __init__(self, origin: ParamSpec) -> None: ...

        def __eq__(self, other: object, /) -> bool:
            """Return self==value."""
            ...
        __hash__: ClassVar[None]  # type: ignore[assignment]

    @final
    class ParamSpecKwargs:
        """
        The kwargs for a ParamSpec object.

        Given a ParamSpec object P, P.kwargs is an instance of ParamSpecKwargs.

        ParamSpecKwargs objects have a reference back to their ParamSpec::

            >>> P = ParamSpec("P")
            >>> P.kwargs.__origin__ is P
            True

        This type is meant for runtime introspection and has no special meaning
        to static type checkers.
        """
        @property
        def __origin__(self) -> ParamSpec: ...
        if sys.version_info >= (3, 12):
            def __new__(cls, origin: ParamSpec) -> Self: ...
        else:
            def __init__(self, origin: ParamSpec) -> None: ...

        def __eq__(self, other: object, /) -> bool:
            """Return self==value."""
            ...
        __hash__: ClassVar[None]  # type: ignore[assignment]

    @final
    class ParamSpec:
        """
        Parameter specification variable.

        The preferred way to construct a parameter specification is via the
        dedicated syntax for generic functions, classes, and type aliases,
        where the use of '**' creates a parameter specification::

            type IntFunc[**P] = Callable[P, int]

        The following syntax creates a parameter specification that defaults
        to a callable accepting two positional-only arguments of types int
        and str:

            type IntFuncDefault[**P = (int, str)] = Callable[P, int]

        For compatibility with Python 3.11 and earlier, ParamSpec objects
        can also be created as follows::

            P = ParamSpec('P')
            DefaultP = ParamSpec('DefaultP', default=(int, str))

        Parameter specification variables exist primarily for the benefit of
        static type checkers.  They are used to forward the parameter types of
        one callable to another callable, a pattern commonly found in
        higher-order functions and decorators.  They are only valid when used
        in ``Concatenate``, or as the first argument to ``Callable``, or as
        parameters for user-defined Generics. See class Generic for more
        information on generic types.

        An example for annotating a decorator::

            def add_logging[**P, T](f: Callable[P, T]) -> Callable[P, T]:
                '''A type-safe decorator to add logging to a function.'''
                def inner(*args: P.args, **kwargs: P.kwargs) -> T:
                    logging.info(f'{f.__name__} was called')
                    return f(*args, **kwargs)
                return inner

            @add_logging
            def add_two(x: float, y: float) -> float:
                '''Add two numbers together.'''
                return x + y

        Parameter specification variables can be introspected. e.g.::

            >>> P = ParamSpec("P")
            >>> P.__name__
            'P'

        Note that only parameter specification variables defined in the global
        scope can be pickled.
        """
        @property
        def __name__(self) -> str: ...
        @property
        def __bound__(self) -> Any | None: ...  # AnnotationForm
        @property
        def __covariant__(self) -> bool: ...
        @property
        def __contravariant__(self) -> bool: ...
        if sys.version_info >= (3, 12):
            @property
            def __infer_variance__(self) -> bool: ...
        if sys.version_info >= (3, 13):
            @property
            def __default__(self) -> Any:
                """The default value for this ParamSpec."""
                ...
        if sys.version_info >= (3, 13):
            def __new__(
                cls,
                name: str,
                *,
                bound: Any | None = None,  # AnnotationForm
                contravariant: bool = False,
                covariant: bool = False,
                infer_variance: bool = False,
                default: Any = ...,  # AnnotationForm
            ) -> Self: ...
        elif sys.version_info >= (3, 12):
            def __new__(
                cls,
                name: str,
                *,
                bound: Any | None = None,  # AnnotationForm
                contravariant: bool = False,
                covariant: bool = False,
                infer_variance: bool = False,
            ) -> Self: ...
        elif sys.version_info >= (3, 11):
            def __new__(
                cls,
                name: str,
                *,
                bound: Any | None = None,  # AnnotationForm
                contravariant: bool = False,
                covariant: bool = False,
            ) -> Self: ...
        else:
            def __init__(
                self,
                name: str,
                *,
                bound: Any | None = None,  # AnnotationForm
                contravariant: bool = False,
                covariant: bool = False,
            ) -> None: ...

        @property
        def args(self) -> ParamSpecArgs:
            """Represents positional arguments."""
            ...
        @property
        def kwargs(self) -> ParamSpecKwargs:
            """Represents keyword arguments."""
            ...
        if sys.version_info >= (3, 11):
            def __typing_subst__(self, arg: Any, /) -> Any: ...
            def __typing_prepare_subst__(self, alias: Any, args: Any, /) -> tuple[Any, ...]: ...

        def __or__(self, right: Any, /) -> _SpecialForm:
            """Return self|value."""
            ...
        def __ror__(self, left: Any, /) -> _SpecialForm:
            """Return value|self."""
            ...
        if sys.version_info >= (3, 13):
            def has_default(self) -> bool: ...
        if sys.version_info >= (3, 14):
            @property
            def evaluate_default(self) -> EvaluateFunc | None: ...

    Concatenate: _SpecialForm
    TypeAlias: _SpecialForm
    TypeGuard: _SpecialForm

    class NewType:
        """
        NewType creates simple unique types with almost zero runtime overhead.

        NewType(name, tp) is considered a subtype of tp
        by static type checkers. At runtime, NewType(name, tp) returns
        a dummy callable that simply returns its argument.

        Usage::

            UserId = NewType('UserId', int)

            def name_by_id(user_id: UserId) -> str:
                ...

            UserId('user')          # Fails type check

            name_by_id(42)          # Fails type check
            name_by_id(UserId(42))  # OK

            num = UserId(5) + 1     # type: int
        """
        def __init__(self, name: str, tp: Any) -> None: ...  # AnnotationForm
        if sys.version_info >= (3, 11):
            @staticmethod
            def __call__(x: _T, /) -> _T: ...
        else:
            def __call__(self, x: _T) -> _T: ...

        def __or__(self, other: Any) -> _SpecialForm: ...
        def __ror__(self, other: Any) -> _SpecialForm: ...
        __supertype__: type | NewType

else:
    def NewType(name: str, tp: Any) -> Any:
        """
        NewType creates simple unique types with almost zero
        runtime overhead. NewType(name, tp) is considered a subtype of tp
        by static type checkers. At runtime, NewType(name, tp) returns
        a dummy function that simply returns its argument. Usage::

            UserId = NewType('UserId', int)

            def name_by_id(user_id: UserId) -> str:
                ...

            UserId('user')          # Fails type check

            name_by_id(42)          # Fails type check
            name_by_id(UserId(42))  # OK

            num = UserId(5) + 1     # type: int
        """
        ...

_F = TypeVar("_F", bound=Callable[..., Any])
_P = _ParamSpec("_P")
_T = TypeVar("_T")

_FT = TypeVar("_FT", bound=Callable[..., Any] | type)

# These type variables are used by the container types.
_S = TypeVar("_S")
_KT = TypeVar("_KT")  # Key type.
_VT = TypeVar("_VT")  # Value type.
_T_co = TypeVar("_T_co", covariant=True)  # Any type covariant containers.
_KT_co = TypeVar("_KT_co", covariant=True)  # Key type covariant containers.
_VT_co = TypeVar("_VT_co", covariant=True)  # Value type covariant containers.
_TC = TypeVar("_TC", bound=type[object])

def overload(func: _F) -> _F:
    """
    Decorator for overloaded functions/methods.

    In a stub file, place two or more stub definitions for the same
    function in a row, each decorated with @overload.

    For example::

        @overload
        def utf8(value: None) -> None: ...
        @overload
        def utf8(value: bytes) -> bytes: ...
        @overload
        def utf8(value: str) -> bytes: ...

    In a non-stub file (i.e. a regular .py file), do the same but
    follow it with an implementation.  The implementation should *not*
    be decorated with @overload::

        @overload
        def utf8(value: None) -> None: ...
        @overload
        def utf8(value: bytes) -> bytes: ...
        @overload
        def utf8(value: str) -> bytes: ...
        def utf8(value):
            ...  # implementation goes here

    The overloads for a function can be retrieved at runtime using the
    get_overloads() function.
    """
    ...
def no_type_check(arg: _F) -> _F:
    """
    Decorator to indicate that annotations are not type hints.

    The argument must be a class or function; if it is a class, it
    applies recursively to all methods and classes defined in that class
    (but not to methods defined in its superclasses or subclasses).

    This mutates the function(s) or class(es) in place.
    """
    ...
def no_type_check_decorator(decorator: Callable[_P, _T]) -> Callable[_P, _T]:
    """
    Decorator to give another decorator the @no_type_check effect.

    This wraps the decorator with something that wraps the decorated
    function in @no_type_check.
    """
    ...

# This itself is only available during type checking
def type_check_only(func_or_cls: _FT) -> _FT: ...

# Type aliases and type constructors

@type_check_only
class _Alias:
    # Class for defining generic aliases for library types.
    def __getitem__(self, typeargs: Any) -> Any: ...

List = _Alias()
Dict = _Alias()
DefaultDict = _Alias()
Set = _Alias()
FrozenSet = _Alias()
Counter = _Alias()
Deque = _Alias()
ChainMap = _Alias()

OrderedDict = _Alias()

Annotated: _SpecialForm

# Predefined type variables.
AnyStr = TypeVar("AnyStr", str, bytes)  # noqa: Y001

@type_check_only
class _Generic:
    if sys.version_info < (3, 12):
        __slots__ = ()

    if sys.version_info >= (3, 10):
        @classmethod
        def __class_getitem__(cls, args: TypeVar | ParamSpec | tuple[TypeVar | ParamSpec, ...]) -> _Final: ...
    else:
        @classmethod
        def __class_getitem__(cls, args: TypeVar | tuple[TypeVar, ...]) -> _Final: ...

Generic: type[_Generic]

class _ProtocolMeta(ABCMeta):
    if sys.version_info >= (3, 12):
        def __init__(cls, *args: Any, **kwargs: Any) -> None: ...

# Abstract base classes.

def runtime_checkable(cls: _TC) -> _TC:
    """
    Mark a protocol class as a runtime protocol.

    Such protocol can be used with isinstance() and issubclass().
    Raise TypeError if applied to a non-protocol class.
    This allows a simple-minded structural check very similar to
    one trick ponies in collections.abc such as Iterable.

    For example::

        @runtime_checkable
        class Closable(Protocol):
            def close(self): ...

        assert isinstance(open('/some/file'), Closable)

    Warning: this will check only the presence of the required methods,
    not their type signatures!
    """
    ...
@runtime_checkable
class SupportsInt(Protocol, metaclass=ABCMeta):
    """An ABC with one abstract method __int__."""
    __slots__ = ()
    @abstractmethod
    def __int__(self) -> int: ...

@runtime_checkable
class SupportsFloat(Protocol, metaclass=ABCMeta):
    """An ABC with one abstract method __float__."""
    __slots__ = ()
    @abstractmethod
    def __float__(self) -> float: ...

@runtime_checkable
class SupportsComplex(Protocol, metaclass=ABCMeta):
    """An ABC with one abstract method __complex__."""
    __slots__ = ()
    @abstractmethod
    def __complex__(self) -> complex: ...

@runtime_checkable
class SupportsBytes(Protocol, metaclass=ABCMeta):
    """An ABC with one abstract method __bytes__."""
    __slots__ = ()
    @abstractmethod
    def __bytes__(self) -> bytes: ...

@runtime_checkable
class SupportsIndex(Protocol, metaclass=ABCMeta):
    """An ABC with one abstract method __index__."""
    __slots__ = ()
    @abstractmethod
    def __index__(self) -> int: ...

@runtime_checkable
class SupportsAbs(Protocol[_T_co]):
    """An ABC with one abstract method __abs__ that is covariant in its return type."""
    __slots__ = ()
    @abstractmethod
    def __abs__(self) -> _T_co: ...

@runtime_checkable
class SupportsRound(Protocol[_T_co]):
    """An ABC with one abstract method __round__ that is covariant in its return type."""
    __slots__ = ()
    @overload
    @abstractmethod
    def __round__(self) -> int: ...
    @overload
    @abstractmethod
    def __round__(self, ndigits: int, /) -> _T_co: ...

@runtime_checkable
class Sized(Protocol, metaclass=ABCMeta):
    """A generic version of collections.abc.Sized."""
    @abstractmethod
    def __len__(self) -> int: ...

@runtime_checkable
class Hashable(Protocol, metaclass=ABCMeta):
    """A generic version of collections.abc.Hashable."""
    # TODO: This is special, in that a subclass of a hashable class may not be hashable
    #   (for example, list vs. object). It's not obvious how to represent this. This class
    #   is currently mostly useless for static checking.
    @abstractmethod
    def __hash__(self) -> int:
        """Return hash(self)."""
        ...

@runtime_checkable
class Iterable(Protocol[_T_co]):
    """A generic version of collections.abc.Iterable."""
    @abstractmethod
    def __iter__(self) -> Iterator[_T_co]: ...

@runtime_checkable
class Iterator(Iterable[_T_co], Protocol[_T_co]):
    """A generic version of collections.abc.Iterator."""
    @abstractmethod
    def __next__(self) -> _T_co: ...
    def __iter__(self) -> Iterator[_T_co]: ...

@runtime_checkable
class Reversible(Iterable[_T_co], Protocol[_T_co]):
    """A generic version of collections.abc.Reversible."""
    @abstractmethod
    def __reversed__(self) -> Iterator[_T_co]: ...

_YieldT_co = TypeVar("_YieldT_co", covariant=True)
_SendT_contra = TypeVar("_SendT_contra", contravariant=True, default=None)
_ReturnT_co = TypeVar("_ReturnT_co", covariant=True, default=None)

@runtime_checkable
class Generator(Iterator[_YieldT_co], Protocol[_YieldT_co, _SendT_contra, _ReturnT_co]):
    """A generic version of collections.abc.Generator."""
    def __next__(self) -> _YieldT_co: ...
    @abstractmethod
    def send(self, value: _SendT_contra, /) -> _YieldT_co:
        """
        Send a value into the generator.
        Return next yielded value or raise StopIteration.
        """
        ...
    @overload
    @abstractmethod
    def throw(
        self, typ: type[BaseException], val: BaseException | object = None, tb: TracebackType | None = None, /
    ) -> _YieldT_co:
        """
        Raise an exception in the generator.
        Return next yielded value or raise StopIteration.
        """
        ...
    @overload
    @abstractmethod
    def throw(self, typ: BaseException, val: None = None, tb: TracebackType | None = None, /) -> _YieldT_co:
        """
        Raise an exception in the generator.
        Return next yielded value or raise StopIteration.
        """
        ...
    if sys.version_info >= (3, 13):
        def close(self) -> _ReturnT_co | None:
            """
            Raise GeneratorExit inside generator.
        
            """
            ...
    else:
        def close(self) -> None:
            """
            Raise GeneratorExit inside generator.
        
            """
            ...

    def __iter__(self) -> Generator[_YieldT_co, _SendT_contra, _ReturnT_co]: ...

# NOTE: Prior to Python 3.13 these aliases are lacking the second _ExitT_co parameter
if sys.version_info >= (3, 13):
    from contextlib import AbstractAsyncContextManager as AsyncContextManager, AbstractContextManager as ContextManager
else:
    from contextlib import AbstractAsyncContextManager, AbstractContextManager

    @runtime_checkable
    class ContextManager(AbstractContextManager[_T_co, bool | None], Protocol[_T_co]):
        """A generic version of contextlib.AbstractContextManager."""
        ...

    @runtime_checkable
    class AsyncContextManager(AbstractAsyncContextManager[_T_co, bool | None], Protocol[_T_co]):
        """A generic version of contextlib.AbstractAsyncContextManager."""
        ...

@runtime_checkable
class Awaitable(Protocol[_T_co]):
    """A generic version of collections.abc.Awaitable."""
    @abstractmethod
    def __await__(self) -> Generator[Any, Any, _T_co]: ...

# Non-default variations to accommodate couroutines, and `AwaitableGenerator` having a 4th type parameter.
_SendT_nd_contra = TypeVar("_SendT_nd_contra", contravariant=True)
_ReturnT_nd_co = TypeVar("_ReturnT_nd_co", covariant=True)

class Coroutine(Awaitable[_ReturnT_nd_co], Generic[_YieldT_co, _SendT_nd_contra, _ReturnT_nd_co]):
    """A generic version of collections.abc.Coroutine."""
    __name__: str
    __qualname__: str

    @abstractmethod
    def send(self, value: _SendT_nd_contra, /) -> _YieldT_co:
        """
        Send a value into the coroutine.
        Return next yielded value or raise StopIteration.
        """
        ...
    @overload
    @abstractmethod
    def throw(
        self, typ: type[BaseException], val: BaseException | object = None, tb: TracebackType | None = None, /
    ) -> _YieldT_co:
        """
        Raise an exception in the coroutine.
        Return next yielded value or raise StopIteration.
        """
        ...
    @overload
    @abstractmethod
    def throw(self, typ: BaseException, val: None = None, tb: TracebackType | None = None, /) -> _YieldT_co:
        """
        Raise an exception in the coroutine.
        Return next yielded value or raise StopIteration.
        """
        ...
    @abstractmethod
    def close(self) -> None:
        """
        Raise GeneratorExit inside coroutine.
        
        """
        ...

# NOTE: This type does not exist in typing.py or PEP 484 but mypy needs it to exist.
# The parameters correspond to Generator, but the 4th is the original type.
# Obsolete, use _typeshed._type_checker_internals.AwaitableGenerator instead.
@type_check_only
class AwaitableGenerator(
    Awaitable[_ReturnT_nd_co],
    Generator[_YieldT_co, _SendT_nd_contra, _ReturnT_nd_co],
    Generic[_YieldT_co, _SendT_nd_contra, _ReturnT_nd_co, _S],
    metaclass=ABCMeta,
): ...

@runtime_checkable
class AsyncIterable(Protocol[_T_co]):
    """A generic version of collections.abc.AsyncIterable."""
    @abstractmethod
    def __aiter__(self) -> AsyncIterator[_T_co]: ...

@runtime_checkable
class AsyncIterator(AsyncIterable[_T_co], Protocol[_T_co]):
    """A generic version of collections.abc.AsyncIterator."""
    @abstractmethod
    def __anext__(self) -> Awaitable[_T_co]: ...
    def __aiter__(self) -> AsyncIterator[_T_co]: ...

@runtime_checkable
class AsyncGenerator(AsyncIterator[_YieldT_co], Protocol[_YieldT_co, _SendT_contra]):
    """A generic version of collections.abc.AsyncGenerator."""
    def __anext__(self) -> Coroutine[Any, Any, _YieldT_co]: ...
    @abstractmethod
    def asend(self, value: _SendT_contra, /) -> Coroutine[Any, Any, _YieldT_co]:
        """
        Send a value into the asynchronous generator.
        Return next yielded value or raise StopAsyncIteration.
        """
        ...
    @overload
    @abstractmethod
    def athrow(
        self, typ: type[BaseException], val: BaseException | object = None, tb: TracebackType | None = None, /
    ) -> Coroutine[Any, Any, _YieldT_co]:
        """
        Raise an exception in the asynchronous generator.
        Return next yielded value or raise StopAsyncIteration.
        """
        ...
    @overload
    @abstractmethod
    def athrow(
        self, typ: BaseException, val: None = None, tb: TracebackType | None = None, /
    ) -> Coroutine[Any, Any, _YieldT_co]:
        """
        Raise an exception in the asynchronous generator.
        Return next yielded value or raise StopAsyncIteration.
        """
        ...
    def aclose(self) -> Coroutine[Any, Any, None]:
        """
        Raise GeneratorExit inside coroutine.
        
        """
        ...

@runtime_checkable
class Container(Protocol[_T_co]):
    """A generic version of collections.abc.Container."""
    # This is generic more on vibes than anything else
    @abstractmethod
    def __contains__(self, x: object, /) -> bool: ...

@runtime_checkable
class Collection(Iterable[_T_co], Container[_T_co], Protocol[_T_co]):
    """A generic version of collections.abc.Collection."""
    # Implement Sized (but don't have it as a base class).
    @abstractmethod
    def __len__(self) -> int: ...

class Sequence(Reversible[_T_co], Collection[_T_co]):
    """A generic version of collections.abc.Sequence."""
    @overload
    @abstractmethod
    def __getitem__(self, index: int) -> _T_co: ...
    @overload
    @abstractmethod
    def __getitem__(self, index: slice) -> Sequence[_T_co]: ...
    # Mixin methods
    def index(self, value: Any, start: int = 0, stop: int = ...) -> int:
        """
        S.index(value, [start, [stop]]) -> integer -- return first index of value.
        Raises ValueError if the value is not present.

        Supporting start and stop arguments is optional, but
        recommended.
        """
        ...
    def count(self, value: Any) -> int:
        """S.count(value) -> integer -- return number of occurrences of value"""
        ...
    def __contains__(self, value: object) -> bool: ...
    def __iter__(self) -> Iterator[_T_co]: ...
    def __reversed__(self) -> Iterator[_T_co]: ...

class MutableSequence(Sequence[_T]):
    """A generic version of collections.abc.MutableSequence."""
    @abstractmethod
    def insert(self, index: int, value: _T) -> None:
        """S.insert(index, value) -- insert value before index"""
        ...
    @overload
    @abstractmethod
    def __getitem__(self, index: int) -> _T: ...
    @overload
    @abstractmethod
    def __getitem__(self, index: slice) -> MutableSequence[_T]: ...
    @overload
    @abstractmethod
    def __setitem__(self, index: int, value: _T) -> None: ...
    @overload
    @abstractmethod
    def __setitem__(self, index: slice, value: Iterable[_T]) -> None: ...
    @overload
    @abstractmethod
    def __delitem__(self, index: int) -> None: ...
    @overload
    @abstractmethod
    def __delitem__(self, index: slice) -> None: ...
    # Mixin methods
    def append(self, value: _T) -> None:
        """S.append(value) -- append value to the end of the sequence"""
        ...
    def clear(self) -> None:
        """S.clear() -> None -- remove all items from S"""
        ...
    def extend(self, values: Iterable[_T]) -> None:
        """S.extend(iterable) -- extend sequence by appending elements from the iterable"""
        ...
    def reverse(self) -> None:
        """S.reverse() -- reverse *IN PLACE*"""
        ...
    def pop(self, index: int = -1) -> _T:
        """
        S.pop([index]) -> item -- remove and return item at index (default last).
        Raise IndexError if list is empty or index is out of range.
        """
        ...
    def remove(self, value: _T) -> None:
        """
        S.remove(value) -- remove first occurrence of value.
        Raise ValueError if the value is not present.
        """
        ...
    def __iadd__(self, values: Iterable[_T]) -> typing_extensions.Self: ...

class AbstractSet(Collection[_T_co]):
    """A generic version of collections.abc.Set."""
    @abstractmethod
    def __contains__(self, x: object) -> bool: ...
    def _hash(self) -> int:
        """
        Compute the hash value of a set.

        Note that we don't define __hash__: not all sets are hashable.
        But if you define a hashable set type, its __hash__ should
        call this function.

        This must be compatible __eq__.

        All sets ought to compare equal if they contain the same
        elements, regardless of how they are implemented, and
        regardless of the order of the elements; so there's not much
        freedom for __eq__ or __hash__.  We match the algorithm used
        by the built-in frozenset type.
        """
        ...
    # Mixin methods
    def __le__(self, other: AbstractSet[Any]) -> bool:
        """Return self<=value."""
        ...
    def __lt__(self, other: AbstractSet[Any]) -> bool:
        """Return self<value."""
        ...
    def __gt__(self, other: AbstractSet[Any]) -> bool:
        """Return self>value."""
        ...
    def __ge__(self, other: AbstractSet[Any]) -> bool:
        """Return self>=value."""
        ...
    def __and__(self, other: AbstractSet[Any]) -> AbstractSet[_T_co]: ...
    def __or__(self, other: AbstractSet[_T]) -> AbstractSet[_T_co | _T]: ...
    def __sub__(self, other: AbstractSet[Any]) -> AbstractSet[_T_co]: ...
    def __xor__(self, other: AbstractSet[_T]) -> AbstractSet[_T_co | _T]: ...
    def __eq__(self, other: object) -> bool:
        """Return self==value."""
        ...
    def isdisjoint(self, other: Iterable[Any]) -> bool:
        """Return True if two sets have a null intersection."""
        ...

class MutableSet(AbstractSet[_T]):
    """A generic version of collections.abc.MutableSet."""
    @abstractmethod
    def add(self, value: _T) -> None:
        """Add an element."""
        ...
    @abstractmethod
    def discard(self, value: _T) -> None:
        """Remove an element.  Do not raise an exception if absent."""
        ...
    # Mixin methods
    def clear(self) -> None:
        """This is slow (creates N new iterators!) but effective."""
        ...
    def pop(self) -> _T:
        """Return the popped value.  Raise KeyError if empty."""
        ...
    def remove(self, value: _T) -> None:
        """Remove an element. If not a member, raise a KeyError."""
        ...
    def __ior__(self, it: AbstractSet[_T]) -> typing_extensions.Self: ...  # type: ignore[override,misc]
    def __iand__(self, it: AbstractSet[Any]) -> typing_extensions.Self: ...
    def __ixor__(self, it: AbstractSet[_T]) -> typing_extensions.Self: ...  # type: ignore[override,misc]
    def __isub__(self, it: AbstractSet[Any]) -> typing_extensions.Self: ...

class MappingView(Sized):
<<<<<<< HEAD
    """A generic version of collections.abc.MappingView."""
=======
    __slots__ = ("_mapping",)
>>>>>>> 91e2ed09
    def __init__(self, mapping: Sized) -> None: ...  # undocumented
    def __len__(self) -> int: ...

class ItemsView(MappingView, AbstractSet[tuple[_KT_co, _VT_co]], Generic[_KT_co, _VT_co]):
    """A generic version of collections.abc.ItemsView."""
    def __init__(self, mapping: SupportsGetItemViewable[_KT_co, _VT_co]) -> None: ...  # undocumented
    def __and__(self, other: Iterable[Any]) -> set[tuple[_KT_co, _VT_co]]: ...
    def __rand__(self, other: Iterable[_T]) -> set[_T]: ...
    def __contains__(self, item: tuple[object, object]) -> bool: ...  # type: ignore[override]
    def __iter__(self) -> Iterator[tuple[_KT_co, _VT_co]]: ...
    def __or__(self, other: Iterable[_T]) -> set[tuple[_KT_co, _VT_co] | _T]: ...
    def __ror__(self, other: Iterable[_T]) -> set[tuple[_KT_co, _VT_co] | _T]: ...
    def __sub__(self, other: Iterable[Any]) -> set[tuple[_KT_co, _VT_co]]: ...
    def __rsub__(self, other: Iterable[_T]) -> set[_T]: ...
    def __xor__(self, other: Iterable[_T]) -> set[tuple[_KT_co, _VT_co] | _T]: ...
    def __rxor__(self, other: Iterable[_T]) -> set[tuple[_KT_co, _VT_co] | _T]: ...

class KeysView(MappingView, AbstractSet[_KT_co]):
    """A generic version of collections.abc.KeysView."""
    def __init__(self, mapping: Viewable[_KT_co]) -> None: ...  # undocumented
    def __and__(self, other: Iterable[Any]) -> set[_KT_co]: ...
    def __rand__(self, other: Iterable[_T]) -> set[_T]: ...
    def __contains__(self, key: object) -> bool: ...
    def __iter__(self) -> Iterator[_KT_co]: ...
    def __or__(self, other: Iterable[_T]) -> set[_KT_co | _T]: ...
    def __ror__(self, other: Iterable[_T]) -> set[_KT_co | _T]: ...
    def __sub__(self, other: Iterable[Any]) -> set[_KT_co]: ...
    def __rsub__(self, other: Iterable[_T]) -> set[_T]: ...
    def __xor__(self, other: Iterable[_T]) -> set[_KT_co | _T]: ...
    def __rxor__(self, other: Iterable[_T]) -> set[_KT_co | _T]: ...

class ValuesView(MappingView, Collection[_VT_co]):
    """A generic version of collections.abc.ValuesView."""
    def __init__(self, mapping: SupportsGetItemViewable[Any, _VT_co]) -> None: ...  # undocumented
    def __contains__(self, value: object) -> bool: ...
    def __iter__(self) -> Iterator[_VT_co]: ...

class Mapping(Collection[_KT], Generic[_KT, _VT_co]):
    """A generic version of collections.abc.Mapping."""
    # TODO: We wish the key type could also be covariant, but that doesn't work,
    # see discussion in https://github.com/python/typing/pull/273.
    @abstractmethod
    def __getitem__(self, key: _KT, /) -> _VT_co: ...
    # Mixin methods
    @overload
    def get(self, key: _KT, /) -> _VT_co | None:
        """D.get(k[,d]) -> D[k] if k in D, else d.  d defaults to None."""
        ...
    @overload
    def get(self, key: _KT, /, default: _VT_co) -> _VT_co:
        """D.get(k[,d]) -> D[k] if k in D, else d.  d defaults to None."""
        ...
    @overload
    def get(self, key: _KT, /, default: _T) -> _VT_co | _T:
        """D.get(k[,d]) -> D[k] if k in D, else d.  d defaults to None."""
        ...
    def items(self) -> ItemsView[_KT, _VT_co]:
        """D.items() -> a set-like object providing a view on D's items"""
        ...
    def keys(self) -> KeysView[_KT]:
        """D.keys() -> a set-like object providing a view on D's keys"""
        ...
    def values(self) -> ValuesView[_VT_co]:
        """D.values() -> an object providing a view on D's values"""
        ...
    def __contains__(self, key: object, /) -> bool: ...
    def __eq__(self, other: object, /) -> bool:
        """Return self==value."""
        ...

class MutableMapping(Mapping[_KT, _VT]):
    """A generic version of collections.abc.MutableMapping."""
    @abstractmethod
    def __setitem__(self, key: _KT, value: _VT, /) -> None: ...
    @abstractmethod
    def __delitem__(self, key: _KT, /) -> None: ...
    def clear(self) -> None:
        """D.clear() -> None.  Remove all items from D."""
        ...
    @overload
    def pop(self, key: _KT, /) -> _VT:
        """
        D.pop(k[,d]) -> v, remove specified key and return the corresponding value.
        If key is not found, d is returned if given, otherwise KeyError is raised.
        """
        ...
    @overload
    def pop(self, key: _KT, /, default: _VT) -> _VT:
        """
        D.pop(k[,d]) -> v, remove specified key and return the corresponding value.
        If key is not found, d is returned if given, otherwise KeyError is raised.
        """
        ...
    @overload
    def pop(self, key: _KT, /, default: _T) -> _VT | _T:
        """
        D.pop(k[,d]) -> v, remove specified key and return the corresponding value.
        If key is not found, d is returned if given, otherwise KeyError is raised.
        """
        ...
    def popitem(self) -> tuple[_KT, _VT]:
        """
        D.popitem() -> (k, v), remove and return some (key, value) pair
        as a 2-tuple; but raise KeyError if D is empty.
        """
        ...
    # This overload should be allowed only if the value type is compatible with None.
    #
    # Keep the following methods in line with MutableMapping.setdefault, modulo positional-only differences:
    # -- collections.OrderedDict.setdefault
    # -- collections.ChainMap.setdefault
    # -- weakref.WeakKeyDictionary.setdefault
    @overload
    def setdefault(self: MutableMapping[_KT, _T | None], key: _KT, default: None = None, /) -> _T | None:
        """D.setdefault(k[,d]) -> D.get(k,d), also set D[k]=d if k not in D"""
        ...
    @overload
    def setdefault(self, key: _KT, default: _VT, /) -> _VT:
        """D.setdefault(k[,d]) -> D.get(k,d), also set D[k]=d if k not in D"""
        ...
    # 'update' used to take a Union, but using overloading is better.
    # The second overloaded type here is a bit too general, because
    # Mapping[tuple[_KT, _VT], W] is a subclass of Iterable[tuple[_KT, _VT]],
    # but will always have the behavior of the first overloaded type
    # at runtime, leading to keys of a mix of types _KT and tuple[_KT, _VT].
    # We don't currently have any way of forcing all Mappings to use
    # the first overload, but by using overloading rather than a Union,
    # mypy will commit to using the first overload when the argument is
    # known to be a Mapping with unknown type parameters, which is closer
    # to the behavior we want. See mypy issue  #1430.
    #
    # Various mapping classes have __ior__ methods that should be kept roughly in line with .update():
    # -- dict.__ior__
    # -- os._Environ.__ior__
    # -- collections.UserDict.__ior__
    # -- collections.ChainMap.__ior__
    # -- peewee.attrdict.__add__
    # -- peewee.attrdict.__iadd__
    # -- weakref.WeakValueDictionary.__ior__
    # -- weakref.WeakKeyDictionary.__ior__
    @overload
    def update(self, m: SupportsKeysAndGetItem[_KT, _VT], /) -> None:
        """
        D.update([E, ]**F) -> None.  Update D from mapping/iterable E and F.
        If E present and has a .keys() method, does:     for k in E: D[k] = E[k]
        If E present and lacks .keys() method, does:     for (k, v) in E: D[k] = v
        In either case, this is followed by: for k, v in F.items(): D[k] = v
        """
        ...
    @overload
    def update(self: SupportsGetItem[str, _VT], m: SupportsKeysAndGetItem[str, _VT], /, **kwargs: _VT) -> None:
        """
        D.update([E, ]**F) -> None.  Update D from mapping/iterable E and F.
        If E present and has a .keys() method, does:     for k in E: D[k] = E[k]
        If E present and lacks .keys() method, does:     for (k, v) in E: D[k] = v
        In either case, this is followed by: for k, v in F.items(): D[k] = v
        """
        ...
    @overload
    def update(self, m: Iterable[tuple[_KT, _VT]], /) -> None:
        """
        D.update([E, ]**F) -> None.  Update D from mapping/iterable E and F.
        If E present and has a .keys() method, does:     for k in E: D[k] = E[k]
        If E present and lacks .keys() method, does:     for (k, v) in E: D[k] = v
        In either case, this is followed by: for k, v in F.items(): D[k] = v
        """
        ...
    @overload
    def update(self: SupportsGetItem[str, _VT], m: Iterable[tuple[str, _VT]], /, **kwargs: _VT) -> None:
        """
        D.update([E, ]**F) -> None.  Update D from mapping/iterable E and F.
        If E present and has a .keys() method, does:     for k in E: D[k] = E[k]
        If E present and lacks .keys() method, does:     for (k, v) in E: D[k] = v
        In either case, this is followed by: for k, v in F.items(): D[k] = v
        """
        ...
    @overload
    def update(self: SupportsGetItem[str, _VT], **kwargs: _VT) -> None:
        """
        D.update([E, ]**F) -> None.  Update D from mapping/iterable E and F.
        If E present and has a .keys() method, does:     for k in E: D[k] = E[k]
        If E present and lacks .keys() method, does:     for (k, v) in E: D[k] = v
        In either case, this is followed by: for k, v in F.items(): D[k] = v
        """
        ...

Text = str

TYPE_CHECKING: Final[bool]

# In stubs, the arguments of the IO class are marked as positional-only.
# This differs from runtime, but better reflects the fact that in reality
# classes deriving from IO use different names for the arguments.
class IO(Generic[AnyStr]):
    """
    Generic base class for TextIO and BinaryIO.

    This is an abstract, generic version of the return of open().

    NOTE: This does not distinguish between the different possible
    classes (text vs. binary, read vs. write vs. read/write,
    append-only, unbuffered).  The TextIO and BinaryIO subclasses
    below capture the distinctions between text vs. binary, which is
    pervasive in the interface; however we currently do not offer a
    way to track the other distinctions in the type system.
    """
    # At runtime these are all abstract properties,
    # but making them abstract in the stub is hugely disruptive, for not much gain.
    # See #8726
    __slots__ = ()
    @property
    def mode(self) -> str: ...
    # Usually str, but may be bytes if a bytes path was passed to open(). See #10737.
    # If PEP 696 becomes available, we may want to use a defaulted TypeVar here.
    @property
    def name(self) -> str | Any: ...
    @abstractmethod
    def close(self) -> None: ...
    @property
    def closed(self) -> bool: ...
    @abstractmethod
    def fileno(self) -> int: ...
    @abstractmethod
    def flush(self) -> None: ...
    @abstractmethod
    def isatty(self) -> bool: ...
    @abstractmethod
    def read(self, n: int = -1, /) -> AnyStr: ...
    @abstractmethod
    def readable(self) -> bool: ...
    @abstractmethod
    def readline(self, limit: int = -1, /) -> AnyStr: ...
    @abstractmethod
    def readlines(self, hint: int = -1, /) -> list[AnyStr]: ...
    @abstractmethod
    def seek(self, offset: int, whence: int = 0, /) -> int: ...
    @abstractmethod
    def seekable(self) -> bool: ...
    @abstractmethod
    def tell(self) -> int: ...
    @abstractmethod
    def truncate(self, size: int | None = None, /) -> int: ...
    @abstractmethod
    def writable(self) -> bool: ...
    @abstractmethod
    @overload
    def write(self: IO[bytes], s: ReadableBuffer, /) -> int: ...
    @abstractmethod
    @overload
    def write(self, s: AnyStr, /) -> int: ...
    @abstractmethod
    @overload
    def writelines(self: IO[bytes], lines: Iterable[ReadableBuffer], /) -> None: ...
    @abstractmethod
    @overload
    def writelines(self, lines: Iterable[AnyStr], /) -> None: ...
    @abstractmethod
    def __next__(self) -> AnyStr: ...
    @abstractmethod
    def __iter__(self) -> Iterator[AnyStr]: ...
    @abstractmethod
    def __enter__(self) -> IO[AnyStr]: ...
    @abstractmethod
    def __exit__(
        self, type: type[BaseException] | None, value: BaseException | None, traceback: TracebackType | None, /
    ) -> None: ...

class BinaryIO(IO[bytes]):
    """Typed version of the return of open() in binary mode."""
    __slots__ = ()
    @abstractmethod
    def __enter__(self) -> BinaryIO: ...

class TextIO(IO[str]):
    """Typed version of the return of open() in text mode."""
    # See comment regarding the @properties in the `IO` class
    __slots__ = ()
    @property
    def buffer(self) -> BinaryIO: ...
    @property
    def encoding(self) -> str: ...
    @property
    def errors(self) -> str | None: ...
    @property
    def line_buffering(self) -> int: ...  # int on PyPy, bool on CPython
    @property
    def newlines(self) -> Any: ...  # None, str or tuple
    @abstractmethod
    def __enter__(self) -> TextIO: ...

if sys.version_info < (3, 14):
    ByteString: typing_extensions.TypeAlias = bytes | bytearray | memoryview

# Functions

_get_type_hints_obj_allowed_types: typing_extensions.TypeAlias = (  # noqa: Y042
    object
    | Callable[..., Any]
    | FunctionType
    | BuiltinFunctionType
    | MethodType
    | ModuleType
    | WrapperDescriptorType
    | MethodWrapperType
    | MethodDescriptorType
)

if sys.version_info >= (3, 14):
    def get_type_hints(
        obj: _get_type_hints_obj_allowed_types,
        globalns: dict[str, Any] | None = None,
        localns: Mapping[str, Any] | None = None,
        include_extras: bool = False,
        *,
        format: Format | None = None,
    ) -> dict[str, Any]: ...  # AnnotationForm

else:
    def get_type_hints(
        obj: _get_type_hints_obj_allowed_types,
        globalns: dict[str, Any] | None = None,
        localns: Mapping[str, Any] | None = None,
        include_extras: bool = False,
    ) -> dict[str, Any]:
        """
        Return type hints for an object.

        This is often the same as obj.__annotations__, but it handles
        forward references encoded as string literals and recursively replaces all
        'Annotated[T, ...]' with 'T' (unless 'include_extras=True').

        The argument may be a module, class, method, or function. The annotations
        are returned as a dictionary. For classes, annotations include also
        inherited members.

        TypeError is raised if the argument is not of a type that can contain
        annotations, and an empty dictionary is returned if no annotations are
        present.

        BEWARE -- the behavior of globalns and localns is counterintuitive
        (unless you are familiar with how eval() and exec() work).  The
        search order is locals first, then globals.

        - If no dict arguments are passed, an attempt is made to use the
          globals from obj (or the respective module's globals for classes),
          and these are also used as the locals.  If the object does not appear
          to have globals, an empty dictionary is used.  For classes, the search
          order is globals first then locals.

        - If one dict argument is passed, it is used for both globals and
          locals.

        - If two dict arguments are passed, they specify globals and
          locals, respectively.
        """
        ...

def get_args(tp: Any) -> tuple[Any, ...]:
    """
    Get type arguments with all substitutions performed.

    For unions, basic simplifications used by Union constructor are performed.

    Examples::

        >>> T = TypeVar('T')
        >>> assert get_args(Dict[str, int]) == (str, int)
        >>> assert get_args(int) == ()
        >>> assert get_args(Union[int, Union[T, int], str][int]) == (int, str)
        >>> assert get_args(Union[int, Tuple[T, int]][str]) == (int, Tuple[str, int])
        >>> assert get_args(Callable[[], T][int]) == ([], int)
    """
    ...

if sys.version_info >= (3, 10):
    @overload
    def get_origin(tp: ParamSpecArgs | ParamSpecKwargs) -> ParamSpec:
        """
        Get the unsubscripted version of a type.

        This supports generic types, Callable, Tuple, Union, Literal, Final, ClassVar,
        Annotated, and others. Return None for unsupported types.

        Examples::

            >>> P = ParamSpec('P')
            >>> assert get_origin(Literal[42]) is Literal
            >>> assert get_origin(int) is None
            >>> assert get_origin(ClassVar[int]) is ClassVar
            >>> assert get_origin(Generic) is Generic
            >>> assert get_origin(Generic[T]) is Generic
            >>> assert get_origin(Union[T, int]) is Union
            >>> assert get_origin(List[Tuple[T, T]][int]) is list
            >>> assert get_origin(P.args) is P
        """
        ...
    @overload
    def get_origin(tp: UnionType) -> type[UnionType]:
        """
        Get the unsubscripted version of a type.

        This supports generic types, Callable, Tuple, Union, Literal, Final, ClassVar,
        Annotated, and others. Return None for unsupported types.

        Examples::

            >>> P = ParamSpec('P')
            >>> assert get_origin(Literal[42]) is Literal
            >>> assert get_origin(int) is None
            >>> assert get_origin(ClassVar[int]) is ClassVar
            >>> assert get_origin(Generic) is Generic
            >>> assert get_origin(Generic[T]) is Generic
            >>> assert get_origin(Union[T, int]) is Union
            >>> assert get_origin(List[Tuple[T, T]][int]) is list
            >>> assert get_origin(P.args) is P
        """
        ...

@overload
def get_origin(tp: GenericAlias) -> type:
    """
    Get the unsubscripted version of a type.

    This supports generic types, Callable, Tuple, Union, Literal, Final, ClassVar,
    Annotated, and others. Return None for unsupported types.

    Examples::

        >>> P = ParamSpec('P')
        >>> assert get_origin(Literal[42]) is Literal
        >>> assert get_origin(int) is None
        >>> assert get_origin(ClassVar[int]) is ClassVar
        >>> assert get_origin(Generic) is Generic
        >>> assert get_origin(Generic[T]) is Generic
        >>> assert get_origin(Union[T, int]) is Union
        >>> assert get_origin(List[Tuple[T, T]][int]) is list
        >>> assert get_origin(P.args) is P
    """
    ...
@overload
def get_origin(tp: Any) -> Any | None:
    """
    Get the unsubscripted version of a type.

    This supports generic types, Callable, Tuple, Union, Literal, Final, ClassVar,
    Annotated, and others. Return None for unsupported types.

    Examples::

        >>> P = ParamSpec('P')
        >>> assert get_origin(Literal[42]) is Literal
        >>> assert get_origin(int) is None
        >>> assert get_origin(ClassVar[int]) is ClassVar
        >>> assert get_origin(Generic) is Generic
        >>> assert get_origin(Generic[T]) is Generic
        >>> assert get_origin(Union[T, int]) is Union
        >>> assert get_origin(List[Tuple[T, T]][int]) is list
        >>> assert get_origin(P.args) is P
    """
    ...
@overload
def cast(typ: type[_T], val: Any) -> _T:
    """
    Cast a value to a type.

    This returns the value unchanged.  To the type checker this
    signals that the return value has the designated type, but at
    runtime we intentionally don't check anything (we want this
    to be as fast as possible).
    """
    ...
@overload
def cast(typ: str, val: Any) -> Any:
    """
    Cast a value to a type.

    This returns the value unchanged.  To the type checker this
    signals that the return value has the designated type, but at
    runtime we intentionally don't check anything (we want this
    to be as fast as possible).
    """
    ...
@overload
def cast(typ: object, val: Any) -> Any:
    """
    Cast a value to a type.

    This returns the value unchanged.  To the type checker this
    signals that the return value has the designated type, but at
    runtime we intentionally don't check anything (we want this
    to be as fast as possible).
    """
    ...

if sys.version_info >= (3, 11):
    def reveal_type(obj: _T, /) -> _T:
        """
        Ask a static type checker to reveal the inferred type of an expression.

        When a static type checker encounters a call to ``reveal_type()``,
        it will emit the inferred type of the argument::

            x: int = 1
            reveal_type(x)

        Running a static type checker (e.g., mypy) on this example
        will produce output similar to 'Revealed type is "builtins.int"'.

        At runtime, the function prints the runtime type of the
        argument and returns the argument unchanged.
        """
        ...
    def assert_never(arg: Never, /) -> Never:
        """
        Statically assert that a line of code is unreachable.

        Example::

            def int_or_str(arg: int | str) -> None:
                match arg:
                    case int():
                        print("It's an int")
                    case str():
                        print("It's a str")
                    case _:
                        assert_never(arg)

        If a type checker finds that a call to assert_never() is
        reachable, it will emit an error.

        At runtime, this throws an exception when called.
        """
        ...
    def assert_type(val: _T, typ: Any, /) -> _T:
        """
        Ask a static type checker to confirm that the value is of the given type.

        At runtime this does nothing: it returns the first argument unchanged with no
        checks or side effects, no matter the actual type of the argument.

        When a static type checker encounters a call to assert_type(), it
        emits an error if the value is not of the specified type::

            def greet(name: str) -> None:
                assert_type(name, str)  # OK
                assert_type(name, int)  # type checker error
        """
        ...
    def clear_overloads() -> None:
        """Clear all overloads in the registry."""
        ...
    def get_overloads(func: Callable[..., object]) -> Sequence[Callable[..., object]]:
        """Return all defined overloads for *func* as a sequence."""
        ...
    def dataclass_transform(
        *,
        eq_default: bool = True,
        order_default: bool = False,
        kw_only_default: bool = False,
        frozen_default: bool = False,  # on 3.11, runtime accepts it as part of kwargs
        field_specifiers: tuple[type[Any] | Callable[..., Any], ...] = (),
        **kwargs: Any,
    ) -> IdentityFunction:
        """
        Decorator to mark an object as providing dataclass-like behaviour.

        The decorator can be applied to a function, class, or metaclass.

        Example usage with a decorator function::

            @dataclass_transform()
            def create_model[T](cls: type[T]) -> type[T]:
                ...
                return cls

            @create_model
            class CustomerModel:
                id: int
                name: str

        On a base class::

            @dataclass_transform()
            class ModelBase: ...

            class CustomerModel(ModelBase):
                id: int
                name: str

        On a metaclass::

            @dataclass_transform()
            class ModelMeta(type): ...

            class ModelBase(metaclass=ModelMeta): ...

            class CustomerModel(ModelBase):
                id: int
                name: str

        The ``CustomerModel`` classes defined above will
        be treated by type checkers similarly to classes created with
        ``@dataclasses.dataclass``.
        For example, type checkers will assume these classes have
        ``__init__`` methods that accept ``id`` and ``name``.

        The arguments to this decorator can be used to customize this behavior:
        - ``eq_default`` indicates whether the ``eq`` parameter is assumed to be
            ``True`` or ``False`` if it is omitted by the caller.
        - ``order_default`` indicates whether the ``order`` parameter is
            assumed to be True or False if it is omitted by the caller.
        - ``kw_only_default`` indicates whether the ``kw_only`` parameter is
            assumed to be True or False if it is omitted by the caller.
        - ``frozen_default`` indicates whether the ``frozen`` parameter is
            assumed to be True or False if it is omitted by the caller.
        - ``field_specifiers`` specifies a static list of supported classes
            or functions that describe fields, similar to ``dataclasses.field()``.
        - Arbitrary other keyword arguments are accepted in order to allow for
            possible future extensions.

        At runtime, this decorator records its arguments in the
        ``__dataclass_transform__`` attribute on the decorated object.
        It has no other runtime effect.

        See PEP 681 for more details.
        """
        ...

# Type constructors

# Obsolete, will be changed to a function. Use _typeshed._type_checker_internals.NamedTupleFallback instead.
class NamedTuple(tuple[Any, ...]):
    """
    Typed version of namedtuple.

    Usage::

        class Employee(NamedTuple):
            name: str
            id: int

    This is equivalent to::

        Employee = collections.namedtuple('Employee', ['name', 'id'])

    The resulting class has an extra __annotations__ attribute, giving a
    dict that maps field names to types.  (The field names are also in
    the _fields attribute, which is part of the namedtuple API.)
    An alternative equivalent functional syntax is also accepted::

        Employee = NamedTuple('Employee', [('name', str), ('id', int)])
    """
    _field_defaults: ClassVar[dict[str, Any]]
    _fields: ClassVar[tuple[str, ...]]
    # __orig_bases__ sometimes exists on <3.12, but not consistently
    # So we only add it to the stub on 3.12+.
    if sys.version_info >= (3, 12):
        __orig_bases__: ClassVar[tuple[Any, ...]]

    @overload
    def __init__(self, typename: str, fields: Iterable[tuple[str, Any]], /) -> None:
        """Initialize self.  See help(type(self)) for accurate signature."""
        ...
    @overload
    @typing_extensions.deprecated(
        "Creating a typing.NamedTuple using keyword arguments is deprecated and support will be removed in Python 3.15"
    )
    def __init__(self, typename: str, fields: None = None, /, **kwargs: Any) -> None:
        """Initialize self.  See help(type(self)) for accurate signature."""
        ...
    @classmethod
    def _make(cls, iterable: Iterable[Any]) -> typing_extensions.Self: ...
    def _asdict(self) -> dict[str, Any]: ...
    def _replace(self, **kwargs: Any) -> typing_extensions.Self: ...
    if sys.version_info >= (3, 13):
        def __replace__(self, **kwargs: Any) -> typing_extensions.Self: ...

# Internal mypy fallback type for all typed dicts (does not exist at runtime)
# N.B. Keep this mostly in sync with typing_extensions._TypedDict/mypy_extensions._TypedDict
# Obsolete, use _typeshed._type_checker_internals.TypedDictFallback instead.
@type_check_only
class _TypedDict(Mapping[str, object], metaclass=ABCMeta):
    __total__: ClassVar[bool]
    __required_keys__: ClassVar[frozenset[str]]
    __optional_keys__: ClassVar[frozenset[str]]
    # __orig_bases__ sometimes exists on <3.12, but not consistently,
    # so we only add it to the stub on 3.12+
    if sys.version_info >= (3, 12):
        __orig_bases__: ClassVar[tuple[Any, ...]]
    if sys.version_info >= (3, 13):
        __readonly_keys__: ClassVar[frozenset[str]]
        __mutable_keys__: ClassVar[frozenset[str]]

    def copy(self) -> typing_extensions.Self: ...
    # Using Never so that only calls using mypy plugin hook that specialize the signature
    # can go through.
    def setdefault(self, k: _Never, default: object) -> object: ...
    # Mypy plugin hook for 'pop' expects that 'default' has a type variable type.
    def pop(self, k: _Never, default: _T = ...) -> object: ...  # pyright: ignore[reportInvalidTypeVarUse]
    def update(self, m: typing_extensions.Self, /) -> None: ...
    def __delitem__(self, k: _Never) -> None: ...
    def items(self) -> dict_items[str, object]: ...
    def keys(self) -> dict_keys[str, object]: ...
    def values(self) -> dict_values[str, object]: ...
    @overload
    def __or__(self, value: typing_extensions.Self, /) -> typing_extensions.Self:
        """Return self|value."""
        ...
    @overload
    def __or__(self, value: dict[str, Any], /) -> dict[str, object]:
        """Return self|value."""
        ...
    @overload
    def __ror__(self, value: typing_extensions.Self, /) -> typing_extensions.Self:
        """Return value|self."""
        ...
    @overload
    def __ror__(self, value: dict[str, Any], /) -> dict[str, object]:
        """Return value|self."""
        ...
    # supposedly incompatible definitions of __or__ and __ior__
    def __ior__(self, value: typing_extensions.Self, /) -> typing_extensions.Self: ...  # type: ignore[misc]

if sys.version_info >= (3, 14):
    from annotationlib import ForwardRef as ForwardRef

    def evaluate_forward_ref(
        forward_ref: ForwardRef,
        *,
        owner: object = None,
        globals: dict[str, Any] | None = None,
        locals: Mapping[str, Any] | None = None,
        type_params: tuple[TypeVar, ParamSpec, TypeVarTuple] | None = None,
        format: Format | None = None,
    ) -> Any: ...  # AnnotationForm

else:
    @final
    class ForwardRef(_Final):
        """Internal wrapper to hold a forward reference."""
        __slots__ = (
            "__forward_arg__",
            "__forward_code__",
            "__forward_evaluated__",
            "__forward_value__",
            "__forward_is_argument__",
            "__forward_is_class__",
            "__forward_module__",
        )
        __forward_arg__: str
        __forward_code__: CodeType
        __forward_evaluated__: bool
        __forward_value__: Any | None  # AnnotationForm
        __forward_is_argument__: bool
        __forward_is_class__: bool
        __forward_module__: Any | None

        def __init__(self, arg: str, is_argument: bool = True, module: Any | None = None, *, is_class: bool = False) -> None: ...

        if sys.version_info >= (3, 13):
            @overload
            @deprecated(
                "Failing to pass a value to the 'type_params' parameter of ForwardRef._evaluate() is deprecated, "
                "as it leads to incorrect behaviour when evaluating a stringified annotation "
                "that references a PEP 695 type parameter. It will be disallowed in Python 3.15."
            )
            def _evaluate(
                self, globalns: dict[str, Any] | None, localns: Mapping[str, Any] | None, *, recursive_guard: frozenset[str]
            ) -> Any | None: ...  # AnnotationForm
            @overload
            def _evaluate(
                self,
                globalns: dict[str, Any] | None,
                localns: Mapping[str, Any] | None,
                type_params: tuple[TypeVar | ParamSpec | TypeVarTuple, ...],
                *,
                recursive_guard: frozenset[str],
            ) -> Any | None: ...  # AnnotationForm
        elif sys.version_info >= (3, 12):
            def _evaluate(
                self,
                globalns: dict[str, Any] | None,
                localns: Mapping[str, Any] | None,
                type_params: tuple[TypeVar | ParamSpec | TypeVarTuple, ...] | None = None,
                *,
                recursive_guard: frozenset[str],
            ) -> Any | None: ...  # AnnotationForm
        else:
            def _evaluate(
                self, globalns: dict[str, Any] | None, localns: Mapping[str, Any] | None, recursive_guard: frozenset[str]
            ) -> Any | None: ...  # AnnotationForm

        def __eq__(self, other: object) -> bool: ...
        def __hash__(self) -> int: ...
        if sys.version_info >= (3, 11):
            def __or__(self, other: Any) -> _SpecialForm: ...
            def __ror__(self, other: Any) -> _SpecialForm: ...

if sys.version_info >= (3, 10):
    def is_typeddict(tp: object) -> bool:
        """
        Check if an annotation is a TypedDict class.

        For example::

            >>> from typing import TypedDict
            >>> class Film(TypedDict):
            ...     title: str
            ...     year: int
            ...
            >>> is_typeddict(Film)
            True
            >>> is_typeddict(dict)
            False
        """
        ...

def _type_repr(obj: object) -> str:
    """
    Return the repr() of an object, special-casing types (internal helper).

    If obj is a type, we return a shorter version than the default
    type.__repr__, based on the module and qualified name, which is
    typically enough to uniquely identify a type.  For everything
    else, we fall back on repr(obj).
    """
    ...

if sys.version_info >= (3, 12):
    def override(method: _F, /) -> _F:
        """
        Indicate that a method is intended to override a method in a base class.

        Usage::

            class Base:
                def method(self) -> None:
                    pass

            class Child(Base):
                @override
                def method(self) -> None:
                    super().method()

        When this decorator is applied to a method, the type checker will
        validate that it overrides a method or attribute with the same name on a
        base class.  This helps prevent bugs that may occur when a base class is
        changed without an equivalent change to a child class.

        There is no runtime checking of this property. The decorator attempts to
        set the ``__override__`` attribute to ``True`` on the decorated object to
        allow runtime introspection.

        See PEP 698 for details.
        """
        ...
    @final
    class TypeAliasType:
        """
        Type alias.

        Type aliases are created through the type statement::

            type Alias = int

        In this example, Alias and int will be treated equivalently by static
        type checkers.

        At runtime, Alias is an instance of TypeAliasType. The __name__
        attribute holds the name of the type alias. The value of the type alias
        is stored in the __value__ attribute. It is evaluated lazily, so the
        value is computed only if the attribute is accessed.

        Type aliases can also be generic::

            type ListOrSet[T] = list[T] | set[T]

        In this case, the type parameters of the alias are stored in the
        __type_params__ attribute.

        See PEP 695 for more information.
        """
        def __new__(cls, name: str, value: Any, *, type_params: tuple[TypeVar | ParamSpec | TypeVarTuple, ...] = ()) -> Self: ...
        @property
        def __value__(self) -> Any: ...  # AnnotationForm
        @property
        def __type_params__(self) -> tuple[TypeVar | ParamSpec | TypeVarTuple, ...]: ...
        @property
        def __parameters__(self) -> tuple[Any, ...]: ...  # AnnotationForm
        @property
        def __name__(self) -> str: ...
        # It's writable on types, but not on instances of TypeAliasType.
        @property
        def __module__(self) -> str | None: ...  # type: ignore[override]
        def __getitem__(self, parameters: Any, /) -> GenericAlias:
            """Return self[key]."""
            ...
        def __or__(self, right: Any, /) -> _SpecialForm:
            """Return self|value."""
            ...
        def __ror__(self, left: Any, /) -> _SpecialForm:
            """Return value|self."""
            ...
        if sys.version_info >= (3, 14):
            @property
            def evaluate_value(self) -> EvaluateFunc: ...

if sys.version_info >= (3, 13):
    def is_protocol(tp: type, /) -> bool:
        """
        Return True if the given type is a Protocol.

        Example::

            >>> from typing import Protocol, is_protocol
            >>> class P(Protocol):
            ...     def a(self) -> str: ...
            ...     b: int
            >>> is_protocol(P)
            True
            >>> is_protocol(int)
            False
        """
        ...
    def get_protocol_members(tp: type, /) -> frozenset[str]:
        """
        Return the set of members defined in a Protocol.

        Example::

            >>> from typing import Protocol, get_protocol_members
            >>> class P(Protocol):
            ...     def a(self) -> str: ...
            ...     b: int
            >>> get_protocol_members(P) == frozenset({'a', 'b'})
            True

        Raise a TypeError for arguments that are not Protocols.
        """
        ...
    @final
    @type_check_only
    class _NoDefaultType: ...

    NoDefault: _NoDefaultType
    TypeIs: _SpecialForm
    ReadOnly: _SpecialForm<|MERGE_RESOLUTION|>--- conflicted
+++ resolved
@@ -1245,11 +1245,7 @@
     def __isub__(self, it: AbstractSet[Any]) -> typing_extensions.Self: ...
 
 class MappingView(Sized):
-<<<<<<< HEAD
-    """A generic version of collections.abc.MappingView."""
-=======
     __slots__ = ("_mapping",)
->>>>>>> 91e2ed09
     def __init__(self, mapping: Sized) -> None: ...  # undocumented
     def __len__(self) -> int: ...
 
