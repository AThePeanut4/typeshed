# Since this module defines "overload" it is not recognized by Ruff as typing.overload
# TODO: The collections import is required, otherwise mypy crashes.
# https://github.com/python/mypy/issues/16744

"""
The typing module: Support for gradual typing as defined by PEP 484 and subsequent PEPs.

Among other things, the module includes the following:
* Generic, Protocol, and internal machinery to support generic aliases.
  All subscripted types like X[int], Union[int, str] are generic aliases.
* Various "special forms" that have unique meanings in type annotations:
  NoReturn, Never, ClassVar, Self, Concatenate, Unpack, and others.
* Classes whose instances can be type arguments to generic classes and functions:
  TypeVar, ParamSpec, TypeVarTuple.
* Public helper functions: get_type_hints, overload, cast, final, and others.
* Several protocols to support duck-typing:
  SupportsFloat, SupportsIndex, SupportsAbs, and others.
* Special types: NewType, NamedTuple, TypedDict.
* Deprecated aliases for builtin types and collections.abc ABCs.

Any name not present in __all__ is an implementation detail
that may be changed without notice. Use at your own risk!
"""

import collections  # noqa: F401  # pyright: ignore[reportUnusedImport]
import sys
import typing_extensions
from _collections_abc import dict_items, dict_keys, dict_values
from _typeshed import IdentityFunction, ReadableBuffer, SupportsGetItem, SupportsGetItemViewable, SupportsKeysAndGetItem, Viewable
from abc import ABCMeta, abstractmethod
from re import Match as Match, Pattern as Pattern
from types import (
    BuiltinFunctionType,
    CodeType,
    FunctionType,
    GenericAlias,
    MethodDescriptorType,
    MethodType,
    MethodWrapperType,
    ModuleType,
    TracebackType,
    WrapperDescriptorType,
)
from typing_extensions import Never as _Never, ParamSpec as _ParamSpec, deprecated

if sys.version_info >= (3, 14):
    from _typeshed import EvaluateFunc

    from annotationlib import Format

if sys.version_info >= (3, 10):
    from types import UnionType

__all__ = [
    "AbstractSet",
    "Annotated",
    "Any",
    "AnyStr",
    "AsyncContextManager",
    "AsyncGenerator",
    "AsyncIterable",
    "AsyncIterator",
    "Awaitable",
    "BinaryIO",
    "ByteString",
    "Callable",
    "ChainMap",
    "ClassVar",
    "Collection",
    "Container",
    "ContextManager",
    "Coroutine",
    "Counter",
    "DefaultDict",
    "Deque",
    "Dict",
    "Final",
    "ForwardRef",
    "FrozenSet",
    "Generator",
    "Generic",
    "Hashable",
    "IO",
    "ItemsView",
    "Iterable",
    "Iterator",
    "KeysView",
    "List",
    "Literal",
    "Mapping",
    "MappingView",
    "Match",
    "MutableMapping",
    "MutableSequence",
    "MutableSet",
    "NamedTuple",
    "NewType",
    "NoReturn",
    "Optional",
    "OrderedDict",
    "Pattern",
    "Protocol",
    "Reversible",
    "Sequence",
    "Set",
    "Sized",
    "SupportsAbs",
    "SupportsBytes",
    "SupportsComplex",
    "SupportsFloat",
    "SupportsIndex",
    "SupportsInt",
    "SupportsRound",
    "Text",
    "TextIO",
    "Tuple",
    "Type",
    "TypeVar",
    "TypedDict",
    "Union",
    "ValuesView",
    "TYPE_CHECKING",
    "cast",
    "final",
    "get_args",
    "get_origin",
    "get_type_hints",
    "no_type_check",
    "no_type_check_decorator",
    "overload",
    "runtime_checkable",
]

if sys.version_info >= (3, 14):
    __all__ += ["evaluate_forward_ref"]

if sys.version_info >= (3, 10):
    __all__ += ["Concatenate", "ParamSpec", "ParamSpecArgs", "ParamSpecKwargs", "TypeAlias", "TypeGuard", "is_typeddict"]

if sys.version_info >= (3, 11):
    __all__ += [
        "LiteralString",
        "Never",
        "NotRequired",
        "Required",
        "Self",
        "TypeVarTuple",
        "Unpack",
        "assert_never",
        "assert_type",
        "clear_overloads",
        "dataclass_transform",
        "get_overloads",
        "reveal_type",
    ]

if sys.version_info >= (3, 12):
    __all__ += ["TypeAliasType", "override"]

if sys.version_info >= (3, 13):
    __all__ += ["get_protocol_members", "is_protocol", "NoDefault", "TypeIs", "ReadOnly"]

# We can't use this name here because it leads to issues with mypy, likely
# due to an import cycle. Below instead we use Any with a comment.
# from _typeshed import AnnotationForm

class Any:
    """
    Special type indicating an unconstrained type.

    - Any is compatible with every type.
    - Any assumed to have all methods.
    - All values assumed to be instances of Any.

    Note that all the above statements are true from the point of view of
    static type checkers. At runtime, Any should not be used with instance
    checks.
    """
    ...

class _Final:
    """Mixin to prohibit subclassing."""
    __slots__ = ("__weakref__",)

def final(f: _T) -> _T:
    """
    Decorator to indicate final methods and final classes.

    Use this decorator to indicate to type checkers that the decorated
    method cannot be overridden, and decorated class cannot be subclassed.

    For example::

        class Base:
            @final
            def done(self) -> None:
                ...
        class Sub(Base):
            def done(self) -> None:  # Error reported by type checker
                ...

        @final
        class Leaf:
            ...
        class Other(Leaf):  # Error reported by type checker
            ...

    There is no runtime checking of these properties. The decorator
    attempts to set the ``__final__`` attribute to ``True`` on the decorated
    object to allow runtime introspection.
    """
    ...
@final
class TypeVar:
    """
    Type variable.

    The preferred way to construct a type variable is via the dedicated
    syntax for generic functions, classes, and type aliases::

        class Sequence[T]:  # T is a TypeVar
            ...

    This syntax can also be used to create bound and constrained type
    variables::

        # S is a TypeVar bound to str
        class StrSequence[S: str]:
            ...

        # A is a TypeVar constrained to str or bytes
        class StrOrBytesSequence[A: (str, bytes)]:
            ...

    Type variables can also have defaults:

        class IntDefault[T = int]:
            ...

    However, if desired, reusable type variables can also be constructed
    manually, like so::

       T = TypeVar('T')  # Can be anything
       S = TypeVar('S', bound=str)  # Can be any subtype of str
       A = TypeVar('A', str, bytes)  # Must be exactly str or bytes
       D = TypeVar('D', default=int)  # Defaults to int

    Type variables exist primarily for the benefit of static type
    checkers.  They serve as the parameters for generic types as well
    as for generic function and type alias definitions.

    The variance of type variables is inferred by type checkers when they
    are created through the type parameter syntax and when
    ``infer_variance=True`` is passed. Manually created type variables may
    be explicitly marked covariant or contravariant by passing
    ``covariant=True`` or ``contravariant=True``. By default, manually
    created type variables are invariant. See PEP 484 and PEP 695 for more
    details.
    """
    @property
    def __name__(self) -> str: ...
    @property
    def __bound__(self) -> Any | None: ...  # AnnotationForm
    @property
    def __constraints__(self) -> tuple[Any, ...]: ...  # AnnotationForm
    @property
    def __covariant__(self) -> bool: ...
    @property
    def __contravariant__(self) -> bool: ...
    if sys.version_info >= (3, 12):
        @property
        def __infer_variance__(self) -> bool: ...
    if sys.version_info >= (3, 13):
        @property
        def __default__(self) -> Any: ...  # AnnotationForm
    if sys.version_info >= (3, 13):
        def __new__(
            cls,
            name: str,
            *constraints: Any,  # AnnotationForm
            bound: Any | None = None,  # AnnotationForm
            contravariant: bool = False,
            covariant: bool = False,
            infer_variance: bool = False,
            default: Any = ...,  # AnnotationForm
        ) -> Self: ...
    elif sys.version_info >= (3, 12):
        def __new__(
            cls,
            name: str,
            *constraints: Any,  # AnnotationForm
            bound: Any | None = None,  # AnnotationForm
            covariant: bool = False,
            contravariant: bool = False,
            infer_variance: bool = False,
        ) -> Self: ...
    elif sys.version_info >= (3, 11):
        def __new__(
            cls,
            name: str,
            *constraints: Any,  # AnnotationForm
            bound: Any | None = None,  # AnnotationForm
            covariant: bool = False,
            contravariant: bool = False,
        ) -> Self: ...
    else:
        def __init__(
            self,
            name: str,
            *constraints: Any,  # AnnotationForm
            bound: Any | None = None,  # AnnotationForm
            covariant: bool = False,
            contravariant: bool = False,
        ) -> None: ...
    if sys.version_info >= (3, 10):
        def __or__(self, right: Any, /) -> _SpecialForm:
            """Return self|value."""
            ...
        def __ror__(self, left: Any, /) -> _SpecialForm:
            """Return value|self."""
            ...
    if sys.version_info >= (3, 11):
        def __typing_subst__(self, arg: Any, /) -> Any: ...
    if sys.version_info >= (3, 13):
        def __typing_prepare_subst__(self, alias: Any, args: Any, /) -> tuple[Any, ...]: ...
        def has_default(self) -> bool: ...
    if sys.version_info >= (3, 14):
        @property
        def evaluate_bound(self) -> EvaluateFunc | None: ...
        @property
        def evaluate_constraints(self) -> EvaluateFunc | None: ...
        @property
        def evaluate_default(self) -> EvaluateFunc | None: ...

# Used for an undocumented mypy feature. Does not exist at runtime.
# Obsolete, use _typeshed._type_checker_internals.promote instead.
_promote = object()

# N.B. Keep this definition in sync with typing_extensions._SpecialForm
@final
class _SpecialForm(_Final):
    __slots__ = ("_name", "__doc__", "_getitem")
    def __getitem__(self, parameters: Any) -> object: ...
    if sys.version_info >= (3, 10):
        def __or__(self, other: Any) -> _SpecialForm: ...
        def __ror__(self, other: Any) -> _SpecialForm: ...

Union: _SpecialForm
Protocol: _SpecialForm
Callable: _SpecialForm
Type: _SpecialForm
NoReturn: _SpecialForm
ClassVar: _SpecialForm

Optional: _SpecialForm
Tuple: _SpecialForm
Final: _SpecialForm

Literal: _SpecialForm
TypedDict: _SpecialForm

if sys.version_info >= (3, 11):
    Self: _SpecialForm
    Never: _SpecialForm
    Unpack: _SpecialForm
    Required: _SpecialForm
    NotRequired: _SpecialForm
    LiteralString: _SpecialForm

    @final
    class TypeVarTuple:
        """
        Type variable tuple. A specialized form of type variable that enables
        variadic generics.

        The preferred way to construct a type variable tuple is via the
        dedicated syntax for generic functions, classes, and type aliases,
        where a single '*' indicates a type variable tuple::

            def move_first_element_to_last[T, *Ts](tup: tuple[T, *Ts]) -> tuple[*Ts, T]:
                return (*tup[1:], tup[0])

        Type variables tuples can have default values:

            type AliasWithDefault[*Ts = (str, int)] = tuple[*Ts]

        For compatibility with Python 3.11 and earlier, TypeVarTuple objects
        can also be created as follows::

            Ts = TypeVarTuple('Ts')  # Can be given any name
            DefaultTs = TypeVarTuple('Ts', default=(str, int))

        Just as a TypeVar (type variable) is a placeholder for a single type,
        a TypeVarTuple is a placeholder for an *arbitrary* number of types. For
        example, if we define a generic class using a TypeVarTuple::

            class C[*Ts]: ...

        Then we can parameterize that class with an arbitrary number of type
        arguments::

            C[int]       # Fine
            C[int, str]  # Also fine
            C[()]        # Even this is fine

        For more details, see PEP 646.

        Note that only TypeVarTuples defined in the global scope can be
        pickled.
        """
        @property
        def __name__(self) -> str: ...
        if sys.version_info >= (3, 13):
            @property
            def __default__(self) -> Any:
                """The default value for this TypeVarTuple."""
                ...
            def has_default(self) -> bool: ...
        if sys.version_info >= (3, 13):
            def __new__(cls, name: str, *, default: Any = ...) -> Self: ...  # AnnotationForm
        elif sys.version_info >= (3, 12):
            def __new__(cls, name: str) -> Self: ...
        else:
            def __init__(self, name: str) -> None: ...

        def __iter__(self) -> Any:
            """Implement iter(self)."""
            ...
        def __typing_subst__(self, arg: Never, /) -> Never: ...
        def __typing_prepare_subst__(self, alias: Any, args: Any, /) -> tuple[Any, ...]: ...
        if sys.version_info >= (3, 14):
            @property
            def evaluate_default(self) -> EvaluateFunc | None: ...

if sys.version_info >= (3, 10):
    @final
    class ParamSpecArgs:
        """
        The args for a ParamSpec object.

        Given a ParamSpec object P, P.args is an instance of ParamSpecArgs.

        ParamSpecArgs objects have a reference back to their ParamSpec::

            >>> P = ParamSpec("P")
            >>> P.args.__origin__ is P
            True

        This type is meant for runtime introspection and has no special meaning
        to static type checkers.
        """
        @property
        def __origin__(self) -> ParamSpec: ...
        if sys.version_info >= (3, 12):
            def __new__(cls, origin: ParamSpec) -> Self: ...
        else:
            def __init__(self, origin: ParamSpec) -> None: ...

        def __eq__(self, other: object, /) -> bool:
            """Return self==value."""
            ...
        __hash__: ClassVar[None]  # type: ignore[assignment]

    @final
    class ParamSpecKwargs:
        """
        The kwargs for a ParamSpec object.

        Given a ParamSpec object P, P.kwargs is an instance of ParamSpecKwargs.

        ParamSpecKwargs objects have a reference back to their ParamSpec::

            >>> P = ParamSpec("P")
            >>> P.kwargs.__origin__ is P
            True

        This type is meant for runtime introspection and has no special meaning
        to static type checkers.
        """
        @property
        def __origin__(self) -> ParamSpec: ...
        if sys.version_info >= (3, 12):
            def __new__(cls, origin: ParamSpec) -> Self: ...
        else:
            def __init__(self, origin: ParamSpec) -> None: ...

        def __eq__(self, other: object, /) -> bool:
            """Return self==value."""
            ...
        __hash__: ClassVar[None]  # type: ignore[assignment]

    @final
    class ParamSpec:
        """
        Parameter specification variable.

        The preferred way to construct a parameter specification is via the
        dedicated syntax for generic functions, classes, and type aliases,
        where the use of '**' creates a parameter specification::

            type IntFunc[**P] = Callable[P, int]

        The following syntax creates a parameter specification that defaults
        to a callable accepting two positional-only arguments of types int
        and str:

            type IntFuncDefault[**P = (int, str)] = Callable[P, int]

        For compatibility with Python 3.11 and earlier, ParamSpec objects
        can also be created as follows::

            P = ParamSpec('P')
            DefaultP = ParamSpec('DefaultP', default=(int, str))

        Parameter specification variables exist primarily for the benefit of
        static type checkers.  They are used to forward the parameter types of
        one callable to another callable, a pattern commonly found in
        higher-order functions and decorators.  They are only valid when used
        in ``Concatenate``, or as the first argument to ``Callable``, or as
        parameters for user-defined Generics. See class Generic for more
        information on generic types.

        An example for annotating a decorator::

            def add_logging[**P, T](f: Callable[P, T]) -> Callable[P, T]:
                '''A type-safe decorator to add logging to a function.'''
                def inner(*args: P.args, **kwargs: P.kwargs) -> T:
                    logging.info(f'{f.__name__} was called')
                    return f(*args, **kwargs)
                return inner

            @add_logging
            def add_two(x: float, y: float) -> float:
                '''Add two numbers together.'''
                return x + y

        Parameter specification variables can be introspected. e.g.::

            >>> P = ParamSpec("P")
            >>> P.__name__
            'P'

        Note that only parameter specification variables defined in the global
        scope can be pickled.
        """
        @property
        def __name__(self) -> str: ...
        @property
        def __bound__(self) -> Any | None: ...  # AnnotationForm
        @property
        def __covariant__(self) -> bool: ...
        @property
        def __contravariant__(self) -> bool: ...
        if sys.version_info >= (3, 12):
            @property
            def __infer_variance__(self) -> bool: ...
        if sys.version_info >= (3, 13):
            @property
            def __default__(self) -> Any:
                """The default value for this ParamSpec."""
                ...
        if sys.version_info >= (3, 13):
            def __new__(
                cls,
                name: str,
                *,
                bound: Any | None = None,  # AnnotationForm
                contravariant: bool = False,
                covariant: bool = False,
                infer_variance: bool = False,
                default: Any = ...,  # AnnotationForm
            ) -> Self: ...
        elif sys.version_info >= (3, 12):
            def __new__(
                cls,
                name: str,
                *,
                bound: Any | None = None,  # AnnotationForm
                contravariant: bool = False,
                covariant: bool = False,
                infer_variance: bool = False,
            ) -> Self: ...
        elif sys.version_info >= (3, 11):
            def __new__(
                cls,
                name: str,
                *,
                bound: Any | None = None,  # AnnotationForm
                contravariant: bool = False,
                covariant: bool = False,
            ) -> Self: ...
        else:
            def __init__(
                self,
                name: str,
                *,
                bound: Any | None = None,  # AnnotationForm
                contravariant: bool = False,
                covariant: bool = False,
            ) -> None: ...

        @property
        def args(self) -> ParamSpecArgs:
            """Represents positional arguments."""
            ...
        @property
        def kwargs(self) -> ParamSpecKwargs:
            """Represents keyword arguments."""
            ...
        if sys.version_info >= (3, 11):
            def __typing_subst__(self, arg: Any, /) -> Any: ...
            def __typing_prepare_subst__(self, alias: Any, args: Any, /) -> tuple[Any, ...]: ...

        def __or__(self, right: Any, /) -> _SpecialForm:
            """Return self|value."""
            ...
        def __ror__(self, left: Any, /) -> _SpecialForm:
            """Return value|self."""
            ...
        if sys.version_info >= (3, 13):
            def has_default(self) -> bool: ...
        if sys.version_info >= (3, 14):
            @property
            def evaluate_default(self) -> EvaluateFunc | None: ...

    Concatenate: _SpecialForm
    TypeAlias: _SpecialForm
    TypeGuard: _SpecialForm

    class NewType:
        """
        NewType creates simple unique types with almost zero runtime overhead.

        NewType(name, tp) is considered a subtype of tp
        by static type checkers. At runtime, NewType(name, tp) returns
        a dummy callable that simply returns its argument.

        Usage::

            UserId = NewType('UserId', int)

            def name_by_id(user_id: UserId) -> str:
                ...

            UserId('user')          # Fails type check

            name_by_id(42)          # Fails type check
            name_by_id(UserId(42))  # OK

            num = UserId(5) + 1     # type: int
        """
        def __init__(self, name: str, tp: Any) -> None: ...  # AnnotationForm
        if sys.version_info >= (3, 11):
            @staticmethod
            def __call__(x: _T, /) -> _T: ...
        else:
            def __call__(self, x: _T) -> _T: ...

        def __or__(self, other: Any) -> _SpecialForm: ...
        def __ror__(self, other: Any) -> _SpecialForm: ...
        __supertype__: type | NewType

else:
    def NewType(name: str, tp: Any) -> Any:
        """
        NewType creates simple unique types with almost zero
        runtime overhead. NewType(name, tp) is considered a subtype of tp
        by static type checkers. At runtime, NewType(name, tp) returns
        a dummy function that simply returns its argument. Usage::

            UserId = NewType('UserId', int)

            def name_by_id(user_id: UserId) -> str:
                ...

            UserId('user')          # Fails type check

            name_by_id(42)          # Fails type check
            name_by_id(UserId(42))  # OK

            num = UserId(5) + 1     # type: int
        """
        ...

_F = TypeVar("_F", bound=Callable[..., Any])
_P = _ParamSpec("_P")
_T = TypeVar("_T")

_FT = TypeVar("_FT", bound=Callable[..., Any] | type)

# These type variables are used by the container types.
_S = TypeVar("_S")
_KT = TypeVar("_KT")  # Key type.
_VT = TypeVar("_VT")  # Value type.
_T_co = TypeVar("_T_co", covariant=True)  # Any type covariant containers.
_KT_co = TypeVar("_KT_co", covariant=True)  # Key type covariant containers.
_VT_co = TypeVar("_VT_co", covariant=True)  # Value type covariant containers.
_TC = TypeVar("_TC", bound=type[object])

def overload(func: _F) -> _F:
    """
    Decorator for overloaded functions/methods.

    In a stub file, place two or more stub definitions for the same
    function in a row, each decorated with @overload.

    For example::

        @overload
        def utf8(value: None) -> None: ...
        @overload
        def utf8(value: bytes) -> bytes: ...
        @overload
        def utf8(value: str) -> bytes: ...

    In a non-stub file (i.e. a regular .py file), do the same but
    follow it with an implementation.  The implementation should *not*
    be decorated with @overload::

        @overload
        def utf8(value: None) -> None: ...
        @overload
        def utf8(value: bytes) -> bytes: ...
        @overload
        def utf8(value: str) -> bytes: ...
        def utf8(value):
            ...  # implementation goes here

    The overloads for a function can be retrieved at runtime using the
    get_overloads() function.
    """
    ...
def no_type_check(arg: _F) -> _F:
    """
    Decorator to indicate that annotations are not type hints.

    The argument must be a class or function; if it is a class, it
    applies recursively to all methods and classes defined in that class
    (but not to methods defined in its superclasses or subclasses).

    This mutates the function(s) or class(es) in place.
    """
    ...
def no_type_check_decorator(decorator: Callable[_P, _T]) -> Callable[_P, _T]:
    """
    Decorator to give another decorator the @no_type_check effect.

    This wraps the decorator with something that wraps the decorated
    function in @no_type_check.
    """
    ...

# This itself is only available during type checking
def type_check_only(func_or_cls: _FT) -> _FT: ...

# Type aliases and type constructors

@type_check_only
class _Alias:
    # Class for defining generic aliases for library types.
    def __getitem__(self, typeargs: Any) -> Any: ...

List = _Alias()
Dict = _Alias()
DefaultDict = _Alias()
Set = _Alias()
FrozenSet = _Alias()
Counter = _Alias()
Deque = _Alias()
ChainMap = _Alias()

OrderedDict = _Alias()

Annotated: _SpecialForm

# Predefined type variables.
AnyStr = TypeVar("AnyStr", str, bytes)  # noqa: Y001

@type_check_only
class _Generic:
    if sys.version_info < (3, 12):
        __slots__ = ()

    if sys.version_info >= (3, 10):
        @classmethod
        def __class_getitem__(cls, args: TypeVar | ParamSpec | tuple[TypeVar | ParamSpec, ...]) -> _Final: ...
    else:
        @classmethod
        def __class_getitem__(cls, args: TypeVar | tuple[TypeVar, ...]) -> _Final: ...

Generic: type[_Generic]

class _ProtocolMeta(ABCMeta):
    if sys.version_info >= (3, 12):
        def __init__(cls, *args: Any, **kwargs: Any) -> None: ...

# Abstract base classes.

def runtime_checkable(cls: _TC) -> _TC:
    """
    Mark a protocol class as a runtime protocol.

    Such protocol can be used with isinstance() and issubclass().
    Raise TypeError if applied to a non-protocol class.
    This allows a simple-minded structural check very similar to
    one trick ponies in collections.abc such as Iterable.

    For example::

        @runtime_checkable
        class Closable(Protocol):
            def close(self): ...

        assert isinstance(open('/some/file'), Closable)

    Warning: this will check only the presence of the required methods,
    not their type signatures!
    """
    ...
@runtime_checkable
class SupportsInt(Protocol, metaclass=ABCMeta):
    """An ABC with one abstract method __int__."""
    __slots__ = ()
    @abstractmethod
    def __int__(self) -> int: ...

@runtime_checkable
class SupportsFloat(Protocol, metaclass=ABCMeta):
    """An ABC with one abstract method __float__."""
    __slots__ = ()
    @abstractmethod
    def __float__(self) -> float: ...

@runtime_checkable
class SupportsComplex(Protocol, metaclass=ABCMeta):
    """An ABC with one abstract method __complex__."""
    __slots__ = ()
    @abstractmethod
    def __complex__(self) -> complex: ...

@runtime_checkable
class SupportsBytes(Protocol, metaclass=ABCMeta):
    """An ABC with one abstract method __bytes__."""
    __slots__ = ()
    @abstractmethod
    def __bytes__(self) -> bytes: ...

@runtime_checkable
class SupportsIndex(Protocol, metaclass=ABCMeta):
    """An ABC with one abstract method __index__."""
    __slots__ = ()
    @abstractmethod
    def __index__(self) -> int: ...

@runtime_checkable
class SupportsAbs(Protocol[_T_co]):
    """An ABC with one abstract method __abs__ that is covariant in its return type."""
    __slots__ = ()
    @abstractmethod
    def __abs__(self) -> _T_co: ...

@runtime_checkable
class SupportsRound(Protocol[_T_co]):
    """An ABC with one abstract method __round__ that is covariant in its return type."""
    __slots__ = ()
    @overload
    @abstractmethod
    def __round__(self) -> int: ...
    @overload
    @abstractmethod
    def __round__(self, ndigits: int, /) -> _T_co: ...

@runtime_checkable
class Sized(Protocol, metaclass=ABCMeta):
    """A generic version of collections.abc.Sized."""
    @abstractmethod
    def __len__(self) -> int: ...

@runtime_checkable
class Hashable(Protocol, metaclass=ABCMeta):
    """A generic version of collections.abc.Hashable."""
    # TODO: This is special, in that a subclass of a hashable class may not be hashable
    #   (for example, list vs. object). It's not obvious how to represent this. This class
    #   is currently mostly useless for static checking.
    @abstractmethod
    def __hash__(self) -> int:
        """Return hash(self)."""
        ...

@runtime_checkable
class Iterable(Protocol[_T_co]):
    """A generic version of collections.abc.Iterable."""
    @abstractmethod
    def __iter__(self) -> Iterator[_T_co]: ...

@runtime_checkable
class Iterator(Iterable[_T_co], Protocol[_T_co]):
    """A generic version of collections.abc.Iterator."""
    @abstractmethod
    def __next__(self) -> _T_co: ...
    def __iter__(self) -> Iterator[_T_co]: ...

@runtime_checkable
class Reversible(Iterable[_T_co], Protocol[_T_co]):
    """A generic version of collections.abc.Reversible."""
    @abstractmethod
    def __reversed__(self) -> Iterator[_T_co]: ...

_YieldT_co = TypeVar("_YieldT_co", covariant=True)
_SendT_contra = TypeVar("_SendT_contra", contravariant=True, default=None)
_ReturnT_co = TypeVar("_ReturnT_co", covariant=True, default=None)

@runtime_checkable
class Generator(Iterator[_YieldT_co], Protocol[_YieldT_co, _SendT_contra, _ReturnT_co]):
    """A generic version of collections.abc.Generator."""
    def __next__(self) -> _YieldT_co: ...
    @abstractmethod
    def send(self, value: _SendT_contra, /) -> _YieldT_co:
        """
        Send a value into the generator.
        Return next yielded value or raise StopIteration.
        """
        ...
    @overload
    @abstractmethod
    def throw(
        self, typ: type[BaseException], val: BaseException | object = None, tb: TracebackType | None = None, /
    ) -> _YieldT_co:
        """
        Raise an exception in the generator.
        Return next yielded value or raise StopIteration.
        """
        ...
    @overload
    @abstractmethod
    def throw(self, typ: BaseException, val: None = None, tb: TracebackType | None = None, /) -> _YieldT_co:
        """
        Raise an exception in the generator.
        Return next yielded value or raise StopIteration.
        """
        ...
    if sys.version_info >= (3, 13):
        def close(self) -> _ReturnT_co | None:
            """
            Raise GeneratorExit inside generator.
        
            """
            ...
    else:
        def close(self) -> None:
            """
            Raise GeneratorExit inside generator.
        
            """
            ...

    def __iter__(self) -> Generator[_YieldT_co, _SendT_contra, _ReturnT_co]: ...

# NOTE: Prior to Python 3.13 these aliases are lacking the second _ExitT_co parameter
if sys.version_info >= (3, 13):
    from contextlib import AbstractAsyncContextManager as AsyncContextManager, AbstractContextManager as ContextManager
else:
    from contextlib import AbstractAsyncContextManager, AbstractContextManager

    @runtime_checkable
    class ContextManager(AbstractContextManager[_T_co, bool | None], Protocol[_T_co]):
        """A generic version of contextlib.AbstractContextManager."""
        ...

    @runtime_checkable
    class AsyncContextManager(AbstractAsyncContextManager[_T_co, bool | None], Protocol[_T_co]):
        """A generic version of contextlib.AbstractAsyncContextManager."""
        ...

@runtime_checkable
class Awaitable(Protocol[_T_co]):
    """A generic version of collections.abc.Awaitable."""
    @abstractmethod
    def __await__(self) -> Generator[Any, Any, _T_co]: ...

# Non-default variations to accommodate coroutines, and `AwaitableGenerator` having a 4th type parameter.
_SendT_nd_contra = TypeVar("_SendT_nd_contra", contravariant=True)
_ReturnT_nd_co = TypeVar("_ReturnT_nd_co", covariant=True)

class Coroutine(Awaitable[_ReturnT_nd_co], Generic[_YieldT_co, _SendT_nd_contra, _ReturnT_nd_co]):
    """A generic version of collections.abc.Coroutine."""
    __name__: str
    __qualname__: str

    @abstractmethod
    def send(self, value: _SendT_nd_contra, /) -> _YieldT_co:
        """
        Send a value into the coroutine.
        Return next yielded value or raise StopIteration.
        """
        ...
    @overload
    @abstractmethod
    def throw(
        self, typ: type[BaseException], val: BaseException | object = None, tb: TracebackType | None = None, /
    ) -> _YieldT_co:
        """
        Raise an exception in the coroutine.
        Return next yielded value or raise StopIteration.
        """
        ...
    @overload
    @abstractmethod
    def throw(self, typ: BaseException, val: None = None, tb: TracebackType | None = None, /) -> _YieldT_co:
        """
        Raise an exception in the coroutine.
        Return next yielded value or raise StopIteration.
        """
        ...
    @abstractmethod
    def close(self) -> None:
        """
        Raise GeneratorExit inside coroutine.
        
        """
        ...

# NOTE: This type does not exist in typing.py or PEP 484 but mypy needs it to exist.
# The parameters correspond to Generator, but the 4th is the original type.
# Obsolete, use _typeshed._type_checker_internals.AwaitableGenerator instead.
@type_check_only
class AwaitableGenerator(
    Awaitable[_ReturnT_nd_co],
    Generator[_YieldT_co, _SendT_nd_contra, _ReturnT_nd_co],
    Generic[_YieldT_co, _SendT_nd_contra, _ReturnT_nd_co, _S],
    metaclass=ABCMeta,
): ...

@runtime_checkable
class AsyncIterable(Protocol[_T_co]):
    """A generic version of collections.abc.AsyncIterable."""
    @abstractmethod
    def __aiter__(self) -> AsyncIterator[_T_co]: ...

@runtime_checkable
class AsyncIterator(AsyncIterable[_T_co], Protocol[_T_co]):
    """A generic version of collections.abc.AsyncIterator."""
    @abstractmethod
    def __anext__(self) -> Awaitable[_T_co]: ...
    def __aiter__(self) -> AsyncIterator[_T_co]: ...

@runtime_checkable
class AsyncGenerator(AsyncIterator[_YieldT_co], Protocol[_YieldT_co, _SendT_contra]):
    """A generic version of collections.abc.AsyncGenerator."""
    def __anext__(self) -> Coroutine[Any, Any, _YieldT_co]: ...
    @abstractmethod
    def asend(self, value: _SendT_contra, /) -> Coroutine[Any, Any, _YieldT_co]:
        """
        Send a value into the asynchronous generator.
        Return next yielded value or raise StopAsyncIteration.
        """
        ...
    @overload
    @abstractmethod
    def athrow(
        self, typ: type[BaseException], val: BaseException | object = None, tb: TracebackType | None = None, /
    ) -> Coroutine[Any, Any, _YieldT_co]:
        """
        Raise an exception in the asynchronous generator.
        Return next yielded value or raise StopAsyncIteration.
        """
        ...
    @overload
    @abstractmethod
    def athrow(
        self, typ: BaseException, val: None = None, tb: TracebackType | None = None, /
    ) -> Coroutine[Any, Any, _YieldT_co]:
        """
        Raise an exception in the asynchronous generator.
        Return next yielded value or raise StopAsyncIteration.
        """
        ...
    def aclose(self) -> Coroutine[Any, Any, None]:
        """
        Raise GeneratorExit inside coroutine.
        
        """
        ...

@runtime_checkable
class Container(Protocol[_T_co]):
    """A generic version of collections.abc.Container."""
    # This is generic more on vibes than anything else
    @abstractmethod
    def __contains__(self, x: object, /) -> bool: ...

@runtime_checkable
class Collection(Iterable[_T_co], Container[_T_co], Protocol[_T_co]):
    """A generic version of collections.abc.Collection."""
    # Implement Sized (but don't have it as a base class).
    @abstractmethod
    def __len__(self) -> int: ...

class Sequence(Reversible[_T_co], Collection[_T_co]):
    """A generic version of collections.abc.Sequence."""
    @overload
    @abstractmethod
    def __getitem__(self, index: int) -> _T_co: ...
    @overload
    @abstractmethod
    def __getitem__(self, index: slice) -> Sequence[_T_co]: ...
    # Mixin methods
    def index(self, value: Any, start: int = 0, stop: int = ...) -> int:
        """
        S.index(value, [start, [stop]]) -> integer -- return first index of value.
        Raises ValueError if the value is not present.

        Supporting start and stop arguments is optional, but
        recommended.
        """
        ...
    def count(self, value: Any) -> int:
        """S.count(value) -> integer -- return number of occurrences of value"""
        ...
    def __contains__(self, value: object) -> bool: ...
    def __iter__(self) -> Iterator[_T_co]: ...
    def __reversed__(self) -> Iterator[_T_co]: ...

class MutableSequence(Sequence[_T]):
    """A generic version of collections.abc.MutableSequence."""
    @abstractmethod
    def insert(self, index: int, value: _T) -> None:
        """S.insert(index, value) -- insert value before index"""
        ...
    @overload
    @abstractmethod
    def __getitem__(self, index: int) -> _T: ...
    @overload
    @abstractmethod
    def __getitem__(self, index: slice) -> MutableSequence[_T]: ...
    @overload
    @abstractmethod
    def __setitem__(self, index: int, value: _T) -> None: ...
    @overload
    @abstractmethod
    def __setitem__(self, index: slice, value: Iterable[_T]) -> None: ...
    @overload
    @abstractmethod
    def __delitem__(self, index: int) -> None: ...
    @overload
    @abstractmethod
    def __delitem__(self, index: slice) -> None: ...
    # Mixin methods
    def append(self, value: _T) -> None:
        """S.append(value) -- append value to the end of the sequence"""
        ...
    def clear(self) -> None:
        """S.clear() -> None -- remove all items from S"""
        ...
    def extend(self, values: Iterable[_T]) -> None:
        """S.extend(iterable) -- extend sequence by appending elements from the iterable"""
        ...
    def reverse(self) -> None:
        """S.reverse() -- reverse *IN PLACE*"""
        ...
    def pop(self, index: int = -1) -> _T:
        """
        S.pop([index]) -> item -- remove and return item at index (default last).
        Raise IndexError if list is empty or index is out of range.
        """
        ...
    def remove(self, value: _T) -> None:
        """
        S.remove(value) -- remove first occurrence of value.
        Raise ValueError if the value is not present.
        """
        ...
    def __iadd__(self, values: Iterable[_T]) -> typing_extensions.Self: ...

class AbstractSet(Collection[_T_co]):
    """A generic version of collections.abc.Set."""
    @abstractmethod
    def __contains__(self, x: object) -> bool: ...
    def _hash(self) -> int:
        """
        Compute the hash value of a set.

        Note that we don't define __hash__: not all sets are hashable.
        But if you define a hashable set type, its __hash__ should
        call this function.

        This must be compatible __eq__.

        All sets ought to compare equal if they contain the same
        elements, regardless of how they are implemented, and
        regardless of the order of the elements; so there's not much
        freedom for __eq__ or __hash__.  We match the algorithm used
        by the built-in frozenset type.
        """
        ...
    # Mixin methods
    def __le__(self, other: AbstractSet[Any]) -> bool:
        """Return self<=value."""
        ...
    def __lt__(self, other: AbstractSet[Any]) -> bool:
        """Return self<value."""
        ...
    def __gt__(self, other: AbstractSet[Any]) -> bool:
        """Return self>value."""
        ...
    def __ge__(self, other: AbstractSet[Any]) -> bool:
        """Return self>=value."""
        ...
    def __and__(self, other: AbstractSet[Any]) -> AbstractSet[_T_co]: ...
    def __or__(self, other: AbstractSet[_T]) -> AbstractSet[_T_co | _T]: ...
    def __sub__(self, other: AbstractSet[Any]) -> AbstractSet[_T_co]: ...
    def __xor__(self, other: AbstractSet[_T]) -> AbstractSet[_T_co | _T]: ...
    def __eq__(self, other: object) -> bool:
        """Return self==value."""
        ...
    def isdisjoint(self, other: Iterable[Any]) -> bool:
        """Return True if two sets have a null intersection."""
        ...

class MutableSet(AbstractSet[_T]):
    """A generic version of collections.abc.MutableSet."""
    @abstractmethod
    def add(self, value: _T) -> None:
        """Add an element."""
        ...
    @abstractmethod
    def discard(self, value: _T) -> None:
        """Remove an element.  Do not raise an exception if absent."""
        ...
    # Mixin methods
    def clear(self) -> None:
        """This is slow (creates N new iterators!) but effective."""
        ...
    def pop(self) -> _T:
        """Return the popped value.  Raise KeyError if empty."""
        ...
    def remove(self, value: _T) -> None:
        """Remove an element. If not a member, raise a KeyError."""
        ...
    def __ior__(self, it: AbstractSet[_T]) -> typing_extensions.Self: ...  # type: ignore[override,misc]
    def __iand__(self, it: AbstractSet[Any]) -> typing_extensions.Self: ...
    def __ixor__(self, it: AbstractSet[_T]) -> typing_extensions.Self: ...  # type: ignore[override,misc]
    def __isub__(self, it: AbstractSet[Any]) -> typing_extensions.Self: ...

class MappingView(Sized):
    """A generic version of collections.abc.MappingView."""
    __slots__ = ("_mapping",)
    def __init__(self, mapping: Sized) -> None: ...  # undocumented
    def __len__(self) -> int: ...

class ItemsView(MappingView, AbstractSet[tuple[_KT_co, _VT_co]], Generic[_KT_co, _VT_co]):
    """A generic version of collections.abc.ItemsView."""
    def __init__(self, mapping: SupportsGetItemViewable[_KT_co, _VT_co]) -> None: ...  # undocumented
    def __and__(self, other: Iterable[Any]) -> set[tuple[_KT_co, _VT_co]]: ...
    def __rand__(self, other: Iterable[_T]) -> set[_T]: ...
    def __contains__(self, item: tuple[object, object]) -> bool: ...  # type: ignore[override]
    def __iter__(self) -> Iterator[tuple[_KT_co, _VT_co]]: ...
    def __or__(self, other: Iterable[_T]) -> set[tuple[_KT_co, _VT_co] | _T]: ...
    def __ror__(self, other: Iterable[_T]) -> set[tuple[_KT_co, _VT_co] | _T]: ...
    def __sub__(self, other: Iterable[Any]) -> set[tuple[_KT_co, _VT_co]]: ...
    def __rsub__(self, other: Iterable[_T]) -> set[_T]: ...
    def __xor__(self, other: Iterable[_T]) -> set[tuple[_KT_co, _VT_co] | _T]: ...
    def __rxor__(self, other: Iterable[_T]) -> set[tuple[_KT_co, _VT_co] | _T]: ...

class KeysView(MappingView, AbstractSet[_KT_co]):
    """A generic version of collections.abc.KeysView."""
    def __init__(self, mapping: Viewable[_KT_co]) -> None: ...  # undocumented
    def __and__(self, other: Iterable[Any]) -> set[_KT_co]: ...
    def __rand__(self, other: Iterable[_T]) -> set[_T]: ...
    def __contains__(self, key: object) -> bool: ...
    def __iter__(self) -> Iterator[_KT_co]: ...
    def __or__(self, other: Iterable[_T]) -> set[_KT_co | _T]: ...
    def __ror__(self, other: Iterable[_T]) -> set[_KT_co | _T]: ...
    def __sub__(self, other: Iterable[Any]) -> set[_KT_co]: ...
    def __rsub__(self, other: Iterable[_T]) -> set[_T]: ...
    def __xor__(self, other: Iterable[_T]) -> set[_KT_co | _T]: ...
    def __rxor__(self, other: Iterable[_T]) -> set[_KT_co | _T]: ...

class ValuesView(MappingView, Collection[_VT_co]):
    """A generic version of collections.abc.ValuesView."""
    def __init__(self, mapping: SupportsGetItemViewable[Any, _VT_co]) -> None: ...  # undocumented
    def __contains__(self, value: object) -> bool: ...
    def __iter__(self) -> Iterator[_VT_co]: ...

class Mapping(Collection[_KT], Generic[_KT, _VT_co]):
    """A generic version of collections.abc.Mapping."""
    # TODO: We wish the key type could also be covariant, but that doesn't work,
    # see discussion in https://github.com/python/typing/pull/273.
    @abstractmethod
    def __getitem__(self, key: _KT, /) -> _VT_co: ...
    # Mixin methods
    @overload
    def get(self, key: _KT, /) -> _VT_co | None:
        """D.get(k[,d]) -> D[k] if k in D, else d.  d defaults to None."""
        ...
    @overload
    def get(self, key: _KT, /, default: _VT_co) -> _VT_co:
        """D.get(k[,d]) -> D[k] if k in D, else d.  d defaults to None."""
        ...
    @overload
    def get(self, key: _KT, /, default: _T) -> _VT_co | _T:
        """D.get(k[,d]) -> D[k] if k in D, else d.  d defaults to None."""
        ...
    def items(self) -> ItemsView[_KT, _VT_co]:
        """D.items() -> a set-like object providing a view on D's items"""
        ...
    def keys(self) -> KeysView[_KT]:
        """D.keys() -> a set-like object providing a view on D's keys"""
        ...
    def values(self) -> ValuesView[_VT_co]:
        """D.values() -> an object providing a view on D's values"""
        ...
    def __contains__(self, key: object, /) -> bool: ...
    def __eq__(self, other: object, /) -> bool:
        """Return self==value."""
        ...

class MutableMapping(Mapping[_KT, _VT]):
    """A generic version of collections.abc.MutableMapping."""
    @abstractmethod
    def __setitem__(self, key: _KT, value: _VT, /) -> None: ...
    @abstractmethod
    def __delitem__(self, key: _KT, /) -> None: ...
    def clear(self) -> None:
        """D.clear() -> None.  Remove all items from D."""
        ...
    @overload
    def pop(self, key: _KT, /) -> _VT:
        """
        D.pop(k[,d]) -> v, remove specified key and return the corresponding value.
        If key is not found, d is returned if given, otherwise KeyError is raised.
        """
        ...
    @overload
    def pop(self, key: _KT, /, default: _VT) -> _VT:
        """
        D.pop(k[,d]) -> v, remove specified key and return the corresponding value.
        If key is not found, d is returned if given, otherwise KeyError is raised.
        """
        ...
    @overload
    def pop(self, key: _KT, /, default: _T) -> _VT | _T:
        """
        D.pop(k[,d]) -> v, remove specified key and return the corresponding value.
        If key is not found, d is returned if given, otherwise KeyError is raised.
        """
        ...
    def popitem(self) -> tuple[_KT, _VT]:
        """
        D.popitem() -> (k, v), remove and return some (key, value) pair
        as a 2-tuple; but raise KeyError if D is empty.
        """
        ...
    # This overload should be allowed only if the value type is compatible with None.
    #
    # Keep the following methods in line with MutableMapping.setdefault, modulo positional-only differences:
    # -- collections.OrderedDict.setdefault
    # -- collections.ChainMap.setdefault
    # -- weakref.WeakKeyDictionary.setdefault
    @overload
    def setdefault(self: MutableMapping[_KT, _T | None], key: _KT, default: None = None, /) -> _T | None:
        """D.setdefault(k[,d]) -> D.get(k,d), also set D[k]=d if k not in D"""
        ...
    @overload
    def setdefault(self, key: _KT, default: _VT, /) -> _VT:
        """D.setdefault(k[,d]) -> D.get(k,d), also set D[k]=d if k not in D"""
        ...
    # 'update' used to take a Union, but using overloading is better.
    # The second overloaded type here is a bit too general, because
    # Mapping[tuple[_KT, _VT], W] is a subclass of Iterable[tuple[_KT, _VT]],
    # but will always have the behavior of the first overloaded type
    # at runtime, leading to keys of a mix of types _KT and tuple[_KT, _VT].
    # We don't currently have any way of forcing all Mappings to use
    # the first overload, but by using overloading rather than a Union,
    # mypy will commit to using the first overload when the argument is
    # known to be a Mapping with unknown type parameters, which is closer
    # to the behavior we want. See mypy issue  #1430.
    #
    # Various mapping classes have __ior__ methods that should be kept roughly in line with .update():
    # -- dict.__ior__
    # -- os._Environ.__ior__
    # -- collections.UserDict.__ior__
    # -- collections.ChainMap.__ior__
    # -- peewee.attrdict.__add__
    # -- peewee.attrdict.__iadd__
    # -- weakref.WeakValueDictionary.__ior__
    # -- weakref.WeakKeyDictionary.__ior__
    @overload
    def update(self, m: SupportsKeysAndGetItem[_KT, _VT], /) -> None:
        """
        D.update([E, ]**F) -> None.  Update D from mapping/iterable E and F.
        If E present and has a .keys() method, does:     for k in E: D[k] = E[k]
        If E present and lacks .keys() method, does:     for (k, v) in E: D[k] = v
        In either case, this is followed by: for k, v in F.items(): D[k] = v
        """
        ...
    @overload
    def update(self: SupportsGetItem[str, _VT], m: SupportsKeysAndGetItem[str, _VT], /, **kwargs: _VT) -> None:
        """
        D.update([E, ]**F) -> None.  Update D from mapping/iterable E and F.
        If E present and has a .keys() method, does:     for k in E: D[k] = E[k]
        If E present and lacks .keys() method, does:     for (k, v) in E: D[k] = v
        In either case, this is followed by: for k, v in F.items(): D[k] = v
        """
        ...
    @overload
    def update(self, m: Iterable[tuple[_KT, _VT]], /) -> None:
        """
        D.update([E, ]**F) -> None.  Update D from mapping/iterable E and F.
        If E present and has a .keys() method, does:     for k in E: D[k] = E[k]
        If E present and lacks .keys() method, does:     for (k, v) in E: D[k] = v
        In either case, this is followed by: for k, v in F.items(): D[k] = v
        """
        ...
    @overload
    def update(self: SupportsGetItem[str, _VT], m: Iterable[tuple[str, _VT]], /, **kwargs: _VT) -> None:
        """
        D.update([E, ]**F) -> None.  Update D from mapping/iterable E and F.
        If E present and has a .keys() method, does:     for k in E: D[k] = E[k]
        If E present and lacks .keys() method, does:     for (k, v) in E: D[k] = v
        In either case, this is followed by: for k, v in F.items(): D[k] = v
        """
        ...
    @overload
    def update(self: SupportsGetItem[str, _VT], **kwargs: _VT) -> None:
        """
        D.update([E, ]**F) -> None.  Update D from mapping/iterable E and F.
        If E present and has a .keys() method, does:     for k in E: D[k] = E[k]
        If E present and lacks .keys() method, does:     for (k, v) in E: D[k] = v
        In either case, this is followed by: for k, v in F.items(): D[k] = v
        """
        ...

Text = str

TYPE_CHECKING: Final[bool]

# In stubs, the arguments of the IO class are marked as positional-only.
# This differs from runtime, but better reflects the fact that in reality
# classes deriving from IO use different names for the arguments.
class IO(Generic[AnyStr]):
    """
    Generic base class for TextIO and BinaryIO.

    This is an abstract, generic version of the return of open().

    NOTE: This does not distinguish between the different possible
    classes (text vs. binary, read vs. write vs. read/write,
    append-only, unbuffered).  The TextIO and BinaryIO subclasses
    below capture the distinctions between text vs. binary, which is
    pervasive in the interface; however we currently do not offer a
    way to track the other distinctions in the type system.
    """
    # At runtime these are all abstract properties,
    # but making them abstract in the stub is hugely disruptive, for not much gain.
    # See #8726
    __slots__ = ()
    @property
    def mode(self) -> str: ...
    # Usually str, but may be bytes if a bytes path was passed to open(). See #10737.
    # If PEP 696 becomes available, we may want to use a defaulted TypeVar here.
    @property
    def name(self) -> str | Any: ...
    @abstractmethod
    def close(self) -> None: ...
    @property
    def closed(self) -> bool: ...
    @abstractmethod
    def fileno(self) -> int: ...
    @abstractmethod
    def flush(self) -> None: ...
    @abstractmethod
    def isatty(self) -> bool: ...
    @abstractmethod
    def read(self, n: int = -1, /) -> AnyStr: ...
    @abstractmethod
    def readable(self) -> bool: ...
    @abstractmethod
    def readline(self, limit: int = -1, /) -> AnyStr: ...
    @abstractmethod
    def readlines(self, hint: int = -1, /) -> list[AnyStr]: ...
    @abstractmethod
    def seek(self, offset: int, whence: int = 0, /) -> int: ...
    @abstractmethod
    def seekable(self) -> bool: ...
    @abstractmethod
    def tell(self) -> int: ...
    @abstractmethod
    def truncate(self, size: int | None = None, /) -> int: ...
    @abstractmethod
    def writable(self) -> bool: ...
    @abstractmethod
    @overload
    def write(self: IO[bytes], s: ReadableBuffer, /) -> int: ...
    @abstractmethod
    @overload
    def write(self, s: AnyStr, /) -> int: ...
    @abstractmethod
    @overload
    def writelines(self: IO[bytes], lines: Iterable[ReadableBuffer], /) -> None: ...
    @abstractmethod
    @overload
    def writelines(self, lines: Iterable[AnyStr], /) -> None: ...
    @abstractmethod
    def __next__(self) -> AnyStr: ...
    @abstractmethod
    def __iter__(self) -> Iterator[AnyStr]: ...
    @abstractmethod
    def __enter__(self) -> IO[AnyStr]: ...
    @abstractmethod
    def __exit__(
        self, type: type[BaseException] | None, value: BaseException | None, traceback: TracebackType | None, /
    ) -> None: ...

class BinaryIO(IO[bytes]):
    """Typed version of the return of open() in binary mode."""
    __slots__ = ()
    @abstractmethod
    def __enter__(self) -> BinaryIO: ...

class TextIO(IO[str]):
    """Typed version of the return of open() in text mode."""
    # See comment regarding the @properties in the `IO` class
    __slots__ = ()
    @property
    def buffer(self) -> BinaryIO: ...
    @property
    def encoding(self) -> str: ...
    @property
    def errors(self) -> str | None: ...
    @property
    def line_buffering(self) -> int: ...  # int on PyPy, bool on CPython
    @property
    def newlines(self) -> Any: ...  # None, str or tuple
    @abstractmethod
    def __enter__(self) -> TextIO: ...

ByteString: typing_extensions.TypeAlias = bytes | bytearray | memoryview

# Functions

_get_type_hints_obj_allowed_types: typing_extensions.TypeAlias = (  # noqa: Y042
    object
    | Callable[..., Any]
    | FunctionType
    | BuiltinFunctionType
    | MethodType
    | ModuleType
    | WrapperDescriptorType
    | MethodWrapperType
    | MethodDescriptorType
)

if sys.version_info >= (3, 14):
    def get_type_hints(
        obj: _get_type_hints_obj_allowed_types,
        globalns: dict[str, Any] | None = None,
        localns: Mapping[str, Any] | None = None,
        include_extras: bool = False,
        *,
        format: Format | None = None,
    ) -> dict[str, Any]: ...  # AnnotationForm

else:
    def get_type_hints(
        obj: _get_type_hints_obj_allowed_types,
        globalns: dict[str, Any] | None = None,
        localns: Mapping[str, Any] | None = None,
        include_extras: bool = False,
    ) -> dict[str, Any]:
        """
        Return type hints for an object.

        This is often the same as obj.__annotations__, but it handles
        forward references encoded as string literals and recursively replaces all
        'Annotated[T, ...]' with 'T' (unless 'include_extras=True').

        The argument may be a module, class, method, or function. The annotations
        are returned as a dictionary. For classes, annotations include also
        inherited members.

        TypeError is raised if the argument is not of a type that can contain
        annotations, and an empty dictionary is returned if no annotations are
        present.

        BEWARE -- the behavior of globalns and localns is counterintuitive
        (unless you are familiar with how eval() and exec() work).  The
        search order is locals first, then globals.

        - If no dict arguments are passed, an attempt is made to use the
          globals from obj (or the respective module's globals for classes),
          and these are also used as the locals.  If the object does not appear
          to have globals, an empty dictionary is used.  For classes, the search
          order is globals first then locals.

        - If one dict argument is passed, it is used for both globals and
          locals.

        - If two dict arguments are passed, they specify globals and
          locals, respectively.
        """
        ...

def get_args(tp: Any) -> tuple[Any, ...]:
    """
    Get type arguments with all substitutions performed.

    For unions, basic simplifications used by Union constructor are performed.

    Examples::

        >>> T = TypeVar('T')
        >>> assert get_args(Dict[str, int]) == (str, int)
        >>> assert get_args(int) == ()
        >>> assert get_args(Union[int, Union[T, int], str][int]) == (int, str)
        >>> assert get_args(Union[int, Tuple[T, int]][str]) == (int, Tuple[str, int])
        >>> assert get_args(Callable[[], T][int]) == ([], int)
    """
    ...

if sys.version_info >= (3, 10):
    @overload
    def get_origin(tp: ParamSpecArgs | ParamSpecKwargs) -> ParamSpec:
        """
        Get the unsubscripted version of a type.

        This supports generic types, Callable, Tuple, Union, Literal, Final, ClassVar,
        Annotated, and others. Return None for unsupported types.

        Examples::

            >>> P = ParamSpec('P')
            >>> assert get_origin(Literal[42]) is Literal
            >>> assert get_origin(int) is None
            >>> assert get_origin(ClassVar[int]) is ClassVar
            >>> assert get_origin(Generic) is Generic
            >>> assert get_origin(Generic[T]) is Generic
            >>> assert get_origin(Union[T, int]) is Union
            >>> assert get_origin(List[Tuple[T, T]][int]) is list
            >>> assert get_origin(P.args) is P
        """
        ...
    @overload
    def get_origin(tp: UnionType) -> type[UnionType]:
        """
        Get the unsubscripted version of a type.

        This supports generic types, Callable, Tuple, Union, Literal, Final, ClassVar,
        Annotated, and others. Return None for unsupported types.

        Examples::

            >>> P = ParamSpec('P')
            >>> assert get_origin(Literal[42]) is Literal
            >>> assert get_origin(int) is None
            >>> assert get_origin(ClassVar[int]) is ClassVar
            >>> assert get_origin(Generic) is Generic
            >>> assert get_origin(Generic[T]) is Generic
            >>> assert get_origin(Union[T, int]) is Union
            >>> assert get_origin(List[Tuple[T, T]][int]) is list
            >>> assert get_origin(P.args) is P
        """
        ...

@overload
def get_origin(tp: GenericAlias) -> type:
    """
    Get the unsubscripted version of a type.

    This supports generic types, Callable, Tuple, Union, Literal, Final, ClassVar,
    Annotated, and others. Return None for unsupported types.

    Examples::

        >>> P = ParamSpec('P')
        >>> assert get_origin(Literal[42]) is Literal
        >>> assert get_origin(int) is None
        >>> assert get_origin(ClassVar[int]) is ClassVar
        >>> assert get_origin(Generic) is Generic
        >>> assert get_origin(Generic[T]) is Generic
        >>> assert get_origin(Union[T, int]) is Union
        >>> assert get_origin(List[Tuple[T, T]][int]) is list
        >>> assert get_origin(P.args) is P
    """
    ...
@overload
def get_origin(tp: Any) -> Any | None:
    """
    Get the unsubscripted version of a type.

    This supports generic types, Callable, Tuple, Union, Literal, Final, ClassVar,
    Annotated, and others. Return None for unsupported types.

    Examples::

        >>> P = ParamSpec('P')
        >>> assert get_origin(Literal[42]) is Literal
        >>> assert get_origin(int) is None
        >>> assert get_origin(ClassVar[int]) is ClassVar
        >>> assert get_origin(Generic) is Generic
        >>> assert get_origin(Generic[T]) is Generic
        >>> assert get_origin(Union[T, int]) is Union
        >>> assert get_origin(List[Tuple[T, T]][int]) is list
        >>> assert get_origin(P.args) is P
    """
    ...
@overload
def cast(typ: type[_T], val: Any) -> _T:
    """
    Cast a value to a type.

    This returns the value unchanged.  To the type checker this
    signals that the return value has the designated type, but at
    runtime we intentionally don't check anything (we want this
    to be as fast as possible).
    """
    ...
@overload
def cast(typ: str, val: Any) -> Any:
    """
    Cast a value to a type.

    This returns the value unchanged.  To the type checker this
    signals that the return value has the designated type, but at
    runtime we intentionally don't check anything (we want this
    to be as fast as possible).
    """
    ...
@overload
def cast(typ: object, val: Any) -> Any:
    """
    Cast a value to a type.

    This returns the value unchanged.  To the type checker this
    signals that the return value has the designated type, but at
    runtime we intentionally don't check anything (we want this
    to be as fast as possible).
    """
    ...

if sys.version_info >= (3, 11):
    def reveal_type(obj: _T, /) -> _T:
        """
        Ask a static type checker to reveal the inferred type of an expression.

        When a static type checker encounters a call to ``reveal_type()``,
        it will emit the inferred type of the argument::

            x: int = 1
            reveal_type(x)

        Running a static type checker (e.g., mypy) on this example
        will produce output similar to 'Revealed type is "builtins.int"'.

        At runtime, the function prints the runtime type of the
        argument and returns the argument unchanged.
        """
        ...
    def assert_never(arg: Never, /) -> Never:
        """
        Statically assert that a line of code is unreachable.

        Example::

            def int_or_str(arg: int | str) -> None:
                match arg:
                    case int():
                        print("It's an int")
                    case str():
                        print("It's a str")
                    case _:
                        assert_never(arg)

        If a type checker finds that a call to assert_never() is
        reachable, it will emit an error.

        At runtime, this throws an exception when called.
        """
        ...
    def assert_type(val: _T, typ: Any, /) -> _T:
        """
        Ask a static type checker to confirm that the value is of the given type.

        At runtime this does nothing: it returns the first argument unchanged with no
        checks or side effects, no matter the actual type of the argument.

        When a static type checker encounters a call to assert_type(), it
        emits an error if the value is not of the specified type::

            def greet(name: str) -> None:
                assert_type(name, str)  # OK
                assert_type(name, int)  # type checker error
        """
        ...
    def clear_overloads() -> None:
        """Clear all overloads in the registry."""
        ...
    def get_overloads(func: Callable[..., object]) -> Sequence[Callable[..., object]]:
        """Return all defined overloads for *func* as a sequence."""
        ...
    def dataclass_transform(
        *,
        eq_default: bool = True,
        order_default: bool = False,
        kw_only_default: bool = False,
        frozen_default: bool = False,  # on 3.11, runtime accepts it as part of kwargs
        field_specifiers: tuple[type[Any] | Callable[..., Any], ...] = (),
        **kwargs: Any,
    ) -> IdentityFunction:
        """
        Decorator to mark an object as providing dataclass-like behaviour.

        The decorator can be applied to a function, class, or metaclass.

        Example usage with a decorator function::

            @dataclass_transform()
            def create_model[T](cls: type[T]) -> type[T]:
                ...
                return cls

            @create_model
            class CustomerModel:
                id: int
                name: str

        On a base class::

            @dataclass_transform()
            class ModelBase: ...

            class CustomerModel(ModelBase):
                id: int
                name: str

        On a metaclass::

            @dataclass_transform()
            class ModelMeta(type): ...

            class ModelBase(metaclass=ModelMeta): ...

            class CustomerModel(ModelBase):
                id: int
                name: str

        The ``CustomerModel`` classes defined above will
        be treated by type checkers similarly to classes created with
        ``@dataclasses.dataclass``.
        For example, type checkers will assume these classes have
        ``__init__`` methods that accept ``id`` and ``name``.

        The arguments to this decorator can be used to customize this behavior:
        - ``eq_default`` indicates whether the ``eq`` parameter is assumed to be
            ``True`` or ``False`` if it is omitted by the caller.
        - ``order_default`` indicates whether the ``order`` parameter is
            assumed to be True or False if it is omitted by the caller.
        - ``kw_only_default`` indicates whether the ``kw_only`` parameter is
            assumed to be True or False if it is omitted by the caller.
        - ``frozen_default`` indicates whether the ``frozen`` parameter is
            assumed to be True or False if it is omitted by the caller.
        - ``field_specifiers`` specifies a static list of supported classes
            or functions that describe fields, similar to ``dataclasses.field()``.
        - Arbitrary other keyword arguments are accepted in order to allow for
            possible future extensions.

        At runtime, this decorator records its arguments in the
        ``__dataclass_transform__`` attribute on the decorated object.
        It has no other runtime effect.

        See PEP 681 for more details.
        """
        ...

# Type constructors

# Obsolete, will be changed to a function. Use _typeshed._type_checker_internals.NamedTupleFallback instead.
class NamedTuple(tuple[Any, ...]):
    """
    Typed version of namedtuple.

    Usage::

        class Employee(NamedTuple):
            name: str
            id: int

    This is equivalent to::

        Employee = collections.namedtuple('Employee', ['name', 'id'])

    The resulting class has an extra __annotations__ attribute, giving a
    dict that maps field names to types.  (The field names are also in
    the _fields attribute, which is part of the namedtuple API.)
    An alternative equivalent functional syntax is also accepted::

        Employee = NamedTuple('Employee', [('name', str), ('id', int)])
    """
    _field_defaults: ClassVar[dict[str, Any]]
    _fields: ClassVar[tuple[str, ...]]
    # __orig_bases__ sometimes exists on <3.12, but not consistently
    # So we only add it to the stub on 3.12+.
    if sys.version_info >= (3, 12):
        __orig_bases__: ClassVar[tuple[Any, ...]]

    @overload
    def __init__(self, typename: str, fields: Iterable[tuple[str, Any]], /) -> None:
        """Initialize self.  See help(type(self)) for accurate signature."""
        ...
    @overload
    @typing_extensions.deprecated(
        "Creating a typing.NamedTuple using keyword arguments is deprecated and support will be removed in Python 3.15"
    )
    def __init__(self, typename: str, fields: None = None, /, **kwargs: Any) -> None:
        """Initialize self.  See help(type(self)) for accurate signature."""
        ...
    @classmethod
    def _make(cls, iterable: Iterable[Any]) -> typing_extensions.Self: ...
    def _asdict(self) -> dict[str, Any]: ...
    def _replace(self, **kwargs: Any) -> typing_extensions.Self: ...
    if sys.version_info >= (3, 13):
        def __replace__(self, **kwargs: Any) -> typing_extensions.Self: ...

# Internal mypy fallback type for all typed dicts (does not exist at runtime)
# N.B. Keep this mostly in sync with typing_extensions._TypedDict/mypy_extensions._TypedDict
# Obsolete, use _typeshed._type_checker_internals.TypedDictFallback instead.
@type_check_only
class _TypedDict(Mapping[str, object], metaclass=ABCMeta):
    __total__: ClassVar[bool]
    __required_keys__: ClassVar[frozenset[str]]
    __optional_keys__: ClassVar[frozenset[str]]
    # __orig_bases__ sometimes exists on <3.12, but not consistently,
    # so we only add it to the stub on 3.12+
    if sys.version_info >= (3, 12):
        __orig_bases__: ClassVar[tuple[Any, ...]]
    if sys.version_info >= (3, 13):
        __readonly_keys__: ClassVar[frozenset[str]]
        __mutable_keys__: ClassVar[frozenset[str]]

    def copy(self) -> typing_extensions.Self: ...
    # Using Never so that only calls using mypy plugin hook that specialize the signature
    # can go through.
    def setdefault(self, k: _Never, default: object) -> object: ...
    # Mypy plugin hook for 'pop' expects that 'default' has a type variable type.
    def pop(self, k: _Never, default: _T = ...) -> object: ...  # pyright: ignore[reportInvalidTypeVarUse]
    def update(self, m: typing_extensions.Self, /) -> None: ...
    def __delitem__(self, k: _Never) -> None: ...
    def items(self) -> dict_items[str, object]: ...
    def keys(self) -> dict_keys[str, object]: ...
    def values(self) -> dict_values[str, object]: ...
    @overload
    def __or__(self, value: typing_extensions.Self, /) -> typing_extensions.Self:
        """Return self|value."""
        ...
    @overload
    def __or__(self, value: dict[str, Any], /) -> dict[str, object]:
        """Return self|value."""
        ...
    @overload
    def __ror__(self, value: typing_extensions.Self, /) -> typing_extensions.Self:
        """Return value|self."""
        ...
    @overload
    def __ror__(self, value: dict[str, Any], /) -> dict[str, object]:
        """Return value|self."""
        ...
    # supposedly incompatible definitions of __or__ and __ior__
    def __ior__(self, value: typing_extensions.Self, /) -> typing_extensions.Self: ...  # type: ignore[misc]

if sys.version_info >= (3, 14):
    from annotationlib import ForwardRef as ForwardRef

    def evaluate_forward_ref(
        forward_ref: ForwardRef,
        *,
        owner: object = None,
        globals: dict[str, Any] | None = None,
        locals: Mapping[str, Any] | None = None,
        type_params: tuple[TypeVar, ParamSpec, TypeVarTuple] | None = None,
        format: Format | None = None,
    ) -> Any: ...  # AnnotationForm

else:
    @final
    class ForwardRef(_Final):
        """Internal wrapper to hold a forward reference."""
        __slots__ = (
            "__forward_arg__",
            "__forward_code__",
            "__forward_evaluated__",
            "__forward_value__",
            "__forward_is_argument__",
            "__forward_is_class__",
            "__forward_module__",
        )
        __forward_arg__: str
        __forward_code__: CodeType
        __forward_evaluated__: bool
        __forward_value__: Any | None  # AnnotationForm
        __forward_is_argument__: bool
        __forward_is_class__: bool
        __forward_module__: Any | None

        def __init__(self, arg: str, is_argument: bool = True, module: Any | None = None, *, is_class: bool = False) -> None: ...

        if sys.version_info >= (3, 13):
            @overload
            @deprecated(
                "Failing to pass a value to the 'type_params' parameter of ForwardRef._evaluate() is deprecated, "
                "as it leads to incorrect behaviour when evaluating a stringified annotation "
                "that references a PEP 695 type parameter. It will be disallowed in Python 3.15."
            )
            def _evaluate(
                self, globalns: dict[str, Any] | None, localns: Mapping[str, Any] | None, *, recursive_guard: frozenset[str]
            ) -> Any | None: ...  # AnnotationForm
            @overload
            def _evaluate(
                self,
                globalns: dict[str, Any] | None,
                localns: Mapping[str, Any] | None,
                type_params: tuple[TypeVar | ParamSpec | TypeVarTuple, ...],
                *,
                recursive_guard: frozenset[str],
            ) -> Any | None: ...  # AnnotationForm
        elif sys.version_info >= (3, 12):
            def _evaluate(
                self,
                globalns: dict[str, Any] | None,
                localns: Mapping[str, Any] | None,
                type_params: tuple[TypeVar | ParamSpec | TypeVarTuple, ...] | None = None,
                *,
                recursive_guard: frozenset[str],
            ) -> Any | None: ...  # AnnotationForm
        else:
            def _evaluate(
                self, globalns: dict[str, Any] | None, localns: Mapping[str, Any] | None, recursive_guard: frozenset[str]
            ) -> Any | None: ...  # AnnotationForm

        def __eq__(self, other: object) -> bool: ...
        def __hash__(self) -> int: ...
        if sys.version_info >= (3, 11):
            def __or__(self, other: Any) -> _SpecialForm: ...
            def __ror__(self, other: Any) -> _SpecialForm: ...

if sys.version_info >= (3, 10):
    def is_typeddict(tp: object) -> bool:
        """
        Check if an annotation is a TypedDict class.

        For example::

            >>> from typing import TypedDict
            >>> class Film(TypedDict):
            ...     title: str
            ...     year: int
            ...
            >>> is_typeddict(Film)
            True
            >>> is_typeddict(dict)
            False
        """
        ...

def _type_repr(obj: object) -> str:
    """
    Return the repr() of an object, special-casing types (internal helper).

    If obj is a type, we return a shorter version than the default
    type.__repr__, based on the module and qualified name, which is
    typically enough to uniquely identify a type.  For everything
    else, we fall back on repr(obj).
    """
    ...

if sys.version_info >= (3, 12):
    def override(method: _F, /) -> _F:
        """
        Indicate that a method is intended to override a method in a base class.

        Usage::

            class Base:
                def method(self) -> None:
                    pass

            class Child(Base):
                @override
                def method(self) -> None:
                    super().method()

        When this decorator is applied to a method, the type checker will
        validate that it overrides a method or attribute with the same name on a
        base class.  This helps prevent bugs that may occur when a base class is
        changed without an equivalent change to a child class.

        There is no runtime checking of this property. The decorator attempts to
        set the ``__override__`` attribute to ``True`` on the decorated object to
        allow runtime introspection.

        See PEP 698 for details.
        """
        ...
    @final
    class TypeAliasType:
<<<<<<< HEAD
        """
        Type alias.

        Type aliases are created through the type statement::

            type Alias = int

        In this example, Alias and int will be treated equivalently by static
        type checkers.

        At runtime, Alias is an instance of TypeAliasType. The __name__
        attribute holds the name of the type alias. The value of the type alias
        is stored in the __value__ attribute. It is evaluated lazily, so the
        value is computed only if the attribute is accessed.

        Type aliases can also be generic::

            type ListOrSet[T] = list[T] | set[T]

        In this case, the type parameters of the alias are stored in the
        __type_params__ attribute.

        See PEP 695 for more information.
        """
        def __new__(cls, name: str, value: Any, *, type_params: tuple[TypeVar | ParamSpec | TypeVarTuple, ...] = ()) -> Self: ...
=======
        def __new__(
            cls,
            name: str,
            value: Any,
            *,
            type_params: tuple[
                TypeVar
                | typing_extensions.TypeVar
                | ParamSpec
                | typing_extensions.ParamSpec
                | TypeVarTuple
                | typing_extensions.TypeVarTuple,
                ...,
            ] = (),
        ) -> Self: ...
>>>>>>> 96ea0adf
        @property
        def __value__(self) -> Any: ...  # AnnotationForm
        @property
        def __type_params__(self) -> tuple[TypeVar | ParamSpec | TypeVarTuple, ...]: ...
        @property
        def __parameters__(self) -> tuple[Any, ...]: ...  # AnnotationForm
        @property
        def __name__(self) -> str: ...
        # It's writable on types, but not on instances of TypeAliasType.
        @property
        def __module__(self) -> str | None: ...  # type: ignore[override]
        def __getitem__(self, parameters: Any, /) -> GenericAlias:
            """Return self[key]."""
            ...
        def __or__(self, right: Any, /) -> _SpecialForm:
            """Return self|value."""
            ...
        def __ror__(self, left: Any, /) -> _SpecialForm:
            """Return value|self."""
            ...
        if sys.version_info >= (3, 14):
            @property
            def evaluate_value(self) -> EvaluateFunc: ...

if sys.version_info >= (3, 13):
    def is_protocol(tp: type, /) -> bool:
        """
        Return True if the given type is a Protocol.

        Example::

            >>> from typing import Protocol, is_protocol
            >>> class P(Protocol):
            ...     def a(self) -> str: ...
            ...     b: int
            >>> is_protocol(P)
            True
            >>> is_protocol(int)
            False
        """
        ...
    def get_protocol_members(tp: type, /) -> frozenset[str]:
        """
        Return the set of members defined in a Protocol.

        Example::

            >>> from typing import Protocol, get_protocol_members
            >>> class P(Protocol):
            ...     def a(self) -> str: ...
            ...     b: int
            >>> get_protocol_members(P) == frozenset({'a', 'b'})
            True

        Raise a TypeError for arguments that are not Protocols.
        """
        ...
    @final
    @type_check_only
    class _NoDefaultType: ...

    NoDefault: _NoDefaultType
    TypeIs: _SpecialForm
    ReadOnly: _SpecialForm<|MERGE_RESOLUTION|>--- conflicted
+++ resolved
@@ -2102,33 +2102,6 @@
         ...
     @final
     class TypeAliasType:
-<<<<<<< HEAD
-        """
-        Type alias.
-
-        Type aliases are created through the type statement::
-
-            type Alias = int
-
-        In this example, Alias and int will be treated equivalently by static
-        type checkers.
-
-        At runtime, Alias is an instance of TypeAliasType. The __name__
-        attribute holds the name of the type alias. The value of the type alias
-        is stored in the __value__ attribute. It is evaluated lazily, so the
-        value is computed only if the attribute is accessed.
-
-        Type aliases can also be generic::
-
-            type ListOrSet[T] = list[T] | set[T]
-
-        In this case, the type parameters of the alias are stored in the
-        __type_params__ attribute.
-
-        See PEP 695 for more information.
-        """
-        def __new__(cls, name: str, value: Any, *, type_params: tuple[TypeVar | ParamSpec | TypeVarTuple, ...] = ()) -> Self: ...
-=======
         def __new__(
             cls,
             name: str,
@@ -2144,7 +2117,6 @@
                 ...,
             ] = (),
         ) -> Self: ...
->>>>>>> 96ea0adf
         @property
         def __value__(self) -> Any: ...  # AnnotationForm
         @property
