# Since this module defines "overload" it is not recognized by Ruff as typing.overload
# TODO: The collections import is required, otherwise mypy crashes.
# https://github.com/python/mypy/issues/16744

"""
The typing module: Support for gradual typing as defined by PEP 484 and subsequent PEPs.

Among other things, the module includes the following:
* Generic, Protocol, and internal machinery to support generic aliases.
  All subscripted types like X[int], Union[int, str] are generic aliases.
* Various "special forms" that have unique meanings in type annotations:
  NoReturn, Never, ClassVar, Self, Concatenate, Unpack, and others.
* Classes whose instances can be type arguments to generic classes and functions:
  TypeVar, ParamSpec, TypeVarTuple.
* Public helper functions: get_type_hints, overload, cast, final, and others.
* Several protocols to support duck-typing:
  SupportsFloat, SupportsIndex, SupportsAbs, and others.
* Special types: NewType, NamedTuple, TypedDict.
* Deprecated aliases for builtin types and collections.abc ABCs.

Any name not present in __all__ is an implementation detail
that may be changed without notice. Use at your own risk!
"""

import collections  # noqa: F401  # pyright: ignore[reportUnusedImport]
import sys
import typing_extensions
from _collections_abc import dict_items, dict_keys, dict_values
from _typeshed import IdentityFunction, ReadableBuffer, SupportsGetItem, SupportsGetItemViewable, SupportsKeysAndGetItem, Viewable
from abc import ABCMeta, abstractmethod
from re import Match as Match, Pattern as Pattern
from types import (
    BuiltinFunctionType,
    CodeType,
    FunctionType,
    GenericAlias,
    MethodDescriptorType,
    MethodType,
    MethodWrapperType,
    ModuleType,
    TracebackType,
    WrapperDescriptorType,
)
from typing_extensions import Never as _Never, ParamSpec as _ParamSpec, deprecated

if sys.version_info >= (3, 14):
    from _typeshed import EvaluateFunc

    from annotationlib import Format

if sys.version_info >= (3, 10):
    from types import UnionType

__all__ = [
    "AbstractSet",
    "Annotated",
    "Any",
    "AnyStr",
    "AsyncContextManager",
    "AsyncGenerator",
    "AsyncIterable",
    "AsyncIterator",
    "Awaitable",
    "BinaryIO",
    "Callable",
    "ChainMap",
    "ClassVar",
    "Collection",
    "Container",
    "ContextManager",
    "Coroutine",
    "Counter",
    "DefaultDict",
    "Deque",
    "Dict",
    "Final",
    "ForwardRef",
    "FrozenSet",
    "Generator",
    "Generic",
    "Hashable",
    "IO",
    "ItemsView",
    "Iterable",
    "Iterator",
    "KeysView",
    "List",
    "Literal",
    "Mapping",
    "MappingView",
    "Match",
    "MutableMapping",
    "MutableSequence",
    "MutableSet",
    "NamedTuple",
    "NewType",
    "NoReturn",
    "Optional",
    "OrderedDict",
    "Pattern",
    "Protocol",
    "Reversible",
    "Sequence",
    "Set",
    "Sized",
    "SupportsAbs",
    "SupportsBytes",
    "SupportsComplex",
    "SupportsFloat",
    "SupportsIndex",
    "SupportsInt",
    "SupportsRound",
    "Text",
    "TextIO",
    "Tuple",
    "Type",
    "TypeVar",
    "TypedDict",
    "Union",
    "ValuesView",
    "TYPE_CHECKING",
    "cast",
    "final",
    "get_args",
    "get_origin",
    "get_type_hints",
    "no_type_check",
    "no_type_check_decorator",
    "overload",
    "runtime_checkable",
]

if sys.version_info < (3, 14):
    __all__ += ["ByteString"]

if sys.version_info >= (3, 14):
    __all__ += ["evaluate_forward_ref"]

if sys.version_info >= (3, 10):
    __all__ += ["Concatenate", "ParamSpec", "ParamSpecArgs", "ParamSpecKwargs", "TypeAlias", "TypeGuard", "is_typeddict"]

if sys.version_info >= (3, 11):
    __all__ += [
        "LiteralString",
        "Never",
        "NotRequired",
        "Required",
        "Self",
        "TypeVarTuple",
        "Unpack",
        "assert_never",
        "assert_type",
        "clear_overloads",
        "dataclass_transform",
        "get_overloads",
        "reveal_type",
    ]

if sys.version_info >= (3, 12):
    __all__ += ["TypeAliasType", "override"]

if sys.version_info >= (3, 13):
    __all__ += ["get_protocol_members", "is_protocol", "NoDefault", "TypeIs", "ReadOnly"]

# We can't use this name here because it leads to issues with mypy, likely
# due to an import cycle. Below instead we use Any with a comment.
# from _typeshed import AnnotationForm

class Any:
    """
    Special type indicating an unconstrained type.

    - Any is compatible with every type.
    - Any assumed to have all methods.
    - All values assumed to be instances of Any.

    Note that all the above statements are true from the point of view of
    static type checkers. At runtime, Any should not be used with instance
    checks.
    """
    ...
class _Final:
    """Mixin to prohibit subclassing."""
    ...

def final(f: _T) -> _T:
    """
    Decorator to indicate final methods and final classes.

    Use this decorator to indicate to type checkers that the decorated
    method cannot be overridden, and decorated class cannot be subclassed.

    For example::

        class Base:
            @final
            def done(self) -> None:
                ...
        class Sub(Base):
            def done(self) -> None:  # Error reported by type checker
                ...

        @final
        class Leaf:
            ...
        class Other(Leaf):  # Error reported by type checker
            ...

    There is no runtime checking of these properties. The decorator
    attempts to set the ``__final__`` attribute to ``True`` on the decorated
    object to allow runtime introspection.
    """
    ...
@final
class TypeVar:
    """
    Type variable.

    The preferred way to construct a type variable is via the dedicated
    syntax for generic functions, classes, and type aliases::

        class Sequence[T]:  # T is a TypeVar
            ...

    This syntax can also be used to create bound and constrained type
    variables::

        # S is a TypeVar bound to str
        class StrSequence[S: str]:
            ...

        # A is a TypeVar constrained to str or bytes
        class StrOrBytesSequence[A: (str, bytes)]:
            ...

    Type variables can also have defaults:

        class IntDefault[T = int]:
            ...

    However, if desired, reusable type variables can also be constructed
    manually, like so::

       T = TypeVar('T')  # Can be anything
       S = TypeVar('S', bound=str)  # Can be any subtype of str
       A = TypeVar('A', str, bytes)  # Must be exactly str or bytes
       D = TypeVar('D', default=int)  # Defaults to int

    Type variables exist primarily for the benefit of static type
    checkers.  They serve as the parameters for generic types as well
    as for generic function and type alias definitions.

    The variance of type variables is inferred by type checkers when they
    are created through the type parameter syntax and when
    ``infer_variance=True`` is passed. Manually created type variables may
    be explicitly marked covariant or contravariant by passing
    ``covariant=True`` or ``contravariant=True``. By default, manually
    created type variables are invariant. See PEP 484 and PEP 695 for more
    details.
    """
    @property
    def __name__(self) -> str: ...
    @property
    def __bound__(self) -> Any | None: ...  # AnnotationForm
    @property
    def __constraints__(self) -> tuple[Any, ...]: ...  # AnnotationForm
    @property
    def __covariant__(self) -> bool: ...
    @property
    def __contravariant__(self) -> bool: ...
    if sys.version_info >= (3, 12):
        @property
        def __infer_variance__(self) -> bool: ...
    if sys.version_info >= (3, 13):
        @property
        def __default__(self) -> Any: ...  # AnnotationForm
    if sys.version_info >= (3, 13):
        def __new__(
            cls,
            name: str,
            *constraints: Any,  # AnnotationForm
            bound: Any | None = None,  # AnnotationForm
            contravariant: bool = False,
            covariant: bool = False,
            infer_variance: bool = False,
            default: Any = ...,  # AnnotationForm
        ) -> Self: ...
    elif sys.version_info >= (3, 12):
        def __new__(
            cls,
            name: str,
            *constraints: Any,  # AnnotationForm
            bound: Any | None = None,  # AnnotationForm
            covariant: bool = False,
            contravariant: bool = False,
            infer_variance: bool = False,
        ) -> Self: ...
    elif sys.version_info >= (3, 11):
        def __new__(
            cls,
            name: str,
            *constraints: Any,  # AnnotationForm
            bound: Any | None = None,  # AnnotationForm
            covariant: bool = False,
            contravariant: bool = False,
        ) -> Self: ...
    else:
        def __init__(
            self,
            name: str,
            *constraints: Any,  # AnnotationForm
            bound: Any | None = None,  # AnnotationForm
            covariant: bool = False,
            contravariant: bool = False,
        ) -> None: ...
    if sys.version_info >= (3, 10):
        def __or__(self, right: Any, /) -> _SpecialForm:
            """Return self|value."""
            ...
        def __ror__(self, left: Any, /) -> _SpecialForm:
            """Return value|self."""
            ...
    if sys.version_info >= (3, 11):
        def __typing_subst__(self, arg: Any, /) -> Any: ...
    if sys.version_info >= (3, 13):
        def __typing_prepare_subst__(self, alias: Any, args: Any, /) -> tuple[Any, ...]: ...
        def has_default(self) -> bool: ...
    if sys.version_info >= (3, 14):
        @property
        def evaluate_bound(self) -> EvaluateFunc | None: ...
        @property
        def evaluate_constraints(self) -> EvaluateFunc | None: ...
        @property
        def evaluate_default(self) -> EvaluateFunc | None: ...

# Used for an undocumented mypy feature. Does not exist at runtime.
# Obsolete, use _typeshed._type_checker_internals.promote instead.
_promote = object()

# N.B. Keep this definition in sync with typing_extensions._SpecialForm
@final
class _SpecialForm(_Final):
    def __getitem__(self, parameters: Any) -> object: ...
    if sys.version_info >= (3, 10):
        def __or__(self, other: Any) -> _SpecialForm: ...
        def __ror__(self, other: Any) -> _SpecialForm: ...

Union: _SpecialForm
Generic: _SpecialForm
Protocol: _SpecialForm
Callable: _SpecialForm
Type: _SpecialForm
NoReturn: _SpecialForm
ClassVar: _SpecialForm

Optional: _SpecialForm
Tuple: _SpecialForm
Final: _SpecialForm

Literal: _SpecialForm
TypedDict: _SpecialForm

if sys.version_info >= (3, 11):
    Self: _SpecialForm
    Never: _SpecialForm
    Unpack: _SpecialForm
    Required: _SpecialForm
    NotRequired: _SpecialForm
    LiteralString: _SpecialForm

    @final
    class TypeVarTuple:
        """
        Type variable tuple. A specialized form of type variable that enables
        variadic generics.

        The preferred way to construct a type variable tuple is via the
        dedicated syntax for generic functions, classes, and type aliases,
        where a single '*' indicates a type variable tuple::

            def move_first_element_to_last[T, *Ts](tup: tuple[T, *Ts]) -> tuple[*Ts, T]:
                return (*tup[1:], tup[0])

        Type variables tuples can have default values:

            type AliasWithDefault[*Ts = (str, int)] = tuple[*Ts]

        For compatibility with Python 3.11 and earlier, TypeVarTuple objects
        can also be created as follows::

            Ts = TypeVarTuple('Ts')  # Can be given any name
            DefaultTs = TypeVarTuple('Ts', default=(str, int))

        Just as a TypeVar (type variable) is a placeholder for a single type,
        a TypeVarTuple is a placeholder for an *arbitrary* number of types. For
        example, if we define a generic class using a TypeVarTuple::

            class C[*Ts]: ...

        Then we can parameterize that class with an arbitrary number of type
        arguments::

            C[int]       # Fine
            C[int, str]  # Also fine
            C[()]        # Even this is fine

        For more details, see PEP 646.

        Note that only TypeVarTuples defined in the global scope can be
        pickled.
        """
        @property
        def __name__(self) -> str: ...
        if sys.version_info >= (3, 13):
            @property
            def __default__(self) -> Any:
                """The default value for this TypeVarTuple."""
                ...
            def has_default(self) -> bool: ...
        if sys.version_info >= (3, 13):
            def __new__(cls, name: str, *, default: Any = ...) -> Self: ...  # AnnotationForm
        elif sys.version_info >= (3, 12):
            def __new__(cls, name: str) -> Self: ...
        else:
            def __init__(self, name: str) -> None: ...

        def __iter__(self) -> Any:
            """Implement iter(self)."""
            ...
        def __typing_subst__(self, arg: Never, /) -> Never: ...
        def __typing_prepare_subst__(self, alias: Any, args: Any, /) -> tuple[Any, ...]: ...
        if sys.version_info >= (3, 14):
            @property
            def evaluate_default(self) -> EvaluateFunc | None: ...

if sys.version_info >= (3, 10):
    @final
    class ParamSpecArgs:
        """
        The args for a ParamSpec object.

        Given a ParamSpec object P, P.args is an instance of ParamSpecArgs.

        ParamSpecArgs objects have a reference back to their ParamSpec::

            >>> P = ParamSpec("P")
            >>> P.args.__origin__ is P
            True

        This type is meant for runtime introspection and has no special meaning
        to static type checkers.
        """
        @property
        def __origin__(self) -> ParamSpec: ...
        if sys.version_info >= (3, 12):
            def __new__(cls, origin: ParamSpec) -> Self: ...
        else:
            def __init__(self, origin: ParamSpec) -> None: ...

        def __eq__(self, other: object, /) -> bool:
            """Return self==value."""
            ...
        __hash__: ClassVar[None]  # type: ignore[assignment]

    @final
    class ParamSpecKwargs:
        """
        The kwargs for a ParamSpec object.

        Given a ParamSpec object P, P.kwargs is an instance of ParamSpecKwargs.

        ParamSpecKwargs objects have a reference back to their ParamSpec::

            >>> P = ParamSpec("P")
            >>> P.kwargs.__origin__ is P
            True

        This type is meant for runtime introspection and has no special meaning
        to static type checkers.
        """
        @property
        def __origin__(self) -> ParamSpec: ...
        if sys.version_info >= (3, 12):
            def __new__(cls, origin: ParamSpec) -> Self: ...
        else:
            def __init__(self, origin: ParamSpec) -> None: ...

        def __eq__(self, other: object, /) -> bool:
            """Return self==value."""
            ...
        __hash__: ClassVar[None]  # type: ignore[assignment]

    @final
    class ParamSpec:
        """
        Parameter specification variable.

        The preferred way to construct a parameter specification is via the
        dedicated syntax for generic functions, classes, and type aliases,
        where the use of '**' creates a parameter specification::

            type IntFunc[**P] = Callable[P, int]

        The following syntax creates a parameter specification that defaults
        to a callable accepting two positional-only arguments of types int
        and str:

            type IntFuncDefault[**P = (int, str)] = Callable[P, int]

        For compatibility with Python 3.11 and earlier, ParamSpec objects
        can also be created as follows::

            P = ParamSpec('P')
            DefaultP = ParamSpec('DefaultP', default=(int, str))

        Parameter specification variables exist primarily for the benefit of
        static type checkers.  They are used to forward the parameter types of
        one callable to another callable, a pattern commonly found in
        higher-order functions and decorators.  They are only valid when used
        in ``Concatenate``, or as the first argument to ``Callable``, or as
        parameters for user-defined Generics. See class Generic for more
        information on generic types.

        An example for annotating a decorator::

            def add_logging[**P, T](f: Callable[P, T]) -> Callable[P, T]:
                '''A type-safe decorator to add logging to a function.'''
                def inner(*args: P.args, **kwargs: P.kwargs) -> T:
                    logging.info(f'{f.__name__} was called')
                    return f(*args, **kwargs)
                return inner

            @add_logging
            def add_two(x: float, y: float) -> float:
                '''Add two numbers together.'''
                return x + y

        Parameter specification variables can be introspected. e.g.::

            >>> P = ParamSpec("P")
            >>> P.__name__
            'P'

        Note that only parameter specification variables defined in the global
        scope can be pickled.
        """
        @property
        def __name__(self) -> str: ...
        @property
        def __bound__(self) -> Any | None: ...  # AnnotationForm
        @property
        def __covariant__(self) -> bool: ...
        @property
        def __contravariant__(self) -> bool: ...
        if sys.version_info >= (3, 12):
            @property
            def __infer_variance__(self) -> bool: ...
        if sys.version_info >= (3, 13):
            @property
            def __default__(self) -> Any:
                """The default value for this ParamSpec."""
                ...
        if sys.version_info >= (3, 13):
            def __new__(
                cls,
                name: str,
                *,
                bound: Any | None = None,  # AnnotationForm
                contravariant: bool = False,
                covariant: bool = False,
                infer_variance: bool = False,
                default: Any = ...,  # AnnotationForm
            ) -> Self: ...
        elif sys.version_info >= (3, 12):
            def __new__(
                cls,
                name: str,
                *,
                bound: Any | None = None,  # AnnotationForm
                contravariant: bool = False,
                covariant: bool = False,
                infer_variance: bool = False,
            ) -> Self: ...
        elif sys.version_info >= (3, 11):
            def __new__(
                cls,
                name: str,
                *,
                bound: Any | None = None,  # AnnotationForm
                contravariant: bool = False,
                covariant: bool = False,
            ) -> Self: ...
        else:
            def __init__(
                self,
                name: str,
                *,
                bound: Any | None = None,  # AnnotationForm
                contravariant: bool = False,
                covariant: bool = False,
            ) -> None: ...

        @property
        def args(self) -> ParamSpecArgs:
            """Represents positional arguments."""
            ...
        @property
        def kwargs(self) -> ParamSpecKwargs:
            """Represents keyword arguments."""
            ...
        if sys.version_info >= (3, 11):
            def __typing_subst__(self, arg: Any, /) -> Any: ...
            def __typing_prepare_subst__(self, alias: Any, args: Any, /) -> tuple[Any, ...]: ...

        def __or__(self, right: Any, /) -> _SpecialForm:
            """Return self|value."""
            ...
        def __ror__(self, left: Any, /) -> _SpecialForm:
            """Return value|self."""
            ...
        if sys.version_info >= (3, 13):
            def has_default(self) -> bool: ...
        if sys.version_info >= (3, 14):
            @property
            def evaluate_default(self) -> EvaluateFunc | None: ...

    Concatenate: _SpecialForm
    TypeAlias: _SpecialForm
    TypeGuard: _SpecialForm

    class NewType:
        """
        NewType creates simple unique types with almost zero runtime overhead.

        NewType(name, tp) is considered a subtype of tp
        by static type checkers. At runtime, NewType(name, tp) returns
        a dummy callable that simply returns its argument.

        Usage::

            UserId = NewType('UserId', int)

            def name_by_id(user_id: UserId) -> str:
                ...

            UserId('user')          # Fails type check

            name_by_id(42)          # Fails type check
            name_by_id(UserId(42))  # OK

            num = UserId(5) + 1     # type: int
        """
        def __init__(self, name: str, tp: Any) -> None: ...  # AnnotationForm
        if sys.version_info >= (3, 11):
            @staticmethod
            def __call__(x: _T, /) -> _T: ...
        else:
            def __call__(self, x: _T) -> _T: ...

        def __or__(self, other: Any) -> _SpecialForm: ...
        def __ror__(self, other: Any) -> _SpecialForm: ...
        __supertype__: type | NewType

else:
    def NewType(name: str, tp: Any) -> Any:
        """
        NewType creates simple unique types with almost zero
        runtime overhead. NewType(name, tp) is considered a subtype of tp
        by static type checkers. At runtime, NewType(name, tp) returns
        a dummy function that simply returns its argument. Usage::

            UserId = NewType('UserId', int)

            def name_by_id(user_id: UserId) -> str:
                ...

            UserId('user')          # Fails type check

            name_by_id(42)          # Fails type check
            name_by_id(UserId(42))  # OK

            num = UserId(5) + 1     # type: int
        """
        ...

_F = TypeVar("_F", bound=Callable[..., Any])
_P = _ParamSpec("_P")
_T = TypeVar("_T")

_FT = TypeVar("_FT", bound=Callable[..., Any] | type)

# These type variables are used by the container types.
_S = TypeVar("_S")
_KT = TypeVar("_KT")  # Key type.
_VT = TypeVar("_VT")  # Value type.
_T_co = TypeVar("_T_co", covariant=True)  # Any type covariant containers.
_KT_co = TypeVar("_KT_co", covariant=True)  # Key type covariant containers.
_VT_co = TypeVar("_VT_co", covariant=True)  # Value type covariant containers.
_TC = TypeVar("_TC", bound=type[object])

def overload(func: _F) -> _F:
    """
    Decorator for overloaded functions/methods.

    In a stub file, place two or more stub definitions for the same
    function in a row, each decorated with @overload.

    For example::

        @overload
        def utf8(value: None) -> None: ...
        @overload
        def utf8(value: bytes) -> bytes: ...
        @overload
        def utf8(value: str) -> bytes: ...

    In a non-stub file (i.e. a regular .py file), do the same but
    follow it with an implementation.  The implementation should *not*
    be decorated with @overload::

        @overload
        def utf8(value: None) -> None: ...
        @overload
        def utf8(value: bytes) -> bytes: ...
        @overload
        def utf8(value: str) -> bytes: ...
        def utf8(value):
            ...  # implementation goes here

    The overloads for a function can be retrieved at runtime using the
    get_overloads() function.
    """
    ...
def no_type_check(arg: _F) -> _F:
    """
    Decorator to indicate that annotations are not type hints.

    The argument must be a class or function; if it is a class, it
    applies recursively to all methods and classes defined in that class
    (but not to methods defined in its superclasses or subclasses).

    This mutates the function(s) or class(es) in place.
    """
    ...
def no_type_check_decorator(decorator: Callable[_P, _T]) -> Callable[_P, _T]:
    """
    Decorator to give another decorator the @no_type_check effect.

    This wraps the decorator with something that wraps the decorated
    function in @no_type_check.
    """
    ...

# This itself is only available during type checking
def type_check_only(func_or_cls: _FT) -> _FT: ...

# Type aliases and type constructors

@type_check_only
class _Alias:
    # Class for defining generic aliases for library types.
    def __getitem__(self, typeargs: Any) -> Any: ...

List = _Alias()
Dict = _Alias()
DefaultDict = _Alias()
Set = _Alias()
FrozenSet = _Alias()
Counter = _Alias()
Deque = _Alias()
ChainMap = _Alias()

OrderedDict = _Alias()

Annotated: _SpecialForm

# Predefined type variables.
AnyStr = TypeVar("AnyStr", str, bytes)  # noqa: Y001

class _ProtocolMeta(ABCMeta):
    if sys.version_info >= (3, 12):
        def __init__(cls, *args: Any, **kwargs: Any) -> None: ...

# Abstract base classes.

def runtime_checkable(cls: _TC) -> _TC:
    """
    Mark a protocol class as a runtime protocol.

    Such protocol can be used with isinstance() and issubclass().
    Raise TypeError if applied to a non-protocol class.
    This allows a simple-minded structural check very similar to
    one trick ponies in collections.abc such as Iterable.

    For example::

        @runtime_checkable
        class Closable(Protocol):
            def close(self): ...

        assert isinstance(open('/some/file'), Closable)

    Warning: this will check only the presence of the required methods,
    not their type signatures!
    """
    ...
@runtime_checkable
class SupportsInt(Protocol, metaclass=ABCMeta):
    """An ABC with one abstract method __int__."""
    @abstractmethod
    def __int__(self) -> int: ...

@runtime_checkable
class SupportsFloat(Protocol, metaclass=ABCMeta):
    """An ABC with one abstract method __float__."""
    @abstractmethod
    def __float__(self) -> float: ...

@runtime_checkable
class SupportsComplex(Protocol, metaclass=ABCMeta):
    """An ABC with one abstract method __complex__."""
    @abstractmethod
    def __complex__(self) -> complex: ...

@runtime_checkable
class SupportsBytes(Protocol, metaclass=ABCMeta):
    """An ABC with one abstract method __bytes__."""
    @abstractmethod
    def __bytes__(self) -> bytes: ...

@runtime_checkable
class SupportsIndex(Protocol, metaclass=ABCMeta):
    """An ABC with one abstract method __index__."""
    @abstractmethod
    def __index__(self) -> int: ...

@runtime_checkable
class SupportsAbs(Protocol[_T_co]):
    """An ABC with one abstract method __abs__ that is covariant in its return type."""
    @abstractmethod
    def __abs__(self) -> _T_co: ...

@runtime_checkable
class SupportsRound(Protocol[_T_co]):
    """An ABC with one abstract method __round__ that is covariant in its return type."""
    @overload
    @abstractmethod
    def __round__(self) -> int: ...
    @overload
    @abstractmethod
    def __round__(self, ndigits: int, /) -> _T_co: ...

@runtime_checkable
class Sized(Protocol, metaclass=ABCMeta):
    """A generic version of collections.abc.Sized."""
    @abstractmethod
    def __len__(self) -> int: ...

@runtime_checkable
class Hashable(Protocol, metaclass=ABCMeta):
    """A generic version of collections.abc.Hashable."""
    # TODO: This is special, in that a subclass of a hashable class may not be hashable
    #   (for example, list vs. object). It's not obvious how to represent this. This class
    #   is currently mostly useless for static checking.
    @abstractmethod
    def __hash__(self) -> int:
        """Return hash(self)."""
        ...

@runtime_checkable
class Iterable(Protocol[_T_co]):
    """A generic version of collections.abc.Iterable."""
    @abstractmethod
    def __iter__(self) -> Iterator[_T_co]: ...

@runtime_checkable
class Iterator(Iterable[_T_co], Protocol[_T_co]):
    """A generic version of collections.abc.Iterator."""
    @abstractmethod
    def __next__(self) -> _T_co: ...
    def __iter__(self) -> Iterator[_T_co]: ...

@runtime_checkable
class Reversible(Iterable[_T_co], Protocol[_T_co]):
    """A generic version of collections.abc.Reversible."""
    @abstractmethod
    def __reversed__(self) -> Iterator[_T_co]: ...

_YieldT_co = TypeVar("_YieldT_co", covariant=True)
_SendT_contra = TypeVar("_SendT_contra", contravariant=True, default=None)
_ReturnT_co = TypeVar("_ReturnT_co", covariant=True, default=None)

@runtime_checkable
class Generator(Iterator[_YieldT_co], Protocol[_YieldT_co, _SendT_contra, _ReturnT_co]):
    """A generic version of collections.abc.Generator."""
    def __next__(self) -> _YieldT_co: ...
    @abstractmethod
    def send(self, value: _SendT_contra, /) -> _YieldT_co:
        """
        Send a value into the generator.
        Return next yielded value or raise StopIteration.
        """
        ...
    @overload
    @abstractmethod
    def throw(
        self, typ: type[BaseException], val: BaseException | object = None, tb: TracebackType | None = None, /
    ) -> _YieldT_co:
        """
        Raise an exception in the generator.
        Return next yielded value or raise StopIteration.
        """
        ...
    @overload
    @abstractmethod
    def throw(self, typ: BaseException, val: None = None, tb: TracebackType | None = None, /) -> _YieldT_co:
        """
        Raise an exception in the generator.
        Return next yielded value or raise StopIteration.
        """
        ...
    if sys.version_info >= (3, 13):
        def close(self) -> _ReturnT_co | None:
            """
            Raise GeneratorExit inside generator.
        
            """
            ...
    else:
        def close(self) -> None:
            """
            Raise GeneratorExit inside generator.
        
            """
            ...

    def __iter__(self) -> Generator[_YieldT_co, _SendT_contra, _ReturnT_co]: ...

# NOTE: Prior to Python 3.13 these aliases are lacking the second _ExitT_co parameter
if sys.version_info >= (3, 13):
    from contextlib import AbstractAsyncContextManager as AsyncContextManager, AbstractContextManager as ContextManager
else:
    from contextlib import AbstractAsyncContextManager, AbstractContextManager

    @runtime_checkable
    class ContextManager(AbstractContextManager[_T_co, bool | None], Protocol[_T_co]):
        """A generic version of contextlib.AbstractContextManager."""
        ...

    @runtime_checkable
    class AsyncContextManager(AbstractAsyncContextManager[_T_co, bool | None], Protocol[_T_co]):
        """A generic version of contextlib.AbstractAsyncContextManager."""
        ...

@runtime_checkable
class Awaitable(Protocol[_T_co]):
    """A generic version of collections.abc.Awaitable."""
    @abstractmethod
    def __await__(self) -> Generator[Any, Any, _T_co]: ...

# Non-default variations to accommodate couroutines, and `AwaitableGenerator` having a 4th type parameter.
_SendT_nd_contra = TypeVar("_SendT_nd_contra", contravariant=True)
_ReturnT_nd_co = TypeVar("_ReturnT_nd_co", covariant=True)

class Coroutine(Awaitable[_ReturnT_nd_co], Generic[_YieldT_co, _SendT_nd_contra, _ReturnT_nd_co]):
    """A generic version of collections.abc.Coroutine."""
    __name__: str
    __qualname__: str

    @abstractmethod
    def send(self, value: _SendT_nd_contra, /) -> _YieldT_co:
        """
        Send a value into the coroutine.
        Return next yielded value or raise StopIteration.
        """
        ...
    @overload
    @abstractmethod
    def throw(
        self, typ: type[BaseException], val: BaseException | object = None, tb: TracebackType | None = None, /
    ) -> _YieldT_co:
        """
        Raise an exception in the coroutine.
        Return next yielded value or raise StopIteration.
        """
        ...
    @overload
    @abstractmethod
    def throw(self, typ: BaseException, val: None = None, tb: TracebackType | None = None, /) -> _YieldT_co:
        """
        Raise an exception in the coroutine.
        Return next yielded value or raise StopIteration.
        """
        ...
    @abstractmethod
    def close(self) -> None:
        """
        Raise GeneratorExit inside coroutine.
        
        """
        ...

# NOTE: This type does not exist in typing.py or PEP 484 but mypy needs it to exist.
# The parameters correspond to Generator, but the 4th is the original type.
# Obsolete, use _typeshed._type_checker_internals.AwaitableGenerator instead.
@type_check_only
class AwaitableGenerator(
    Awaitable[_ReturnT_nd_co],
    Generator[_YieldT_co, _SendT_nd_contra, _ReturnT_nd_co],
    Generic[_YieldT_co, _SendT_nd_contra, _ReturnT_nd_co, _S],
    metaclass=ABCMeta,
): ...

@runtime_checkable
class AsyncIterable(Protocol[_T_co]):
    """A generic version of collections.abc.AsyncIterable."""
    @abstractmethod
    def __aiter__(self) -> AsyncIterator[_T_co]: ...

@runtime_checkable
class AsyncIterator(AsyncIterable[_T_co], Protocol[_T_co]):
    """A generic version of collections.abc.AsyncIterator."""
    @abstractmethod
    def __anext__(self) -> Awaitable[_T_co]: ...
    def __aiter__(self) -> AsyncIterator[_T_co]: ...

@runtime_checkable
class AsyncGenerator(AsyncIterator[_YieldT_co], Protocol[_YieldT_co, _SendT_contra]):
    """A generic version of collections.abc.AsyncGenerator."""
    def __anext__(self) -> Coroutine[Any, Any, _YieldT_co]: ...
    @abstractmethod
    def asend(self, value: _SendT_contra, /) -> Coroutine[Any, Any, _YieldT_co]:
        """
        Send a value into the asynchronous generator.
        Return next yielded value or raise StopAsyncIteration.
        """
        ...
    @overload
    @abstractmethod
    def athrow(
        self, typ: type[BaseException], val: BaseException | object = None, tb: TracebackType | None = None, /
    ) -> Coroutine[Any, Any, _YieldT_co]:
        """
        Raise an exception in the asynchronous generator.
        Return next yielded value or raise StopAsyncIteration.
        """
        ...
    @overload
    @abstractmethod
    def athrow(
        self, typ: BaseException, val: None = None, tb: TracebackType | None = None, /
    ) -> Coroutine[Any, Any, _YieldT_co]:
        """
        Raise an exception in the asynchronous generator.
        Return next yielded value or raise StopAsyncIteration.
        """
        ...
    def aclose(self) -> Coroutine[Any, Any, None]:
        """
        Raise GeneratorExit inside coroutine.
        
        """
        ...

@runtime_checkable
class Container(Protocol[_T_co]):
    """A generic version of collections.abc.Container."""
    # This is generic more on vibes than anything else
    @abstractmethod
    def __contains__(self, x: object, /) -> bool: ...

@runtime_checkable
class Collection(Iterable[_T_co], Container[_T_co], Protocol[_T_co]):
    """A generic version of collections.abc.Collection."""
    # Implement Sized (but don't have it as a base class).
    @abstractmethod
    def __len__(self) -> int: ...

class Sequence(Reversible[_T_co], Collection[_T_co]):
    """A generic version of collections.abc.Sequence."""
    @overload
    @abstractmethod
    def __getitem__(self, index: int) -> _T_co: ...
    @overload
    @abstractmethod
    def __getitem__(self, index: slice) -> Sequence[_T_co]: ...
    # Mixin methods
    def index(self, value: Any, start: int = 0, stop: int = ...) -> int:
        """
        S.index(value, [start, [stop]]) -> integer -- return first index of value.
        Raises ValueError if the value is not present.

        Supporting start and stop arguments is optional, but
        recommended.
        """
        ...
    def count(self, value: Any) -> int:
        """S.count(value) -> integer -- return number of occurrences of value"""
        ...
    def __contains__(self, value: object) -> bool: ...
    def __iter__(self) -> Iterator[_T_co]: ...
    def __reversed__(self) -> Iterator[_T_co]: ...

class MutableSequence(Sequence[_T]):
    """A generic version of collections.abc.MutableSequence."""
    @abstractmethod
    def insert(self, index: int, value: _T) -> None:
        """S.insert(index, value) -- insert value before index"""
        ...
    @overload
    @abstractmethod
    def __getitem__(self, index: int) -> _T: ...
    @overload
    @abstractmethod
    def __getitem__(self, index: slice) -> MutableSequence[_T]: ...
    @overload
    @abstractmethod
    def __setitem__(self, index: int, value: _T) -> None: ...
    @overload
    @abstractmethod
    def __setitem__(self, index: slice, value: Iterable[_T]) -> None: ...
    @overload
    @abstractmethod
    def __delitem__(self, index: int) -> None: ...
    @overload
    @abstractmethod
    def __delitem__(self, index: slice) -> None: ...
    # Mixin methods
    def append(self, value: _T) -> None:
        """S.append(value) -- append value to the end of the sequence"""
        ...
    def clear(self) -> None:
        """S.clear() -> None -- remove all items from S"""
        ...
    def extend(self, values: Iterable[_T]) -> None:
        """S.extend(iterable) -- extend sequence by appending elements from the iterable"""
        ...
    def reverse(self) -> None:
        """S.reverse() -- reverse *IN PLACE*"""
        ...
    def pop(self, index: int = -1) -> _T:
        """
        S.pop([index]) -> item -- remove and return item at index (default last).
        Raise IndexError if list is empty or index is out of range.
        """
        ...
    def remove(self, value: _T) -> None:
        """
        S.remove(value) -- remove first occurrence of value.
        Raise ValueError if the value is not present.
        """
        ...
    def __iadd__(self, values: Iterable[_T]) -> typing_extensions.Self: ...

class AbstractSet(Collection[_T_co]):
    """A generic version of collections.abc.Set."""
    @abstractmethod
    def __contains__(self, x: object) -> bool: ...
    def _hash(self) -> int:
        """
        Compute the hash value of a set.

        Note that we don't define __hash__: not all sets are hashable.
        But if you define a hashable set type, its __hash__ should
        call this function.

        This must be compatible __eq__.

        All sets ought to compare equal if they contain the same
        elements, regardless of how they are implemented, and
        regardless of the order of the elements; so there's not much
        freedom for __eq__ or __hash__.  We match the algorithm used
        by the built-in frozenset type.
        """
        ...
    # Mixin methods
    def __le__(self, other: AbstractSet[Any]) -> bool:
        """Return self<=value."""
        ...
    def __lt__(self, other: AbstractSet[Any]) -> bool:
        """Return self<value."""
        ...
    def __gt__(self, other: AbstractSet[Any]) -> bool:
        """Return self>value."""
        ...
    def __ge__(self, other: AbstractSet[Any]) -> bool:
        """Return self>=value."""
        ...
    def __and__(self, other: AbstractSet[Any]) -> AbstractSet[_T_co]: ...
    def __or__(self, other: AbstractSet[_T]) -> AbstractSet[_T_co | _T]: ...
    def __sub__(self, other: AbstractSet[Any]) -> AbstractSet[_T_co]: ...
    def __xor__(self, other: AbstractSet[_T]) -> AbstractSet[_T_co | _T]: ...
    def __eq__(self, other: object) -> bool:
        """Return self==value."""
        ...
    def isdisjoint(self, other: Iterable[Any]) -> bool:
        """Return True if two sets have a null intersection."""
        ...

class MutableSet(AbstractSet[_T]):
    """A generic version of collections.abc.MutableSet."""
    @abstractmethod
    def add(self, value: _T) -> None:
        """Add an element."""
        ...
    @abstractmethod
    def discard(self, value: _T) -> None:
        """Remove an element.  Do not raise an exception if absent."""
        ...
    # Mixin methods
    def clear(self) -> None:
        """This is slow (creates N new iterators!) but effective."""
        ...
    def pop(self) -> _T:
        """Return the popped value.  Raise KeyError if empty."""
        ...
    def remove(self, value: _T) -> None:
        """Remove an element. If not a member, raise a KeyError."""
        ...
    def __ior__(self, it: AbstractSet[_T]) -> typing_extensions.Self: ...  # type: ignore[override,misc]
    def __iand__(self, it: AbstractSet[Any]) -> typing_extensions.Self: ...
    def __ixor__(self, it: AbstractSet[_T]) -> typing_extensions.Self: ...  # type: ignore[override,misc]
    def __isub__(self, it: AbstractSet[Any]) -> typing_extensions.Self: ...

class MappingView(Sized):
    """A generic version of collections.abc.MappingView."""
    def __init__(self, mapping: Sized) -> None: ...  # undocumented
    def __len__(self) -> int: ...

class ItemsView(MappingView, AbstractSet[tuple[_KT_co, _VT_co]], Generic[_KT_co, _VT_co]):
    """A generic version of collections.abc.ItemsView."""
    def __init__(self, mapping: SupportsGetItemViewable[_KT_co, _VT_co]) -> None: ...  # undocumented
    def __and__(self, other: Iterable[Any]) -> set[tuple[_KT_co, _VT_co]]: ...
    def __rand__(self, other: Iterable[_T]) -> set[_T]: ...
    def __contains__(self, item: tuple[object, object]) -> bool: ...  # type: ignore[override]
    def __iter__(self) -> Iterator[tuple[_KT_co, _VT_co]]: ...
    def __or__(self, other: Iterable[_T]) -> set[tuple[_KT_co, _VT_co] | _T]: ...
    def __ror__(self, other: Iterable[_T]) -> set[tuple[_KT_co, _VT_co] | _T]: ...
    def __sub__(self, other: Iterable[Any]) -> set[tuple[_KT_co, _VT_co]]: ...
    def __rsub__(self, other: Iterable[_T]) -> set[_T]: ...
    def __xor__(self, other: Iterable[_T]) -> set[tuple[_KT_co, _VT_co] | _T]: ...
    def __rxor__(self, other: Iterable[_T]) -> set[tuple[_KT_co, _VT_co] | _T]: ...

class KeysView(MappingView, AbstractSet[_KT_co]):
    """A generic version of collections.abc.KeysView."""
    def __init__(self, mapping: Viewable[_KT_co]) -> None: ...  # undocumented
    def __and__(self, other: Iterable[Any]) -> set[_KT_co]: ...
    def __rand__(self, other: Iterable[_T]) -> set[_T]: ...
    def __contains__(self, key: object) -> bool: ...
    def __iter__(self) -> Iterator[_KT_co]: ...
    def __or__(self, other: Iterable[_T]) -> set[_KT_co | _T]: ...
    def __ror__(self, other: Iterable[_T]) -> set[_KT_co | _T]: ...
    def __sub__(self, other: Iterable[Any]) -> set[_KT_co]: ...
    def __rsub__(self, other: Iterable[_T]) -> set[_T]: ...
    def __xor__(self, other: Iterable[_T]) -> set[_KT_co | _T]: ...
    def __rxor__(self, other: Iterable[_T]) -> set[_KT_co | _T]: ...

class ValuesView(MappingView, Collection[_VT_co]):
    """A generic version of collections.abc.ValuesView."""
    def __init__(self, mapping: SupportsGetItemViewable[Any, _VT_co]) -> None: ...  # undocumented
    def __contains__(self, value: object) -> bool: ...
    def __iter__(self) -> Iterator[_VT_co]: ...

class Mapping(Collection[_KT], Generic[_KT, _VT_co]):
    """A generic version of collections.abc.Mapping."""
    # TODO: We wish the key type could also be covariant, but that doesn't work,
    # see discussion in https://github.com/python/typing/pull/273.
    @abstractmethod
    def __getitem__(self, key: _KT, /) -> _VT_co: ...
    # Mixin methods
    @overload
    def get(self, key: _KT, /) -> _VT_co | None:
        """D.get(k[,d]) -> D[k] if k in D, else d.  d defaults to None."""
        ...
    @overload
    def get(self, key: _KT, /, default: _VT_co) -> _VT_co:
        """D.get(k[,d]) -> D[k] if k in D, else d.  d defaults to None."""
        ...
    @overload
    def get(self, key: _KT, /, default: _T) -> _VT_co | _T:
        """D.get(k[,d]) -> D[k] if k in D, else d.  d defaults to None."""
        ...
    def items(self) -> ItemsView[_KT, _VT_co]:
        """D.items() -> a set-like object providing a view on D's items"""
        ...
    def keys(self) -> KeysView[_KT]:
        """D.keys() -> a set-like object providing a view on D's keys"""
        ...
    def values(self) -> ValuesView[_VT_co]:
        """D.values() -> an object providing a view on D's values"""
        ...
    def __contains__(self, key: object, /) -> bool: ...
    def __eq__(self, other: object, /) -> bool:
        """Return self==value."""
        ...

class MutableMapping(Mapping[_KT, _VT]):
    """A generic version of collections.abc.MutableMapping."""
    @abstractmethod
    def __setitem__(self, key: _KT, value: _VT, /) -> None: ...
    @abstractmethod
    def __delitem__(self, key: _KT, /) -> None: ...
    def clear(self) -> None:
        """D.clear() -> None.  Remove all items from D."""
        ...
    @overload
    def pop(self, key: _KT, /) -> _VT:
        """
        D.pop(k[,d]) -> v, remove specified key and return the corresponding value.
        If key is not found, d is returned if given, otherwise KeyError is raised.
        """
        ...
    @overload
    def pop(self, key: _KT, /, default: _VT) -> _VT:
        """
        D.pop(k[,d]) -> v, remove specified key and return the corresponding value.
        If key is not found, d is returned if given, otherwise KeyError is raised.
        """
        ...
    @overload
    def pop(self, key: _KT, /, default: _T) -> _VT | _T:
        """
        D.pop(k[,d]) -> v, remove specified key and return the corresponding value.
        If key is not found, d is returned if given, otherwise KeyError is raised.
        """
        ...
    def popitem(self) -> tuple[_KT, _VT]:
        """
        D.popitem() -> (k, v), remove and return some (key, value) pair
        as a 2-tuple; but raise KeyError if D is empty.
        """
        ...
    # This overload should be allowed only if the value type is compatible with None.
    #
    # Keep the following methods in line with MutableMapping.setdefault, modulo positional-only differences:
    # -- collections.OrderedDict.setdefault
    # -- collections.ChainMap.setdefault
    # -- weakref.WeakKeyDictionary.setdefault
    @overload
    def setdefault(self: MutableMapping[_KT, _T | None], key: _KT, default: None = None, /) -> _T | None:
        """D.setdefault(k[,d]) -> D.get(k,d), also set D[k]=d if k not in D"""
        ...
    @overload
    def setdefault(self, key: _KT, default: _VT, /) -> _VT:
        """D.setdefault(k[,d]) -> D.get(k,d), also set D[k]=d if k not in D"""
        ...
    # 'update' used to take a Union, but using overloading is better.
    # The second overloaded type here is a bit too general, because
    # Mapping[tuple[_KT, _VT], W] is a subclass of Iterable[tuple[_KT, _VT]],
    # but will always have the behavior of the first overloaded type
    # at runtime, leading to keys of a mix of types _KT and tuple[_KT, _VT].
    # We don't currently have any way of forcing all Mappings to use
    # the first overload, but by using overloading rather than a Union,
    # mypy will commit to using the first overload when the argument is
    # known to be a Mapping with unknown type parameters, which is closer
    # to the behavior we want. See mypy issue  #1430.
    #
    # Various mapping classes have __ior__ methods that should be kept roughly in line with .update():
    # -- dict.__ior__
    # -- os._Environ.__ior__
    # -- collections.UserDict.__ior__
    # -- collections.ChainMap.__ior__
    # -- peewee.attrdict.__add__
    # -- peewee.attrdict.__iadd__
    # -- weakref.WeakValueDictionary.__ior__
    # -- weakref.WeakKeyDictionary.__ior__
    @overload
    def update(self, m: SupportsKeysAndGetItem[_KT, _VT], /) -> None:
        """
        D.update([E, ]**F) -> None.  Update D from mapping/iterable E and F.
        If E present and has a .keys() method, does:     for k in E: D[k] = E[k]
        If E present and lacks .keys() method, does:     for (k, v) in E: D[k] = v
        In either case, this is followed by: for k, v in F.items(): D[k] = v
        """
        ...
    @overload
<<<<<<< HEAD
    def update(self: Mapping[str, _VT], m: SupportsKeysAndGetItem[str, _VT], /, **kwargs: _VT) -> None:
        """
        D.update([E, ]**F) -> None.  Update D from mapping/iterable E and F.
        If E present and has a .keys() method, does:     for k in E: D[k] = E[k]
        If E present and lacks .keys() method, does:     for (k, v) in E: D[k] = v
        In either case, this is followed by: for k, v in F.items(): D[k] = v
        """
        ...
=======
    def update(self: SupportsGetItem[str, _VT], m: SupportsKeysAndGetItem[str, _VT], /, **kwargs: _VT) -> None: ...
>>>>>>> 8a56044c
    @overload
    def update(self, m: Iterable[tuple[_KT, _VT]], /) -> None:
        """
        D.update([E, ]**F) -> None.  Update D from mapping/iterable E and F.
        If E present and has a .keys() method, does:     for k in E: D[k] = E[k]
        If E present and lacks .keys() method, does:     for (k, v) in E: D[k] = v
        In either case, this is followed by: for k, v in F.items(): D[k] = v
        """
        ...
    @overload
<<<<<<< HEAD
    def update(self: Mapping[str, _VT], m: Iterable[tuple[str, _VT]], /, **kwargs: _VT) -> None:
        """
        D.update([E, ]**F) -> None.  Update D from mapping/iterable E and F.
        If E present and has a .keys() method, does:     for k in E: D[k] = E[k]
        If E present and lacks .keys() method, does:     for (k, v) in E: D[k] = v
        In either case, this is followed by: for k, v in F.items(): D[k] = v
        """
        ...
    @overload
    def update(self: Mapping[str, _VT], **kwargs: _VT) -> None:
        """
        D.update([E, ]**F) -> None.  Update D from mapping/iterable E and F.
        If E present and has a .keys() method, does:     for k in E: D[k] = E[k]
        If E present and lacks .keys() method, does:     for (k, v) in E: D[k] = v
        In either case, this is followed by: for k, v in F.items(): D[k] = v
        """
        ...
=======
    def update(self: SupportsGetItem[str, _VT], m: Iterable[tuple[str, _VT]], /, **kwargs: _VT) -> None: ...
    @overload
    def update(self: SupportsGetItem[str, _VT], **kwargs: _VT) -> None: ...
>>>>>>> 8a56044c

Text = str

TYPE_CHECKING: Final[bool]

# In stubs, the arguments of the IO class are marked as positional-only.
# This differs from runtime, but better reflects the fact that in reality
# classes deriving from IO use different names for the arguments.
class IO(Generic[AnyStr]):
    """
    Generic base class for TextIO and BinaryIO.

    This is an abstract, generic version of the return of open().

    NOTE: This does not distinguish between the different possible
    classes (text vs. binary, read vs. write vs. read/write,
    append-only, unbuffered).  The TextIO and BinaryIO subclasses
    below capture the distinctions between text vs. binary, which is
    pervasive in the interface; however we currently do not offer a
    way to track the other distinctions in the type system.
    """
    # At runtime these are all abstract properties,
    # but making them abstract in the stub is hugely disruptive, for not much gain.
    # See #8726
    @property
    def mode(self) -> str: ...
    # Usually str, but may be bytes if a bytes path was passed to open(). See #10737.
    # If PEP 696 becomes available, we may want to use a defaulted TypeVar here.
    @property
    def name(self) -> str | Any: ...
    @abstractmethod
    def close(self) -> None: ...
    @property
    def closed(self) -> bool: ...
    @abstractmethod
    def fileno(self) -> int: ...
    @abstractmethod
    def flush(self) -> None: ...
    @abstractmethod
    def isatty(self) -> bool: ...
    @abstractmethod
    def read(self, n: int = -1, /) -> AnyStr: ...
    @abstractmethod
    def readable(self) -> bool: ...
    @abstractmethod
    def readline(self, limit: int = -1, /) -> AnyStr: ...
    @abstractmethod
    def readlines(self, hint: int = -1, /) -> list[AnyStr]: ...
    @abstractmethod
    def seek(self, offset: int, whence: int = 0, /) -> int: ...
    @abstractmethod
    def seekable(self) -> bool: ...
    @abstractmethod
    def tell(self) -> int: ...
    @abstractmethod
    def truncate(self, size: int | None = None, /) -> int: ...
    @abstractmethod
    def writable(self) -> bool: ...
    @abstractmethod
    @overload
    def write(self: IO[bytes], s: ReadableBuffer, /) -> int: ...
    @abstractmethod
    @overload
    def write(self, s: AnyStr, /) -> int: ...
    @abstractmethod
    @overload
    def writelines(self: IO[bytes], lines: Iterable[ReadableBuffer], /) -> None: ...
    @abstractmethod
    @overload
    def writelines(self, lines: Iterable[AnyStr], /) -> None: ...
    @abstractmethod
    def __next__(self) -> AnyStr: ...
    @abstractmethod
    def __iter__(self) -> Iterator[AnyStr]: ...
    @abstractmethod
    def __enter__(self) -> IO[AnyStr]: ...
    @abstractmethod
    def __exit__(
        self, type: type[BaseException] | None, value: BaseException | None, traceback: TracebackType | None, /
    ) -> None: ...

class BinaryIO(IO[bytes]):
    """Typed version of the return of open() in binary mode."""
    @abstractmethod
    def __enter__(self) -> BinaryIO: ...

class TextIO(IO[str]):
    """Typed version of the return of open() in text mode."""
    # See comment regarding the @properties in the `IO` class
    @property
    def buffer(self) -> BinaryIO: ...
    @property
    def encoding(self) -> str: ...
    @property
    def errors(self) -> str | None: ...
    @property
    def line_buffering(self) -> int: ...  # int on PyPy, bool on CPython
    @property
    def newlines(self) -> Any: ...  # None, str or tuple
    @abstractmethod
    def __enter__(self) -> TextIO: ...

if sys.version_info < (3, 14):
    ByteString: typing_extensions.TypeAlias = bytes | bytearray | memoryview

# Functions

_get_type_hints_obj_allowed_types: typing_extensions.TypeAlias = (  # noqa: Y042
    object
    | Callable[..., Any]
    | FunctionType
    | BuiltinFunctionType
    | MethodType
    | ModuleType
    | WrapperDescriptorType
    | MethodWrapperType
    | MethodDescriptorType
)

if sys.version_info >= (3, 14):
    def get_type_hints(
        obj: _get_type_hints_obj_allowed_types,
        globalns: dict[str, Any] | None = None,
        localns: Mapping[str, Any] | None = None,
        include_extras: bool = False,
        *,
        format: Format | None = None,
    ) -> dict[str, Any]: ...  # AnnotationForm

else:
    def get_type_hints(
        obj: _get_type_hints_obj_allowed_types,
        globalns: dict[str, Any] | None = None,
        localns: Mapping[str, Any] | None = None,
        include_extras: bool = False,
    ) -> dict[str, Any]:
        """
        Return type hints for an object.

        This is often the same as obj.__annotations__, but it handles
        forward references encoded as string literals and recursively replaces all
        'Annotated[T, ...]' with 'T' (unless 'include_extras=True').

        The argument may be a module, class, method, or function. The annotations
        are returned as a dictionary. For classes, annotations include also
        inherited members.

        TypeError is raised if the argument is not of a type that can contain
        annotations, and an empty dictionary is returned if no annotations are
        present.

        BEWARE -- the behavior of globalns and localns is counterintuitive
        (unless you are familiar with how eval() and exec() work).  The
        search order is locals first, then globals.

        - If no dict arguments are passed, an attempt is made to use the
          globals from obj (or the respective module's globals for classes),
          and these are also used as the locals.  If the object does not appear
          to have globals, an empty dictionary is used.  For classes, the search
          order is globals first then locals.

        - If one dict argument is passed, it is used for both globals and
          locals.

        - If two dict arguments are passed, they specify globals and
          locals, respectively.
        """
        ...

def get_args(tp: Any) -> tuple[Any, ...]:
    """
    Get type arguments with all substitutions performed.

    For unions, basic simplifications used by Union constructor are performed.

    Examples::

        >>> T = TypeVar('T')
        >>> assert get_args(Dict[str, int]) == (str, int)
        >>> assert get_args(int) == ()
        >>> assert get_args(Union[int, Union[T, int], str][int]) == (int, str)
        >>> assert get_args(Union[int, Tuple[T, int]][str]) == (int, Tuple[str, int])
        >>> assert get_args(Callable[[], T][int]) == ([], int)
    """
    ...

if sys.version_info >= (3, 10):
    @overload
    def get_origin(tp: ParamSpecArgs | ParamSpecKwargs) -> ParamSpec:
        """
        Get the unsubscripted version of a type.

        This supports generic types, Callable, Tuple, Union, Literal, Final, ClassVar,
        Annotated, and others. Return None for unsupported types.

        Examples::

            >>> P = ParamSpec('P')
            >>> assert get_origin(Literal[42]) is Literal
            >>> assert get_origin(int) is None
            >>> assert get_origin(ClassVar[int]) is ClassVar
            >>> assert get_origin(Generic) is Generic
            >>> assert get_origin(Generic[T]) is Generic
            >>> assert get_origin(Union[T, int]) is Union
            >>> assert get_origin(List[Tuple[T, T]][int]) is list
            >>> assert get_origin(P.args) is P
        """
        ...
    @overload
    def get_origin(tp: UnionType) -> type[UnionType]:
        """
        Get the unsubscripted version of a type.

        This supports generic types, Callable, Tuple, Union, Literal, Final, ClassVar,
        Annotated, and others. Return None for unsupported types.

        Examples::

            >>> P = ParamSpec('P')
            >>> assert get_origin(Literal[42]) is Literal
            >>> assert get_origin(int) is None
            >>> assert get_origin(ClassVar[int]) is ClassVar
            >>> assert get_origin(Generic) is Generic
            >>> assert get_origin(Generic[T]) is Generic
            >>> assert get_origin(Union[T, int]) is Union
            >>> assert get_origin(List[Tuple[T, T]][int]) is list
            >>> assert get_origin(P.args) is P
        """
        ...

@overload
def get_origin(tp: GenericAlias) -> type:
    """
    Get the unsubscripted version of a type.

    This supports generic types, Callable, Tuple, Union, Literal, Final, ClassVar,
    Annotated, and others. Return None for unsupported types.

    Examples::

        >>> P = ParamSpec('P')
        >>> assert get_origin(Literal[42]) is Literal
        >>> assert get_origin(int) is None
        >>> assert get_origin(ClassVar[int]) is ClassVar
        >>> assert get_origin(Generic) is Generic
        >>> assert get_origin(Generic[T]) is Generic
        >>> assert get_origin(Union[T, int]) is Union
        >>> assert get_origin(List[Tuple[T, T]][int]) is list
        >>> assert get_origin(P.args) is P
    """
    ...
@overload
def get_origin(tp: Any) -> Any | None:
    """
    Get the unsubscripted version of a type.

    This supports generic types, Callable, Tuple, Union, Literal, Final, ClassVar,
    Annotated, and others. Return None for unsupported types.

    Examples::

        >>> P = ParamSpec('P')
        >>> assert get_origin(Literal[42]) is Literal
        >>> assert get_origin(int) is None
        >>> assert get_origin(ClassVar[int]) is ClassVar
        >>> assert get_origin(Generic) is Generic
        >>> assert get_origin(Generic[T]) is Generic
        >>> assert get_origin(Union[T, int]) is Union
        >>> assert get_origin(List[Tuple[T, T]][int]) is list
        >>> assert get_origin(P.args) is P
    """
    ...
@overload
def cast(typ: type[_T], val: Any) -> _T:
    """
    Cast a value to a type.

    This returns the value unchanged.  To the type checker this
    signals that the return value has the designated type, but at
    runtime we intentionally don't check anything (we want this
    to be as fast as possible).
    """
    ...
@overload
def cast(typ: str, val: Any) -> Any:
    """
    Cast a value to a type.

    This returns the value unchanged.  To the type checker this
    signals that the return value has the designated type, but at
    runtime we intentionally don't check anything (we want this
    to be as fast as possible).
    """
    ...
@overload
def cast(typ: object, val: Any) -> Any:
    """
    Cast a value to a type.

    This returns the value unchanged.  To the type checker this
    signals that the return value has the designated type, but at
    runtime we intentionally don't check anything (we want this
    to be as fast as possible).
    """
    ...

if sys.version_info >= (3, 11):
    def reveal_type(obj: _T, /) -> _T:
        """
        Ask a static type checker to reveal the inferred type of an expression.

        When a static type checker encounters a call to ``reveal_type()``,
        it will emit the inferred type of the argument::

            x: int = 1
            reveal_type(x)

        Running a static type checker (e.g., mypy) on this example
        will produce output similar to 'Revealed type is "builtins.int"'.

        At runtime, the function prints the runtime type of the
        argument and returns the argument unchanged.
        """
        ...
    def assert_never(arg: Never, /) -> Never:
        """
        Statically assert that a line of code is unreachable.

        Example::

            def int_or_str(arg: int | str) -> None:
                match arg:
                    case int():
                        print("It's an int")
                    case str():
                        print("It's a str")
                    case _:
                        assert_never(arg)

        If a type checker finds that a call to assert_never() is
        reachable, it will emit an error.

        At runtime, this throws an exception when called.
        """
        ...
    def assert_type(val: _T, typ: Any, /) -> _T:
        """
        Ask a static type checker to confirm that the value is of the given type.

        At runtime this does nothing: it returns the first argument unchanged with no
        checks or side effects, no matter the actual type of the argument.

        When a static type checker encounters a call to assert_type(), it
        emits an error if the value is not of the specified type::

            def greet(name: str) -> None:
                assert_type(name, str)  # OK
                assert_type(name, int)  # type checker error
        """
        ...
    def clear_overloads() -> None:
        """Clear all overloads in the registry."""
        ...
    def get_overloads(func: Callable[..., object]) -> Sequence[Callable[..., object]]:
        """Return all defined overloads for *func* as a sequence."""
        ...
    def dataclass_transform(
        *,
        eq_default: bool = True,
        order_default: bool = False,
        kw_only_default: bool = False,
        frozen_default: bool = False,  # on 3.11, runtime accepts it as part of kwargs
        field_specifiers: tuple[type[Any] | Callable[..., Any], ...] = (),
        **kwargs: Any,
    ) -> IdentityFunction:
        """
        Decorator to mark an object as providing dataclass-like behaviour.

        The decorator can be applied to a function, class, or metaclass.

        Example usage with a decorator function::

            @dataclass_transform()
            def create_model[T](cls: type[T]) -> type[T]:
                ...
                return cls

            @create_model
            class CustomerModel:
                id: int
                name: str

        On a base class::

            @dataclass_transform()
            class ModelBase: ...

            class CustomerModel(ModelBase):
                id: int
                name: str

        On a metaclass::

            @dataclass_transform()
            class ModelMeta(type): ...

            class ModelBase(metaclass=ModelMeta): ...

            class CustomerModel(ModelBase):
                id: int
                name: str

        The ``CustomerModel`` classes defined above will
        be treated by type checkers similarly to classes created with
        ``@dataclasses.dataclass``.
        For example, type checkers will assume these classes have
        ``__init__`` methods that accept ``id`` and ``name``.

        The arguments to this decorator can be used to customize this behavior:
        - ``eq_default`` indicates whether the ``eq`` parameter is assumed to be
            ``True`` or ``False`` if it is omitted by the caller.
        - ``order_default`` indicates whether the ``order`` parameter is
            assumed to be True or False if it is omitted by the caller.
        - ``kw_only_default`` indicates whether the ``kw_only`` parameter is
            assumed to be True or False if it is omitted by the caller.
        - ``frozen_default`` indicates whether the ``frozen`` parameter is
            assumed to be True or False if it is omitted by the caller.
        - ``field_specifiers`` specifies a static list of supported classes
            or functions that describe fields, similar to ``dataclasses.field()``.
        - Arbitrary other keyword arguments are accepted in order to allow for
            possible future extensions.

        At runtime, this decorator records its arguments in the
        ``__dataclass_transform__`` attribute on the decorated object.
        It has no other runtime effect.

        See PEP 681 for more details.
        """
        ...

# Type constructors

# Obsolete, will be changed to a function. Use _typeshed._type_checker_internals.NamedTupleFallback instead.
class NamedTuple(tuple[Any, ...]):
    """
    Typed version of namedtuple.

    Usage::

        class Employee(NamedTuple):
            name: str
            id: int

    This is equivalent to::

        Employee = collections.namedtuple('Employee', ['name', 'id'])

    The resulting class has an extra __annotations__ attribute, giving a
    dict that maps field names to types.  (The field names are also in
    the _fields attribute, which is part of the namedtuple API.)
    An alternative equivalent functional syntax is also accepted::

        Employee = NamedTuple('Employee', [('name', str), ('id', int)])
    """
    _field_defaults: ClassVar[dict[str, Any]]
    _fields: ClassVar[tuple[str, ...]]
    # __orig_bases__ sometimes exists on <3.12, but not consistently
    # So we only add it to the stub on 3.12+.
    if sys.version_info >= (3, 12):
        __orig_bases__: ClassVar[tuple[Any, ...]]

    @overload
    def __init__(self, typename: str, fields: Iterable[tuple[str, Any]], /) -> None:
        """Initialize self.  See help(type(self)) for accurate signature."""
        ...
    @overload
    @typing_extensions.deprecated(
        "Creating a typing.NamedTuple using keyword arguments is deprecated and support will be removed in Python 3.15"
    )
    def __init__(self, typename: str, fields: None = None, /, **kwargs: Any) -> None:
        """Initialize self.  See help(type(self)) for accurate signature."""
        ...
    @classmethod
    def _make(cls, iterable: Iterable[Any]) -> typing_extensions.Self: ...
    def _asdict(self) -> dict[str, Any]: ...
    def _replace(self, **kwargs: Any) -> typing_extensions.Self: ...
    if sys.version_info >= (3, 13):
        def __replace__(self, **kwargs: Any) -> typing_extensions.Self: ...

# Internal mypy fallback type for all typed dicts (does not exist at runtime)
# N.B. Keep this mostly in sync with typing_extensions._TypedDict/mypy_extensions._TypedDict
# Obsolete, use _typeshed._type_checker_internals.TypedDictFallback instead.
@type_check_only
class _TypedDict(Mapping[str, object], metaclass=ABCMeta):
    __total__: ClassVar[bool]
    __required_keys__: ClassVar[frozenset[str]]
    __optional_keys__: ClassVar[frozenset[str]]
    # __orig_bases__ sometimes exists on <3.12, but not consistently,
    # so we only add it to the stub on 3.12+
    if sys.version_info >= (3, 12):
        __orig_bases__: ClassVar[tuple[Any, ...]]
    if sys.version_info >= (3, 13):
        __readonly_keys__: ClassVar[frozenset[str]]
        __mutable_keys__: ClassVar[frozenset[str]]

    def copy(self) -> typing_extensions.Self: ...
    # Using Never so that only calls using mypy plugin hook that specialize the signature
    # can go through.
    def setdefault(self, k: _Never, default: object) -> object: ...
    # Mypy plugin hook for 'pop' expects that 'default' has a type variable type.
    def pop(self, k: _Never, default: _T = ...) -> object: ...  # pyright: ignore[reportInvalidTypeVarUse]
    def update(self, m: typing_extensions.Self, /) -> None: ...
    def __delitem__(self, k: _Never) -> None: ...
    def items(self) -> dict_items[str, object]: ...
    def keys(self) -> dict_keys[str, object]: ...
    def values(self) -> dict_values[str, object]: ...
    @overload
    def __or__(self, value: typing_extensions.Self, /) -> typing_extensions.Self:
        """Return self|value."""
        ...
    @overload
    def __or__(self, value: dict[str, Any], /) -> dict[str, object]:
        """Return self|value."""
        ...
    @overload
    def __ror__(self, value: typing_extensions.Self, /) -> typing_extensions.Self:
        """Return value|self."""
        ...
    @overload
    def __ror__(self, value: dict[str, Any], /) -> dict[str, object]:
        """Return value|self."""
        ...
    # supposedly incompatible definitions of __or__ and __ior__
    def __ior__(self, value: typing_extensions.Self, /) -> typing_extensions.Self: ...  # type: ignore[misc]

if sys.version_info >= (3, 14):
    from annotationlib import ForwardRef as ForwardRef

    def evaluate_forward_ref(
        forward_ref: ForwardRef,
        *,
        owner: object = None,
        globals: dict[str, Any] | None = None,
        locals: Mapping[str, Any] | None = None,
        type_params: tuple[TypeVar, ParamSpec, TypeVarTuple] | None = None,
        format: Format | None = None,
    ) -> Any: ...  # AnnotationForm

else:
    @final
    class ForwardRef(_Final):
        """Internal wrapper to hold a forward reference."""
        __forward_arg__: str
        __forward_code__: CodeType
        __forward_evaluated__: bool
        __forward_value__: Any | None  # AnnotationForm
        __forward_is_argument__: bool
        __forward_is_class__: bool
        __forward_module__: Any | None

        def __init__(self, arg: str, is_argument: bool = True, module: Any | None = None, *, is_class: bool = False) -> None: ...

        if sys.version_info >= (3, 13):
            @overload
            @deprecated(
                "Failing to pass a value to the 'type_params' parameter of ForwardRef._evaluate() is deprecated, "
                "as it leads to incorrect behaviour when evaluating a stringified annotation "
                "that references a PEP 695 type parameter. It will be disallowed in Python 3.15."
            )
            def _evaluate(
                self, globalns: dict[str, Any] | None, localns: Mapping[str, Any] | None, *, recursive_guard: frozenset[str]
            ) -> Any | None: ...  # AnnotationForm
            @overload
            def _evaluate(
                self,
                globalns: dict[str, Any] | None,
                localns: Mapping[str, Any] | None,
                type_params: tuple[TypeVar | ParamSpec | TypeVarTuple, ...],
                *,
                recursive_guard: frozenset[str],
            ) -> Any | None: ...  # AnnotationForm
        elif sys.version_info >= (3, 12):
            def _evaluate(
                self,
                globalns: dict[str, Any] | None,
                localns: Mapping[str, Any] | None,
                type_params: tuple[TypeVar | ParamSpec | TypeVarTuple, ...] | None = None,
                *,
                recursive_guard: frozenset[str],
            ) -> Any | None: ...  # AnnotationForm
        else:
            def _evaluate(
                self, globalns: dict[str, Any] | None, localns: Mapping[str, Any] | None, recursive_guard: frozenset[str]
            ) -> Any | None: ...  # AnnotationForm

        def __eq__(self, other: object) -> bool: ...
        def __hash__(self) -> int: ...
        if sys.version_info >= (3, 11):
            def __or__(self, other: Any) -> _SpecialForm: ...
            def __ror__(self, other: Any) -> _SpecialForm: ...

if sys.version_info >= (3, 10):
    def is_typeddict(tp: object) -> bool:
        """
        Check if an annotation is a TypedDict class.

        For example::

            >>> from typing import TypedDict
            >>> class Film(TypedDict):
            ...     title: str
            ...     year: int
            ...
            >>> is_typeddict(Film)
            True
            >>> is_typeddict(dict)
            False
        """
        ...

def _type_repr(obj: object) -> str:
    """
    Return the repr() of an object, special-casing types (internal helper).

    If obj is a type, we return a shorter version than the default
    type.__repr__, based on the module and qualified name, which is
    typically enough to uniquely identify a type.  For everything
    else, we fall back on repr(obj).
    """
    ...

if sys.version_info >= (3, 12):
    def override(method: _F, /) -> _F:
        """
        Indicate that a method is intended to override a method in a base class.

        Usage::

            class Base:
                def method(self) -> None:
                    pass

            class Child(Base):
                @override
                def method(self) -> None:
                    super().method()

        When this decorator is applied to a method, the type checker will
        validate that it overrides a method or attribute with the same name on a
        base class.  This helps prevent bugs that may occur when a base class is
        changed without an equivalent change to a child class.

        There is no runtime checking of this property. The decorator attempts to
        set the ``__override__`` attribute to ``True`` on the decorated object to
        allow runtime introspection.

        See PEP 698 for details.
        """
        ...
    @final
    class TypeAliasType:
        """
        Type alias.

        Type aliases are created through the type statement::

            type Alias = int

        In this example, Alias and int will be treated equivalently by static
        type checkers.

        At runtime, Alias is an instance of TypeAliasType. The __name__
        attribute holds the name of the type alias. The value of the type alias
        is stored in the __value__ attribute. It is evaluated lazily, so the
        value is computed only if the attribute is accessed.

        Type aliases can also be generic::

            type ListOrSet[T] = list[T] | set[T]

        In this case, the type parameters of the alias are stored in the
        __type_params__ attribute.

        See PEP 695 for more information.
        """
        def __new__(cls, name: str, value: Any, *, type_params: tuple[TypeVar | ParamSpec | TypeVarTuple, ...] = ()) -> Self: ...
        @property
        def __value__(self) -> Any: ...  # AnnotationForm
        @property
        def __type_params__(self) -> tuple[TypeVar | ParamSpec | TypeVarTuple, ...]: ...
        @property
        def __parameters__(self) -> tuple[Any, ...]: ...  # AnnotationForm
        @property
        def __name__(self) -> str: ...
        # It's writable on types, but not on instances of TypeAliasType.
        @property
        def __module__(self) -> str | None: ...  # type: ignore[override]
        def __getitem__(self, parameters: Any, /) -> GenericAlias:
            """Return self[key]."""
            ...
        def __or__(self, right: Any, /) -> _SpecialForm:
            """Return self|value."""
            ...
        def __ror__(self, left: Any, /) -> _SpecialForm:
            """Return value|self."""
            ...
        if sys.version_info >= (3, 14):
            @property
            def evaluate_value(self) -> EvaluateFunc: ...

if sys.version_info >= (3, 13):
    def is_protocol(tp: type, /) -> bool:
        """
        Return True if the given type is a Protocol.

        Example::

            >>> from typing import Protocol, is_protocol
            >>> class P(Protocol):
            ...     def a(self) -> str: ...
            ...     b: int
            >>> is_protocol(P)
            True
            >>> is_protocol(int)
            False
        """
        ...
    def get_protocol_members(tp: type, /) -> frozenset[str]:
        """
        Return the set of members defined in a Protocol.

        Example::

            >>> from typing import Protocol, get_protocol_members
            >>> class P(Protocol):
            ...     def a(self) -> str: ...
            ...     b: int
            >>> get_protocol_members(P) == frozenset({'a', 'b'})
            True

        Raise a TypeError for arguments that are not Protocols.
        """
        ...
    @final
    @type_check_only
    class _NoDefaultType: ...

    NoDefault: _NoDefaultType
    TypeIs: _SpecialForm
    ReadOnly: _SpecialForm<|MERGE_RESOLUTION|>--- conflicted
+++ resolved
@@ -1374,8 +1374,9 @@
         """
         ...
     @overload
-<<<<<<< HEAD
-    def update(self: Mapping[str, _VT], m: SupportsKeysAndGetItem[str, _VT], /, **kwargs: _VT) -> None:
+    def update(self: SupportsGetItem[str, _VT], m: SupportsKeysAndGetItem[str, _VT], /, **kwargs: _VT) -> None: ...
+    @overload
+    def update(self, m: Iterable[tuple[_KT, _VT]], /) -> None:
         """
         D.update([E, ]**F) -> None.  Update D from mapping/iterable E and F.
         If E present and has a .keys() method, does:     for k in E: D[k] = E[k]
@@ -1383,42 +1384,10 @@
         In either case, this is followed by: for k, v in F.items(): D[k] = v
         """
         ...
-=======
-    def update(self: SupportsGetItem[str, _VT], m: SupportsKeysAndGetItem[str, _VT], /, **kwargs: _VT) -> None: ...
->>>>>>> 8a56044c
-    @overload
-    def update(self, m: Iterable[tuple[_KT, _VT]], /) -> None:
-        """
-        D.update([E, ]**F) -> None.  Update D from mapping/iterable E and F.
-        If E present and has a .keys() method, does:     for k in E: D[k] = E[k]
-        If E present and lacks .keys() method, does:     for (k, v) in E: D[k] = v
-        In either case, this is followed by: for k, v in F.items(): D[k] = v
-        """
-        ...
-    @overload
-<<<<<<< HEAD
-    def update(self: Mapping[str, _VT], m: Iterable[tuple[str, _VT]], /, **kwargs: _VT) -> None:
-        """
-        D.update([E, ]**F) -> None.  Update D from mapping/iterable E and F.
-        If E present and has a .keys() method, does:     for k in E: D[k] = E[k]
-        If E present and lacks .keys() method, does:     for (k, v) in E: D[k] = v
-        In either case, this is followed by: for k, v in F.items(): D[k] = v
-        """
-        ...
-    @overload
-    def update(self: Mapping[str, _VT], **kwargs: _VT) -> None:
-        """
-        D.update([E, ]**F) -> None.  Update D from mapping/iterable E and F.
-        If E present and has a .keys() method, does:     for k in E: D[k] = E[k]
-        If E present and lacks .keys() method, does:     for (k, v) in E: D[k] = v
-        In either case, this is followed by: for k, v in F.items(): D[k] = v
-        """
-        ...
-=======
+    @overload
     def update(self: SupportsGetItem[str, _VT], m: Iterable[tuple[str, _VT]], /, **kwargs: _VT) -> None: ...
     @overload
     def update(self: SupportsGetItem[str, _VT], **kwargs: _VT) -> None: ...
->>>>>>> 8a56044c
 
 Text = str
 
