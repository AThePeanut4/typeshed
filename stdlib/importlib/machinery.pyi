"""The machinery of importlib: finders, loaders, hooks, etc."""

import sys
from importlib._bootstrap import BuiltinImporter as BuiltinImporter, FrozenImporter as FrozenImporter, ModuleSpec as ModuleSpec
from importlib._bootstrap_external import (
    BYTECODE_SUFFIXES as BYTECODE_SUFFIXES,
    DEBUG_BYTECODE_SUFFIXES as DEBUG_BYTECODE_SUFFIXES,
    EXTENSION_SUFFIXES as EXTENSION_SUFFIXES,
    OPTIMIZED_BYTECODE_SUFFIXES as OPTIMIZED_BYTECODE_SUFFIXES,
    SOURCE_SUFFIXES as SOURCE_SUFFIXES,
    ExtensionFileLoader as ExtensionFileLoader,
    FileFinder as FileFinder,
    PathFinder as PathFinder,
    SourceFileLoader as SourceFileLoader,
    SourcelessFileLoader as SourcelessFileLoader,
    WindowsRegistryFinder as WindowsRegistryFinder,
)

if sys.version_info >= (3, 11):
    from importlib._bootstrap_external import NamespaceLoader as NamespaceLoader
if sys.version_info >= (3, 14):
    from importlib._bootstrap_external import AppleFrameworkLoader as AppleFrameworkLoader

<<<<<<< HEAD
def all_suffixes() -> list[str]:
    """Returns a list of all recognized module suffixes for this process"""
    ...
=======
def all_suffixes() -> list[str]: ...

if sys.version_info >= (3, 14):
    __all__ = [
        "AppleFrameworkLoader",
        "BYTECODE_SUFFIXES",
        "BuiltinImporter",
        "DEBUG_BYTECODE_SUFFIXES",
        "EXTENSION_SUFFIXES",
        "ExtensionFileLoader",
        "FileFinder",
        "FrozenImporter",
        "ModuleSpec",
        "NamespaceLoader",
        "OPTIMIZED_BYTECODE_SUFFIXES",
        "PathFinder",
        "SOURCE_SUFFIXES",
        "SourceFileLoader",
        "SourcelessFileLoader",
        "WindowsRegistryFinder",
        "all_suffixes",
    ]
>>>>>>> d574139e
<|MERGE_RESOLUTION|>--- conflicted
+++ resolved
@@ -21,11 +21,6 @@
 if sys.version_info >= (3, 14):
     from importlib._bootstrap_external import AppleFrameworkLoader as AppleFrameworkLoader
 
-<<<<<<< HEAD
-def all_suffixes() -> list[str]:
-    """Returns a list of all recognized module suffixes for this process"""
-    ...
-=======
 def all_suffixes() -> list[str]: ...
 
 if sys.version_info >= (3, 14):
@@ -47,5 +42,4 @@
         "SourcelessFileLoader",
         "WindowsRegistryFinder",
         "all_suffixes",
-    ]
->>>>>>> d574139e
+    ]