"""Utility code for constructing importers, etc."""

import importlib.machinery
import sys
import types
from _typeshed import ReadableBuffer
from collections.abc import Callable
from importlib._bootstrap import module_from_spec as module_from_spec, spec_from_loader as spec_from_loader
from importlib._bootstrap_external import (
    MAGIC_NUMBER as MAGIC_NUMBER,
    cache_from_source as cache_from_source,
    decode_source as decode_source,
    source_from_cache as source_from_cache,
    spec_from_file_location as spec_from_file_location,
)
from importlib.abc import Loader
from typing_extensions import ParamSpec, deprecated

_P = ParamSpec("_P")

if sys.version_info < (3, 12):
<<<<<<< HEAD
    def module_for_loader(fxn: Callable[_P, types.ModuleType]) -> Callable[_P, types.ModuleType]:
        """
        Decorator to handle selecting the proper module for loaders.

        The decorated function is passed the module to use instead of the module
        name. The module passed in to the function is either from sys.modules if
        it already exists or is a new module. If the module is new, then __name__
        is set the first argument to the method, __loader__ is set to self, and
        __package__ is set accordingly (if self.is_package() is defined) will be set
        before it is passed to the decorated function (if self.is_package() does
        not work for the module it will be set post-load).

        If an exception is raised and the decorator created the module it is
        subsequently removed from sys.modules.

        The decorator assumes that the decorated function takes the module name as
        the second argument.
        """
        ...
    def set_loader(fxn: Callable[_P, types.ModuleType]) -> Callable[_P, types.ModuleType]:
        """
        Set __loader__ on the returned module.

        This function is deprecated.
        """
        ...
    def set_package(fxn: Callable[_P, types.ModuleType]) -> Callable[_P, types.ModuleType]:
        """
        Set __package__ on the returned module.

        This function is deprecated.
        """
        ...

def resolve_name(name: str, package: str | None) -> str:
    """Resolve a relative module name to an absolute one."""
    ...
def find_spec(name: str, package: str | None = None) -> importlib.machinery.ModuleSpec | None:
    """
    Return the spec for the specified module.

    First, sys.modules is checked to see if the module was already imported. If
    so, then sys.modules[name].__spec__ is returned. If that happens to be
    set to None, then ValueError is raised. If the module is not in
    sys.modules, then sys.meta_path is searched for a suitable spec with the
    value of 'path' given to the finders. None is returned if no spec could
    be found.

    If the name is for submodule (contains a dot), the parent module is
    automatically imported.
=======
    @deprecated(
        "Deprecated since Python 3.4; removed in Python 3.12. "
        "`__name__`, `__package__` and `__loader__` are now set automatically."
    )
    def module_for_loader(fxn: Callable[_P, types.ModuleType]) -> Callable[_P, types.ModuleType]: ...
    @deprecated(
        "Deprecated since Python 3.4; removed in Python 3.12. "
        "`__name__`, `__package__` and `__loader__` are now set automatically."
    )
    def set_loader(fxn: Callable[_P, types.ModuleType]) -> Callable[_P, types.ModuleType]: ...
    @deprecated(
        "Deprecated since Python 3.4; removed in Python 3.12. "
        "`__name__`, `__package__` and `__loader__` are now set automatically."
    )
    def set_package(fxn: Callable[_P, types.ModuleType]) -> Callable[_P, types.ModuleType]: ...
>>>>>>> fb0940e6

    The name and package arguments work the same as importlib.import_module().
    In other words, relative module names (with leading dots) work.
    """
    ...

class LazyLoader(Loader):
    """A loader that creates a module which defers loading until attribute access."""
    def __init__(self, loader: Loader) -> None: ...
    @classmethod
    def factory(cls, loader: Loader) -> Callable[..., LazyLoader]:
        """Construct a callable which returns the eager loader made lazy."""
        ...
    def exec_module(self, module: types.ModuleType) -> None:
        """Make the module load lazily."""
        ...

def source_hash(source_bytes: ReadableBuffer) -> bytes:
    """Return the hash of *source_bytes* as used in hash-based pyc files."""
    ...

if sys.version_info >= (3, 14):
    __all__ = [
        "LazyLoader",
        "Loader",
        "MAGIC_NUMBER",
        "cache_from_source",
        "decode_source",
        "find_spec",
        "module_from_spec",
        "resolve_name",
        "source_from_cache",
        "source_hash",
        "spec_from_file_location",
        "spec_from_loader",
    ]<|MERGE_RESOLUTION|>--- conflicted
+++ resolved
@@ -19,10 +19,21 @@
 _P = ParamSpec("_P")
 
 if sys.version_info < (3, 12):
-<<<<<<< HEAD
-    def module_for_loader(fxn: Callable[_P, types.ModuleType]) -> Callable[_P, types.ModuleType]:
-        """
-        Decorator to handle selecting the proper module for loaders.
+    @deprecated(
+        "Deprecated since Python 3.4; removed in Python 3.12. "
+        "`__name__`, `__package__` and `__loader__` are now set automatically."
+    )
+    def module_for_loader(fxn: Callable[_P, types.ModuleType]) -> Callable[_P, types.ModuleType]: ...
+    @deprecated(
+        "Deprecated since Python 3.4; removed in Python 3.12. "
+        "`__name__`, `__package__` and `__loader__` are now set automatically."
+    )
+    def set_loader(fxn: Callable[_P, types.ModuleType]) -> Callable[_P, types.ModuleType]: ...
+    @deprecated(
+        "Deprecated since Python 3.4; removed in Python 3.12. "
+        "`__name__`, `__package__` and `__loader__` are now set automatically."
+    )
+    def set_package(fxn: Callable[_P, types.ModuleType]) -> Callable[_P, types.ModuleType]: ...
 
         The decorated function is passed the module to use instead of the module
         name. The module passed in to the function is either from sys.modules if
@@ -70,23 +81,6 @@
 
     If the name is for submodule (contains a dot), the parent module is
     automatically imported.
-=======
-    @deprecated(
-        "Deprecated since Python 3.4; removed in Python 3.12. "
-        "`__name__`, `__package__` and `__loader__` are now set automatically."
-    )
-    def module_for_loader(fxn: Callable[_P, types.ModuleType]) -> Callable[_P, types.ModuleType]: ...
-    @deprecated(
-        "Deprecated since Python 3.4; removed in Python 3.12. "
-        "`__name__`, `__package__` and `__loader__` are now set automatically."
-    )
-    def set_loader(fxn: Callable[_P, types.ModuleType]) -> Callable[_P, types.ModuleType]: ...
-    @deprecated(
-        "Deprecated since Python 3.4; removed in Python 3.12. "
-        "`__name__`, `__package__` and `__loader__` are now set automatically."
-    )
-    def set_package(fxn: Callable[_P, types.ModuleType]) -> Callable[_P, types.ModuleType]: ...
->>>>>>> fb0940e6
 
     The name and package arguments work the same as importlib.import_module().
     In other words, relative module names (with leading dots) work.
