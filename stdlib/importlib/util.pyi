<<<<<<< HEAD
"""Utility code for constructing importers, etc."""

import importlib.abc
=======
>>>>>>> d574139e
import importlib.machinery
import sys
import types
from _typeshed import ReadableBuffer
from collections.abc import Callable
from importlib._bootstrap import module_from_spec as module_from_spec, spec_from_loader as spec_from_loader
from importlib._bootstrap_external import (
    MAGIC_NUMBER as MAGIC_NUMBER,
    cache_from_source as cache_from_source,
    decode_source as decode_source,
    source_from_cache as source_from_cache,
    spec_from_file_location as spec_from_file_location,
)
from importlib.abc import Loader
from typing_extensions import ParamSpec

_P = ParamSpec("_P")

if sys.version_info < (3, 12):
    def module_for_loader(fxn: Callable[_P, types.ModuleType]) -> Callable[_P, types.ModuleType]:
        """
        Decorator to handle selecting the proper module for loaders.

        The decorated function is passed the module to use instead of the module
        name. The module passed in to the function is either from sys.modules if
        it already exists or is a new module. If the module is new, then __name__
        is set the first argument to the method, __loader__ is set to self, and
        __package__ is set accordingly (if self.is_package() is defined) will be set
        before it is passed to the decorated function (if self.is_package() does
        not work for the module it will be set post-load).

        If an exception is raised and the decorator created the module it is
        subsequently removed from sys.modules.

        The decorator assumes that the decorated function takes the module name as
        the second argument.
        """
        ...
    def set_loader(fxn: Callable[_P, types.ModuleType]) -> Callable[_P, types.ModuleType]:
        """
        Set __loader__ on the returned module.

        This function is deprecated.
        """
        ...
    def set_package(fxn: Callable[_P, types.ModuleType]) -> Callable[_P, types.ModuleType]:
        """
        Set __package__ on the returned module.

        This function is deprecated.
        """
        ...

def resolve_name(name: str, package: str | None) -> str:
    """Resolve a relative module name to an absolute one."""
    ...
def find_spec(name: str, package: str | None = None) -> importlib.machinery.ModuleSpec | None:
    """
    Return the spec for the specified module.

    First, sys.modules is checked to see if the module was already imported. If
    so, then sys.modules[name].__spec__ is returned. If that happens to be
    set to None, then ValueError is raised. If the module is not in
    sys.modules, then sys.meta_path is searched for a suitable spec with the
    value of 'path' given to the finders. None is returned if no spec could
    be found.

    If the name is for submodule (contains a dot), the parent module is
    automatically imported.

    The name and package arguments work the same as importlib.import_module().
    In other words, relative module names (with leading dots) work.
    """
    ...

<<<<<<< HEAD
class LazyLoader(importlib.abc.Loader):
    """A loader that creates a module which defers loading until attribute access."""
    def __init__(self, loader: importlib.abc.Loader) -> None: ...
    @classmethod
    def factory(cls, loader: importlib.abc.Loader) -> Callable[..., LazyLoader]:
        """Construct a callable which returns the eager loader made lazy."""
        ...
    def exec_module(self, module: types.ModuleType) -> None:
        """Make the module load lazily."""
        ...

def source_hash(source_bytes: ReadableBuffer) -> bytes:
    """Return the hash of *source_bytes* as used in hash-based pyc files."""
    ...
=======
class LazyLoader(Loader):
    def __init__(self, loader: Loader) -> None: ...
    @classmethod
    def factory(cls, loader: Loader) -> Callable[..., LazyLoader]: ...
    def exec_module(self, module: types.ModuleType) -> None: ...

def source_hash(source_bytes: ReadableBuffer) -> bytes: ...

if sys.version_info >= (3, 14):
    __all__ = [
        "LazyLoader",
        "Loader",
        "MAGIC_NUMBER",
        "cache_from_source",
        "decode_source",
        "find_spec",
        "module_from_spec",
        "resolve_name",
        "source_from_cache",
        "source_hash",
        "spec_from_file_location",
        "spec_from_loader",
    ]
>>>>>>> d574139e
<|MERGE_RESOLUTION|>--- conflicted
+++ resolved
@@ -1,9 +1,3 @@
-<<<<<<< HEAD
-"""Utility code for constructing importers, etc."""
-
-import importlib.abc
-=======
->>>>>>> d574139e
 import importlib.machinery
 import sys
 import types
@@ -79,22 +73,6 @@
     """
     ...
 
-<<<<<<< HEAD
-class LazyLoader(importlib.abc.Loader):
-    """A loader that creates a module which defers loading until attribute access."""
-    def __init__(self, loader: importlib.abc.Loader) -> None: ...
-    @classmethod
-    def factory(cls, loader: importlib.abc.Loader) -> Callable[..., LazyLoader]:
-        """Construct a callable which returns the eager loader made lazy."""
-        ...
-    def exec_module(self, module: types.ModuleType) -> None:
-        """Make the module load lazily."""
-        ...
-
-def source_hash(source_bytes: ReadableBuffer) -> bytes:
-    """Return the hash of *source_bytes* as used in hash-based pyc files."""
-    ...
-=======
 class LazyLoader(Loader):
     def __init__(self, loader: Loader) -> None: ...
     @classmethod
@@ -117,5 +95,4 @@
         "source_hash",
         "spec_from_file_location",
         "spec_from_loader",
-    ]
->>>>>>> d574139e
+    ]