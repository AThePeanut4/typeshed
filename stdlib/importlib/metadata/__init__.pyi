import abc
import pathlib
import sys
import types
from _collections_abc import dict_keys, dict_values
from _typeshed import StrPath
from collections.abc import Iterable, Iterator, Mapping
from email.message import Message
from importlib.abc import MetaPathFinder
from os import PathLike
from pathlib import Path
from re import Pattern
from typing import Any, ClassVar, Generic, NamedTuple, TypeVar, overload
from typing_extensions import Self, TypeAlias, deprecated, disjoint_base

_T = TypeVar("_T")
_KT = TypeVar("_KT")
_VT = TypeVar("_VT")

__all__ = [
    "Distribution",
    "DistributionFinder",
    "PackageNotFoundError",
    "distribution",
    "distributions",
    "entry_points",
    "files",
    "metadata",
    "requires",
    "version",
]

if sys.version_info >= (3, 10):
    __all__ += ["PackageMetadata", "packages_distributions"]

if sys.version_info >= (3, 10):
    from importlib.metadata._meta import PackageMetadata as PackageMetadata, SimplePath
    def packages_distributions() -> Mapping[str, list[str]]:
        """
        Return a mapping of top-level packages to their
        distributions.

        >>> import collections.abc
        >>> pkgs = packages_distributions()
        >>> all(isinstance(dist, collections.abc.Sequence) for dist in pkgs.values())
        True
        """
        ...

    _SimplePath: TypeAlias = SimplePath

else:
    _SimplePath: TypeAlias = Path

class PackageNotFoundError(ModuleNotFoundError):
    """The package was not found."""
    @property
    def name(self) -> str:
        """module name"""
        ...

if sys.version_info >= (3, 13):
    _EntryPointBase = object
elif sys.version_info >= (3, 11):
    class DeprecatedTuple:
        """
        Provide subscript item access for backward compatibility.

        >>> recwarn = getfixture('recwarn')
        >>> ep = EntryPoint(name='name', value='value', group='group')
        >>> ep[:]
        ('name', 'value', 'group')
        >>> ep[0]
        'name'
        >>> len(recwarn)
        1
        """
        def __getitem__(self, item: int) -> str: ...

    _EntryPointBase = DeprecatedTuple
else:
    class _EntryPointBase(NamedTuple):
        name: str
        value: str
        group: str

<<<<<<< HEAD
class EntryPoint(_EntryPointBase):
    """
    An entry point as defined by Python packaging conventions.

    See `the packaging docs on entry points
    <https://packaging.python.org/specifications/entry-points/>`_
    for more information.

    >>> ep = EntryPoint(
    ...     name=None, group=None, value='package.module:attr [extra1, extra2]')
    >>> ep.module
    'package.module'
    >>> ep.attr
    'attr'
    >>> ep.extras
    ['extra1', 'extra2']
    """
    pattern: ClassVar[Pattern[str]]
    if sys.version_info >= (3, 11):
=======
if sys.version_info >= (3, 11):
    class EntryPoint(_EntryPointBase):
        pattern: ClassVar[Pattern[str]]
>>>>>>> 91e2ed09
        name: str
        value: str
        group: str

        def __init__(self, name: str, value: str, group: str) -> None: ...
<<<<<<< HEAD

    def load(self) -> Any:
        """
        Load the entry point from its definition. If only a module
        is indicated by the value, return that module. Otherwise,
        return the named object.
        """
        ...
    @property
    def extras(self) -> list[str]: ...
    @property
    def module(self) -> str: ...
    @property
    def attr(self) -> str: ...
    if sys.version_info >= (3, 10):
=======
        def load(self) -> Any: ...  # Callable[[], Any] or an importable module
        @property
        def extras(self) -> list[str]: ...
        @property
        def module(self) -> str: ...
        @property
        def attr(self) -> str: ...
>>>>>>> 91e2ed09
        dist: ClassVar[Distribution | None]
        def matches(
            self,
            *,
            name: str = ...,
            value: str = ...,
            group: str = ...,
            module: str = ...,
            attr: str = ...,
            extras: list[str] = ...,
<<<<<<< HEAD
        ) -> bool:
            """
            EntryPoint matches the given parameters.

            >>> ep = EntryPoint(group='foo', name='bar', value='bing:bong [extra1, extra2]')
            >>> ep.matches(group='foo')
            True
            >>> ep.matches(name='bar', value='bing:bong [extra1, extra2]')
            True
            >>> ep.matches(group='foo', name='other')
            False
            >>> ep.matches()
            True
            >>> ep.matches(extras=['extra1', 'extra2'])
            True
            >>> ep.matches(module='bing')
            True
            >>> ep.matches(attr='bong')
            True
            """
            ...

    def __hash__(self) -> int:
        """Return hash(self)."""
        ...
    if sys.version_info >= (3, 11):
        def __eq__(self, other: object) -> bool: ...
        def __lt__(self, other: object) -> bool: ...
    if sys.version_info < (3, 12):
        def __iter__(self) -> Iterator[Any]:
            """Supply iter so one may construct dicts of EntryPoints by name."""
            ...
=======
        ) -> bool: ...  # undocumented
        def __hash__(self) -> int: ...
        def __eq__(self, other: object) -> bool: ...
        def __lt__(self, other: object) -> bool: ...
        if sys.version_info < (3, 12):
            def __iter__(self) -> Iterator[Any]: ...  # result of iter((str, Self)), really

else:
    @disjoint_base
    class EntryPoint(_EntryPointBase):
        pattern: ClassVar[Pattern[str]]

        def load(self) -> Any: ...  # Callable[[], Any] or an importable module
        @property
        def extras(self) -> list[str]: ...
        @property
        def module(self) -> str: ...
        @property
        def attr(self) -> str: ...
        if sys.version_info >= (3, 10):
            dist: ClassVar[Distribution | None]
            def matches(
                self,
                *,
                name: str = ...,
                value: str = ...,
                group: str = ...,
                module: str = ...,
                attr: str = ...,
                extras: list[str] = ...,
            ) -> bool: ...  # undocumented

        def __hash__(self) -> int: ...
        def __iter__(self) -> Iterator[Any]: ...  # result of iter((str, Self)), really
>>>>>>> 91e2ed09

if sys.version_info >= (3, 12):
    class EntryPoints(tuple[EntryPoint, ...]):
        """An immutable collection of selectable EntryPoint objects."""
        __slots__ = ()
        def __getitem__(self, name: str) -> EntryPoint:
            """Get the EntryPoint in self matching name."""
            ...
        def select(
            self,
            *,
            name: str = ...,
            value: str = ...,
            group: str = ...,
            module: str = ...,
            attr: str = ...,
            extras: list[str] = ...,
        ) -> EntryPoints:
            """
            Select entry points from self that match the
            given parameters (typically group and/or name).
            """
            ...
        @property
        def names(self) -> set[str]:
            """Return the set of all names of all entry points."""
            ...
        @property
        def groups(self) -> set[str]:
            """Return the set of all groups of all entry points."""
            ...

elif sys.version_info >= (3, 10):
    class DeprecatedList(list[_T]):
<<<<<<< HEAD
        """
        Allow an otherwise immutable object to implement mutability
        for compatibility.

        >>> recwarn = getfixture('recwarn')
        >>> dl = DeprecatedList(range(3))
        >>> dl[0] = 1
        >>> dl.append(3)
        >>> del dl[3]
        >>> dl.reverse()
        >>> dl.sort()
        >>> dl.extend([4])
        >>> dl.pop(-1)
        4
        >>> dl.remove(1)
        >>> dl += [5]
        >>> dl + [6]
        [1, 2, 5, 6]
        >>> dl + (6,)
        [1, 2, 5, 6]
        >>> dl.insert(0, 0)
        >>> dl
        [0, 1, 2, 5]
        >>> dl == [0, 1, 2, 5]
        True
        >>> dl == (0, 1, 2, 5)
        True
        >>> len(recwarn)
        1
        """
        ...
=======
        __slots__ = ()
>>>>>>> 91e2ed09

    class EntryPoints(DeprecatedList[EntryPoint]):  # use as list is deprecated since 3.10
        """An immutable collection of selectable EntryPoint objects."""
        # int argument is deprecated since 3.10
<<<<<<< HEAD
        def __getitem__(self, name: int | str) -> EntryPoint:
            """Get the EntryPoint in self matching name."""
            ...
=======
        __slots__ = ()
        def __getitem__(self, name: int | str) -> EntryPoint: ...  # type: ignore[override]
>>>>>>> 91e2ed09
        def select(
            self,
            *,
            name: str = ...,
            value: str = ...,
            group: str = ...,
            module: str = ...,
            attr: str = ...,
            extras: list[str] = ...,
        ) -> EntryPoints:
            """
            Select entry points from self that match the
            given parameters (typically group and/or name).
            """
            ...
        @property
        def names(self) -> set[str]:
            """Return the set of all names of all entry points."""
            ...
        @property
        def groups(self) -> set[str]:
            """
            Return the set of all groups of all entry points.

            For coverage while SelectableGroups is present.
            >>> EntryPoints().groups
            set()
            """
            ...

if sys.version_info >= (3, 10) and sys.version_info < (3, 12):
    class Deprecated(Generic[_KT, _VT]):
        """
        Compatibility add-in for mapping to indicate that
        mapping behavior is deprecated.

        >>> recwarn = getfixture('recwarn')
        >>> class DeprecatedDict(Deprecated, dict): pass
        >>> dd = DeprecatedDict(foo='bar')
        >>> dd.get('baz', None)
        >>> dd['foo']
        'bar'
        >>> list(dd)
        ['foo']
        >>> list(dd.keys())
        ['foo']
        >>> 'foo' in dd
        True
        >>> list(dd.values())
        ['bar']
        >>> len(recwarn)
        1
        """
        def __getitem__(self, name: _KT) -> _VT: ...
        @overload
        def get(self, name: _KT, default: None = None) -> _VT | None: ...
        @overload
        def get(self, name: _KT, default: _VT) -> _VT: ...
        @overload
        def get(self, name: _KT, default: _T) -> _VT | _T: ...
        def __iter__(self) -> Iterator[_KT]: ...
        def __contains__(self, *args: object) -> bool: ...
        def keys(self) -> dict_keys[_KT, _VT]: ...
        def values(self) -> dict_values[_KT, _VT]: ...

    @deprecated("Deprecated since Python 3.10; removed in Python 3.12. Use `select` instead.")
    class SelectableGroups(Deprecated[str, EntryPoints], dict[str, EntryPoints]):  # use as dict is deprecated since 3.10
        """
        A backward- and forward-compatible result from
        entry_points that fully implements the dict interface.
        """
        @classmethod
        def load(cls, eps: Iterable[EntryPoint]) -> Self: ...
        @property
        def groups(self) -> set[str]: ...
        @property
        def names(self) -> set[str]:
            """
            for coverage:
            >>> SelectableGroups().names
            set()
            """
            ...
        @overload
        def select(self) -> Self: ...
        @overload
        def select(
            self,
            *,
            name: str = ...,
            value: str = ...,
            group: str = ...,
            module: str = ...,
            attr: str = ...,
            extras: list[str] = ...,
        ) -> EntryPoints: ...

class PackagePath(pathlib.PurePosixPath):
    """A reference to a path in a package"""
    def read_text(self, encoding: str = "utf-8") -> str: ...
    def read_binary(self) -> bytes: ...
    def locate(self) -> PathLike[str]:
        """Return a path-like object for this path"""
        ...
    # The following attributes are not defined on PackagePath, but are dynamically added by Distribution.files:
    hash: FileHash | None
    size: int | None
    dist: Distribution

class FileHash:
    mode: str
    value: str
    def __init__(self, spec: str) -> None: ...

if sys.version_info >= (3, 12):
    class DeprecatedNonAbstract: ...
    _distribution_parent = DeprecatedNonAbstract
else:
    _distribution_parent = object

class Distribution(_distribution_parent):
    """
    An abstract Python distribution package.

    Custom providers may derive from this class and define
    the abstract methods to provide a concrete implementation
    for their environment. Some providers may opt to override
    the default implementation of some properties to bypass
    the file-reading mechanism.
    """
    @abc.abstractmethod
    def read_text(self, filename: str) -> str | None:
        """
        Attempt to load metadata file given by the name.

        Python distribution metadata is organized by blobs of text
        typically represented as "files" in the metadata directory
        (e.g. package-1.0.dist-info). These files include things
        like:

        - METADATA: The distribution metadata including fields
          like Name and Version and Description.
        - entry_points.txt: A series of entry points as defined in
          `the entry points spec <https://packaging.python.org/en/latest/specifications/entry-points/#file-format>`_.
        - RECORD: A record of files according to
          `this recording spec <https://packaging.python.org/en/latest/specifications/recording-installed-packages/#the-record-file>`_.

        A package may provide any set of files, including those
        not listed here or none at all.

        :param filename: The name of the file in the distribution info.
        :return: The text if found, otherwise None.
        """
        ...
    @abc.abstractmethod
    def locate_file(self, path: StrPath) -> _SimplePath:
        """
        Given a path to a file in this distribution, return a SimplePath
        to it.
        """
        ...
    @classmethod
    def from_name(cls, name: str) -> Distribution:
        """
        Return the Distribution for the given package name.

        :param name: The name of the distribution package to search for.
        :return: The Distribution instance (or subclass thereof) for the named
            package, if found.
        :raises PackageNotFoundError: When the named package's distribution
            metadata cannot be found.
        :raises ValueError: When an invalid value is supplied for name.
        """
        ...
    @overload
    @classmethod
    def discover(cls, *, context: DistributionFinder.Context) -> Iterable[Distribution]:
        """
        Return an iterable of Distribution objects for all packages.

        Pass a ``context`` or pass keyword arguments for constructing
        a context.

        :context: A ``DistributionFinder.Context`` object.
        :return: Iterable of Distribution objects for packages matching
          the context.
        """
        ...
    @overload
    @classmethod
    def discover(
        cls, *, context: None = None, name: str | None = ..., path: list[str] = ..., **kwargs: Any
    ) -> Iterable[Distribution]:
        """
        Return an iterable of Distribution objects for all packages.

        Pass a ``context`` or pass keyword arguments for constructing
        a context.

        :context: A ``DistributionFinder.Context`` object.
        :return: Iterable of Distribution objects for packages matching
          the context.
        """
        ...
    @staticmethod
    def at(path: StrPath) -> PathDistribution:
        """
        Return a Distribution for the indicated metadata path.

        :param path: a string or path-like object
        :return: a concrete Distribution instance for the path
        """
        ...

    if sys.version_info >= (3, 10):
        @property
        def metadata(self) -> PackageMetadata:
            """
            Return the parsed metadata for this Distribution.

            The returned object will have keys that name the various bits of
            metadata per the
            `Core metadata specifications <https://packaging.python.org/en/latest/specifications/core-metadata/#core-metadata>`_.

            Custom providers may provide the METADATA file or override this
            property.
            """
            ...
        @property
        def entry_points(self) -> EntryPoints:
            """
            Return EntryPoints for this distribution.

            Custom providers may provide the ``entry_points.txt`` file
            or override this property.
            """
            ...
    else:
        @property
        def metadata(self) -> Message:
            """
            Return the parsed metadata for this Distribution.

            The returned object will have keys that name the various bits of
            metadata.  See PEP 566 for details.
            """
            ...
        @property
        def entry_points(self) -> list[EntryPoint]: ...

    @property
    def version(self) -> str:
        """Return the 'Version' metadata for the distribution package."""
        ...
    @property
    def files(self) -> list[PackagePath] | None:
        """
        Files in this distribution.

        :return: List of PackagePath for this distribution or None

        Result is `None` if the metadata file that enumerates files
        (i.e. RECORD for dist-info, or installed-files.txt or
        SOURCES.txt for egg-info) is missing.
        Result may be empty if the metadata exists but is empty.

        Custom providers are recommended to provide a "RECORD" file (in
        ``read_text``) or override this property to allow for callers to be
        able to resolve filenames provided by the package.
        """
        ...
    @property
    def requires(self) -> list[str] | None:
        """Generated requirements specified for this Distribution"""
        ...
    if sys.version_info >= (3, 10):
        @property
        def name(self) -> str:
            """Return the 'Name' metadata for the distribution package."""
            ...
    if sys.version_info >= (3, 13):
        @property
        def origin(self) -> types.SimpleNamespace: ...

class DistributionFinder(MetaPathFinder):
    """
    A MetaPathFinder capable of discovering installed distributions.

    Custom providers should implement this interface in order to
    supply metadata.
    """
    class Context:
        """
        Keyword arguments presented by the caller to
        ``distributions()`` or ``Distribution.discover()``
        to narrow the scope of a search for distributions
        in all DistributionFinders.

        Each DistributionFinder may expect any parameters
        and should attempt to honor the canonical
        parameters defined below when appropriate.

        This mechanism gives a custom provider a means to
        solicit additional details from the caller beyond
        "name" and "path" when searching distributions.
        For example, imagine a provider that exposes suites
        of packages in either a "public" or "private" ``realm``.
        A caller may wish to query only for distributions in
        a particular realm and could call
        ``distributions(realm="private")`` to signal to the
        custom provider to only include distributions from that
        realm.
        """
        name: str | None
        def __init__(self, *, name: str | None = ..., path: list[str] = ..., **kwargs: Any) -> None: ...
        @property
        def path(self) -> list[str]:
            """
            The sequence of directory path that a distribution finder
            should search.

            Typically refers to Python installed package paths such as
            "site-packages" directories and defaults to ``sys.path``.
            """
            ...

    @abc.abstractmethod
    def find_distributions(self, context: DistributionFinder.Context = ...) -> Iterable[Distribution]:
        """
        Find distributions.

        Return an iterable of all Distribution instances capable of
        loading the metadata for packages matching the ``context``,
        a DistributionFinder.Context instance.
        """
        ...

class MetadataPathFinder(DistributionFinder):
    @classmethod
    def find_distributions(cls, context: DistributionFinder.Context = ...) -> Iterable[PathDistribution]:
        """
        Find distributions.

        Return an iterable of all Distribution instances capable of
        loading the metadata for packages matching ``context.name``
        (or all names if ``None`` indicated) along the paths in the list
        of directories ``context.path``.
        """
        ...
    if sys.version_info >= (3, 11):
        @classmethod
        def invalidate_caches(cls) -> None: ...
    elif sys.version_info >= (3, 10):
        # Yes, this is an instance method that has a parameter named "cls"
        def invalidate_caches(cls) -> None: ...

class PathDistribution(Distribution):
    _path: _SimplePath
    def __init__(self, path: _SimplePath) -> None:
        """
        Construct a distribution.

        :param path: SimplePath indicating the metadata directory.
        """
        ...
    def read_text(self, filename: StrPath) -> str | None:
        """
        Attempt to load metadata file given by the name.

        Python distribution metadata is organized by blobs of text
        typically represented as "files" in the metadata directory
        (e.g. package-1.0.dist-info). These files include things
        like:

        - METADATA: The distribution metadata including fields
          like Name and Version and Description.
        - entry_points.txt: A series of entry points as defined in
          `the entry points spec <https://packaging.python.org/en/latest/specifications/entry-points/#file-format>`_.
        - RECORD: A record of files according to
          `this recording spec <https://packaging.python.org/en/latest/specifications/recording-installed-packages/#the-record-file>`_.

        A package may provide any set of files, including those
        not listed here or none at all.

        :param filename: The name of the file in the distribution info.
        :return: The text if found, otherwise None.
        """
        ...
    def locate_file(self, path: StrPath) -> _SimplePath: ...

def distribution(distribution_name: str) -> Distribution:
    """
    Get the ``Distribution`` instance for the named package.

    :param distribution_name: The name of the distribution package as a string.
    :return: A ``Distribution`` instance (or subclass thereof).
    """
    ...
@overload
def distributions(*, context: DistributionFinder.Context) -> Iterable[Distribution]:
    """
    Get all ``Distribution`` instances in the current environment.

    :return: An iterable of ``Distribution`` instances.
    """
    ...
@overload
def distributions(
    *, context: None = None, name: str | None = ..., path: list[str] = ..., **kwargs: Any
) -> Iterable[Distribution]:
    """
    Get all ``Distribution`` instances in the current environment.

    :return: An iterable of ``Distribution`` instances.
    """
    ...

if sys.version_info >= (3, 10):
    def metadata(distribution_name: str) -> PackageMetadata:
        """
        Get the metadata for the named package.

        :param distribution_name: The name of the distribution package to query.
        :return: A PackageMetadata containing the parsed metadata.
        """
        ...

else:
    def metadata(distribution_name: str) -> Message:
        """
        Get the metadata for the named package.

        :param distribution_name: The name of the distribution package to query.
        :return: An email.Message containing the parsed metadata.
        """
        ...

if sys.version_info >= (3, 12):
    def entry_points(
        *, name: str = ..., value: str = ..., group: str = ..., module: str = ..., attr: str = ..., extras: list[str] = ...
    ) -> EntryPoints:
        """
        Return EntryPoint objects for all installed packages.

        Pass selection parameters (group or name) to filter the
        result to entry points matching those properties (see
        EntryPoints.select()).

        :return: EntryPoints for all installed packages.
        """
        ...

elif sys.version_info >= (3, 10):
    @overload
    def entry_points() -> SelectableGroups:
        """
        Return EntryPoint objects for all installed packages.

        Pass selection parameters (group or name) to filter the
        result to entry points matching those properties (see
        EntryPoints.select()).

        For compatibility, returns ``SelectableGroups`` object unless
        selection parameters are supplied. In the future, this function
        will return ``EntryPoints`` instead of ``SelectableGroups``
        even when no selection parameters are supplied.

        For maximum future compatibility, pass selection parameters
        or invoke ``.select`` with parameters on the result.

        :return: EntryPoints or SelectableGroups for all installed packages.
        """
        ...
    @overload
    def entry_points(
        *, name: str = ..., value: str = ..., group: str = ..., module: str = ..., attr: str = ..., extras: list[str] = ...
    ) -> EntryPoints:
        """
        Return EntryPoint objects for all installed packages.

        Pass selection parameters (group or name) to filter the
        result to entry points matching those properties (see
        EntryPoints.select()).

        For compatibility, returns ``SelectableGroups`` object unless
        selection parameters are supplied. In the future, this function
        will return ``EntryPoints`` instead of ``SelectableGroups``
        even when no selection parameters are supplied.

        For maximum future compatibility, pass selection parameters
        or invoke ``.select`` with parameters on the result.

        :return: EntryPoints or SelectableGroups for all installed packages.
        """
        ...

else:
    def entry_points() -> dict[str, list[EntryPoint]]:
        """
        Return EntryPoint objects for all installed packages.

        :return: EntryPoint objects for all installed packages.
        """
        ...

def version(distribution_name: str) -> str:
    """
    Get the version string for the named package.

    :param distribution_name: The name of the distribution package to query.
    :return: The version string for the package as defined in the package's
        "Version" metadata key.
    """
    ...
def files(distribution_name: str) -> list[PackagePath] | None:
    """
    Return a list of files for the named package.

    :param distribution_name: The name of the distribution package to query.
    :return: List of files composing the distribution.
    """
    ...
def requires(distribution_name: str) -> list[str] | None:
    """
    Return a list of requirements for the named package.

    :return: An iterable of requirements, suitable for
        packaging.requirement.Requirement.
    """
    ...<|MERGE_RESOLUTION|>--- conflicted
+++ resolved
@@ -84,53 +84,14 @@
         value: str
         group: str
 
-<<<<<<< HEAD
-class EntryPoint(_EntryPointBase):
-    """
-    An entry point as defined by Python packaging conventions.
-
-    See `the packaging docs on entry points
-    <https://packaging.python.org/specifications/entry-points/>`_
-    for more information.
-
-    >>> ep = EntryPoint(
-    ...     name=None, group=None, value='package.module:attr [extra1, extra2]')
-    >>> ep.module
-    'package.module'
-    >>> ep.attr
-    'attr'
-    >>> ep.extras
-    ['extra1', 'extra2']
-    """
-    pattern: ClassVar[Pattern[str]]
-    if sys.version_info >= (3, 11):
-=======
 if sys.version_info >= (3, 11):
     class EntryPoint(_EntryPointBase):
         pattern: ClassVar[Pattern[str]]
->>>>>>> 91e2ed09
         name: str
         value: str
         group: str
 
         def __init__(self, name: str, value: str, group: str) -> None: ...
-<<<<<<< HEAD
-
-    def load(self) -> Any:
-        """
-        Load the entry point from its definition. If only a module
-        is indicated by the value, return that module. Otherwise,
-        return the named object.
-        """
-        ...
-    @property
-    def extras(self) -> list[str]: ...
-    @property
-    def module(self) -> str: ...
-    @property
-    def attr(self) -> str: ...
-    if sys.version_info >= (3, 10):
-=======
         def load(self) -> Any: ...  # Callable[[], Any] or an importable module
         @property
         def extras(self) -> list[str]: ...
@@ -138,7 +99,6 @@
         def module(self) -> str: ...
         @property
         def attr(self) -> str: ...
->>>>>>> 91e2ed09
         dist: ClassVar[Distribution | None]
         def matches(
             self,
@@ -149,40 +109,6 @@
             module: str = ...,
             attr: str = ...,
             extras: list[str] = ...,
-<<<<<<< HEAD
-        ) -> bool:
-            """
-            EntryPoint matches the given parameters.
-
-            >>> ep = EntryPoint(group='foo', name='bar', value='bing:bong [extra1, extra2]')
-            >>> ep.matches(group='foo')
-            True
-            >>> ep.matches(name='bar', value='bing:bong [extra1, extra2]')
-            True
-            >>> ep.matches(group='foo', name='other')
-            False
-            >>> ep.matches()
-            True
-            >>> ep.matches(extras=['extra1', 'extra2'])
-            True
-            >>> ep.matches(module='bing')
-            True
-            >>> ep.matches(attr='bong')
-            True
-            """
-            ...
-
-    def __hash__(self) -> int:
-        """Return hash(self)."""
-        ...
-    if sys.version_info >= (3, 11):
-        def __eq__(self, other: object) -> bool: ...
-        def __lt__(self, other: object) -> bool: ...
-    if sys.version_info < (3, 12):
-        def __iter__(self) -> Iterator[Any]:
-            """Supply iter so one may construct dicts of EntryPoints by name."""
-            ...
-=======
         ) -> bool: ...  # undocumented
         def __hash__(self) -> int: ...
         def __eq__(self, other: object) -> bool: ...
@@ -217,7 +143,6 @@
 
         def __hash__(self) -> int: ...
         def __iter__(self) -> Iterator[Any]: ...  # result of iter((str, Self)), really
->>>>>>> 91e2ed09
 
 if sys.version_info >= (3, 12):
     class EntryPoints(tuple[EntryPoint, ...]):
@@ -252,53 +177,13 @@
 
 elif sys.version_info >= (3, 10):
     class DeprecatedList(list[_T]):
-<<<<<<< HEAD
-        """
-        Allow an otherwise immutable object to implement mutability
-        for compatibility.
-
-        >>> recwarn = getfixture('recwarn')
-        >>> dl = DeprecatedList(range(3))
-        >>> dl[0] = 1
-        >>> dl.append(3)
-        >>> del dl[3]
-        >>> dl.reverse()
-        >>> dl.sort()
-        >>> dl.extend([4])
-        >>> dl.pop(-1)
-        4
-        >>> dl.remove(1)
-        >>> dl += [5]
-        >>> dl + [6]
-        [1, 2, 5, 6]
-        >>> dl + (6,)
-        [1, 2, 5, 6]
-        >>> dl.insert(0, 0)
-        >>> dl
-        [0, 1, 2, 5]
-        >>> dl == [0, 1, 2, 5]
-        True
-        >>> dl == (0, 1, 2, 5)
-        True
-        >>> len(recwarn)
-        1
-        """
-        ...
-=======
         __slots__ = ()
->>>>>>> 91e2ed09
 
     class EntryPoints(DeprecatedList[EntryPoint]):  # use as list is deprecated since 3.10
         """An immutable collection of selectable EntryPoint objects."""
         # int argument is deprecated since 3.10
-<<<<<<< HEAD
-        def __getitem__(self, name: int | str) -> EntryPoint:
-            """Get the EntryPoint in self matching name."""
-            ...
-=======
         __slots__ = ()
         def __getitem__(self, name: int | str) -> EntryPoint: ...  # type: ignore[override]
->>>>>>> 91e2ed09
         def select(
             self,
             *,
