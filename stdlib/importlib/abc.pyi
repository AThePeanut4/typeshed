"""Abstract base classes related to import."""

import _ast
import sys
import types
from _typeshed import ReadableBuffer, StrPath
from abc import ABCMeta, abstractmethod
from collections.abc import Iterator, Mapping, Sequence
from importlib import _bootstrap_external
from importlib.machinery import ModuleSpec
from io import BufferedReader
from typing import IO, Any, Literal, Protocol, overload, runtime_checkable
from typing_extensions import deprecated

if sys.version_info >= (3, 11):
    __all__ = [
        "Loader",
        "MetaPathFinder",
        "PathEntryFinder",
        "ResourceLoader",
        "InspectLoader",
        "ExecutionLoader",
        "FileLoader",
        "SourceLoader",
    ]

    if sys.version_info < (3, 12):
        __all__ += ["Finder", "ResourceReader", "Traversable", "TraversableResources"]

if sys.version_info >= (3, 10):
    from importlib._abc import Loader as Loader
else:
    class Loader(metaclass=ABCMeta):
        """Abstract base class for import loaders."""
        def load_module(self, fullname: str) -> types.ModuleType:
            """
            Return the loaded module.

            The module must be added to sys.modules and have import-related
            attributes set properly.  The fullname is a str.

            ImportError is raised on failure.

            This method is deprecated in favor of loader.exec_module(). If
            exec_module() exists then it is used to provide a backwards-compatible
            functionality for this method.
            """
            ...
        def module_repr(self, module: types.ModuleType) -> str:
            """
            Return a module's repr.

            Used by the module type when the method does not raise
            NotImplementedError.

            This method is deprecated.
            """
            ...
        def create_module(self, spec: ModuleSpec) -> types.ModuleType | None:
            """
            Return a module to initialize and into which to load.

            This method should raise ImportError if anything prevents it
            from creating a new module.  It may return None to indicate
            that the spec should create the new module.
            """
            ...
        # Not defined on the actual class for backwards-compatibility reasons,
        # but expected in new code.
        def exec_module(self, module: types.ModuleType) -> None: ...

if sys.version_info < (3, 12):
    class Finder(metaclass=ABCMeta):
        """
        Legacy abstract base class for import finders.

        It may be subclassed for compatibility with legacy third party
        reimplementations of the import system.  Otherwise, finder
        implementations should derive from the more specific MetaPathFinder
        or PathEntryFinder ABCs.

        Deprecated since Python 3.3
        """
        ...

@deprecated("Deprecated as of Python 3.7: Use importlib.resources.abc.TraversableResources instead.")
class ResourceLoader(Loader):
    """
    Abstract base class for loaders which can return data from their
    back-end storage.

    This ABC represents one of the optional protocols specified by PEP 302.
    """
    @abstractmethod
    def get_data(self, path: str) -> bytes:
        """
        Abstract method which when implemented should return the bytes for
        the specified path.  The path must be a str.
        """
        ...

class InspectLoader(Loader):
    """
    Abstract base class for loaders which support inspection about the
    modules they can load.

    This ABC represents one of the optional protocols specified by PEP 302.
    """
    def is_package(self, fullname: str) -> bool:
        """
        Optional method which when implemented should return whether the
        module is a package.  The fullname is a str.  Returns a bool.

        Raises ImportError if the module cannot be found.
        """
        ...
    def get_code(self, fullname: str) -> types.CodeType | None:
        """
        Method which returns the code object for the module.

        The fullname is a str.  Returns a types.CodeType if possible, else
        returns None if a code object does not make sense
        (e.g. built-in module). Raises ImportError if the module cannot be
        found.
        """
        ...
    @abstractmethod
    def get_source(self, fullname: str) -> str | None:
        """
        Abstract method which should return the source code for the
        module.  The fullname is a str.  Returns a str.

        Raises ImportError if the module cannot be found.
        """
        ...
    def exec_module(self, module: types.ModuleType) -> None:
        """Execute the module."""
        ...
    @staticmethod
    def source_to_code(
        data: ReadableBuffer | str | _ast.Module | _ast.Expression | _ast.Interactive, path: ReadableBuffer | StrPath = "<string>"
    ) -> types.CodeType:
        """
        Compile 'data' into a code object.

        The 'data' argument can be anything that compile() can handle. The'path'
        argument should be where the data was retrieved (when applicable).
        """
        ...

class ExecutionLoader(InspectLoader):
    """
    Abstract base class for loaders that wish to support the execution of
    modules as scripts.

    This ABC represents one of the optional protocols specified in PEP 302.
    """
    @abstractmethod
    def get_filename(self, fullname: str) -> str:
        """
        Abstract method which should return the value that __file__ is to be
        set to.

        Raises ImportError if the module cannot be found.
        """
        ...

class SourceLoader(_bootstrap_external.SourceLoader, ResourceLoader, ExecutionLoader, metaclass=ABCMeta):  # type: ignore[misc]  # incompatible definitions of source_to_code in the base classes
    """
    Abstract base class for loading source code (and optionally any
    corresponding bytecode).

    To support loading from source code, the abstractmethods inherited from
    ResourceLoader and ExecutionLoader need to be implemented. To also support
    loading from bytecode, the optional methods specified directly by this ABC
    is required.

    Inherited abstractmethods not implemented in this ABC:

        * ResourceLoader.get_data
        * ExecutionLoader.get_filename
    """
    @deprecated("Deprecated as of Python 3.3: Use importlib.resources.abc.SourceLoader.path_stats instead.")
    def path_mtime(self, path: str) -> float:
        """Return the (int) modification time for the path (str)."""
        ...
    def set_data(self, path: str, data: bytes) -> None:
        """
        Write the bytes to the path (if possible).

        Accepts a str path and data as bytes.

        Any needed intermediary directories are to be created. If for some
        reason the file cannot be written because of permissions, fail
        silently.
        """
        ...
    def get_source(self, fullname: str) -> str | None:
        """Concrete implementation of InspectLoader.get_source."""
        ...
    def path_stats(self, path: str) -> Mapping[str, Any]:
        """
        Return a metadata dict for the source pointed to by the path (str).
        Possible keys:
        - 'mtime' (mandatory) is the numeric timestamp of last source
          code modification;
        - 'size' (optional) is the size in bytes of the source code.
        """
        ...

# The base classes differ starting in 3.10:
if sys.version_info >= (3, 10):
    # Please keep in sync with _typeshed.importlib.MetaPathFinderProtocol
    class MetaPathFinder(metaclass=ABCMeta):
        """Abstract base class for import finders on sys.meta_path."""
        if sys.version_info < (3, 12):
            def find_module(self, fullname: str, path: Sequence[str] | None) -> Loader | None:
                """
                Return a loader for the module.

                If no module is found, return None.  The fullname is a str and
                the path is a list of strings or None.

                This method is deprecated since Python 3.4 in favor of
                finder.find_spec(). If find_spec() exists then backwards-compatible
                functionality is provided for this method.
                """
                ...

        def invalidate_caches(self) -> None:
            """
            An optional method for clearing the finder's cache, if any.
            This method is used by importlib.invalidate_caches().
            """
            ...
        # Not defined on the actual class, but expected to exist.
        def find_spec(
            self, fullname: str, path: Sequence[str] | None, target: types.ModuleType | None = ..., /
        ) -> ModuleSpec | None: ...

    class PathEntryFinder(metaclass=ABCMeta):
        """Abstract base class for path entry finders used by PathFinder."""
        if sys.version_info < (3, 12):
            def find_module(self, fullname: str) -> Loader | None:
                """
                Try to find a loader for the specified module by delegating to
                self.find_loader().

                This method is deprecated in favor of finder.find_spec().
                """
                ...
            def find_loader(self, fullname: str) -> tuple[Loader | None, Sequence[str]]:
                """
                Return (loader, namespace portion) for the path entry.

                The fullname is a str.  The namespace portion is a sequence of
                path entries contributing to part of a namespace package. The
                sequence may be empty.  If loader is not None, the portion will
                be ignored.

                The portion will be discarded if another path entry finder
                locates the module as a normal module or package.

                This method is deprecated since Python 3.4 in favor of
                finder.find_spec(). If find_spec() is provided than backwards-compatible
                functionality is provided.
                """
                ...

        def invalidate_caches(self) -> None:
            """
            An optional method for clearing the finder's cache, if any.
            This method is used by PathFinder.invalidate_caches().
            """
            ...
        # Not defined on the actual class, but expected to exist.
        def find_spec(self, fullname: str, target: types.ModuleType | None = ...) -> ModuleSpec | None: ...

else:
    # Please keep in sync with _typeshed.importlib.MetaPathFinderProtocol
    class MetaPathFinder(Finder):
        """Abstract base class for import finders on sys.meta_path."""
        def find_module(self, fullname: str, path: Sequence[str] | None) -> Loader | None:
            """
            Return a loader for the module.

            If no module is found, return None.  The fullname is a str and
            the path is a list of strings or None.

            This method is deprecated since Python 3.4 in favor of
            finder.find_spec(). If find_spec() exists then backwards-compatible
            functionality is provided for this method.
            """
            ...
        def invalidate_caches(self) -> None:
            """
            An optional method for clearing the finder's cache, if any.
            This method is used by importlib.invalidate_caches().
            """
            ...
        # Not defined on the actual class, but expected to exist.
        def find_spec(
            self, fullname: str, path: Sequence[str] | None, target: types.ModuleType | None = ..., /
        ) -> ModuleSpec | None: ...

    class PathEntryFinder(Finder):
        """Abstract base class for path entry finders used by PathFinder."""
        def find_module(self, fullname: str) -> Loader | None:
            """
            Try to find a loader for the specified module by delegating to
            self.find_loader().

            This method is deprecated in favor of finder.find_spec().
            """
            ...
        def find_loader(self, fullname: str) -> tuple[Loader | None, Sequence[str]]:
            """
            Return (loader, namespace portion) for the path entry.

            The fullname is a str.  The namespace portion is a sequence of
            path entries contributing to part of a namespace package. The
            sequence may be empty.  If loader is not None, the portion will
            be ignored.

            The portion will be discarded if another path entry finder
            locates the module as a normal module or package.

            This method is deprecated since Python 3.4 in favor of
            finder.find_spec(). If find_spec() is provided than backwards-compatible
            functionality is provided.
            """
            ...
        def invalidate_caches(self) -> None:
            """
            An optional method for clearing the finder's cache, if any.
            This method is used by PathFinder.invalidate_caches().
            """
            ...
        # Not defined on the actual class, but expected to exist.
        def find_spec(self, fullname: str, target: types.ModuleType | None = ...) -> ModuleSpec | None: ...

class FileLoader(_bootstrap_external.FileLoader, ResourceLoader, ExecutionLoader, metaclass=ABCMeta):
    """
    Abstract base class partially implementing the ResourceLoader and
    ExecutionLoader ABCs.
    """
    name: str
    path: str
    def __init__(self, fullname: str, path: str) -> None:
        """
        Cache the module name and the path to the file found by the
        finder.
        """
        ...
    def get_data(self, path: str) -> bytes:
        """Return the data from path as raw bytes."""
        ...
    def get_filename(self, name: str | None = None) -> str:
        """Return the path to the source file as found by the finder."""
        ...
    def load_module(self, name: str | None = None) -> types.ModuleType:
        """
        Load a module from a file.

        This method is deprecated.  Use exec_module() instead.
        """
        ...

<<<<<<< HEAD
class ResourceReader(metaclass=ABCMeta):
    """Abstract base class for loaders to provide resource reading support."""
    @abstractmethod
    def open_resource(self, resource: str) -> IO[bytes]:
        """
        Return an opened, file-like object for binary reading.

        The 'resource' argument is expected to represent only a file name.
        If the resource cannot be found, FileNotFoundError is raised.
        """
        ...
    @abstractmethod
    def resource_path(self, resource: str) -> str:
        """
        Return the file system path to the specified resource.

        The 'resource' argument is expected to represent only a file name.
        If the resource does not exist on the file system, raise
        FileNotFoundError.
        """
        ...
    if sys.version_info >= (3, 10):
        @abstractmethod
        def is_resource(self, path: str) -> bool:
            """
            Return True if the named 'path' is a resource.

            Files are resources, directories are not.
            """
            ...
    else:
        @abstractmethod
        def is_resource(self, name: str) -> bool:
            """Return True if the named 'name' is consider a resource."""
            ...

    @abstractmethod
    def contents(self) -> Iterator[str]:
        """Return an iterable of entries in `package`."""
        ...

@runtime_checkable
class Traversable(Protocol):
    """
    An object with a subset of pathlib.Path methods suitable for
    traversing directories and opening files.

    Any exceptions that occur when accessing the backing resource
    may propagate unaltered.
    """
    @abstractmethod
    def is_dir(self) -> bool:
        """Return True if self is a directory"""
        ...
    @abstractmethod
    def is_file(self) -> bool:
        """Return True if self is a file"""
        ...
    @abstractmethod
    def iterdir(self) -> Iterator[Traversable]:
        """Yield Traversable objects in self"""
        ...
    if sys.version_info >= (3, 11):
        @abstractmethod
        def joinpath(self, *descendants: str) -> Traversable:
            """
            Return Traversable resolved with any descendants applied.

            Each descendant should be a path segment relative to self
            and each may contain multiple levels separated by
            ``posixpath.sep`` (``/``).
            """
            ...
    else:
        @abstractmethod
        def joinpath(self, child: str, /) -> Traversable:
            """Return Traversable child in self"""
            ...

    # The documentation and runtime protocol allows *args, **kwargs arguments,
    # but this would mean that all implementers would have to support them,
    # which is not the case.
    @overload
    @abstractmethod
    def open(self, mode: Literal["r"] = "r", *, encoding: str | None = None, errors: str | None = None) -> IO[str]:
        """
        mode may be 'r' or 'rb' to open as text or binary. Return a handle
        suitable for reading (same as pathlib.Path.open).

        When opening as text, accepts encoding parameters such as those
        accepted by io.TextIOWrapper.
        """
        ...
    @overload
    @abstractmethod
    def open(self, mode: Literal["rb"]) -> IO[bytes]:
        """
        mode may be 'r' or 'rb' to open as text or binary. Return a handle
        suitable for reading (same as pathlib.Path.open).

        When opening as text, accepts encoding parameters such as those
        accepted by io.TextIOWrapper.
        """
        ...
    @property
    @abstractmethod
    def name(self) -> str:
        """The base name of this object without any parent references."""
        ...
    if sys.version_info >= (3, 10):
        def __truediv__(self, child: str, /) -> Traversable:
            """Return Traversable child in self"""
            ...
    else:
        @abstractmethod
        def __truediv__(self, child: str, /) -> Traversable:
            """Return Traversable child in self"""
            ...

    @abstractmethod
    def read_bytes(self) -> bytes:
        """Read contents of self as bytes"""
        ...
    @abstractmethod
    def read_text(self, encoding: str | None = None) -> str:
        """Read contents of self as text"""
        ...

class TraversableResources(ResourceReader):
    """
    The required interface for providing traversable
    resources.
    """
    @abstractmethod
    def files(self) -> Traversable:
        """Return a Traversable object for the loaded package."""
        ...
    def open_resource(self, resource: str) -> BufferedReader: ...
    def resource_path(self, resource: Any) -> str: ...
    def is_resource(self, path: str) -> bool: ...
    def contents(self) -> Iterator[str]: ...
=======
if sys.version_info < (3, 11):
    class ResourceReader(metaclass=ABCMeta):
        @abstractmethod
        def open_resource(self, resource: str) -> IO[bytes]: ...
        @abstractmethod
        def resource_path(self, resource: str) -> str: ...
        if sys.version_info >= (3, 10):
            @abstractmethod
            def is_resource(self, path: str) -> bool: ...
        else:
            @abstractmethod
            def is_resource(self, name: str) -> bool: ...

        @abstractmethod
        def contents(self) -> Iterator[str]: ...

    @runtime_checkable
    class Traversable(Protocol):
        @abstractmethod
        def is_dir(self) -> bool: ...
        @abstractmethod
        def is_file(self) -> bool: ...
        @abstractmethod
        def iterdir(self) -> Iterator[Traversable]: ...
        if sys.version_info >= (3, 11):
            @abstractmethod
            def joinpath(self, *descendants: str) -> Traversable: ...
        else:
            @abstractmethod
            def joinpath(self, child: str, /) -> Traversable: ...

        # The documentation and runtime protocol allows *args, **kwargs arguments,
        # but this would mean that all implementers would have to support them,
        # which is not the case.
        @overload
        @abstractmethod
        def open(self, mode: Literal["r"] = "r", *, encoding: str | None = None, errors: str | None = None) -> IO[str]: ...
        @overload
        @abstractmethod
        def open(self, mode: Literal["rb"]) -> IO[bytes]: ...
        @property
        @abstractmethod
        def name(self) -> str: ...
        if sys.version_info >= (3, 10):
            def __truediv__(self, child: str, /) -> Traversable: ...
        else:
            @abstractmethod
            def __truediv__(self, child: str, /) -> Traversable: ...

        @abstractmethod
        def read_bytes(self) -> bytes: ...
        @abstractmethod
        def read_text(self, encoding: str | None = None) -> str: ...

    class TraversableResources(ResourceReader):
        @abstractmethod
        def files(self) -> Traversable: ...
        def open_resource(self, resource: str) -> BufferedReader: ...
        def resource_path(self, resource: Any) -> str: ...
        def is_resource(self, path: str) -> bool: ...
        def contents(self) -> Iterator[str]: ...

elif sys.version_info < (3, 14):
    from importlib.resources.abc import (
        ResourceReader as ResourceReader,
        Traversable as Traversable,
        TraversableResources as TraversableResources,
    )
>>>>>>> d574139e
<|MERGE_RESOLUTION|>--- conflicted
+++ resolved
@@ -366,149 +366,6 @@
         """
         ...
 
-<<<<<<< HEAD
-class ResourceReader(metaclass=ABCMeta):
-    """Abstract base class for loaders to provide resource reading support."""
-    @abstractmethod
-    def open_resource(self, resource: str) -> IO[bytes]:
-        """
-        Return an opened, file-like object for binary reading.
-
-        The 'resource' argument is expected to represent only a file name.
-        If the resource cannot be found, FileNotFoundError is raised.
-        """
-        ...
-    @abstractmethod
-    def resource_path(self, resource: str) -> str:
-        """
-        Return the file system path to the specified resource.
-
-        The 'resource' argument is expected to represent only a file name.
-        If the resource does not exist on the file system, raise
-        FileNotFoundError.
-        """
-        ...
-    if sys.version_info >= (3, 10):
-        @abstractmethod
-        def is_resource(self, path: str) -> bool:
-            """
-            Return True if the named 'path' is a resource.
-
-            Files are resources, directories are not.
-            """
-            ...
-    else:
-        @abstractmethod
-        def is_resource(self, name: str) -> bool:
-            """Return True if the named 'name' is consider a resource."""
-            ...
-
-    @abstractmethod
-    def contents(self) -> Iterator[str]:
-        """Return an iterable of entries in `package`."""
-        ...
-
-@runtime_checkable
-class Traversable(Protocol):
-    """
-    An object with a subset of pathlib.Path methods suitable for
-    traversing directories and opening files.
-
-    Any exceptions that occur when accessing the backing resource
-    may propagate unaltered.
-    """
-    @abstractmethod
-    def is_dir(self) -> bool:
-        """Return True if self is a directory"""
-        ...
-    @abstractmethod
-    def is_file(self) -> bool:
-        """Return True if self is a file"""
-        ...
-    @abstractmethod
-    def iterdir(self) -> Iterator[Traversable]:
-        """Yield Traversable objects in self"""
-        ...
-    if sys.version_info >= (3, 11):
-        @abstractmethod
-        def joinpath(self, *descendants: str) -> Traversable:
-            """
-            Return Traversable resolved with any descendants applied.
-
-            Each descendant should be a path segment relative to self
-            and each may contain multiple levels separated by
-            ``posixpath.sep`` (``/``).
-            """
-            ...
-    else:
-        @abstractmethod
-        def joinpath(self, child: str, /) -> Traversable:
-            """Return Traversable child in self"""
-            ...
-
-    # The documentation and runtime protocol allows *args, **kwargs arguments,
-    # but this would mean that all implementers would have to support them,
-    # which is not the case.
-    @overload
-    @abstractmethod
-    def open(self, mode: Literal["r"] = "r", *, encoding: str | None = None, errors: str | None = None) -> IO[str]:
-        """
-        mode may be 'r' or 'rb' to open as text or binary. Return a handle
-        suitable for reading (same as pathlib.Path.open).
-
-        When opening as text, accepts encoding parameters such as those
-        accepted by io.TextIOWrapper.
-        """
-        ...
-    @overload
-    @abstractmethod
-    def open(self, mode: Literal["rb"]) -> IO[bytes]:
-        """
-        mode may be 'r' or 'rb' to open as text or binary. Return a handle
-        suitable for reading (same as pathlib.Path.open).
-
-        When opening as text, accepts encoding parameters such as those
-        accepted by io.TextIOWrapper.
-        """
-        ...
-    @property
-    @abstractmethod
-    def name(self) -> str:
-        """The base name of this object without any parent references."""
-        ...
-    if sys.version_info >= (3, 10):
-        def __truediv__(self, child: str, /) -> Traversable:
-            """Return Traversable child in self"""
-            ...
-    else:
-        @abstractmethod
-        def __truediv__(self, child: str, /) -> Traversable:
-            """Return Traversable child in self"""
-            ...
-
-    @abstractmethod
-    def read_bytes(self) -> bytes:
-        """Read contents of self as bytes"""
-        ...
-    @abstractmethod
-    def read_text(self, encoding: str | None = None) -> str:
-        """Read contents of self as text"""
-        ...
-
-class TraversableResources(ResourceReader):
-    """
-    The required interface for providing traversable
-    resources.
-    """
-    @abstractmethod
-    def files(self) -> Traversable:
-        """Return a Traversable object for the loaded package."""
-        ...
-    def open_resource(self, resource: str) -> BufferedReader: ...
-    def resource_path(self, resource: Any) -> str: ...
-    def is_resource(self, path: str) -> bool: ...
-    def contents(self) -> Iterator[str]: ...
-=======
 if sys.version_info < (3, 11):
     class ResourceReader(metaclass=ABCMeta):
         @abstractmethod
@@ -576,5 +433,4 @@
         ResourceReader as ResourceReader,
         Traversable as Traversable,
         TraversableResources as TraversableResources,
-    )
->>>>>>> d574139e
+    )