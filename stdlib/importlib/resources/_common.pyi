import sys

# Even though this file is 3.11+ only, Pyright will complain in stubtest for older versions.
if sys.version_info >= (3, 11):
    import types
    from collections.abc import Callable
    from contextlib import AbstractContextManager
    from importlib.abc import ResourceReader, Traversable
    from pathlib import Path
    from typing import overload
    from typing_extensions import TypeAlias, deprecated

    Package: TypeAlias = str | types.ModuleType

    if sys.version_info >= (3, 12):
        Anchor: TypeAlias = Package

        def package_to_anchor(
<<<<<<< HEAD
            func: Callable[[Anchor | None], Traversable]
        ) -> Callable[[Anchor | None, Anchor | None], Traversable]:
            """
            Replace 'package' parameter as 'anchor' and warn about the change.

            Other errors should fall through.

            >>> files('a', 'b')
            Traceback (most recent call last):
            TypeError: files() takes from 0 to 1 positional arguments but 2 were given

            Remove this compatibility in Python 3.14.
            """
            ...
=======
            func: Callable[[Anchor | None], Traversable],
        ) -> Callable[[Anchor | None, Anchor | None], Traversable]: ...
>>>>>>> c193cd2a
        @overload
        def files(anchor: Anchor | None = None) -> Traversable:
            """Get a Traversable resource for an anchor."""
            ...
        @overload
        @deprecated("First parameter to files is renamed to 'anchor'")
        def files(package: Anchor | None = None) -> Traversable:
            """Get a Traversable resource for an anchor."""
            ...

    else:
        def files(package: Package) -> Traversable:
            """Get a Traversable resource from a package"""
            ...

    def get_resource_reader(package: types.ModuleType) -> ResourceReader | None:
        """Return the package's loader if it's a ResourceReader."""
        ...

    if sys.version_info >= (3, 12):
        def resolve(cand: Anchor | None) -> types.ModuleType: ...

    else:
        def resolve(cand: Package) -> types.ModuleType: ...

    if sys.version_info < (3, 12):
        def get_package(package: Package) -> types.ModuleType:
            """
            Take a package name or module object and return the module.

            Raise an exception if the resolved module is not a package.
            """
            ...

    def from_package(package: types.ModuleType) -> Traversable:
        """Return a Traversable object for the given package."""
        ...
    def as_file(path: Traversable) -> AbstractContextManager[Path]:
        """
        Given a Traversable object, return that object as a
        path on the local file system in a context manager.
        """
        ...<|MERGE_RESOLUTION|>--- conflicted
+++ resolved
@@ -16,25 +16,8 @@
         Anchor: TypeAlias = Package
 
         def package_to_anchor(
-<<<<<<< HEAD
-            func: Callable[[Anchor | None], Traversable]
-        ) -> Callable[[Anchor | None, Anchor | None], Traversable]:
-            """
-            Replace 'package' parameter as 'anchor' and warn about the change.
-
-            Other errors should fall through.
-
-            >>> files('a', 'b')
-            Traceback (most recent call last):
-            TypeError: files() takes from 0 to 1 positional arguments but 2 were given
-
-            Remove this compatibility in Python 3.14.
-            """
-            ...
-=======
             func: Callable[[Anchor | None], Traversable],
         ) -> Callable[[Anchor | None, Anchor | None], Traversable]: ...
->>>>>>> c193cd2a
         @overload
         def files(anchor: Anchor | None = None) -> Traversable:
             """Get a Traversable resource for an anchor."""
