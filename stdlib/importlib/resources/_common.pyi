--- conflicted
+++ resolved
@@ -60,21 +60,5 @@
             """
             Take a package name or module object and return the module.
 
-            Raise an exception if the resolved module is not a package.
-            """
-            ...
-
-<<<<<<< HEAD
-    def from_package(package: types.ModuleType) -> Traversable:
-        """Return a Traversable object for the given package."""
-        ...
-    def as_file(path: Traversable) -> AbstractContextManager[Path]:
-        """
-        Given a Traversable object, return that object as a
-        path on the local file system in a context manager.
-        """
-        ...
-=======
     def from_package(package: types.ModuleType) -> Traversable: ...
-    def as_file(path: Traversable) -> AbstractContextManager[Path, Literal[False]]: ...
->>>>>>> 71e01e38
+    def as_file(path: Traversable) -> AbstractContextManager[Path, Literal[False]]: ...