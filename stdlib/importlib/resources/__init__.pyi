"""Read resources contained within a package."""

import os
import sys
from collections.abc import Iterator
from contextlib import AbstractContextManager
from pathlib import Path
from types import ModuleType
from typing import Any, BinaryIO, Literal, TextIO
from typing_extensions import TypeAlias

if sys.version_info >= (3, 11):
    from importlib.resources._common import Package as Package
else:
    Package: TypeAlias = str | ModuleType

if sys.version_info >= (3, 9):
    from importlib.abc import Traversable

__all__ = ["Package", "contents", "is_resource", "open_binary", "open_text", "path", "read_binary", "read_text"]

if sys.version_info >= (3, 9):
    __all__ += ["as_file", "files"]

if sys.version_info >= (3, 10):
    __all__ += ["ResourceReader"]

if sys.version_info < (3, 13):
    __all__ += ["Resource"]

if sys.version_info < (3, 11):
    Resource: TypeAlias = str | os.PathLike[Any]
elif sys.version_info < (3, 13):
    Resource: TypeAlias = str

if sys.version_info >= (3, 13):
    from importlib.resources._common import Anchor as Anchor

    __all__ += ["Anchor"]

    from importlib.resources._functional import (
        contents as contents,
        is_resource as is_resource,
        open_binary as open_binary,
        open_text as open_text,
        path as path,
        read_binary as read_binary,
        read_text as read_text,
    )

else:
<<<<<<< HEAD
    def open_binary(package: Package, resource: Resource) -> BinaryIO:
        """Return a file-like object opened for binary reading of the resource."""
        ...
    def open_text(package: Package, resource: Resource, encoding: str = "utf-8", errors: str = "strict") -> TextIO:
        """Return a file-like object opened for text reading of the resource."""
        ...
    def read_binary(package: Package, resource: Resource) -> bytes:
        """Return the binary contents of the resource."""
        ...
    def read_text(package: Package, resource: Resource, encoding: str = "utf-8", errors: str = "strict") -> str:
        """
        Return the decoded string of the resource.

        The decoding-related arguments have the same semantics as those of
        bytes.decode().
        """
        ...
    def path(package: Package, resource: Resource) -> AbstractContextManager[Path]:
        """
        A context manager providing a file path object to the resource.

        If the resource does not already exist on its own on the file system,
        a temporary file will be created. If the file was created, the file
        will be deleted upon exiting the context manager (no exception is
        raised if the file was deleted prior to the context manager
        exiting).
        """
        ...
    def is_resource(package: Package, name: str) -> bool:
        """
        True if `name` is a resource inside `package`.

        Directories are *not* resources.
        """
        ...
    def contents(package: Package) -> Iterator[str]:
        """
        Return an iterable of entries in `package`.

        Note that not all entries are resources.  Specifically, directories are
        not considered resources.  Use `is_resource()` on each entry returned here
        to check if it is a resource or not.
        """
        ...
=======
    def open_binary(package: Package, resource: Resource) -> BinaryIO: ...
    def open_text(package: Package, resource: Resource, encoding: str = "utf-8", errors: str = "strict") -> TextIO: ...
    def read_binary(package: Package, resource: Resource) -> bytes: ...
    def read_text(package: Package, resource: Resource, encoding: str = "utf-8", errors: str = "strict") -> str: ...
    def path(package: Package, resource: Resource) -> AbstractContextManager[Path, Literal[False]]: ...
    def is_resource(package: Package, name: str) -> bool: ...
    def contents(package: Package) -> Iterator[str]: ...
>>>>>>> 71e01e38

if sys.version_info >= (3, 11):
    from importlib.resources._common import as_file as as_file
elif sys.version_info >= (3, 9):
<<<<<<< HEAD
    def as_file(path: Traversable) -> AbstractContextManager[Path]:
        """
        Given a Traversable object, return that object as a
        path on the local file system in a context manager.
        """
        ...
=======
    def as_file(path: Traversable) -> AbstractContextManager[Path, Literal[False]]: ...
>>>>>>> 71e01e38

if sys.version_info >= (3, 11):
    from importlib.resources._common import files as files

elif sys.version_info >= (3, 9):
    def files(package: Package) -> Traversable:
        """Get a Traversable resource from a package"""
        ...

if sys.version_info >= (3, 10):
    from importlib.abc import ResourceReader as ResourceReader<|MERGE_RESOLUTION|>--- conflicted
+++ resolved
@@ -49,52 +49,6 @@
     )
 
 else:
-<<<<<<< HEAD
-    def open_binary(package: Package, resource: Resource) -> BinaryIO:
-        """Return a file-like object opened for binary reading of the resource."""
-        ...
-    def open_text(package: Package, resource: Resource, encoding: str = "utf-8", errors: str = "strict") -> TextIO:
-        """Return a file-like object opened for text reading of the resource."""
-        ...
-    def read_binary(package: Package, resource: Resource) -> bytes:
-        """Return the binary contents of the resource."""
-        ...
-    def read_text(package: Package, resource: Resource, encoding: str = "utf-8", errors: str = "strict") -> str:
-        """
-        Return the decoded string of the resource.
-
-        The decoding-related arguments have the same semantics as those of
-        bytes.decode().
-        """
-        ...
-    def path(package: Package, resource: Resource) -> AbstractContextManager[Path]:
-        """
-        A context manager providing a file path object to the resource.
-
-        If the resource does not already exist on its own on the file system,
-        a temporary file will be created. If the file was created, the file
-        will be deleted upon exiting the context manager (no exception is
-        raised if the file was deleted prior to the context manager
-        exiting).
-        """
-        ...
-    def is_resource(package: Package, name: str) -> bool:
-        """
-        True if `name` is a resource inside `package`.
-
-        Directories are *not* resources.
-        """
-        ...
-    def contents(package: Package) -> Iterator[str]:
-        """
-        Return an iterable of entries in `package`.
-
-        Note that not all entries are resources.  Specifically, directories are
-        not considered resources.  Use `is_resource()` on each entry returned here
-        to check if it is a resource or not.
-        """
-        ...
-=======
     def open_binary(package: Package, resource: Resource) -> BinaryIO: ...
     def open_text(package: Package, resource: Resource, encoding: str = "utf-8", errors: str = "strict") -> TextIO: ...
     def read_binary(package: Package, resource: Resource) -> bytes: ...
@@ -102,21 +56,11 @@
     def path(package: Package, resource: Resource) -> AbstractContextManager[Path, Literal[False]]: ...
     def is_resource(package: Package, name: str) -> bool: ...
     def contents(package: Package) -> Iterator[str]: ...
->>>>>>> 71e01e38
 
 if sys.version_info >= (3, 11):
     from importlib.resources._common import as_file as as_file
 elif sys.version_info >= (3, 9):
-<<<<<<< HEAD
-    def as_file(path: Traversable) -> AbstractContextManager[Path]:
-        """
-        Given a Traversable object, return that object as a
-        path on the local file system in a context manager.
-        """
-        ...
-=======
     def as_file(path: Traversable) -> AbstractContextManager[Path, Literal[False]]: ...
->>>>>>> 71e01e38
 
 if sys.version_info >= (3, 11):
     from importlib.resources._common import files as files
