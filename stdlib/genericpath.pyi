"""
Path operations common to more than one OS
Do not use directly.  The OS specific modules import the appropriate
functions from this module themselves.
"""

import os
import sys
from _typeshed import BytesPath, FileDescriptorOrPath, StrOrBytesPath, StrPath, SupportsRichComparisonT
from collections.abc import Sequence
from typing import Literal, NewType, overload
from typing_extensions import LiteralString

__all__ = [
    "commonprefix",
    "exists",
    "getatime",
    "getctime",
    "getmtime",
    "getsize",
    "isdir",
    "isfile",
    "samefile",
    "sameopenfile",
    "samestat",
    "ALLOW_MISSING",
]
if sys.version_info >= (3, 12):
    __all__ += ["islink"]
if sys.version_info >= (3, 13):
    __all__ += ["isjunction", "isdevdrive", "lexists"]

# All overloads can return empty string. Ideally, Literal[""] would be a valid
# Iterable[T], so that list[T] | Literal[""] could be used as a return
# type. But because this only works when T is str, we need Sequence[T] instead.
@overload
def commonprefix(m: Sequence[LiteralString]) -> LiteralString:
    """Given a list of pathnames, returns the longest common leading component"""
    ...
@overload
def commonprefix(m: Sequence[StrPath]) -> str:
    """Given a list of pathnames, returns the longest common leading component"""
    ...
@overload
def commonprefix(m: Sequence[BytesPath]) -> bytes | Literal[""]:
    """Given a list of pathnames, returns the longest common leading component"""
    ...
@overload
def commonprefix(m: Sequence[list[SupportsRichComparisonT]]) -> Sequence[SupportsRichComparisonT]:
    """Given a list of pathnames, returns the longest common leading component"""
    ...
@overload
def commonprefix(m: Sequence[tuple[SupportsRichComparisonT, ...]]) -> Sequence[SupportsRichComparisonT]:
    """Given a list of pathnames, returns the longest common leading component"""
    ...
def exists(path: FileDescriptorOrPath) -> bool:
    """Test whether a path exists.  Returns False for broken symbolic links"""
    ...
def getsize(filename: FileDescriptorOrPath) -> int:
    """Return the size of a file, reported by os.stat()."""
    ...
def isfile(path: FileDescriptorOrPath) -> bool:
    """Test whether a path is a regular file"""
    ...
def isdir(s: FileDescriptorOrPath) -> bool:
    """Return true if the pathname refers to an existing directory."""
    ...

if sys.version_info >= (3, 12):
    def islink(path: StrOrBytesPath) -> bool:
        """Test whether a path is a symbolic link"""
        ...

# These return float if os.stat_float_times() == True,
# but int is a subclass of float.
def getatime(filename: FileDescriptorOrPath) -> float:
    """Return the last access time of a file, reported by os.stat()."""
    ...
def getmtime(filename: FileDescriptorOrPath) -> float:
    """Return the last modification time of a file, reported by os.stat()."""
    ...
def getctime(filename: FileDescriptorOrPath) -> float:
    """Return the metadata change time of a file, reported by os.stat()."""
    ...
def samefile(f1: FileDescriptorOrPath, f2: FileDescriptorOrPath) -> bool:
    """
    Test whether two pathnames reference the same actual file or directory

    This is determined by the device number and i-node number and
    raises an exception if an os.stat() call on either pathname fails.
    """
    ...
def sameopenfile(fp1: int, fp2: int) -> bool:
    """Test whether two open file objects reference the same file"""
    ...
def samestat(s1: os.stat_result, s2: os.stat_result) -> bool:
    """Test whether two stat buffers reference the same file"""
    ...

if sys.version_info >= (3, 13):
<<<<<<< HEAD
    def isjunction(path: StrOrBytesPath) -> bool:
        """
        Test whether a path is a junction
        Junctions are not supported on the current platform
        """
        ...
    def isdevdrive(path: StrOrBytesPath) -> bool:
        """
        Determines whether the specified path is on a Windows Dev Drive.
        Dev Drives are not supported on the current platform
        """
        ...
    def lexists(path: StrOrBytesPath) -> bool:
        """Test whether a path exists.  Returns True for broken symbolic links"""
        ...
=======
    def isjunction(path: StrOrBytesPath) -> bool: ...
    def isdevdrive(path: StrOrBytesPath) -> bool: ...
    def lexists(path: StrOrBytesPath) -> bool: ...

# Added in Python 3.9.23, 3.10.18, 3.11.13, 3.12.11, 3.13.4
_AllowMissingType = NewType("_AllowMissingType", object)
ALLOW_MISSING: _AllowMissingType
>>>>>>> 74be9177
<|MERGE_RESOLUTION|>--- conflicted
+++ resolved
@@ -98,28 +98,10 @@
     ...
 
 if sys.version_info >= (3, 13):
-<<<<<<< HEAD
-    def isjunction(path: StrOrBytesPath) -> bool:
-        """
-        Test whether a path is a junction
-        Junctions are not supported on the current platform
-        """
-        ...
-    def isdevdrive(path: StrOrBytesPath) -> bool:
-        """
-        Determines whether the specified path is on a Windows Dev Drive.
-        Dev Drives are not supported on the current platform
-        """
-        ...
-    def lexists(path: StrOrBytesPath) -> bool:
-        """Test whether a path exists.  Returns True for broken symbolic links"""
-        ...
-=======
     def isjunction(path: StrOrBytesPath) -> bool: ...
     def isdevdrive(path: StrOrBytesPath) -> bool: ...
     def lexists(path: StrOrBytesPath) -> bool: ...
 
 # Added in Python 3.9.23, 3.10.18, 3.11.13, 3.12.11, 3.13.4
 _AllowMissingType = NewType("_AllowMissingType", object)
-ALLOW_MISSING: _AllowMissingType
->>>>>>> 74be9177
+ALLOW_MISSING: _AllowMissingType