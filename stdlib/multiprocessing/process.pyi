import sys
from collections.abc import Callable, Iterable, Mapping
from typing import Any

__all__ = ["BaseProcess", "current_process", "active_children", "parent_process"]

class BaseProcess:
    """
    Process objects represent activity that is run in a separate process

    The class is analogous to `threading.Thread`
    """
    name: str
    daemon: bool
    authkey: bytes
    _identity: tuple[int, ...]  # undocumented
    def __init__(
        self,
        group: None = None,
        target: Callable[..., object] | None = None,
        name: str | None = None,
        args: Iterable[Any] = (),
        kwargs: Mapping[str, Any] = {},
        *,
        daemon: bool | None = None,
    ) -> None: ...
<<<<<<< HEAD
    def run(self) -> None:
        """Method to be run in sub-process; can be overridden in sub-class"""
        ...
    def start(self) -> None:
        """Start child process"""
        ...
    def terminate(self) -> None:
        """Terminate process; sends SIGTERM signal or uses TerminateProcess()"""
        ...
    def kill(self) -> None:
        """Terminate process; sends SIGKILL signal or uses TerminateProcess()"""
        ...
    def close(self) -> None:
        """
        Close the Process object.

        This method releases resources held by the Process object.  It is
        an error to call this method if the child process is still running.
        """
        ...
    def join(self, timeout: float | None = None) -> None:
        """Wait until child process terminates"""
        ...
    def is_alive(self) -> bool:
        """Return whether process is alive"""
        ...
=======
    def run(self) -> None: ...
    def start(self) -> None: ...
    if sys.version_info >= (3, 14):
        def interrupt(self) -> None: ...

    def terminate(self) -> None: ...
    def kill(self) -> None: ...
    def close(self) -> None: ...
    def join(self, timeout: float | None = None) -> None: ...
    def is_alive(self) -> bool: ...
>>>>>>> 1218f18d
    @property
    def exitcode(self) -> int | None:
        """Return exit code of process or `None` if it has yet to stop"""
        ...
    @property
    def ident(self) -> int | None:
        """Return identifier (PID) of process or `None` if it has yet to start"""
        ...
    @property
    def pid(self) -> int | None:
        """Return identifier (PID) of process or `None` if it has yet to start"""
        ...
    @property
    def sentinel(self) -> int:
        """
        Return a file descriptor (Unix) or handle (Windows) suitable for
        waiting for process termination.
        """
        ...

def current_process() -> BaseProcess:
    """Return process object representing the current process"""
    ...
def active_children() -> list[BaseProcess]:
    """Return list of process objects corresponding to live child processes"""
    ...
def parent_process() -> BaseProcess | None:
    """Return process object representing the parent process"""
    ...<|MERGE_RESOLUTION|>--- conflicted
+++ resolved
@@ -24,22 +24,24 @@
         *,
         daemon: bool | None = None,
     ) -> None: ...
-<<<<<<< HEAD
-    def run(self) -> None:
-        """Method to be run in sub-process; can be overridden in sub-class"""
-        ...
-    def start(self) -> None:
-        """Start child process"""
-        ...
-    def terminate(self) -> None:
-        """Terminate process; sends SIGTERM signal or uses TerminateProcess()"""
-        ...
-    def kill(self) -> None:
-        """Terminate process; sends SIGKILL signal or uses TerminateProcess()"""
-        ...
-    def close(self) -> None:
-        """
-        Close the Process object.
+    def run(self) -> None: ...
+    def start(self) -> None: ...
+    if sys.version_info >= (3, 14):
+        def interrupt(self) -> None: ...
+
+    def terminate(self) -> None: ...
+    def kill(self) -> None: ...
+    def close(self) -> None: ...
+    def join(self, timeout: float | None = None) -> None: ...
+    def is_alive(self) -> bool: ...
+    @property
+    def exitcode(self) -> int | None: ...
+    @property
+    def ident(self) -> int | None: ...
+    @property
+    def pid(self) -> int | None: ...
+    @property
+    def sentinel(self) -> int: ...
 
         This method releases resources held by the Process object.  It is
         an error to call this method if the child process is still running.
@@ -51,18 +53,6 @@
     def is_alive(self) -> bool:
         """Return whether process is alive"""
         ...
-=======
-    def run(self) -> None: ...
-    def start(self) -> None: ...
-    if sys.version_info >= (3, 14):
-        def interrupt(self) -> None: ...
-
-    def terminate(self) -> None: ...
-    def kill(self) -> None: ...
-    def close(self) -> None: ...
-    def join(self, timeout: float | None = None) -> None: ...
-    def is_alive(self) -> bool: ...
->>>>>>> 1218f18d
     @property
     def exitcode(self) -> int | None:
         """Return exit code of process or `None` if it has yet to stop"""
