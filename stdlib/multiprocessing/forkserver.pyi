--- conflicted
+++ resolved
@@ -41,17 +41,6 @@
         """
         ...
 
-<<<<<<< HEAD
-def main(
-    listener_fd: int | None,
-    alive_r: FileDescriptorLike,
-    preload: Sequence[str],
-    main_path: str | None = None,
-    sys_path: Unused = None,
-) -> None:
-    """Run forkserver."""
-    ...
-=======
 if sys.version_info >= (3, 14):
     def main(
         listener_fd: int | None,
@@ -72,7 +61,6 @@
         sys_path: Unused = None,
     ) -> None: ...
 
->>>>>>> c30f6314
 def read_signed(fd: int) -> Any: ...
 def write_signed(fd: int, n: int) -> None: ...
 
