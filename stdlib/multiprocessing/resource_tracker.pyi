import sys
from _typeshed import FileDescriptorOrPath
from collections.abc import Sized

__all__ = ["ensure_running", "register", "unregister"]

class ResourceTracker:
    def getfd(self) -> int | None: ...
<<<<<<< HEAD
    def ensure_running(self) -> None:
        """
        Make sure that resource tracker process is running.

        This can be run from any process.  Usually a child process will use
        the resource created by its parent.
        """
        ...
    def register(self, name: Sized, rtype: str) -> None:
        """Register name of resource with resource tracker."""
        ...
    def unregister(self, name: Sized, rtype: str) -> None:
        """Unregister name of resource with resource tracker."""
        ...
=======
    def ensure_running(self) -> None: ...
    def register(self, name: Sized, rtype: str) -> None: ...
    def unregister(self, name: Sized, rtype: str) -> None: ...
    if sys.version_info >= (3, 12):
        def __del__(self) -> None: ...
>>>>>>> 39cfcdec

_resource_tracker: ResourceTracker
ensure_running = _resource_tracker.ensure_running
register = _resource_tracker.register
unregister = _resource_tracker.unregister
getfd = _resource_tracker.getfd

def main(fd: FileDescriptorOrPath) -> None:
    """Run resource tracker."""
    ...<|MERGE_RESOLUTION|>--- conflicted
+++ resolved
@@ -6,28 +6,11 @@
 
 class ResourceTracker:
     def getfd(self) -> int | None: ...
-<<<<<<< HEAD
-    def ensure_running(self) -> None:
-        """
-        Make sure that resource tracker process is running.
-
-        This can be run from any process.  Usually a child process will use
-        the resource created by its parent.
-        """
-        ...
-    def register(self, name: Sized, rtype: str) -> None:
-        """Register name of resource with resource tracker."""
-        ...
-    def unregister(self, name: Sized, rtype: str) -> None:
-        """Unregister name of resource with resource tracker."""
-        ...
-=======
     def ensure_running(self) -> None: ...
     def register(self, name: Sized, rtype: str) -> None: ...
     def unregister(self, name: Sized, rtype: str) -> None: ...
     if sys.version_info >= (3, 12):
         def __del__(self) -> None: ...
->>>>>>> 39cfcdec
 
 _resource_tracker: ResourceTracker
 ensure_running = _resource_tracker.ensure_running
