--- conflicted
+++ resolved
@@ -26,38 +26,6 @@
         """True if the connection is readable"""
         ...
     @property
-<<<<<<< HEAD
-    def writable(self) -> bool:
-        """True if the connection is writable"""
-        ...
-    def fileno(self) -> int:
-        """File descriptor or handle of the connection"""
-        ...
-    def close(self) -> None:
-        """Close the connection"""
-        ...
-    def send_bytes(self, buf: ReadableBuffer, offset: int = 0, size: int | None = None) -> None:
-        """Send the bytes data from a bytes-like object"""
-        ...
-    def send(self, obj: _SendT) -> None:
-        """Send a (picklable) object"""
-        ...
-    def recv_bytes(self, maxlength: int | None = None) -> bytes:
-        """Receive bytes data as a bytes object."""
-        ...
-    def recv_bytes_into(self, buf: Any, offset: int = 0) -> int:
-        """
-        Receive bytes data into a writeable bytes-like object.
-        Return the number of bytes read.
-        """
-        ...
-    def recv(self) -> _RecvT:
-        """Receive a (picklable) object"""
-        ...
-    def poll(self, timeout: float | None = 0.0) -> bool:
-        """Whether there is any input available to be read"""
-        ...
-=======
     def writable(self) -> bool: ...  # undocumented
     def fileno(self) -> int: ...
     def close(self) -> None: ...
@@ -67,23 +35,13 @@
     def recv_bytes_into(self, buf: Any, offset: int = 0) -> int: ...
     def recv(self) -> _RecvT_co: ...
     def poll(self, timeout: float | None = 0.0) -> bool: ...
->>>>>>> a3a17b0f
     def __enter__(self) -> Self: ...
     def __exit__(
         self, exc_type: type[BaseException] | None, exc_value: BaseException | None, exc_tb: TracebackType | None
     ) -> None: ...
     def __del__(self) -> None: ...
 
-<<<<<<< HEAD
-class Connection(_ConnectionBase[_SendT, _RecvT]):
-    """
-    Connection class based on an arbitrary file descriptor (Unix only), or
-    a socket handle (Windows).
-    """
-    ...
-=======
 class Connection(_ConnectionBase[_SendT_contra, _RecvT_co]): ...
->>>>>>> a3a17b0f
 
 if sys.platform == "win32":
     class PipeConnection(_ConnectionBase[_SendT_contra, _RecvT_co]): ...
@@ -126,23 +84,9 @@
 
 def answer_challenge(connection: Connection[Any, Any], authkey: bytes) -> None: ...
 def wait(
-<<<<<<< HEAD
-    object_list: Iterable[Connection[_SendT, _RecvT] | socket.socket | int], timeout: float | None = None
-) -> list[Connection[_SendT, _RecvT] | socket.socket | int]:
-    """
-    Wait till an object in object_list is ready/readable.
-
-    Returns list of those objects in object_list which are ready/readable.
-    """
-    ...
-def Client(address: _Address, family: str | None = None, authkey: bytes | None = None) -> Connection[Any, Any]:
-    """Returns a connection to the address of a `Listener`"""
-    ...
-=======
     object_list: Iterable[Connection[_SendT_contra, _RecvT_co] | socket.socket | int], timeout: float | None = None
 ) -> list[Connection[_SendT_contra, _RecvT_co] | socket.socket | int]: ...
 def Client(address: _Address, family: str | None = None, authkey: bytes | None = None) -> Connection[Any, Any]: ...
->>>>>>> a3a17b0f
 
 # N.B. Keep this in sync with multiprocessing.context.BaseContext.Pipe.
 # _ConnectionBase is the common base class of Connection and PipeConnection
