"""
This module provides primitive operations to write multi-threaded programs.
The 'threading' module provides a more convenient interface.
"""

import signal
import sys
from _typeshed import structseq
from collections.abc import Callable
from threading import Thread
from types import TracebackType
from typing import Any, Final, NoReturn, final, overload
from typing_extensions import TypeVarTuple, Unpack

_Ts = TypeVarTuple("_Ts")

error = RuntimeError

def _count() -> int:
    """
    Return the number of currently running Python threads, excluding
    the main thread. The returned number comprises all threads created
    through `start_new_thread()` as well as `threading.Thread`, and not
    yet finished.

    This function is meant for internal and specialized purposes only.
    In most applications `threading.enumerate()` should be used instead.
    """
    ...
@final
class RLock:
    def acquire(self, blocking: bool = True, timeout: float = -1) -> bool:
        """
        Lock the lock.  `blocking` indicates whether we should wait
        for the lock to be available or not.  If `blocking` is False
        and another thread holds the lock, the method will return False
        immediately.  If `blocking` is True and another thread holds
        the lock, the method will wait for the lock to be released,
        take it and then return True.
        (note: the blocking operation is interruptible.)

        In all other cases, the method will return True immediately.
        Precisely, if the current thread already holds the lock, its
        internal counter is simply incremented. If nobody holds the lock,
        the lock is taken and its internal counter initialized to 1.
        """
        ...
    def release(self) -> None:
        """
        Release the lock, allowing another thread that is blocked waiting for
        the lock to acquire the lock.  The lock must be in the locked state,
        and must be locked by the same thread that unlocks it; otherwise a
        `RuntimeError` is raised.

        Do note that if the lock was acquire()d several times in a row by the
        current thread, release() needs to be called as many times for the lock
        to be available for other threads.
        """
        ...
    __enter__ = acquire
<<<<<<< HEAD
    def __exit__(self, t: type[BaseException] | None, v: BaseException | None, tb: TracebackType | None) -> None:
        """Release the lock."""
        ...
=======
    def __exit__(self, t: type[BaseException] | None, v: BaseException | None, tb: TracebackType | None) -> None: ...
    if sys.version_info >= (3, 14):
        def locked(self) -> bool: ...
>>>>>>> c1fd2297

if sys.version_info >= (3, 13):
    @final
    class _ThreadHandle:
        ident: int

        def join(self, timeout: float | None = None, /) -> None: ...
        def is_done(self) -> bool: ...
        def _set_done(self) -> None: ...

    def start_joinable_thread(
        function: Callable[[], object], handle: _ThreadHandle | None = None, daemon: bool = True
    ) -> _ThreadHandle:
        """
        *For internal use only*: start a new thread.

        Like start_new_thread(), this starts a new thread calling the given function.
        Unlike start_new_thread(), this returns a handle object with methods to join
        or detach the given thread.
        This function is not for third-party code, please use the
        `threading` module instead. During finalization the runtime will not wait for
        the thread to exit if daemon is True. If handle is provided it must be a
        newly created thread._ThreadHandle instance.
        """
        ...
    @final
    class lock:
        """
        A lock object is a synchronization primitive.  To create a lock,
        call threading.Lock().  Methods are:

        acquire() -- lock the lock, possibly blocking until it can be obtained
        release() -- unlock of the lock
        locked() -- test whether the lock is currently locked

        A lock is not owned by the thread that locked it; another thread may
        unlock it.  A thread attempting to lock a lock that it has already locked
        will block until another thread unlocks it.  Deadlocks may ensue.
        """
        def acquire(self, blocking: bool = True, timeout: float = -1) -> bool:
            """
            Lock the lock.  Without argument, this blocks if the lock is already
            locked (even by the same thread), waiting for another thread to release
            the lock, and return True once the lock is acquired.
            With an argument, this will only block if the argument is true,
            and the return value reflects whether the lock is acquired.
            The blocking operation is interruptible.
            """
            ...
        def release(self) -> None:
            """
            Release the lock, allowing another thread that is blocked waiting for
            the lock to acquire the lock.  The lock must be in the locked state,
            but it needn't be locked by the same thread that unlocks it.
            """
            ...
        def locked(self) -> bool:
            """Return whether the lock is in the locked state."""
            ...
        def acquire_lock(self, blocking: bool = True, timeout: float = -1) -> bool:
            """An obsolete synonym of acquire()."""
            ...
        def release_lock(self) -> None:
            """An obsolete synonym of release()."""
            ...
        def locked_lock(self) -> bool:
            """An obsolete synonym of locked()."""
            ...
        def __enter__(self) -> bool:
            """Lock the lock."""
            ...
        def __exit__(
            self, type: type[BaseException] | None, value: BaseException | None, traceback: TracebackType | None
        ) -> None:
            """Release the lock."""
            ...

    LockType = lock
else:
    @final
    class LockType:
        """
        A lock object is a synchronization primitive.  To create a lock,
        call threading.Lock().  Methods are:

        acquire() -- lock the lock, possibly blocking until it can be obtained
        release() -- unlock of the lock
        locked() -- test whether the lock is currently locked

        A lock is not owned by the thread that locked it; another thread may
        unlock it.  A thread attempting to lock a lock that it has already locked
        will block until another thread unlocks it.  Deadlocks may ensue.
        """
        def acquire(self, blocking: bool = True, timeout: float = -1) -> bool:
            """
            acquire(blocking=True, timeout=-1) -> bool
            (acquire_lock() is an obsolete synonym)

            Lock the lock.  Without argument, this blocks if the lock is already
            locked (even by the same thread), waiting for another thread to release
            the lock, and return True once the lock is acquired.
            With an argument, this will only block if the argument is true,
            and the return value reflects whether the lock is acquired.
            The blocking operation is interruptible.
            """
            ...
        def release(self) -> None:
            """
            release()
            (release_lock() is an obsolete synonym)

            Release the lock, allowing another thread that is blocked waiting for
            the lock to acquire the lock.  The lock must be in the locked state,
            but it needn't be locked by the same thread that unlocks it.
            """
            ...
        def locked(self) -> bool:
            """
            locked() -> bool
            (locked_lock() is an obsolete synonym)

            Return whether the lock is in the locked state.
            """
            ...
        def acquire_lock(self, blocking: bool = True, timeout: float = -1) -> bool:
            """
            acquire(blocking=True, timeout=-1) -> bool
            (acquire_lock() is an obsolete synonym)

            Lock the lock.  Without argument, this blocks if the lock is already
            locked (even by the same thread), waiting for another thread to release
            the lock, and return True once the lock is acquired.
            With an argument, this will only block if the argument is true,
            and the return value reflects whether the lock is acquired.
            The blocking operation is interruptible.
            """
            ...
        def release_lock(self) -> None:
            """
            release()
            (release_lock() is an obsolete synonym)

            Release the lock, allowing another thread that is blocked waiting for
            the lock to acquire the lock.  The lock must be in the locked state,
            but it needn't be locked by the same thread that unlocks it.
            """
            ...
        def locked_lock(self) -> bool:
            """
            locked() -> bool
            (locked_lock() is an obsolete synonym)

            Return whether the lock is in the locked state.
            """
            ...
        def __enter__(self) -> bool:
            """
            acquire(blocking=True, timeout=-1) -> bool
            (acquire_lock() is an obsolete synonym)

            Lock the lock.  Without argument, this blocks if the lock is already
            locked (even by the same thread), waiting for another thread to release
            the lock, and return True once the lock is acquired.
            With an argument, this will only block if the argument is true,
            and the return value reflects whether the lock is acquired.
            The blocking operation is interruptible.
            """
            ...
        def __exit__(
            self, type: type[BaseException] | None, value: BaseException | None, traceback: TracebackType | None
        ) -> None:
            """
            release()
            (release_lock() is an obsolete synonym)

            Release the lock, allowing another thread that is blocked waiting for
            the lock to acquire the lock.  The lock must be in the locked state,
            but it needn't be locked by the same thread that unlocks it.
            """
            ...

@overload
def start_new_thread(function: Callable[[Unpack[_Ts]], object], args: tuple[Unpack[_Ts]], /) -> int:
    """
    Start a new thread and return its identifier.

    The thread will call the function with positional arguments from the
    tuple args and keyword arguments taken from the optional dictionary
    kwargs.  The thread exits when the function returns; the return value
    is ignored.  The thread will also exit when the function raises an
    unhandled exception; a stack trace will be printed unless the exception
    is SystemExit.
    """
    ...
@overload
def start_new_thread(function: Callable[..., object], args: tuple[Any, ...], kwargs: dict[str, Any], /) -> int:
    """
    Start a new thread and return its identifier.

    The thread will call the function with positional arguments from the
    tuple args and keyword arguments taken from the optional dictionary
    kwargs.  The thread exits when the function returns; the return value
    is ignored.  The thread will also exit when the function raises an
    unhandled exception; a stack trace will be printed unless the exception
    is SystemExit.
    """
    ...

# Obsolete synonym for start_new_thread()
@overload
def start_new(function: Callable[[Unpack[_Ts]], object], args: tuple[Unpack[_Ts]], /) -> int:
    """An obsolete synonym of start_new_thread()."""
    ...
@overload
def start_new(function: Callable[..., object], args: tuple[Any, ...], kwargs: dict[str, Any], /) -> int:
    """An obsolete synonym of start_new_thread()."""
    ...

if sys.version_info >= (3, 10):
    def interrupt_main(signum: signal.Signals = ..., /) -> None:
        """
        Simulate the arrival of the given signal in the main thread,
        where the corresponding signal handler will be executed.
        If *signum* is omitted, SIGINT is assumed.
        A subthread can use this function to interrupt the main thread.

        Note: the default signal handler for SIGINT raises ``KeyboardInterrupt``.
        """
        ...

else:
    def interrupt_main() -> None:
        """
        interrupt_main()

        Raise a KeyboardInterrupt in the main thread.
        A subthread can use this function to interrupt the main thread.
        """
        ...

def exit() -> NoReturn:
    """
    This is synonymous to ``raise SystemExit''.  It will cause the current
    thread to exit silently unless the exception is caught.
    """
    ...
def exit_thread() -> NoReturn:
    """An obsolete synonym of exit()."""
    ...
def allocate_lock() -> LockType:
    """
    Create a new lock object. See help(type(threading.Lock())) for
    information about locks.
    """
    ...
def allocate() -> LockType:
    """An obsolete synonym of allocate_lock()."""
    ...
def get_ident() -> int:
    """
    Return a non-zero integer that uniquely identifies the current thread
    amongst other threads that exist simultaneously.
    This may be used to identify per-thread resources.
    Even though on some platforms threads identities may appear to be
    allocated consecutive numbers starting at 1, this behavior should not
    be relied upon, and the number should be seen purely as a magic cookie.
    A thread's identity may be reused for another thread after it exits.
    """
    ...
def stack_size(size: int = 0, /) -> int:
    """
    Return the thread stack size used when creating new threads.  The
    optional size argument specifies the stack size (in bytes) to be used
    for subsequently created threads, and must be 0 (use platform or
    configured default) or a positive integer value of at least 32,768 (32k).
    If changing the thread stack size is unsupported, a ThreadError
    exception is raised.  If the specified size is invalid, a ValueError
    exception is raised, and the stack size is unmodified.  32k bytes
     currently the minimum supported stack size value to guarantee
    sufficient stack space for the interpreter itself.

    Note that some platforms may have particular restrictions on values for
    the stack size, such as requiring a minimum stack size larger than 32 KiB or
    requiring allocation in multiples of the system memory page size
    - platform documentation should be referred to for more information
    (4 KiB pages are common; using multiples of 4096 for the stack size is
    the suggested approach in the absence of more specific information).
    """
    ...

TIMEOUT_MAX: float

def get_native_id() -> int:
    """
    Return a non-negative integer identifying the thread as reported
    by the OS (kernel). This may be used to uniquely identify a
    particular thread within a system.
    """
    ...
@final
class _ExceptHookArgs(structseq[Any], tuple[type[BaseException], BaseException | None, TracebackType | None, Thread | None]):
    """
    ExceptHookArgs

    Type used to pass arguments to threading.excepthook.
    """
    if sys.version_info >= (3, 10):
        __match_args__: Final = ("exc_type", "exc_value", "exc_traceback", "thread")

    @property
    def exc_type(self) -> type[BaseException]:
        """Exception type"""
        ...
    @property
    def exc_value(self) -> BaseException | None:
        """Exception value"""
        ...
    @property
    def exc_traceback(self) -> TracebackType | None:
        """Exception traceback"""
        ...
    @property
    def thread(self) -> Thread | None:
        """Thread"""
        ...

_excepthook: Callable[[_ExceptHookArgs], Any]

if sys.version_info >= (3, 12):
    def daemon_threads_allowed() -> bool:
        """
        Return True if daemon threads are allowed in the current interpreter,
        and False otherwise.
        """
        ...

if sys.version_info >= (3, 14):
    def set_name(name: str) -> None: ...

class _local:
    """Thread-local data"""
    def __getattribute__(self, name: str, /) -> Any:
        """Return getattr(self, name)."""
        ...
    def __setattr__(self, name: str, value: Any, /) -> None:
        """Implement setattr(self, name, value)."""
        ...
    def __delattr__(self, name: str, /) -> None:
        """Implement delattr(self, name)."""
        ...<|MERGE_RESOLUTION|>--- conflicted
+++ resolved
@@ -58,15 +58,9 @@
         """
         ...
     __enter__ = acquire
-<<<<<<< HEAD
-    def __exit__(self, t: type[BaseException] | None, v: BaseException | None, tb: TracebackType | None) -> None:
-        """Release the lock."""
-        ...
-=======
     def __exit__(self, t: type[BaseException] | None, v: BaseException | None, tb: TracebackType | None) -> None: ...
     if sys.version_info >= (3, 14):
         def locked(self) -> bool: ...
->>>>>>> c1fd2297
 
 if sys.version_info >= (3, 13):
     @final
