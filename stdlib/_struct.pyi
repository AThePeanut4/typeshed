--- conflicted
+++ resolved
@@ -34,58 +34,6 @@
 from typing import Any
 from typing_extensions import disjoint_base
 
-<<<<<<< HEAD
-def pack(fmt: str | bytes, /, *v: Any) -> bytes:
-    """
-    pack(format, v1, v2, ...) -> bytes
-
-    Return a bytes object containing the values v1, v2, ... packed according
-    to the format string.  See help(struct) for more on format strings.
-    """
-    ...
-def pack_into(fmt: str | bytes, buffer: WriteableBuffer, offset: int, /, *v: Any) -> None:
-    """
-    pack_into(format, buffer, offset, v1, v2, ...)
-
-    Pack the values v1, v2, ... according to the format string and write
-    the packed bytes into the writable buffer buf starting at offset.  Note
-    that the offset is a required argument.  See help(struct) for more
-    on format strings.
-    """
-    ...
-def unpack(format: str | bytes, buffer: ReadableBuffer, /) -> tuple[Any, ...]:
-    """
-    Return a tuple containing values unpacked according to the format string.
-
-    The buffer's size in bytes must be calcsize(format).
-
-    See help(struct) for more on format strings.
-    """
-    ...
-def unpack_from(format: str | bytes, /, buffer: ReadableBuffer, offset: int = 0) -> tuple[Any, ...]:
-    """
-    Return a tuple containing values unpacked according to the format string.
-
-    The buffer's size, minus offset, must be at least calcsize(format).
-
-    See help(struct) for more on format strings.
-    """
-    ...
-def iter_unpack(format: str | bytes, buffer: ReadableBuffer, /) -> Iterator[tuple[Any, ...]]:
-    """
-    Return an iterator yielding tuples unpacked from the given bytes.
-
-    The bytes are unpacked according to the format string, like
-    a repeated invocation of unpack_from().
-
-    Requires that the bytes length be a multiple of the format struct size.
-    """
-    ...
-def calcsize(format: str | bytes, /) -> int:
-    """Return size in bytes of the struct described by the format string."""
-    ...
-
-=======
 def pack(fmt: str | bytes, /, *v: Any) -> bytes: ...
 def pack_into(fmt: str | bytes, buffer: WriteableBuffer, offset: int, /, *v: Any) -> None: ...
 def unpack(format: str | bytes, buffer: ReadableBuffer, /) -> tuple[Any, ...]: ...
@@ -93,7 +41,6 @@
 def iter_unpack(format: str | bytes, buffer: ReadableBuffer, /) -> Iterator[tuple[Any, ...]]: ...
 def calcsize(format: str | bytes, /) -> int: ...
 @disjoint_base
->>>>>>> 91e2ed09
 class Struct:
     """Struct(fmt) --> compiled struct object"""
     @property
