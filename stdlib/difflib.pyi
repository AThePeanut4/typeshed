--- conflicted
+++ resolved
@@ -1,36 +1,5 @@
-<<<<<<< HEAD
-"""
-Module difflib -- helpers for computing deltas between objects.
-
-Function get_close_matches(word, possibilities, n=3, cutoff=0.6):
-    Use SequenceMatcher to return list of the best "good enough" matches.
-
-Function context_diff(a, b):
-    For two lists of strings, return a delta in context diff format.
-
-Function ndiff(a, b):
-    Return a delta: the difference between `a` and `b` (lists of strings).
-
-Function restore(delta, which):
-    Return one of the two sequences that generated an ndiff delta.
-
-Function unified_diff(a, b):
-    For two lists of strings, return a delta in unified diff format.
-
-Class SequenceMatcher:
-    A flexible class for comparing pairs of sequences of any type.
-
-Class Differ:
-    For producing human-readable deltas from sequences of lines of text.
-
-Class HtmlDiff:
-    For producing HTML side by side comparison with change highlights.
-"""
-
-=======
 import re
 import sys
->>>>>>> df8de9e5
 from collections.abc import Callable, Iterable, Iterator, Sequence
 from types import GenericAlias
 from typing import Any, AnyStr, Generic, Literal, NamedTuple, TypeVar, overload
@@ -512,163 +481,6 @@
     SequenceMatcher both to compare sequences of lines, and to compare
     sequences of characters within similar (near-matching) lines.
 
-    Each line of a Differ delta begins with a two-letter code:
-
-        '- '    line unique to sequence 1
-        '+ '    line unique to sequence 2
-        '  '    line common to both sequences
-        '? '    line not present in either input sequence
-
-    Lines beginning with '? ' attempt to guide the eye to intraline
-    differences, and were not present in either input sequence.  These lines
-    can be confusing if the sequences contain tab characters.
-
-    Note that Differ makes no claim to produce a *minimal* diff.  To the
-    contrary, minimal diffs are often counter-intuitive, because they synch
-    up anywhere possible, sometimes accidental matches 100 pages apart.
-    Restricting synch points to contiguous matches preserves some notion of
-    locality, at the occasional cost of producing a longer diff.
-
-    Example: Comparing two texts.
-
-    First we set up the texts, sequences of individual single-line strings
-    ending with newlines (such sequences can also be obtained from the
-    `readlines()` method of file-like objects):
-
-    >>> text1 = '''  1. Beautiful is better than ugly.
-    ...   2. Explicit is better than implicit.
-    ...   3. Simple is better than complex.
-    ...   4. Complex is better than complicated.
-    ... '''.splitlines(keepends=True)
-    >>> len(text1)
-    4
-    >>> text1[0][-1]
-    '\n'
-    >>> text2 = '''  1. Beautiful is better than ugly.
-    ...   3.   Simple is better than complex.
-    ...   4. Complicated is better than complex.
-    ...   5. Flat is better than nested.
-    ... '''.splitlines(keepends=True)
-
-    Next we instantiate a Differ object:
-
-    >>> d = Differ()
-
-    Note that when instantiating a Differ object we may pass functions to
-    filter out line and character 'junk'.  See Differ.__init__ for details.
-
-    Finally, we compare the two:
-
-    >>> result = list(d.compare(text1, text2))
-
-    'result' is a list of strings, so let's pretty-print it:
-
-    >>> from pprint import pprint as _pprint
-    >>> _pprint(result)
-    ['    1. Beautiful is better than ugly.\n',
-     '-   2. Explicit is better than implicit.\n',
-     '-   3. Simple is better than complex.\n',
-     '+   3.   Simple is better than complex.\n',
-     '?     ++\n',
-     '-   4. Complex is better than complicated.\n',
-     '?            ^                     ---- ^\n',
-     '+   4. Complicated is better than complex.\n',
-     '?           ++++ ^                      ^\n',
-     '+   5. Flat is better than nested.\n']
-
-    As a single multi-line string it looks like this:
-
-    >>> print(''.join(result), end="")
-        1. Beautiful is better than ugly.
-    -   2. Explicit is better than implicit.
-    -   3. Simple is better than complex.
-    +   3.   Simple is better than complex.
-    ?     ++
-    -   4. Complex is better than complicated.
-    ?            ^                     ---- ^
-    +   4. Complicated is better than complex.
-    ?           ++++ ^                      ^
-    +   5. Flat is better than nested.
-    """
-    def __init__(self, linejunk: Callable[[str], bool] | None = None, charjunk: Callable[[str], bool] | None = None) -> None:
-        """
-        Construct a text differencer, with optional filters.
-
-        The two optional keyword parameters are for filter functions:
-
-        - `linejunk`: A function that should accept a single string argument,
-          and return true iff the string is junk. The module-level function
-          `IS_LINE_JUNK` may be used to filter out lines without visible
-          characters, except for at most one splat ('#').  It is recommended
-          to leave linejunk None; the underlying SequenceMatcher class has
-          an adaptive notion of "noise" lines that's better than any static
-          definition the author has ever been able to craft.
-
-        - `charjunk`: A function that should accept a string of length 1. The
-          module-level function `IS_CHARACTER_JUNK` may be used to filter out
-          whitespace characters (a blank or tab; **note**: bad idea to include
-          newline in this!).  Use of IS_CHARACTER_JUNK is recommended.
-        """
-        ...
-    def compare(self, a: Sequence[str], b: Sequence[str]) -> Iterator[str]:
-        r"""
-        Compare two sequences of lines; generate the resulting delta.
-
-        Each sequence must contain individual single-line strings ending with
-        newlines. Such sequences can be obtained from the `readlines()` method
-        of file-like objects.  The delta generated also consists of newline-
-        terminated strings, ready to be printed as-is via the writelines()
-        method of a file-like object.
-
-        Example:
-
-<<<<<<< HEAD
-        >>> print(''.join(Differ().compare('one\ntwo\nthree\n'.splitlines(True),
-        ...                                'ore\ntree\nemu\n'.splitlines(True))),
-        ...       end="")
-        - one
-        ?  ^
-        + ore
-        ?  ^
-        - two
-        - three
-        ?  -
-        + tree
-        + emu
-        """
-        ...
-
-def IS_LINE_JUNK(line: str, pat: Any = ...) -> bool:
-    r"""
-    Return True for ignorable line: iff `line` is blank or contains a single '#'.
-
-    Examples:
-
-    >>> IS_LINE_JUNK('\n')
-    True
-    >>> IS_LINE_JUNK('  #   \n')
-    True
-    >>> IS_LINE_JUNK('hello\n')
-    False
-    """
-    ...
-def IS_CHARACTER_JUNK(ch: str, ws: str = " \t") -> bool:
-    r"""
-    Return True for ignorable character: iff `ch` is a space or tab.
-
-    Examples:
-
-    >>> IS_CHARACTER_JUNK(' ')
-    True
-    >>> IS_CHARACTER_JUNK('\t')
-    True
-    >>> IS_CHARACTER_JUNK('\n')
-    False
-    >>> IS_CHARACTER_JUNK('x')
-    False
-    """
-    ...
-=======
 if sys.version_info >= (3, 14):
     def IS_LINE_JUNK(line: str, pat: Callable[[str], re.Match[str] | None] | None = None) -> bool: ...
 
@@ -676,7 +488,6 @@
     def IS_LINE_JUNK(line: str, pat: Callable[[str], re.Match[str] | None] = ...) -> bool: ...
 
 def IS_CHARACTER_JUNK(ch: str, ws: str = " \t") -> bool: ...  # ws is undocumented
->>>>>>> df8de9e5
 def unified_diff(
     a: Sequence[str],
     b: Sequence[str],
