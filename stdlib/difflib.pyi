<<<<<<< HEAD
"""
Module difflib -- helpers for computing deltas between objects.

Function get_close_matches(word, possibilities, n=3, cutoff=0.6):
    Use SequenceMatcher to return list of the best "good enough" matches.

Function context_diff(a, b):
    For two lists of strings, return a delta in context diff format.

Function ndiff(a, b):
    Return a delta: the difference between `a` and `b` (lists of strings).

Function restore(delta, which):
    Return one of the two sequences that generated an ndiff delta.

Function unified_diff(a, b):
    For two lists of strings, return a delta in unified diff format.

Class SequenceMatcher:
    A flexible class for comparing pairs of sequences of any type.

Class Differ:
    For producing human-readable deltas from sequences of lines of text.

Class HtmlDiff:
    For producing HTML side by side comparison with change highlights.
"""

import sys
=======
>>>>>>> 1c17cd42
from collections.abc import Callable, Iterable, Iterator, Sequence
from types import GenericAlias
from typing import Any, AnyStr, Generic, Literal, NamedTuple, TypeVar, overload

__all__ = [
    "get_close_matches",
    "ndiff",
    "restore",
    "SequenceMatcher",
    "Differ",
    "IS_CHARACTER_JUNK",
    "IS_LINE_JUNK",
    "context_diff",
    "unified_diff",
    "diff_bytes",
    "HtmlDiff",
    "Match",
]

_T = TypeVar("_T")

class Match(NamedTuple):
    """Match(a, b, size)"""
    a: int
    b: int
    size: int

class SequenceMatcher(Generic[_T]):
    """
    SequenceMatcher is a flexible class for comparing pairs of sequences of
    any type, so long as the sequence elements are hashable.  The basic
    algorithm predates, and is a little fancier than, an algorithm
    published in the late 1980's by Ratcliff and Obershelp under the
    hyperbolic name "gestalt pattern matching".  The basic idea is to find
    the longest contiguous matching subsequence that contains no "junk"
    elements (R-O doesn't address junk).  The same idea is then applied
    recursively to the pieces of the sequences to the left and to the right
    of the matching subsequence.  This does not yield minimal edit
    sequences, but does tend to yield matches that "look right" to people.

    SequenceMatcher tries to compute a "human-friendly diff" between two
    sequences.  Unlike e.g. UNIX(tm) diff, the fundamental notion is the
    longest *contiguous* & junk-free matching subsequence.  That's what
    catches peoples' eyes.  The Windows(tm) windiff has another interesting
    notion, pairing up elements that appear uniquely in each sequence.
    That, and the method here, appear to yield more intuitive difference
    reports than does diff.  This method appears to be the least vulnerable
    to syncing up on blocks of "junk lines", though (like blank lines in
    ordinary text files, or maybe "<P>" lines in HTML files).  That may be
    because this is the only method of the 3 that has a *concept* of
    "junk" <wink>.

    Example, comparing two strings, and considering blanks to be "junk":

    >>> s = SequenceMatcher(lambda x: x == " ",
    ...                     "private Thread currentThread;",
    ...                     "private volatile Thread currentThread;")
    >>>

    .ratio() returns a float in [0, 1], measuring the "similarity" of the
    sequences.  As a rule of thumb, a .ratio() value over 0.6 means the
    sequences are close matches:

    >>> print(round(s.ratio(), 3))
    0.866
    >>>

    If you're only interested in where the sequences match,
    .get_matching_blocks() is handy:

    >>> for block in s.get_matching_blocks():
    ...     print("a[%d] and b[%d] match for %d elements" % block)
    a[0] and b[0] match for 8 elements
    a[8] and b[17] match for 21 elements
    a[29] and b[38] match for 0 elements

    Note that the last tuple returned by .get_matching_blocks() is always a
    dummy, (len(a), len(b), 0), and this is the only case in which the last
    tuple element (number of elements matched) is 0.

    If you want to know how to change the first sequence into the second,
    use .get_opcodes():

    >>> for opcode in s.get_opcodes():
    ...     print("%6s a[%d:%d] b[%d:%d]" % opcode)
     equal a[0:8] b[0:8]
    insert a[8:8] b[8:17]
     equal a[8:29] b[17:38]

    See the Differ class for a fancy human-friendly file differencer, which
    uses SequenceMatcher both to compare sequences of lines, and to compare
    sequences of characters within similar (near-matching) lines.

    See also function get_close_matches() in this module, which shows how
    simple code building on SequenceMatcher can be used to do useful work.

    Timing:  Basic R-O is cubic time worst case and quadratic time expected
    case.  SequenceMatcher is quadratic time for the worst case and has
    expected-case behavior dependent in a complicated way on how many
    elements the sequences have in common; best case time is linear.
    """
    @overload
    def __init__(self, isjunk: Callable[[_T], bool] | None, a: Sequence[_T], b: Sequence[_T], autojunk: bool = True) -> None:
        r"""
        Construct a SequenceMatcher.

        Optional arg isjunk is None (the default), or a one-argument
        function that takes a sequence element and returns true iff the
        element is junk.  None is equivalent to passing "lambda x: 0", i.e.
        no elements are considered to be junk.  For example, pass
            lambda x: x in " \t"
        if you're comparing lines as sequences of characters, and don't
        want to synch up on blanks or hard tabs.

        Optional arg a is the first of two sequences to be compared.  By
        default, an empty string.  The elements of a must be hashable.  See
        also .set_seqs() and .set_seq1().

        Optional arg b is the second of two sequences to be compared.  By
        default, an empty string.  The elements of b must be hashable. See
        also .set_seqs() and .set_seq2().

        Optional arg autojunk should be set to False to disable the
        "automatic junk heuristic" that treats popular elements as junk
        (see module documentation for more information).
        """
        ...
    @overload
    def __init__(self, *, a: Sequence[_T], b: Sequence[_T], autojunk: bool = True) -> None:
        r"""
        Construct a SequenceMatcher.

        Optional arg isjunk is None (the default), or a one-argument
        function that takes a sequence element and returns true iff the
        element is junk.  None is equivalent to passing "lambda x: 0", i.e.
        no elements are considered to be junk.  For example, pass
            lambda x: x in " \t"
        if you're comparing lines as sequences of characters, and don't
        want to synch up on blanks or hard tabs.

        Optional arg a is the first of two sequences to be compared.  By
        default, an empty string.  The elements of a must be hashable.  See
        also .set_seqs() and .set_seq1().

        Optional arg b is the second of two sequences to be compared.  By
        default, an empty string.  The elements of b must be hashable. See
        also .set_seqs() and .set_seq2().

        Optional arg autojunk should be set to False to disable the
        "automatic junk heuristic" that treats popular elements as junk
        (see module documentation for more information).
        """
        ...
    @overload
    def __init__(
        self: SequenceMatcher[str],
        isjunk: Callable[[str], bool] | None = None,
        a: Sequence[str] = "",
        b: Sequence[str] = "",
        autojunk: bool = True,
<<<<<<< HEAD
    ) -> None:
        r"""
        Construct a SequenceMatcher.

        Optional arg isjunk is None (the default), or a one-argument
        function that takes a sequence element and returns true iff the
        element is junk.  None is equivalent to passing "lambda x: 0", i.e.
        no elements are considered to be junk.  For example, pass
            lambda x: x in " \t"
        if you're comparing lines as sequences of characters, and don't
        want to synch up on blanks or hard tabs.

        Optional arg a is the first of two sequences to be compared.  By
        default, an empty string.  The elements of a must be hashable.  See
        also .set_seqs() and .set_seq1().

        Optional arg b is the second of two sequences to be compared.  By
        default, an empty string.  The elements of b must be hashable. See
        also .set_seqs() and .set_seq2().

        Optional arg autojunk should be set to False to disable the
        "automatic junk heuristic" that treats popular elements as junk
        (see module documentation for more information).
        """
        ...
    def set_seqs(self, a: Sequence[_T], b: Sequence[_T]) -> None:
        """
        Set the two sequences to be compared.

        >>> s = SequenceMatcher()
        >>> s.set_seqs("abcd", "bcde")
        >>> s.ratio()
        0.75
        """
        ...
    def set_seq1(self, a: Sequence[_T]) -> None:
        """
        Set the first sequence to be compared.

        The second sequence to be compared is not changed.

        >>> s = SequenceMatcher(None, "abcd", "bcde")
        >>> s.ratio()
        0.75
        >>> s.set_seq1("bcde")
        >>> s.ratio()
        1.0
        >>>

        SequenceMatcher computes and caches detailed information about the
        second sequence, so if you want to compare one sequence S against
        many sequences, use .set_seq2(S) once and call .set_seq1(x)
        repeatedly for each of the other sequences.

        See also set_seqs() and set_seq2().
        """
        ...
    def set_seq2(self, b: Sequence[_T]) -> None:
        """
        Set the second sequence to be compared.

        The first sequence to be compared is not changed.

        >>> s = SequenceMatcher(None, "abcd", "bcde")
        >>> s.ratio()
        0.75
        >>> s.set_seq2("abcd")
        >>> s.ratio()
        1.0
        >>>

        SequenceMatcher computes and caches detailed information about the
        second sequence, so if you want to compare one sequence S against
        many sequences, use .set_seq2(S) once and call .set_seq1(x)
        repeatedly for each of the other sequences.

        See also set_seqs() and set_seq1().
        """
        ...
    if sys.version_info >= (3, 9):
        def find_longest_match(self, alo: int = 0, ahi: int | None = None, blo: int = 0, bhi: int | None = None) -> Match:
            """
            Find longest matching block in a[alo:ahi] and b[blo:bhi].

            By default it will find the longest match in the entirety of a and b.

            If isjunk is not defined:

            Return (i,j,k) such that a[i:i+k] is equal to b[j:j+k], where
                alo <= i <= i+k <= ahi
                blo <= j <= j+k <= bhi
            and for all (i',j',k') meeting those conditions,
                k >= k'
                i <= i'
                and if i == i', j <= j'

            In other words, of all maximal matching blocks, return one that
            starts earliest in a, and of all those maximal matching blocks that
            start earliest in a, return the one that starts earliest in b.

            >>> s = SequenceMatcher(None, " abcd", "abcd abcd")
            >>> s.find_longest_match(0, 5, 0, 9)
            Match(a=0, b=4, size=5)

            If isjunk is defined, first the longest matching block is
            determined as above, but with the additional restriction that no
            junk element appears in the block.  Then that block is extended as
            far as possible by matching (only) junk elements on both sides.  So
            the resulting block never matches on junk except as identical junk
            happens to be adjacent to an "interesting" match.

            Here's the same example as before, but considering blanks to be
            junk.  That prevents " abcd" from matching the " abcd" at the tail
            end of the second sequence directly.  Instead only the "abcd" can
            match, and matches the leftmost "abcd" in the second sequence:

            >>> s = SequenceMatcher(lambda x: x==" ", " abcd", "abcd abcd")
            >>> s.find_longest_match(0, 5, 0, 9)
            Match(a=1, b=0, size=4)

            If no blocks match, return (alo, blo, 0).

            >>> s = SequenceMatcher(None, "ab", "c")
            >>> s.find_longest_match(0, 2, 0, 1)
            Match(a=0, b=0, size=0)
            """
            ...
    else:
        def find_longest_match(self, alo: int, ahi: int, blo: int, bhi: int) -> Match: ...

    def get_matching_blocks(self) -> list[Match]:
        """
        Return list of triples describing matching subsequences.

        Each triple is of the form (i, j, n), and means that
        a[i:i+n] == b[j:j+n].  The triples are monotonically increasing in
        i and in j.  New in Python 2.5, it's also guaranteed that if
        (i, j, n) and (i', j', n') are adjacent triples in the list, and
        the second is not the last triple in the list, then i+n != i' or
        j+n != j'.  IOW, adjacent triples never describe adjacent equal
        blocks.

        The last triple is a dummy, (len(a), len(b), 0), and is the only
        triple with n==0.

        >>> s = SequenceMatcher(None, "abxcd", "abcd")
        >>> list(s.get_matching_blocks())
        [Match(a=0, b=0, size=2), Match(a=3, b=2, size=2), Match(a=5, b=4, size=0)]
        """
        ...
    def get_opcodes(self) -> list[tuple[Literal["replace", "delete", "insert", "equal"], int, int, int, int]]:
        """
        Return list of 5-tuples describing how to turn a into b.

        Each tuple is of the form (tag, i1, i2, j1, j2).  The first tuple
        has i1 == j1 == 0, and remaining tuples have i1 == the i2 from the
        tuple preceding it, and likewise for j1 == the previous j2.

        The tags are strings, with these meanings:

        'replace':  a[i1:i2] should be replaced by b[j1:j2]
        'delete':   a[i1:i2] should be deleted.
                    Note that j1==j2 in this case.
        'insert':   b[j1:j2] should be inserted at a[i1:i1].
                    Note that i1==i2 in this case.
        'equal':    a[i1:i2] == b[j1:j2]

        >>> a = "qabxcd"
        >>> b = "abycdf"
        >>> s = SequenceMatcher(None, a, b)
        >>> for tag, i1, i2, j1, j2 in s.get_opcodes():
        ...    print(("%7s a[%d:%d] (%s) b[%d:%d] (%s)" %
        ...           (tag, i1, i2, a[i1:i2], j1, j2, b[j1:j2])))
         delete a[0:1] (q) b[0:0] ()
          equal a[1:3] (ab) b[0:2] (ab)
        replace a[3:4] (x) b[2:3] (y)
          equal a[4:6] (cd) b[3:5] (cd)
         insert a[6:6] () b[5:6] (f)
        """
        ...
    def get_grouped_opcodes(self, n: int = 3) -> Iterable[list[tuple[str, int, int, int, int]]]:
        """
        Isolate change clusters by eliminating ranges with no changes.

        Return a generator of groups with up to n lines of context.
        Each group is in the same format as returned by get_opcodes().

        >>> from pprint import pprint
        >>> a = list(map(str, range(1,40)))
        >>> b = a[:]
        >>> b[8:8] = ['i']     # Make an insertion
        >>> b[20] += 'x'       # Make a replacement
        >>> b[23:28] = []      # Make a deletion
        >>> b[30] += 'y'       # Make another replacement
        >>> pprint(list(SequenceMatcher(None,a,b).get_grouped_opcodes()))
        [[('equal', 5, 8, 5, 8), ('insert', 8, 8, 8, 9), ('equal', 8, 11, 9, 12)],
         [('equal', 16, 19, 17, 20),
          ('replace', 19, 20, 20, 21),
          ('equal', 20, 22, 21, 23),
          ('delete', 22, 27, 23, 23),
          ('equal', 27, 30, 23, 26)],
         [('equal', 31, 34, 27, 30),
          ('replace', 34, 35, 30, 31),
          ('equal', 35, 38, 31, 34)]]
        """
        ...
    def ratio(self) -> float:
        """
        Return a measure of the sequences' similarity (float in [0,1]).

        Where T is the total number of elements in both sequences, and
        M is the number of matches, this is 2.0*M / T.
        Note that this is 1 if the sequences are identical, and 0 if
        they have nothing in common.

        .ratio() is expensive to compute if you haven't already computed
        .get_matching_blocks() or .get_opcodes(), in which case you may
        want to try .quick_ratio() or .real_quick_ratio() first to get an
        upper bound.

        >>> s = SequenceMatcher(None, "abcd", "bcde")
        >>> s.ratio()
        0.75
        >>> s.quick_ratio()
        0.75
        >>> s.real_quick_ratio()
        1.0
        """
        ...
    def quick_ratio(self) -> float:
        """
        Return an upper bound on ratio() relatively quickly.

        This isn't defined beyond that it is an upper bound on .ratio(), and
        is faster to compute.
        """
        ...
    def real_quick_ratio(self) -> float:
        """
        Return an upper bound on ratio() very quickly.

        This isn't defined beyond that it is an upper bound on .ratio(), and
        is faster to compute than either .ratio() or .quick_ratio().
        """
        ...
    if sys.version_info >= (3, 9):
        def __class_getitem__(cls, item: Any, /) -> GenericAlias:
            """
            Represent a PEP 585 generic type

            E.g. for t = list[int], t.__origin__ is list and t.__args__ is (int,).
            """
            ...
=======
    ) -> None: ...
    def set_seqs(self, a: Sequence[_T], b: Sequence[_T]) -> None: ...
    def set_seq1(self, a: Sequence[_T]) -> None: ...
    def set_seq2(self, b: Sequence[_T]) -> None: ...
    def find_longest_match(self, alo: int = 0, ahi: int | None = None, blo: int = 0, bhi: int | None = None) -> Match: ...
    def get_matching_blocks(self) -> list[Match]: ...
    def get_opcodes(self) -> list[tuple[Literal["replace", "delete", "insert", "equal"], int, int, int, int]]: ...
    def get_grouped_opcodes(self, n: int = 3) -> Iterable[list[tuple[str, int, int, int, int]]]: ...
    def ratio(self) -> float: ...
    def quick_ratio(self) -> float: ...
    def real_quick_ratio(self) -> float: ...
    def __class_getitem__(cls, item: Any, /) -> GenericAlias: ...
>>>>>>> 1c17cd42

@overload
def get_close_matches(word: AnyStr, possibilities: Iterable[AnyStr], n: int = 3, cutoff: float = 0.6) -> list[AnyStr]:
    """
    Use SequenceMatcher to return list of the best "good enough" matches.

    word is a sequence for which close matches are desired (typically a
    string).

    possibilities is a list of sequences against which to match word
    (typically a list of strings).

    Optional arg n (default 3) is the maximum number of close matches to
    return.  n must be > 0.

    Optional arg cutoff (default 0.6) is a float in [0, 1].  Possibilities
    that don't score at least that similar to word are ignored.

    The best (no more than n) matches among the possibilities are returned
    in a list, sorted by similarity score, most similar first.

    >>> get_close_matches("appel", ["ape", "apple", "peach", "puppy"])
    ['apple', 'ape']
    >>> import keyword as _keyword
    >>> get_close_matches("wheel", _keyword.kwlist)
    ['while']
    >>> get_close_matches("Apple", _keyword.kwlist)
    []
    >>> get_close_matches("accept", _keyword.kwlist)
    ['except']
    """
    ...
@overload
def get_close_matches(
    word: Sequence[_T], possibilities: Iterable[Sequence[_T]], n: int = 3, cutoff: float = 0.6
) -> list[Sequence[_T]]:
    """
    Use SequenceMatcher to return list of the best "good enough" matches.

    word is a sequence for which close matches are desired (typically a
    string).

    possibilities is a list of sequences against which to match word
    (typically a list of strings).

    Optional arg n (default 3) is the maximum number of close matches to
    return.  n must be > 0.

    Optional arg cutoff (default 0.6) is a float in [0, 1].  Possibilities
    that don't score at least that similar to word are ignored.

    The best (no more than n) matches among the possibilities are returned
    in a list, sorted by similarity score, most similar first.

    >>> get_close_matches("appel", ["ape", "apple", "peach", "puppy"])
    ['apple', 'ape']
    >>> import keyword as _keyword
    >>> get_close_matches("wheel", _keyword.kwlist)
    ['while']
    >>> get_close_matches("Apple", _keyword.kwlist)
    []
    >>> get_close_matches("accept", _keyword.kwlist)
    ['except']
    """
    ...

class Differ:
    r"""
    Differ is a class for comparing sequences of lines of text, and
    producing human-readable differences or deltas.  Differ uses
    SequenceMatcher both to compare sequences of lines, and to compare
    sequences of characters within similar (near-matching) lines.

    Each line of a Differ delta begins with a two-letter code:

        '- '    line unique to sequence 1
        '+ '    line unique to sequence 2
        '  '    line common to both sequences
        '? '    line not present in either input sequence

    Lines beginning with '? ' attempt to guide the eye to intraline
    differences, and were not present in either input sequence.  These lines
    can be confusing if the sequences contain tab characters.

    Note that Differ makes no claim to produce a *minimal* diff.  To the
    contrary, minimal diffs are often counter-intuitive, because they synch
    up anywhere possible, sometimes accidental matches 100 pages apart.
    Restricting synch points to contiguous matches preserves some notion of
    locality, at the occasional cost of producing a longer diff.

    Example: Comparing two texts.

    First we set up the texts, sequences of individual single-line strings
    ending with newlines (such sequences can also be obtained from the
    `readlines()` method of file-like objects):

    >>> text1 = '''  1. Beautiful is better than ugly.
    ...   2. Explicit is better than implicit.
    ...   3. Simple is better than complex.
    ...   4. Complex is better than complicated.
    ... '''.splitlines(keepends=True)
    >>> len(text1)
    4
    >>> text1[0][-1]
    '\n'
    >>> text2 = '''  1. Beautiful is better than ugly.
    ...   3.   Simple is better than complex.
    ...   4. Complicated is better than complex.
    ...   5. Flat is better than nested.
    ... '''.splitlines(keepends=True)

    Next we instantiate a Differ object:

    >>> d = Differ()

    Note that when instantiating a Differ object we may pass functions to
    filter out line and character 'junk'.  See Differ.__init__ for details.

    Finally, we compare the two:

    >>> result = list(d.compare(text1, text2))

    'result' is a list of strings, so let's pretty-print it:

    >>> from pprint import pprint as _pprint
    >>> _pprint(result)
    ['    1. Beautiful is better than ugly.\n',
     '-   2. Explicit is better than implicit.\n',
     '-   3. Simple is better than complex.\n',
     '+   3.   Simple is better than complex.\n',
     '?     ++\n',
     '-   4. Complex is better than complicated.\n',
     '?            ^                     ---- ^\n',
     '+   4. Complicated is better than complex.\n',
     '?           ++++ ^                      ^\n',
     '+   5. Flat is better than nested.\n']

    As a single multi-line string it looks like this:

    >>> print(''.join(result), end="")
        1. Beautiful is better than ugly.
    -   2. Explicit is better than implicit.
    -   3. Simple is better than complex.
    +   3.   Simple is better than complex.
    ?     ++
    -   4. Complex is better than complicated.
    ?            ^                     ---- ^
    +   4. Complicated is better than complex.
    ?           ++++ ^                      ^
    +   5. Flat is better than nested.
    """
    def __init__(self, linejunk: Callable[[str], bool] | None = None, charjunk: Callable[[str], bool] | None = None) -> None:
        """
        Construct a text differencer, with optional filters.

        The two optional keyword parameters are for filter functions:

        - `linejunk`: A function that should accept a single string argument,
          and return true iff the string is junk. The module-level function
          `IS_LINE_JUNK` may be used to filter out lines without visible
          characters, except for at most one splat ('#').  It is recommended
          to leave linejunk None; the underlying SequenceMatcher class has
          an adaptive notion of "noise" lines that's better than any static
          definition the author has ever been able to craft.

        - `charjunk`: A function that should accept a string of length 1. The
          module-level function `IS_CHARACTER_JUNK` may be used to filter out
          whitespace characters (a blank or tab; **note**: bad idea to include
          newline in this!).  Use of IS_CHARACTER_JUNK is recommended.
        """
        ...
    def compare(self, a: Sequence[str], b: Sequence[str]) -> Iterator[str]:
        r"""
        Compare two sequences of lines; generate the resulting delta.

        Each sequence must contain individual single-line strings ending with
        newlines. Such sequences can be obtained from the `readlines()` method
        of file-like objects.  The delta generated also consists of newline-
        terminated strings, ready to be printed as-is via the writelines()
        method of a file-like object.

        Example:

        >>> print(''.join(Differ().compare('one\ntwo\nthree\n'.splitlines(True),
        ...                                'ore\ntree\nemu\n'.splitlines(True))),
        ...       end="")
        - one
        ?  ^
        + ore
        ?  ^
        - two
        - three
        ?  -
        + tree
        + emu
        """
        ...

def IS_LINE_JUNK(line: str, pat: Any = ...) -> bool:
    r"""
    Return True for ignorable line: iff `line` is blank or contains a single '#'.

    Examples:

    >>> IS_LINE_JUNK('\n')
    True
    >>> IS_LINE_JUNK('  #   \n')
    True
    >>> IS_LINE_JUNK('hello\n')
    False
    """
    ...
def IS_CHARACTER_JUNK(ch: str, ws: str = " \t") -> bool:
    r"""
    Return True for ignorable character: iff `ch` is a space or tab.

    Examples:

    >>> IS_CHARACTER_JUNK(' ')
    True
    >>> IS_CHARACTER_JUNK('\t')
    True
    >>> IS_CHARACTER_JUNK('\n')
    False
    >>> IS_CHARACTER_JUNK('x')
    False
    """
    ...
def unified_diff(
    a: Sequence[str],
    b: Sequence[str],
    fromfile: str = "",
    tofile: str = "",
    fromfiledate: str = "",
    tofiledate: str = "",
    n: int = 3,
    lineterm: str = "\n",
) -> Iterator[str]:
    """
    Compare two sequences of lines; generate the delta as a unified diff.

    Unified diffs are a compact way of showing line changes and a few
    lines of context.  The number of context lines is set by 'n' which
    defaults to three.

    By default, the diff control lines (those with ---, +++, or @@) are
    created with a trailing newline.  This is helpful so that inputs
    created from file.readlines() result in diffs that are suitable for
    file.writelines() since both the inputs and outputs have trailing
    newlines.

    For inputs that do not have trailing newlines, set the lineterm
    argument to "" so that the output will be uniformly newline free.

    The unidiff format normally has a header for filenames and modification
    times.  Any or all of these may be specified using strings for
    'fromfile', 'tofile', 'fromfiledate', and 'tofiledate'.
    The modification times are normally expressed in the ISO 8601 format.

    Example:

    >>> for line in unified_diff('one two three four'.split(),
    ...             'zero one tree four'.split(), 'Original', 'Current',
    ...             '2005-01-26 23:30:50', '2010-04-02 10:20:52',
    ...             lineterm=''):
    ...     print(line)                 # doctest: +NORMALIZE_WHITESPACE
    --- Original        2005-01-26 23:30:50
    +++ Current         2010-04-02 10:20:52
    @@ -1,4 +1,4 @@
    +zero
     one
    -two
    -three
    +tree
     four
    """
    ...
def context_diff(
    a: Sequence[str],
    b: Sequence[str],
    fromfile: str = "",
    tofile: str = "",
    fromfiledate: str = "",
    tofiledate: str = "",
    n: int = 3,
    lineterm: str = "\n",
) -> Iterator[str]:
    r"""
    Compare two sequences of lines; generate the delta as a context diff.

    Context diffs are a compact way of showing line changes and a few
    lines of context.  The number of context lines is set by 'n' which
    defaults to three.

    By default, the diff control lines (those with *** or ---) are
    created with a trailing newline.  This is helpful so that inputs
    created from file.readlines() result in diffs that are suitable for
    file.writelines() since both the inputs and outputs have trailing
    newlines.

    For inputs that do not have trailing newlines, set the lineterm
    argument to "" so that the output will be uniformly newline free.

    The context diff format normally has a header for filenames and
    modification times.  Any or all of these may be specified using
    strings for 'fromfile', 'tofile', 'fromfiledate', and 'tofiledate'.
    The modification times are normally expressed in the ISO 8601 format.
    If not specified, the strings default to blanks.

    Example:

    >>> print(''.join(context_diff('one\ntwo\nthree\nfour\n'.splitlines(True),
    ...       'zero\none\ntree\nfour\n'.splitlines(True), 'Original', 'Current')),
    ...       end="")
    *** Original
    --- Current
    ***************
    *** 1,4 ****
      one
    ! two
    ! three
      four
    --- 1,4 ----
    + zero
      one
    ! tree
      four
    """
    ...
def ndiff(
    a: Sequence[str],
    b: Sequence[str],
    linejunk: Callable[[str], bool] | None = None,
    charjunk: Callable[[str], bool] | None = ...,
) -> Iterator[str]:
    r"""
    Compare `a` and `b` (lists of strings); return a `Differ`-style delta.

    Optional keyword parameters `linejunk` and `charjunk` are for filter
    functions, or can be None:

    - linejunk: A function that should accept a single string argument and
      return true iff the string is junk.  The default is None, and is
      recommended; the underlying SequenceMatcher class has an adaptive
      notion of "noise" lines.

    - charjunk: A function that accepts a character (string of length
      1), and returns true iff the character is junk. The default is
      the module-level function IS_CHARACTER_JUNK, which filters out
      whitespace characters (a blank or tab; note: it's a bad idea to
      include newline in this!).

    Tools/scripts/ndiff.py is a command-line front-end to this function.

    Example:

    >>> diff = ndiff('one\ntwo\nthree\n'.splitlines(keepends=True),
    ...              'ore\ntree\nemu\n'.splitlines(keepends=True))
    >>> print(''.join(diff), end="")
    - one
    ?  ^
    + ore
    ?  ^
    - two
    - three
    ?  -
    + tree
    + emu
    """
    ...

class HtmlDiff:
    """
    For producing HTML side by side comparison with change highlights.

    This class can be used to create an HTML table (or a complete HTML file
    containing the table) showing a side by side, line by line comparison
    of text with inter-line and intra-line change highlights.  The table can
    be generated in either full or contextual difference mode.

    The following methods are provided for HTML generation:

    make_table -- generates HTML for a single side by side table
    make_file -- generates complete HTML file with a single side by side table

    See tools/scripts/diff.py for an example usage of this class.
    """
    def __init__(
        self,
        tabsize: int = 8,
        wrapcolumn: int | None = None,
        linejunk: Callable[[str], bool] | None = None,
        charjunk: Callable[[str], bool] | None = ...,
    ) -> None:
        """
        HtmlDiff instance initializer

        Arguments:
        tabsize -- tab stop spacing, defaults to 8.
        wrapcolumn -- column number where lines are broken and wrapped,
            defaults to None where lines are not wrapped.
        linejunk,charjunk -- keyword arguments passed into ndiff() (used by
            HtmlDiff() to generate the side by side HTML differences).  See
            ndiff() documentation for argument default values and descriptions.
        """
        ...
    def make_file(
        self,
        fromlines: Sequence[str],
        tolines: Sequence[str],
        fromdesc: str = "",
        todesc: str = "",
        context: bool = False,
        numlines: int = 5,
        *,
        charset: str = "utf-8",
    ) -> str:
        """
        Returns HTML file of side by side comparison with change highlights

        Arguments:
        fromlines -- list of "from" lines
        tolines -- list of "to" lines
        fromdesc -- "from" file column header string
        todesc -- "to" file column header string
        context -- set to True for contextual differences (defaults to False
            which shows full differences).
        numlines -- number of context lines.  When context is set True,
            controls number of lines displayed before and after the change.
            When context is False, controls the number of lines to place
            the "next" link anchors before the next change (so click of
            "next" link jumps to just before the change).
        charset -- charset of the HTML document
        """
        ...
    def make_table(
        self,
        fromlines: Sequence[str],
        tolines: Sequence[str],
        fromdesc: str = "",
        todesc: str = "",
        context: bool = False,
        numlines: int = 5,
    ) -> str:
        """
        Returns HTML table of side by side comparison with change highlights

        Arguments:
        fromlines -- list of "from" lines
        tolines -- list of "to" lines
        fromdesc -- "from" file column header string
        todesc -- "to" file column header string
        context -- set to True for contextual differences (defaults to False
            which shows full differences).
        numlines -- number of context lines.  When context is set True,
            controls number of lines displayed before and after the change.
            When context is False, controls the number of lines to place
            the "next" link anchors before the next change (so click of
            "next" link jumps to just before the change).
        """
        ...

def restore(delta: Iterable[str], which: int) -> Iterator[str]:
    r"""
    Generate one of the two sequences that generated a delta.

    Given a `delta` produced by `Differ.compare()` or `ndiff()`, extract
    lines originating from file 1 or 2 (parameter `which`), stripping off line
    prefixes.

    Examples:

    >>> diff = ndiff('one\ntwo\nthree\n'.splitlines(keepends=True),
    ...              'ore\ntree\nemu\n'.splitlines(keepends=True))
    >>> diff = list(diff)
    >>> print(''.join(restore(diff, 1)), end="")
    one
    two
    three
    >>> print(''.join(restore(diff, 2)), end="")
    ore
    tree
    emu
    """
    ...
def diff_bytes(
    dfunc: Callable[[Sequence[str], Sequence[str], str, str, str, str, int, str], Iterator[str]],
    a: Iterable[bytes | bytearray],
    b: Iterable[bytes | bytearray],
    fromfile: bytes | bytearray = b"",
    tofile: bytes | bytearray = b"",
    fromfiledate: bytes | bytearray = b"",
    tofiledate: bytes | bytearray = b"",
    n: int = 3,
    lineterm: bytes | bytearray = b"\n",
) -> Iterator[bytes]:
    """
    Compare `a` and `b`, two sequences of lines represented as bytes rather
    than str. This is a wrapper for `dfunc`, which is typically either
    unified_diff() or context_diff(). Inputs are losslessly converted to
    strings so that `dfunc` only has to worry about strings, and encoded
    back to bytes on return. This is necessary to compare files with
    unknown or inconsistent encoding. All other inputs (except `n`) must be
    bytes rather than str.
    """
    ...<|MERGE_RESOLUTION|>--- conflicted
+++ resolved
@@ -1,35 +1,3 @@
-<<<<<<< HEAD
-"""
-Module difflib -- helpers for computing deltas between objects.
-
-Function get_close_matches(word, possibilities, n=3, cutoff=0.6):
-    Use SequenceMatcher to return list of the best "good enough" matches.
-
-Function context_diff(a, b):
-    For two lists of strings, return a delta in context diff format.
-
-Function ndiff(a, b):
-    Return a delta: the difference between `a` and `b` (lists of strings).
-
-Function restore(delta, which):
-    Return one of the two sequences that generated an ndiff delta.
-
-Function unified_diff(a, b):
-    For two lists of strings, return a delta in unified diff format.
-
-Class SequenceMatcher:
-    A flexible class for comparing pairs of sequences of any type.
-
-Class Differ:
-    For producing human-readable deltas from sequences of lines of text.
-
-Class HtmlDiff:
-    For producing HTML side by side comparison with change highlights.
-"""
-
-import sys
-=======
->>>>>>> 1c17cd42
 from collections.abc import Callable, Iterable, Iterator, Sequence
 from types import GenericAlias
 from typing import Any, AnyStr, Generic, Literal, NamedTuple, TypeVar, overload
@@ -190,261 +158,6 @@
         a: Sequence[str] = "",
         b: Sequence[str] = "",
         autojunk: bool = True,
-<<<<<<< HEAD
-    ) -> None:
-        r"""
-        Construct a SequenceMatcher.
-
-        Optional arg isjunk is None (the default), or a one-argument
-        function that takes a sequence element and returns true iff the
-        element is junk.  None is equivalent to passing "lambda x: 0", i.e.
-        no elements are considered to be junk.  For example, pass
-            lambda x: x in " \t"
-        if you're comparing lines as sequences of characters, and don't
-        want to synch up on blanks or hard tabs.
-
-        Optional arg a is the first of two sequences to be compared.  By
-        default, an empty string.  The elements of a must be hashable.  See
-        also .set_seqs() and .set_seq1().
-
-        Optional arg b is the second of two sequences to be compared.  By
-        default, an empty string.  The elements of b must be hashable. See
-        also .set_seqs() and .set_seq2().
-
-        Optional arg autojunk should be set to False to disable the
-        "automatic junk heuristic" that treats popular elements as junk
-        (see module documentation for more information).
-        """
-        ...
-    def set_seqs(self, a: Sequence[_T], b: Sequence[_T]) -> None:
-        """
-        Set the two sequences to be compared.
-
-        >>> s = SequenceMatcher()
-        >>> s.set_seqs("abcd", "bcde")
-        >>> s.ratio()
-        0.75
-        """
-        ...
-    def set_seq1(self, a: Sequence[_T]) -> None:
-        """
-        Set the first sequence to be compared.
-
-        The second sequence to be compared is not changed.
-
-        >>> s = SequenceMatcher(None, "abcd", "bcde")
-        >>> s.ratio()
-        0.75
-        >>> s.set_seq1("bcde")
-        >>> s.ratio()
-        1.0
-        >>>
-
-        SequenceMatcher computes and caches detailed information about the
-        second sequence, so if you want to compare one sequence S against
-        many sequences, use .set_seq2(S) once and call .set_seq1(x)
-        repeatedly for each of the other sequences.
-
-        See also set_seqs() and set_seq2().
-        """
-        ...
-    def set_seq2(self, b: Sequence[_T]) -> None:
-        """
-        Set the second sequence to be compared.
-
-        The first sequence to be compared is not changed.
-
-        >>> s = SequenceMatcher(None, "abcd", "bcde")
-        >>> s.ratio()
-        0.75
-        >>> s.set_seq2("abcd")
-        >>> s.ratio()
-        1.0
-        >>>
-
-        SequenceMatcher computes and caches detailed information about the
-        second sequence, so if you want to compare one sequence S against
-        many sequences, use .set_seq2(S) once and call .set_seq1(x)
-        repeatedly for each of the other sequences.
-
-        See also set_seqs() and set_seq1().
-        """
-        ...
-    if sys.version_info >= (3, 9):
-        def find_longest_match(self, alo: int = 0, ahi: int | None = None, blo: int = 0, bhi: int | None = None) -> Match:
-            """
-            Find longest matching block in a[alo:ahi] and b[blo:bhi].
-
-            By default it will find the longest match in the entirety of a and b.
-
-            If isjunk is not defined:
-
-            Return (i,j,k) such that a[i:i+k] is equal to b[j:j+k], where
-                alo <= i <= i+k <= ahi
-                blo <= j <= j+k <= bhi
-            and for all (i',j',k') meeting those conditions,
-                k >= k'
-                i <= i'
-                and if i == i', j <= j'
-
-            In other words, of all maximal matching blocks, return one that
-            starts earliest in a, and of all those maximal matching blocks that
-            start earliest in a, return the one that starts earliest in b.
-
-            >>> s = SequenceMatcher(None, " abcd", "abcd abcd")
-            >>> s.find_longest_match(0, 5, 0, 9)
-            Match(a=0, b=4, size=5)
-
-            If isjunk is defined, first the longest matching block is
-            determined as above, but with the additional restriction that no
-            junk element appears in the block.  Then that block is extended as
-            far as possible by matching (only) junk elements on both sides.  So
-            the resulting block never matches on junk except as identical junk
-            happens to be adjacent to an "interesting" match.
-
-            Here's the same example as before, but considering blanks to be
-            junk.  That prevents " abcd" from matching the " abcd" at the tail
-            end of the second sequence directly.  Instead only the "abcd" can
-            match, and matches the leftmost "abcd" in the second sequence:
-
-            >>> s = SequenceMatcher(lambda x: x==" ", " abcd", "abcd abcd")
-            >>> s.find_longest_match(0, 5, 0, 9)
-            Match(a=1, b=0, size=4)
-
-            If no blocks match, return (alo, blo, 0).
-
-            >>> s = SequenceMatcher(None, "ab", "c")
-            >>> s.find_longest_match(0, 2, 0, 1)
-            Match(a=0, b=0, size=0)
-            """
-            ...
-    else:
-        def find_longest_match(self, alo: int, ahi: int, blo: int, bhi: int) -> Match: ...
-
-    def get_matching_blocks(self) -> list[Match]:
-        """
-        Return list of triples describing matching subsequences.
-
-        Each triple is of the form (i, j, n), and means that
-        a[i:i+n] == b[j:j+n].  The triples are monotonically increasing in
-        i and in j.  New in Python 2.5, it's also guaranteed that if
-        (i, j, n) and (i', j', n') are adjacent triples in the list, and
-        the second is not the last triple in the list, then i+n != i' or
-        j+n != j'.  IOW, adjacent triples never describe adjacent equal
-        blocks.
-
-        The last triple is a dummy, (len(a), len(b), 0), and is the only
-        triple with n==0.
-
-        >>> s = SequenceMatcher(None, "abxcd", "abcd")
-        >>> list(s.get_matching_blocks())
-        [Match(a=0, b=0, size=2), Match(a=3, b=2, size=2), Match(a=5, b=4, size=0)]
-        """
-        ...
-    def get_opcodes(self) -> list[tuple[Literal["replace", "delete", "insert", "equal"], int, int, int, int]]:
-        """
-        Return list of 5-tuples describing how to turn a into b.
-
-        Each tuple is of the form (tag, i1, i2, j1, j2).  The first tuple
-        has i1 == j1 == 0, and remaining tuples have i1 == the i2 from the
-        tuple preceding it, and likewise for j1 == the previous j2.
-
-        The tags are strings, with these meanings:
-
-        'replace':  a[i1:i2] should be replaced by b[j1:j2]
-        'delete':   a[i1:i2] should be deleted.
-                    Note that j1==j2 in this case.
-        'insert':   b[j1:j2] should be inserted at a[i1:i1].
-                    Note that i1==i2 in this case.
-        'equal':    a[i1:i2] == b[j1:j2]
-
-        >>> a = "qabxcd"
-        >>> b = "abycdf"
-        >>> s = SequenceMatcher(None, a, b)
-        >>> for tag, i1, i2, j1, j2 in s.get_opcodes():
-        ...    print(("%7s a[%d:%d] (%s) b[%d:%d] (%s)" %
-        ...           (tag, i1, i2, a[i1:i2], j1, j2, b[j1:j2])))
-         delete a[0:1] (q) b[0:0] ()
-          equal a[1:3] (ab) b[0:2] (ab)
-        replace a[3:4] (x) b[2:3] (y)
-          equal a[4:6] (cd) b[3:5] (cd)
-         insert a[6:6] () b[5:6] (f)
-        """
-        ...
-    def get_grouped_opcodes(self, n: int = 3) -> Iterable[list[tuple[str, int, int, int, int]]]:
-        """
-        Isolate change clusters by eliminating ranges with no changes.
-
-        Return a generator of groups with up to n lines of context.
-        Each group is in the same format as returned by get_opcodes().
-
-        >>> from pprint import pprint
-        >>> a = list(map(str, range(1,40)))
-        >>> b = a[:]
-        >>> b[8:8] = ['i']     # Make an insertion
-        >>> b[20] += 'x'       # Make a replacement
-        >>> b[23:28] = []      # Make a deletion
-        >>> b[30] += 'y'       # Make another replacement
-        >>> pprint(list(SequenceMatcher(None,a,b).get_grouped_opcodes()))
-        [[('equal', 5, 8, 5, 8), ('insert', 8, 8, 8, 9), ('equal', 8, 11, 9, 12)],
-         [('equal', 16, 19, 17, 20),
-          ('replace', 19, 20, 20, 21),
-          ('equal', 20, 22, 21, 23),
-          ('delete', 22, 27, 23, 23),
-          ('equal', 27, 30, 23, 26)],
-         [('equal', 31, 34, 27, 30),
-          ('replace', 34, 35, 30, 31),
-          ('equal', 35, 38, 31, 34)]]
-        """
-        ...
-    def ratio(self) -> float:
-        """
-        Return a measure of the sequences' similarity (float in [0,1]).
-
-        Where T is the total number of elements in both sequences, and
-        M is the number of matches, this is 2.0*M / T.
-        Note that this is 1 if the sequences are identical, and 0 if
-        they have nothing in common.
-
-        .ratio() is expensive to compute if you haven't already computed
-        .get_matching_blocks() or .get_opcodes(), in which case you may
-        want to try .quick_ratio() or .real_quick_ratio() first to get an
-        upper bound.
-
-        >>> s = SequenceMatcher(None, "abcd", "bcde")
-        >>> s.ratio()
-        0.75
-        >>> s.quick_ratio()
-        0.75
-        >>> s.real_quick_ratio()
-        1.0
-        """
-        ...
-    def quick_ratio(self) -> float:
-        """
-        Return an upper bound on ratio() relatively quickly.
-
-        This isn't defined beyond that it is an upper bound on .ratio(), and
-        is faster to compute.
-        """
-        ...
-    def real_quick_ratio(self) -> float:
-        """
-        Return an upper bound on ratio() very quickly.
-
-        This isn't defined beyond that it is an upper bound on .ratio(), and
-        is faster to compute than either .ratio() or .quick_ratio().
-        """
-        ...
-    if sys.version_info >= (3, 9):
-        def __class_getitem__(cls, item: Any, /) -> GenericAlias:
-            """
-            Represent a PEP 585 generic type
-
-            E.g. for t = list[int], t.__origin__ is list and t.__args__ is (int,).
-            """
-            ...
-=======
     ) -> None: ...
     def set_seqs(self, a: Sequence[_T], b: Sequence[_T]) -> None: ...
     def set_seq1(self, a: Sequence[_T]) -> None: ...
@@ -457,7 +170,6 @@
     def quick_ratio(self) -> float: ...
     def real_quick_ratio(self) -> float: ...
     def __class_getitem__(cls, item: Any, /) -> GenericAlias: ...
->>>>>>> 1c17cd42
 
 @overload
 def get_close_matches(word: AnyStr, possibilities: Iterable[AnyStr], n: int = 3, cutoff: float = 0.6) -> list[AnyStr]:
