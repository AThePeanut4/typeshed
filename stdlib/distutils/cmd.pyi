"""
distutils.cmd

Provides the Command class, the base class for the command classes
in the distutils.command package.
"""

from _typeshed import BytesPath, Incomplete, StrOrBytesPath, StrPath, Unused
from abc import abstractmethod
from collections.abc import Callable, Iterable
from distutils.command.bdist import bdist
from distutils.command.bdist_dumb import bdist_dumb
from distutils.command.bdist_rpm import bdist_rpm
from distutils.command.build import build
from distutils.command.build_clib import build_clib
from distutils.command.build_ext import build_ext
from distutils.command.build_py import build_py
from distutils.command.build_scripts import build_scripts
from distutils.command.check import check
from distutils.command.clean import clean
from distutils.command.config import config
from distutils.command.install import install
from distutils.command.install_data import install_data
from distutils.command.install_egg_info import install_egg_info
from distutils.command.install_headers import install_headers
from distutils.command.install_lib import install_lib
from distutils.command.install_scripts import install_scripts
from distutils.command.register import register
from distutils.command.sdist import sdist
from distutils.command.upload import upload
from distutils.dist import Distribution
from distutils.file_util import _BytesPathT, _StrPathT
from typing import Any, ClassVar, Literal, TypeVar, overload
from typing_extensions import TypeVarTuple, Unpack

_CommandT = TypeVar("_CommandT", bound=Command)
_Ts = TypeVarTuple("_Ts")

class Command:
<<<<<<< HEAD
    """
    Abstract base class for defining command classes, the "worker bees"
    of the Distutils.  A useful analogy for command classes is to think of
    them as subroutines with local variables called "options".  The options
    are "declared" in 'initialize_options()' and "defined" (given their
    final values, aka "finalized") in 'finalize_options()', both of which
    must be defined by every command class.  The distinction between the
    two is necessary because option values might come from the outside
    world (command line, config file, ...), and any options dependent on
    other options must be computed *after* these outside influences have
    been processed -- hence 'finalize_options()'.  The "body" of the
    subroutine, where it does all its work based on the values of its
    options, is the 'run()' method, which must also be implemented by every
    command class.
    """
    dry_run: Literal[0, 1]  # Exposed from __getattr_. Same as Distribution.dry_run
=======
    dry_run: bool | Literal[0, 1]  # Exposed from __getattr_. Same as Distribution.dry_run
>>>>>>> 28106bcb
    distribution: Distribution
    # Any to work around variance issues
    sub_commands: ClassVar[list[tuple[str, Callable[[Any], bool] | None]]]
    def __init__(self, dist: Distribution) -> None:
        """
        Create and initialize a new Command object.  Most importantly,
        invokes the 'initialize_options()' method, which is the real
        initializer and depends on the actual command being
        instantiated.
        """
        ...
    @abstractmethod
    def initialize_options(self) -> None:
        """
        Set default values for all the options that this command
        supports.  Note that these defaults may be overridden by other
        commands, by the setup script, by config files, or by the
        command-line.  Thus, this is not the place to code dependencies
        between options; generally, 'initialize_options()' implementations
        are just a bunch of "self.foo = None" assignments.

        This method must be implemented by all command classes.
        """
        ...
    @abstractmethod
    def finalize_options(self) -> None:
        """
        Set final values for all the options that this command supports.
        This is always called as late as possible, ie.  after any option
        assignments from the command-line or from other commands have been
        done.  Thus, this is the place to code option dependencies: if
        'foo' depends on 'bar', then it is safe to set 'foo' from 'bar' as
        long as 'foo' still has the same value it was assigned in
        'initialize_options()'.

        This method must be implemented by all command classes.
        """
        ...
    @abstractmethod
    def run(self) -> None:
        """
        A command's raison d'etre: carry out the action it exists to
        perform, controlled by the options initialized in
        'initialize_options()', customized by other commands, the setup
        script, the command-line, and config files, and finalized in
        'finalize_options()'.  All terminal output and filesystem
        interaction should be done by 'run()'.

        This method must be implemented by all command classes.
        """
        ...
    def announce(self, msg: str, level: int = 1) -> None:
        """
        If the current verbosity level is of greater than or equal to
        'level' print 'msg' to stdout.
        """
        ...
    def debug_print(self, msg: str) -> None:
        """
        Print 'msg' to stdout if the global DEBUG (taken from the
        DISTUTILS_DEBUG environment variable) flag is true.
        """
        ...
    def ensure_string(self, option: str, default: str | None = None) -> None:
        """
        Ensure that 'option' is a string; if not defined, set it to
        'default'.
        """
        ...
    def ensure_string_list(self, option: str) -> None:
        r"""
        Ensure that 'option' is a list of strings.  If 'option' is
        currently a string, we split it either on /,\s*/ or /\s+/, so
        "foo bar baz", "foo,bar,baz", and "foo,   bar baz" all become
        ["foo", "bar", "baz"].
        """
        ...
    def ensure_filename(self, option: str) -> None:
        """Ensure that 'option' is the name of an existing file."""
        ...
    def ensure_dirname(self, option: str) -> None: ...
    def get_command_name(self) -> str: ...
    def set_undefined_options(self, src_cmd: str, *option_pairs: tuple[str, str]) -> None:
        """
        Set the values of any "undefined" options from corresponding
        option values in some other command object.  "Undefined" here means
        "is None", which is the convention used to indicate that an option
        has not been changed between 'initialize_options()' and
        'finalize_options()'.  Usually called from 'finalize_options()' for
        options that depend on some other command rather than another
        option of the same command.  'src_cmd' is the other command from
        which option values will be taken (a command object will be created
        for it if necessary); the remaining arguments are
        '(src_option,dst_option)' tuples which mean "take the value of
        'src_option' in the 'src_cmd' command object, and copy it to
        'dst_option' in the current command object".
        """
        ...
    # NOTE: This list comes directly from the distutils/command folder. Minus bdist_msi and bdist_wininst.
    @overload
    def get_finalized_command(self, command: Literal["bdist"], create: bool | Literal[0, 1] = 1) -> bdist:
        """
        Wrapper around Distribution's 'get_command_obj()' method: find
        (create if necessary and 'create' is true) the command object for
        'command', call its 'ensure_finalized()' method, and return the
        finalized command object.
        """
        ...
    @overload
    def get_finalized_command(self, command: Literal["bdist_dumb"], create: bool | Literal[0, 1] = 1) -> bdist_dumb:
        """
        Wrapper around Distribution's 'get_command_obj()' method: find
        (create if necessary and 'create' is true) the command object for
        'command', call its 'ensure_finalized()' method, and return the
        finalized command object.
        """
        ...
    @overload
    def get_finalized_command(self, command: Literal["bdist_rpm"], create: bool | Literal[0, 1] = 1) -> bdist_rpm:
        """
        Wrapper around Distribution's 'get_command_obj()' method: find
        (create if necessary and 'create' is true) the command object for
        'command', call its 'ensure_finalized()' method, and return the
        finalized command object.
        """
        ...
    @overload
    def get_finalized_command(self, command: Literal["build"], create: bool | Literal[0, 1] = 1) -> build:
        """
        Wrapper around Distribution's 'get_command_obj()' method: find
        (create if necessary and 'create' is true) the command object for
        'command', call its 'ensure_finalized()' method, and return the
        finalized command object.
        """
        ...
    @overload
    def get_finalized_command(self, command: Literal["build_clib"], create: bool | Literal[0, 1] = 1) -> build_clib:
        """
        Wrapper around Distribution's 'get_command_obj()' method: find
        (create if necessary and 'create' is true) the command object for
        'command', call its 'ensure_finalized()' method, and return the
        finalized command object.
        """
        ...
    @overload
    def get_finalized_command(self, command: Literal["build_ext"], create: bool | Literal[0, 1] = 1) -> build_ext:
        """
        Wrapper around Distribution's 'get_command_obj()' method: find
        (create if necessary and 'create' is true) the command object for
        'command', call its 'ensure_finalized()' method, and return the
        finalized command object.
        """
        ...
    @overload
    def get_finalized_command(self, command: Literal["build_py"], create: bool | Literal[0, 1] = 1) -> build_py:
        """
        Wrapper around Distribution's 'get_command_obj()' method: find
        (create if necessary and 'create' is true) the command object for
        'command', call its 'ensure_finalized()' method, and return the
        finalized command object.
        """
        ...
    @overload
    def get_finalized_command(self, command: Literal["build_scripts"], create: bool | Literal[0, 1] = 1) -> build_scripts:
        """
        Wrapper around Distribution's 'get_command_obj()' method: find
        (create if necessary and 'create' is true) the command object for
        'command', call its 'ensure_finalized()' method, and return the
        finalized command object.
        """
        ...
    @overload
    def get_finalized_command(self, command: Literal["check"], create: bool | Literal[0, 1] = 1) -> check:
        """
        Wrapper around Distribution's 'get_command_obj()' method: find
        (create if necessary and 'create' is true) the command object for
        'command', call its 'ensure_finalized()' method, and return the
        finalized command object.
        """
        ...
    @overload
    def get_finalized_command(self, command: Literal["clean"], create: bool | Literal[0, 1] = 1) -> clean:
        """
        Wrapper around Distribution's 'get_command_obj()' method: find
        (create if necessary and 'create' is true) the command object for
        'command', call its 'ensure_finalized()' method, and return the
        finalized command object.
        """
        ...
    @overload
    def get_finalized_command(self, command: Literal["config"], create: bool | Literal[0, 1] = 1) -> config:
        """
        Wrapper around Distribution's 'get_command_obj()' method: find
        (create if necessary and 'create' is true) the command object for
        'command', call its 'ensure_finalized()' method, and return the
        finalized command object.
        """
        ...
    @overload
    def get_finalized_command(self, command: Literal["install"], create: bool | Literal[0, 1] = 1) -> install:
        """
        Wrapper around Distribution's 'get_command_obj()' method: find
        (create if necessary and 'create' is true) the command object for
        'command', call its 'ensure_finalized()' method, and return the
        finalized command object.
        """
        ...
    @overload
    def get_finalized_command(self, command: Literal["install_data"], create: bool | Literal[0, 1] = 1) -> install_data:
        """
        Wrapper around Distribution's 'get_command_obj()' method: find
        (create if necessary and 'create' is true) the command object for
        'command', call its 'ensure_finalized()' method, and return the
        finalized command object.
        """
        ...
    @overload
    def get_finalized_command(
        self, command: Literal["install_egg_info"], create: bool | Literal[0, 1] = 1
    ) -> install_egg_info:
        """
        Wrapper around Distribution's 'get_command_obj()' method: find
        (create if necessary and 'create' is true) the command object for
        'command', call its 'ensure_finalized()' method, and return the
        finalized command object.
        """
        ...
    @overload
    def get_finalized_command(self, command: Literal["install_headers"], create: bool | Literal[0, 1] = 1) -> install_headers:
        """
        Wrapper around Distribution's 'get_command_obj()' method: find
        (create if necessary and 'create' is true) the command object for
        'command', call its 'ensure_finalized()' method, and return the
        finalized command object.
        """
        ...
    @overload
    def get_finalized_command(self, command: Literal["install_lib"], create: bool | Literal[0, 1] = 1) -> install_lib:
        """
        Wrapper around Distribution's 'get_command_obj()' method: find
        (create if necessary and 'create' is true) the command object for
        'command', call its 'ensure_finalized()' method, and return the
        finalized command object.
        """
        ...
    @overload
    def get_finalized_command(self, command: Literal["install_scripts"], create: bool | Literal[0, 1] = 1) -> install_scripts:
        """
        Wrapper around Distribution's 'get_command_obj()' method: find
        (create if necessary and 'create' is true) the command object for
        'command', call its 'ensure_finalized()' method, and return the
        finalized command object.
        """
        ...
    @overload
    def get_finalized_command(self, command: Literal["register"], create: bool | Literal[0, 1] = 1) -> register:
        """
        Wrapper around Distribution's 'get_command_obj()' method: find
        (create if necessary and 'create' is true) the command object for
        'command', call its 'ensure_finalized()' method, and return the
        finalized command object.
        """
        ...
    @overload
    def get_finalized_command(self, command: Literal["sdist"], create: bool | Literal[0, 1] = 1) -> sdist:
        """
        Wrapper around Distribution's 'get_command_obj()' method: find
        (create if necessary and 'create' is true) the command object for
        'command', call its 'ensure_finalized()' method, and return the
        finalized command object.
        """
        ...
    @overload
    def get_finalized_command(self, command: Literal["upload"], create: bool | Literal[0, 1] = 1) -> upload:
        """
        Wrapper around Distribution's 'get_command_obj()' method: find
        (create if necessary and 'create' is true) the command object for
        'command', call its 'ensure_finalized()' method, and return the
        finalized command object.
        """
        ...
    @overload
    def get_finalized_command(self, command: str, create: bool | Literal[0, 1] = 1) -> Command:
        """
        Wrapper around Distribution's 'get_command_obj()' method: find
        (create if necessary and 'create' is true) the command object for
        'command', call its 'ensure_finalized()' method, and return the
        finalized command object.
        """
        ...
    @overload
    def reinitialize_command(self, command: Literal["bdist"], reinit_subcommands: bool | Literal[0, 1] = 0) -> bdist: ...
    @overload
    def reinitialize_command(
        self, command: Literal["bdist_dumb"], reinit_subcommands: bool | Literal[0, 1] = 0
    ) -> bdist_dumb: ...
    @overload
    def reinitialize_command(self, command: Literal["bdist_rpm"], reinit_subcommands: bool | Literal[0, 1] = 0) -> bdist_rpm: ...
    @overload
    def reinitialize_command(self, command: Literal["build"], reinit_subcommands: bool | Literal[0, 1] = 0) -> build: ...
    @overload
    def reinitialize_command(
        self, command: Literal["build_clib"], reinit_subcommands: bool | Literal[0, 1] = 0
    ) -> build_clib: ...
    @overload
    def reinitialize_command(self, command: Literal["build_ext"], reinit_subcommands: bool | Literal[0, 1] = 0) -> build_ext: ...
    @overload
    def reinitialize_command(self, command: Literal["build_py"], reinit_subcommands: bool | Literal[0, 1] = 0) -> build_py: ...
    @overload
    def reinitialize_command(
        self, command: Literal["build_scripts"], reinit_subcommands: bool | Literal[0, 1] = 0
    ) -> build_scripts: ...
    @overload
    def reinitialize_command(self, command: Literal["check"], reinit_subcommands: bool | Literal[0, 1] = 0) -> check: ...
    @overload
    def reinitialize_command(self, command: Literal["clean"], reinit_subcommands: bool | Literal[0, 1] = 0) -> clean: ...
    @overload
    def reinitialize_command(self, command: Literal["config"], reinit_subcommands: bool | Literal[0, 1] = 0) -> config: ...
    @overload
    def reinitialize_command(self, command: Literal["install"], reinit_subcommands: bool | Literal[0, 1] = 0) -> install: ...
    @overload
    def reinitialize_command(
        self, command: Literal["install_data"], reinit_subcommands: bool | Literal[0, 1] = 0
    ) -> install_data: ...
    @overload
    def reinitialize_command(
        self, command: Literal["install_egg_info"], reinit_subcommands: bool | Literal[0, 1] = 0
    ) -> install_egg_info: ...
    @overload
    def reinitialize_command(
        self, command: Literal["install_headers"], reinit_subcommands: bool | Literal[0, 1] = 0
    ) -> install_headers: ...
    @overload
    def reinitialize_command(
        self, command: Literal["install_lib"], reinit_subcommands: bool | Literal[0, 1] = 0
    ) -> install_lib: ...
    @overload
    def reinitialize_command(
        self, command: Literal["install_scripts"], reinit_subcommands: bool | Literal[0, 1] = 0
    ) -> install_scripts: ...
    @overload
    def reinitialize_command(self, command: Literal["register"], reinit_subcommands: bool | Literal[0, 1] = 0) -> register: ...
    @overload
    def reinitialize_command(self, command: Literal["sdist"], reinit_subcommands: bool | Literal[0, 1] = 0) -> sdist: ...
    @overload
    def reinitialize_command(self, command: Literal["upload"], reinit_subcommands: bool | Literal[0, 1] = 0) -> upload: ...
    @overload
    def reinitialize_command(self, command: str, reinit_subcommands: bool | Literal[0, 1] = 0) -> Command: ...
    @overload
    def reinitialize_command(self, command: _CommandT, reinit_subcommands: bool | Literal[0, 1] = 0) -> _CommandT: ...
    def run_command(self, command: str) -> None:
        """
        Run some other command: uses the 'run_command()' method of
        Distribution, which creates and finalizes the command object if
        necessary and then invokes its 'run()' method.
        """
        ...
    def get_sub_commands(self) -> list[str]:
        """
        Determine the sub-commands that are relevant in the current
        distribution (ie., that need to be run).  This is based on the
        'sub_commands' class attribute: each tuple in that list may include
        a method that we call to determine if the subcommand needs to be
        run for the current distribution.  Return a list of command names.
        """
        ...
    def warn(self, msg: str) -> None: ...
    def execute(
        self, func: Callable[[Unpack[_Ts]], Unused], args: tuple[Unpack[_Ts]], msg: str | None = None, level: int = 1
    ) -> None: ...
    def mkpath(self, name: str, mode: int = 0o777) -> None: ...
    @overload
    def copy_file(
        self,
        infile: StrPath,
        outfile: _StrPathT,
        preserve_mode: bool | Literal[0, 1] = 1,
        preserve_times: bool | Literal[0, 1] = 1,
        link: str | None = None,
        level: Unused = 1,
    ) -> tuple[_StrPathT | str, bool]:
        """
        Copy a file respecting verbose, dry-run and force flags.  (The
        former two default to whatever is in the Distribution object, and
        the latter defaults to false for commands that don't define it.)
        """
        ...
    @overload
    def copy_file(
        self,
        infile: BytesPath,
        outfile: _BytesPathT,
        preserve_mode: bool | Literal[0, 1] = 1,
        preserve_times: bool | Literal[0, 1] = 1,
        link: str | None = None,
        level: Unused = 1,
    ) -> tuple[_BytesPathT | bytes, bool]:
        """
        Copy a file respecting verbose, dry-run and force flags.  (The
        former two default to whatever is in the Distribution object, and
        the latter defaults to false for commands that don't define it.)
        """
        ...
    def copy_tree(
        self,
        infile: StrPath,
        outfile: str,
        preserve_mode: bool | Literal[0, 1] = 1,
        preserve_times: bool | Literal[0, 1] = 1,
        preserve_symlinks: bool | Literal[0, 1] = 0,
        level: Unused = 1,
    ) -> list[str]:
        """
        Copy an entire directory tree respecting verbose, dry-run,
        and force flags.
        """
        ...
    @overload
    def move_file(self, src: StrPath, dst: _StrPathT, level: Unused = 1) -> _StrPathT | str:
        """Move a file respecting dry-run flag."""
        ...
    @overload
    def move_file(self, src: BytesPath, dst: _BytesPathT, level: Unused = 1) -> _BytesPathT | bytes:
        """Move a file respecting dry-run flag."""
        ...
    def spawn(self, cmd: Iterable[str], search_path: bool | Literal[0, 1] = 1, level: Unused = 1) -> None:
        """Spawn an external command respecting dry-run flag."""
        ...
    @overload
    def make_archive(
        self,
        base_name: str,
        format: str,
        root_dir: StrOrBytesPath | None = None,
        base_dir: str | None = None,
        owner: str | None = None,
        group: str | None = None,
    ) -> str: ...
    @overload
    def make_archive(
        self,
        base_name: StrPath,
        format: str,
        root_dir: StrOrBytesPath,
        base_dir: str | None = None,
        owner: str | None = None,
        group: str | None = None,
    ) -> str: ...
    def make_file(
        self,
        infiles: str | list[str] | tuple[str, ...],
        outfile: StrOrBytesPath,
        func: Callable[[Unpack[_Ts]], Unused],
        args: tuple[Unpack[_Ts]],
        exec_msg: str | None = None,
        skip_msg: str | None = None,
        level: Unused = 1,
    ) -> None:
        """
        Special case of 'execute()' for operations that process one or
        more input files and generate one output file.  Works just like
        'execute()', except the operation is skipped and a different
        message printed if 'outfile' already exists and is newer than all
        files listed in 'infiles'.  If the command defined 'self.force',
        and it is true, then the command is unconditionally run -- does no
        timestamp checks.
        """
        ...
    def ensure_finalized(self) -> None: ...
    def dump_options(self, header: Incomplete | None = None, indent: str = "") -> None: ...<|MERGE_RESOLUTION|>--- conflicted
+++ resolved
@@ -37,26 +37,7 @@
 _Ts = TypeVarTuple("_Ts")
 
 class Command:
-<<<<<<< HEAD
-    """
-    Abstract base class for defining command classes, the "worker bees"
-    of the Distutils.  A useful analogy for command classes is to think of
-    them as subroutines with local variables called "options".  The options
-    are "declared" in 'initialize_options()' and "defined" (given their
-    final values, aka "finalized") in 'finalize_options()', both of which
-    must be defined by every command class.  The distinction between the
-    two is necessary because option values might come from the outside
-    world (command line, config file, ...), and any options dependent on
-    other options must be computed *after* these outside influences have
-    been processed -- hence 'finalize_options()'.  The "body" of the
-    subroutine, where it does all its work based on the values of its
-    options, is the 'run()' method, which must also be implemented by every
-    command class.
-    """
-    dry_run: Literal[0, 1]  # Exposed from __getattr_. Same as Distribution.dry_run
-=======
     dry_run: bool | Literal[0, 1]  # Exposed from __getattr_. Same as Distribution.dry_run
->>>>>>> 28106bcb
     distribution: Distribution
     # Any to work around variance issues
     sub_commands: ClassVar[list[tuple[str, Callable[[Any], bool] | None]]]
