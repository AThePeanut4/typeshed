--- conflicted
+++ resolved
@@ -243,45 +243,4 @@
         readfunc: Callable[[str], str] | None = None,
         local: dict[str, Any] | None = None,
         exitmsg: str | None = None,
-<<<<<<< HEAD
-    ) -> None:
-        """
-        Closely emulate the interactive Python interpreter.
-
-        This is a backwards compatible interface to the InteractiveConsole
-        class.  When readfunc is not specified, it attempts to import the
-        readline module to enable GNU readline if it is available.
-
-        Arguments (all optional, all default to None):
-
-        banner -- passed to InteractiveConsole.interact()
-        readfunc -- if not None, replaces InteractiveConsole.raw_input()
-        local -- passed to InteractiveInterpreter.__init__()
-        exitmsg -- passed to InteractiveConsole.interact()
-        """
-        ...
-
-def compile_command(source: str, filename: str = "<input>", symbol: str = "single") -> CodeType | None:
-    r"""
-    Compile a command and determine whether it is incomplete.
-
-    Arguments:
-
-    source -- the source string; may contain \n characters
-    filename -- optional filename from which source was read; default
-                "<input>"
-    symbol -- optional grammar start symbol; "single" (default), "exec"
-              or "eval"
-
-    Return value / exceptions raised:
-
-    - Return a code object if the command is complete and valid
-    - Return None if the command is incomplete
-    - Raise SyntaxError, ValueError or OverflowError if the command is a
-      syntax error (OverflowError and ValueError can be produced by
-      malformed literals).
-    """
-    ...
-=======
-    ) -> None: ...
->>>>>>> 9589e369
+    ) -> None: ...