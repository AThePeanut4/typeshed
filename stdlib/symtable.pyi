--- conflicted
+++ resolved
@@ -39,91 +39,6 @@
             """
             Return the type of the symbol table.
 
-            The value returned is one of the values in
-            the ``SymbolTableType`` enumeration.
-            """
-            ...
-    else:
-<<<<<<< HEAD
-        def get_type(self) -> str:
-            """
-            Return the type of the symbol table.
-
-            The values returned are 'class', 'module', 'function',
-            'annotation', 'TypeVar bound', 'type alias', and 'type parameter'.
-            """
-            ...
-
-    def get_id(self) -> int:
-        """
-        Return an identifier for the table.
-        
-        """
-        ...
-    def get_name(self) -> str:
-        """
-        Return the table's name.
-
-        This corresponds to the name of the class, function
-        or 'top' if the table is for a class, function or
-        global respectively.
-        """
-        ...
-    def get_lineno(self) -> int:
-        """
-        Return the number of the first line in the
-        block for the table.
-        """
-        ...
-    def is_optimized(self) -> bool:
-        """
-        Return *True* if the locals in the table
-        are optimizable.
-        """
-        ...
-    def is_nested(self) -> bool:
-        """
-        Return *True* if the block is a nested class
-        or function.
-        """
-        ...
-    def has_children(self) -> bool:
-        """
-        Return *True* if the block has nested namespaces.
-        
-        """
-        ...
-    if sys.version_info < (3, 9):
-        def has_exec(self) -> bool: ...
-
-    def get_identifiers(self) -> dict_keys[str, int]:
-        """
-        Return a view object containing the names of symbols in the table.
-        
-        """
-        ...
-    def lookup(self, name: str) -> Symbol:
-        """
-        Lookup a *name* in the table.
-
-        Returns a *Symbol* instance.
-        """
-        ...
-    def get_symbols(self) -> list[Symbol]:
-        """
-        Return a list of *Symbol* instances for
-        names in the table.
-        """
-        ...
-    def get_children(self) -> list[SymbolTable]:
-        """
-        Return a list of the nested symbol tables.
-        
-        """
-        ...
-=======
-        def get_type(self) -> str: ...
-
     def get_id(self) -> int: ...
     def get_name(self) -> str: ...
     def get_lineno(self) -> int: ...
@@ -134,7 +49,6 @@
     def lookup(self, name: str) -> Symbol: ...
     def get_symbols(self) -> list[Symbol]: ...
     def get_children(self) -> list[SymbolTable]: ...
->>>>>>> 1c17cd42
 
 class Function(SymbolTable):
     def get_parameters(self) -> tuple[str, ...]:
@@ -169,19 +83,8 @@
         ...
 
 class Class(SymbolTable):
-<<<<<<< HEAD
-    if sys.version_info < (3, 16):
-        @deprecated("deprecated in Python 3.14, will be removed in Python 3.16")
-        def get_methods(self) -> tuple[str, ...]:
-            """
-            Return a tuple of methods declared in the class.
-        
-            """
-            ...
-=======
     @deprecated("deprecated in Python 3.14, will be removed in Python 3.16")
     def get_methods(self) -> tuple[str, ...]: ...
->>>>>>> 1c17cd42
 
 class Symbol:
     def __init__(
