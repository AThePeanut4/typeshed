"""Interface to the compiler's internal symbol tables"""

import sys
from _collections_abc import dict_keys
from collections.abc import Sequence
from typing import Any
from typing_extensions import deprecated

__all__ = ["symtable", "SymbolTable", "Class", "Function", "Symbol"]

if sys.version_info >= (3, 13):
    __all__ += ["SymbolTableType"]

def symtable(code: str, filename: str, compile_type: str) -> SymbolTable:
    """
    Return the toplevel *SymbolTable* for the source code.

    *filename* is the name of the file with the code
    and *compile_type* is the *compile()* mode argument.
    """
    ...

if sys.version_info >= (3, 13):
    from enum import StrEnum

    class SymbolTableType(StrEnum):
        MODULE = "module"
        FUNCTION = "function"
        CLASS = "class"
        ANNOTATION = "annotation"
        TYPE_ALIAS = "type alias"
        TYPE_PARAMETERS = "type parameters"
        TYPE_VARIABLE = "type variable"

class SymbolTable:
    def __init__(self, raw_table: Any, filename: str) -> None: ...
    if sys.version_info >= (3, 13):
        def get_type(self) -> SymbolTableType:
            """
            Return the type of the symbol table.

            The value returned is one of the values in
            the ``SymbolTableType`` enumeration.
            """
            ...
    else:
        def get_type(self) -> str:
            """
            Return the type of the symbol table.

            The values returned are 'class', 'module', 'function',
            'annotation', 'TypeVar bound', 'type alias', and 'type parameter'.
            """
            ...

    def get_id(self) -> int:
        """
        Return an identifier for the table.
        
        """
        ...
    def get_name(self) -> str:
        """
        Return the table's name.

        This corresponds to the name of the class, function
        or 'top' if the table is for a class, function or
        global respectively.
        """
        ...
    def get_lineno(self) -> int:
        """
        Return the number of the first line in the
        block for the table.
        """
        ...
    def is_optimized(self) -> bool:
        """
        Return *True* if the locals in the table
        are optimizable.
        """
        ...
    def is_nested(self) -> bool:
        """
        Return *True* if the block is a nested class
        or function.
        """
        ...
    def has_children(self) -> bool:
        """
        Return *True* if the block has nested namespaces.
        
        """
        ...
    def get_identifiers(self) -> dict_keys[str, int]:
        """
        Return a view object containing the names of symbols in the table.
        
        """
        ...
    def lookup(self, name: str) -> Symbol:
        """
        Lookup a *name* in the table.

        Returns a *Symbol* instance.
        """
        ...
    def get_symbols(self) -> list[Symbol]:
        """
        Return a list of *Symbol* instances for
        names in the table.
        """
        ...
    def get_children(self) -> list[SymbolTable]:
        """
        Return a list of the nested symbol tables.
        
        """
        ...

class Function(SymbolTable):
    def get_parameters(self) -> tuple[str, ...]:
        """
        Return a tuple of parameters to the function.
        
        """
        ...
    def get_locals(self) -> tuple[str, ...]:
        """
        Return a tuple of locals in the function.
        
        """
        ...
    def get_globals(self) -> tuple[str, ...]:
        """
        Return a tuple of globals in the function.
        
        """
        ...
    def get_frees(self) -> tuple[str, ...]:
        """
        Return a tuple of free variables in the function.
        
        """
        ...
    def get_nonlocals(self) -> tuple[str, ...]:
        """
        Return a tuple of nonlocals in the function.
        
        """
        ...

class Class(SymbolTable):
<<<<<<< HEAD
    @deprecated("deprecated in Python 3.14, will be removed in Python 3.16")
    def get_methods(self) -> tuple[str, ...]:
        """
        Return a tuple of methods declared in the class.
        
        """
        ...
=======
    if sys.version_info >= (3, 14):
        @deprecated("Deprecated since Python 3.14; will be removed in Python 3.16.")
        def get_methods(self) -> tuple[str, ...]: ...
    else:
        def get_methods(self) -> tuple[str, ...]: ...
>>>>>>> ca44e4c4

class Symbol:
    def __init__(
        self, name: str, flags: int, namespaces: Sequence[SymbolTable] | None = None, *, module_scope: bool = False
    ) -> None: ...
    def is_nonlocal(self) -> bool:
        """Return *True* if the symbol is nonlocal."""
        ...
    def get_name(self) -> str:
        """
        Return a name of a symbol.
        
        """
        ...
    def is_referenced(self) -> bool:
        """
        Return *True* if the symbol is used in
        its block.
        """
        ...
    def is_parameter(self) -> bool:
        """
        Return *True* if the symbol is a parameter.
        
        """
        ...
    if sys.version_info >= (3, 14):
        def is_type_parameter(self) -> bool: ...

    def is_global(self) -> bool:
        """
        Return *True* if the symbol is global.
        
        """
        ...
    def is_declared_global(self) -> bool:
        """
        Return *True* if the symbol is declared global
        with a global statement.
        """
        ...
    def is_local(self) -> bool:
        """
        Return *True* if the symbol is local.
        
        """
        ...
    def is_annotated(self) -> bool:
        """
        Return *True* if the symbol is annotated.
        
        """
        ...
    def is_free(self) -> bool:
        """
        Return *True* if a referenced symbol is
        not assigned to.
        """
        ...
    if sys.version_info >= (3, 14):
        def is_free_class(self) -> bool: ...

    def is_imported(self) -> bool:
        """
        Return *True* if the symbol is created from
        an import statement.
        """
        ...
    def is_assigned(self) -> bool:
        """Return *True* if a symbol is assigned to."""
        ...
    if sys.version_info >= (3, 14):
        def is_comp_iter(self) -> bool: ...
        def is_comp_cell(self) -> bool: ...

    def is_namespace(self) -> bool:
        """
        Returns *True* if name binding introduces new namespace.

        If the name is used as the target of a function or class
        statement, this will be true.

        Note that a single name can be bound to multiple objects.  If
        is_namespace() is true, the name may also be bound to other
        objects, like an int or list, that does not introduce a new
        namespace.
        """
        ...
    def get_namespaces(self) -> Sequence[SymbolTable]:
        """Return a list of namespaces bound to this name"""
        ...
    def get_namespace(self) -> SymbolTable:
        """
        Return the single namespace bound to this name.

        Raises ValueError if the name is bound to multiple namespaces
        or no namespace.
        """
        ...

class SymbolTableFactory:
    def new(self, table: Any, filename: str) -> SymbolTable: ...
    def __call__(self, table: Any, filename: str) -> SymbolTable: ...<|MERGE_RESOLUTION|>--- conflicted
+++ resolved
@@ -151,21 +151,11 @@
         ...
 
 class Class(SymbolTable):
-<<<<<<< HEAD
-    @deprecated("deprecated in Python 3.14, will be removed in Python 3.16")
-    def get_methods(self) -> tuple[str, ...]:
-        """
-        Return a tuple of methods declared in the class.
-        
-        """
-        ...
-=======
     if sys.version_info >= (3, 14):
         @deprecated("Deprecated since Python 3.14; will be removed in Python 3.16.")
         def get_methods(self) -> tuple[str, ...]: ...
     else:
         def get_methods(self) -> tuple[str, ...]: ...
->>>>>>> ca44e4c4
 
 class Symbol:
     def __init__(
