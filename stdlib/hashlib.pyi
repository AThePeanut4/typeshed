--- conflicted
+++ resolved
@@ -117,40 +117,7 @@
         "pbkdf2_hmac",
     )
 
-<<<<<<< HEAD
-if sys.version_info >= (3, 9):
-    def new(name: str, data: ReadableBuffer = b"", *, usedforsecurity: bool = ...) -> HASH:
-        """
-        new(name, data=b'') - Return a new hashing object using the named algorithm;
-        optionally initialized with data (which must be a bytes-like object).
-        """
-        ...
-    from _hashlib import (
-        openssl_sha3_224 as sha3_224,
-        openssl_sha3_256 as sha3_256,
-        openssl_sha3_384 as sha3_384,
-        openssl_sha3_512 as sha3_512,
-        openssl_shake_128 as shake_128,
-        openssl_shake_256 as shake_256,
-    )
-
-else:
-    @type_check_only
-    class _VarLenHash(HASH):
-        def digest(self, length: int) -> bytes: ...  # type: ignore[override]
-        def hexdigest(self, length: int) -> str: ...  # type: ignore[override]
-
-    def new(name: str, data: ReadableBuffer = b"") -> HASH: ...
-    # At runtime these aren't functions but classes imported from _sha3
-    def sha3_224(string: ReadableBuffer = b"") -> HASH: ...
-    def sha3_256(string: ReadableBuffer = b"") -> HASH: ...
-    def sha3_384(string: ReadableBuffer = b"") -> HASH: ...
-    def sha3_512(string: ReadableBuffer = b"") -> HASH: ...
-    def shake_128(string: ReadableBuffer = b"") -> _VarLenHash: ...
-    def shake_256(string: ReadableBuffer = b"") -> _VarLenHash: ...
-=======
 def new(name: str, data: ReadableBuffer = b"", *, usedforsecurity: bool = ...) -> HASH: ...
->>>>>>> 1c17cd42
 
 algorithms_guaranteed: AbstractSet[str]
 algorithms_available: AbstractSet[str]
