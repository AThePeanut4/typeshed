--- conflicted
+++ resolved
@@ -20,19 +20,6 @@
     async def asyncTearDown(self) -> None: ...
     def addAsyncCleanup(self, func: Callable[_P, Awaitable[object]], /, *args: _P.args, **kwargs: _P.kwargs) -> None: ...
     if sys.version_info >= (3, 11):
-<<<<<<< HEAD
-        async def enterAsyncContext(self, cm: AbstractAsyncContextManager[_T]) -> _T:
-            """
-            Enters the supplied asynchronous context manager.
-
-            If successful, also adds its __aexit__ method as a cleanup
-            function and returns the result of the __aenter__ method.
-            """
-            ...
-    if sys.version_info >= (3, 9):
-        def __del__(self) -> None: ...
-=======
         async def enterAsyncContext(self, cm: AbstractAsyncContextManager[_T]) -> _T: ...
 
-    def __del__(self) -> None: ...
->>>>>>> 1c17cd42
+    def __del__(self) -> None: ...