"""Running tests"""

import sys
import unittest.case
import unittest.result
import unittest.suite
from _typeshed import SupportsFlush, SupportsWrite
from collections.abc import Callable, Iterable
from typing import Any, Generic, Protocol, TypeVar
from typing_extensions import Never, TypeAlias
from warnings import _ActionKind

_ResultClassType: TypeAlias = Callable[[_TextTestStream, bool, int], TextTestResult[Any]]

class _SupportsWriteAndFlush(SupportsWrite[str], SupportsFlush, Protocol): ...

# All methods used by unittest.runner.TextTestResult's stream
class _TextTestStream(_SupportsWriteAndFlush, Protocol):
    def writeln(self, arg: str | None = None, /) -> None: ...

# _WritelnDecorator should have all the same attrs as its stream param.
# But that's not feasible to do Generically
# We can expand the attributes if requested
class _WritelnDecorator:
<<<<<<< HEAD
    """Used to decorate file-like objects with a handy 'writeln' method"""
    def __init__(self, stream: _TextTestStream) -> None: ...
    def writeln(self, arg: str | None = None) -> str: ...
=======
    def __init__(self, stream: _SupportsWriteAndFlush) -> None: ...
    def writeln(self, arg: str | None = None) -> None: ...
>>>>>>> 2cdda12d
    def __getattr__(self, attr: str) -> Any: ...  # Any attribute from the stream type passed to __init__
    # These attributes are prevented by __getattr__
    stream: Never
    __getstate__: Never
    # Methods proxied from the wrapped stream object via __getattr__
    def flush(self) -> object: ...
    def write(self, s: str, /) -> object: ...

_StreamT = TypeVar("_StreamT", bound=_TextTestStream, default=_WritelnDecorator)

class TextTestResult(unittest.result.TestResult, Generic[_StreamT]):
    """
    A test result class that can print formatted text results to a stream.

    Used by TextTestRunner.
    """
    descriptions: bool  # undocumented
    dots: bool  # undocumented
    separator1: str
    separator2: str
    showAll: bool  # undocumented
    stream: _StreamT  # undocumented
    if sys.version_info >= (3, 12):
<<<<<<< HEAD
        durations: unittest.result._DurationsType | None
        def __init__(
            self, stream: _StreamT, descriptions: bool, verbosity: int, *, durations: unittest.result._DurationsType | None = None
        ) -> None:
            """
            Construct a TextTestResult. Subclasses should accept **kwargs
            to ensure compatibility as the interface changes.
            """
            ...
=======
        durations: int | None
        def __init__(self, stream: _StreamT, descriptions: bool, verbosity: int, *, durations: int | None = None) -> None: ...
>>>>>>> 2cdda12d
    else:
        def __init__(self, stream: _StreamT, descriptions: bool, verbosity: int) -> None: ...

    def getDescription(self, test: unittest.case.TestCase) -> str: ...
    def printErrorList(self, flavour: str, errors: Iterable[tuple[unittest.case.TestCase, str]]) -> None: ...

class TextTestRunner:
    """
    A test runner class that displays results in textual form.

    It prints out the names of tests as they are run, errors as they
    occur, and a summary of the results at the end of the test run.
    """
    resultclass: _ResultClassType
    stream: _WritelnDecorator
    descriptions: bool
    verbosity: int
    failfast: bool
    buffer: bool
    warnings: _ActionKind | None
    tb_locals: bool

    if sys.version_info >= (3, 12):
        durations: int | None
        def __init__(
            self,
            stream: _SupportsWriteAndFlush | None = None,
            descriptions: bool = True,
            verbosity: int = 1,
            failfast: bool = False,
            buffer: bool = False,
            resultclass: _ResultClassType | None = None,
            warnings: _ActionKind | None = None,
            *,
            tb_locals: bool = False,
<<<<<<< HEAD
            durations: unittest.result._DurationsType | None = None,
        ) -> None:
            """
            Construct a TextTestRunner.

            Subclasses should accept **kwargs to ensure compatibility as the
            interface changes.
            """
            ...
=======
            durations: int | None = None,
        ) -> None: ...
>>>>>>> 2cdda12d
    else:
        def __init__(
            self,
            stream: _SupportsWriteAndFlush | None = None,
            descriptions: bool = True,
            verbosity: int = 1,
            failfast: bool = False,
            buffer: bool = False,
            resultclass: _ResultClassType | None = None,
            warnings: str | None = None,
            *,
            tb_locals: bool = False,
        ) -> None:
            """
            Construct a TextTestRunner.

            Subclasses should accept **kwargs to ensure compatibility as the
            interface changes.
            """
            ...

    def _makeResult(self) -> TextTestResult: ...
    def run(self, test: unittest.suite.TestSuite | unittest.case.TestCase) -> TextTestResult:
        """Run the given test case or test suite."""
        ...<|MERGE_RESOLUTION|>--- conflicted
+++ resolved
@@ -22,14 +22,8 @@
 # But that's not feasible to do Generically
 # We can expand the attributes if requested
 class _WritelnDecorator:
-<<<<<<< HEAD
-    """Used to decorate file-like objects with a handy 'writeln' method"""
-    def __init__(self, stream: _TextTestStream) -> None: ...
-    def writeln(self, arg: str | None = None) -> str: ...
-=======
     def __init__(self, stream: _SupportsWriteAndFlush) -> None: ...
     def writeln(self, arg: str | None = None) -> None: ...
->>>>>>> 2cdda12d
     def __getattr__(self, attr: str) -> Any: ...  # Any attribute from the stream type passed to __init__
     # These attributes are prevented by __getattr__
     stream: Never
@@ -53,20 +47,8 @@
     showAll: bool  # undocumented
     stream: _StreamT  # undocumented
     if sys.version_info >= (3, 12):
-<<<<<<< HEAD
-        durations: unittest.result._DurationsType | None
-        def __init__(
-            self, stream: _StreamT, descriptions: bool, verbosity: int, *, durations: unittest.result._DurationsType | None = None
-        ) -> None:
-            """
-            Construct a TextTestResult. Subclasses should accept **kwargs
-            to ensure compatibility as the interface changes.
-            """
-            ...
-=======
         durations: int | None
         def __init__(self, stream: _StreamT, descriptions: bool, verbosity: int, *, durations: int | None = None) -> None: ...
->>>>>>> 2cdda12d
     else:
         def __init__(self, stream: _StreamT, descriptions: bool, verbosity: int) -> None: ...
 
@@ -102,20 +84,8 @@
             warnings: _ActionKind | None = None,
             *,
             tb_locals: bool = False,
-<<<<<<< HEAD
-            durations: unittest.result._DurationsType | None = None,
-        ) -> None:
-            """
-            Construct a TextTestRunner.
-
-            Subclasses should accept **kwargs to ensure compatibility as the
-            interface changes.
-            """
-            ...
-=======
             durations: int | None = None,
         ) -> None: ...
->>>>>>> 2cdda12d
     else:
         def __init__(
             self,
