--- conflicted
+++ resolved
@@ -869,13 +869,8 @@
     def create_mock(self) -> Any: ...
     def __get__(self, obj: Any, _type: Any | None = None) -> Any: ...
 
-<<<<<<< HEAD
-class _ANY:
-    """A helper object that compares equal to everything."""
-=======
 # See https://github.com/python/typeshed/issues/14701
 class _ANY(Any):
->>>>>>> 703f7d07
     def __eq__(self, other: object) -> Literal[True]: ...
     def __ne__(self, other: object) -> Literal[False]: ...
     __hash__: ClassVar[None]  # type: ignore[assignment]
