--- conflicted
+++ resolved
@@ -327,72 +327,8 @@
         """
         Common code for GET and HEAD commands.
 
-        This sends the response code and MIME headers.
-
-        Return value is either a file object (which has to be copied
-        to the outputfile by the caller unless the command was HEAD,
-        and must be closed by the caller under all circumstances), or
-        None, in which case the caller has nothing further to do.
-        """
-        ...
-    def list_directory(self, path: StrPath) -> io.BytesIO | None:
-        """
-        Helper to produce a directory listing (absent index.html).
-
-        Return value is either a file object, or None (indicating an
-        error).  In either case, the headers are sent, making the
-        interface the same as for send_head().
-        """
-        ...
-    def translate_path(self, path: str) -> str:
-        """
-        Translate a /-separated PATH to the local filename syntax.
-
-        Components that mean special things to the local file system
-        (e.g. drive or directory names) are ignored.  (XXX They should
-        probably be diagnosed.)
-        """
-        ...
-    def copyfile(self, source: SupportsRead[AnyStr], outputfile: SupportsWrite[AnyStr]) -> None:
-        """
-        Copy all data between two file objects.
-
-        The SOURCE argument is a file object open for reading
-        (or anything with a read() method) and the DESTINATION
-        argument is a file object open for writing (or
-        anything with a write() method).
-
-        The only reason for overriding this would be to change
-        the block size or perhaps to replace newlines by CRLF
-        -- note however that this the default server uses this
-        to copy binary data as well.
-        """
-        ...
-    def guess_type(self, path: StrPath) -> str:
-        """
-        Guess the type of a file.
-
-<<<<<<< HEAD
-        Argument is a PATH (a filename).
-
-        Return value is a string of the form type/subtype,
-        usable for a MIME Content-type header.
-
-        The default implementation looks the file's extension
-        up in the table self.extensions_map, using application/octet-stream
-        as a default; however it would be permissible (if
-        slow) to look inside the data to make a better guess.
-        """
-        ...
-
-def executable(path: StrPath) -> bool:
-    """Test for executable file."""
-    ...
-
-=======
 def executable(path: StrPath) -> bool: ...  # undocumented
 @deprecated("Deprecated in Python 3.13; removal scheduled for Python 3.15")
->>>>>>> 45e9a79e
 class CGIHTTPRequestHandler(SimpleHTTPRequestHandler):
     """
     Complete HTTP server with GET, HEAD and POST commands.
