"""Thread module emulating a subset of Java's threading model."""

import _thread
import sys
from _thread import _ExceptHookArgs, get_native_id as get_native_id
from _typeshed import ProfileFunction, TraceFunction
from collections.abc import Callable, Iterable, Mapping
from contextvars import ContextVar
from types import TracebackType
from typing import Any, Final, TypeVar, final
from typing_extensions import deprecated

_T = TypeVar("_T")

__all__ = [
    "get_ident",
    "active_count",
    "Condition",
    "current_thread",
    "enumerate",
    "main_thread",
    "TIMEOUT_MAX",
    "Event",
    "Lock",
    "RLock",
    "Semaphore",
    "BoundedSemaphore",
    "Thread",
    "Barrier",
    "BrokenBarrierError",
    "Timer",
    "ThreadError",
    "ExceptHookArgs",
    "setprofile",
    "settrace",
    "local",
    "stack_size",
    "excepthook",
    "get_native_id",
]

if sys.version_info >= (3, 10):
    __all__ += ["getprofile", "gettrace"]

if sys.version_info >= (3, 12):
    __all__ += ["setprofile_all_threads", "settrace_all_threads"]

_profile_hook: ProfileFunction | None

def active_count() -> int:
    """
    Return the number of Thread objects currently alive.

    The returned count is equal to the length of the list returned by
    enumerate().
    """
    ...
@deprecated("Deprecated since Python 3.10. Use `active_count()` instead.")
def activeCount() -> int:
    """
    Return the number of Thread objects currently alive.

    This function is deprecated, use active_count() instead.
    """
    ...
def current_thread() -> Thread:
    """
    Return the current Thread object, corresponding to the caller's thread of control.

    If the caller's thread of control was not created through the threading
    module, a dummy thread object with limited functionality is returned.
    """
    ...
@deprecated("Deprecated since Python 3.10. Use `current_thread()` instead.")
<<<<<<< HEAD
def currentThread() -> Thread:
    """
    Return the current Thread object, corresponding to the caller's thread of control.

    This function is deprecated, use current_thread() instead.
    """
    ...
def get_ident() -> int:
    """
    Return a non-zero integer that uniquely identifies the current thread
    amongst other threads that exist simultaneously.
    This may be used to identify per-thread resources.
    Even though on some platforms threads identities may appear to be
    allocated consecutive numbers starting at 1, this behavior should not
    be relied upon, and the number should be seen purely as a magic cookie.
    A thread's identity may be reused for another thread after it exits.
    """
    ...
def enumerate() -> list[Thread]:
    """
    Return a list of all Thread objects currently alive.

    The list includes daemonic threads, dummy thread objects created by
    current_thread(), and the main thread. It excludes terminated threads and
    threads that have not yet been started.
    """
    ...
def main_thread() -> Thread:
    """
    Return the main thread object.

    In normal conditions, the main thread is the thread from which the
    Python interpreter was started.
    """
    ...
def settrace(func: TraceFunction) -> None:
    """
    Set a trace function for all threads started from the threading module.

    The func will be passed to sys.settrace() for each thread, before its run()
    method is called.
    """
    ...
def setprofile(func: ProfileFunction | None) -> None:
    """
    Set a profile function for all threads started from the threading module.

    The func will be passed to sys.setprofile() for each thread, before its
    run() method is called.
    """
    ...

if sys.version_info >= (3, 12):
    def setprofile_all_threads(func: ProfileFunction | None) -> None:
        """
        Set a profile function for all threads started from the threading module
        and all Python threads that are currently executing.

        The func will be passed to sys.setprofile() for each thread, before its
        run() method is called.
        """
        ...
    def settrace_all_threads(func: TraceFunction) -> None:
        """
        Set a trace function for all threads started from the threading module
        and all Python threads that are currently executing.

        The func will be passed to sys.settrace() for each thread, before its run()
        method is called.
        """
        ...
=======
def currentThread() -> Thread: ...
def get_ident() -> int: ...
def enumerate() -> list[Thread]: ...
def main_thread() -> Thread: ...
def settrace(func: TraceFunction | None) -> None: ...
def setprofile(func: ProfileFunction | None) -> None: ...

if sys.version_info >= (3, 12):
    def setprofile_all_threads(func: ProfileFunction | None) -> None: ...
    def settrace_all_threads(func: TraceFunction | None) -> None: ...
>>>>>>> 6b4691d0

if sys.version_info >= (3, 10):
    def gettrace() -> TraceFunction | None:
        """Get the trace function as set by threading.settrace()."""
        ...
    def getprofile() -> ProfileFunction | None:
        """Get the profiler function as set by threading.setprofile()."""
        ...

def stack_size(size: int = 0, /) -> int:
    """
    Return the thread stack size used when creating new threads.  The
    optional size argument specifies the stack size (in bytes) to be used
    for subsequently created threads, and must be 0 (use platform or
    configured default) or a positive integer value of at least 32,768 (32k).
    If changing the thread stack size is unsupported, a ThreadError
    exception is raised.  If the specified size is invalid, a ValueError
    exception is raised, and the stack size is unmodified.  32k bytes
     currently the minimum supported stack size value to guarantee
    sufficient stack space for the interpreter itself.

    Note that some platforms may have particular restrictions on values for
    the stack size, such as requiring a minimum stack size larger than 32 KiB or
    requiring allocation in multiples of the system memory page size
    - platform documentation should be referred to for more information
    (4 KiB pages are common; using multiples of 4096 for the stack size is
    the suggested approach in the absence of more specific information).
    """
    ...

TIMEOUT_MAX: Final[float]

ThreadError = _thread.error
local = _thread._local

class Thread:
    """
    A class that represents a thread of control.

    This class can be safely subclassed in a limited fashion. There are two ways
    to specify the activity: by passing a callable object to the constructor, or
    by overriding the run() method in a subclass.
    """
    name: str
    @property
    def ident(self) -> int | None:
        """
        Thread identifier of this thread or None if it has not been started.

        This is a nonzero integer. See the get_ident() function. Thread
        identifiers may be recycled when a thread exits and another thread is
        created. The identifier is available even after the thread has exited.
        """
        ...
    daemon: bool
    if sys.version_info >= (3, 14):
        def __init__(
            self,
            group: None = None,
            target: Callable[..., object] | None = None,
            name: str | None = None,
            args: Iterable[Any] = (),
            kwargs: Mapping[str, Any] | None = None,
            *,
            daemon: bool | None = None,
            context: ContextVar[Any] | None = None,
        ) -> None: ...
    else:
        def __init__(
            self,
            group: None = None,
            target: Callable[..., object] | None = None,
            name: str | None = None,
            args: Iterable[Any] = (),
            kwargs: Mapping[str, Any] | None = None,
            *,
            daemon: bool | None = None,
        ) -> None:
            """
            This constructor should always be called with keyword arguments. Arguments are:

            *group* should be None; reserved for future extension when a ThreadGroup
            class is implemented.

            *target* is the callable object to be invoked by the run()
            method. Defaults to None, meaning nothing is called.

            *name* is the thread name. By default, a unique name is constructed of
            the form "Thread-N" where N is a small decimal number.

            *args* is a list or tuple of arguments for the target invocation. Defaults to ().

            *kwargs* is a dictionary of keyword arguments for the target
            invocation. Defaults to {}.

            If a subclass overrides the constructor, it must make sure to invoke
            the base class constructor (Thread.__init__()) before doing anything
            else to the thread.
            """
            ...

    def start(self) -> None:
        """
        Start the thread's activity.

        It must be called at most once per thread object. It arranges for the
        object's run() method to be invoked in a separate thread of control.

        This method will raise a RuntimeError if called more than once on the
        same thread object.
        """
        ...
    def run(self) -> None:
        """
        Method representing the thread's activity.

        You may override this method in a subclass. The standard run() method
        invokes the callable object passed to the object's constructor as the
        target argument, if any, with sequential and keyword arguments taken
        from the args and kwargs arguments, respectively.
        """
        ...
    def join(self, timeout: float | None = None) -> None:
        """
        Wait until the thread terminates.

        This blocks the calling thread until the thread whose join() method is
        called terminates -- either normally or through an unhandled exception
        or until the optional timeout occurs.

        When the timeout argument is present and not None, it should be a
        floating-point number specifying a timeout for the operation in seconds
        (or fractions thereof). As join() always returns None, you must call
        is_alive() after join() to decide whether a timeout happened -- if the
        thread is still alive, the join() call timed out.

        When the timeout argument is not present or None, the operation will
        block until the thread terminates.

        A thread can be join()ed many times.

        join() raises a RuntimeError if an attempt is made to join the current
        thread as that would cause a deadlock. It is also an error to join() a
        thread before it has been started and attempts to do so raises the same
        exception.
        """
        ...
    @property
    def native_id(self) -> int | None:
        """
        Native integral thread ID of this thread, or None if it has not been started.

        This is a non-negative integer. See the get_native_id() function.
        This represents the Thread ID as reported by the kernel.
        """
        ...
    def is_alive(self) -> bool:
        """
        Return whether the thread is alive.

        This method returns True just before the run() method starts until just
        after the run() method terminates. See also the module function
        enumerate().
        """
        ...
    @deprecated("Deprecated since Python 3.10. Read the `daemon` attribute instead.")
    def isDaemon(self) -> bool:
        """
        Return whether this thread is a daemon.

        This method is deprecated, use the daemon attribute instead.
        """
        ...
    @deprecated("Deprecated since Python 3.10. Set the `daemon` attribute instead.")
    def setDaemon(self, daemonic: bool) -> None:
        """
        Set whether this thread is a daemon.

        This method is deprecated, use the .daemon property instead.
        """
        ...
    @deprecated("Deprecated since Python 3.10. Read the `name` attribute instead.")
    def getName(self) -> str:
        """
        Return a string used for identification purposes only.

        This method is deprecated, use the name attribute instead.
        """
        ...
    @deprecated("Deprecated since Python 3.10. Set the `name` attribute instead.")
    def setName(self, name: str) -> None:
        """
        Set the name string for this thread.

        This method is deprecated, use the name attribute instead.
        """
        ...

class _DummyThread(Thread):
    def __init__(self) -> None: ...

# This is actually the function _thread.allocate_lock for <= 3.12
Lock = _thread.LockType

# Python implementation of RLock.
@final
class _RLock:
    """
    This class implements reentrant lock objects.

    A reentrant lock must be released by the thread that acquired it. Once a
    thread has acquired a reentrant lock, the same thread may acquire it
    again without blocking; the thread must release it once for each time it
    has acquired it.
    """
    _count: int
    def acquire(self, blocking: bool = True, timeout: float = -1) -> bool:
        """
        Acquire a lock, blocking or non-blocking.

        When invoked without arguments: if this thread already owns the lock,
        increment the recursion level by one, and return immediately. Otherwise,
        if another thread owns the lock, block until the lock is unlocked. Once
        the lock is unlocked (not owned by any thread), then grab ownership, set
        the recursion level to one, and return. If more than one thread is
        blocked waiting until the lock is unlocked, only one at a time will be
        able to grab ownership of the lock. There is no return value in this
        case.

        When invoked with the blocking argument set to true, do the same thing
        as when called without arguments, and return true.

        When invoked with the blocking argument set to false, do not block. If a
        call without an argument would block, return false immediately;
        otherwise, do the same thing as when called without arguments, and
        return true.

        When invoked with the floating-point timeout argument set to a positive
        value, block for at most the number of seconds specified by timeout
        and as long as the lock cannot be acquired.  Return true if the lock has
        been acquired, false if the timeout has elapsed.
        """
        ...
    def release(self) -> None:
        """
        Release a lock, decrementing the recursion level.

        If after the decrement it is zero, reset the lock to unlocked (not owned
        by any thread), and if any other threads are blocked waiting for the
        lock to become unlocked, allow exactly one of them to proceed. If after
        the decrement the recursion level is still nonzero, the lock remains
        locked and owned by the calling thread.

        Only call this method when the calling thread owns the lock. A
        RuntimeError is raised if this method is called when the lock is
        unlocked.

        There is no return value.
        """
        ...
    __enter__ = acquire
    def __exit__(self, t: type[BaseException] | None, v: BaseException | None, tb: TracebackType | None) -> None: ...

    if sys.version_info >= (3, 14):
        def locked(self) -> bool: ...

RLock = _thread.RLock  # Actually a function at runtime.

class Condition:
    """
    Class that implements a condition variable.

    A condition variable allows one or more threads to wait until they are
    notified by another thread.

    If the lock argument is given and not None, it must be a Lock or RLock
    object, and it is used as the underlying lock. Otherwise, a new RLock object
    is created and used as the underlying lock.
    """
    def __init__(self, lock: Lock | _RLock | RLock | None = None) -> None: ...
    def __enter__(self) -> bool: ...
    def __exit__(
        self, exc_type: type[BaseException] | None, exc_val: BaseException | None, exc_tb: TracebackType | None
    ) -> None: ...
    def acquire(self, blocking: bool = True, timeout: float = -1) -> bool: ...
    def release(self) -> None: ...
    if sys.version_info >= (3, 14):
        def locked(self) -> bool: ...

    def wait(self, timeout: float | None = None) -> bool:
        """
        Wait until notified or until a timeout occurs.

        If the calling thread has not acquired the lock when this method is
        called, a RuntimeError is raised.

        This method releases the underlying lock, and then blocks until it is
        awakened by a notify() or notify_all() call for the same condition
        variable in another thread, or until the optional timeout occurs. Once
        awakened or timed out, it re-acquires the lock and returns.

        When the timeout argument is present and not None, it should be a
        floating-point number specifying a timeout for the operation in seconds
        (or fractions thereof).

        When the underlying lock is an RLock, it is not released using its
        release() method, since this may not actually unlock the lock when it
        was acquired multiple times recursively. Instead, an internal interface
        of the RLock class is used, which really unlocks it even when it has
        been recursively acquired several times. Another internal interface is
        then used to restore the recursion level when the lock is reacquired.
        """
        ...
    def wait_for(self, predicate: Callable[[], _T], timeout: float | None = None) -> _T:
        """
        Wait until a condition evaluates to True.

        predicate should be a callable which result will be interpreted as a
        boolean value.  A timeout may be provided giving the maximum time to
        wait.
        """
        ...
    def notify(self, n: int = 1) -> None:
        """
        Wake up one or more threads waiting on this condition, if any.

        If the calling thread has not acquired the lock when this method is
        called, a RuntimeError is raised.

        This method wakes up at most n of the threads waiting for the condition
        variable; it is a no-op if no threads are waiting.
        """
        ...
    def notify_all(self) -> None:
        """
        Wake up all threads waiting on this condition.

        If the calling thread has not acquired the lock when this method
        is called, a RuntimeError is raised.
        """
        ...
    @deprecated("Deprecated since Python 3.10. Use `notify_all()` instead.")
    def notifyAll(self) -> None:
        """
        Wake up all threads waiting on this condition.

        This method is deprecated, use notify_all() instead.
        """
        ...

class Semaphore:
    """
    This class implements semaphore objects.

    Semaphores manage a counter representing the number of release() calls minus
    the number of acquire() calls, plus an initial value. The acquire() method
    blocks if necessary until it can return without making the counter
    negative. If not given, value defaults to 1.
    """
    _value: int
    def __init__(self, value: int = 1) -> None: ...
    def __exit__(self, t: type[BaseException] | None, v: BaseException | None, tb: TracebackType | None) -> None: ...
    def acquire(self, blocking: bool = True, timeout: float | None = None) -> bool:
        """
        Acquire a semaphore, decrementing the internal counter by one.

        When invoked without arguments: if the internal counter is larger than
        zero on entry, decrement it by one and return immediately. If it is zero
        on entry, block, waiting until some other thread has called release() to
        make it larger than zero. This is done with proper interlocking so that
        if multiple acquire() calls are blocked, release() will wake exactly one
        of them up. The implementation may pick one at random, so the order in
        which blocked threads are awakened should not be relied on. There is no
        return value in this case.

        When invoked with blocking set to true, do the same thing as when called
        without arguments, and return true.

        When invoked with blocking set to false, do not block. If a call without
        an argument would block, return false immediately; otherwise, do the
        same thing as when called without arguments, and return true.

        When invoked with a timeout other than None, it will block for at
        most timeout seconds.  If acquire does not complete successfully in
        that interval, return false.  Return true otherwise.
        """
        ...
    def __enter__(self, blocking: bool = True, timeout: float | None = None) -> bool:
        """
        Acquire a semaphore, decrementing the internal counter by one.

        When invoked without arguments: if the internal counter is larger than
        zero on entry, decrement it by one and return immediately. If it is zero
        on entry, block, waiting until some other thread has called release() to
        make it larger than zero. This is done with proper interlocking so that
        if multiple acquire() calls are blocked, release() will wake exactly one
        of them up. The implementation may pick one at random, so the order in
        which blocked threads are awakened should not be relied on. There is no
        return value in this case.

        When invoked with blocking set to true, do the same thing as when called
        without arguments, and return true.

        When invoked with blocking set to false, do not block. If a call without
        an argument would block, return false immediately; otherwise, do the
        same thing as when called without arguments, and return true.

        When invoked with a timeout other than None, it will block for at
        most timeout seconds.  If acquire does not complete successfully in
        that interval, return false.  Return true otherwise.
        """
        ...
    def release(self, n: int = 1) -> None:
        """
        Release a semaphore, incrementing the internal counter by one or more.

        When the counter is zero on entry and another thread is waiting for it
        to become larger than zero again, wake up that thread.
        """
        ...

class BoundedSemaphore(Semaphore):
    """
    Implements a bounded semaphore.

    A bounded semaphore checks to make sure its current value doesn't exceed its
    initial value. If it does, ValueError is raised. In most situations
    semaphores are used to guard resources with limited capacity.

    If the semaphore is released too many times it's a sign of a bug. If not
    given, value defaults to 1.

    Like regular semaphores, bounded semaphores manage a counter representing
    the number of release() calls minus the number of acquire() calls, plus an
    initial value. The acquire() method blocks if necessary until it can return
    without making the counter negative. If not given, value defaults to 1.
    """
    ...

class Event:
    """
    Class implementing event objects.

    Events manage a flag that can be set to true with the set() method and reset
    to false with the clear() method. The wait() method blocks until the flag is
    true.  The flag is initially false.
    """
    def is_set(self) -> bool:
        """Return true if and only if the internal flag is true."""
        ...
    @deprecated("Deprecated since Python 3.10. Use `is_set()` instead.")
    def isSet(self) -> bool:
        """
        Return true if and only if the internal flag is true.

        This method is deprecated, use is_set() instead.
        """
        ...
    def set(self) -> None:
        """
        Set the internal flag to true.

        All threads waiting for it to become true are awakened. Threads
        that call wait() once the flag is true will not block at all.
        """
        ...
    def clear(self) -> None:
        """
        Reset the internal flag to false.

        Subsequently, threads calling wait() will block until set() is called to
        set the internal flag to true again.
        """
        ...
    def wait(self, timeout: float | None = None) -> bool:
        """
        Block until the internal flag is true.

        If the internal flag is true on entry, return immediately. Otherwise,
        block until another thread calls set() to set the flag to true, or until
        the optional timeout occurs.

        When the timeout argument is present and not None, it should be a
        floating-point number specifying a timeout for the operation in seconds
        (or fractions thereof).

        This method returns the internal flag on exit, so it will always return
        True except if a timeout is given and the operation times out.
        """
        ...

excepthook: Callable[[_ExceptHookArgs], object]
if sys.version_info >= (3, 10):
    __excepthook__: Callable[[_ExceptHookArgs], object]
ExceptHookArgs = _ExceptHookArgs

class Timer(Thread):
    """
    Call a function after a specified number of seconds:

    t = Timer(30.0, f, args=None, kwargs=None)
    t.start()
    t.cancel()     # stop the timer's action if it's still waiting
    """
    args: Iterable[Any]  # undocumented
    finished: Event  # undocumented
    function: Callable[..., Any]  # undocumented
    interval: float  # undocumented
    kwargs: Mapping[str, Any]  # undocumented

    def __init__(
        self,
        interval: float,
        function: Callable[..., object],
        args: Iterable[Any] | None = None,
        kwargs: Mapping[str, Any] | None = None,
    ) -> None: ...
    def cancel(self) -> None:
        """Stop the timer if it hasn't finished yet."""
        ...

class Barrier:
    """
    Implements a Barrier.

    Useful for synchronizing a fixed number of threads at known synchronization
    points.  Threads block on 'wait()' and are simultaneously awoken once they
    have all made that call.
    """
    @property
    def parties(self) -> int:
        """Return the number of threads required to trip the barrier."""
        ...
    @property
    def n_waiting(self) -> int:
        """Return the number of threads currently waiting at the barrier."""
        ...
    @property
    def broken(self) -> bool:
        """Return True if the barrier is in a broken state."""
        ...
    def __init__(self, parties: int, action: Callable[[], None] | None = None, timeout: float | None = None) -> None:
        """
        Create a barrier, initialised to 'parties' threads.

        'action' is a callable which, when supplied, will be called by one of
        the threads after they have all entered the barrier and just prior to
        releasing them all. If a 'timeout' is provided, it is used as the
        default for all subsequent 'wait()' calls.
        """
        ...
    def wait(self, timeout: float | None = None) -> int:
        """
        Wait for the barrier.

        When the specified number of threads have started waiting, they are all
        simultaneously awoken. If an 'action' was provided for the barrier, one
        of the threads will have executed that callback prior to returning.
        Returns an individual index number from 0 to 'parties-1'.
        """
        ...
    def reset(self) -> None:
        """
        Reset the barrier to the initial state.

        Any threads currently waiting will get the BrokenBarrier exception
        raised.
        """
        ...
    def abort(self) -> None:
        """
        Place the barrier into a 'broken' state.

        Useful in case of error.  Any currently waiting threads and threads
        attempting to 'wait()' will have BrokenBarrierError raised.
        """
        ...

class BrokenBarrierError(RuntimeError): ...<|MERGE_RESOLUTION|>--- conflicted
+++ resolved
@@ -72,79 +72,6 @@
     """
     ...
 @deprecated("Deprecated since Python 3.10. Use `current_thread()` instead.")
-<<<<<<< HEAD
-def currentThread() -> Thread:
-    """
-    Return the current Thread object, corresponding to the caller's thread of control.
-
-    This function is deprecated, use current_thread() instead.
-    """
-    ...
-def get_ident() -> int:
-    """
-    Return a non-zero integer that uniquely identifies the current thread
-    amongst other threads that exist simultaneously.
-    This may be used to identify per-thread resources.
-    Even though on some platforms threads identities may appear to be
-    allocated consecutive numbers starting at 1, this behavior should not
-    be relied upon, and the number should be seen purely as a magic cookie.
-    A thread's identity may be reused for another thread after it exits.
-    """
-    ...
-def enumerate() -> list[Thread]:
-    """
-    Return a list of all Thread objects currently alive.
-
-    The list includes daemonic threads, dummy thread objects created by
-    current_thread(), and the main thread. It excludes terminated threads and
-    threads that have not yet been started.
-    """
-    ...
-def main_thread() -> Thread:
-    """
-    Return the main thread object.
-
-    In normal conditions, the main thread is the thread from which the
-    Python interpreter was started.
-    """
-    ...
-def settrace(func: TraceFunction) -> None:
-    """
-    Set a trace function for all threads started from the threading module.
-
-    The func will be passed to sys.settrace() for each thread, before its run()
-    method is called.
-    """
-    ...
-def setprofile(func: ProfileFunction | None) -> None:
-    """
-    Set a profile function for all threads started from the threading module.
-
-    The func will be passed to sys.setprofile() for each thread, before its
-    run() method is called.
-    """
-    ...
-
-if sys.version_info >= (3, 12):
-    def setprofile_all_threads(func: ProfileFunction | None) -> None:
-        """
-        Set a profile function for all threads started from the threading module
-        and all Python threads that are currently executing.
-
-        The func will be passed to sys.setprofile() for each thread, before its
-        run() method is called.
-        """
-        ...
-    def settrace_all_threads(func: TraceFunction) -> None:
-        """
-        Set a trace function for all threads started from the threading module
-        and all Python threads that are currently executing.
-
-        The func will be passed to sys.settrace() for each thread, before its run()
-        method is called.
-        """
-        ...
-=======
 def currentThread() -> Thread: ...
 def get_ident() -> int: ...
 def enumerate() -> list[Thread]: ...
@@ -155,7 +82,6 @@
 if sys.version_info >= (3, 12):
     def setprofile_all_threads(func: ProfileFunction | None) -> None: ...
     def settrace_all_threads(func: TraceFunction | None) -> None: ...
->>>>>>> 6b4691d0
 
 if sys.version_info >= (3, 10):
     def gettrace() -> TraceFunction | None:
