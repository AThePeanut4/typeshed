--- conflicted
+++ resolved
@@ -273,30 +273,8 @@
         """
         ...
     @property
-<<<<<<< HEAD
-    def native_id(self) -> int | None:
-        """
-        Native integral thread ID of this thread, or None if it has not been started.
-
-        This is a non-negative integer. See the get_native_id() function.
-        This represents the Thread ID as reported by the kernel.
-        """
-        ...
-    def is_alive(self) -> bool:
-        """
-        Return whether the thread is alive.
-
-        This method returns True just before the run() method starts until just
-        after the run() method terminates. See also the module function
-        enumerate().
-        """
-        ...
-    if sys.version_info < (3, 9):
-        def isAlive(self) -> bool: ...
-=======
     def native_id(self) -> int | None: ...  # only available on some platforms
     def is_alive(self) -> bool: ...
->>>>>>> 1c17cd42
     # the following methods are all deprecated
     def getName(self) -> str:
         """
@@ -484,73 +462,9 @@
     _value: int
     def __init__(self, value: int = 1) -> None: ...
     def __exit__(self, t: type[BaseException] | None, v: BaseException | None, tb: TracebackType | None) -> None: ...
-<<<<<<< HEAD
-    def acquire(self, blocking: bool = True, timeout: float | None = None) -> bool:
-        """
-        Acquire a semaphore, decrementing the internal counter by one.
-
-        When invoked without arguments: if the internal counter is larger than
-        zero on entry, decrement it by one and return immediately. If it is zero
-        on entry, block, waiting until some other thread has called release() to
-        make it larger than zero. This is done with proper interlocking so that
-        if multiple acquire() calls are blocked, release() will wake exactly one
-        of them up. The implementation may pick one at random, so the order in
-        which blocked threads are awakened should not be relied on. There is no
-        return value in this case.
-
-        When invoked with blocking set to true, do the same thing as when called
-        without arguments, and return true.
-
-        When invoked with blocking set to false, do not block. If a call without
-        an argument would block, return false immediately; otherwise, do the
-        same thing as when called without arguments, and return true.
-
-        When invoked with a timeout other than None, it will block for at
-        most timeout seconds.  If acquire does not complete successfully in
-        that interval, return false.  Return true otherwise.
-        """
-        ...
-    def __enter__(self, blocking: bool = True, timeout: float | None = None) -> bool:
-        """
-        Acquire a semaphore, decrementing the internal counter by one.
-
-        When invoked without arguments: if the internal counter is larger than
-        zero on entry, decrement it by one and return immediately. If it is zero
-        on entry, block, waiting until some other thread has called release() to
-        make it larger than zero. This is done with proper interlocking so that
-        if multiple acquire() calls are blocked, release() will wake exactly one
-        of them up. The implementation may pick one at random, so the order in
-        which blocked threads are awakened should not be relied on. There is no
-        return value in this case.
-
-        When invoked with blocking set to true, do the same thing as when called
-        without arguments, and return true.
-
-        When invoked with blocking set to false, do not block. If a call without
-        an argument would block, return false immediately; otherwise, do the
-        same thing as when called without arguments, and return true.
-
-        When invoked with a timeout other than None, it will block for at
-        most timeout seconds.  If acquire does not complete successfully in
-        that interval, return false.  Return true otherwise.
-        """
-        ...
-    if sys.version_info >= (3, 9):
-        def release(self, n: int = 1) -> None:
-            """
-            Release a semaphore, incrementing the internal counter by one or more.
-
-            When the counter is zero on entry and another thread is waiting for it
-            to become larger than zero again, wake up that thread.
-            """
-            ...
-    else:
-        def release(self) -> None: ...
-=======
     def acquire(self, blocking: bool = True, timeout: float | None = None) -> bool: ...
     def __enter__(self, blocking: bool = True, timeout: float | None = None) -> bool: ...
     def release(self, n: int = 1) -> None: ...
->>>>>>> 1c17cd42
 
 class BoundedSemaphore(Semaphore):
     """
