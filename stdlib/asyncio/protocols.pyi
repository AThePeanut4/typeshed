--- conflicted
+++ resolved
@@ -8,174 +8,6 @@
 __all__ = ("BaseProtocol", "Protocol", "DatagramProtocol", "SubprocessProtocol", "BufferedProtocol")
 
 class BaseProtocol:
-<<<<<<< HEAD
-    """
-    Common base class for protocol interfaces.
-
-    Usually user implements protocols that derived from BaseProtocol
-    like Protocol or ProcessProtocol.
-
-    The only case when BaseProtocol should be implemented directly is
-    write-only transport like write pipe
-    """
-    def connection_made(self, transport: transports.BaseTransport) -> None:
-        """
-        Called when a connection is made.
-
-        The argument is the transport representing the pipe connection.
-        To receive data, wait for data_received() calls.
-        When the connection is closed, connection_lost() is called.
-        """
-        ...
-    def connection_lost(self, exc: Exception | None) -> None:
-        """
-        Called when the connection is lost or closed.
-
-        The argument is an exception object or None (the latter
-        meaning a regular EOF is received or the connection was
-        aborted or closed).
-        """
-        ...
-    def pause_writing(self) -> None:
-        """
-        Called when the transport's buffer goes over the high-water mark.
-
-        Pause and resume calls are paired -- pause_writing() is called
-        once when the buffer goes strictly over the high-water mark
-        (even if subsequent writes increases the buffer size even
-        more), and eventually resume_writing() is called once when the
-        buffer size reaches the low-water mark.
-
-        Note that if the buffer size equals the high-water mark,
-        pause_writing() is not called -- it must go strictly over.
-        Conversely, resume_writing() is called when the buffer size is
-        equal or lower than the low-water mark.  These end conditions
-        are important to ensure that things go as expected when either
-        mark is zero.
-
-        NOTE: This is the only Protocol callback that is not called
-        through EventLoop.call_soon() -- if it were, it would have no
-        effect when it's most needed (when the app keeps writing
-        without yielding until pause_writing() is called).
-        """
-        ...
-    def resume_writing(self) -> None:
-        """
-        Called when the transport's buffer drains below the low-water mark.
-
-        See pause_writing() for details.
-        """
-        ...
-
-class Protocol(BaseProtocol):
-    """
-    Interface for stream protocol.
-
-    The user should implement this interface.  They can inherit from
-    this class but don't need to.  The implementations here do
-    nothing (they don't raise exceptions).
-
-    When the user wants to requests a transport, they pass a protocol
-    factory to a utility function (e.g., EventLoop.create_connection()).
-
-    When the connection is made successfully, connection_made() is
-    called with a suitable transport object.  Then data_received()
-    will be called 0 or more times with data (bytes) received from the
-    transport; finally, connection_lost() will be called exactly once
-    with either an exception object or None as an argument.
-
-    State machine of calls:
-
-      start -> CM [-> DR*] [-> ER?] -> CL -> end
-
-    * CM: connection_made()
-    * DR: data_received()
-    * ER: eof_received()
-    * CL: connection_lost()
-    """
-    def data_received(self, data: bytes) -> None:
-        """
-        Called when some data is received.
-
-        The argument is a bytes object.
-        """
-        ...
-    def eof_received(self) -> bool | None:
-        """
-        Called when the other end calls write_eof() or equivalent.
-
-        If this returns a false value (including None), the transport
-        will close itself.  If it returns a true value, closing the
-        transport is up to the protocol.
-        """
-        ...
-
-class BufferedProtocol(BaseProtocol):
-    """
-    Interface for stream protocol with manual buffer control.
-
-    Event methods, such as `create_server` and `create_connection`,
-    accept factories that return protocols that implement this interface.
-
-    The idea of BufferedProtocol is that it allows to manually allocate
-    and control the receive buffer.  Event loops can then use the buffer
-    provided by the protocol to avoid unnecessary data copies.  This
-    can result in noticeable performance improvement for protocols that
-    receive big amounts of data.  Sophisticated protocols can allocate
-    the buffer only once at creation time.
-
-    State machine of calls:
-
-      start -> CM [-> GB [-> BU?]]* [-> ER?] -> CL -> end
-
-    * CM: connection_made()
-    * GB: get_buffer()
-    * BU: buffer_updated()
-    * ER: eof_received()
-    * CL: connection_lost()
-    """
-    def get_buffer(self, sizehint: int) -> ReadableBuffer:
-        """
-        Called to allocate a new receive buffer.
-
-        *sizehint* is a recommended minimal size for the returned
-        buffer.  When set to -1, the buffer size can be arbitrary.
-
-        Must return an object that implements the
-        :ref:`buffer protocol <bufferobjects>`.
-        It is an error to return a zero-sized buffer.
-        """
-        ...
-    def buffer_updated(self, nbytes: int) -> None:
-        """
-        Called when the buffer was updated with the received data.
-
-        *nbytes* is the total number of bytes that were written to
-        the buffer.
-        """
-        ...
-    def eof_received(self) -> bool | None:
-        """
-        Called when the other end calls write_eof() or equivalent.
-
-        If this returns a false value (including None), the transport
-        will close itself.  If it returns a true value, closing the
-        transport is up to the protocol.
-        """
-        ...
-
-class DatagramProtocol(BaseProtocol):
-    """Interface for datagram protocol."""
-    def connection_made(self, transport: transports.DatagramTransport) -> None:
-        """
-        Called when a connection is made.
-
-        The argument is the transport representing the pipe connection.
-        To receive data, wait for data_received() calls.
-        When the connection is closed, connection_lost() is called.
-        """
-        ...
-=======
     __slots__ = ()
     def connection_made(self, transport: transports.BaseTransport) -> None: ...
     def connection_lost(self, exc: Exception | None) -> None: ...
@@ -197,7 +29,6 @@
 class DatagramProtocol(BaseProtocol):
     __slots__ = ()
     def connection_made(self, transport: transports.DatagramTransport) -> None: ...  # type: ignore[override]
->>>>>>> ca44e4c4
     # addr can be a tuple[int, int] for some unusual protocols like socket.AF_NETLINK.
     # Use tuple[str | Any, int] to not cause typechecking issues on most usual cases.
     # This could be improved by using tuple[AnyOf[str, int], int] if the AnyOf feature is accepted.
@@ -214,30 +45,7 @@
         ...
 
 class SubprocessProtocol(BaseProtocol):
-<<<<<<< HEAD
-    """Interface for protocol for subprocess calls."""
-    def pipe_data_received(self, fd: int, data: bytes) -> None:
-        """
-        Called when the subprocess writes data into stdout/stderr pipe.
-
-        fd is int file descriptor.
-        data is bytes object.
-        """
-        ...
-    def pipe_connection_lost(self, fd: int, exc: Exception | None) -> None:
-        """
-        Called when a file descriptor associated with the child process is
-        closed.
-
-        fd is the int file descriptor that was closed.
-        """
-        ...
-    def process_exited(self) -> None:
-        """Called when subprocess has exited."""
-        ...
-=======
     __slots__: tuple[()] = ()
     def pipe_data_received(self, fd: int, data: bytes) -> None: ...
     def pipe_connection_lost(self, fd: int, exc: Exception | None) -> None: ...
-    def process_exited(self) -> None: ...
->>>>>>> ca44e4c4
+    def process_exited(self) -> None: ...