--- conflicted
+++ resolved
@@ -44,24 +44,12 @@
         def __init__(self, *, debug: bool | None = None, loop_factory: Callable[[], AbstractEventLoop] | None = None) -> None: ...
         def __enter__(self) -> Self: ...
         def __exit__(self, exc_type: Unused, exc_val: Unused, exc_tb: Unused) -> None: ...
-<<<<<<< HEAD
-        def close(self) -> None:
-            """Shutdown and close event loop."""
-            ...
-        def get_loop(self) -> AbstractEventLoop:
-            """Return embedded event loop."""
-            ...
-        def run(self, coro: Coroutine[Any, Any, _T], *, context: Context | None = None) -> _T:
-            """Run a coroutine inside the embedded event loop."""
-            ...
-=======
         def close(self) -> None: ...
         def get_loop(self) -> AbstractEventLoop: ...
         if sys.version_info >= (3, 14):
             def run(self, coro: Awaitable[_T], *, context: Context | None = None) -> _T: ...
         else:
             def run(self, coro: Coroutine[Any, Any, _T], *, context: Context | None = None) -> _T: ...
->>>>>>> ba99abaf
 
 if sys.version_info >= (3, 12):
     def run(
