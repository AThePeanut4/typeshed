--- conflicted
+++ resolved
@@ -235,17 +235,9 @@
     # Methods for interacting with threads
     def call_soon_threadsafe(
         self, callback: Callable[[Unpack[_Ts]], object], *args: Unpack[_Ts], context: Context | None = None
-<<<<<<< HEAD
-    ) -> Handle:
-        """Like call_soon(), but thread-safe."""
-        ...
-    def run_in_executor(self, executor: Any, func: Callable[[Unpack[_Ts]], _T], *args: Unpack[_Ts]) -> Future[_T]: ...
-    def set_default_executor(self, executor: Any) -> None: ...
-=======
     ) -> Handle: ...
     def run_in_executor(self, executor: Executor | None, func: Callable[[Unpack[_Ts]], _T], *args: Unpack[_Ts]) -> Future[_T]: ...
     def set_default_executor(self, executor: ThreadPoolExecutor) -> None: ...  # type: ignore[override]
->>>>>>> 28106bcb
     # Network I/O methods returning Futures.
     async def getaddrinfo(
         self,
