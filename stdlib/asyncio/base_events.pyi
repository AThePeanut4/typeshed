"""
Base implementation of event loop.

The event loop can be broken up into a multiplexer (the part
responsible for notifying us of I/O events) and the event loop proper,
which wraps a multiplexer with functionality for scheduling callbacks,
immediately or at a given time in the future.

Whenever a public API takes a callback, subsequent positional
arguments will be passed to the callback if/when it is called.  This
avoids the proliferation of trivial lambdas implementing closures.
Keyword arguments for the callback are not supported; this is a
conscious design decision, leaving the door open for keyword arguments
to modify the meaning of the API call itself.
"""

import ssl
import sys
from _typeshed import FileDescriptorLike, ReadableBuffer, WriteableBuffer
from asyncio import _AwaitableLike, _CoroutineLike
from asyncio.events import AbstractEventLoop, AbstractServer, Handle, TimerHandle, _TaskFactory
from asyncio.futures import Future
from asyncio.protocols import BaseProtocol
from asyncio.tasks import Task
from asyncio.transports import BaseTransport, DatagramTransport, ReadTransport, SubprocessTransport, Transport, WriteTransport
from collections.abc import Callable, Iterable, Sequence
from concurrent.futures import Executor, ThreadPoolExecutor
from contextvars import Context
from socket import AddressFamily, SocketKind, _Address, _RetAddress, socket
from typing import IO, Any, Literal, TypeVar, overload
from typing_extensions import TypeAlias, TypeVarTuple, Unpack

# Keep asyncio.__all__ updated with any changes to __all__ here
__all__ = ("BaseEventLoop", "Server")

_T = TypeVar("_T")
_Ts = TypeVarTuple("_Ts")
_ProtocolT = TypeVar("_ProtocolT", bound=BaseProtocol)
_Context: TypeAlias = dict[str, Any]
_ExceptionHandler: TypeAlias = Callable[[AbstractEventLoop, _Context], object]
_ProtocolFactory: TypeAlias = Callable[[], BaseProtocol]
_SSLContext: TypeAlias = bool | None | ssl.SSLContext

class Server(AbstractServer):
    if sys.version_info >= (3, 11):
        def __init__(
            self,
            loop: AbstractEventLoop,
            sockets: Iterable[socket],
            protocol_factory: _ProtocolFactory,
            ssl_context: _SSLContext,
            backlog: int,
            ssl_handshake_timeout: float | None,
            ssl_shutdown_timeout: float | None = None,
        ) -> None: ...
    else:
        def __init__(
            self,
            loop: AbstractEventLoop,
            sockets: Iterable[socket],
            protocol_factory: _ProtocolFactory,
            ssl_context: _SSLContext,
            backlog: int,
            ssl_handshake_timeout: float | None,
        ) -> None: ...

    if sys.version_info >= (3, 13):
        def close_clients(self) -> None: ...
        def abort_clients(self) -> None: ...

    def get_loop(self) -> AbstractEventLoop: ...
    def is_serving(self) -> bool: ...
    async def start_serving(self) -> None: ...
    async def serve_forever(self) -> None: ...
    @property
    def sockets(self) -> tuple[socket, ...]: ...
    def close(self) -> None: ...
    async def wait_closed(self) -> None:
        """
        Wait until server is closed and all connections are dropped.

        - If the server is not closed, wait.
        - If it is closed, but there are still active connections, wait.

        Anyone waiting here will be unblocked once both conditions
        (server is closed and all connections have been dropped)
        have become true, in either order.

        Historical note: In 3.11 and before, this was broken, returning
        immediately if the server was already closed, even if there
        were still active connections. An attempted fix in 3.12.0 was
        still broken, returning immediately if the server was still
        open and there were no active connections. Hopefully in 3.12.1
        we have it right.
        """
        ...

class BaseEventLoop(AbstractEventLoop):
    def run_forever(self) -> None:
        """Run until stop() is called."""
        ...
    def run_until_complete(self, future: _AwaitableLike[_T]) -> _T:
        """
        Run until the Future is done.

        If the argument is a coroutine, it is wrapped in a Task.

        WARNING: It would be disastrous to call run_until_complete()
        with the same coroutine twice -- it would wrap it in two
        different Tasks and that can't be good.

        Return the Future's result, or raise its exception.
        """
        ...
    def stop(self) -> None:
        """
        Stop running the event loop.

        Every callback already scheduled will still run.  This simply informs
        run_forever to stop looping after a complete iteration.
        """
        ...
    def is_running(self) -> bool:
        """Returns True if the event loop is running."""
        ...
    def is_closed(self) -> bool:
        """Returns True if the event loop was closed."""
        ...
    def close(self) -> None:
        """
        Close the event loop.

        This clears the queues and shuts down the executor,
        but does not wait for the executor to finish.

        The event loop must not be running.
        """
        ...
    async def shutdown_asyncgens(self) -> None:
        """Shutdown all active asynchronous generators."""
        ...
    # Methods scheduling callbacks.  All these return Handles.
    def call_soon(
        self, callback: Callable[[Unpack[_Ts]], object], *args: Unpack[_Ts], context: Context | None = None
    ) -> Handle:
        """
        Arrange for a callback to be called as soon as possible.

        This operates as a FIFO queue: callbacks are called in the
        order in which they are registered.  Each callback will be
        called exactly once.

        Any positional arguments after the callback will be passed to
        the callback when it is called.
        """
        ...
    def call_later(
        self, delay: float, callback: Callable[[Unpack[_Ts]], object], *args: Unpack[_Ts], context: Context | None = None
    ) -> TimerHandle:
        """
        Arrange for a callback to be called at a given time.

        Return a Handle: an opaque object with a cancel() method that
        can be used to cancel the call.

        The delay can be an int or float, expressed in seconds.  It is
        always relative to the current time.

        Each callback will be called exactly once.  If two callbacks
        are scheduled for exactly the same time, it is undefined which
        will be called first.

        Any positional arguments after the callback will be passed to
        the callback when it is called.
        """
        ...
    def call_at(
        self, when: float, callback: Callable[[Unpack[_Ts]], object], *args: Unpack[_Ts], context: Context | None = None
    ) -> TimerHandle:
        """
        Like call_later(), but uses an absolute time.

        Absolute time corresponds to the event loop's time() method.
        """
        ...
    def time(self) -> float:
        """
        Return the time according to the event loop's clock.

        This is a float expressed in seconds since an epoch, but the
        epoch, precision, accuracy and drift are unspecified and may
        differ per event loop.
        """
        ...
    # Future methods
    def create_future(self) -> Future[Any]:
        """Create a Future object attached to the loop."""
        ...
    # Tasks methods
    if sys.version_info >= (3, 11):
        def create_task(self, coro: _CoroutineLike[_T], *, name: object = None, context: Context | None = None) -> Task[_T]:
            """
            Schedule a coroutine object.

            Return a task object.
            """
            ...
    else:
        def create_task(self, coro: _CoroutineLike[_T], *, name: object = None) -> Task[_T]:
            """
            Schedule a coroutine object.

            Return a task object.
            """
            ...

    def set_task_factory(self, factory: _TaskFactory | None) -> None:
        """
        Set a task factory that will be used by loop.create_task().

        If factory is None the default task factory will be set.

        If factory is a callable, it should have a signature matching
        '(loop, coro)', where 'loop' will be a reference to the active
        event loop, 'coro' will be a coroutine object.  The callable
        must return a Future.
        """
        ...
    def get_task_factory(self) -> _TaskFactory | None:
        """Return a task factory, or None if the default one is in use."""
        ...
    # Methods for interacting with threads
    def call_soon_threadsafe(
        self, callback: Callable[[Unpack[_Ts]], object], *args: Unpack[_Ts], context: Context | None = None
    ) -> Handle:
        """Like call_soon(), but thread-safe."""
        ...
    def run_in_executor(self, executor: Executor | None, func: Callable[[Unpack[_Ts]], _T], *args: Unpack[_Ts]) -> Future[_T]: ...
    def set_default_executor(self, executor: ThreadPoolExecutor) -> None: ...  # type: ignore[override]
    # Network I/O methods returning Futures.
    async def getaddrinfo(
        self,
        host: bytes | str | None,
        port: bytes | str | int | None,
        *,
        family: int = 0,
        type: int = 0,
        proto: int = 0,
        flags: int = 0,
    ) -> list[tuple[AddressFamily, SocketKind, int, str, tuple[str, int] | tuple[str, int, int, int]]]: ...
    async def getnameinfo(self, sockaddr: tuple[str, int] | tuple[str, int, int, int], flags: int = 0) -> tuple[str, str]: ...
    if sys.version_info >= (3, 12):
        @overload
        async def create_connection(
            self,
            protocol_factory: Callable[[], _ProtocolT],
            host: str = ...,
            port: int = ...,
            *,
            ssl: _SSLContext = None,
            family: int = 0,
            proto: int = 0,
            flags: int = 0,
            sock: None = None,
            local_addr: tuple[str, int] | None = None,
            server_hostname: str | None = None,
            ssl_handshake_timeout: float | None = None,
            ssl_shutdown_timeout: float | None = None,
            happy_eyeballs_delay: float | None = None,
            interleave: int | None = None,
            all_errors: bool = False,
        ) -> tuple[Transport, _ProtocolT]:
            """
            Connect to a TCP server.

            Create a streaming transport connection to a given internet host and
            port: socket family AF_INET or socket.AF_INET6 depending on host (or
            family if specified), socket type SOCK_STREAM. protocol_factory must be
            a callable returning a protocol instance.

            This method is a coroutine which will try to establish the connection
            in the background.  When successful, the coroutine returns a
            (transport, protocol) pair.
            """
            ...
        @overload
        async def create_connection(
            self,
            protocol_factory: Callable[[], _ProtocolT],
            host: None = None,
            port: None = None,
            *,
            ssl: _SSLContext = None,
            family: int = 0,
            proto: int = 0,
            flags: int = 0,
            sock: socket,
            local_addr: None = None,
            server_hostname: str | None = None,
            ssl_handshake_timeout: float | None = None,
            ssl_shutdown_timeout: float | None = None,
            happy_eyeballs_delay: float | None = None,
            interleave: int | None = None,
            all_errors: bool = False,
        ) -> tuple[Transport, _ProtocolT]:
            """
            Connect to a TCP server.

            Create a streaming transport connection to a given internet host and
            port: socket family AF_INET or socket.AF_INET6 depending on host (or
            family if specified), socket type SOCK_STREAM. protocol_factory must be
            a callable returning a protocol instance.

            This method is a coroutine which will try to establish the connection
            in the background.  When successful, the coroutine returns a
            (transport, protocol) pair.
            """
            ...
    elif sys.version_info >= (3, 11):
        @overload
        async def create_connection(
            self,
            protocol_factory: Callable[[], _ProtocolT],
            host: str = ...,
            port: int = ...,
            *,
            ssl: _SSLContext = None,
            family: int = 0,
            proto: int = 0,
            flags: int = 0,
            sock: None = None,
            local_addr: tuple[str, int] | None = None,
            server_hostname: str | None = None,
            ssl_handshake_timeout: float | None = None,
            ssl_shutdown_timeout: float | None = None,
            happy_eyeballs_delay: float | None = None,
            interleave: int | None = None,
        ) -> tuple[Transport, _ProtocolT]:
            """
            Connect to a TCP server.

            Create a streaming transport connection to a given internet host and
            port: socket family AF_INET or socket.AF_INET6 depending on host (or
            family if specified), socket type SOCK_STREAM. protocol_factory must be
            a callable returning a protocol instance.

            This method is a coroutine which will try to establish the connection
            in the background.  When successful, the coroutine returns a
            (transport, protocol) pair.
            """
            ...
        @overload
        async def create_connection(
            self,
            protocol_factory: Callable[[], _ProtocolT],
            host: None = None,
            port: None = None,
            *,
            ssl: _SSLContext = None,
            family: int = 0,
            proto: int = 0,
            flags: int = 0,
            sock: socket,
            local_addr: None = None,
            server_hostname: str | None = None,
            ssl_handshake_timeout: float | None = None,
            ssl_shutdown_timeout: float | None = None,
            happy_eyeballs_delay: float | None = None,
            interleave: int | None = None,
        ) -> tuple[Transport, _ProtocolT]:
            """
            Connect to a TCP server.

            Create a streaming transport connection to a given internet host and
            port: socket family AF_INET or socket.AF_INET6 depending on host (or
            family if specified), socket type SOCK_STREAM. protocol_factory must be
            a callable returning a protocol instance.

            This method is a coroutine which will try to establish the connection
            in the background.  When successful, the coroutine returns a
            (transport, protocol) pair.
            """
            ...
    else:
        @overload
        async def create_connection(
            self,
            protocol_factory: Callable[[], _ProtocolT],
            host: str = ...,
            port: int = ...,
            *,
            ssl: _SSLContext = None,
            family: int = 0,
            proto: int = 0,
            flags: int = 0,
            sock: None = None,
            local_addr: tuple[str, int] | None = None,
            server_hostname: str | None = None,
            ssl_handshake_timeout: float | None = None,
            happy_eyeballs_delay: float | None = None,
            interleave: int | None = None,
        ) -> tuple[Transport, _ProtocolT]:
            """
            Connect to a TCP server.

            Create a streaming transport connection to a given internet host and
            port: socket family AF_INET or socket.AF_INET6 depending on host (or
            family if specified), socket type SOCK_STREAM. protocol_factory must be
            a callable returning a protocol instance.

            This method is a coroutine which will try to establish the connection
            in the background.  When successful, the coroutine returns a
            (transport, protocol) pair.
            """
            ...
        @overload
        async def create_connection(
            self,
            protocol_factory: Callable[[], _ProtocolT],
            host: None = None,
            port: None = None,
            *,
            ssl: _SSLContext = None,
            family: int = 0,
            proto: int = 0,
            flags: int = 0,
            sock: socket,
            local_addr: None = None,
            server_hostname: str | None = None,
            ssl_handshake_timeout: float | None = None,
            happy_eyeballs_delay: float | None = None,
            interleave: int | None = None,
        ) -> tuple[Transport, _ProtocolT]:
            """
            Connect to a TCP server.

            Create a streaming transport connection to a given internet host and
            port: socket family AF_INET or socket.AF_INET6 depending on host (or
            family if specified), socket type SOCK_STREAM. protocol_factory must be
            a callable returning a protocol instance.

            This method is a coroutine which will try to establish the connection
            in the background.  When successful, the coroutine returns a
            (transport, protocol) pair.
            """
            ...

    if sys.version_info >= (3, 13):
        # 3.13 added `keep_alive`.
        @overload
        async def create_server(
            self,
            protocol_factory: _ProtocolFactory,
            host: str | Sequence[str] | None = None,
            port: int = ...,
            *,
            family: int = ...,
            flags: int = ...,
            sock: None = None,
            backlog: int = 100,
            ssl: _SSLContext = None,
            reuse_address: bool | None = None,
            reuse_port: bool | None = None,
            keep_alive: bool | None = None,
            ssl_handshake_timeout: float | None = None,
            ssl_shutdown_timeout: float | None = None,
            start_serving: bool = True,
        ) -> Server:
            """
            Create a TCP server.

            The host parameter can be a string, in that case the TCP server is
            bound to host and port.

            The host parameter can also be a sequence of strings and in that case
            the TCP server is bound to all hosts of the sequence. If a host
            appears multiple times (possibly indirectly e.g. when hostnames
            resolve to the same IP address), the server is only bound once to that
            host.

            Return a Server object which can be used to stop the service.

            This method is a coroutine.
            """
            ...
        @overload
        async def create_server(
            self,
            protocol_factory: _ProtocolFactory,
            host: None = None,
            port: None = None,
            *,
            family: int = ...,
            flags: int = ...,
            sock: socket = ...,
            backlog: int = 100,
            ssl: _SSLContext = None,
            reuse_address: bool | None = None,
            reuse_port: bool | None = None,
            keep_alive: bool | None = None,
            ssl_handshake_timeout: float | None = None,
            ssl_shutdown_timeout: float | None = None,
            start_serving: bool = True,
        ) -> Server:
            """
            Create a TCP server.

            The host parameter can be a string, in that case the TCP server is
            bound to host and port.

            The host parameter can also be a sequence of strings and in that case
            the TCP server is bound to all hosts of the sequence. If a host
            appears multiple times (possibly indirectly e.g. when hostnames
            resolve to the same IP address), the server is only bound once to that
            host.

            Return a Server object which can be used to stop the service.

            This method is a coroutine.
            """
            ...
    elif sys.version_info >= (3, 11):
        @overload
        async def create_server(
            self,
            protocol_factory: _ProtocolFactory,
            host: str | Sequence[str] | None = None,
            port: int = ...,
            *,
            family: int = ...,
            flags: int = ...,
            sock: None = None,
            backlog: int = 100,
            ssl: _SSLContext = None,
            reuse_address: bool | None = None,
            reuse_port: bool | None = None,
            ssl_handshake_timeout: float | None = None,
            ssl_shutdown_timeout: float | None = None,
            start_serving: bool = True,
        ) -> Server:
            """
            Create a TCP server.

            The host parameter can be a string, in that case the TCP server is
            bound to host and port.

            The host parameter can also be a sequence of strings and in that case
            the TCP server is bound to all hosts of the sequence. If a host
            appears multiple times (possibly indirectly e.g. when hostnames
            resolve to the same IP address), the server is only bound once to that
            host.

            Return a Server object which can be used to stop the service.

            This method is a coroutine.
            """
            ...
        @overload
        async def create_server(
            self,
            protocol_factory: _ProtocolFactory,
            host: None = None,
            port: None = None,
            *,
            family: int = ...,
            flags: int = ...,
            sock: socket = ...,
            backlog: int = 100,
            ssl: _SSLContext = None,
            reuse_address: bool | None = None,
            reuse_port: bool | None = None,
            ssl_handshake_timeout: float | None = None,
            ssl_shutdown_timeout: float | None = None,
            start_serving: bool = True,
        ) -> Server:
            """
            Create a TCP server.

            The host parameter can be a string, in that case the TCP server is
            bound to host and port.

            The host parameter can also be a sequence of strings and in that case
            the TCP server is bound to all hosts of the sequence. If a host
            appears multiple times (possibly indirectly e.g. when hostnames
            resolve to the same IP address), the server is only bound once to that
            host.

            Return a Server object which can be used to stop the service.

            This method is a coroutine.
            """
            ...
    else:
        @overload
        async def create_server(
            self,
            protocol_factory: _ProtocolFactory,
            host: str | Sequence[str] | None = None,
            port: int = ...,
            *,
            family: int = ...,
            flags: int = ...,
            sock: None = None,
            backlog: int = 100,
            ssl: _SSLContext = None,
            reuse_address: bool | None = None,
            reuse_port: bool | None = None,
            ssl_handshake_timeout: float | None = None,
            start_serving: bool = True,
        ) -> Server:
            """
            Create a TCP server.

            The host parameter can be a string, in that case the TCP server is
            bound to host and port.

            The host parameter can also be a sequence of strings and in that case
            the TCP server is bound to all hosts of the sequence. If a host
            appears multiple times (possibly indirectly e.g. when hostnames
            resolve to the same IP address), the server is only bound once to that
            host.

            Return a Server object which can be used to stop the service.

            This method is a coroutine.
            """
            ...
        @overload
        async def create_server(
            self,
            protocol_factory: _ProtocolFactory,
            host: None = None,
            port: None = None,
            *,
            family: int = ...,
            flags: int = ...,
            sock: socket = ...,
            backlog: int = 100,
            ssl: _SSLContext = None,
            reuse_address: bool | None = None,
            reuse_port: bool | None = None,
            ssl_handshake_timeout: float | None = None,
            start_serving: bool = True,
        ) -> Server:
            """
            Create a TCP server.

            The host parameter can be a string, in that case the TCP server is
            bound to host and port.

            The host parameter can also be a sequence of strings and in that case
            the TCP server is bound to all hosts of the sequence. If a host
            appears multiple times (possibly indirectly e.g. when hostnames
            resolve to the same IP address), the server is only bound once to that
            host.

            Return a Server object which can be used to stop the service.

            This method is a coroutine.
            """
            ...

    if sys.version_info >= (3, 11):
        async def start_tls(
            self,
            transport: BaseTransport,
            protocol: BaseProtocol,
            sslcontext: ssl.SSLContext,
            *,
            server_side: bool = False,
            server_hostname: str | None = None,
            ssl_handshake_timeout: float | None = None,
            ssl_shutdown_timeout: float | None = None,
        ) -> Transport | None:
            """
            Upgrade transport to TLS.

            Return a new transport that *protocol* should start using
            immediately.
            """
            ...
        async def connect_accepted_socket(
            self,
            protocol_factory: Callable[[], _ProtocolT],
            sock: socket,
            *,
            ssl: _SSLContext = None,
            ssl_handshake_timeout: float | None = None,
            ssl_shutdown_timeout: float | None = None,
        ) -> tuple[Transport, _ProtocolT]: ...
    else:
        async def start_tls(
            self,
            transport: BaseTransport,
            protocol: BaseProtocol,
            sslcontext: ssl.SSLContext,
            *,
            server_side: bool = False,
            server_hostname: str | None = None,
            ssl_handshake_timeout: float | None = None,
        ) -> Transport | None:
            """
            Upgrade transport to TLS.

            Return a new transport that *protocol* should start using
            immediately.
            """
            ...
        async def connect_accepted_socket(
            self,
            protocol_factory: Callable[[], _ProtocolT],
            sock: socket,
            *,
            ssl: _SSLContext = None,
            ssl_handshake_timeout: float | None = None,
        ) -> tuple[Transport, _ProtocolT]:
            """
            Handle an accepted connection.

            This is used by servers that accept connections outside of
            asyncio but that use asyncio to handle connections.

            This method is a coroutine.  When completed, the coroutine
            returns a (transport, protocol) pair.
            """
            ...

    async def sock_sendfile(
        self, sock: socket, file: IO[bytes], offset: int = 0, count: int | None = None, *, fallback: bool | None = True
    ) -> int: ...
    async def sendfile(
        self, transport: WriteTransport, file: IO[bytes], offset: int = 0, count: int | None = None, *, fallback: bool = True
    ) -> int:
        """
        Send a file to transport.

        Return the total number of bytes which were sent.

        The method uses high-performance os.sendfile if available.

        file must be a regular file object opened in binary mode.

        offset tells from where to start reading the file. If specified,
        count is the total number of bytes to transmit as opposed to
        sending the file until EOF is reached. File position is updated on
        return or also in case of error in which case file.tell()
        can be used to figure out the number of bytes
        which were sent.

        fallback set to True makes asyncio to manually read and send
        the file when the platform does not support the sendfile syscall
        (e.g. Windows or SSL socket on Unix).

        Raise SendfileNotAvailableError if the system does not support
        sendfile syscall and fallback is False.
        """
        ...
    if sys.version_info >= (3, 11):
        async def create_datagram_endpoint(  # type: ignore[override]
            self,
            protocol_factory: Callable[[], _ProtocolT],
            local_addr: tuple[str, int] | str | None = None,
            remote_addr: tuple[str, int] | str | None = None,
            *,
            family: int = 0,
            proto: int = 0,
            flags: int = 0,
            reuse_port: bool | None = None,
            allow_broadcast: bool | None = None,
            sock: socket | None = None,
        ) -> tuple[DatagramTransport, _ProtocolT]:
            """Create datagram connection."""
            ...
    else:
        async def create_datagram_endpoint(
            self,
            protocol_factory: Callable[[], _ProtocolT],
            local_addr: tuple[str, int] | str | None = None,
            remote_addr: tuple[str, int] | str | None = None,
            *,
            family: int = 0,
            proto: int = 0,
            flags: int = 0,
            reuse_address: bool | None = ...,
            reuse_port: bool | None = None,
            allow_broadcast: bool | None = None,
            sock: socket | None = None,
        ) -> tuple[DatagramTransport, _ProtocolT]:
            """Create datagram connection."""
            ...
    # Pipes and subprocesses.
    async def connect_read_pipe(
        self, protocol_factory: Callable[[], _ProtocolT], pipe: Any
    ) -> tuple[ReadTransport, _ProtocolT]: ...
    async def connect_write_pipe(
        self, protocol_factory: Callable[[], _ProtocolT], pipe: Any
    ) -> tuple[WriteTransport, _ProtocolT]: ...
    async def subprocess_shell(
        self,
        protocol_factory: Callable[[], _ProtocolT],
        cmd: bytes | str,
        *,
        stdin: int | IO[Any] | None = -1,
        stdout: int | IO[Any] | None = -1,
        stderr: int | IO[Any] | None = -1,
        universal_newlines: Literal[False] = False,
        shell: Literal[True] = True,
        bufsize: Literal[0] = 0,
        encoding: None = None,
        errors: None = None,
        text: Literal[False] | None = None,
        **kwargs: Any,
    ) -> tuple[SubprocessTransport, _ProtocolT]: ...
    async def subprocess_exec(
        self,
        protocol_factory: Callable[[], _ProtocolT],
        program: Any,
        *args: Any,
        stdin: int | IO[Any] | None = -1,
        stdout: int | IO[Any] | None = -1,
        stderr: int | IO[Any] | None = -1,
        universal_newlines: Literal[False] = False,
        shell: Literal[False] = False,
        bufsize: Literal[0] = 0,
        encoding: None = None,
        errors: None = None,
        text: Literal[False] | None = None,
        **kwargs: Any,
    ) -> tuple[SubprocessTransport, _ProtocolT]: ...
    def add_reader(self, fd: FileDescriptorLike, callback: Callable[[Unpack[_Ts]], Any], *args: Unpack[_Ts]) -> None: ...
    def remove_reader(self, fd: FileDescriptorLike) -> bool: ...
    def add_writer(self, fd: FileDescriptorLike, callback: Callable[[Unpack[_Ts]], Any], *args: Unpack[_Ts]) -> None: ...
    def remove_writer(self, fd: FileDescriptorLike) -> bool: ...
    # The sock_* methods (and probably some others) are not actually implemented on
    # BaseEventLoop, only on subclasses. We list them here for now for convenience.
    async def sock_recv(self, sock: socket, nbytes: int) -> bytes: ...
    async def sock_recv_into(self, sock: socket, buf: WriteableBuffer) -> int: ...
    async def sock_sendall(self, sock: socket, data: ReadableBuffer) -> None: ...
    async def sock_connect(self, sock: socket, address: _Address) -> None: ...
    async def sock_accept(self, sock: socket) -> tuple[socket, _RetAddress]: ...
    if sys.version_info >= (3, 11):
        async def sock_recvfrom(self, sock: socket, bufsize: int) -> tuple[bytes, _RetAddress]: ...
        async def sock_recvfrom_into(self, sock: socket, buf: WriteableBuffer, nbytes: int = 0) -> tuple[int, _RetAddress]: ...
        async def sock_sendto(self, sock: socket, data: ReadableBuffer, address: _Address) -> int: ...
    # Signal handling.
    def add_signal_handler(self, sig: int, callback: Callable[[Unpack[_Ts]], Any], *args: Unpack[_Ts]) -> None: ...
    def remove_signal_handler(self, sig: int) -> bool: ...
    # Error handlers.
    def set_exception_handler(self, handler: _ExceptionHandler | None) -> None:
        """
        Set handler as the new event loop exception handler.

        If handler is None, the default exception handler will
        be set.

        If handler is a callable object, it should have a
        signature matching '(loop, context)', where 'loop'
        will be a reference to the active event loop, 'context'
        will be a dict object (see `call_exception_handler()`
        documentation for details about context).
        """
        ...
    def get_exception_handler(self) -> _ExceptionHandler | None:
        """
        Return an exception handler, or None if the default one is in use.
        
        """
        ...
    def default_exception_handler(self, context: _Context) -> None:
        """
        Default exception handler.

        This is called when an exception occurs and no exception
        handler is set, and can be called by a custom exception
        handler that wants to defer to the default behavior.

        This default handler logs the error message and other
        context-dependent information.  In debug mode, a truncated
        stack trace is also appended showing where the given object
        (e.g. a handle or future or task) was created, if any.

        The context parameter has the same meaning as in
        `call_exception_handler()`.
        """
        ...
    def call_exception_handler(self, context: _Context) -> None:
        """
        Call the current event loop's exception handler.

        The context argument is a dict containing the following keys:

        - 'message': Error message;
        - 'exception' (optional): Exception object;
        - 'future' (optional): Future instance;
        - 'task' (optional): Task instance;
        - 'handle' (optional): Handle instance;
        - 'protocol' (optional): Protocol instance;
        - 'transport' (optional): Transport instance;
        - 'socket' (optional): Socket instance;
        - 'asyncgen' (optional): Asynchronous generator that caused
                                 the exception.

        New keys maybe introduced in the future.

        Note: do not overload this method in an event loop subclass.
        For custom exception handling, use the
        `set_exception_handler()` method.
        """
        ...
    # Debug flag management.
    def get_debug(self) -> bool: ...
    def set_debug(self, enabled: bool) -> None: ...
    if sys.version_info >= (3, 12):
<<<<<<< HEAD
        async def shutdown_default_executor(self, timeout: float | None = None) -> None:
            """
            Schedule the shutdown of the default executor.

            The timeout parameter specifies the amount of time the executor will
            be given to finish joining. The default value is None, which means
            that the executor will be given an unlimited amount of time.
            """
            ...
    elif sys.version_info >= (3, 9):
        async def shutdown_default_executor(self) -> None:
            """Schedule the shutdown of the default executor."""
            ...
=======
        async def shutdown_default_executor(self, timeout: float | None = None) -> None: ...
    else:
        async def shutdown_default_executor(self) -> None: ...
>>>>>>> 1c17cd42

    def __del__(self) -> None: ...<|MERGE_RESOLUTION|>--- conflicted
+++ resolved
@@ -911,24 +911,8 @@
     def get_debug(self) -> bool: ...
     def set_debug(self, enabled: bool) -> None: ...
     if sys.version_info >= (3, 12):
-<<<<<<< HEAD
-        async def shutdown_default_executor(self, timeout: float | None = None) -> None:
-            """
-            Schedule the shutdown of the default executor.
-
-            The timeout parameter specifies the amount of time the executor will
-            be given to finish joining. The default value is None, which means
-            that the executor will be given an unlimited amount of time.
-            """
-            ...
-    elif sys.version_info >= (3, 9):
-        async def shutdown_default_executor(self) -> None:
-            """Schedule the shutdown of the default executor."""
-            ...
-=======
         async def shutdown_default_executor(self, timeout: float | None = None) -> None: ...
     else:
         async def shutdown_default_executor(self) -> None: ...
->>>>>>> 1c17cd42
 
     def __del__(self) -> None: ...