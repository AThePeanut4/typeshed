--- conflicted
+++ resolved
@@ -465,32 +465,6 @@
             def remove_child_handler(self, pid: int) -> bool: ...
             def attach_loop(self, loop: AbstractEventLoop | None) -> None: ...
 
-<<<<<<< HEAD
-        if sys.version_info >= (3, 9):
-            class PidfdChildWatcher(AbstractChildWatcher):
-                """
-                Child watcher implementation using Linux's pid file descriptors.
-
-                This child watcher polls process file descriptors (pidfds) to await child
-                process termination. In some respects, PidfdChildWatcher is a "Goldilocks"
-                child watcher implementation. It doesn't require signals or threads, doesn't
-                interfere with any processes launched outside the event loop, and scales
-                linearly with the number of subprocesses launched by the event loop. The
-                main disadvantage is that pidfds are specific to Linux, and only work on
-                recent (5.3+) kernels.
-                """
-                def __enter__(self) -> Self: ...
-                def __exit__(
-                    self, exc_type: type[BaseException] | None, exc_val: BaseException | None, exc_tb: types.TracebackType | None
-                ) -> None: ...
-                def is_active(self) -> bool: ...
-                def close(self) -> None: ...
-                def attach_loop(self, loop: AbstractEventLoop | None) -> None: ...
-                def add_child_handler(
-                    self, pid: int, callback: Callable[[int, int, Unpack[_Ts]], object], *args: Unpack[_Ts]
-                ) -> None: ...
-                def remove_child_handler(self, pid: int) -> bool: ...
-=======
         class PidfdChildWatcher(AbstractChildWatcher):
             def __enter__(self) -> Self: ...
             def __exit__(
@@ -502,5 +476,4 @@
             def add_child_handler(
                 self, pid: int, callback: Callable[[int, int, Unpack[_Ts]], object], *args: Unpack[_Ts]
             ) -> None: ...
-            def remove_child_handler(self, pid: int) -> bool: ...
->>>>>>> 1c17cd42
+            def remove_child_handler(self, pid: int) -> bool: ...