--- conflicted
+++ resolved
@@ -98,20 +98,7 @@
                 """
                 ...
             @abstractmethod
-<<<<<<< HEAD
-            def attach_loop(self, loop: AbstractEventLoop | None) -> None:
-                """
-                Attach the watcher to an event loop.
-
-                If the watcher was previously attached to an event loop, then it is
-                first detached before attaching to the new loop.
-
-                Note: loop may be None.
-                """
-                ...
-=======
             def attach_loop(self, loop: events.AbstractEventLoop | None) -> None: ...
->>>>>>> 4ea1f958
             @abstractmethod
             def close(self) -> None:
                 """
@@ -192,20 +179,7 @@
                 """
                 ...
             @abstractmethod
-<<<<<<< HEAD
-            def attach_loop(self, loop: AbstractEventLoop | None) -> None:
-                """
-                Attach the watcher to an event loop.
-
-                If the watcher was previously attached to an event loop, then it is
-                first detached before attaching to the new loop.
-
-                Note: loop may be None.
-                """
-                ...
-=======
             def attach_loop(self, loop: events.AbstractEventLoop | None) -> None: ...
->>>>>>> 4ea1f958
             @abstractmethod
             def close(self) -> None:
                 """
@@ -359,16 +333,10 @@
                 cleanup_socket: bool = True,
             ) -> Server: ...
 
-<<<<<<< HEAD
-    class _UnixDefaultEventLoopPolicy(BaseDefaultEventLoopPolicy):
-        """UNIX event loop policy with a watcher for child processes."""
-        if sys.version_info < (3, 14):
-=======
     if sys.version_info >= (3, 14):
         class _UnixDefaultEventLoopPolicy(events._BaseDefaultEventLoopPolicy): ...
     else:
         class _UnixDefaultEventLoopPolicy(events.BaseDefaultEventLoopPolicy):
->>>>>>> 4ea1f958
             if sys.version_info >= (3, 12):
                 @deprecated("Deprecated as of Python 3.12; will be removed in Python 3.14")
                 def get_child_watcher(self) -> AbstractChildWatcher:
