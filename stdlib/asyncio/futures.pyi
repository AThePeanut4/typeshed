--- conflicted
+++ resolved
@@ -18,22 +18,4 @@
 
 _T = TypeVar("_T")
 
-<<<<<<< HEAD
-# asyncio defines 'isfuture()' in base_futures.py and re-imports it in futures.py
-# but it leads to circular import error in pytype tool.
-# That's why the import order is reversed.
-def isfuture(obj: object) -> TypeIs[Future[Any]]:
-    """
-    Check for a Future.
-
-    This returns True when obj is a Future instance or is advertising
-    itself as duck-type compatible by setting _asyncio_future_blocking.
-    See comment in Future for more details.
-    """
-    ...
-def wrap_future(future: _ConcurrentFuture[_T] | Future[_T], *, loop: AbstractEventLoop | None = None) -> Future[_T]:
-    """Wrap concurrent.futures.Future object."""
-    ...
-=======
-def wrap_future(future: _ConcurrentFuture[_T] | Future[_T], *, loop: AbstractEventLoop | None = None) -> Future[_T]: ...
->>>>>>> 9f13289b
+def wrap_future(future: _ConcurrentFuture[_T] | Future[_T], *, loop: AbstractEventLoop | None = None) -> Future[_T]: ...