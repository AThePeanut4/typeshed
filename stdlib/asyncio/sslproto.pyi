import ssl
import sys
from collections import deque
from collections.abc import Callable
from enum import Enum
from typing import Any, ClassVar, Final, Literal
from typing_extensions import TypeAlias

from . import constants, events, futures, protocols, transports

def _create_transport_context(server_side: bool, server_hostname: str | None) -> ssl.SSLContext: ...

if sys.version_info >= (3, 11):
    SSLAgainErrors: tuple[type[ssl.SSLWantReadError], type[ssl.SSLSyscallError]]

    class SSLProtocolState(Enum):
        UNWRAPPED = "UNWRAPPED"
        DO_HANDSHAKE = "DO_HANDSHAKE"
        WRAPPED = "WRAPPED"
        FLUSHING = "FLUSHING"
        SHUTDOWN = "SHUTDOWN"

    class AppProtocolState(Enum):
        STATE_INIT = "STATE_INIT"
        STATE_CON_MADE = "STATE_CON_MADE"
        STATE_EOF = "STATE_EOF"
        STATE_CON_LOST = "STATE_CON_LOST"

    def add_flowcontrol_defaults(high: int | None, low: int | None, kb: int) -> tuple[int, int]: ...

else:
    _UNWRAPPED: Final = "UNWRAPPED"
    _DO_HANDSHAKE: Final = "DO_HANDSHAKE"
    _WRAPPED: Final = "WRAPPED"
    _SHUTDOWN: Final = "SHUTDOWN"

if sys.version_info < (3, 11):
    class _SSLPipe:
        """
        An SSL "Pipe".

        An SSL pipe allows you to communicate with an SSL/TLS protocol instance
        through memory buffers. It can be used to implement a security layer for an
        existing connection where you don't have access to the connection's file
        descriptor, or for some reason you don't want to use it.

        An SSL pipe can be in "wrapped" and "unwrapped" mode. In unwrapped mode,
        data is passed through untransformed. In wrapped mode, application level
        data is encrypted to SSL record level data and vice versa. The SSL record
        level is the lowest level in the SSL protocol suite and is what travels
        as-is over the wire.

        An SslPipe initially is in "unwrapped" mode. To start SSL, call
        do_handshake(). To shutdown SSL again, call unwrap().
        """
        max_size: ClassVar[int]

        _context: ssl.SSLContext
        _server_side: bool
        _server_hostname: str | None
        _state: str
        _incoming: ssl.MemoryBIO
        _outgoing: ssl.MemoryBIO
        _sslobj: ssl.SSLObject | None
        _need_ssldata: bool
        _handshake_cb: Callable[[BaseException | None], None] | None
        _shutdown_cb: Callable[[], None] | None
        def __init__(self, context: ssl.SSLContext, server_side: bool, server_hostname: str | None = None) -> None:
            """
            The *context* argument specifies the ssl.SSLContext to use.

            The *server_side* argument indicates whether this is a server side or
            client side transport.

            The optional *server_hostname* argument can be used to specify the
            hostname you are connecting to. You may only specify this parameter if
            the _ssl module supports Server Name Indication (SNI).
            """
            ...
        @property
        def context(self) -> ssl.SSLContext:
            """The SSL context passed to the constructor."""
            ...
        @property
        def ssl_object(self) -> ssl.SSLObject | None:
            """
            The internal ssl.SSLObject instance.

            Return None if the pipe is not wrapped.
            """
            ...
        @property
        def need_ssldata(self) -> bool:
            """
            Whether more record level data is needed to complete a handshake
            that is currently in progress.
            """
            ...
        @property
        def wrapped(self) -> bool:
            """
            Whether a security layer is currently in effect.

            Return False during handshake.
            """
            ...
        def do_handshake(self, callback: Callable[[BaseException | None], object] | None = None) -> list[bytes]:
            """
            Start the SSL handshake.

            Return a list of ssldata. A ssldata element is a list of buffers

            The optional *callback* argument can be used to install a callback that
            will be called when the handshake is complete. The callback will be
            called with None if successful, else an exception instance.
            """
            ...
        def shutdown(self, callback: Callable[[], object] | None = None) -> list[bytes]:
            """
            Start the SSL shutdown sequence.

            Return a list of ssldata. A ssldata element is a list of buffers

            The optional *callback* argument can be used to install a callback that
            will be called when the shutdown is complete. The callback will be
            called without arguments.
            """
            ...
        def feed_eof(self) -> None:
            """
            Send a potentially "ragged" EOF.

            This method will raise an SSL_ERROR_EOF exception if the EOF is
            unexpected.
            """
            ...
        def feed_ssldata(self, data: bytes, only_handshake: bool = False) -> tuple[list[bytes], list[bytes]]:
            """
            Feed SSL record level data into the pipe.

            The data must be a bytes instance. It is OK to send an empty bytes
            instance. This can be used to get ssldata for a handshake initiated by
            this endpoint.

            Return a (ssldata, appdata) tuple. The ssldata element is a list of
            buffers containing SSL data that needs to be sent to the remote SSL.

            The appdata element is a list of buffers containing plaintext data that
            needs to be forwarded to the application. The appdata list may contain
            an empty buffer indicating an SSL "close_notify" alert. This alert must
            be acknowledged by calling shutdown().
            """
            ...
        def feed_appdata(self, data: bytes, offset: int = 0) -> tuple[list[bytes], int]:
            """
            Feed plaintext data into the pipe.

            Return an (ssldata, offset) tuple. The ssldata element is a list of
            buffers containing record level data that needs to be sent to the
            remote SSL instance. The offset is the number of plaintext bytes that
            were processed, which may be less than the length of data.

            NOTE: In case of short writes, this call MUST be retried with the SAME
            buffer passed into the *data* argument (i.e. the id() must be the
            same). This is an OpenSSL requirement. A further particularity is that
            a short write will always have offset == 0, because the _ssl module
            does not enable partial writes. And even though the offset is zero,
            there will still be encrypted data in ssldata.
            """
            ...

class _SSLProtocolTransport(transports._FlowControlMixin, transports.Transport):
    _sendfile_compatible: ClassVar[constants._SendfileMode]

    _loop: events.AbstractEventLoop
    if sys.version_info >= (3, 11):
        _ssl_protocol: SSLProtocol | None
    else:
        _ssl_protocol: SSLProtocol
    _closed: bool
    def __init__(self, loop: events.AbstractEventLoop, ssl_protocol: SSLProtocol) -> None: ...
    def get_extra_info(self, name: str, default: Any | None = None) -> dict[str, Any]:
        """Get optional transport information."""
        ...
    @property
    def _protocol_paused(self) -> bool: ...
<<<<<<< HEAD
    def write(self, data: bytes | bytearray | memoryview) -> None:
        """
        Write some data bytes to the transport.

        This does not block; it buffers the data and arranges for it
        to be sent out asynchronously.
        """
        ...
    def can_write_eof(self) -> Literal[False]:
        """Return True if this transport supports write_eof(), False if not."""
        ...
=======
    def write(self, data: bytes | bytearray | memoryview[Any]) -> None: ...  # any memoryview format or shape
    def can_write_eof(self) -> Literal[False]: ...
>>>>>>> b4e49dd5
    if sys.version_info >= (3, 11):
        def get_write_buffer_limits(self) -> tuple[int, int]: ...
        def get_read_buffer_limits(self) -> tuple[int, int]: ...
        def set_read_buffer_limits(self, high: int | None = None, low: int | None = None) -> None:
            """
            Set the high- and low-water limits for read flow control.

            These two values control when to call the upstream transport's
            pause_reading() and resume_reading() methods.  If specified,
            the low-water limit must be less than or equal to the
            high-water limit.  Neither value can be negative.

            The defaults are implementation-specific.  If only the
            high-water limit is given, the low-water limit defaults to an
            implementation-specific value less than or equal to the
            high-water limit.  Setting high to zero forces low to zero as
            well, and causes pause_reading() to be called whenever the
            buffer becomes non-empty.  Setting low to zero causes
            resume_reading() to be called only once the buffer is empty.
            Use of zero for either limit is generally sub-optimal as it
            reduces opportunities for doing I/O and computation
            concurrently.
            """
            ...
        def get_read_buffer_size(self) -> int:
            """Return the current size of the read buffer."""
            ...

    def __del__(self) -> None: ...

if sys.version_info >= (3, 11):
    _SSLProtocolBase: TypeAlias = protocols.BufferedProtocol
else:
    _SSLProtocolBase: TypeAlias = protocols.Protocol

class SSLProtocol(_SSLProtocolBase):
    """
    SSL protocol.

    Implementation of SSL on top of a socket using incoming and outgoing
    buffers which are ssl.MemoryBIO objects.
    """
    _server_side: bool
    _server_hostname: str | None
    _sslcontext: ssl.SSLContext
    _extra: dict[str, Any]
    _write_backlog: deque[tuple[bytes, int]]
    _write_buffer_size: int
    _waiter: futures.Future[Any]
    _loop: events.AbstractEventLoop
    _app_transport: _SSLProtocolTransport
    _transport: transports.BaseTransport | None
    _ssl_handshake_timeout: int | None
    _app_protocol: protocols.BaseProtocol
    _app_protocol_is_buffer: bool

    if sys.version_info >= (3, 11):
        max_size: ClassVar[int]
    else:
        _sslpipe: _SSLPipe | None
        _session_established: bool
        _call_connection_made: bool
        _in_handshake: bool
        _in_shutdown: bool

    if sys.version_info >= (3, 11):
        def __init__(
            self,
            loop: events.AbstractEventLoop,
            app_protocol: protocols.BaseProtocol,
            sslcontext: ssl.SSLContext,
            waiter: futures.Future[Any],
            server_side: bool = False,
            server_hostname: str | None = None,
            call_connection_made: bool = True,
            ssl_handshake_timeout: int | None = None,
            ssl_shutdown_timeout: float | None = None,
        ) -> None: ...
    else:
        def __init__(
            self,
            loop: events.AbstractEventLoop,
            app_protocol: protocols.BaseProtocol,
            sslcontext: ssl.SSLContext,
            waiter: futures.Future[Any],
            server_side: bool = False,
            server_hostname: str | None = None,
            call_connection_made: bool = True,
            ssl_handshake_timeout: int | None = None,
        ) -> None: ...

    def _set_app_protocol(self, app_protocol: protocols.BaseProtocol) -> None: ...
    def _wakeup_waiter(self, exc: BaseException | None = None) -> None: ...
    def connection_lost(self, exc: BaseException | None) -> None:
        """
        Called when the low-level connection is lost or closed.

        The argument is an exception object or None (the latter
        meaning a regular EOF is received or the connection was
        aborted or closed).
        """
        ...
    def eof_received(self) -> None:
        """
        Called when the other end of the low-level stream
        is half-closed.

        If this returns a false value (including None), the transport
        will close itself.  If it returns a true value, closing the
        transport is up to the protocol.
        """
        ...
    def _get_extra_info(self, name: str, default: Any | None = None) -> Any: ...
    def _start_shutdown(self) -> None: ...
    if sys.version_info >= (3, 11):
        def _write_appdata(self, list_of_data: list[bytes]) -> None: ...
    else:
        def _write_appdata(self, data: bytes) -> None: ...

    def _start_handshake(self) -> None: ...
    def _check_handshake_timeout(self) -> None: ...
    def _on_handshake_complete(self, handshake_exc: BaseException | None) -> None: ...
    def _fatal_error(self, exc: BaseException, message: str = "Fatal error on transport") -> None: ...
    if sys.version_info >= (3, 11):
        def _abort(self, exc: BaseException | None) -> None: ...
        def get_buffer(self, n: int) -> memoryview: ...
    else:
        def _abort(self) -> None: ...
        def _finalize(self) -> None: ...
        def _process_write_backlog(self) -> None: ...<|MERGE_RESOLUTION|>--- conflicted
+++ resolved
@@ -184,22 +184,8 @@
         ...
     @property
     def _protocol_paused(self) -> bool: ...
-<<<<<<< HEAD
-    def write(self, data: bytes | bytearray | memoryview) -> None:
-        """
-        Write some data bytes to the transport.
-
-        This does not block; it buffers the data and arranges for it
-        to be sent out asynchronously.
-        """
-        ...
-    def can_write_eof(self) -> Literal[False]:
-        """Return True if this transport supports write_eof(), False if not."""
-        ...
-=======
     def write(self, data: bytes | bytearray | memoryview[Any]) -> None: ...  # any memoryview format or shape
     def can_write_eof(self) -> Literal[False]: ...
->>>>>>> b4e49dd5
     if sys.version_info >= (3, 11):
         def get_write_buffer_limits(self) -> tuple[int, int]: ...
         def get_read_buffer_limits(self) -> tuple[int, int]: ...
