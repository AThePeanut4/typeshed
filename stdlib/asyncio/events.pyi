"""Event loop and event loop policy."""

import ssl
import sys
from _asyncio import (
    _get_running_loop as _get_running_loop,
    _set_running_loop as _set_running_loop,
    get_event_loop as get_event_loop,
    get_running_loop as get_running_loop,
)
from _typeshed import FileDescriptorLike, ReadableBuffer, StrPath, Unused, WriteableBuffer
from abc import ABCMeta, abstractmethod
from collections.abc import Callable, Sequence
from concurrent.futures import Executor
from contextvars import Context
from socket import AddressFamily, SocketKind, _Address, _RetAddress, socket
from typing import IO, Any, Literal, Protocol, TypeVar, overload
from typing_extensions import Self, TypeAlias, TypeVarTuple, Unpack, deprecated

from . import _AwaitableLike, _CoroutineLike
from .base_events import Server
from .futures import Future
from .protocols import BaseProtocol
from .tasks import Task
from .transports import BaseTransport, DatagramTransport, ReadTransport, SubprocessTransport, Transport, WriteTransport

if sys.version_info < (3, 14):
    from .unix_events import AbstractChildWatcher

# Keep asyncio.__all__ updated with any changes to __all__ here
if sys.version_info >= (3, 14):
    __all__ = (
        "_AbstractEventLoopPolicy",
        "AbstractEventLoop",
        "AbstractServer",
        "Handle",
        "TimerHandle",
        "_get_event_loop_policy",
        "get_event_loop_policy",
        "_set_event_loop_policy",
        "set_event_loop_policy",
        "get_event_loop",
        "set_event_loop",
        "new_event_loop",
        "_set_running_loop",
        "get_running_loop",
        "_get_running_loop",
    )
else:
    __all__ = (
        "AbstractEventLoopPolicy",
        "AbstractEventLoop",
        "AbstractServer",
        "Handle",
        "TimerHandle",
        "get_event_loop_policy",
        "set_event_loop_policy",
        "get_event_loop",
        "set_event_loop",
        "new_event_loop",
        "get_child_watcher",
        "set_child_watcher",
        "_set_running_loop",
        "get_running_loop",
        "_get_running_loop",
    )

_T = TypeVar("_T")
_Ts = TypeVarTuple("_Ts")
_ProtocolT = TypeVar("_ProtocolT", bound=BaseProtocol)
_Context: TypeAlias = dict[str, Any]
_ExceptionHandler: TypeAlias = Callable[[AbstractEventLoop, _Context], object]
_ProtocolFactory: TypeAlias = Callable[[], BaseProtocol]
_SSLContext: TypeAlias = bool | None | ssl.SSLContext

class _TaskFactory(Protocol):
    def __call__(self, loop: AbstractEventLoop, factory: _CoroutineLike[_T], /) -> Future[_T]: ...

class Handle:
    """Object returned by callback registration methods."""
    _cancelled: bool
    _args: Sequence[Any]
    def __init__(
        self, callback: Callable[..., object], args: Sequence[Any], loop: AbstractEventLoop, context: Context | None = None
    ) -> None: ...
    def cancel(self) -> None: ...
    def _run(self) -> None: ...
    def cancelled(self) -> bool: ...
    if sys.version_info >= (3, 12):
        def get_context(self) -> Context: ...

class TimerHandle(Handle):
    """Object returned by timed callback registration methods."""
    def __init__(
        self,
        when: float,
        callback: Callable[..., object],
        args: Sequence[Any],
        loop: AbstractEventLoop,
        context: Context | None = None,
    ) -> None: ...
    def __hash__(self) -> int: ...
    def when(self) -> float:
        """
        Return a scheduled callback time.

        The time is an absolute timestamp, using the same time
        reference as loop.time().
        """
        ...
    def __lt__(self, other: TimerHandle) -> bool: ...
    def __le__(self, other: TimerHandle) -> bool: ...
    def __gt__(self, other: TimerHandle) -> bool: ...
    def __ge__(self, other: TimerHandle) -> bool: ...
    def __eq__(self, other: object) -> bool: ...

class AbstractServer:
    """Abstract server returned by create_server()."""
    @abstractmethod
    def close(self) -> None:
        """Stop serving.  This leaves existing connections open."""
        ...
    if sys.version_info >= (3, 13):
        @abstractmethod
        def close_clients(self) -> None:
            """Close all active connections."""
            ...
        @abstractmethod
        def abort_clients(self) -> None:
            """Close all active connections immediately."""
            ...

    async def __aenter__(self) -> Self: ...
    async def __aexit__(self, *exc: Unused) -> None: ...
    @abstractmethod
    def get_loop(self) -> AbstractEventLoop:
        """Get the event loop the Server object is attached to."""
        ...
    @abstractmethod
    def is_serving(self) -> bool:
        """Return True if the server is accepting connections."""
        ...
    @abstractmethod
    async def start_serving(self) -> None:
        """
        Start accepting connections.

        This method is idempotent, so it can be called when
        the server is already being serving.
        """
        ...
    @abstractmethod
    async def serve_forever(self) -> None:
        """
        Start accepting connections until the coroutine is cancelled.

        The server is closed when the coroutine is cancelled.
        """
        ...
    @abstractmethod
    async def wait_closed(self) -> None:
        """Coroutine to wait until service is closed."""
        ...

class AbstractEventLoop:
    """Abstract event loop."""
    slow_callback_duration: float
    @abstractmethod
    def run_forever(self) -> None:
        """Run the event loop until stop() is called."""
        ...
    @abstractmethod
    def run_until_complete(self, future: _AwaitableLike[_T]) -> _T:
        """
        Run the event loop until a Future is done.

        Return the Future's result, or raise its exception.
        """
        ...
    @abstractmethod
    def stop(self) -> None:
        """
        Stop the event loop as soon as reasonable.

        Exactly how soon that is may depend on the implementation, but
        no more I/O callbacks should be scheduled.
        """
        ...
    @abstractmethod
    def is_running(self) -> bool:
        """Return whether the event loop is currently running."""
        ...
    @abstractmethod
    def is_closed(self) -> bool:
        """Returns True if the event loop was closed."""
        ...
    @abstractmethod
    def close(self) -> None:
        """
        Close the loop.

        The loop should not be running.

        This is idempotent and irreversible.

        No other methods should be called after this one.
        """
        ...
    @abstractmethod
    async def shutdown_asyncgens(self) -> None:
        """Shutdown all active asynchronous generators."""
        ...
    # Methods scheduling callbacks.  All these return Handles.
    # "context" added in 3.9.10/3.10.2 for call_*
    @abstractmethod
    def call_soon(
        self, callback: Callable[[Unpack[_Ts]], object], *args: Unpack[_Ts], context: Context | None = None
    ) -> Handle: ...
    @abstractmethod
    def call_later(
        self, delay: float, callback: Callable[[Unpack[_Ts]], object], *args: Unpack[_Ts], context: Context | None = None
    ) -> TimerHandle: ...
    @abstractmethod
    def call_at(
        self, when: float, callback: Callable[[Unpack[_Ts]], object], *args: Unpack[_Ts], context: Context | None = None
    ) -> TimerHandle: ...
    @abstractmethod
    def time(self) -> float: ...
    # Future methods
    @abstractmethod
    def create_future(self) -> Future[Any]: ...
    # Tasks methods
    if sys.version_info >= (3, 11):
        @abstractmethod
        def create_task(
            self, coro: _CoroutineLike[_T], *, name: str | None = None, context: Context | None = None
        ) -> Task[_T]: ...
    else:
        @abstractmethod
        def create_task(self, coro: _CoroutineLike[_T], *, name: str | None = None) -> Task[_T]: ...

    @abstractmethod
    def set_task_factory(self, factory: _TaskFactory | None) -> None: ...
    @abstractmethod
    def get_task_factory(self) -> _TaskFactory | None: ...
    # Methods for interacting with threads
    # "context" added in 3.9.10/3.10.2
    @abstractmethod
    def call_soon_threadsafe(
        self, callback: Callable[[Unpack[_Ts]], object], *args: Unpack[_Ts], context: Context | None = None
    ) -> Handle: ...
    @abstractmethod
    def run_in_executor(self, executor: Executor | None, func: Callable[[Unpack[_Ts]], _T], *args: Unpack[_Ts]) -> Future[_T]: ...
    @abstractmethod
    def set_default_executor(self, executor: Executor) -> None: ...
    # Network I/O methods returning Futures.
    @abstractmethod
    async def getaddrinfo(
        self,
        host: bytes | str | None,
        port: bytes | str | int | None,
        *,
        family: int = 0,
        type: int = 0,
        proto: int = 0,
        flags: int = 0,
    ) -> list[tuple[AddressFamily, SocketKind, int, str, tuple[str, int] | tuple[str, int, int, int]]]: ...
    @abstractmethod
    async def getnameinfo(self, sockaddr: tuple[str, int] | tuple[str, int, int, int], flags: int = 0) -> tuple[str, str]: ...
    if sys.version_info >= (3, 11):
        @overload
        @abstractmethod
        async def create_connection(
            self,
            protocol_factory: Callable[[], _ProtocolT],
            host: str = ...,
            port: int = ...,
            *,
            ssl: _SSLContext = None,
            family: int = 0,
            proto: int = 0,
            flags: int = 0,
            sock: None = None,
            local_addr: tuple[str, int] | None = None,
            server_hostname: str | None = None,
            ssl_handshake_timeout: float | None = None,
            ssl_shutdown_timeout: float | None = None,
            happy_eyeballs_delay: float | None = None,
            interleave: int | None = None,
        ) -> tuple[Transport, _ProtocolT]: ...
        @overload
        @abstractmethod
        async def create_connection(
            self,
            protocol_factory: Callable[[], _ProtocolT],
            host: None = None,
            port: None = None,
            *,
            ssl: _SSLContext = None,
            family: int = 0,
            proto: int = 0,
            flags: int = 0,
            sock: socket,
            local_addr: None = None,
            server_hostname: str | None = None,
            ssl_handshake_timeout: float | None = None,
            ssl_shutdown_timeout: float | None = None,
            happy_eyeballs_delay: float | None = None,
            interleave: int | None = None,
        ) -> tuple[Transport, _ProtocolT]: ...
    else:
        @overload
        @abstractmethod
        async def create_connection(
            self,
            protocol_factory: Callable[[], _ProtocolT],
            host: str = ...,
            port: int = ...,
            *,
            ssl: _SSLContext = None,
            family: int = 0,
            proto: int = 0,
            flags: int = 0,
            sock: None = None,
            local_addr: tuple[str, int] | None = None,
            server_hostname: str | None = None,
            ssl_handshake_timeout: float | None = None,
            happy_eyeballs_delay: float | None = None,
            interleave: int | None = None,
        ) -> tuple[Transport, _ProtocolT]: ...
        @overload
        @abstractmethod
        async def create_connection(
            self,
            protocol_factory: Callable[[], _ProtocolT],
            host: None = None,
            port: None = None,
            *,
            ssl: _SSLContext = None,
            family: int = 0,
            proto: int = 0,
            flags: int = 0,
            sock: socket,
            local_addr: None = None,
            server_hostname: str | None = None,
            ssl_handshake_timeout: float | None = None,
            happy_eyeballs_delay: float | None = None,
            interleave: int | None = None,
        ) -> tuple[Transport, _ProtocolT]: ...

    if sys.version_info >= (3, 13):
        # 3.13 added `keep_alive`.
        @overload
        @abstractmethod
        async def create_server(
            self,
            protocol_factory: _ProtocolFactory,
            host: str | Sequence[str] | None = None,
            port: int = ...,
            *,
            family: int = ...,
            flags: int = ...,
            sock: None = None,
            backlog: int = 100,
            ssl: _SSLContext = None,
            reuse_address: bool | None = None,
            reuse_port: bool | None = None,
            keep_alive: bool | None = None,
            ssl_handshake_timeout: float | None = None,
            ssl_shutdown_timeout: float | None = None,
            start_serving: bool = True,
        ) -> Server:
            """
            A coroutine which creates a TCP server bound to host and port.

            The return value is a Server object which can be used to stop
            the service.

            If host is an empty string or None all interfaces are assumed
            and a list of multiple sockets will be returned (most likely
            one for IPv4 and another one for IPv6). The host parameter can also be
            a sequence (e.g. list) of hosts to bind to.

            family can be set to either AF_INET or AF_INET6 to force the
            socket to use IPv4 or IPv6. If not set it will be determined
            from host (defaults to AF_UNSPEC).

            flags is a bitmask for getaddrinfo().

            sock can optionally be specified in order to use a preexisting
            socket object.

            backlog is the maximum number of queued connections passed to
            listen() (defaults to 100).

            ssl can be set to an SSLContext to enable SSL over the
            accepted connections.

            reuse_address tells the kernel to reuse a local socket in
            TIME_WAIT state, without waiting for its natural timeout to
            expire. If not specified will automatically be set to True on
            UNIX.

            reuse_port tells the kernel to allow this endpoint to be bound to
            the same port as other existing endpoints are bound to, so long as
            they all set this flag when being created. This option is not
            supported on Windows.

            keep_alive set to True keeps connections active by enabling the
            periodic transmission of messages.

            ssl_handshake_timeout is the time in seconds that an SSL server
            will wait for completion of the SSL handshake before aborting the
            connection. Default is 60s.

            ssl_shutdown_timeout is the time in seconds that an SSL server
            will wait for completion of the SSL shutdown procedure
            before aborting the connection. Default is 30s.

            start_serving set to True (default) causes the created server
            to start accepting connections immediately.  When set to False,
            the user should await Server.start_serving() or Server.serve_forever()
            to make the server to start accepting connections.
            """
            ...
        @overload
        @abstractmethod
        async def create_server(
            self,
            protocol_factory: _ProtocolFactory,
            host: None = None,
            port: None = None,
            *,
            family: int = ...,
            flags: int = ...,
            sock: socket = ...,
            backlog: int = 100,
            ssl: _SSLContext = None,
            reuse_address: bool | None = None,
            reuse_port: bool | None = None,
            keep_alive: bool | None = None,
            ssl_handshake_timeout: float | None = None,
            ssl_shutdown_timeout: float | None = None,
            start_serving: bool = True,
        ) -> Server:
            """
            A coroutine which creates a TCP server bound to host and port.

            The return value is a Server object which can be used to stop
            the service.

            If host is an empty string or None all interfaces are assumed
            and a list of multiple sockets will be returned (most likely
            one for IPv4 and another one for IPv6). The host parameter can also be
            a sequence (e.g. list) of hosts to bind to.

            family can be set to either AF_INET or AF_INET6 to force the
            socket to use IPv4 or IPv6. If not set it will be determined
            from host (defaults to AF_UNSPEC).

            flags is a bitmask for getaddrinfo().

            sock can optionally be specified in order to use a preexisting
            socket object.

            backlog is the maximum number of queued connections passed to
            listen() (defaults to 100).

            ssl can be set to an SSLContext to enable SSL over the
            accepted connections.

            reuse_address tells the kernel to reuse a local socket in
            TIME_WAIT state, without waiting for its natural timeout to
            expire. If not specified will automatically be set to True on
            UNIX.

            reuse_port tells the kernel to allow this endpoint to be bound to
            the same port as other existing endpoints are bound to, so long as
            they all set this flag when being created. This option is not
            supported on Windows.

            keep_alive set to True keeps connections active by enabling the
            periodic transmission of messages.

            ssl_handshake_timeout is the time in seconds that an SSL server
            will wait for completion of the SSL handshake before aborting the
            connection. Default is 60s.

            ssl_shutdown_timeout is the time in seconds that an SSL server
            will wait for completion of the SSL shutdown procedure
            before aborting the connection. Default is 30s.

            start_serving set to True (default) causes the created server
            to start accepting connections immediately.  When set to False,
            the user should await Server.start_serving() or Server.serve_forever()
            to make the server to start accepting connections.
            """
            ...
    elif sys.version_info >= (3, 11):
        @overload
        @abstractmethod
        async def create_server(
            self,
            protocol_factory: _ProtocolFactory,
            host: str | Sequence[str] | None = None,
            port: int = ...,
            *,
            family: int = ...,
            flags: int = ...,
            sock: None = None,
            backlog: int = 100,
            ssl: _SSLContext = None,
            reuse_address: bool | None = None,
            reuse_port: bool | None = None,
            ssl_handshake_timeout: float | None = None,
            ssl_shutdown_timeout: float | None = None,
            start_serving: bool = True,
        ) -> Server:
            """
            A coroutine which creates a TCP server bound to host and port.

            The return value is a Server object which can be used to stop
            the service.

            If host is an empty string or None all interfaces are assumed
            and a list of multiple sockets will be returned (most likely
            one for IPv4 and another one for IPv6). The host parameter can also be
            a sequence (e.g. list) of hosts to bind to.

            family can be set to either AF_INET or AF_INET6 to force the
            socket to use IPv4 or IPv6. If not set it will be determined
            from host (defaults to AF_UNSPEC).

            flags is a bitmask for getaddrinfo().

            sock can optionally be specified in order to use a preexisting
            socket object.

            backlog is the maximum number of queued connections passed to
            listen() (defaults to 100).

            ssl can be set to an SSLContext to enable SSL over the
            accepted connections.

            reuse_address tells the kernel to reuse a local socket in
            TIME_WAIT state, without waiting for its natural timeout to
            expire. If not specified will automatically be set to True on
            UNIX.

            reuse_port tells the kernel to allow this endpoint to be bound to
            the same port as other existing endpoints are bound to, so long as
            they all set this flag when being created. This option is not
            supported on Windows.

            ssl_handshake_timeout is the time in seconds that an SSL server
            will wait for completion of the SSL handshake before aborting the
            connection. Default is 60s.

            ssl_shutdown_timeout is the time in seconds that an SSL server
            will wait for completion of the SSL shutdown procedure
            before aborting the connection. Default is 30s.

            start_serving set to True (default) causes the created server
            to start accepting connections immediately.  When set to False,
            the user should await Server.start_serving() or Server.serve_forever()
            to make the server to start accepting connections.
            """
            ...
        @overload
        @abstractmethod
        async def create_server(
            self,
            protocol_factory: _ProtocolFactory,
            host: None = None,
            port: None = None,
            *,
            family: int = ...,
            flags: int = ...,
            sock: socket = ...,
            backlog: int = 100,
            ssl: _SSLContext = None,
            reuse_address: bool | None = None,
            reuse_port: bool | None = None,
            ssl_handshake_timeout: float | None = None,
            ssl_shutdown_timeout: float | None = None,
            start_serving: bool = True,
        ) -> Server:
            """
            A coroutine which creates a TCP server bound to host and port.

            The return value is a Server object which can be used to stop
            the service.

            If host is an empty string or None all interfaces are assumed
            and a list of multiple sockets will be returned (most likely
            one for IPv4 and another one for IPv6). The host parameter can also be
            a sequence (e.g. list) of hosts to bind to.

            family can be set to either AF_INET or AF_INET6 to force the
            socket to use IPv4 or IPv6. If not set it will be determined
            from host (defaults to AF_UNSPEC).

            flags is a bitmask for getaddrinfo().

            sock can optionally be specified in order to use a preexisting
            socket object.

            backlog is the maximum number of queued connections passed to
            listen() (defaults to 100).

            ssl can be set to an SSLContext to enable SSL over the
            accepted connections.

            reuse_address tells the kernel to reuse a local socket in
            TIME_WAIT state, without waiting for its natural timeout to
            expire. If not specified will automatically be set to True on
            UNIX.

            reuse_port tells the kernel to allow this endpoint to be bound to
            the same port as other existing endpoints are bound to, so long as
            they all set this flag when being created. This option is not
            supported on Windows.

            ssl_handshake_timeout is the time in seconds that an SSL server
            will wait for completion of the SSL handshake before aborting the
            connection. Default is 60s.

            ssl_shutdown_timeout is the time in seconds that an SSL server
            will wait for completion of the SSL shutdown procedure
            before aborting the connection. Default is 30s.

            start_serving set to True (default) causes the created server
            to start accepting connections immediately.  When set to False,
            the user should await Server.start_serving() or Server.serve_forever()
            to make the server to start accepting connections.
            """
            ...
    else:
        @overload
        @abstractmethod
        async def create_server(
            self,
            protocol_factory: _ProtocolFactory,
            host: str | Sequence[str] | None = None,
            port: int = ...,
            *,
            family: int = ...,
            flags: int = ...,
            sock: None = None,
            backlog: int = 100,
            ssl: _SSLContext = None,
            reuse_address: bool | None = None,
            reuse_port: bool | None = None,
            ssl_handshake_timeout: float | None = None,
            start_serving: bool = True,
        ) -> Server:
            """
            A coroutine which creates a TCP server bound to host and port.

            The return value is a Server object which can be used to stop
            the service.

            If host is an empty string or None all interfaces are assumed
            and a list of multiple sockets will be returned (most likely
            one for IPv4 and another one for IPv6). The host parameter can also be
            a sequence (e.g. list) of hosts to bind to.

            family can be set to either AF_INET or AF_INET6 to force the
            socket to use IPv4 or IPv6. If not set it will be determined
            from host (defaults to AF_UNSPEC).

            flags is a bitmask for getaddrinfo().

            sock can optionally be specified in order to use a preexisting
            socket object.

            backlog is the maximum number of queued connections passed to
            listen() (defaults to 100).

            ssl can be set to an SSLContext to enable SSL over the
            accepted connections.

            reuse_address tells the kernel to reuse a local socket in
            TIME_WAIT state, without waiting for its natural timeout to
            expire. If not specified will automatically be set to True on
            UNIX.

            reuse_port tells the kernel to allow this endpoint to be bound to
            the same port as other existing endpoints are bound to, so long as
            they all set this flag when being created. This option is not
            supported on Windows.

            ssl_handshake_timeout is the time in seconds that an SSL server
            will wait for completion of the SSL handshake before aborting the
            connection. Default is 60s.

            start_serving set to True (default) causes the created server
            to start accepting connections immediately.  When set to False,
            the user should await Server.start_serving() or Server.serve_forever()
            to make the server to start accepting connections.
            """
            ...
        @overload
        @abstractmethod
        async def create_server(
            self,
            protocol_factory: _ProtocolFactory,
            host: None = None,
            port: None = None,
            *,
            family: int = ...,
            flags: int = ...,
            sock: socket = ...,
            backlog: int = 100,
            ssl: _SSLContext = None,
            reuse_address: bool | None = None,
            reuse_port: bool | None = None,
            ssl_handshake_timeout: float | None = None,
            start_serving: bool = True,
        ) -> Server:
            """
            A coroutine which creates a TCP server bound to host and port.

            The return value is a Server object which can be used to stop
            the service.

            If host is an empty string or None all interfaces are assumed
            and a list of multiple sockets will be returned (most likely
            one for IPv4 and another one for IPv6). The host parameter can also be
            a sequence (e.g. list) of hosts to bind to.

            family can be set to either AF_INET or AF_INET6 to force the
            socket to use IPv4 or IPv6. If not set it will be determined
            from host (defaults to AF_UNSPEC).

            flags is a bitmask for getaddrinfo().

            sock can optionally be specified in order to use a preexisting
            socket object.

            backlog is the maximum number of queued connections passed to
            listen() (defaults to 100).

            ssl can be set to an SSLContext to enable SSL over the
            accepted connections.

            reuse_address tells the kernel to reuse a local socket in
            TIME_WAIT state, without waiting for its natural timeout to
            expire. If not specified will automatically be set to True on
            UNIX.

            reuse_port tells the kernel to allow this endpoint to be bound to
            the same port as other existing endpoints are bound to, so long as
            they all set this flag when being created. This option is not
            supported on Windows.

            ssl_handshake_timeout is the time in seconds that an SSL server
            will wait for completion of the SSL handshake before aborting the
            connection. Default is 60s.

            start_serving set to True (default) causes the created server
            to start accepting connections immediately.  When set to False,
            the user should await Server.start_serving() or Server.serve_forever()
            to make the server to start accepting connections.
            """
            ...

    if sys.version_info >= (3, 11):
        @abstractmethod
        async def start_tls(
            self,
            transport: WriteTransport,
            protocol: BaseProtocol,
            sslcontext: ssl.SSLContext,
            *,
            server_side: bool = False,
            server_hostname: str | None = None,
            ssl_handshake_timeout: float | None = None,
            ssl_shutdown_timeout: float | None = None,
        ) -> Transport | None:
            """
            Upgrade a transport to TLS.

            Return a new transport that *protocol* should start using
            immediately.
            """
            ...
        async def create_unix_server(
            self,
            protocol_factory: _ProtocolFactory,
            path: StrPath | None = None,
            *,
            sock: socket | None = None,
            backlog: int = 100,
            ssl: _SSLContext = None,
            ssl_handshake_timeout: float | None = None,
            ssl_shutdown_timeout: float | None = None,
            start_serving: bool = True,
        ) -> Server:
            """
            A coroutine which creates a UNIX Domain Socket server.

            The return value is a Server object, which can be used to stop
            the service.

            path is a str, representing a file system path to bind the
            server socket to.

            sock can optionally be specified in order to use a preexisting
            socket object.

            backlog is the maximum number of queued connections passed to
            listen() (defaults to 100).

            ssl can be set to an SSLContext to enable SSL over the
            accepted connections.

            ssl_handshake_timeout is the time in seconds that an SSL server
            will wait for the SSL handshake to complete (defaults to 60s).

            ssl_shutdown_timeout is the time in seconds that an SSL server
            will wait for the SSL shutdown to finish (defaults to 30s).

            start_serving set to True (default) causes the created server
            to start accepting connections immediately.  When set to False,
            the user should await Server.start_serving() or Server.serve_forever()
            to make the server to start accepting connections.
            """
            ...
    else:
        @abstractmethod
        async def start_tls(
            self,
            transport: BaseTransport,
            protocol: BaseProtocol,
            sslcontext: ssl.SSLContext,
            *,
            server_side: bool = False,
            server_hostname: str | None = None,
            ssl_handshake_timeout: float | None = None,
        ) -> Transport | None:
            """
            Upgrade a transport to TLS.

            Return a new transport that *protocol* should start using
            immediately.
            """
            ...
        async def create_unix_server(
            self,
            protocol_factory: _ProtocolFactory,
            path: StrPath | None = None,
            *,
            sock: socket | None = None,
            backlog: int = 100,
            ssl: _SSLContext = None,
            ssl_handshake_timeout: float | None = None,
            start_serving: bool = True,
        ) -> Server:
            """
            A coroutine which creates a UNIX Domain Socket server.

            The return value is a Server object, which can be used to stop
            the service.

            path is a str, representing a file system path to bind the
            server socket to.

            sock can optionally be specified in order to use a preexisting
            socket object.

            backlog is the maximum number of queued connections passed to
            listen() (defaults to 100).

            ssl can be set to an SSLContext to enable SSL over the
            accepted connections.

            ssl_handshake_timeout is the time in seconds that an SSL server
            will wait for the SSL handshake to complete (defaults to 60s).

            start_serving set to True (default) causes the created server
            to start accepting connections immediately.  When set to False,
            the user should await Server.start_serving() or Server.serve_forever()
            to make the server to start accepting connections.
            """
            ...

    if sys.version_info >= (3, 11):
        async def connect_accepted_socket(
            self,
            protocol_factory: Callable[[], _ProtocolT],
            sock: socket,
            *,
            ssl: _SSLContext = None,
            ssl_handshake_timeout: float | None = None,
            ssl_shutdown_timeout: float | None = None,
        ) -> tuple[Transport, _ProtocolT]:
            """
            Handle an accepted connection.

            This is used by servers that accept connections outside of
            asyncio, but use asyncio to handle connections.

            This method is a coroutine.  When completed, the coroutine
            returns a (transport, protocol) pair.
            """
            ...
    elif sys.version_info >= (3, 10):
        async def connect_accepted_socket(
            self,
            protocol_factory: Callable[[], _ProtocolT],
            sock: socket,
            *,
            ssl: _SSLContext = None,
            ssl_handshake_timeout: float | None = None,
        ) -> tuple[Transport, _ProtocolT]:
            """
            Handle an accepted connection.

            This is used by servers that accept connections outside of
            asyncio, but use asyncio to handle connections.

            This method is a coroutine.  When completed, the coroutine
            returns a (transport, protocol) pair.
            """
            ...
    if sys.version_info >= (3, 11):
        async def create_unix_connection(
            self,
            protocol_factory: Callable[[], _ProtocolT],
            path: str | None = None,
            *,
            ssl: _SSLContext = None,
            sock: socket | None = None,
            server_hostname: str | None = None,
            ssl_handshake_timeout: float | None = None,
            ssl_shutdown_timeout: float | None = None,
        ) -> tuple[Transport, _ProtocolT]: ...
    else:
        async def create_unix_connection(
            self,
            protocol_factory: Callable[[], _ProtocolT],
            path: str | None = None,
            *,
            ssl: _SSLContext = None,
            sock: socket | None = None,
            server_hostname: str | None = None,
            ssl_handshake_timeout: float | None = None,
        ) -> tuple[Transport, _ProtocolT]: ...

    @abstractmethod
    async def sock_sendfile(
        self, sock: socket, file: IO[bytes], offset: int = 0, count: int | None = None, *, fallback: bool | None = None
    ) -> int: ...
    @abstractmethod
    async def sendfile(
        self, transport: WriteTransport, file: IO[bytes], offset: int = 0, count: int | None = None, *, fallback: bool = True
    ) -> int:
        """
        Send a file through a transport.

        Return an amount of sent bytes.
        """
        ...
    @abstractmethod
    async def create_datagram_endpoint(
        self,
        protocol_factory: Callable[[], _ProtocolT],
        local_addr: tuple[str, int] | str | None = None,
        remote_addr: tuple[str, int] | str | None = None,
        *,
        family: int = 0,
        proto: int = 0,
        flags: int = 0,
        reuse_address: bool | None = None,
        reuse_port: bool | None = None,
        allow_broadcast: bool | None = None,
        sock: socket | None = None,
    ) -> tuple[DatagramTransport, _ProtocolT]:
        """
        A coroutine which creates a datagram endpoint.

        This method will try to establish the endpoint in the background.
        When successful, the coroutine returns a (transport, protocol) pair.

        protocol_factory must be a callable returning a protocol instance.

        socket family AF_INET, socket.AF_INET6 or socket.AF_UNIX depending on
        host (or family if specified), socket type SOCK_DGRAM.

        reuse_address tells the kernel to reuse a local socket in
        TIME_WAIT state, without waiting for its natural timeout to
        expire. If not specified it will automatically be set to True on
        UNIX.

        reuse_port tells the kernel to allow this endpoint to be bound to
        the same port as other existing endpoints are bound to, so long as
        they all set this flag when being created. This option is not
        supported on Windows and some UNIX's. If the
        :py:data:`~socket.SO_REUSEPORT` constant is not defined then this
        capability is unsupported.

        allow_broadcast tells the kernel to allow this endpoint to send
        messages to the broadcast address.

        sock can optionally be specified in order to use a preexisting
        socket object.
        """
        ...
    # Pipes and subprocesses.
    @abstractmethod
    async def connect_read_pipe(
        self, protocol_factory: Callable[[], _ProtocolT], pipe: Any
    ) -> tuple[ReadTransport, _ProtocolT]:
        """
        Register read pipe in event loop. Set the pipe to non-blocking mode.

        protocol_factory should instantiate object with Protocol interface.
        pipe is a file-like object.
        Return pair (transport, protocol), where transport supports the
        ReadTransport interface.
        """
        ...
    @abstractmethod
    async def connect_write_pipe(
        self, protocol_factory: Callable[[], _ProtocolT], pipe: Any
    ) -> tuple[WriteTransport, _ProtocolT]:
        """
        Register write pipe in event loop.

        protocol_factory should instantiate object with BaseProtocol interface.
        Pipe is file-like object already switched to nonblocking.
        Return pair (transport, protocol), where transport support
        WriteTransport interface.
        """
        ...
    @abstractmethod
    async def subprocess_shell(
        self,
        protocol_factory: Callable[[], _ProtocolT],
        cmd: bytes | str,
        *,
        stdin: int | IO[Any] | None = -1,
        stdout: int | IO[Any] | None = -1,
        stderr: int | IO[Any] | None = -1,
        universal_newlines: Literal[False] = False,
        shell: Literal[True] = True,
        bufsize: Literal[0] = 0,
        encoding: None = None,
        errors: None = None,
        text: Literal[False] | None = ...,
        **kwargs: Any,
    ) -> tuple[SubprocessTransport, _ProtocolT]: ...
    @abstractmethod
    async def subprocess_exec(
        self,
        protocol_factory: Callable[[], _ProtocolT],
        program: Any,
        *args: Any,
        stdin: int | IO[Any] | None = -1,
        stdout: int | IO[Any] | None = -1,
        stderr: int | IO[Any] | None = -1,
        universal_newlines: Literal[False] = False,
        shell: Literal[False] = False,
        bufsize: Literal[0] = 0,
        encoding: None = None,
        errors: None = None,
        **kwargs: Any,
    ) -> tuple[SubprocessTransport, _ProtocolT]: ...
    @abstractmethod
    def add_reader(self, fd: FileDescriptorLike, callback: Callable[[Unpack[_Ts]], Any], *args: Unpack[_Ts]) -> None: ...
    @abstractmethod
    def remove_reader(self, fd: FileDescriptorLike) -> bool: ...
    @abstractmethod
    def add_writer(self, fd: FileDescriptorLike, callback: Callable[[Unpack[_Ts]], Any], *args: Unpack[_Ts]) -> None: ...
    @abstractmethod
    def remove_writer(self, fd: FileDescriptorLike) -> bool: ...
    @abstractmethod
    async def sock_recv(self, sock: socket, nbytes: int) -> bytes: ...
    @abstractmethod
    async def sock_recv_into(self, sock: socket, buf: WriteableBuffer) -> int: ...
    @abstractmethod
    async def sock_sendall(self, sock: socket, data: ReadableBuffer) -> None: ...
    @abstractmethod
    async def sock_connect(self, sock: socket, address: _Address) -> None: ...
    @abstractmethod
    async def sock_accept(self, sock: socket) -> tuple[socket, _RetAddress]: ...
    if sys.version_info >= (3, 11):
        @abstractmethod
        async def sock_recvfrom(self, sock: socket, bufsize: int) -> tuple[bytes, _RetAddress]: ...
        @abstractmethod
        async def sock_recvfrom_into(self, sock: socket, buf: WriteableBuffer, nbytes: int = 0) -> tuple[int, _RetAddress]: ...
        @abstractmethod
        async def sock_sendto(self, sock: socket, data: ReadableBuffer, address: _Address) -> int: ...
    # Signal handling.
    @abstractmethod
    def add_signal_handler(self, sig: int, callback: Callable[[Unpack[_Ts]], object], *args: Unpack[_Ts]) -> None: ...
    @abstractmethod
    def remove_signal_handler(self, sig: int) -> bool: ...
    # Error handlers.
    @abstractmethod
    def set_exception_handler(self, handler: _ExceptionHandler | None) -> None: ...
    @abstractmethod
    def get_exception_handler(self) -> _ExceptionHandler | None: ...
    @abstractmethod
    def default_exception_handler(self, context: _Context) -> None: ...
    @abstractmethod
    def call_exception_handler(self, context: _Context) -> None: ...
    # Debug flag management.
    @abstractmethod
    def get_debug(self) -> bool: ...
    @abstractmethod
    def set_debug(self, enabled: bool) -> None: ...
    @abstractmethod
    async def shutdown_default_executor(self) -> None:
        """Schedule the shutdown of the default executor."""
        ...

<<<<<<< HEAD
class AbstractEventLoopPolicy:
    """Abstract policy for accessing the event loop."""
=======
class _AbstractEventLoopPolicy:
>>>>>>> 4ea1f958
    @abstractmethod
    def get_event_loop(self) -> AbstractEventLoop:
        """
        Get the event loop for the current context.

        Returns an event loop object implementing the AbstractEventLoop interface,
        or raises an exception in case no event loop has been set for the
        current context and the current policy does not specify to create one.

        It should never return None.
        """
        ...
    @abstractmethod
    def set_event_loop(self, loop: AbstractEventLoop | None) -> None:
        """Set the event loop for the current context to loop."""
        ...
    @abstractmethod
    def new_event_loop(self) -> AbstractEventLoop:
        """
        Create and return a new event loop object according to this
        policy's rules. If there's need to set this loop as the event loop for
        the current context, set_event_loop must be called explicitly.
        """
        ...
    # Child processes handling (Unix only).
    if sys.version_info < (3, 14):
        if sys.version_info >= (3, 12):
            @abstractmethod
            @deprecated("Deprecated as of Python 3.12; will be removed in Python 3.14")
            def get_child_watcher(self) -> AbstractChildWatcher:
                """Get the watcher for child processes."""
                ...
            @abstractmethod
            @deprecated("Deprecated as of Python 3.12; will be removed in Python 3.14")
            def set_child_watcher(self, watcher: AbstractChildWatcher) -> None:
                """Set the watcher for child processes."""
                ...
        else:
            @abstractmethod
            def get_child_watcher(self) -> AbstractChildWatcher:
                """Get the watcher for child processes."""
                ...
            @abstractmethod
            def set_child_watcher(self, watcher: AbstractChildWatcher) -> None:
                """Set the watcher for child processes."""
                ...

<<<<<<< HEAD
class BaseDefaultEventLoopPolicy(AbstractEventLoopPolicy, metaclass=ABCMeta):
    """
    Default policy implementation for accessing the event loop.

    In this policy, each thread has its own event loop.  However, we
    only automatically create an event loop by default for the main
    thread; other threads by default have no event loop.

    Other policies may have different rules (e.g. a single global
    event loop, or automatically creating an event loop per thread, or
    using some other notion of context to which an event loop is
    associated).
    """
    def get_event_loop(self) -> AbstractEventLoop:
        """
        Get the event loop for the current context.

        Returns an instance of EventLoop or raises an exception.
        """
        ...
    def set_event_loop(self, loop: AbstractEventLoop | None) -> None:
        """Set the event loop."""
        ...
    def new_event_loop(self) -> AbstractEventLoop:
        """
        Create a new event loop.

        You must call set_event_loop() to make this the current event
        loop.
        """
        ...

def get_event_loop_policy() -> AbstractEventLoopPolicy:
    """Get the current event loop policy."""
    ...
def set_event_loop_policy(policy: AbstractEventLoopPolicy | None) -> None:
    """
    Set the current event loop policy.

    If policy is None, the default policy is restored.
    """
    ...
def set_event_loop(loop: AbstractEventLoop | None) -> None:
    """Equivalent to calling get_event_loop_policy().set_event_loop(loop)."""
    ...
def new_event_loop() -> AbstractEventLoop:
    """Equivalent to calling get_event_loop_policy().new_event_loop()."""
    ...
=======
if sys.version_info < (3, 14):
    AbstractEventLoopPolicy = _AbstractEventLoopPolicy

if sys.version_info >= (3, 14):
    class _BaseDefaultEventLoopPolicy(_AbstractEventLoopPolicy, metaclass=ABCMeta):
        def get_event_loop(self) -> AbstractEventLoop: ...
        def set_event_loop(self, loop: AbstractEventLoop | None) -> None: ...
        def new_event_loop(self) -> AbstractEventLoop: ...

else:
    class BaseDefaultEventLoopPolicy(_AbstractEventLoopPolicy, metaclass=ABCMeta):
        def get_event_loop(self) -> AbstractEventLoop: ...
        def set_event_loop(self, loop: AbstractEventLoop | None) -> None: ...
        def new_event_loop(self) -> AbstractEventLoop: ...

if sys.version_info >= (3, 14):
    def _get_event_loop_policy() -> _AbstractEventLoopPolicy: ...
    def _set_event_loop_policy(policy: _AbstractEventLoopPolicy | None) -> None: ...
    @deprecated("Deprecated as of Python 3.14; will be removed in Python 3.16")
    def get_event_loop_policy() -> _AbstractEventLoopPolicy: ...
    @deprecated("Deprecated as of Python 3.14; will be removed in Python 3.16")
    def set_event_loop_policy(policy: _AbstractEventLoopPolicy | None) -> None: ...

else:
    def get_event_loop_policy() -> _AbstractEventLoopPolicy: ...
    def set_event_loop_policy(policy: _AbstractEventLoopPolicy | None) -> None: ...

def set_event_loop(loop: AbstractEventLoop | None) -> None: ...
def new_event_loop() -> AbstractEventLoop: ...
>>>>>>> 4ea1f958

if sys.version_info < (3, 14):
    if sys.version_info >= (3, 12):
        @deprecated("Deprecated as of Python 3.12; will be removed in Python 3.14")
        def get_child_watcher() -> AbstractChildWatcher:
            """Equivalent to calling get_event_loop_policy().get_child_watcher()."""
            ...
        @deprecated("Deprecated as of Python 3.12; will be removed in Python 3.14")
        def set_child_watcher(watcher: AbstractChildWatcher) -> None:
            """
            Equivalent to calling
            get_event_loop_policy().set_child_watcher(watcher).
            """
            ...

    else:
        def get_child_watcher() -> AbstractChildWatcher:
            """Equivalent to calling get_event_loop_policy().get_child_watcher()."""
            ...
        def set_child_watcher(watcher: AbstractChildWatcher) -> None:
            """
            Equivalent to calling
            get_event_loop_policy().set_child_watcher(watcher).
            """
            ...<|MERGE_RESOLUTION|>--- conflicted
+++ resolved
@@ -1116,12 +1116,7 @@
         """Schedule the shutdown of the default executor."""
         ...
 
-<<<<<<< HEAD
-class AbstractEventLoopPolicy:
-    """Abstract policy for accessing the event loop."""
-=======
 class _AbstractEventLoopPolicy:
->>>>>>> 4ea1f958
     @abstractmethod
     def get_event_loop(self) -> AbstractEventLoop:
         """
@@ -1169,56 +1164,6 @@
                 """Set the watcher for child processes."""
                 ...
 
-<<<<<<< HEAD
-class BaseDefaultEventLoopPolicy(AbstractEventLoopPolicy, metaclass=ABCMeta):
-    """
-    Default policy implementation for accessing the event loop.
-
-    In this policy, each thread has its own event loop.  However, we
-    only automatically create an event loop by default for the main
-    thread; other threads by default have no event loop.
-
-    Other policies may have different rules (e.g. a single global
-    event loop, or automatically creating an event loop per thread, or
-    using some other notion of context to which an event loop is
-    associated).
-    """
-    def get_event_loop(self) -> AbstractEventLoop:
-        """
-        Get the event loop for the current context.
-
-        Returns an instance of EventLoop or raises an exception.
-        """
-        ...
-    def set_event_loop(self, loop: AbstractEventLoop | None) -> None:
-        """Set the event loop."""
-        ...
-    def new_event_loop(self) -> AbstractEventLoop:
-        """
-        Create a new event loop.
-
-        You must call set_event_loop() to make this the current event
-        loop.
-        """
-        ...
-
-def get_event_loop_policy() -> AbstractEventLoopPolicy:
-    """Get the current event loop policy."""
-    ...
-def set_event_loop_policy(policy: AbstractEventLoopPolicy | None) -> None:
-    """
-    Set the current event loop policy.
-
-    If policy is None, the default policy is restored.
-    """
-    ...
-def set_event_loop(loop: AbstractEventLoop | None) -> None:
-    """Equivalent to calling get_event_loop_policy().set_event_loop(loop)."""
-    ...
-def new_event_loop() -> AbstractEventLoop:
-    """Equivalent to calling get_event_loop_policy().new_event_loop()."""
-    ...
-=======
 if sys.version_info < (3, 14):
     AbstractEventLoopPolicy = _AbstractEventLoopPolicy
 
@@ -1248,7 +1193,6 @@
 
 def set_event_loop(loop: AbstractEventLoop | None) -> None: ...
 def new_event_loop() -> AbstractEventLoop: ...
->>>>>>> 4ea1f958
 
 if sys.version_info < (3, 14):
     if sys.version_info >= (3, 12):
