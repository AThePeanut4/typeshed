--- conflicted
+++ resolved
@@ -75,11 +75,7 @@
     def __call__(self, loop: AbstractEventLoop, factory: _CoroutineLike[_T], /) -> Future[_T]: ...
 
 class Handle:
-<<<<<<< HEAD
-    """Object returned by callback registration methods."""
-=======
     __slots__ = ("_callback", "_args", "_cancelled", "_loop", "_source_traceback", "_repr", "__weakref__", "_context")
->>>>>>> ca44e4c4
     _cancelled: bool
     _args: Sequence[Any]
     def __init__(
@@ -92,11 +88,7 @@
         def get_context(self) -> Context: ...
 
 class TimerHandle(Handle):
-<<<<<<< HEAD
-    """Object returned by timed callback registration methods."""
-=======
     __slots__ = ["_scheduled", "_when"]
->>>>>>> ca44e4c4
     def __init__(
         self,
         when: float,
@@ -1218,24 +1210,10 @@
 
 if sys.version_info < (3, 14):
     if sys.version_info >= (3, 12):
-<<<<<<< HEAD
-        @deprecated("Deprecated as of Python 3.12; will be removed in Python 3.14")
-        def get_child_watcher() -> AbstractChildWatcher:
-            """Equivalent to calling get_event_loop_policy().get_child_watcher()."""
-            ...
-        @deprecated("Deprecated as of Python 3.12; will be removed in Python 3.14")
-        def set_child_watcher(watcher: AbstractChildWatcher) -> None:
-            """
-            Equivalent to calling
-            get_event_loop_policy().set_child_watcher(watcher).
-            """
-            ...
-=======
         @deprecated("Deprecated since Python 3.12; removed in Python 3.14.")
         def get_child_watcher() -> AbstractChildWatcher: ...
         @deprecated("Deprecated since Python 3.12; removed in Python 3.14.")
         def set_child_watcher(watcher: AbstractChildWatcher) -> None: ...
->>>>>>> ca44e4c4
 
     else:
         def get_child_watcher() -> AbstractChildWatcher:
