"""Event loop and event loop policy."""

import ssl
import sys
from _asyncio import (
    _get_running_loop as _get_running_loop,
    _set_running_loop as _set_running_loop,
    get_event_loop as get_event_loop,
    get_running_loop as get_running_loop,
)
from _typeshed import FileDescriptorLike, ReadableBuffer, StrPath, Unused, WriteableBuffer
from abc import ABCMeta, abstractmethod
from collections.abc import Callable, Sequence
from concurrent.futures import Executor
from contextvars import Context
from socket import AddressFamily, SocketKind, _Address, _RetAddress, socket
from typing import IO, Any, Literal, Protocol, TypeVar, overload
from typing_extensions import Self, TypeAlias, TypeVarTuple, Unpack, deprecated

from . import _AwaitableLike, _CoroutineLike
from .base_events import Server
from .futures import Future
from .protocols import BaseProtocol
from .tasks import Task
from .transports import BaseTransport, DatagramTransport, ReadTransport, SubprocessTransport, Transport, WriteTransport
from .unix_events import AbstractChildWatcher

# Keep asyncio.__all__ updated with any changes to __all__ here
if sys.version_info >= (3, 14):
    __all__ = (
        "AbstractEventLoopPolicy",
        "AbstractEventLoop",
        "AbstractServer",
        "Handle",
        "TimerHandle",
        "get_event_loop_policy",
        "set_event_loop_policy",
        "get_event_loop",
        "set_event_loop",
        "new_event_loop",
        "_set_running_loop",
        "get_running_loop",
        "_get_running_loop",
    )
else:
    __all__ = (
        "AbstractEventLoopPolicy",
        "AbstractEventLoop",
        "AbstractServer",
        "Handle",
        "TimerHandle",
        "get_event_loop_policy",
        "set_event_loop_policy",
        "get_event_loop",
        "set_event_loop",
        "new_event_loop",
        "get_child_watcher",
        "set_child_watcher",
        "_set_running_loop",
        "get_running_loop",
        "_get_running_loop",
    )

_T = TypeVar("_T")
_Ts = TypeVarTuple("_Ts")
_ProtocolT = TypeVar("_ProtocolT", bound=BaseProtocol)
_Context: TypeAlias = dict[str, Any]
_ExceptionHandler: TypeAlias = Callable[[AbstractEventLoop, _Context], object]
_ProtocolFactory: TypeAlias = Callable[[], BaseProtocol]
_SSLContext: TypeAlias = bool | None | ssl.SSLContext

class _TaskFactory(Protocol):
    def __call__(self, loop: AbstractEventLoop, factory: _CoroutineLike[_T], /) -> Future[_T]: ...

class Handle:
    """Object returned by callback registration methods."""
    _cancelled: bool
    _args: Sequence[Any]
    def __init__(
        self, callback: Callable[..., object], args: Sequence[Any], loop: AbstractEventLoop, context: Context | None = None
    ) -> None: ...
    def cancel(self) -> None: ...
    def _run(self) -> None: ...
    def cancelled(self) -> bool: ...
    if sys.version_info >= (3, 12):
        def get_context(self) -> Context: ...

class TimerHandle(Handle):
    """Object returned by timed callback registration methods."""
    def __init__(
        self,
        when: float,
        callback: Callable[..., object],
        args: Sequence[Any],
        loop: AbstractEventLoop,
        context: Context | None = None,
    ) -> None: ...
    def __hash__(self) -> int: ...
    def when(self) -> float:
        """
        Return a scheduled callback time.

        The time is an absolute timestamp, using the same time
        reference as loop.time().
        """
        ...
    def __lt__(self, other: TimerHandle) -> bool: ...
    def __le__(self, other: TimerHandle) -> bool: ...
    def __gt__(self, other: TimerHandle) -> bool: ...
    def __ge__(self, other: TimerHandle) -> bool: ...
    def __eq__(self, other: object) -> bool: ...

class AbstractServer:
    """Abstract server returned by create_server()."""
    @abstractmethod
    def close(self) -> None:
        """Stop serving.  This leaves existing connections open."""
        ...
    if sys.version_info >= (3, 13):
        @abstractmethod
        def close_clients(self) -> None:
            """Close all active connections."""
            ...
        @abstractmethod
        def abort_clients(self) -> None:
            """Close all active connections immediately."""
            ...

    async def __aenter__(self) -> Self: ...
    async def __aexit__(self, *exc: Unused) -> None: ...
    @abstractmethod
    def get_loop(self) -> AbstractEventLoop:
        """Get the event loop the Server object is attached to."""
        ...
    @abstractmethod
    def is_serving(self) -> bool:
        """Return True if the server is accepting connections."""
        ...
    @abstractmethod
    async def start_serving(self) -> None:
        """
        Start accepting connections.

        This method is idempotent, so it can be called when
        the server is already being serving.
        """
        ...
    @abstractmethod
    async def serve_forever(self) -> None:
        """
        Start accepting connections until the coroutine is cancelled.

        The server is closed when the coroutine is cancelled.
        """
        ...
    @abstractmethod
    async def wait_closed(self) -> None:
        """Coroutine to wait until service is closed."""
        ...

class AbstractEventLoop:
    """Abstract event loop."""
    slow_callback_duration: float
    @abstractmethod
    def run_forever(self) -> None:
        """Run the event loop until stop() is called."""
        ...
    @abstractmethod
    def run_until_complete(self, future: _AwaitableLike[_T]) -> _T:
        """
        Run the event loop until a Future is done.

        Return the Future's result, or raise its exception.
        """
        ...
    @abstractmethod
    def stop(self) -> None:
        """
        Stop the event loop as soon as reasonable.

        Exactly how soon that is may depend on the implementation, but
        no more I/O callbacks should be scheduled.
        """
        ...
    @abstractmethod
    def is_running(self) -> bool:
        """Return whether the event loop is currently running."""
        ...
    @abstractmethod
    def is_closed(self) -> bool:
        """Returns True if the event loop was closed."""
        ...
    @abstractmethod
    def close(self) -> None:
        """
        Close the loop.

        The loop should not be running.

        This is idempotent and irreversible.

        No other methods should be called after this one.
        """
        ...
    @abstractmethod
    async def shutdown_asyncgens(self) -> None:
        """Shutdown all active asynchronous generators."""
        ...
    # Methods scheduling callbacks.  All these return Handles.
    # "context" added in 3.9.10/3.10.2 for call_*
    @abstractmethod
    def call_soon(
        self, callback: Callable[[Unpack[_Ts]], object], *args: Unpack[_Ts], context: Context | None = None
    ) -> Handle: ...
    @abstractmethod
    def call_later(
        self, delay: float, callback: Callable[[Unpack[_Ts]], object], *args: Unpack[_Ts], context: Context | None = None
    ) -> TimerHandle: ...
    @abstractmethod
    def call_at(
        self, when: float, callback: Callable[[Unpack[_Ts]], object], *args: Unpack[_Ts], context: Context | None = None
    ) -> TimerHandle: ...
    @abstractmethod
    def time(self) -> float: ...
    # Future methods
    @abstractmethod
    def create_future(self) -> Future[Any]: ...
    # Tasks methods
    if sys.version_info >= (3, 11):
        @abstractmethod
        def create_task(
            self, coro: _CoroutineLike[_T], *, name: str | None = None, context: Context | None = None
        ) -> Task[_T]: ...
    else:
        @abstractmethod
        def create_task(self, coro: _CoroutineLike[_T], *, name: str | None = None) -> Task[_T]: ...

    @abstractmethod
    def set_task_factory(self, factory: _TaskFactory | None) -> None: ...
    @abstractmethod
    def get_task_factory(self) -> _TaskFactory | None: ...
    # Methods for interacting with threads
    # "context" added in 3.9.10/3.10.2
    @abstractmethod
    def call_soon_threadsafe(
        self, callback: Callable[[Unpack[_Ts]], object], *args: Unpack[_Ts], context: Context | None = None
    ) -> Handle: ...
    @abstractmethod
    def run_in_executor(self, executor: Executor | None, func: Callable[[Unpack[_Ts]], _T], *args: Unpack[_Ts]) -> Future[_T]: ...
    @abstractmethod
    def set_default_executor(self, executor: Executor) -> None: ...
    # Network I/O methods returning Futures.
    @abstractmethod
    async def getaddrinfo(
        self,
        host: bytes | str | None,
        port: bytes | str | int | None,
        *,
        family: int = 0,
        type: int = 0,
        proto: int = 0,
        flags: int = 0,
    ) -> list[tuple[AddressFamily, SocketKind, int, str, tuple[str, int] | tuple[str, int, int, int]]]: ...
    @abstractmethod
    async def getnameinfo(self, sockaddr: tuple[str, int] | tuple[str, int, int, int], flags: int = 0) -> tuple[str, str]: ...
    if sys.version_info >= (3, 11):
        @overload
        @abstractmethod
        async def create_connection(
            self,
            protocol_factory: Callable[[], _ProtocolT],
            host: str = ...,
            port: int = ...,
            *,
            ssl: _SSLContext = None,
            family: int = 0,
            proto: int = 0,
            flags: int = 0,
            sock: None = None,
            local_addr: tuple[str, int] | None = None,
            server_hostname: str | None = None,
            ssl_handshake_timeout: float | None = None,
            ssl_shutdown_timeout: float | None = None,
            happy_eyeballs_delay: float | None = None,
            interleave: int | None = None,
        ) -> tuple[Transport, _ProtocolT]: ...
        @overload
        @abstractmethod
        async def create_connection(
            self,
            protocol_factory: Callable[[], _ProtocolT],
            host: None = None,
            port: None = None,
            *,
            ssl: _SSLContext = None,
            family: int = 0,
            proto: int = 0,
            flags: int = 0,
            sock: socket,
            local_addr: None = None,
            server_hostname: str | None = None,
            ssl_handshake_timeout: float | None = None,
            ssl_shutdown_timeout: float | None = None,
            happy_eyeballs_delay: float | None = None,
            interleave: int | None = None,
        ) -> tuple[Transport, _ProtocolT]: ...
    else:
        @overload
        @abstractmethod
        async def create_connection(
            self,
            protocol_factory: Callable[[], _ProtocolT],
            host: str = ...,
            port: int = ...,
            *,
            ssl: _SSLContext = None,
            family: int = 0,
            proto: int = 0,
            flags: int = 0,
            sock: None = None,
            local_addr: tuple[str, int] | None = None,
            server_hostname: str | None = None,
            ssl_handshake_timeout: float | None = None,
            happy_eyeballs_delay: float | None = None,
            interleave: int | None = None,
        ) -> tuple[Transport, _ProtocolT]: ...
        @overload
        @abstractmethod
        async def create_connection(
            self,
            protocol_factory: Callable[[], _ProtocolT],
            host: None = None,
            port: None = None,
            *,
            ssl: _SSLContext = None,
            family: int = 0,
            proto: int = 0,
            flags: int = 0,
            sock: socket,
            local_addr: None = None,
            server_hostname: str | None = None,
            ssl_handshake_timeout: float | None = None,
            happy_eyeballs_delay: float | None = None,
            interleave: int | None = None,
        ) -> tuple[Transport, _ProtocolT]: ...

    if sys.version_info >= (3, 13):
        # 3.13 added `keep_alive`.
        @overload
        @abstractmethod
        async def create_server(
            self,
            protocol_factory: _ProtocolFactory,
            host: str | Sequence[str] | None = None,
            port: int = ...,
            *,
            family: int = ...,
            flags: int = ...,
            sock: None = None,
            backlog: int = 100,
            ssl: _SSLContext = None,
            reuse_address: bool | None = None,
            reuse_port: bool | None = None,
            keep_alive: bool | None = None,
            ssl_handshake_timeout: float | None = None,
            ssl_shutdown_timeout: float | None = None,
            start_serving: bool = True,
        ) -> Server:
            """
            A coroutine which creates a TCP server bound to host and port.

            The return value is a Server object which can be used to stop
            the service.

            If host is an empty string or None all interfaces are assumed
            and a list of multiple sockets will be returned (most likely
            one for IPv4 and another one for IPv6). The host parameter can also be
            a sequence (e.g. list) of hosts to bind to.

            family can be set to either AF_INET or AF_INET6 to force the
            socket to use IPv4 or IPv6. If not set it will be determined
            from host (defaults to AF_UNSPEC).

            flags is a bitmask for getaddrinfo().

            sock can optionally be specified in order to use a preexisting
            socket object.

            backlog is the maximum number of queued connections passed to
            listen() (defaults to 100).

            ssl can be set to an SSLContext to enable SSL over the
            accepted connections.

            reuse_address tells the kernel to reuse a local socket in
            TIME_WAIT state, without waiting for its natural timeout to
            expire. If not specified will automatically be set to True on
            UNIX.

            reuse_port tells the kernel to allow this endpoint to be bound to
            the same port as other existing endpoints are bound to, so long as
            they all set this flag when being created. This option is not
            supported on Windows.

            keep_alive set to True keeps connections active by enabling the
            periodic transmission of messages.

            ssl_handshake_timeout is the time in seconds that an SSL server
            will wait for completion of the SSL handshake before aborting the
            connection. Default is 60s.

            ssl_shutdown_timeout is the time in seconds that an SSL server
            will wait for completion of the SSL shutdown procedure
            before aborting the connection. Default is 30s.

            start_serving set to True (default) causes the created server
            to start accepting connections immediately.  When set to False,
            the user should await Server.start_serving() or Server.serve_forever()
            to make the server to start accepting connections.
            """
            ...
        @overload
        @abstractmethod
        async def create_server(
            self,
            protocol_factory: _ProtocolFactory,
            host: None = None,
            port: None = None,
            *,
            family: int = ...,
            flags: int = ...,
            sock: socket = ...,
            backlog: int = 100,
            ssl: _SSLContext = None,
            reuse_address: bool | None = None,
            reuse_port: bool | None = None,
            keep_alive: bool | None = None,
            ssl_handshake_timeout: float | None = None,
            ssl_shutdown_timeout: float | None = None,
            start_serving: bool = True,
        ) -> Server:
            """
            A coroutine which creates a TCP server bound to host and port.

            The return value is a Server object which can be used to stop
            the service.

            If host is an empty string or None all interfaces are assumed
            and a list of multiple sockets will be returned (most likely
            one for IPv4 and another one for IPv6). The host parameter can also be
            a sequence (e.g. list) of hosts to bind to.

            family can be set to either AF_INET or AF_INET6 to force the
            socket to use IPv4 or IPv6. If not set it will be determined
            from host (defaults to AF_UNSPEC).

            flags is a bitmask for getaddrinfo().

            sock can optionally be specified in order to use a preexisting
            socket object.

            backlog is the maximum number of queued connections passed to
            listen() (defaults to 100).

            ssl can be set to an SSLContext to enable SSL over the
            accepted connections.

            reuse_address tells the kernel to reuse a local socket in
            TIME_WAIT state, without waiting for its natural timeout to
            expire. If not specified will automatically be set to True on
            UNIX.

            reuse_port tells the kernel to allow this endpoint to be bound to
            the same port as other existing endpoints are bound to, so long as
            they all set this flag when being created. This option is not
            supported on Windows.

            keep_alive set to True keeps connections active by enabling the
            periodic transmission of messages.

            ssl_handshake_timeout is the time in seconds that an SSL server
            will wait for completion of the SSL handshake before aborting the
            connection. Default is 60s.

            ssl_shutdown_timeout is the time in seconds that an SSL server
            will wait for completion of the SSL shutdown procedure
            before aborting the connection. Default is 30s.

            start_serving set to True (default) causes the created server
            to start accepting connections immediately.  When set to False,
            the user should await Server.start_serving() or Server.serve_forever()
            to make the server to start accepting connections.
            """
            ...
    elif sys.version_info >= (3, 11):
        @overload
        @abstractmethod
        async def create_server(
            self,
            protocol_factory: _ProtocolFactory,
            host: str | Sequence[str] | None = None,
            port: int = ...,
            *,
            family: int = ...,
            flags: int = ...,
            sock: None = None,
            backlog: int = 100,
            ssl: _SSLContext = None,
            reuse_address: bool | None = None,
            reuse_port: bool | None = None,
            ssl_handshake_timeout: float | None = None,
            ssl_shutdown_timeout: float | None = None,
            start_serving: bool = True,
        ) -> Server:
            """
            A coroutine which creates a TCP server bound to host and port.

            The return value is a Server object which can be used to stop
            the service.

            If host is an empty string or None all interfaces are assumed
            and a list of multiple sockets will be returned (most likely
            one for IPv4 and another one for IPv6). The host parameter can also be
            a sequence (e.g. list) of hosts to bind to.

            family can be set to either AF_INET or AF_INET6 to force the
            socket to use IPv4 or IPv6. If not set it will be determined
            from host (defaults to AF_UNSPEC).

            flags is a bitmask for getaddrinfo().

            sock can optionally be specified in order to use a preexisting
            socket object.

            backlog is the maximum number of queued connections passed to
            listen() (defaults to 100).

            ssl can be set to an SSLContext to enable SSL over the
            accepted connections.

            reuse_address tells the kernel to reuse a local socket in
            TIME_WAIT state, without waiting for its natural timeout to
            expire. If not specified will automatically be set to True on
            UNIX.

            reuse_port tells the kernel to allow this endpoint to be bound to
            the same port as other existing endpoints are bound to, so long as
            they all set this flag when being created. This option is not
            supported on Windows.

            ssl_handshake_timeout is the time in seconds that an SSL server
            will wait for completion of the SSL handshake before aborting the
            connection. Default is 60s.

            ssl_shutdown_timeout is the time in seconds that an SSL server
            will wait for completion of the SSL shutdown procedure
            before aborting the connection. Default is 30s.

            start_serving set to True (default) causes the created server
            to start accepting connections immediately.  When set to False,
            the user should await Server.start_serving() or Server.serve_forever()
            to make the server to start accepting connections.
            """
            ...
        @overload
        @abstractmethod
        async def create_server(
            self,
            protocol_factory: _ProtocolFactory,
            host: None = None,
            port: None = None,
            *,
            family: int = ...,
            flags: int = ...,
            sock: socket = ...,
            backlog: int = 100,
            ssl: _SSLContext = None,
            reuse_address: bool | None = None,
            reuse_port: bool | None = None,
            ssl_handshake_timeout: float | None = None,
            ssl_shutdown_timeout: float | None = None,
            start_serving: bool = True,
        ) -> Server:
            """
            A coroutine which creates a TCP server bound to host and port.

            The return value is a Server object which can be used to stop
            the service.

            If host is an empty string or None all interfaces are assumed
            and a list of multiple sockets will be returned (most likely
            one for IPv4 and another one for IPv6). The host parameter can also be
            a sequence (e.g. list) of hosts to bind to.

            family can be set to either AF_INET or AF_INET6 to force the
            socket to use IPv4 or IPv6. If not set it will be determined
            from host (defaults to AF_UNSPEC).

            flags is a bitmask for getaddrinfo().

            sock can optionally be specified in order to use a preexisting
            socket object.

            backlog is the maximum number of queued connections passed to
            listen() (defaults to 100).

            ssl can be set to an SSLContext to enable SSL over the
            accepted connections.

            reuse_address tells the kernel to reuse a local socket in
            TIME_WAIT state, without waiting for its natural timeout to
            expire. If not specified will automatically be set to True on
            UNIX.

            reuse_port tells the kernel to allow this endpoint to be bound to
            the same port as other existing endpoints are bound to, so long as
            they all set this flag when being created. This option is not
            supported on Windows.

            ssl_handshake_timeout is the time in seconds that an SSL server
            will wait for completion of the SSL handshake before aborting the
            connection. Default is 60s.

            ssl_shutdown_timeout is the time in seconds that an SSL server
            will wait for completion of the SSL shutdown procedure
            before aborting the connection. Default is 30s.

            start_serving set to True (default) causes the created server
            to start accepting connections immediately.  When set to False,
            the user should await Server.start_serving() or Server.serve_forever()
            to make the server to start accepting connections.
            """
            ...
    else:
        @overload
        @abstractmethod
        async def create_server(
            self,
            protocol_factory: _ProtocolFactory,
            host: str | Sequence[str] | None = None,
            port: int = ...,
            *,
            family: int = ...,
            flags: int = ...,
            sock: None = None,
            backlog: int = 100,
            ssl: _SSLContext = None,
            reuse_address: bool | None = None,
            reuse_port: bool | None = None,
            ssl_handshake_timeout: float | None = None,
            start_serving: bool = True,
        ) -> Server:
            """
            A coroutine which creates a TCP server bound to host and port.

            The return value is a Server object which can be used to stop
            the service.

            If host is an empty string or None all interfaces are assumed
            and a list of multiple sockets will be returned (most likely
            one for IPv4 and another one for IPv6). The host parameter can also be
            a sequence (e.g. list) of hosts to bind to.

            family can be set to either AF_INET or AF_INET6 to force the
            socket to use IPv4 or IPv6. If not set it will be determined
            from host (defaults to AF_UNSPEC).

            flags is a bitmask for getaddrinfo().

            sock can optionally be specified in order to use a preexisting
            socket object.

            backlog is the maximum number of queued connections passed to
            listen() (defaults to 100).

            ssl can be set to an SSLContext to enable SSL over the
            accepted connections.

            reuse_address tells the kernel to reuse a local socket in
            TIME_WAIT state, without waiting for its natural timeout to
            expire. If not specified will automatically be set to True on
            UNIX.

            reuse_port tells the kernel to allow this endpoint to be bound to
            the same port as other existing endpoints are bound to, so long as
            they all set this flag when being created. This option is not
            supported on Windows.

            ssl_handshake_timeout is the time in seconds that an SSL server
            will wait for completion of the SSL handshake before aborting the
            connection. Default is 60s.

            start_serving set to True (default) causes the created server
            to start accepting connections immediately.  When set to False,
            the user should await Server.start_serving() or Server.serve_forever()
            to make the server to start accepting connections.
            """
            ...
        @overload
        @abstractmethod
        async def create_server(
            self,
            protocol_factory: _ProtocolFactory,
            host: None = None,
            port: None = None,
            *,
            family: int = ...,
            flags: int = ...,
            sock: socket = ...,
            backlog: int = 100,
            ssl: _SSLContext = None,
            reuse_address: bool | None = None,
            reuse_port: bool | None = None,
            ssl_handshake_timeout: float | None = None,
            start_serving: bool = True,
        ) -> Server:
            """
            A coroutine which creates a TCP server bound to host and port.

            The return value is a Server object which can be used to stop
            the service.

            If host is an empty string or None all interfaces are assumed
            and a list of multiple sockets will be returned (most likely
            one for IPv4 and another one for IPv6). The host parameter can also be
            a sequence (e.g. list) of hosts to bind to.

            family can be set to either AF_INET or AF_INET6 to force the
            socket to use IPv4 or IPv6. If not set it will be determined
            from host (defaults to AF_UNSPEC).

            flags is a bitmask for getaddrinfo().

            sock can optionally be specified in order to use a preexisting
            socket object.

            backlog is the maximum number of queued connections passed to
            listen() (defaults to 100).

            ssl can be set to an SSLContext to enable SSL over the
            accepted connections.

            reuse_address tells the kernel to reuse a local socket in
            TIME_WAIT state, without waiting for its natural timeout to
            expire. If not specified will automatically be set to True on
            UNIX.

            reuse_port tells the kernel to allow this endpoint to be bound to
            the same port as other existing endpoints are bound to, so long as
            they all set this flag when being created. This option is not
            supported on Windows.

            ssl_handshake_timeout is the time in seconds that an SSL server
            will wait for completion of the SSL handshake before aborting the
            connection. Default is 60s.

            start_serving set to True (default) causes the created server
            to start accepting connections immediately.  When set to False,
            the user should await Server.start_serving() or Server.serve_forever()
            to make the server to start accepting connections.
            """
            ...

    if sys.version_info >= (3, 11):
        @abstractmethod
        async def start_tls(
            self,
            transport: WriteTransport,
            protocol: BaseProtocol,
            sslcontext: ssl.SSLContext,
            *,
            server_side: bool = False,
            server_hostname: str | None = None,
            ssl_handshake_timeout: float | None = None,
            ssl_shutdown_timeout: float | None = None,
        ) -> Transport | None:
            """
            Upgrade a transport to TLS.

            Return a new transport that *protocol* should start using
            immediately.
            """
            ...
        async def create_unix_server(
            self,
            protocol_factory: _ProtocolFactory,
            path: StrPath | None = None,
            *,
            sock: socket | None = None,
            backlog: int = 100,
            ssl: _SSLContext = None,
            ssl_handshake_timeout: float | None = None,
            ssl_shutdown_timeout: float | None = None,
            start_serving: bool = True,
        ) -> Server:
            """
            A coroutine which creates a UNIX Domain Socket server.

            The return value is a Server object, which can be used to stop
            the service.

            path is a str, representing a file system path to bind the
            server socket to.

            sock can optionally be specified in order to use a preexisting
            socket object.

            backlog is the maximum number of queued connections passed to
            listen() (defaults to 100).

            ssl can be set to an SSLContext to enable SSL over the
            accepted connections.

            ssl_handshake_timeout is the time in seconds that an SSL server
            will wait for the SSL handshake to complete (defaults to 60s).

            ssl_shutdown_timeout is the time in seconds that an SSL server
            will wait for the SSL shutdown to finish (defaults to 30s).

            start_serving set to True (default) causes the created server
            to start accepting connections immediately.  When set to False,
            the user should await Server.start_serving() or Server.serve_forever()
            to make the server to start accepting connections.
            """
            ...
    else:
        @abstractmethod
        async def start_tls(
            self,
            transport: BaseTransport,
            protocol: BaseProtocol,
            sslcontext: ssl.SSLContext,
            *,
            server_side: bool = False,
            server_hostname: str | None = None,
            ssl_handshake_timeout: float | None = None,
        ) -> Transport | None:
            """
            Upgrade a transport to TLS.

            Return a new transport that *protocol* should start using
            immediately.
            """
            ...
        async def create_unix_server(
            self,
            protocol_factory: _ProtocolFactory,
            path: StrPath | None = None,
            *,
            sock: socket | None = None,
            backlog: int = 100,
            ssl: _SSLContext = None,
            ssl_handshake_timeout: float | None = None,
            start_serving: bool = True,
        ) -> Server:
            """
            A coroutine which creates a UNIX Domain Socket server.

            The return value is a Server object, which can be used to stop
            the service.

            path is a str, representing a file system path to bind the
            server socket to.

            sock can optionally be specified in order to use a preexisting
            socket object.

            backlog is the maximum number of queued connections passed to
            listen() (defaults to 100).

            ssl can be set to an SSLContext to enable SSL over the
            accepted connections.

            ssl_handshake_timeout is the time in seconds that an SSL server
            will wait for the SSL handshake to complete (defaults to 60s).

            start_serving set to True (default) causes the created server
            to start accepting connections immediately.  When set to False,
            the user should await Server.start_serving() or Server.serve_forever()
            to make the server to start accepting connections.
            """
            ...

    if sys.version_info >= (3, 11):
        async def connect_accepted_socket(
            self,
            protocol_factory: Callable[[], _ProtocolT],
            sock: socket,
            *,
            ssl: _SSLContext = None,
            ssl_handshake_timeout: float | None = None,
            ssl_shutdown_timeout: float | None = None,
        ) -> tuple[Transport, _ProtocolT]:
            """
            Handle an accepted connection.

            This is used by servers that accept connections outside of
            asyncio, but use asyncio to handle connections.

            This method is a coroutine.  When completed, the coroutine
            returns a (transport, protocol) pair.
            """
            ...
    elif sys.version_info >= (3, 10):
        async def connect_accepted_socket(
            self,
            protocol_factory: Callable[[], _ProtocolT],
            sock: socket,
            *,
            ssl: _SSLContext = None,
            ssl_handshake_timeout: float | None = None,
        ) -> tuple[Transport, _ProtocolT]:
            """
            Handle an accepted connection.

            This is used by servers that accept connections outside of
            asyncio, but use asyncio to handle connections.

            This method is a coroutine.  When completed, the coroutine
            returns a (transport, protocol) pair.
            """
            ...
    if sys.version_info >= (3, 11):
        async def create_unix_connection(
            self,
            protocol_factory: Callable[[], _ProtocolT],
            path: str | None = None,
            *,
            ssl: _SSLContext = None,
            sock: socket | None = None,
            server_hostname: str | None = None,
            ssl_handshake_timeout: float | None = None,
            ssl_shutdown_timeout: float | None = None,
        ) -> tuple[Transport, _ProtocolT]: ...
    else:
        async def create_unix_connection(
            self,
            protocol_factory: Callable[[], _ProtocolT],
            path: str | None = None,
            *,
            ssl: _SSLContext = None,
            sock: socket | None = None,
            server_hostname: str | None = None,
            ssl_handshake_timeout: float | None = None,
        ) -> tuple[Transport, _ProtocolT]: ...

    @abstractmethod
    async def sock_sendfile(
        self, sock: socket, file: IO[bytes], offset: int = 0, count: int | None = None, *, fallback: bool | None = None
    ) -> int: ...
    @abstractmethod
    async def sendfile(
        self, transport: WriteTransport, file: IO[bytes], offset: int = 0, count: int | None = None, *, fallback: bool = True
    ) -> int:
        """
        Send a file through a transport.

        Return an amount of sent bytes.
        """
        ...
    @abstractmethod
    async def create_datagram_endpoint(
        self,
        protocol_factory: Callable[[], _ProtocolT],
        local_addr: tuple[str, int] | str | None = None,
        remote_addr: tuple[str, int] | str | None = None,
        *,
        family: int = 0,
        proto: int = 0,
        flags: int = 0,
        reuse_address: bool | None = None,
        reuse_port: bool | None = None,
        allow_broadcast: bool | None = None,
        sock: socket | None = None,
    ) -> tuple[DatagramTransport, _ProtocolT]:
        """
        A coroutine which creates a datagram endpoint.

        This method will try to establish the endpoint in the background.
        When successful, the coroutine returns a (transport, protocol) pair.

        protocol_factory must be a callable returning a protocol instance.

        socket family AF_INET, socket.AF_INET6 or socket.AF_UNIX depending on
        host (or family if specified), socket type SOCK_DGRAM.

        reuse_address tells the kernel to reuse a local socket in
        TIME_WAIT state, without waiting for its natural timeout to
        expire. If not specified it will automatically be set to True on
        UNIX.

        reuse_port tells the kernel to allow this endpoint to be bound to
        the same port as other existing endpoints are bound to, so long as
        they all set this flag when being created. This option is not
        supported on Windows and some UNIX's. If the
        :py:data:`~socket.SO_REUSEPORT` constant is not defined then this
        capability is unsupported.

        allow_broadcast tells the kernel to allow this endpoint to send
        messages to the broadcast address.

        sock can optionally be specified in order to use a preexisting
        socket object.
        """
        ...
    # Pipes and subprocesses.
    @abstractmethod
    async def connect_read_pipe(
        self, protocol_factory: Callable[[], _ProtocolT], pipe: Any
    ) -> tuple[ReadTransport, _ProtocolT]:
        """
        Register read pipe in event loop. Set the pipe to non-blocking mode.

        protocol_factory should instantiate object with Protocol interface.
        pipe is a file-like object.
        Return pair (transport, protocol), where transport supports the
        ReadTransport interface.
        """
        ...
    @abstractmethod
    async def connect_write_pipe(
        self, protocol_factory: Callable[[], _ProtocolT], pipe: Any
    ) -> tuple[WriteTransport, _ProtocolT]:
        """
        Register write pipe in event loop.

        protocol_factory should instantiate object with BaseProtocol interface.
        Pipe is file-like object already switched to nonblocking.
        Return pair (transport, protocol), where transport support
        WriteTransport interface.
        """
        ...
    @abstractmethod
    async def subprocess_shell(
        self,
        protocol_factory: Callable[[], _ProtocolT],
        cmd: bytes | str,
        *,
        stdin: int | IO[Any] | None = -1,
        stdout: int | IO[Any] | None = -1,
        stderr: int | IO[Any] | None = -1,
        universal_newlines: Literal[False] = False,
        shell: Literal[True] = True,
        bufsize: Literal[0] = 0,
        encoding: None = None,
        errors: None = None,
        text: Literal[False] | None = ...,
        **kwargs: Any,
    ) -> tuple[SubprocessTransport, _ProtocolT]: ...
    @abstractmethod
    async def subprocess_exec(
        self,
        protocol_factory: Callable[[], _ProtocolT],
        program: Any,
        *args: Any,
        stdin: int | IO[Any] | None = -1,
        stdout: int | IO[Any] | None = -1,
        stderr: int | IO[Any] | None = -1,
        universal_newlines: Literal[False] = False,
        shell: Literal[False] = False,
        bufsize: Literal[0] = 0,
        encoding: None = None,
        errors: None = None,
        **kwargs: Any,
    ) -> tuple[SubprocessTransport, _ProtocolT]: ...
    @abstractmethod
    def add_reader(self, fd: FileDescriptorLike, callback: Callable[[Unpack[_Ts]], Any], *args: Unpack[_Ts]) -> None: ...
    @abstractmethod
    def remove_reader(self, fd: FileDescriptorLike) -> bool: ...
    @abstractmethod
    def add_writer(self, fd: FileDescriptorLike, callback: Callable[[Unpack[_Ts]], Any], *args: Unpack[_Ts]) -> None: ...
    @abstractmethod
    def remove_writer(self, fd: FileDescriptorLike) -> bool: ...
    @abstractmethod
    async def sock_recv(self, sock: socket, nbytes: int) -> bytes: ...
    @abstractmethod
    async def sock_recv_into(self, sock: socket, buf: WriteableBuffer) -> int: ...
    @abstractmethod
    async def sock_sendall(self, sock: socket, data: ReadableBuffer) -> None: ...
    @abstractmethod
    async def sock_connect(self, sock: socket, address: _Address) -> None: ...
    @abstractmethod
    async def sock_accept(self, sock: socket) -> tuple[socket, _RetAddress]: ...
    if sys.version_info >= (3, 11):
        @abstractmethod
        async def sock_recvfrom(self, sock: socket, bufsize: int) -> tuple[bytes, _RetAddress]: ...
        @abstractmethod
        async def sock_recvfrom_into(self, sock: socket, buf: WriteableBuffer, nbytes: int = 0) -> tuple[int, _RetAddress]: ...
        @abstractmethod
        async def sock_sendto(self, sock: socket, data: ReadableBuffer, address: _Address) -> int: ...
    # Signal handling.
    @abstractmethod
    def add_signal_handler(self, sig: int, callback: Callable[[Unpack[_Ts]], object], *args: Unpack[_Ts]) -> None: ...
    @abstractmethod
    def remove_signal_handler(self, sig: int) -> bool: ...
    # Error handlers.
    @abstractmethod
    def set_exception_handler(self, handler: _ExceptionHandler | None) -> None: ...
    @abstractmethod
    def get_exception_handler(self) -> _ExceptionHandler | None: ...
    @abstractmethod
    def default_exception_handler(self, context: _Context) -> None: ...
    @abstractmethod
    def call_exception_handler(self, context: _Context) -> None: ...
    # Debug flag management.
    @abstractmethod
    def get_debug(self) -> bool: ...
    @abstractmethod
    def set_debug(self, enabled: bool) -> None: ...
<<<<<<< HEAD
    if sys.version_info >= (3, 9):
        @abstractmethod
        async def shutdown_default_executor(self) -> None:
            """Schedule the shutdown of the default executor."""
            ...
=======
    @abstractmethod
    async def shutdown_default_executor(self) -> None: ...
>>>>>>> 1c17cd42

class AbstractEventLoopPolicy:
    """Abstract policy for accessing the event loop."""
    @abstractmethod
    def get_event_loop(self) -> AbstractEventLoop:
        """
        Get the event loop for the current context.

        Returns an event loop object implementing the AbstractEventLoop interface,
        or raises an exception in case no event loop has been set for the
        current context and the current policy does not specify to create one.

        It should never return None.
        """
        ...
    @abstractmethod
    def set_event_loop(self, loop: AbstractEventLoop | None) -> None:
        """Set the event loop for the current context to loop."""
        ...
    @abstractmethod
    def new_event_loop(self) -> AbstractEventLoop:
        """
        Create and return a new event loop object according to this
        policy's rules. If there's need to set this loop as the event loop for
        the current context, set_event_loop must be called explicitly.
        """
        ...
    # Child processes handling (Unix only).
    if sys.version_info < (3, 14):
        if sys.version_info >= (3, 12):
            @abstractmethod
            @deprecated("Deprecated as of Python 3.12; will be removed in Python 3.14")
            def get_child_watcher(self) -> AbstractChildWatcher:
                """Get the watcher for child processes."""
                ...
            @abstractmethod
            @deprecated("Deprecated as of Python 3.12; will be removed in Python 3.14")
            def set_child_watcher(self, watcher: AbstractChildWatcher) -> None:
                """Set the watcher for child processes."""
                ...
        else:
            @abstractmethod
            def get_child_watcher(self) -> AbstractChildWatcher:
                """Get the watcher for child processes."""
                ...
            @abstractmethod
            def set_child_watcher(self, watcher: AbstractChildWatcher) -> None:
                """Set the watcher for child processes."""
                ...

class BaseDefaultEventLoopPolicy(AbstractEventLoopPolicy, metaclass=ABCMeta):
    """
    Default policy implementation for accessing the event loop.

    In this policy, each thread has its own event loop.  However, we
    only automatically create an event loop by default for the main
    thread; other threads by default have no event loop.

    Other policies may have different rules (e.g. a single global
    event loop, or automatically creating an event loop per thread, or
    using some other notion of context to which an event loop is
    associated).
    """
    def get_event_loop(self) -> AbstractEventLoop:
        """
        Get the event loop for the current context.

        Returns an instance of EventLoop or raises an exception.
        """
        ...
    def set_event_loop(self, loop: AbstractEventLoop | None) -> None:
        """Set the event loop."""
        ...
    def new_event_loop(self) -> AbstractEventLoop:
        """
        Create a new event loop.

        You must call set_event_loop() to make this the current event
        loop.
        """
        ...

def get_event_loop_policy() -> AbstractEventLoopPolicy:
    """Get the current event loop policy."""
    ...
def set_event_loop_policy(policy: AbstractEventLoopPolicy | None) -> None:
    """
    Set the current event loop policy.

    If policy is None, the default policy is restored.
    """
    ...
def set_event_loop(loop: AbstractEventLoop | None) -> None:
    """Equivalent to calling get_event_loop_policy().set_event_loop(loop)."""
    ...
def new_event_loop() -> AbstractEventLoop:
    """Equivalent to calling get_event_loop_policy().new_event_loop()."""
    ...

if sys.version_info < (3, 14):
    if sys.version_info >= (3, 12):
        @deprecated("Deprecated as of Python 3.12; will be removed in Python 3.14")
        def get_child_watcher() -> AbstractChildWatcher:
            """Equivalent to calling get_event_loop_policy().get_child_watcher()."""
            ...
        @deprecated("Deprecated as of Python 3.12; will be removed in Python 3.14")
        def set_child_watcher(watcher: AbstractChildWatcher) -> None:
            """
            Equivalent to calling
            get_event_loop_policy().set_child_watcher(watcher).
            """
            ...

    else:
        def get_child_watcher() -> AbstractChildWatcher:
            """Equivalent to calling get_event_loop_policy().get_child_watcher()."""
            ...
        def set_child_watcher(watcher: AbstractChildWatcher) -> None:
            """
            Equivalent to calling
            get_event_loop_policy().set_child_watcher(watcher).
            """
            ...<|MERGE_RESOLUTION|>--- conflicted
+++ resolved
@@ -1107,16 +1107,8 @@
     def get_debug(self) -> bool: ...
     @abstractmethod
     def set_debug(self, enabled: bool) -> None: ...
-<<<<<<< HEAD
-    if sys.version_info >= (3, 9):
-        @abstractmethod
-        async def shutdown_default_executor(self) -> None:
-            """Schedule the shutdown of the default executor."""
-            ...
-=======
     @abstractmethod
     async def shutdown_default_executor(self) -> None: ...
->>>>>>> 1c17cd42
 
 class AbstractEventLoopPolicy:
     """Abstract policy for accessing the event loop."""
