--- conflicted
+++ resolved
@@ -10,11 +10,7 @@
 __all__ = ("BaseTransport", "ReadTransport", "WriteTransport", "Transport", "DatagramTransport", "SubprocessTransport")
 
 class BaseTransport:
-<<<<<<< HEAD
-    """Base class for transports."""
-=======
     __slots__ = ("_extra",)
->>>>>>> ca44e4c4
     def __init__(self, extra: Mapping[str, Any] | None = None) -> None: ...
     def get_extra_info(self, name: str, default: Any = None) -> Any:
         """Get optional transport information."""
@@ -40,70 +36,6 @@
         ...
 
 class ReadTransport(BaseTransport):
-<<<<<<< HEAD
-    """Interface for read-only transports."""
-    def is_reading(self) -> bool:
-        """Return True if the transport is receiving."""
-        ...
-    def pause_reading(self) -> None:
-        """
-        Pause the receiving end.
-
-        No data will be passed to the protocol's data_received()
-        method until resume_reading() is called.
-        """
-        ...
-    def resume_reading(self) -> None:
-        """
-        Resume the receiving end.
-
-        Data received will once again be passed to the protocol's
-        data_received() method.
-        """
-        ...
-
-class WriteTransport(BaseTransport):
-    """Interface for write-only transports."""
-    def set_write_buffer_limits(self, high: int | None = None, low: int | None = None) -> None:
-        """
-        Set the high- and low-water limits for write flow control.
-
-        These two values control when to call the protocol's
-        pause_writing() and resume_writing() methods.  If specified,
-        the low-water limit must be less than or equal to the
-        high-water limit.  Neither value can be negative.
-
-        The defaults are implementation-specific.  If only the
-        high-water limit is given, the low-water limit defaults to an
-        implementation-specific value less than or equal to the
-        high-water limit.  Setting high to zero forces low to zero as
-        well, and causes pause_writing() to be called whenever the
-        buffer becomes non-empty.  Setting low to zero causes
-        resume_writing() to be called only once the buffer is empty.
-        Use of zero for either limit is generally sub-optimal as it
-        reduces opportunities for doing I/O and computation
-        concurrently.
-        """
-        ...
-    def get_write_buffer_size(self) -> int:
-        """Return the current size of the write buffer."""
-        ...
-    def get_write_buffer_limits(self) -> tuple[int, int]:
-        """
-        Get the high and low watermarks for write flow control.
-        Return a tuple (low, high) where low and high are
-        positive number of bytes.
-        """
-        ...
-    def write(self, data: bytes | bytearray | memoryview[Any]) -> None:
-        """
-        Write some data bytes to the transport.
-
-        This does not block; it buffers the data and arranges for it
-        to be sent out asynchronously.
-        """
-        ...
-=======
     __slots__ = ()
     def is_reading(self) -> bool: ...
     def pause_reading(self) -> None: ...
@@ -115,154 +47,12 @@
     def get_write_buffer_size(self) -> int: ...
     def get_write_buffer_limits(self) -> tuple[int, int]: ...
     def write(self, data: bytes | bytearray | memoryview[Any]) -> None: ...  # any memoryview format or shape
->>>>>>> ca44e4c4
     def writelines(
         self, list_of_data: Iterable[bytes | bytearray | memoryview[Any]]
     ) -> None:
         """
         Write a list (or any iterable) of data bytes to the transport.
 
-        The default implementation concatenates the arguments and
-        calls write() on the result.
-        """
-        ...
-    def write_eof(self) -> None:
-        """
-        Close the write end after flushing buffered data.
-
-        (This is like typing ^D into a UNIX program reading from stdin.)
-
-        Data may still be received.
-        """
-        ...
-    def can_write_eof(self) -> bool:
-        """Return True if this transport supports write_eof(), False if not."""
-        ...
-    def abort(self) -> None:
-        """
-        Close the transport immediately.
-
-        Buffered data will be lost.  No more data will be received.
-        The protocol's connection_lost() method will (eventually) be
-        called with None as its argument.
-        """
-        ...
-
-class Transport(ReadTransport, WriteTransport):
-    """
-    Interface representing a bidirectional transport.
-
-    There may be several implementations, but typically, the user does
-    not implement new transports; rather, the platform provides some
-    useful transports that are implemented using the platform's best
-    practices.
-
-    The user never instantiates a transport directly; they call a
-    utility function, passing it a protocol factory and other
-    information necessary to create the transport and protocol.  (E.g.
-    EventLoop.create_connection() or EventLoop.create_server().)
-
-<<<<<<< HEAD
-    The utility function will asynchronously create a transport and a
-    protocol and hook them up by calling the protocol's
-    connection_made() method, passing it the transport.
-
-    The implementation here raises NotImplemented for every method
-    except writelines(), which calls write() in a loop.
-    """
-    ...
-
-class DatagramTransport(BaseTransport):
-    """Interface for datagram (UDP) transports."""
-    def sendto(self, data: bytes | bytearray | memoryview, addr: _Address | None = None) -> None:
-        """
-        Send data to the transport.
-
-        This does not block; it buffers the data and arranges for it
-        to be sent out asynchronously.
-        addr is target socket address.
-        If addr is None use target address pointed on transport creation.
-        If data is an empty bytes object a zero-length datagram will be
-        sent.
-        """
-        ...
-    def abort(self) -> None:
-        """
-        Close the transport immediately.
-
-        Buffered data will be lost.  No more data will be received.
-        The protocol's connection_lost() method will (eventually) be
-        called with None as its argument.
-        """
-        ...
-
-class SubprocessTransport(BaseTransport):
-    def get_pid(self) -> int:
-        """Get subprocess id."""
-        ...
-    def get_returncode(self) -> int | None:
-        """
-        Get subprocess returncode.
-
-        See also
-        http://docs.python.org/3/library/subprocess#subprocess.Popen.returncode
-        """
-        ...
-    def get_pipe_transport(self, fd: int) -> BaseTransport | None:
-        """Get transport for pipe with number fd."""
-        ...
-    def send_signal(self, signal: int) -> None:
-        """
-        Send signal to subprocess.
-
-        See also:
-        docs.python.org/3/library/subprocess#subprocess.Popen.send_signal
-        """
-        ...
-    def terminate(self) -> None:
-        """
-        Stop the subprocess.
-
-        Alias for close() method.
-
-        On Posix OSs the method sends SIGTERM to the subprocess.
-        On Windows the Win32 API function TerminateProcess()
-         is called to stop the subprocess.
-
-        See also:
-        http://docs.python.org/3/library/subprocess#subprocess.Popen.terminate
-        """
-        ...
-    def kill(self) -> None:
-        """
-        Kill the subprocess.
-
-        On Posix OSs the function sends SIGKILL to the subprocess.
-        On Windows kill() is an alias for terminate().
-
-        See also:
-        http://docs.python.org/3/library/subprocess#subprocess.Popen.kill
-        """
-        ...
-
-class _FlowControlMixin(Transport):
-    """
-    All the logic for (write) flow control in a mix-in base class.
-
-    The subclass must implement get_write_buffer_size().  It must call
-    _maybe_pause_protocol() whenever the write buffer size increases,
-    and _maybe_resume_protocol() whenever it decreases.  It may also
-    override set_write_buffer_limits() (e.g. to specify different
-    defaults).
-
-    The subclass constructor must call super().__init__(extra).  This
-    will call set_write_buffer_limits().
-
-    The user may call set_write_buffer_limits() and
-    get_write_buffer_size(), and their protocol's pause_writing() and
-    resume_writing() may be called.
-    """
-=======
 class Transport(ReadTransport, WriteTransport):
     __slots__ = ()
 
@@ -282,5 +72,4 @@
 
 class _FlowControlMixin(Transport):
     __slots__ = ("_loop", "_protocol_paused", "_high_water", "_low_water")
->>>>>>> ca44e4c4
     def __init__(self, extra: Mapping[str, Any] | None = None, loop: AbstractEventLoop | None = None) -> None: ...