"""Abstract Transport class."""

from asyncio.events import AbstractEventLoop
from asyncio.protocols import BaseProtocol
from collections.abc import Iterable, Mapping
from socket import _Address
from typing import Any

# Keep asyncio.__all__ updated with any changes to __all__ here
__all__ = ("BaseTransport", "ReadTransport", "WriteTransport", "Transport", "DatagramTransport", "SubprocessTransport")

class BaseTransport:
    """Base class for transports."""
    def __init__(self, extra: Mapping[str, Any] | None = None) -> None: ...
    def get_extra_info(self, name: str, default: Any = None) -> Any:
        """Get optional transport information."""
        ...
    def is_closing(self) -> bool:
        """Return True if the transport is closing or closed."""
        ...
    def close(self) -> None:
        """
        Close the transport.

        Buffered data will be flushed asynchronously.  No more data
        will be received.  After all buffered data is flushed, the
        protocol's connection_lost() method will (eventually) be
        called with None as its argument.
        """
        ...
    def set_protocol(self, protocol: BaseProtocol) -> None:
        """Set a new protocol."""
        ...
    def get_protocol(self) -> BaseProtocol:
        """Return the current protocol."""
        ...

class ReadTransport(BaseTransport):
    """Interface for read-only transports."""
    def is_reading(self) -> bool:
        """Return True if the transport is receiving."""
        ...
    def pause_reading(self) -> None:
        """
        Pause the receiving end.

        No data will be passed to the protocol's data_received()
        method until resume_reading() is called.
        """
        ...
    def resume_reading(self) -> None:
        """
        Resume the receiving end.

        Data received will once again be passed to the protocol's
        data_received() method.
        """
        ...

class WriteTransport(BaseTransport):
<<<<<<< HEAD
    """Interface for write-only transports."""
    def set_write_buffer_limits(self, high: int | None = None, low: int | None = None) -> None:
        """
        Set the high- and low-water limits for write flow control.

        These two values control when to call the protocol's
        pause_writing() and resume_writing() methods.  If specified,
        the low-water limit must be less than or equal to the
        high-water limit.  Neither value can be negative.

        The defaults are implementation-specific.  If only the
        high-water limit is given, the low-water limit defaults to an
        implementation-specific value less than or equal to the
        high-water limit.  Setting high to zero forces low to zero as
        well, and causes pause_writing() to be called whenever the
        buffer becomes non-empty.  Setting low to zero causes
        resume_writing() to be called only once the buffer is empty.
        Use of zero for either limit is generally sub-optimal as it
        reduces opportunities for doing I/O and computation
        concurrently.
        """
        ...
    def get_write_buffer_size(self) -> int:
        """Return the current size of the write buffer."""
        ...
    def get_write_buffer_limits(self) -> tuple[int, int]:
        """
        Get the high and low watermarks for write flow control.
        Return a tuple (low, high) where low and high are
        positive number of bytes.
        """
        ...
    def write(self, data: bytes | bytearray | memoryview) -> None:
        """
        Write some data bytes to the transport.

        This does not block; it buffers the data and arranges for it
        to be sent out asynchronously.
        """
        ...
    def writelines(self, list_of_data: Iterable[bytes | bytearray | memoryview]) -> None:
        """
        Write a list (or any iterable) of data bytes to the transport.

        The default implementation concatenates the arguments and
        calls write() on the result.
        """
        ...
    def write_eof(self) -> None:
        """
        Close the write end after flushing buffered data.

        (This is like typing ^D into a UNIX program reading from stdin.)

        Data may still be received.
        """
        ...
    def can_write_eof(self) -> bool:
        """Return True if this transport supports write_eof(), False if not."""
        ...
    def abort(self) -> None:
        """
        Close the transport immediately.

        Buffered data will be lost.  No more data will be received.
        The protocol's connection_lost() method will (eventually) be
        called with None as its argument.
        """
        ...

class Transport(ReadTransport, WriteTransport):
    """
    Interface representing a bidirectional transport.

    There may be several implementations, but typically, the user does
    not implement new transports; rather, the platform provides some
    useful transports that are implemented using the platform's best
    practices.

    The user never instantiates a transport directly; they call a
    utility function, passing it a protocol factory and other
    information necessary to create the transport and protocol.  (E.g.
    EventLoop.create_connection() or EventLoop.create_server().)
=======
    def set_write_buffer_limits(self, high: int | None = None, low: int | None = None) -> None: ...
    def get_write_buffer_size(self) -> int: ...
    def get_write_buffer_limits(self) -> tuple[int, int]: ...
    def write(self, data: bytes | bytearray | memoryview[Any]) -> None: ...  # any memoryview format or shape
    def writelines(
        self, list_of_data: Iterable[bytes | bytearray | memoryview[Any]]
    ) -> None: ...  # any memoryview format or shape
    def write_eof(self) -> None: ...
    def can_write_eof(self) -> bool: ...
    def abort(self) -> None: ...
>>>>>>> b4e49dd5

    The utility function will asynchronously create a transport and a
    protocol and hook them up by calling the protocol's
    connection_made() method, passing it the transport.

    The implementation here raises NotImplemented for every method
    except writelines(), which calls write() in a loop.
    """
    ...

class DatagramTransport(BaseTransport):
    """Interface for datagram (UDP) transports."""
    def sendto(self, data: bytes | bytearray | memoryview, addr: _Address | None = None) -> None:
        """
        Send data to the transport.

        This does not block; it buffers the data and arranges for it
        to be sent out asynchronously.
        addr is target socket address.
        If addr is None use target address pointed on transport creation.
        If data is an empty bytes object a zero-length datagram will be
        sent.
        """
        ...
    def abort(self) -> None:
        """
        Close the transport immediately.

        Buffered data will be lost.  No more data will be received.
        The protocol's connection_lost() method will (eventually) be
        called with None as its argument.
        """
        ...

class SubprocessTransport(BaseTransport):
    def get_pid(self) -> int:
        """Get subprocess id."""
        ...
    def get_returncode(self) -> int | None:
        """
        Get subprocess returncode.

        See also
        http://docs.python.org/3/library/subprocess#subprocess.Popen.returncode
        """
        ...
    def get_pipe_transport(self, fd: int) -> BaseTransport | None:
        """Get transport for pipe with number fd."""
        ...
    def send_signal(self, signal: int) -> None:
        """
        Send signal to subprocess.

        See also:
        docs.python.org/3/library/subprocess#subprocess.Popen.send_signal
        """
        ...
    def terminate(self) -> None:
        """
        Stop the subprocess.

        Alias for close() method.

        On Posix OSs the method sends SIGTERM to the subprocess.
        On Windows the Win32 API function TerminateProcess()
         is called to stop the subprocess.

        See also:
        http://docs.python.org/3/library/subprocess#subprocess.Popen.terminate
        """
        ...
    def kill(self) -> None:
        """
        Kill the subprocess.

        On Posix OSs the function sends SIGKILL to the subprocess.
        On Windows kill() is an alias for terminate().

        See also:
        http://docs.python.org/3/library/subprocess#subprocess.Popen.kill
        """
        ...

class _FlowControlMixin(Transport):
    """
    All the logic for (write) flow control in a mix-in base class.

    The subclass must implement get_write_buffer_size().  It must call
    _maybe_pause_protocol() whenever the write buffer size increases,
    and _maybe_resume_protocol() whenever it decreases.  It may also
    override set_write_buffer_limits() (e.g. to specify different
    defaults).

    The subclass constructor must call super().__init__(extra).  This
    will call set_write_buffer_limits().

    The user may call set_write_buffer_limits() and
    get_write_buffer_size(), and their protocol's pause_writing() and
    resume_writing() may be called.
    """
    def __init__(self, extra: Mapping[str, Any] | None = None, loop: AbstractEventLoop | None = None) -> None: ...<|MERGE_RESOLUTION|>--- conflicted
+++ resolved
@@ -58,11 +58,16 @@
         ...
 
 class WriteTransport(BaseTransport):
-<<<<<<< HEAD
-    """Interface for write-only transports."""
-    def set_write_buffer_limits(self, high: int | None = None, low: int | None = None) -> None:
-        """
-        Set the high- and low-water limits for write flow control.
+    def set_write_buffer_limits(self, high: int | None = None, low: int | None = None) -> None: ...
+    def get_write_buffer_size(self) -> int: ...
+    def get_write_buffer_limits(self) -> tuple[int, int]: ...
+    def write(self, data: bytes | bytearray | memoryview[Any]) -> None: ...  # any memoryview format or shape
+    def writelines(
+        self, list_of_data: Iterable[bytes | bytearray | memoryview[Any]]
+    ) -> None: ...  # any memoryview format or shape
+    def write_eof(self) -> None: ...
+    def can_write_eof(self) -> bool: ...
+    def abort(self) -> None: ...
 
         These two values control when to call the protocol's
         pause_writing() and resume_writing() methods.  If specified,
@@ -142,18 +147,6 @@
     utility function, passing it a protocol factory and other
     information necessary to create the transport and protocol.  (E.g.
     EventLoop.create_connection() or EventLoop.create_server().)
-=======
-    def set_write_buffer_limits(self, high: int | None = None, low: int | None = None) -> None: ...
-    def get_write_buffer_size(self) -> int: ...
-    def get_write_buffer_limits(self) -> tuple[int, int]: ...
-    def write(self, data: bytes | bytearray | memoryview[Any]) -> None: ...  # any memoryview format or shape
-    def writelines(
-        self, list_of_data: Iterable[bytes | bytearray | memoryview[Any]]
-    ) -> None: ...  # any memoryview format or shape
-    def write_eof(self) -> None: ...
-    def can_write_eof(self) -> bool: ...
-    def abort(self) -> None: ...
->>>>>>> b4e49dd5
 
     The utility function will asynchronously create a transport and a
     protocol and hook them up by calling the protocol's
