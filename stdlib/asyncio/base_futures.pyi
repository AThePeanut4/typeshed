--- conflicted
+++ resolved
@@ -12,15 +12,6 @@
 _CANCELLED: Final = "CANCELLED"  # undocumented
 _FINISHED: Final = "FINISHED"  # undocumented
 
-<<<<<<< HEAD
-def _format_callbacks(cb: Sequence[tuple[Callable[[futures.Future[Any]], None], Context]]) -> str:
-    """helper function for Future.__repr__"""
-    ...
-def _future_repr_info(future: futures.Future[Any]) -> list[str]:
-    """helper function for Future.__repr__"""
-    ...
-=======
 def isfuture(obj: object) -> TypeIs[Future[Any]]: ...
 def _format_callbacks(cb: Sequence[tuple[Callable[[futures.Future[Any]], None], Context]]) -> str: ...  # undocumented
-def _future_repr_info(future: futures.Future[Any]) -> list[str]: ...  # undocumented
->>>>>>> 9f13289b
+def _future_repr_info(future: futures.Future[Any]) -> list[str]: ...  # undocumented