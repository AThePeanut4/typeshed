--- conflicted
+++ resolved
@@ -229,38 +229,10 @@
     """
     ...
 @overload
-<<<<<<< HEAD
-def getincrementaldecoder(encoding: str) -> _IncrementalDecoder:
-    """
-    Lookup up the codec for the given encoding and return
-    its IncrementalDecoder class or factory function.
-
-    Raises a LookupError in case the encoding cannot be found
-    or the codecs doesn't provide an incremental decoder.
-    """
-    ...
-def getreader(encoding: str) -> _StreamReader:
-    """
-    Lookup up the codec for the given encoding and return
-    its StreamReader class or factory function.
-
-    Raises a LookupError in case the encoding cannot be found.
-    """
-    ...
-def getwriter(encoding: str) -> _StreamWriter:
-    """
-    Lookup up the codec for the given encoding and return
-    its StreamWriter class or factory function.
-
-    Raises a LookupError in case the encoding cannot be found.
-    """
-    ...
-=======
 def getincrementaldecoder(encoding: str) -> _IncrementalDecoder: ...
 def getreader(encoding: str) -> _StreamReader: ...
 def getwriter(encoding: str) -> _StreamWriter: ...
 @deprecated("Deprecated since Python 3.14. Use `open()` instead.")
->>>>>>> 6b4691d0
 def open(
     filename: str, mode: str = "r", encoding: str | None = None, errors: str = "strict", buffering: int = -1
 ) -> StreamReaderWriter:
