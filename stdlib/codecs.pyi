--- conflicted
+++ resolved
@@ -1,16 +1,4 @@
-<<<<<<< HEAD
-"""
-codecs -- Python Codec Registry, API and helpers.
-
-
-Written by Marc-Andre Lemburg (mal@lemburg.com).
-
-(c) Copyright CNRI, All Rights Reserved. NO WARRANTY.
-"""
-
-=======
 import sys
->>>>>>> 91e2ed09
 import types
 from _codecs import *
 from _typeshed import ReadableBuffer
@@ -135,36 +123,6 @@
 class _BufferedIncrementalDecoder(Protocol):
     def __call__(self, errors: str = ...) -> BufferedIncrementalDecoder: ...
 
-<<<<<<< HEAD
-class CodecInfo(tuple[_Encoder, _Decoder, _StreamReader, _StreamWriter]):
-    """Codec details when looking up the codec registry"""
-    _is_text_encoding: bool
-    @property
-    def encode(self) -> _Encoder: ...
-    @property
-    def decode(self) -> _Decoder: ...
-    @property
-    def streamreader(self) -> _StreamReader: ...
-    @property
-    def streamwriter(self) -> _StreamWriter: ...
-    @property
-    def incrementalencoder(self) -> _IncrementalEncoder: ...
-    @property
-    def incrementaldecoder(self) -> _IncrementalDecoder: ...
-    name: str
-    def __new__(
-        cls,
-        encode: _Encoder,
-        decode: _Decoder,
-        streamreader: _StreamReader | None = None,
-        streamwriter: _StreamWriter | None = None,
-        incrementalencoder: _IncrementalEncoder | None = None,
-        incrementaldecoder: _IncrementalDecoder | None = None,
-        name: str | None = None,
-        *,
-        _is_text_encoding: bool | None = None,
-    ) -> Self: ...
-=======
 if sys.version_info >= (3, 12):
     class CodecInfo(tuple[_Encoder, _Decoder, _StreamReader, _StreamWriter]):
         _is_text_encoding: bool
@@ -223,7 +181,6 @@
             *,
             _is_text_encoding: bool | None = None,
         ) -> Self: ...
->>>>>>> 91e2ed09
 
 def getencoder(encoding: str) -> _Encoder:
     """
