"""
codecs -- Python Codec Registry, API and helpers.


Written by Marc-Andre Lemburg (mal@lemburg.com).

(c) Copyright CNRI, All Rights Reserved. NO WARRANTY.
"""

import types
from _codecs import *
from _typeshed import ReadableBuffer
from abc import abstractmethod
from collections.abc import Callable, Generator, Iterable
from typing import Any, BinaryIO, ClassVar, Final, Literal, Protocol, TextIO
from typing_extensions import Self

__all__ = [
    "register",
    "lookup",
    "open",
    "EncodedFile",
    "BOM",
    "BOM_BE",
    "BOM_LE",
    "BOM32_BE",
    "BOM32_LE",
    "BOM64_BE",
    "BOM64_LE",
    "BOM_UTF8",
    "BOM_UTF16",
    "BOM_UTF16_LE",
    "BOM_UTF16_BE",
    "BOM_UTF32",
    "BOM_UTF32_LE",
    "BOM_UTF32_BE",
    "CodecInfo",
    "Codec",
    "IncrementalEncoder",
    "IncrementalDecoder",
    "StreamReader",
    "StreamWriter",
    "StreamReaderWriter",
    "StreamRecoder",
    "getencoder",
    "getdecoder",
    "getincrementalencoder",
    "getincrementaldecoder",
    "getreader",
    "getwriter",
    "encode",
    "decode",
    "iterencode",
    "iterdecode",
    "strict_errors",
    "ignore_errors",
    "replace_errors",
    "xmlcharrefreplace_errors",
    "backslashreplace_errors",
    "namereplace_errors",
    "register_error",
    "lookup_error",
]

BOM32_BE: Final = b"\xfe\xff"
BOM32_LE: Final = b"\xff\xfe"
BOM64_BE: Final = b"\x00\x00\xfe\xff"
BOM64_LE: Final = b"\xff\xfe\x00\x00"

class _WritableStream(Protocol):
    def write(self, data: bytes, /) -> object: ...
    def seek(self, offset: int, whence: int, /) -> object: ...
    def close(self) -> object: ...

class _ReadableStream(Protocol):
    def read(self, size: int = ..., /) -> bytes: ...
    def seek(self, offset: int, whence: int, /) -> object: ...
    def close(self) -> object: ...

class _Stream(_WritableStream, _ReadableStream, Protocol): ...

# TODO: this only satisfies the most common interface, where
# bytes is the raw form and str is the cooked form.
# In the long run, both should become template parameters maybe?
# There *are* bytes->bytes and str->str encodings in the standard library.
# They were much more common in Python 2 than in Python 3.

class _Encoder(Protocol):
    def __call__(self, input: str, errors: str = ..., /) -> tuple[bytes, int]: ...  # signature of Codec().encode

class _Decoder(Protocol):
    def __call__(self, input: ReadableBuffer, errors: str = ..., /) -> tuple[str, int]: ...  # signature of Codec().decode

class _StreamReader(Protocol):
    def __call__(self, stream: _ReadableStream, errors: str = ..., /) -> StreamReader: ...

class _StreamWriter(Protocol):
    def __call__(self, stream: _WritableStream, errors: str = ..., /) -> StreamWriter: ...

class _IncrementalEncoder(Protocol):
    def __call__(self, errors: str = ...) -> IncrementalEncoder: ...

class _IncrementalDecoder(Protocol):
    def __call__(self, errors: str = ...) -> IncrementalDecoder: ...

class CodecInfo(tuple[_Encoder, _Decoder, _StreamReader, _StreamWriter]):
    """Codec details when looking up the codec registry"""
    _is_text_encoding: bool
    @property
    def encode(self) -> _Encoder: ...
    @property
    def decode(self) -> _Decoder: ...
    @property
    def streamreader(self) -> _StreamReader: ...
    @property
    def streamwriter(self) -> _StreamWriter: ...
    @property
    def incrementalencoder(self) -> _IncrementalEncoder: ...
    @property
    def incrementaldecoder(self) -> _IncrementalDecoder: ...
    name: str
    def __new__(
        cls,
        encode: _Encoder,
        decode: _Decoder,
        streamreader: _StreamReader | None = None,
        streamwriter: _StreamWriter | None = None,
        incrementalencoder: _IncrementalEncoder | None = None,
        incrementaldecoder: _IncrementalDecoder | None = None,
        name: str | None = None,
        *,
        _is_text_encoding: bool | None = None,
    ) -> Self: ...

def getencoder(encoding: str) -> _Encoder:
    """
    Lookup up the codec for the given encoding and return
    its encoder function.

    Raises a LookupError in case the encoding cannot be found.
    """
    ...
def getdecoder(encoding: str) -> _Decoder:
    """
    Lookup up the codec for the given encoding and return
    its decoder function.

    Raises a LookupError in case the encoding cannot be found.
    """
    ...
def getincrementalencoder(encoding: str) -> _IncrementalEncoder:
    """
    Lookup up the codec for the given encoding and return
    its IncrementalEncoder class or factory function.

    Raises a LookupError in case the encoding cannot be found
    or the codecs doesn't provide an incremental encoder.
    """
    ...
def getincrementaldecoder(encoding: str) -> _IncrementalDecoder:
    """
    Lookup up the codec for the given encoding and return
    its IncrementalDecoder class or factory function.

    Raises a LookupError in case the encoding cannot be found
    or the codecs doesn't provide an incremental decoder.
    """
    ...
def getreader(encoding: str) -> _StreamReader:
    """
    Lookup up the codec for the given encoding and return
    its StreamReader class or factory function.

    Raises a LookupError in case the encoding cannot be found.
    """
    ...
def getwriter(encoding: str) -> _StreamWriter:
    """
    Lookup up the codec for the given encoding and return
    its StreamWriter class or factory function.

    Raises a LookupError in case the encoding cannot be found.
    """
    ...
def open(
    filename: str, mode: str = "r", encoding: str | None = None, errors: str = "strict", buffering: int = -1
) -> StreamReaderWriter:
    """
    Open an encoded file using the given mode and return
    a wrapped version providing transparent encoding/decoding.

    Note: The wrapped version will only accept the object format
    defined by the codecs, i.e. Unicode objects for most builtin
    codecs. Output is also codec dependent and will usually be
    Unicode as well.

    If encoding is not None, then the
    underlying encoded files are always opened in binary mode.
    The default file mode is 'r', meaning to open the file in read mode.

    encoding specifies the encoding which is to be used for the
    file.

    errors may be given to define the error handling. It defaults
    to 'strict' which causes ValueErrors to be raised in case an
    encoding error occurs.

    buffering has the same meaning as for the builtin open() API.
    It defaults to -1 which means that the default buffer size will
    be used.

    The returned wrapped file object provides an extra attribute
    .encoding which allows querying the used encoding. This
    attribute is only available if an encoding was specified as
    parameter.
    """
    ...
def EncodedFile(file: _Stream, data_encoding: str, file_encoding: str | None = None, errors: str = "strict") -> StreamRecoder:
    """
    Return a wrapped version of file which provides transparent
    encoding translation.

    Data written to the wrapped file is decoded according
    to the given data_encoding and then encoded to the underlying
    file using file_encoding. The intermediate data type
    will usually be Unicode but depends on the specified codecs.

    Bytes read from the file are decoded using file_encoding and then
    passed back to the caller encoded using data_encoding.

    If file_encoding is not given, it defaults to data_encoding.

    errors may be given to define the error handling. It defaults
    to 'strict' which causes ValueErrors to be raised in case an
    encoding error occurs.

    The returned wrapped file object provides two extra attributes
    .data_encoding and .file_encoding which reflect the given
    parameters of the same name. The attributes can be used for
    introspection by Python programs.
    """
    ...
def iterencode(iterator: Iterable[str], encoding: str, errors: str = "strict") -> Generator[bytes, None, None]:
    """
    Encoding iterator.

    Encodes the input strings from the iterator using an IncrementalEncoder.

    errors and kwargs are passed through to the IncrementalEncoder
    constructor.
    """
    ...
def iterdecode(iterator: Iterable[bytes], encoding: str, errors: str = "strict") -> Generator[str, None, None]:
    """
    Decoding iterator.

    Decodes the input strings from the iterator using an IncrementalDecoder.

    errors and kwargs are passed through to the IncrementalDecoder
    constructor.
    """
    ...

BOM: Final[Literal[b"\xff\xfe", b"\xfe\xff"]]  # depends on `sys.byteorder`
BOM_BE: Final = b"\xfe\xff"
BOM_LE: Final = b"\xff\xfe"
BOM_UTF8: Final = b"\xef\xbb\xbf"
BOM_UTF16: Final[Literal[b"\xff\xfe", b"\xfe\xff"]]  # depends on `sys.byteorder`
BOM_UTF16_BE: Final = b"\xfe\xff"
BOM_UTF16_LE: Final = b"\xff\xfe"
BOM_UTF32: Final[Literal[b"\xff\xfe\x00\x00", b"\x00\x00\xfe\xff"]]  # depends on `sys.byteorder`
BOM_UTF32_BE: Final = b"\x00\x00\xfe\xff"
BOM_UTF32_LE: Final = b"\xff\xfe\x00\x00"

def strict_errors(exception: UnicodeError, /) -> tuple[str | bytes, int]:
    """Implements the 'strict' error handling, which raises a UnicodeError on coding errors."""
    ...
def replace_errors(exception: UnicodeError, /) -> tuple[str | bytes, int]:
    """Implements the 'replace' error handling, which replaces malformed data with a replacement marker."""
    ...
def ignore_errors(exception: UnicodeError, /) -> tuple[str | bytes, int]:
    """Implements the 'ignore' error handling, which ignores malformed data and continues."""
    ...
def xmlcharrefreplace_errors(exception: UnicodeError, /) -> tuple[str | bytes, int]:
    """Implements the 'xmlcharrefreplace' error handling, which replaces an unencodable character with the appropriate XML character reference."""
    ...
def backslashreplace_errors(exception: UnicodeError, /) -> tuple[str | bytes, int]:
    """Implements the 'backslashreplace' error handling, which replaces malformed data with a backslashed escape sequence."""
    ...
def namereplace_errors(exception: UnicodeError, /) -> tuple[str | bytes, int]:
    r"""Implements the 'namereplace' error handling, which replaces an unencodable character with a \N{...} escape sequence."""
    ...

class Codec:
    r"""
    Defines the interface for stateless encoders/decoders.

    The .encode()/.decode() methods may use different error
    handling schemes by providing the errors argument. These
    string values are predefined:

     'strict' - raise a ValueError error (or a subclass)
     'ignore' - ignore the character and continue with the next
     'replace' - replace with a suitable replacement character;
                Python will use the official U+FFFD REPLACEMENT
                CHARACTER for the builtin Unicode codecs on
                decoding and '?' on encoding.
     'surrogateescape' - replace with private code points U+DCnn.
     'xmlcharrefreplace' - Replace with the appropriate XML
                           character reference (only for encoding).
     'backslashreplace'  - Replace with backslashed escape sequences.
     'namereplace'       - Replace with \N{...} escape sequences
                           (only for encoding).

    The set of allowed values can be extended via register_error.
    """
    # These are sort of @abstractmethod but sort of not.
    # The StreamReader and StreamWriter subclasses only implement one.
    def encode(self, input: str, errors: str = "strict") -> tuple[bytes, int]:
        """
        Encodes the object input and returns a tuple (output
        object, length consumed).

        errors defines the error handling to apply. It defaults to
        'strict' handling.

        The method may not store state in the Codec instance. Use
        StreamWriter for codecs which have to keep state in order to
        make encoding efficient.

        The encoder must be able to handle zero length input and
        return an empty object of the output object type in this
        situation.
        """
        ...
    def decode(self, input: bytes, errors: str = "strict") -> tuple[str, int]:
        """
        Decodes the object input and returns a tuple (output
        object, length consumed).

        input must be an object which provides the bf_getreadbuf
        buffer slot. Python strings, buffer objects and memory
        mapped files are examples of objects providing this slot.

        errors defines the error handling to apply. It defaults to
        'strict' handling.

        The method may not store state in the Codec instance. Use
        StreamReader for codecs which have to keep state in order to
        make decoding efficient.

        The decoder must be able to handle zero length input and
        return an empty object of the output object type in this
        situation.
        """
        ...

class IncrementalEncoder:
    """
    An IncrementalEncoder encodes an input in multiple steps. The input can
    be passed piece by piece to the encode() method. The IncrementalEncoder
    remembers the state of the encoding process between calls to encode().
    """
    errors: str
    def __init__(self, errors: str = "strict") -> None:
        """
        Creates an IncrementalEncoder instance.

        The IncrementalEncoder may use different error handling schemes by
        providing the errors keyword argument. See the module docstring
        for a list of possible values.
        """
        ...
    @abstractmethod
    def encode(self, input: str, final: bool = False) -> bytes:
        """Encodes input and returns the resulting object."""
        ...
    def reset(self) -> None:
        """Resets the encoder to the initial state."""
        ...
    # documentation says int but str is needed for the subclass.
    def getstate(self) -> int | str:
        """Return the current state of the encoder."""
        ...
    def setstate(self, state: int | str) -> None:
        """
        Set the current state of the encoder. state must have been
        returned by getstate().
        """
        ...

class IncrementalDecoder:
    """
    An IncrementalDecoder decodes an input in multiple steps. The input can
    be passed piece by piece to the decode() method. The IncrementalDecoder
    remembers the state of the decoding process between calls to decode().
    """
    errors: str
    def __init__(self, errors: str = "strict") -> None:
        """
        Create an IncrementalDecoder instance.

        The IncrementalDecoder may use different error handling schemes by
        providing the errors keyword argument. See the module docstring
        for a list of possible values.
        """
        ...
    @abstractmethod
    def decode(self, input: ReadableBuffer, final: bool = False) -> str:
        """Decode input and returns the resulting object."""
        ...
    def reset(self) -> None:
        """Reset the decoder to the initial state."""
        ...
    def getstate(self) -> tuple[bytes, int]:
        """
        Return the current state of the decoder.

        This must be a (buffered_input, additional_state_info) tuple.
        buffered_input must be a bytes object containing bytes that
        were passed to decode() that have not yet been converted.
        additional_state_info must be a non-negative integer
        representing the state of the decoder WITHOUT yet having
        processed the contents of buffered_input.  In the initial state
        and after reset(), getstate() must return (b"", 0).
        """
        ...
    def setstate(self, state: tuple[bytes, int]) -> None:
        """
        Set the current state of the decoder.

        state must have been returned by getstate().  The effect of
        setstate((b"", 0)) must be equivalent to reset().
        """
        ...

# These are not documented but used in encodings/*.py implementations.
class BufferedIncrementalEncoder(IncrementalEncoder):
    """
    This subclass of IncrementalEncoder can be used as the baseclass for an
    incremental encoder if the encoder must keep some of the output in a
    buffer between calls to encode().
    """
    buffer: str
    def __init__(self, errors: str = "strict") -> None: ...
    @abstractmethod
    def _buffer_encode(self, input: str, errors: str, final: bool) -> tuple[bytes, int]: ...
    def encode(self, input: str, final: bool = False) -> bytes: ...

class BufferedIncrementalDecoder(IncrementalDecoder):
    """
    This subclass of IncrementalDecoder can be used as the baseclass for an
    incremental decoder if the decoder must be able to handle incomplete
    byte sequences.
    """
    buffer: bytes
    def __init__(self, errors: str = "strict") -> None: ...
    @abstractmethod
    def _buffer_decode(self, input: ReadableBuffer, errors: str, final: bool) -> tuple[str, int]: ...
    def decode(self, input: ReadableBuffer, final: bool = False) -> str: ...

# TODO: it is not possible to specify the requirement that all other
# attributes and methods are passed-through from the stream.
class StreamWriter(Codec):
    stream: _WritableStream
    errors: str
    def __init__(self, stream: _WritableStream, errors: str = "strict") -> None:
        r"""
        Creates a StreamWriter instance.

        stream must be a file-like object open for writing.

        The StreamWriter may use different error handling
        schemes by providing the errors keyword argument. These
        parameters are predefined:

         'strict' - raise a ValueError (or a subclass)
         'ignore' - ignore the character and continue with the next
         'replace'- replace with a suitable replacement character
         'xmlcharrefreplace' - Replace with the appropriate XML
                               character reference.
         'backslashreplace'  - Replace with backslashed escape
                               sequences.
         'namereplace'       - Replace with \N{...} escape sequences.

        The set of allowed parameter values can be extended via
        register_error.
        """
        ...
    def write(self, object: str) -> None:
        """
        Writes the object's contents encoded to self.stream.
        
        """
        ...
    def writelines(self, list: Iterable[str]) -> None:
        """
        Writes the concatenated list of strings to the stream
        using .write().
        """
        ...
    def reset(self) -> None:
        """
        Resets the codec buffers used for keeping internal state.

        Calling this method should ensure that the data on the
        output is put into a clean state, that allows appending
        of new fresh data without having to rescan the whole
        stream to recover state.
        """
        ...
    def seek(self, offset: int, whence: int = 0) -> None: ...
    def __enter__(self) -> Self: ...
    def __exit__(self, type: type[BaseException] | None, value: BaseException | None, tb: types.TracebackType | None) -> None: ...
    def __getattr__(self, name: str, getattr: Callable[[Any, str], Any] = ...) -> Any:
        """
        Inherit all other methods from the underlying stream.
        
        """
        ...

class StreamReader(Codec):
    stream: _ReadableStream
    errors: str
    # This is set to str, but some subclasses set to bytes instead.
    charbuffertype: ClassVar[type] = ...
    def __init__(self, stream: _ReadableStream, errors: str = "strict") -> None:
        """
        Creates a StreamReader instance.

        stream must be a file-like object open for reading.

        The StreamReader may use different error handling
        schemes by providing the errors keyword argument. These
        parameters are predefined:

         'strict' - raise a ValueError (or a subclass)
         'ignore' - ignore the character and continue with the next
         'replace'- replace with a suitable replacement character
         'backslashreplace' - Replace with backslashed escape sequences;

        The set of allowed parameter values can be extended via
        register_error.
        """
        ...
    def read(self, size: int = -1, chars: int = -1, firstline: bool = False) -> str:
        """
        Decodes data from the stream self.stream and returns the
        resulting object.

        chars indicates the number of decoded code points or bytes to
        return. read() will never return more data than requested,
        but it might return less, if there is not enough available.

        size indicates the approximate maximum number of decoded
        bytes or code points to read for decoding. The decoder
        can modify this setting as appropriate. The default value
        -1 indicates to read and decode as much as possible.  size
        is intended to prevent having to decode huge files in one
        step.

        If firstline is true, and a UnicodeDecodeError happens
        after the first line terminator in the input only the first line
        will be returned, the rest of the input will be kept until the
        next call to read().

        The method should use a greedy read strategy, meaning that
        it should read as much data as is allowed within the
        definition of the encoding and the given size, e.g.  if
        optional encoding endings or state markers are available
        on the stream, these should be read too.
        """
        ...
    def readline(self, size: int | None = None, keepends: bool = True) -> str:
        """
        Read one line from the input stream and return the
        decoded data.

        size, if given, is passed as size argument to the
        read() method.
        """
        ...
    def readlines(self, sizehint: int | None = None, keepends: bool = True) -> list[str]:
        """
        Read all lines available on the input stream
        and return them as a list.

        Line breaks are implemented using the codec's decoder
        method and are included in the list entries.

        sizehint, if given, is ignored since there is no efficient
        way to finding the true end-of-line.
        """
        ...
    def reset(self) -> None:
        """
        Resets the codec buffers used for keeping internal state.

        Note that no stream repositioning should take place.
        This method is primarily intended to be able to recover
        from decoding errors.
        """
        ...
    def seek(self, offset: int, whence: int = 0) -> None:
        """
        Set the input stream's current position.

        Resets the codec buffers used for keeping state.
        """
        ...
    def __enter__(self) -> Self: ...
    def __exit__(self, type: type[BaseException] | None, value: BaseException | None, tb: types.TracebackType | None) -> None: ...
    def __iter__(self) -> Self: ...
    def __next__(self) -> str:
        """Return the next decoded line from the input stream."""
        ...
    def __getattr__(self, name: str, getattr: Callable[[Any, str], Any] = ...) -> Any:
        """
        Inherit all other methods from the underlying stream.
        
        """
        ...

# Doesn't actually inherit from TextIO, but wraps a BinaryIO to provide text reading and writing
# and delegates attributes to the underlying binary stream with __getattr__.
class StreamReaderWriter(TextIO):
    """
    StreamReaderWriter instances allow wrapping streams which
    work in both read and write modes.

    The design is such that one can use the factory functions
    returned by the codec.lookup() function to construct the
    instance.
    """
    stream: _Stream
    def __init__(self, stream: _Stream, Reader: _StreamReader, Writer: _StreamWriter, errors: str = "strict") -> None:
        """
        Creates a StreamReaderWriter instance.

        stream must be a Stream-like object.

        Reader, Writer must be factory functions or classes
        providing the StreamReader, StreamWriter interface resp.

        Error handling is done in the same way as defined for the
        StreamWriter/Readers.
        """
        ...
    def read(self, size: int = -1) -> str: ...
    def readline(self, size: int | None = None) -> str: ...
    def readlines(self, sizehint: int | None = None) -> list[str]: ...
    def __next__(self) -> str:
        """Return the next decoded line from the input stream."""
        ...
    def __iter__(self) -> Self: ...
    def write(self, data: str) -> None: ...  # type: ignore[override]
    def writelines(self, list: Iterable[str]) -> None: ...
    def reset(self) -> None: ...
    def seek(self, offset: int, whence: int = 0) -> None: ...  # type: ignore[override]
    def __enter__(self) -> Self: ...
    def __exit__(self, type: type[BaseException] | None, value: BaseException | None, tb: types.TracebackType | None) -> None: ...
    def __getattr__(self, name: str) -> Any:
        """
        Inherit all other methods from the underlying stream.
        
        """
        ...
    # These methods don't actually exist directly, but they are needed to satisfy the TextIO
    # interface. At runtime, they are delegated through __getattr__.
    def close(self) -> None: ...
    def fileno(self) -> int: ...
    def flush(self) -> None: ...
    def isatty(self) -> bool: ...
    def readable(self) -> bool: ...
    def truncate(self, size: int | None = ...) -> int: ...
    def seekable(self) -> bool: ...
    def tell(self) -> int: ...
    def writable(self) -> bool: ...

class StreamRecoder(BinaryIO):
<<<<<<< HEAD
    """
    StreamRecoder instances translate data from one encoding to another.

    They use the complete set of APIs returned by the
    codecs.lookup() function to implement their task.

    Data written to the StreamRecoder is first decoded into an
    intermediate format (depending on the "decode" codec) and then
    written to the underlying stream using an instance of the provided
    Writer class.

    In the other direction, data is read from the underlying stream using
    a Reader instance and then encoded and returned to the caller.
    """
=======
    data_encoding: str
    file_encoding: str
>>>>>>> 0d4dd20b
    def __init__(
        self,
        stream: _Stream,
        encode: _Encoder,
        decode: _Decoder,
        Reader: _StreamReader,
        Writer: _StreamWriter,
        errors: str = "strict",
    ) -> None:
        """
        Creates a StreamRecoder instance which implements a two-way
        conversion: encode and decode work on the frontend (the
        data visible to .read() and .write()) while Reader and Writer
        work on the backend (the data in stream).

        You can use these objects to do transparent
        transcodings from e.g. latin-1 to utf-8 and back.

        stream must be a file-like object.

        encode and decode must adhere to the Codec interface; Reader and
        Writer must be factory functions or classes providing the
        StreamReader and StreamWriter interfaces resp.

        Error handling is done in the same way as defined for the
        StreamWriter/Readers.
        """
        ...
    def read(self, size: int = -1) -> bytes: ...
    def readline(self, size: int | None = None) -> bytes: ...
    def readlines(self, sizehint: int | None = None) -> list[bytes]: ...
    def __next__(self) -> bytes:
        """Return the next decoded line from the input stream."""
        ...
    def __iter__(self) -> Self: ...
    # Base class accepts more types than just bytes
    def write(self, data: bytes) -> None: ...  # type: ignore[override]
    def writelines(self, list: Iterable[bytes]) -> None: ...  # type: ignore[override]
    def reset(self) -> None: ...
    def __getattr__(self, name: str) -> Any:
        """
        Inherit all other methods from the underlying stream.
        
        """
        ...
    def __enter__(self) -> Self: ...
    def __exit__(self, type: type[BaseException] | None, value: BaseException | None, tb: types.TracebackType | None) -> None: ...
    def seek(self, offset: int, whence: int = 0) -> None: ...  # type: ignore[override]
    # These methods don't actually exist directly, but they are needed to satisfy the BinaryIO
    # interface. At runtime, they are delegated through __getattr__.
    def close(self) -> None: ...
    def fileno(self) -> int: ...
    def flush(self) -> None: ...
    def isatty(self) -> bool: ...
    def readable(self) -> bool: ...
    def truncate(self, size: int | None = ...) -> int: ...
    def seekable(self) -> bool: ...
    def tell(self) -> int: ...
    def writable(self) -> bool: ...<|MERGE_RESOLUTION|>--- conflicted
+++ resolved
@@ -678,25 +678,8 @@
     def writable(self) -> bool: ...
 
 class StreamRecoder(BinaryIO):
-<<<<<<< HEAD
-    """
-    StreamRecoder instances translate data from one encoding to another.
-
-    They use the complete set of APIs returned by the
-    codecs.lookup() function to implement their task.
-
-    Data written to the StreamRecoder is first decoded into an
-    intermediate format (depending on the "decode" codec) and then
-    written to the underlying stream using an instance of the provided
-    Writer class.
-
-    In the other direction, data is read from the underlying stream using
-    a Reader instance and then encoded and returned to the caller.
-    """
-=======
     data_encoding: str
     file_encoding: str
->>>>>>> 0d4dd20b
     def __init__(
         self,
         stream: _Stream,
