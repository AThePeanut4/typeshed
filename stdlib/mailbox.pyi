--- conflicted
+++ resolved
@@ -163,22 +163,8 @@
         """Unlock the mailbox if it is locked."""
         ...
     @abstractmethod
-<<<<<<< HEAD
-    def close(self) -> None:
-        """Flush and close the mailbox."""
-        ...
-    if sys.version_info >= (3, 9):
-        def __class_getitem__(cls, item: Any, /) -> GenericAlias:
-            """
-            Represent a PEP 585 generic type
-
-            E.g. for t = list[int], t.__origin__ is list and t.__args__ is (int,).
-            """
-            ...
-=======
     def close(self) -> None: ...
     def __class_getitem__(cls, item: Any, /) -> GenericAlias: ...
->>>>>>> 1c17cd42
 
 class Maildir(Mailbox[MaildirMessage]):
     """A qmail-style Maildir mailbox."""
@@ -556,18 +542,7 @@
     def flush(self) -> None: ...
     @property
     def closed(self) -> bool: ...
-<<<<<<< HEAD
-    if sys.version_info >= (3, 9):
-        def __class_getitem__(cls, item: Any, /) -> GenericAlias:
-            """
-            Represent a PEP 585 generic type
-
-            E.g. for t = list[int], t.__origin__ is list and t.__args__ is (int,).
-            """
-            ...
-=======
     def __class_getitem__(cls, item: Any, /) -> GenericAlias: ...
->>>>>>> 1c17cd42
 
 class _PartialFile(_ProxyFile[AnyStr]):
     """A read-only wrapper of part of a file."""
