"""
IMAP4 client.

Based on RFC 2060.

Public class:           IMAP4
Public variable:        Debug
Public functions:       Internaldate2tuple
                        Int2AP
                        ParseFlags
                        Time2Internaldate
"""

import subprocess
import sys
import time
from _typeshed import ReadableBuffer, SizedBuffer, Unused
from builtins import list as _list  # conflicts with a method named "list"
from collections.abc import Callable, Generator
from datetime import datetime
from re import Pattern
from socket import socket as _socket
from ssl import SSLContext, SSLSocket
from types import TracebackType
from typing import IO, Any, Literal, SupportsAbs, SupportsInt
from typing_extensions import Self, TypeAlias, deprecated

__all__ = ["IMAP4", "IMAP4_stream", "Internaldate2tuple", "Int2AP", "ParseFlags", "Time2Internaldate", "IMAP4_SSL"]

# TODO: Commands should use their actual return types, not this type alias.
#       E.g. Tuple[Literal["OK"], List[bytes]]
_CommandResults: TypeAlias = tuple[str, list[Any]]

_AnyResponseData: TypeAlias = list[None] | list[bytes | tuple[bytes, bytes]]

Commands: dict[str, tuple[str, ...]]

class IMAP4:
    r"""
    IMAP4 client class.

    Instantiate with: IMAP4([host[, port[, timeout=None]]])

            host - host's name (default: localhost);
            port - port number (default: standard IMAP4 port).
            timeout - socket timeout (default: None)
                      If timeout is not given or is None,
                      the global default socket timeout is used

    All IMAP4rev1 commands are supported by methods of the same
    name (in lowercase).

    All arguments to commands are converted to strings, except for
    AUTHENTICATE, and the last argument to APPEND which is passed as
    an IMAP4 literal.  If necessary (the string contains any
    non-printing characters or white-space and isn't enclosed with
    either parentheses or double quotes) each string is quoted.
    However, the 'password' argument to the LOGIN command is always
    quoted.  If you want to avoid having an argument string quoted
    (eg: the 'flags' argument to STORE) then enclose the string in
    parentheses (eg: "(\Deleted)").

    Each command returns a tuple: (type, [data, ...]) where 'type'
    is usually 'OK' or 'NO', and 'data' is either the text from the
    tagged response, or untagged results from command. Each 'data'
    is either a string, or a tuple. If a tuple, then the first part
    is the header of the response, and the second part contains
    the data (ie: 'literal' value).

    Errors raise the exception class <instance>.error("<reason>").
    IMAP4 server errors raise <instance>.abort("<reason>"),
    which is a sub-class of 'error'. Mailbox status changes
    from READ-WRITE to READ-ONLY raise the exception class
    <instance>.readonly("<reason>"), which is a sub-class of 'abort'.

    "error" exceptions imply a program error.
    "abort" exceptions imply the connection should be reset, and
            the command re-tried.
    "readonly" exceptions imply the command should be re-tried.

    Note: to use this module, you must read the RFCs pertaining to the
    IMAP4 protocol, as the semantics of the arguments to each IMAP4
    command are left to the invoker, not to mention the results. Also,
    most IMAP servers implement a sub-set of the commands available here.
    """
    class error(Exception): ...
    class abort(error): ...
    class readonly(abort): ...
    mustquote: Pattern[str]
    debug: int
    state: str
    literal: str | None
    tagged_commands: dict[bytes, _list[bytes] | None]
    untagged_responses: dict[str, _list[bytes | tuple[bytes, bytes]]]
    continuation_response: str
    is_readonly: bool
    tagnum: int
    tagpre: str
    tagre: Pattern[str]
    welcome: bytes
    capabilities: tuple[str, ...]
    PROTOCOL_VERSION: str
    def __init__(self, host: str = "", port: int = 143, timeout: float | None = None) -> None: ...
<<<<<<< HEAD
    def open(self, host: str = "", port: int = 143, timeout: float | None = None) -> None:
        """
        Setup connection to remote server on "host:port"
            (default: localhost:standard IMAP4 port).
        This connection will be used by the routines:
            read, readline, send, shutdown.
        """
        ...
=======
    def open(self, host: str = "", port: int = 143, timeout: float | None = None) -> None: ...
    if sys.version_info >= (3, 14):
        @property
        @deprecated("IMAP4.file is unsupported, can cause errors, and may be removed.")
        def file(self) -> IO[str] | IO[bytes]: ...
    else:
        file: IO[str] | IO[bytes]

>>>>>>> 8b877a69
    def __getattr__(self, attr: str) -> Any: ...
    host: str
    port: int
    sock: _socket
<<<<<<< HEAD
    file: IO[str] | IO[bytes]
    def read(self, size: int) -> bytes:
        """Read 'size' bytes from remote."""
        ...
    def readline(self) -> bytes:
        """Read line from remote."""
        ...
    def send(self, data: ReadableBuffer) -> None:
        """Send data to remote."""
        ...
    def shutdown(self) -> None:
        """Close I/O established in "open"."""
        ...
    def socket(self) -> _socket:
        """
        Return socket instance used to connect to IMAP4 server.

        socket = <instance>.socket()
        """
        ...
    def recent(self) -> _CommandResults:
        """
        Return most recent 'RECENT' responses if any exist,
        else prompt server for an update using the 'NOOP' command.

        (typ, [data]) = <instance>.recent()

        'data' is None if no new messages,
        else list of RECENT responses, most recent last.
        """
        ...
    def response(self, code: str) -> _CommandResults:
        """
        Return data for response 'code' if received, or None.

        Old value for response 'code' is cleared.

        (code, [data]) = <instance>.response(code)
        """
        ...
    def append(self, mailbox: str, flags: str, date_time: str, message: ReadableBuffer) -> str:
        """
        Append message to named mailbox.

        (typ, [data]) = <instance>.append(mailbox, flags, date_time, message)

                All args except `message' can be None.
        """
        ...
    def authenticate(self, mechanism: str, authobject: Callable[[bytes], bytes | None]) -> tuple[str, str]:
        """
        Authenticate command - requires response processing.

        'mechanism' specifies which authentication mechanism is to
        be used - it must appear in <instance>.capabilities in the
        form AUTH=<mechanism>.

        'authobject' must be a callable object:

                data = authobject(response)

        It will be called to process server continuation responses; the
        response argument it is passed will be a bytes.  It should return bytes
        data that will be base64 encoded and sent to the server.  It should
        return None if the client abort response '*' should be sent instead.
        """
        ...
    def capability(self) -> _CommandResults:
        """
        (typ, [data]) = <instance>.capability()
        Fetch capabilities list from server.
        """
        ...
    def check(self) -> _CommandResults:
        """
        Checkpoint mailbox on server.

        (typ, [data]) = <instance>.check()
        """
        ...
    def close(self) -> _CommandResults:
        """
        Close currently selected mailbox.

        Deleted messages are removed from writable mailbox.
        This is the recommended command before 'LOGOUT'.

        (typ, [data]) = <instance>.close()
        """
        ...
    def copy(self, message_set: str, new_mailbox: str) -> _CommandResults:
        """
        Copy 'message_set' messages onto end of 'new_mailbox'.

        (typ, [data]) = <instance>.copy(message_set, new_mailbox)
        """
        ...
    def create(self, mailbox: str) -> _CommandResults:
        """
        Create new mailbox.

        (typ, [data]) = <instance>.create(mailbox)
        """
        ...
    def delete(self, mailbox: str) -> _CommandResults:
        """
        Delete old mailbox.

        (typ, [data]) = <instance>.delete(mailbox)
        """
        ...
    def deleteacl(self, mailbox: str, who: str) -> _CommandResults:
        """
        Delete the ACLs (remove any rights) set for who on mailbox.

        (typ, [data]) = <instance>.deleteacl(mailbox, who)
        """
        ...
    def enable(self, capability: str) -> _CommandResults:
        """
        Send an RFC5161 enable string to the server.

        (typ, [data]) = <instance>.enable(capability)
        """
        ...
    def __enter__(self) -> Self: ...
    def __exit__(self, t: type[BaseException] | None, v: BaseException | None, tb: TracebackType | None) -> None: ...
    def expunge(self) -> _CommandResults:
        """
        Permanently remove deleted items from selected mailbox.

        Generates 'EXPUNGE' response for each deleted message.

        (typ, [data]) = <instance>.expunge()

        'data' is list of 'EXPUNGE'd message numbers in order received.
        """
        ...
    def fetch(self, message_set: str, message_parts: str) -> tuple[str, _AnyResponseData]:
        """
        Fetch (parts of) messages.

        (typ, [data, ...]) = <instance>.fetch(message_set, message_parts)

        'message_parts' should be a string of selected parts
        enclosed in parentheses, eg: "(UID BODY[TEXT])".

        'data' are tuples of message part envelope and data.
        """
        ...
    def getacl(self, mailbox: str) -> _CommandResults:
        """
        Get the ACLs for a mailbox.

        (typ, [data]) = <instance>.getacl(mailbox)
        """
        ...
    def getannotation(self, mailbox: str, entry: str, attribute: str) -> _CommandResults:
        """
        (typ, [data]) = <instance>.getannotation(mailbox, entry, attribute)
        Retrieve ANNOTATIONs.
        """
        ...
    def getquota(self, root: str) -> _CommandResults:
        """
        Get the quota root's resource usage and limits.

        Part of the IMAP4 QUOTA extension defined in rfc2087.

        (typ, [data]) = <instance>.getquota(root)
        """
        ...
    def getquotaroot(self, mailbox: str) -> _CommandResults:
        """
        Get the list of quota roots for the named mailbox.

        (typ, [[QUOTAROOT responses...], [QUOTA responses]]) = <instance>.getquotaroot(mailbox)
        """
        ...
    def list(self, directory: str = '""', pattern: str = "*") -> tuple[str, _AnyResponseData]:
        """
        List mailbox names in directory matching pattern.

        (typ, [data]) = <instance>.list(directory='""', pattern='*')

        'data' is list of LIST responses.
        """
        ...
    def login(self, user: str, password: str) -> tuple[Literal["OK"], _list[bytes]]:
        """
        Identify client using plaintext password.

        (typ, [data]) = <instance>.login(user, password)

        NB: 'password' will be quoted.
        """
        ...
    def login_cram_md5(self, user: str, password: str) -> _CommandResults:
        """
        Force use of CRAM-MD5 authentication.

        (typ, [data]) = <instance>.login_cram_md5(user, password)
        """
        ...
    def logout(self) -> tuple[str, _AnyResponseData]:
        """
        Shutdown connection to server.

        (typ, [data]) = <instance>.logout()

        Returns server 'BYE' response.
        """
        ...
    def lsub(self, directory: str = '""', pattern: str = "*") -> _CommandResults:
        """
        List 'subscribed' mailbox names in directory matching pattern.

        (typ, [data, ...]) = <instance>.lsub(directory='""', pattern='*')

        'data' are tuples of message part envelope and data.
        """
        ...
    def myrights(self, mailbox: str) -> _CommandResults:
        """
        Show my ACLs for a mailbox (i.e. the rights that I have on mailbox).

        (typ, [data]) = <instance>.myrights(mailbox)
        """
        ...
    def namespace(self) -> _CommandResults:
        """
        Returns IMAP namespaces ala rfc2342

        (typ, [data, ...]) = <instance>.namespace()
        """
        ...
    def noop(self) -> tuple[str, _list[bytes]]:
        """
        Send NOOP command.

        (typ, [data]) = <instance>.noop()
        """
        ...
    def partial(self, message_num: str, message_part: str, start: str, length: str) -> _CommandResults:
        """
        Fetch truncated part of a message.

        (typ, [data, ...]) = <instance>.partial(message_num, message_part, start, length)

        'data' is tuple of message part envelope and data.
        """
        ...
    def proxyauth(self, user: str) -> _CommandResults:
        """
        Assume authentication as "user".

        Allows an authorised administrator to proxy into any user's
        mailbox.

        (typ, [data]) = <instance>.proxyauth(user)
        """
        ...
    def rename(self, oldmailbox: str, newmailbox: str) -> _CommandResults:
        """
        Rename old mailbox name to new.

        (typ, [data]) = <instance>.rename(oldmailbox, newmailbox)
        """
        ...
    def search(self, charset: str | None, *criteria: str) -> _CommandResults:
        """
        Search mailbox for matching messages.

        (typ, [data]) = <instance>.search(charset, criterion, ...)

        'data' is space separated list of matching message numbers.
        If UTF8 is enabled, charset MUST be None.
        """
        ...
    def select(self, mailbox: str = "INBOX", readonly: bool = False) -> tuple[str, _list[bytes | None]]:
        """
        Select a mailbox.

        Flush all untagged responses.

        (typ, [data]) = <instance>.select(mailbox='INBOX', readonly=False)

        'data' is count of messages in mailbox ('EXISTS' response).

        Mandated responses are ('FLAGS', 'EXISTS', 'RECENT', 'UIDVALIDITY'), so
        other responses should be obtained via <instance>.response('FLAGS') etc.
        """
        ...
    def setacl(self, mailbox: str, who: str, what: str) -> _CommandResults:
        """
        Set a mailbox acl.

        (typ, [data]) = <instance>.setacl(mailbox, who, what)
        """
        ...
    def setannotation(self, *args: str) -> _CommandResults:
        """
        (typ, [data]) = <instance>.setannotation(mailbox[, entry, attribute]+)
        Set ANNOTATIONs.
        """
        ...
    def setquota(self, root: str, limits: str) -> _CommandResults:
        """
        Set the quota root's resource limits.

        (typ, [data]) = <instance>.setquota(root, limits)
        """
        ...
    def sort(self, sort_criteria: str, charset: str, *search_criteria: str) -> _CommandResults:
        """
        IMAP4rev1 extension SORT command.

        (typ, [data]) = <instance>.sort(sort_criteria, charset, search_criteria, ...)
        """
        ...
=======
    def read(self, size: int) -> bytes: ...
    def readline(self) -> bytes: ...
    def send(self, data: ReadableBuffer) -> None: ...
    def shutdown(self) -> None: ...
    def socket(self) -> _socket: ...
    def recent(self) -> _CommandResults: ...
    def response(self, code: str) -> _CommandResults: ...
    def append(self, mailbox: str, flags: str, date_time: str, message: ReadableBuffer) -> str: ...
    def authenticate(self, mechanism: str, authobject: Callable[[bytes], bytes | None]) -> tuple[str, str]: ...
    def capability(self) -> _CommandResults: ...
    def check(self) -> _CommandResults: ...
    def close(self) -> _CommandResults: ...
    def copy(self, message_set: str, new_mailbox: str) -> _CommandResults: ...
    def create(self, mailbox: str) -> _CommandResults: ...
    def delete(self, mailbox: str) -> _CommandResults: ...
    def deleteacl(self, mailbox: str, who: str) -> _CommandResults: ...
    def enable(self, capability: str) -> _CommandResults: ...
    def __enter__(self) -> Self: ...
    def __exit__(self, t: type[BaseException] | None, v: BaseException | None, tb: TracebackType | None) -> None: ...
    def expunge(self) -> _CommandResults: ...
    def fetch(self, message_set: str, message_parts: str) -> tuple[str, _AnyResponseData]: ...
    def getacl(self, mailbox: str) -> _CommandResults: ...
    def getannotation(self, mailbox: str, entry: str, attribute: str) -> _CommandResults: ...
    def getquota(self, root: str) -> _CommandResults: ...
    def getquotaroot(self, mailbox: str) -> _CommandResults: ...
    if sys.version_info >= (3, 14):
        def idle(self, duration: float | None = None) -> Idler: ...

    def list(self, directory: str = '""', pattern: str = "*") -> tuple[str, _AnyResponseData]: ...
    def login(self, user: str, password: str) -> tuple[Literal["OK"], _list[bytes]]: ...
    def login_cram_md5(self, user: str, password: str) -> _CommandResults: ...
    def logout(self) -> tuple[str, _AnyResponseData]: ...
    def lsub(self, directory: str = '""', pattern: str = "*") -> _CommandResults: ...
    def myrights(self, mailbox: str) -> _CommandResults: ...
    def namespace(self) -> _CommandResults: ...
    def noop(self) -> tuple[str, _list[bytes]]: ...
    def partial(self, message_num: str, message_part: str, start: str, length: str) -> _CommandResults: ...
    def proxyauth(self, user: str) -> _CommandResults: ...
    def rename(self, oldmailbox: str, newmailbox: str) -> _CommandResults: ...
    def search(self, charset: str | None, *criteria: str) -> _CommandResults: ...
    def select(self, mailbox: str = "INBOX", readonly: bool = False) -> tuple[str, _list[bytes | None]]: ...
    def setacl(self, mailbox: str, who: str, what: str) -> _CommandResults: ...
    def setannotation(self, *args: str) -> _CommandResults: ...
    def setquota(self, root: str, limits: str) -> _CommandResults: ...
    def sort(self, sort_criteria: str, charset: str, *search_criteria: str) -> _CommandResults: ...
>>>>>>> 8b877a69
    def starttls(self, ssl_context: Any | None = None) -> tuple[Literal["OK"], _list[None]]: ...
    def status(self, mailbox: str, names: str) -> _CommandResults:
        """
        Request named status conditions for mailbox.

        (typ, [data]) = <instance>.status(mailbox, names)
        """
        ...
    def store(self, message_set: str, command: str, flags: str) -> _CommandResults:
        """
        Alters flag dispositions for messages in mailbox.

        (typ, [data]) = <instance>.store(message_set, command, flags)
        """
        ...
    def subscribe(self, mailbox: str) -> _CommandResults:
        """
        Subscribe to new mailbox.

        (typ, [data]) = <instance>.subscribe(mailbox)
        """
        ...
    def thread(self, threading_algorithm: str, charset: str, *search_criteria: str) -> _CommandResults:
        """
        IMAPrev1 extension THREAD command.

        (type, [data]) = <instance>.thread(threading_algorithm, charset, search_criteria, ...)
        """
        ...
    def uid(self, command: str, *args: str) -> _CommandResults:
        """
        Execute "command arg ..." with messages identified by UID,
                rather than message number.

        (typ, [data]) = <instance>.uid(command, arg1, arg2, ...)

        Returns response appropriate to 'command'.
        """
        ...
    def unsubscribe(self, mailbox: str) -> _CommandResults:
        """
        Unsubscribe from old mailbox.

        (typ, [data]) = <instance>.unsubscribe(mailbox)
        """
        ...
    def unselect(self) -> _CommandResults:
        """
        Free server's resources associated with the selected mailbox
        and returns the server to the authenticated state.
        This command performs the same actions as CLOSE, except
        that no messages are permanently removed from the currently
        selected mailbox.

        (typ, [data]) = <instance>.unselect()
        """
        ...
    def xatom(self, name: str, *args: str) -> _CommandResults:
        """
        Allow simple extension commands
                notified by server in CAPABILITY response.

        Assumes command is legal in current state.

        (typ, [data]) = <instance>.xatom(name, arg, ...)

        Returns response appropriate to extension command `name'.
        """
        ...
    def print_log(self) -> None: ...

if sys.version_info >= (3, 14):
    class Idler:
        def __init__(self, imap: IMAP4, duration: float | None = None) -> None: ...
        def __enter__(self) -> Self: ...
        def __exit__(self, exc_type: object, exc_val: Unused, exc_tb: Unused) -> Literal[False]: ...
        def __iter__(self) -> Self: ...
        def __next__(self) -> tuple[str, float | None]: ...
        def burst(self, interval: float = 0.1) -> Generator[tuple[str, float | None]]: ...

class IMAP4_SSL(IMAP4):
    """
    IMAP4 client class over SSL connection

    Instantiate with: IMAP4_SSL([host[, port[, ssl_context[, timeout=None]]]])

            host - host's name (default: localhost);
            port - port number (default: standard IMAP4 SSL port);
            ssl_context - a SSLContext object that contains your certificate chain
                          and private key (default: None)
            timeout - socket timeout (default: None) If timeout is not given or is None,
                      the global default socket timeout is used

    for more documentation see the docstring of the parent class IMAP4.
    """
    if sys.version_info < (3, 12):
        keyfile: str
        certfile: str
    if sys.version_info >= (3, 12):
        def __init__(
            self, host: str = "", port: int = 993, *, ssl_context: SSLContext | None = None, timeout: float | None = None
        ) -> None: ...
    else:
        def __init__(
            self,
            host: str = "",
            port: int = 993,
            keyfile: str | None = None,
            certfile: str | None = None,
            ssl_context: SSLContext | None = None,
            timeout: float | None = None,
        ) -> None: ...
    sslobj: SSLSocket
<<<<<<< HEAD
    file: IO[Any]
    def open(self, host: str = "", port: int | None = 993, timeout: float | None = None) -> None:
        """
        Setup connection to remote server on "host:port".
            (default: localhost:standard IMAP4 SSL port).
        This connection will be used by the routines:
            read, readline, send, shutdown.
        """
        ...
=======
    if sys.version_info >= (3, 14):
        @property
        @deprecated("IMAP4_SSL.file is unsupported, can cause errors, and may be removed.")
        def file(self) -> IO[Any]: ...
    else:
        file: IO[Any]

    def open(self, host: str = "", port: int | None = 993, timeout: float | None = None) -> None: ...
>>>>>>> 8b877a69
    def ssl(self) -> SSLSocket: ...

class IMAP4_stream(IMAP4):
    """
    IMAP4 client class over a stream

    Instantiate with: IMAP4_stream(command)

            "command" - a string that can be passed to subprocess.Popen()

    for more documentation see the docstring of the parent class IMAP4.
    """
    command: str
    def __init__(self, command: str) -> None: ...
    if sys.version_info >= (3, 14):
        @property
        @deprecated("IMAP4_stream.file is unsupported, can cause errors, and may be removed.")
        def file(self) -> IO[Any]: ...
    else:
        file: IO[Any]
    process: subprocess.Popen[bytes]
    writefile: IO[Any]
    readfile: IO[Any]
    def open(self, host: str | None = None, port: int | None = None, timeout: float | None = None) -> None:
        """
        Setup a stream connection.
        This connection will be used by the routines:
            read, readline, send, shutdown.
        """
        ...

class _Authenticator:
    """
    Private class to provide en/decoding
    for base64-based authentication conversation.
    """
    mech: Callable[[bytes], bytes | bytearray | memoryview | str | None]
    def __init__(self, mechinst: Callable[[bytes], bytes | bytearray | memoryview | str | None]) -> None: ...
    def process(self, data: str) -> str: ...
    def encode(self, inp: bytes | bytearray | memoryview) -> str: ...
    def decode(self, inp: str | SizedBuffer) -> bytes: ...

def Internaldate2tuple(resp: ReadableBuffer) -> time.struct_time | None:
    """
    Parse an IMAP4 INTERNALDATE string.

    Return corresponding local time.  The return value is a
    time.struct_time tuple or None if the string has wrong format.
    """
    ...
def Int2AP(num: SupportsAbs[SupportsInt]) -> bytes:
    """Convert integer to A-P string representation."""
    ...
def ParseFlags(resp: ReadableBuffer) -> tuple[bytes, ...]:
    """Convert IMAP4 flags response to python tuple."""
    ...
def Time2Internaldate(date_time: float | time.struct_time | time._TimeTuple | datetime | str) -> str:
    """
    Convert date_time to IMAP4 INTERNALDATE representation.

    Return string in form: '"DD-Mmm-YYYY HH:MM:SS +HHMM"'.  The
    date_time argument can be a number (int or float) representing
    seconds since epoch (as returned by time.time()), a 9-tuple
    representing local time, an instance of time.struct_time (as
    returned by time.localtime()), an aware datetime instance or a
    double-quoted string.  In the last case, it is assumed to already
    be in the correct format.
    """
    ...<|MERGE_RESOLUTION|>--- conflicted
+++ resolved
@@ -101,16 +101,6 @@
     capabilities: tuple[str, ...]
     PROTOCOL_VERSION: str
     def __init__(self, host: str = "", port: int = 143, timeout: float | None = None) -> None: ...
-<<<<<<< HEAD
-    def open(self, host: str = "", port: int = 143, timeout: float | None = None) -> None:
-        """
-        Setup connection to remote server on "host:port"
-            (default: localhost:standard IMAP4 port).
-        This connection will be used by the routines:
-            read, readline, send, shutdown.
-        """
-        ...
-=======
     def open(self, host: str = "", port: int = 143, timeout: float | None = None) -> None: ...
     if sys.version_info >= (3, 14):
         @property
@@ -119,333 +109,10 @@
     else:
         file: IO[str] | IO[bytes]
 
->>>>>>> 8b877a69
     def __getattr__(self, attr: str) -> Any: ...
     host: str
     port: int
     sock: _socket
-<<<<<<< HEAD
-    file: IO[str] | IO[bytes]
-    def read(self, size: int) -> bytes:
-        """Read 'size' bytes from remote."""
-        ...
-    def readline(self) -> bytes:
-        """Read line from remote."""
-        ...
-    def send(self, data: ReadableBuffer) -> None:
-        """Send data to remote."""
-        ...
-    def shutdown(self) -> None:
-        """Close I/O established in "open"."""
-        ...
-    def socket(self) -> _socket:
-        """
-        Return socket instance used to connect to IMAP4 server.
-
-        socket = <instance>.socket()
-        """
-        ...
-    def recent(self) -> _CommandResults:
-        """
-        Return most recent 'RECENT' responses if any exist,
-        else prompt server for an update using the 'NOOP' command.
-
-        (typ, [data]) = <instance>.recent()
-
-        'data' is None if no new messages,
-        else list of RECENT responses, most recent last.
-        """
-        ...
-    def response(self, code: str) -> _CommandResults:
-        """
-        Return data for response 'code' if received, or None.
-
-        Old value for response 'code' is cleared.
-
-        (code, [data]) = <instance>.response(code)
-        """
-        ...
-    def append(self, mailbox: str, flags: str, date_time: str, message: ReadableBuffer) -> str:
-        """
-        Append message to named mailbox.
-
-        (typ, [data]) = <instance>.append(mailbox, flags, date_time, message)
-
-                All args except `message' can be None.
-        """
-        ...
-    def authenticate(self, mechanism: str, authobject: Callable[[bytes], bytes | None]) -> tuple[str, str]:
-        """
-        Authenticate command - requires response processing.
-
-        'mechanism' specifies which authentication mechanism is to
-        be used - it must appear in <instance>.capabilities in the
-        form AUTH=<mechanism>.
-
-        'authobject' must be a callable object:
-
-                data = authobject(response)
-
-        It will be called to process server continuation responses; the
-        response argument it is passed will be a bytes.  It should return bytes
-        data that will be base64 encoded and sent to the server.  It should
-        return None if the client abort response '*' should be sent instead.
-        """
-        ...
-    def capability(self) -> _CommandResults:
-        """
-        (typ, [data]) = <instance>.capability()
-        Fetch capabilities list from server.
-        """
-        ...
-    def check(self) -> _CommandResults:
-        """
-        Checkpoint mailbox on server.
-
-        (typ, [data]) = <instance>.check()
-        """
-        ...
-    def close(self) -> _CommandResults:
-        """
-        Close currently selected mailbox.
-
-        Deleted messages are removed from writable mailbox.
-        This is the recommended command before 'LOGOUT'.
-
-        (typ, [data]) = <instance>.close()
-        """
-        ...
-    def copy(self, message_set: str, new_mailbox: str) -> _CommandResults:
-        """
-        Copy 'message_set' messages onto end of 'new_mailbox'.
-
-        (typ, [data]) = <instance>.copy(message_set, new_mailbox)
-        """
-        ...
-    def create(self, mailbox: str) -> _CommandResults:
-        """
-        Create new mailbox.
-
-        (typ, [data]) = <instance>.create(mailbox)
-        """
-        ...
-    def delete(self, mailbox: str) -> _CommandResults:
-        """
-        Delete old mailbox.
-
-        (typ, [data]) = <instance>.delete(mailbox)
-        """
-        ...
-    def deleteacl(self, mailbox: str, who: str) -> _CommandResults:
-        """
-        Delete the ACLs (remove any rights) set for who on mailbox.
-
-        (typ, [data]) = <instance>.deleteacl(mailbox, who)
-        """
-        ...
-    def enable(self, capability: str) -> _CommandResults:
-        """
-        Send an RFC5161 enable string to the server.
-
-        (typ, [data]) = <instance>.enable(capability)
-        """
-        ...
-    def __enter__(self) -> Self: ...
-    def __exit__(self, t: type[BaseException] | None, v: BaseException | None, tb: TracebackType | None) -> None: ...
-    def expunge(self) -> _CommandResults:
-        """
-        Permanently remove deleted items from selected mailbox.
-
-        Generates 'EXPUNGE' response for each deleted message.
-
-        (typ, [data]) = <instance>.expunge()
-
-        'data' is list of 'EXPUNGE'd message numbers in order received.
-        """
-        ...
-    def fetch(self, message_set: str, message_parts: str) -> tuple[str, _AnyResponseData]:
-        """
-        Fetch (parts of) messages.
-
-        (typ, [data, ...]) = <instance>.fetch(message_set, message_parts)
-
-        'message_parts' should be a string of selected parts
-        enclosed in parentheses, eg: "(UID BODY[TEXT])".
-
-        'data' are tuples of message part envelope and data.
-        """
-        ...
-    def getacl(self, mailbox: str) -> _CommandResults:
-        """
-        Get the ACLs for a mailbox.
-
-        (typ, [data]) = <instance>.getacl(mailbox)
-        """
-        ...
-    def getannotation(self, mailbox: str, entry: str, attribute: str) -> _CommandResults:
-        """
-        (typ, [data]) = <instance>.getannotation(mailbox, entry, attribute)
-        Retrieve ANNOTATIONs.
-        """
-        ...
-    def getquota(self, root: str) -> _CommandResults:
-        """
-        Get the quota root's resource usage and limits.
-
-        Part of the IMAP4 QUOTA extension defined in rfc2087.
-
-        (typ, [data]) = <instance>.getquota(root)
-        """
-        ...
-    def getquotaroot(self, mailbox: str) -> _CommandResults:
-        """
-        Get the list of quota roots for the named mailbox.
-
-        (typ, [[QUOTAROOT responses...], [QUOTA responses]]) = <instance>.getquotaroot(mailbox)
-        """
-        ...
-    def list(self, directory: str = '""', pattern: str = "*") -> tuple[str, _AnyResponseData]:
-        """
-        List mailbox names in directory matching pattern.
-
-        (typ, [data]) = <instance>.list(directory='""', pattern='*')
-
-        'data' is list of LIST responses.
-        """
-        ...
-    def login(self, user: str, password: str) -> tuple[Literal["OK"], _list[bytes]]:
-        """
-        Identify client using plaintext password.
-
-        (typ, [data]) = <instance>.login(user, password)
-
-        NB: 'password' will be quoted.
-        """
-        ...
-    def login_cram_md5(self, user: str, password: str) -> _CommandResults:
-        """
-        Force use of CRAM-MD5 authentication.
-
-        (typ, [data]) = <instance>.login_cram_md5(user, password)
-        """
-        ...
-    def logout(self) -> tuple[str, _AnyResponseData]:
-        """
-        Shutdown connection to server.
-
-        (typ, [data]) = <instance>.logout()
-
-        Returns server 'BYE' response.
-        """
-        ...
-    def lsub(self, directory: str = '""', pattern: str = "*") -> _CommandResults:
-        """
-        List 'subscribed' mailbox names in directory matching pattern.
-
-        (typ, [data, ...]) = <instance>.lsub(directory='""', pattern='*')
-
-        'data' are tuples of message part envelope and data.
-        """
-        ...
-    def myrights(self, mailbox: str) -> _CommandResults:
-        """
-        Show my ACLs for a mailbox (i.e. the rights that I have on mailbox).
-
-        (typ, [data]) = <instance>.myrights(mailbox)
-        """
-        ...
-    def namespace(self) -> _CommandResults:
-        """
-        Returns IMAP namespaces ala rfc2342
-
-        (typ, [data, ...]) = <instance>.namespace()
-        """
-        ...
-    def noop(self) -> tuple[str, _list[bytes]]:
-        """
-        Send NOOP command.
-
-        (typ, [data]) = <instance>.noop()
-        """
-        ...
-    def partial(self, message_num: str, message_part: str, start: str, length: str) -> _CommandResults:
-        """
-        Fetch truncated part of a message.
-
-        (typ, [data, ...]) = <instance>.partial(message_num, message_part, start, length)
-
-        'data' is tuple of message part envelope and data.
-        """
-        ...
-    def proxyauth(self, user: str) -> _CommandResults:
-        """
-        Assume authentication as "user".
-
-        Allows an authorised administrator to proxy into any user's
-        mailbox.
-
-        (typ, [data]) = <instance>.proxyauth(user)
-        """
-        ...
-    def rename(self, oldmailbox: str, newmailbox: str) -> _CommandResults:
-        """
-        Rename old mailbox name to new.
-
-        (typ, [data]) = <instance>.rename(oldmailbox, newmailbox)
-        """
-        ...
-    def search(self, charset: str | None, *criteria: str) -> _CommandResults:
-        """
-        Search mailbox for matching messages.
-
-        (typ, [data]) = <instance>.search(charset, criterion, ...)
-
-        'data' is space separated list of matching message numbers.
-        If UTF8 is enabled, charset MUST be None.
-        """
-        ...
-    def select(self, mailbox: str = "INBOX", readonly: bool = False) -> tuple[str, _list[bytes | None]]:
-        """
-        Select a mailbox.
-
-        Flush all untagged responses.
-
-        (typ, [data]) = <instance>.select(mailbox='INBOX', readonly=False)
-
-        'data' is count of messages in mailbox ('EXISTS' response).
-
-        Mandated responses are ('FLAGS', 'EXISTS', 'RECENT', 'UIDVALIDITY'), so
-        other responses should be obtained via <instance>.response('FLAGS') etc.
-        """
-        ...
-    def setacl(self, mailbox: str, who: str, what: str) -> _CommandResults:
-        """
-        Set a mailbox acl.
-
-        (typ, [data]) = <instance>.setacl(mailbox, who, what)
-        """
-        ...
-    def setannotation(self, *args: str) -> _CommandResults:
-        """
-        (typ, [data]) = <instance>.setannotation(mailbox[, entry, attribute]+)
-        Set ANNOTATIONs.
-        """
-        ...
-    def setquota(self, root: str, limits: str) -> _CommandResults:
-        """
-        Set the quota root's resource limits.
-
-        (typ, [data]) = <instance>.setquota(root, limits)
-        """
-        ...
-    def sort(self, sort_criteria: str, charset: str, *search_criteria: str) -> _CommandResults:
-        """
-        IMAP4rev1 extension SORT command.
-
-        (typ, [data]) = <instance>.sort(sort_criteria, charset, search_criteria, ...)
-        """
-        ...
-=======
     def read(self, size: int) -> bytes: ...
     def readline(self) -> bytes: ...
     def send(self, data: ReadableBuffer) -> None: ...
@@ -491,7 +158,6 @@
     def setannotation(self, *args: str) -> _CommandResults: ...
     def setquota(self, root: str, limits: str) -> _CommandResults: ...
     def sort(self, sort_criteria: str, charset: str, *search_criteria: str) -> _CommandResults: ...
->>>>>>> 8b877a69
     def starttls(self, ssl_context: Any | None = None) -> tuple[Literal["OK"], _list[None]]: ...
     def status(self, mailbox: str, names: str) -> _CommandResults:
         """
@@ -605,17 +271,6 @@
             timeout: float | None = None,
         ) -> None: ...
     sslobj: SSLSocket
-<<<<<<< HEAD
-    file: IO[Any]
-    def open(self, host: str = "", port: int | None = 993, timeout: float | None = None) -> None:
-        """
-        Setup connection to remote server on "host:port".
-            (default: localhost:standard IMAP4 SSL port).
-        This connection will be used by the routines:
-            read, readline, send, shutdown.
-        """
-        ...
-=======
     if sys.version_info >= (3, 14):
         @property
         @deprecated("IMAP4_SSL.file is unsupported, can cause errors, and may be removed.")
@@ -624,7 +279,6 @@
         file: IO[Any]
 
     def open(self, host: str = "", port: int | None = 993, timeout: float | None = None) -> None: ...
->>>>>>> 8b877a69
     def ssl(self) -> SSLSocket: ...
 
 class IMAP4_stream(IMAP4):
