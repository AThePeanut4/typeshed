--- conflicted
+++ resolved
@@ -100,25 +100,8 @@
     welcome: bytes
     capabilities: tuple[str, ...]
     PROTOCOL_VERSION: str
-<<<<<<< HEAD
-    if sys.version_info >= (3, 9):
-        def __init__(self, host: str = "", port: int = 143, timeout: float | None = None) -> None: ...
-        def open(self, host: str = "", port: int = 143, timeout: float | None = None) -> None:
-            """
-            Setup connection to remote server on "host:port"
-                (default: localhost:standard IMAP4 port).
-            This connection will be used by the routines:
-                read, readline, send, shutdown.
-            """
-            ...
-    else:
-        def __init__(self, host: str = "", port: int = 143) -> None: ...
-        def open(self, host: str = "", port: int = 143) -> None: ...
-
-=======
     def __init__(self, host: str = "", port: int = 143, timeout: float | None = None) -> None: ...
     def open(self, host: str = "", port: int = 143, timeout: float | None = None) -> None: ...
->>>>>>> 1c17cd42
     def __getattr__(self, attr: str) -> Any: ...
     host: str
     port: int
@@ -250,272 +233,30 @@
         ...
     def __enter__(self) -> Self: ...
     def __exit__(self, t: type[BaseException] | None, v: BaseException | None, tb: TracebackType | None) -> None: ...
-    def expunge(self) -> _CommandResults:
-        """
-        Permanently remove deleted items from selected mailbox.
-
-        Generates 'EXPUNGE' response for each deleted message.
-
-        (typ, [data]) = <instance>.expunge()
-
-        'data' is list of 'EXPUNGE'd message numbers in order received.
-        """
-        ...
-    def fetch(self, message_set: str, message_parts: str) -> tuple[str, _AnyResponseData]:
-        """
-        Fetch (parts of) messages.
-
-        (typ, [data, ...]) = <instance>.fetch(message_set, message_parts)
-
-        'message_parts' should be a string of selected parts
-        enclosed in parentheses, eg: "(UID BODY[TEXT])".
-
-        'data' are tuples of message part envelope and data.
-        """
-        ...
-    def getacl(self, mailbox: str) -> _CommandResults:
-        """
-        Get the ACLs for a mailbox.
-
-        (typ, [data]) = <instance>.getacl(mailbox)
-        """
-        ...
-    def getannotation(self, mailbox: str, entry: str, attribute: str) -> _CommandResults:
-        """
-        (typ, [data]) = <instance>.getannotation(mailbox, entry, attribute)
-        Retrieve ANNOTATIONs.
-        """
-        ...
-    def getquota(self, root: str) -> _CommandResults:
-        """
-        Get the quota root's resource usage and limits.
-
-        Part of the IMAP4 QUOTA extension defined in rfc2087.
-
-        (typ, [data]) = <instance>.getquota(root)
-        """
-        ...
-    def getquotaroot(self, mailbox: str) -> _CommandResults:
-        """
-        Get the list of quota roots for the named mailbox.
-
-        (typ, [[QUOTAROOT responses...], [QUOTA responses]]) = <instance>.getquotaroot(mailbox)
-        """
-        ...
-    def list(self, directory: str = '""', pattern: str = "*") -> tuple[str, _AnyResponseData]:
-        """
-        List mailbox names in directory matching pattern.
-
-        (typ, [data]) = <instance>.list(directory='""', pattern='*')
-
-        'data' is list of LIST responses.
-        """
-        ...
-    def login(self, user: str, password: str) -> tuple[Literal["OK"], _list[bytes]]:
-        """
-        Identify client using plaintext password.
-
-        (typ, [data]) = <instance>.login(user, password)
-
-        NB: 'password' will be quoted.
-        """
-        ...
-    def login_cram_md5(self, user: str, password: str) -> _CommandResults:
-        """
-        Force use of CRAM-MD5 authentication.
-
-        (typ, [data]) = <instance>.login_cram_md5(user, password)
-        """
-        ...
-    def logout(self) -> tuple[str, _AnyResponseData]:
-        """
-        Shutdown connection to server.
-
-        (typ, [data]) = <instance>.logout()
-
-        Returns server 'BYE' response.
-        """
-        ...
-    def lsub(self, directory: str = '""', pattern: str = "*") -> _CommandResults:
-        """
-        List 'subscribed' mailbox names in directory matching pattern.
-
-        (typ, [data, ...]) = <instance>.lsub(directory='""', pattern='*')
-
-        'data' are tuples of message part envelope and data.
-        """
-        ...
-    def myrights(self, mailbox: str) -> _CommandResults:
-        """
-        Show my ACLs for a mailbox (i.e. the rights that I have on mailbox).
-
-        (typ, [data]) = <instance>.myrights(mailbox)
-        """
-        ...
-    def namespace(self) -> _CommandResults:
-        """
-        Returns IMAP namespaces ala rfc2342
-
-        (typ, [data, ...]) = <instance>.namespace()
-        """
-        ...
-    def noop(self) -> tuple[str, _list[bytes]]:
-        """
-        Send NOOP command.
-
-        (typ, [data]) = <instance>.noop()
-        """
-        ...
-    def partial(self, message_num: str, message_part: str, start: str, length: str) -> _CommandResults:
-        """
-        Fetch truncated part of a message.
-
-        (typ, [data, ...]) = <instance>.partial(message_num, message_part, start, length)
-
-        'data' is tuple of message part envelope and data.
-        """
-        ...
-    def proxyauth(self, user: str) -> _CommandResults:
-        """
-        Assume authentication as "user".
-
-        Allows an authorised administrator to proxy into any user's
-        mailbox.
-
-        (typ, [data]) = <instance>.proxyauth(user)
-        """
-        ...
-    def rename(self, oldmailbox: str, newmailbox: str) -> _CommandResults:
-        """
-        Rename old mailbox name to new.
-
-        (typ, [data]) = <instance>.rename(oldmailbox, newmailbox)
-        """
-        ...
-    def search(self, charset: str | None, *criteria: str) -> _CommandResults:
-        """
-        Search mailbox for matching messages.
-
-        (typ, [data]) = <instance>.search(charset, criterion, ...)
-
-        'data' is space separated list of matching message numbers.
-        If UTF8 is enabled, charset MUST be None.
-        """
-        ...
-    def select(self, mailbox: str = "INBOX", readonly: bool = False) -> tuple[str, _list[bytes | None]]:
-        """
-        Select a mailbox.
-
-        Flush all untagged responses.
-
-        (typ, [data]) = <instance>.select(mailbox='INBOX', readonly=False)
-
-        'data' is count of messages in mailbox ('EXISTS' response).
-
-        Mandated responses are ('FLAGS', 'EXISTS', 'RECENT', 'UIDVALIDITY'), so
-        other responses should be obtained via <instance>.response('FLAGS') etc.
-        """
-        ...
-    def setacl(self, mailbox: str, who: str, what: str) -> _CommandResults:
-        """
-        Set a mailbox acl.
-
-        (typ, [data]) = <instance>.setacl(mailbox, who, what)
-        """
-        ...
-    def setannotation(self, *args: str) -> _CommandResults:
-        """
-        (typ, [data]) = <instance>.setannotation(mailbox[, entry, attribute]+)
-        Set ANNOTATIONs.
-        """
-        ...
-    def setquota(self, root: str, limits: str) -> _CommandResults:
-        """
-        Set the quota root's resource limits.
-
-        (typ, [data]) = <instance>.setquota(root, limits)
-        """
-        ...
-    def sort(self, sort_criteria: str, charset: str, *search_criteria: str) -> _CommandResults:
-        """
-        IMAP4rev1 extension SORT command.
-
-        (typ, [data]) = <instance>.sort(sort_criteria, charset, search_criteria, ...)
-        """
-        ...
+    def expunge(self) -> _CommandResults: ...
+    def fetch(self, message_set: str, message_parts: str) -> tuple[str, _AnyResponseData]: ...
+    def getacl(self, mailbox: str) -> _CommandResults: ...
+    def getannotation(self, mailbox: str, entry: str, attribute: str) -> _CommandResults: ...
+    def getquota(self, root: str) -> _CommandResults: ...
+    def getquotaroot(self, mailbox: str) -> _CommandResults: ...
+    def list(self, directory: str = '""', pattern: str = "*") -> tuple[str, _AnyResponseData]: ...
+    def login(self, user: str, password: str) -> tuple[Literal["OK"], _list[bytes]]: ...
+    def login_cram_md5(self, user: str, password: str) -> _CommandResults: ...
+    def logout(self) -> tuple[str, _AnyResponseData]: ...
+    def lsub(self, directory: str = '""', pattern: str = "*") -> _CommandResults: ...
+    def myrights(self, mailbox: str) -> _CommandResults: ...
+    def namespace(self) -> _CommandResults: ...
+    def noop(self) -> tuple[str, _list[bytes]]: ...
+    def partial(self, message_num: str, message_part: str, start: str, length: str) -> _CommandResults: ...
+    def proxyauth(self, user: str) -> _CommandResults: ...
+    def rename(self, oldmailbox: str, newmailbox: str) -> _CommandResults: ...
+    def search(self, charset: str | None, *criteria: str) -> _CommandResults: ...
+    def select(self, mailbox: str = "INBOX", readonly: bool = False) -> tuple[str, _list[bytes | None]]: ...
+    def setacl(self, mailbox: str, who: str, what: str) -> _CommandResults: ...
+    def setannotation(self, *args: str) -> _CommandResults: ...
+    def setquota(self, root: str, limits: str) -> _CommandResults: ...
+    def sort(self, sort_criteria: str, charset: str, *search_criteria: str) -> _CommandResults: ...
     def starttls(self, ssl_context: Any | None = None) -> tuple[Literal["OK"], _list[None]]: ...
-<<<<<<< HEAD
-    def status(self, mailbox: str, names: str) -> _CommandResults:
-        """
-        Request named status conditions for mailbox.
-
-        (typ, [data]) = <instance>.status(mailbox, names)
-        """
-        ...
-    def store(self, message_set: str, command: str, flags: str) -> _CommandResults:
-        """
-        Alters flag dispositions for messages in mailbox.
-
-        (typ, [data]) = <instance>.store(message_set, command, flags)
-        """
-        ...
-    def subscribe(self, mailbox: str) -> _CommandResults:
-        """
-        Subscribe to new mailbox.
-
-        (typ, [data]) = <instance>.subscribe(mailbox)
-        """
-        ...
-    def thread(self, threading_algorithm: str, charset: str, *search_criteria: str) -> _CommandResults:
-        """
-        IMAPrev1 extension THREAD command.
-
-        (type, [data]) = <instance>.thread(threading_algorithm, charset, search_criteria, ...)
-        """
-        ...
-    def uid(self, command: str, *args: str) -> _CommandResults:
-        """
-        Execute "command arg ..." with messages identified by UID,
-                rather than message number.
-
-        (typ, [data]) = <instance>.uid(command, arg1, arg2, ...)
-
-        Returns response appropriate to 'command'.
-        """
-        ...
-    def unsubscribe(self, mailbox: str) -> _CommandResults:
-        """
-        Unsubscribe from old mailbox.
-
-        (typ, [data]) = <instance>.unsubscribe(mailbox)
-        """
-        ...
-    if sys.version_info >= (3, 9):
-        def unselect(self) -> _CommandResults:
-            """
-            Free server's resources associated with the selected mailbox
-            and returns the server to the authenticated state.
-            This command performs the same actions as CLOSE, except
-            that no messages are permanently removed from the currently
-            selected mailbox.
-
-            (typ, [data]) = <instance>.unselect()
-            """
-            ...
-
-    def xatom(self, name: str, *args: str) -> _CommandResults:
-        """
-        Allow simple extension commands
-                notified by server in CAPABILITY response.
-
-        Assumes command is legal in current state.
-
-        (typ, [data]) = <instance>.xatom(name, arg, ...)
-
-        Returns response appropriate to extension command `name'.
-        """
-        ...
-=======
     def status(self, mailbox: str, names: str) -> _CommandResults: ...
     def store(self, message_set: str, command: str, flags: str) -> _CommandResults: ...
     def subscribe(self, mailbox: str) -> _CommandResults: ...
@@ -524,7 +265,6 @@
     def unsubscribe(self, mailbox: str) -> _CommandResults: ...
     def unselect(self) -> _CommandResults: ...
     def xatom(self, name: str, *args: str) -> _CommandResults: ...
->>>>>>> 1c17cd42
     def print_log(self) -> None: ...
 
 class IMAP4_SSL(IMAP4):
@@ -561,22 +301,7 @@
         ) -> None: ...
     sslobj: SSLSocket
     file: IO[Any]
-<<<<<<< HEAD
-    if sys.version_info >= (3, 9):
-        def open(self, host: str = "", port: int | None = 993, timeout: float | None = None) -> None:
-            """
-            Setup connection to remote server on "host:port".
-                (default: localhost:standard IMAP4 SSL port).
-            This connection will be used by the routines:
-                read, readline, send, shutdown.
-            """
-            ...
-    else:
-        def open(self, host: str = "", port: int | None = 993) -> None: ...
-
-=======
     def open(self, host: str = "", port: int | None = 993, timeout: float | None = None) -> None: ...
->>>>>>> 1c17cd42
     def ssl(self) -> SSLSocket: ...
 
 class IMAP4_stream(IMAP4):
@@ -595,20 +320,7 @@
     process: subprocess.Popen[bytes]
     writefile: IO[Any]
     readfile: IO[Any]
-<<<<<<< HEAD
-    if sys.version_info >= (3, 9):
-        def open(self, host: str | None = None, port: int | None = None, timeout: float | None = None) -> None:
-            """
-            Setup a stream connection.
-            This connection will be used by the routines:
-                read, readline, send, shutdown.
-            """
-            ...
-    else:
-        def open(self, host: str | None = None, port: int | None = None) -> None: ...
-=======
     def open(self, host: str | None = None, port: int | None = None, timeout: float | None = None) -> None: ...
->>>>>>> 1c17cd42
 
 class _Authenticator:
     """
