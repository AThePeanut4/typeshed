"""
Utility functions for copying and archiving files and directory trees.

XXX The functions here don't copy the resource fork or other metadata on Mac.
"""

import os
import sys
from _typeshed import BytesPath, ExcInfo, FileDescriptorOrPath, MaybeNone, StrOrBytesPath, StrPath, SupportsRead, SupportsWrite
from collections.abc import Callable, Iterable, Sequence
from tarfile import _TarfileFilter
from typing import Any, AnyStr, NamedTuple, NoReturn, Protocol, TypeVar, overload
from typing_extensions import TypeAlias, deprecated

__all__ = [
    "copyfileobj",
    "copyfile",
    "copymode",
    "copystat",
    "copy",
    "copy2",
    "copytree",
    "move",
    "rmtree",
    "Error",
    "SpecialFileError",
    "make_archive",
    "get_archive_formats",
    "register_archive_format",
    "unregister_archive_format",
    "get_unpack_formats",
    "register_unpack_format",
    "unregister_unpack_format",
    "unpack_archive",
    "ignore_patterns",
    "chown",
    "which",
    "get_terminal_size",
    "SameFileError",
    "disk_usage",
]
if sys.version_info < (3, 14):
    __all__ += ["ExecError"]

_StrOrBytesPathT = TypeVar("_StrOrBytesPathT", bound=StrOrBytesPath)
_StrPathT = TypeVar("_StrPathT", bound=StrPath)
_BytesPathT = TypeVar("_BytesPathT", bound=BytesPath)

class Error(OSError): ...
<<<<<<< HEAD
class SameFileError(Error):
    """Raised when source and destination are the same file."""
    ...
class SpecialFileError(OSError):
    """
    Raised when trying to do a kind of operation (e.g. copying) which is
    not supported on a special file (e.g. a named pipe)
    """
    ...
class ExecError(OSError):
    """Raised when a command could not be executed"""
    ...
class ReadError(OSError):
    """Raised when an archive cannot be read"""
    ...
class RegistryError(Exception):
    """
    Raised when a registry operation with the archiving
    and unpacking registries fails
    """
    ...

def copyfileobj(fsrc: SupportsRead[AnyStr], fdst: SupportsWrite[AnyStr], length: int = 0) -> None:
    """copy data from file-like object fsrc to file-like object fdst"""
    ...
def copyfile(src: StrOrBytesPath, dst: _StrOrBytesPathT, *, follow_symlinks: bool = True) -> _StrOrBytesPathT:
    """
    Copy data from src to dst in the most efficient way possible.

    If follow_symlinks is not set and src is a symbolic link, a new
    symlink will be created instead of copying the file it points to.
    """
    ...
def copymode(src: StrOrBytesPath, dst: StrOrBytesPath, *, follow_symlinks: bool = True) -> None:
    """
    Copy mode bits from src to dst.

    If follow_symlinks is not set, symlinks aren't followed if and only
    if both `src` and `dst` are symlinks.  If `lchmod` isn't available
    (e.g. Linux) this method does nothing.
    """
    ...
def copystat(src: StrOrBytesPath, dst: StrOrBytesPath, *, follow_symlinks: bool = True) -> None:
    """
    Copy file metadata

    Copy the permission bits, last access time, last modification time, and
    flags from `src` to `dst`. On Linux, copystat() also copies the "extended
    attributes" where possible. The file contents, owner, and group are
    unaffected. `src` and `dst` are path-like objects or path names given as
    strings.

    If the optional flag `follow_symlinks` is not set, symlinks aren't
    followed if and only if both `src` and `dst` are symlinks.
    """
    ...
=======
class SameFileError(Error): ...
class SpecialFileError(OSError): ...

if sys.version_info >= (3, 14):
    ExecError = RuntimeError  # Deprecated in Python 3.14; removal scheduled for Python 3.16

else:
    class ExecError(OSError): ...

class ReadError(OSError): ...
class RegistryError(Exception): ...

def copyfileobj(fsrc: SupportsRead[AnyStr], fdst: SupportsWrite[AnyStr], length: int = 0) -> None: ...
def copyfile(src: StrOrBytesPath, dst: _StrOrBytesPathT, *, follow_symlinks: bool = True) -> _StrOrBytesPathT: ...
def copymode(src: StrOrBytesPath, dst: StrOrBytesPath, *, follow_symlinks: bool = True) -> None: ...
def copystat(src: StrOrBytesPath, dst: StrOrBytesPath, *, follow_symlinks: bool = True) -> None: ...
>>>>>>> 4ea1f958
@overload
def copy(src: StrPath, dst: _StrPathT, *, follow_symlinks: bool = True) -> _StrPathT | str:
    """
    Copy data and mode bits ("cp src dst"). Return the file's destination.

    The destination may be a directory.

    If follow_symlinks is false, symlinks won't be followed. This
    resembles GNU's "cp -P src dst".

    If source and destination are the same file, a SameFileError will be
    raised.
    """
    ...
@overload
def copy(src: BytesPath, dst: _BytesPathT, *, follow_symlinks: bool = True) -> _BytesPathT | bytes:
    """
    Copy data and mode bits ("cp src dst"). Return the file's destination.

    The destination may be a directory.

    If follow_symlinks is false, symlinks won't be followed. This
    resembles GNU's "cp -P src dst".

    If source and destination are the same file, a SameFileError will be
    raised.
    """
    ...
@overload
def copy2(src: StrPath, dst: _StrPathT, *, follow_symlinks: bool = True) -> _StrPathT | str:
    """
    Copy data and metadata. Return the file's destination.

    Metadata is copied with copystat(). Please see the copystat function
    for more information.

    The destination may be a directory.

    If follow_symlinks is false, symlinks won't be followed. This
    resembles GNU's "cp -P src dst".
    """
    ...
@overload
def copy2(src: BytesPath, dst: _BytesPathT, *, follow_symlinks: bool = True) -> _BytesPathT | bytes:
    """
    Copy data and metadata. Return the file's destination.

    Metadata is copied with copystat(). Please see the copystat function
    for more information.

    The destination may be a directory.

    If follow_symlinks is false, symlinks won't be followed. This
    resembles GNU's "cp -P src dst".
    """
    ...
def ignore_patterns(*patterns: StrPath) -> Callable[[Any, list[str]], set[str]]:
    """
    Function that can be used as copytree() ignore parameter.

    Patterns is a sequence of glob-style patterns
    that are used to exclude files
    """
    ...
def copytree(
    src: StrPath,
    dst: _StrPathT,
    symlinks: bool = False,
    ignore: None | Callable[[str, list[str]], Iterable[str]] | Callable[[StrPath, list[str]], Iterable[str]] = None,
    copy_function: Callable[[str, str], object] = ...,
    ignore_dangling_symlinks: bool = False,
    dirs_exist_ok: bool = False,
) -> _StrPathT:
    """
    Recursively copy a directory tree and return the destination directory.

    If exception(s) occur, an Error is raised with a list of reasons.

    If the optional symlinks flag is true, symbolic links in the
    source tree result in symbolic links in the destination tree; if
    it is false, the contents of the files pointed to by symbolic
    links are copied. If the file pointed to by the symlink doesn't
    exist, an exception will be added in the list of errors raised in
    an Error exception at the end of the copy process.

    You can set the optional ignore_dangling_symlinks flag to true if you
    want to silence this exception. Notice that this has no effect on
    platforms that don't support os.symlink.

    The optional ignore argument is a callable. If given, it
    is called with the `src` parameter, which is the directory
    being visited by copytree(), and `names` which is the list of
    `src` contents, as returned by os.listdir():

        callable(src, names) -> ignored_names

    Since copytree() is called recursively, the callable will be
    called once for each directory that is copied. It returns a
    list of names relative to the `src` directory that should
    not be copied.

    The optional copy_function argument is a callable that will be used
    to copy each file. It will be called with the source path and the
    destination path as arguments. By default, copy2() is used, but any
    function that supports the same signature (like copy()) can be used.

    If dirs_exist_ok is false (the default) and `dst` already exists, a
    `FileExistsError` is raised. If `dirs_exist_ok` is true, the copying
    operation will continue if it encounters existing directories, and files
    within the `dst` tree will be overwritten by corresponding files from the
    `src` tree.
    """
    ...

_OnErrorCallback: TypeAlias = Callable[[Callable[..., Any], str, ExcInfo], object]
_OnExcCallback: TypeAlias = Callable[[Callable[..., Any], str, BaseException], object]

class _RmtreeType(Protocol):
    avoids_symlink_attacks: bool
    if sys.version_info >= (3, 12):
        @overload
        @deprecated("The `onerror` parameter is deprecated. Use `onexc` instead.")
        def __call__(
            self,
            path: StrOrBytesPath,
            ignore_errors: bool,
            onerror: _OnErrorCallback | None,
            *,
            onexc: None = None,
            dir_fd: int | None = None,
        ) -> None: ...
        @overload
        @deprecated("The `onerror` parameter is deprecated. Use `onexc` instead.")
        def __call__(
            self,
            path: StrOrBytesPath,
            ignore_errors: bool = False,
            *,
            onerror: _OnErrorCallback | None,
            onexc: None = None,
            dir_fd: int | None = None,
        ) -> None: ...
        @overload
        def __call__(
            self,
            path: StrOrBytesPath,
            ignore_errors: bool = False,
            *,
            onexc: _OnExcCallback | None = None,
            dir_fd: int | None = None,
        ) -> None: ...
    elif sys.version_info >= (3, 11):
        def __call__(
            self,
            path: StrOrBytesPath,
            ignore_errors: bool = False,
            onerror: _OnErrorCallback | None = None,
            *,
            dir_fd: int | None = None,
        ) -> None: ...

    else:
        def __call__(
            self, path: StrOrBytesPath, ignore_errors: bool = False, onerror: _OnErrorCallback | None = None
        ) -> None: ...

rmtree: _RmtreeType

_CopyFn: TypeAlias = Callable[[str, str], object] | Callable[[StrPath, StrPath], object]

# N.B. shutil.move appears to take bytes arguments, however,
# this does not work when dst is (or is within) an existing directory.
# (#6832)
def move(src: StrPath, dst: _StrPathT, copy_function: _CopyFn = ...) -> _StrPathT | str | MaybeNone:
    """
    Recursively move a file or directory to another location. This is
    similar to the Unix "mv" command. Return the file or directory's
    destination.

    If dst is an existing directory or a symlink to a directory, then src is
    moved inside that directory. The destination path in that directory must
    not already exist.

    If dst already exists but is not a directory, it may be overwritten
    depending on os.rename() semantics.

    If the destination is on our current filesystem, then rename() is used.
    Otherwise, src is copied to the destination and then removed. Symlinks are
    recreated under the new name if os.rename() fails because of cross
    filesystem renames.

    The optional `copy_function` argument is a callable that will be used
    to copy the source or it will be delegated to `copytree`.
    By default, copy2() is used, but any function that supports the same
    signature (like copy()) can be used.

    A lot more could be done here...  A look at a mv.c shows a lot of
    the issues this implementation glosses over.
    """
    ...

class _ntuple_diskusage(NamedTuple):
    """usage(total, used, free)"""
    total: int
    used: int
    free: int

def disk_usage(path: FileDescriptorOrPath) -> _ntuple_diskusage:
    """
    Return disk usage statistics about the given path.

    Returned value is a named tuple with attributes 'total', 'used' and
    'free', which are the amount of total, used and free space, in bytes.
    """
    ...

# While chown can be imported on Windows, it doesn't actually work;
# see https://bugs.python.org/issue33140. We keep it here because it's
# in __all__.
if sys.version_info >= (3, 13):
    @overload
    def chown(
        path: FileDescriptorOrPath,
        user: str | int,
        group: None = None,
        *,
        dir_fd: int | None = None,
        follow_symlinks: bool = True,
    ) -> None:
        """
        Change owner user and group of the given path.

        user and group can be the uid/gid or the user/group names, and in that case,
        they are converted to their respective uid/gid.

        If dir_fd is set, it should be an open file descriptor to the directory to
        be used as the root of *path* if it is relative.

        If follow_symlinks is set to False and the last element of the path is a
        symbolic link, chown will modify the link itself and not the file being
        referenced by the link.
        """
        ...
    @overload
    def chown(
        path: FileDescriptorOrPath,
        user: None = None,
        *,
        group: str | int,
        dir_fd: int | None = None,
        follow_symlinks: bool = True,
    ) -> None:
        """
        Change owner user and group of the given path.

        user and group can be the uid/gid or the user/group names, and in that case,
        they are converted to their respective uid/gid.

        If dir_fd is set, it should be an open file descriptor to the directory to
        be used as the root of *path* if it is relative.

        If follow_symlinks is set to False and the last element of the path is a
        symbolic link, chown will modify the link itself and not the file being
        referenced by the link.
        """
        ...
    @overload
    def chown(
        path: FileDescriptorOrPath, user: None, group: str | int, *, dir_fd: int | None = None, follow_symlinks: bool = True
    ) -> None:
        """
        Change owner user and group of the given path.

        user and group can be the uid/gid or the user/group names, and in that case,
        they are converted to their respective uid/gid.

        If dir_fd is set, it should be an open file descriptor to the directory to
        be used as the root of *path* if it is relative.

        If follow_symlinks is set to False and the last element of the path is a
        symbolic link, chown will modify the link itself and not the file being
        referenced by the link.
        """
        ...
    @overload
    def chown(
        path: FileDescriptorOrPath, user: str | int, group: str | int, *, dir_fd: int | None = None, follow_symlinks: bool = True
    ) -> None:
        """
        Change owner user and group of the given path.

        user and group can be the uid/gid or the user/group names, and in that case,
        they are converted to their respective uid/gid.

        If dir_fd is set, it should be an open file descriptor to the directory to
        be used as the root of *path* if it is relative.

        If follow_symlinks is set to False and the last element of the path is a
        symbolic link, chown will modify the link itself and not the file being
        referenced by the link.
        """
        ...

else:
    @overload
    def chown(path: FileDescriptorOrPath, user: str | int, group: None = None) -> None:
        """
        Change owner user and group of the given path.

        user and group can be the uid/gid or the user/group names, and in that case,
        they are converted to their respective uid/gid.
        """
        ...
    @overload
    def chown(path: FileDescriptorOrPath, user: None = None, *, group: str | int) -> None:
        """
        Change owner user and group of the given path.

        user and group can be the uid/gid or the user/group names, and in that case,
        they are converted to their respective uid/gid.
        """
        ...
    @overload
    def chown(path: FileDescriptorOrPath, user: None, group: str | int) -> None:
        """
        Change owner user and group of the given path.

        user and group can be the uid/gid or the user/group names, and in that case,
        they are converted to their respective uid/gid.
        """
        ...
    @overload
    def chown(path: FileDescriptorOrPath, user: str | int, group: str | int) -> None:
        """
        Change owner user and group of the given path.

        user and group can be the uid/gid or the user/group names, and in that case,
        they are converted to their respective uid/gid.
        """
        ...

if sys.platform == "win32" and sys.version_info < (3, 12):
    @overload
    @deprecated("On Windows before Python 3.12, using a PathLike as `cmd` would always fail or return `None`.")
    def which(cmd: os.PathLike[str], mode: int = 1, path: StrPath | None = None) -> NoReturn: ...

@overload
def which(cmd: StrPath, mode: int = 1, path: StrPath | None = None) -> str | None:
    """
    Given a command, mode, and a PATH string, return the path which
    conforms to the given mode on the PATH, or None if there is no such
    file.

    `mode` defaults to os.F_OK | os.X_OK. `path` defaults to the result
    of os.environ.get("PATH"), or can be overridden with a custom search
    path.
    """
    ...
@overload
def which(cmd: bytes, mode: int = 1, path: StrPath | None = None) -> bytes | None:
    """
    Given a command, mode, and a PATH string, return the path which
    conforms to the given mode on the PATH, or None if there is no such
    file.

    `mode` defaults to os.F_OK | os.X_OK. `path` defaults to the result
    of os.environ.get("PATH"), or can be overridden with a custom search
    path.
    """
    ...
def make_archive(
    base_name: str,
    format: str,
    root_dir: StrPath | None = None,
    base_dir: StrPath | None = None,
    verbose: bool = ...,
    dry_run: bool = ...,
    owner: str | None = None,
    group: str | None = None,
    logger: Any | None = None,
) -> str:
    """
    Create an archive file (eg. zip or tar).

    'base_name' is the name of the file to create, minus any format-specific
    extension; 'format' is the archive format: one of "zip", "tar", "gztar",
    "bztar", or "xztar".  Or any other registered format.

    'root_dir' is a directory that will be the root directory of the
    archive; ie. we typically chdir into 'root_dir' before creating the
    archive.  'base_dir' is the directory where we start archiving from;
    ie. 'base_dir' will be the common prefix of all files and
    directories in the archive.  'root_dir' and 'base_dir' both default
    to the current directory.  Returns the name of the archive file.

    'owner' and 'group' are used when creating a tar archive. By default,
    uses the current owner and group.
    """
    ...
def get_archive_formats() -> list[tuple[str, str]]:
    """
    Returns a list of supported formats for archiving and unarchiving.

    Each element of the returned sequence is a tuple (name, description)
    """
    ...
@overload
def register_archive_format(
    name: str, function: Callable[..., object], extra_args: Sequence[tuple[str, Any] | list[Any]], description: str = ""
) -> None:
    """
    Registers an archive format.

    name is the name of the format. function is the callable that will be
    used to create archives. If provided, extra_args is a sequence of
    (name, value) tuples that will be passed as arguments to the callable.
    description can be provided to describe the format, and will be returned
    by the get_archive_formats() function.
    """
    ...
@overload
def register_archive_format(
    name: str, function: Callable[[str, str], object], extra_args: None = None, description: str = ""
) -> None:
    """
    Registers an archive format.

    name is the name of the format. function is the callable that will be
    used to create archives. If provided, extra_args is a sequence of
    (name, value) tuples that will be passed as arguments to the callable.
    description can be provided to describe the format, and will be returned
    by the get_archive_formats() function.
    """
    ...
def unregister_archive_format(name: str) -> None: ...
def unpack_archive(
    filename: StrPath, extract_dir: StrPath | None = None, format: str | None = None, *, filter: _TarfileFilter | None = None
) -> None:
    """
    Unpack an archive.

    `filename` is the name of the archive.

    `extract_dir` is the name of the target directory, where the archive
    is unpacked. If not provided, the current working directory is used.

    `format` is the archive format: one of "zip", "tar", "gztar", "bztar",
    or "xztar".  Or any other registered format.  If not provided,
    unpack_archive will use the filename extension and see if an unpacker
    was registered for that extension.

    In case none is found, a ValueError is raised.

    If `filter` is given, it is passed to the underlying
    extraction function.
    """
    ...
@overload
def register_unpack_format(
    name: str,
    extensions: list[str],
    function: Callable[..., object],
    extra_args: Sequence[tuple[str, Any]],
    description: str = "",
) -> None:
    """
    Registers an unpack format.

    `name` is the name of the format. `extensions` is a list of extensions
    corresponding to the format.

    `function` is the callable that will be
    used to unpack archives. The callable will receive archives to unpack.
    If it's unable to handle an archive, it needs to raise a ReadError
    exception.

    If provided, `extra_args` is a sequence of
    (name, value) tuples that will be passed as arguments to the callable.
    description can be provided to describe the format, and will be returned
    by the get_unpack_formats() function.
    """
    ...
@overload
def register_unpack_format(
    name: str, extensions: list[str], function: Callable[[str, str], object], extra_args: None = None, description: str = ""
) -> None:
    """
    Registers an unpack format.

    `name` is the name of the format. `extensions` is a list of extensions
    corresponding to the format.

    `function` is the callable that will be
    used to unpack archives. The callable will receive archives to unpack.
    If it's unable to handle an archive, it needs to raise a ReadError
    exception.

    If provided, `extra_args` is a sequence of
    (name, value) tuples that will be passed as arguments to the callable.
    description can be provided to describe the format, and will be returned
    by the get_unpack_formats() function.
    """
    ...
def unregister_unpack_format(name: str) -> None:
    """Removes the pack format from the registry."""
    ...
def get_unpack_formats() -> list[tuple[str, list[str], str]]:
    """
    Returns a list of supported formats for unpacking.

    Each element of the returned sequence is a tuple
    (name, extensions, description)
    """
    ...
def get_terminal_size(fallback: tuple[int, int] = (80, 24)) -> os.terminal_size:
    """
    Get the size of the terminal window.

    For each of the two dimensions, the environment variable, COLUMNS
    and LINES respectively, is checked. If the variable is defined and
    the value is a positive integer, it is used.

    When COLUMNS or LINES is not defined, which is the common case,
    the terminal connected to sys.__stdout__ is queried
    by invoking os.get_terminal_size.

    If the terminal size cannot be successfully queried, either because
    the system doesn't support querying, or because we are not
    connected to a terminal, the value given in fallback parameter
    is used. Fallback defaults to (80, 24) which is the default
    size used by many terminal emulators.

    The value returned is a named tuple of type os.terminal_size.
    """
    ...<|MERGE_RESOLUTION|>--- conflicted
+++ resolved
@@ -47,28 +47,17 @@
 _BytesPathT = TypeVar("_BytesPathT", bound=BytesPath)
 
 class Error(OSError): ...
-<<<<<<< HEAD
-class SameFileError(Error):
-    """Raised when source and destination are the same file."""
-    ...
-class SpecialFileError(OSError):
-    """
-    Raised when trying to do a kind of operation (e.g. copying) which is
-    not supported on a special file (e.g. a named pipe)
-    """
-    ...
-class ExecError(OSError):
-    """Raised when a command could not be executed"""
-    ...
-class ReadError(OSError):
-    """Raised when an archive cannot be read"""
-    ...
-class RegistryError(Exception):
-    """
-    Raised when a registry operation with the archiving
-    and unpacking registries fails
-    """
-    ...
+class SameFileError(Error): ...
+class SpecialFileError(OSError): ...
+
+if sys.version_info >= (3, 14):
+    ExecError = RuntimeError  # Deprecated in Python 3.14; removal scheduled for Python 3.16
+
+else:
+    class ExecError(OSError): ...
+
+class ReadError(OSError): ...
+class RegistryError(Exception): ...
 
 def copyfileobj(fsrc: SupportsRead[AnyStr], fdst: SupportsWrite[AnyStr], length: int = 0) -> None:
     """copy data from file-like object fsrc to file-like object fdst"""
@@ -104,24 +93,6 @@
     followed if and only if both `src` and `dst` are symlinks.
     """
     ...
-=======
-class SameFileError(Error): ...
-class SpecialFileError(OSError): ...
-
-if sys.version_info >= (3, 14):
-    ExecError = RuntimeError  # Deprecated in Python 3.14; removal scheduled for Python 3.16
-
-else:
-    class ExecError(OSError): ...
-
-class ReadError(OSError): ...
-class RegistryError(Exception): ...
-
-def copyfileobj(fsrc: SupportsRead[AnyStr], fdst: SupportsWrite[AnyStr], length: int = 0) -> None: ...
-def copyfile(src: StrOrBytesPath, dst: _StrOrBytesPathT, *, follow_symlinks: bool = True) -> _StrOrBytesPathT: ...
-def copymode(src: StrOrBytesPath, dst: StrOrBytesPath, *, follow_symlinks: bool = True) -> None: ...
-def copystat(src: StrOrBytesPath, dst: StrOrBytesPath, *, follow_symlinks: bool = True) -> None: ...
->>>>>>> 4ea1f958
 @overload
 def copy(src: StrPath, dst: _StrPathT, *, follow_symlinks: bool = True) -> _StrPathT | str:
     """
