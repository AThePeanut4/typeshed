--- conflicted
+++ resolved
@@ -277,51 +277,11 @@
     contents will be used to initialize the tree with.
     """
     def __init__(self, element: Element[Any] | None = None, file: _FileRead | None = None) -> None: ...
-<<<<<<< HEAD
-    def getroot(self) -> _Root:
-        """Return root element of this tree."""
-        ...
-    def parse(self, source: _FileRead, parser: XMLParser | None = None) -> Element:
-        """
-        Load external XML document into element tree.
-
-        *source* is a file name or file object, *parser* is an optional parser
-        instance that defaults to XMLParser.
-
-        ParseError is raised if the parser fails to parse the document.
-
-        Returns the root element of the given source document.
-        """
-        ...
-    def iter(self, tag: str | None = None) -> Generator[Element, None, None]:
-        """
-        Create and return tree iterator for the root element.
-
-        The iterator loops over all elements in this tree, in document order.
-
-        *tag* is a string with the tag name to iterate over
-        (default is to return all elements).
-        """
-        ...
-    def find(self, path: str, namespaces: dict[str, str] | None = None) -> Element | None:
-        """
-        Find first matching element by tag name or path.
-
-        Same as getroot().find(path), which is Element.find()
-
-        *path* is a string having either an element tag or an XPath,
-        *namespaces* is an optional mapping from namespace prefix to full name.
-
-        Return the first matching element, or None if no element was found.
-        """
-        ...
-=======
     def getroot(self) -> _Root: ...
     def _setroot(self, element: Element[Any]) -> None: ...
     def parse(self, source: _FileRead, parser: XMLParser | None = None) -> Element: ...
     def iter(self, tag: str | None = None) -> Generator[Element, None, None]: ...
     def find(self, path: str, namespaces: dict[str, str] | None = None) -> Element | None: ...
->>>>>>> 1218f18d
     @overload
     def findtext(self, path: str, default: None = None, namespaces: dict[str, str] | None = None) -> str | None:
         """
