"""
Lightweight XML support for Python.

XML is an inherently hierarchical data format, and the most natural way to
represent it is with a tree.  This module has two classes for this purpose:

   1. ElementTree represents the whole XML document as a tree and

   2. Element represents a single node in this tree.

Interactions with the whole document (reading and writing to/from files) are
usually done on the ElementTree level.  Interactions with a single XML element
and its sub-elements are done on the Element level.

Element is a flexible container object designed to store hierarchical data
structures in memory. It can be described as a cross between a list and a
dictionary.  Each Element has a number of properties associated with it:

   'tag' - a string containing the element's name.

   'attributes' - a Python dictionary storing the element's attributes.

   'text' - a string containing the element's text content.

   'tail' - an optional string containing text after the element's end tag.

   And a number of child elements stored in a Python sequence.

To create an element instance, use the Element constructor,
or the SubElement factory function.

You can also use the ElementTree class to wrap an element structure
and convert it to and from XML.
"""

import sys
from _collections_abc import dict_keys
from _typeshed import FileDescriptorOrPath, ReadableBuffer, SupportsRead, SupportsWrite
from collections.abc import Callable, Generator, ItemsView, Iterable, Iterator, Mapping, Sequence
from typing import Any, Final, Generic, Literal, Protocol, SupportsIndex, TypeVar, overload, type_check_only
from typing_extensions import TypeAlias, TypeGuard, deprecated
from xml.parsers.expat import XMLParserType

__all__ = [
    "C14NWriterTarget",
    "Comment",
    "dump",
    "Element",
    "ElementTree",
    "canonicalize",
    "fromstring",
    "fromstringlist",
    "iselement",
    "iterparse",
    "parse",
    "ParseError",
    "PI",
    "ProcessingInstruction",
    "QName",
    "SubElement",
    "tostring",
    "tostringlist",
    "TreeBuilder",
    "VERSION",
    "XML",
    "XMLID",
    "XMLParser",
    "XMLPullParser",
    "register_namespace",
]

if sys.version_info >= (3, 9):
    __all__ += ["indent"]

_T = TypeVar("_T")
_FileRead: TypeAlias = FileDescriptorOrPath | SupportsRead[bytes] | SupportsRead[str]
_FileWriteC14N: TypeAlias = FileDescriptorOrPath | SupportsWrite[bytes]
_FileWrite: TypeAlias = _FileWriteC14N | SupportsWrite[str]

VERSION: Final[str]

class ParseError(SyntaxError):
    code: int
    position: tuple[int, int]

# In reality it works based on `.tag` attribute duck typing.
def iselement(element: object) -> TypeGuard[Element]:
    """Return True if *element* appears to be an Element."""
    ...
@overload
def canonicalize(
    xml_data: str | ReadableBuffer | None = None,
    *,
    out: None = None,
    from_file: _FileRead | None = None,
    with_comments: bool = False,
    strip_text: bool = False,
    rewrite_prefixes: bool = False,
    qname_aware_tags: Iterable[str] | None = None,
    qname_aware_attrs: Iterable[str] | None = None,
    exclude_attrs: Iterable[str] | None = None,
    exclude_tags: Iterable[str] | None = None,
) -> str:
    """
    Convert XML to its C14N 2.0 serialised form.

    If *out* is provided, it must be a file or file-like object that receives
    the serialised canonical XML output (text, not bytes) through its ``.write()``
    method.  To write to a file, open it in text mode with encoding "utf-8".
    If *out* is not provided, this function returns the output as text string.

    Either *xml_data* (an XML string) or *from_file* (a file path or
    file-like object) must be provided as input.

    The configuration options are the same as for the ``C14NWriterTarget``.
    """
    ...
@overload
def canonicalize(
    xml_data: str | ReadableBuffer | None = None,
    *,
    out: SupportsWrite[str],
    from_file: _FileRead | None = None,
    with_comments: bool = False,
    strip_text: bool = False,
    rewrite_prefixes: bool = False,
    qname_aware_tags: Iterable[str] | None = None,
    qname_aware_attrs: Iterable[str] | None = None,
    exclude_attrs: Iterable[str] | None = None,
    exclude_tags: Iterable[str] | None = None,
) -> None:
    """
    Convert XML to its C14N 2.0 serialised form.

    If *out* is provided, it must be a file or file-like object that receives
    the serialised canonical XML output (text, not bytes) through its ``.write()``
    method.  To write to a file, open it in text mode with encoding "utf-8".
    If *out* is not provided, this function returns the output as text string.

    Either *xml_data* (an XML string) or *from_file* (a file path or
    file-like object) must be provided as input.

    The configuration options are the same as for the ``C14NWriterTarget``.
    """
    ...

# The tag for Element can be set to the Comment or ProcessingInstruction
# functions defined in this module. _ElementCallable could be a recursive
# type, but defining it that way uncovered a bug in pytype.
_ElementCallable: TypeAlias = Callable[..., Element[Any]]
_CallableElement: TypeAlias = Element[_ElementCallable]

_Tag = TypeVar("_Tag", default=str, bound=str | _ElementCallable)
_OtherTag = TypeVar("_OtherTag", default=str, bound=str | _ElementCallable)

class Element(Generic[_Tag]):
    tag: _Tag
    attrib: dict[str, str]
    text: str | None
    tail: str | None
    def __init__(self, tag: _Tag, attrib: dict[str, str] = {}, **extra: str) -> None: ...
    def append(self, subelement: Element[Any], /) -> None: ...
    def clear(self) -> None: ...
    def extend(self, elements: Iterable[Element], /) -> None: ...
    def find(self, path: str, namespaces: dict[str, str] | None = None) -> Element | None: ...
    def findall(self, path: str, namespaces: dict[str, str] | None = None) -> list[Element]: ...
    @overload
    def findtext(self, path: str, default: None = None, namespaces: dict[str, str] | None = None) -> str | None: ...
    @overload
    def findtext(self, path: str, default: _T, namespaces: dict[str, str] | None = None) -> _T | str: ...
    @overload
    def get(self, key: str, default: None = None) -> str | None: ...
    @overload
    def get(self, key: str, default: _T) -> str | _T: ...
    def insert(self, index: int, subelement: Element, /) -> None: ...
    def items(self) -> ItemsView[str, str]: ...
    def iter(self, tag: str | None = None) -> Generator[Element, None, None]: ...
    @overload
    def iterfind(self, path: Literal[""], namespaces: dict[str, str] | None = None) -> None: ...  # type: ignore[overload-overlap]
    @overload
    def iterfind(self, path: str, namespaces: dict[str, str] | None = None) -> Generator[Element, None, None]: ...
    def itertext(self) -> Generator[str, None, None]: ...
    def keys(self) -> dict_keys[str, str]: ...
    # makeelement returns the type of self in Python impl, but not in C impl
    def makeelement(self, tag: _OtherTag, attrib: dict[str, str], /) -> Element[_OtherTag]: ...
    def remove(self, subelement: Element, /) -> None: ...
    def set(self, key: str, value: str, /) -> None: ...
    def __copy__(self) -> Element[_Tag]: ...  # returns the type of self in Python impl, but not in C impl
    def __deepcopy__(self, memo: Any, /) -> Element: ...  # Only exists in C impl
    def __delitem__(self, key: SupportsIndex | slice, /) -> None:
        """Delete self[key]."""
        ...
    @overload
    def __getitem__(self, key: SupportsIndex, /) -> Element:
        """Return self[key]."""
        ...
    @overload
    def __getitem__(self, key: slice, /) -> list[Element]:
        """Return self[key]."""
        ...
    def __len__(self) -> int:
        """Return len(self)."""
        ...
    # Doesn't actually exist at runtime, but instance of the class are indeed iterable due to __getitem__.
    def __iter__(self) -> Iterator[Element]: ...
    @overload
    def __setitem__(self, key: SupportsIndex, value: Element, /) -> None:
        """Set self[key] to value."""
        ...
    @overload
    def __setitem__(self, key: slice, value: Iterable[Element], /) -> None:
        """Set self[key] to value."""
        ...

    # Doesn't really exist in earlier versions, where __len__ is called implicitly instead
    @deprecated("Testing an element's truth value is deprecated.")
    def __bool__(self) -> bool:
        """True if self else False"""
        ...
    if sys.version_info < (3, 9):
        def getchildren(self) -> list[Element]: ...
        def getiterator(self, tag: str | None = None) -> list[Element]: ...

def SubElement(parent: Element, tag: str, attrib: dict[str, str] = ..., **extra: str) -> Element: ...
<<<<<<< HEAD
def Comment(text: str | None = None) -> Element:
    """
    Comment element factory.

    This function creates a special element which the standard serializer
    serializes as an XML comment.

    *text* is a string containing the comment string.
    """
    ...
def ProcessingInstruction(target: str, text: str | None = None) -> Element:
    """
    Processing Instruction element factory.

    This function creates a special element which the standard serializer
    serializes as an XML comment.

    *target* is a string containing the processing instruction, *text* is a
    string containing the processing instruction contents, if any.
    """
    ...
=======
def Comment(text: str | None = None) -> _CallableElement: ...
def ProcessingInstruction(target: str, text: str | None = None) -> _CallableElement: ...
>>>>>>> b0c6fffe

PI = ProcessingInstruction

class QName:
    """
    Qualified name wrapper.

    This class can be used to wrap a QName attribute value in order to get
    proper namespace handing on output.

    *text_or_uri* is a string containing the QName value either in the form
    {uri}local, or if the tag argument is given, the URI part of a QName.

    *tag* is an optional argument which if given, will make the first
    argument (text_or_uri) be interpreted as a URI, and this argument (tag)
    be interpreted as a local name.
    """
    text: str
    def __init__(self, text_or_uri: str, tag: str | None = None) -> None: ...
    def __lt__(self, other: QName | str) -> bool: ...
    def __le__(self, other: QName | str) -> bool: ...
    def __gt__(self, other: QName | str) -> bool: ...
    def __ge__(self, other: QName | str) -> bool: ...
    def __eq__(self, other: object) -> bool: ...
    def __hash__(self) -> int: ...

<<<<<<< HEAD
class ElementTree:
    """
    An XML element hierarchy.

    This class also provides support for serialization to and from
    standard XML.

    *element* is an optional root element node,
    *file* is an optional file handle or file name of an XML file whose
    contents will be used to initialize the tree with.
    """
    def __init__(self, element: Element | None = None, file: _FileRead | None = None) -> None: ...
    def getroot(self) -> Element | Any:
        """Return root element of this tree."""
        ...
    def parse(self, source: _FileRead, parser: XMLParser | None = None) -> Element:
        """
        Load external XML document into element tree.

        *source* is a file name or file object, *parser* is an optional parser
        instance that defaults to XMLParser.

        ParseError is raised if the parser fails to parse the document.

        Returns the root element of the given source document.
        """
        ...
    def iter(self, tag: str | None = None) -> Generator[Element, None, None]:
        """
        Create and return tree iterator for the root element.

        The iterator loops over all elements in this tree, in document order.

        *tag* is a string with the tag name to iterate over
        (default is to return all elements).
        """
        ...
=======
_Root = TypeVar("_Root", Element, Element | None, default=Element | None)

class ElementTree(Generic[_Root]):
    def __init__(self, element: Element | None = None, file: _FileRead | None = None) -> None: ...
    def getroot(self) -> _Root: ...
    def parse(self, source: _FileRead, parser: XMLParser | None = None) -> Element: ...
    def iter(self, tag: str | None = None) -> Generator[Element, None, None]: ...
>>>>>>> b0c6fffe
    if sys.version_info < (3, 9):
        def getiterator(self, tag: str | None = None) -> list[Element]: ...

    def find(self, path: str, namespaces: dict[str, str] | None = None) -> Element | None:
        """
        Find first matching element by tag name or path.

        Same as getroot().find(path), which is Element.find()

        *path* is a string having either an element tag or an XPath,
        *namespaces* is an optional mapping from namespace prefix to full name.

        Return the first matching element, or None if no element was found.
        """
        ...
    @overload
    def findtext(self, path: str, default: None = None, namespaces: dict[str, str] | None = None) -> str | None:
        """
        Find first matching element by tag name or path.

        Same as getroot().findtext(path),  which is Element.findtext()

        *path* is a string having either an element tag or an XPath,
        *namespaces* is an optional mapping from namespace prefix to full name.

        Return the first matching element, or None if no element was found.
        """
        ...
    @overload
<<<<<<< HEAD
    def findtext(self, path: str, default: _T, namespaces: dict[str, str] | None = None) -> _T | str:
        """
        Find first matching element by tag name or path.

        Same as getroot().findtext(path),  which is Element.findtext()

        *path* is a string having either an element tag or an XPath,
        *namespaces* is an optional mapping from namespace prefix to full name.

        Return the first matching element, or None if no element was found.
        """
        ...
    def findall(self, path: str, namespaces: dict[str, str] | None = None) -> list[Element]:
        """
        Find all matching subelements by tag name or path.

        Same as getroot().findall(path), which is Element.findall().

        *path* is a string having either an element tag or an XPath,
        *namespaces* is an optional mapping from namespace prefix to full name.

        Return list containing all matching elements in document order.
        """
        ...
    def iterfind(self, path: str, namespaces: dict[str, str] | None = None) -> Generator[Element, None, None]:
        """
        Find all matching subelements by tag name or path.

        Same as getroot().iterfind(path), which is element.iterfind()

        *path* is a string having either an element tag or an XPath,
        *namespaces* is an optional mapping from namespace prefix to full name.

        Return an iterable yielding all matching elements in document order.
        """
        ...
=======
    def findtext(self, path: str, default: _T, namespaces: dict[str, str] | None = None) -> _T | str: ...
    def findall(self, path: str, namespaces: dict[str, str] | None = None) -> list[Element]: ...
    @overload
    def iterfind(self, path: Literal[""], namespaces: dict[str, str] | None = None) -> None: ...  # type: ignore[overload-overlap]
    @overload
    def iterfind(self, path: str, namespaces: dict[str, str] | None = None) -> Generator[Element, None, None]: ...
>>>>>>> b0c6fffe
    def write(
        self,
        file_or_filename: _FileWrite,
        encoding: str | None = None,
        xml_declaration: bool | None = None,
        default_namespace: str | None = None,
        method: Literal["xml", "html", "text", "c14n"] | None = None,
        *,
        short_empty_elements: bool = True,
    ) -> None:
        """
        Write element tree to a file as XML.

        Arguments:
          *file_or_filename* -- file name or a file object opened for writing

          *encoding* -- the output encoding (default: US-ASCII)

          *xml_declaration* -- bool indicating if an XML declaration should be
                               added to the output. If None, an XML declaration
                               is added if encoding IS NOT either of:
                               US-ASCII, UTF-8, or Unicode

          *default_namespace* -- sets the default XML namespace (for "xmlns")

          *method* -- either "xml" (default), "html, "text", or "c14n"

          *short_empty_elements* -- controls the formatting of elements
                                    that contain no content. If True (default)
                                    they are emitted as a single self-closed
                                    tag, otherwise they are emitted as a pair
                                    of start/end tags
        """
        ...
    def write_c14n(self, file: _FileWriteC14N) -> None: ...

<<<<<<< HEAD
def register_namespace(prefix: str, uri: str) -> None:
    """
    Register a namespace prefix.

    The registry is global, and any existing mapping for either the
    given prefix or the namespace URI will be removed.

    *prefix* is the namespace prefix, *uri* is a namespace uri. Tags and
    attributes in this namespace will be serialized with prefix if possible.

    ValueError is raised if prefix is reserved or is invalid.
    """
    ...
=======
HTML_EMPTY: set[str]

def register_namespace(prefix: str, uri: str) -> None: ...
>>>>>>> b0c6fffe
@overload
def tostring(
    element: Element,
    encoding: None = None,
    method: Literal["xml", "html", "text", "c14n"] | None = None,
    *,
    xml_declaration: bool | None = None,
    default_namespace: str | None = None,
    short_empty_elements: bool = True,
) -> bytes:
    """
    Generate string representation of XML element.

    All subelements are included.  If encoding is "unicode", a string
    is returned. Otherwise a bytestring is returned.

    *element* is an Element instance, *encoding* is an optional output
    encoding defaulting to US-ASCII, *method* is an optional output which can
    be one of "xml" (default), "html", "text" or "c14n", *default_namespace*
    sets the default XML namespace (for "xmlns").

    Returns an (optionally) encoded string containing the XML data.
    """
    ...
@overload
def tostring(
    element: Element,
    encoding: Literal["unicode"],
    method: Literal["xml", "html", "text", "c14n"] | None = None,
    *,
    xml_declaration: bool | None = None,
    default_namespace: str | None = None,
    short_empty_elements: bool = True,
) -> str:
    """
    Generate string representation of XML element.

    All subelements are included.  If encoding is "unicode", a string
    is returned. Otherwise a bytestring is returned.

    *element* is an Element instance, *encoding* is an optional output
    encoding defaulting to US-ASCII, *method* is an optional output which can
    be one of "xml" (default), "html", "text" or "c14n", *default_namespace*
    sets the default XML namespace (for "xmlns").

    Returns an (optionally) encoded string containing the XML data.
    """
    ...
@overload
def tostring(
    element: Element,
    encoding: str,
    method: Literal["xml", "html", "text", "c14n"] | None = None,
    *,
    xml_declaration: bool | None = None,
    default_namespace: str | None = None,
    short_empty_elements: bool = True,
) -> Any:
    """
    Generate string representation of XML element.

    All subelements are included.  If encoding is "unicode", a string
    is returned. Otherwise a bytestring is returned.

    *element* is an Element instance, *encoding* is an optional output
    encoding defaulting to US-ASCII, *method* is an optional output which can
    be one of "xml" (default), "html", "text" or "c14n", *default_namespace*
    sets the default XML namespace (for "xmlns").

    Returns an (optionally) encoded string containing the XML data.
    """
    ...
@overload
def tostringlist(
    element: Element,
    encoding: None = None,
    method: Literal["xml", "html", "text", "c14n"] | None = None,
    *,
    xml_declaration: bool | None = None,
    default_namespace: str | None = None,
    short_empty_elements: bool = True,
) -> list[bytes]: ...
@overload
def tostringlist(
    element: Element,
    encoding: Literal["unicode"],
    method: Literal["xml", "html", "text", "c14n"] | None = None,
    *,
    xml_declaration: bool | None = None,
    default_namespace: str | None = None,
    short_empty_elements: bool = True,
) -> list[str]: ...
@overload
def tostringlist(
    element: Element,
    encoding: str,
    method: Literal["xml", "html", "text", "c14n"] | None = None,
    *,
    xml_declaration: bool | None = None,
    default_namespace: str | None = None,
    short_empty_elements: bool = True,
) -> list[Any]: ...
<<<<<<< HEAD
def dump(elem: Element) -> None:
    """
    Write element tree or element structure to sys.stdout.

    This function should be used for debugging only.

    *elem* is either an ElementTree, or a single Element.  The exact output
    format is implementation dependent.  In this version, it's written as an
    ordinary XML file.
    """
    ...

if sys.version_info >= (3, 9):
    def indent(tree: Element | ElementTree, space: str = "  ", level: int = 0) -> None:
        """
        Indent an XML document by inserting newlines and indentation space
        after elements.

        *tree* is the ElementTree or Element to modify.  The (root) element
        itself will not be changed, but the tail text of all elements in its
        subtree will be adapted.

        *space* is the whitespace to insert for each indentation level, two
        space characters by default.

        *level* is the initial indentation level. Setting this to a higher
        value than 0 can be used for indenting subtrees that are more deeply
        nested inside of a document.
        """
        ...

def parse(source: _FileRead, parser: XMLParser | None = None) -> ElementTree:
    """
    Parse XML document into element tree.

    *source* is a filename or file object containing XML data,
    *parser* is an optional parser instance defaulting to XMLParser.

    Return an ElementTree instance.
    """
    ...
=======
def dump(elem: Element | ElementTree[Any]) -> None: ...

if sys.version_info >= (3, 9):
    def indent(tree: Element | ElementTree[Any], space: str = "  ", level: int = 0) -> None: ...

def parse(source: _FileRead, parser: XMLParser[Any] | None = None) -> ElementTree[Element]: ...
>>>>>>> b0c6fffe

# This class is defined inside the body of iterparse
@type_check_only
class _IterParseIterator(Iterator[tuple[str, Element]], Protocol):
    def __next__(self) -> tuple[str, Element]: ...
    if sys.version_info >= (3, 13):
        def close(self) -> None: ...
    if sys.version_info >= (3, 11):
        def __del__(self) -> None: ...

def iterparse(source: _FileRead, events: Sequence[str] | None = None, parser: XMLParser | None = None) -> _IterParseIterator:
    """
    Incrementally parse XML document into ElementTree.

    This class also reports what's going on to the user based on the
    *events* it is initialized with.  The supported events are the strings
    "start", "end", "start-ns" and "end-ns" (the "ns" events are used to get
    detailed namespace information).  If *events* is omitted, only
    "end" events are reported.

    *source* is a filename or file object containing XML data, *events* is
    a list of events to report back, *parser* is an optional parser instance.

    Returns an iterator providing (event, elem) pairs.
    """
    ...

<<<<<<< HEAD
class XMLPullParser:
    def __init__(self, events: Sequence[str] | None = None, *, _parser: XMLParser | None = None) -> None: ...
    def feed(self, data: str | ReadableBuffer) -> None:
        """Feed encoded data to parser."""
        ...
    def close(self) -> None:
        """
        Finish feeding data to parser.

        Unlike XMLParser, does not return the root element. Use
        read_events() to consume elements from XMLPullParser.
        """
        ...
    # Second element in the tuple could be `Element`, `tuple[str, str]` or `None`.
    # Use `Any` to avoid false-positive errors.
    def read_events(self) -> Iterator[tuple[str, Any]]:
        """
        Return an iterator over currently available (event, elem) pairs.

        Events are consumed from the internal event queue as they are
        retrieved from the iterator.
        """
        ...
=======
_EventQueue: TypeAlias = tuple[str] | tuple[str, tuple[str, str]] | tuple[str, None]

class XMLPullParser(Generic[_E]):
    def __init__(self, events: Sequence[str] | None = None, *, _parser: XMLParser[_E] | None = None) -> None: ...
    def feed(self, data: str | ReadableBuffer) -> None: ...
    def close(self) -> None: ...
    def read_events(self) -> Iterator[_EventQueue | tuple[str, _E]]: ...
>>>>>>> b0c6fffe
    def flush(self) -> None: ...

def XML(text: str | ReadableBuffer, parser: XMLParser | None = None) -> Element:
    """
    Parse XML document from string constant.

    This function can be used to embed "XML Literals" in Python code.

    *text* is a string containing XML data, *parser* is an
    optional parser instance, defaulting to the standard XMLParser.

    Returns an Element instance.
    """
    ...
def XMLID(text: str | ReadableBuffer, parser: XMLParser | None = None) -> tuple[Element, dict[str, Element]]:
    """
    Parse XML document from string constant for its IDs.

    *text* is a string containing XML data, *parser* is an
    optional parser instance, defaulting to the standard XMLParser.

    Returns an (Element, dict) tuple, in which the
    dict maps element id:s to elements.
    """
    ...

# This is aliased to XML in the source.
fromstring = XML

def fromstringlist(sequence: Sequence[str | ReadableBuffer], parser: XMLParser | None = None) -> Element:
    """
    Parse XML document from sequence of string fragments.

    *sequence* is a list of other sequence, *parser* is an optional parser
    instance, defaulting to the standard XMLParser.

    Returns an Element instance.
    """
    ...

# This type is both not precise enough and too precise. The TreeBuilder
# requires the elementfactory to accept tag and attrs in its args and produce
# some kind of object that has .text and .tail properties.
# I've chosen to constrain the ElementFactory to always produce an Element
# because that is how almost everyone will use it.
# Unfortunately, the type of the factory arguments is dependent on how
# TreeBuilder is called by client code (they could pass strs, bytes or whatever);
# but we don't want to use a too-broad type, or it would be too hard to write
# elementfactories.
_ElementFactory: TypeAlias = Callable[[Any, dict[Any, Any]], Element]

class TreeBuilder:
    # comment_factory can take None because passing None to Comment is not an error
    def __init__(
        self,
        element_factory: _ElementFactory | None = None,
        *,
        comment_factory: Callable[[str | None], Element[Any]] | None = None,
        pi_factory: Callable[[str, str | None], Element[Any]] | None = None,
        insert_comments: bool = False,
        insert_pis: bool = False,
    ) -> None: ...
    insert_comments: bool
    insert_pis: bool

    def close(self) -> Element: ...
    def data(self, data: str, /) -> None: ...
    # tag and attrs are passed to the element_factory, so they could be anything
    # depending on what the particular factory supports.
    def start(self, tag: Any, attrs: dict[Any, Any], /) -> Element: ...
    def end(self, tag: str, /) -> Element: ...
    # These two methods have pos-only parameters in the C implementation
    def comment(self, text: str | None, /) -> Element[Any]: ...
    def pi(self, target: str, text: str | None = None, /) -> Element[Any]: ...

class C14NWriterTarget:
    """
    Canonicalization writer target for the XMLParser.

    Serialises parse events to XML C14N 2.0.

    The *write* function is used for writing out the resulting data stream
    as text (not bytes).  To write to a file, open it in text mode with encoding
    "utf-8" and pass its ``.write`` method.

    Configuration options:

    - *with_comments*: set to true to include comments
    - *strip_text*: set to true to strip whitespace before and after text content
    - *rewrite_prefixes*: set to true to replace namespace prefixes by "n{number}"
    - *qname_aware_tags*: a set of qname aware tag names in which prefixes
                          should be replaced in text content
    - *qname_aware_attrs*: a set of qname aware attribute names in which prefixes
                           should be replaced in text content
    - *exclude_attrs*: a set of attribute names that should not be serialised
    - *exclude_tags*: a set of tag names that should not be serialised
    """
    def __init__(
        self,
        write: Callable[[str], object],
        *,
        with_comments: bool = False,
        strip_text: bool = False,
        rewrite_prefixes: bool = False,
        qname_aware_tags: Iterable[str] | None = None,
        qname_aware_attrs: Iterable[str] | None = None,
        exclude_attrs: Iterable[str] | None = None,
        exclude_tags: Iterable[str] | None = None,
    ) -> None: ...
    def data(self, data: str) -> None: ...
    def start_ns(self, prefix: str, uri: str) -> None: ...
    def start(self, tag: str, attrs: Mapping[str, str]) -> None: ...
    def end(self, tag: str) -> None: ...
    def comment(self, text: str) -> None: ...
    def pi(self, target: str, data: str) -> None: ...

# The target type is tricky, because the implementation doesn't
# require any particular attribute to be present. This documents the attributes
# that can be present, but uncommenting any of them would require them.
class _Target(Protocol):
    # start: Callable[str, dict[str, str], Any] | None
    # end: Callable[[str], Any] | None
    # start_ns: Callable[[str, str], Any] | None
    # end_ns: Callable[[str], Any] | None
    # data: Callable[[str], Any] | None
    # comment: Callable[[str], Any]
    # pi: Callable[[str, str], Any] | None
    # close: Callable[[], Any] | None
    ...

_E = TypeVar("_E", default=Element)

# This is generic because the return type of close() depends on the target.
# The default target is TreeBuilder, which returns Element.
# C14NWriterTarget does not implement a close method, so using it results
# in a type of XMLParser[None].
class XMLParser(Generic[_E]):
    parser: XMLParserType
    target: _Target
    # TODO-what is entity used for???
    entity: dict[str, str]
    version: str
    def __init__(self, *, target: _Target | None = None, encoding: str | None = None) -> None: ...
    def close(self) -> _E: ...
    def feed(self, data: str | ReadableBuffer, /) -> None: ...
    def flush(self) -> None: ...<|MERGE_RESOLUTION|>--- conflicted
+++ resolved
@@ -222,32 +222,8 @@
         def getiterator(self, tag: str | None = None) -> list[Element]: ...
 
 def SubElement(parent: Element, tag: str, attrib: dict[str, str] = ..., **extra: str) -> Element: ...
-<<<<<<< HEAD
-def Comment(text: str | None = None) -> Element:
-    """
-    Comment element factory.
-
-    This function creates a special element which the standard serializer
-    serializes as an XML comment.
-
-    *text* is a string containing the comment string.
-    """
-    ...
-def ProcessingInstruction(target: str, text: str | None = None) -> Element:
-    """
-    Processing Instruction element factory.
-
-    This function creates a special element which the standard serializer
-    serializes as an XML comment.
-
-    *target* is a string containing the processing instruction, *text* is a
-    string containing the processing instruction contents, if any.
-    """
-    ...
-=======
 def Comment(text: str | None = None) -> _CallableElement: ...
 def ProcessingInstruction(target: str, text: str | None = None) -> _CallableElement: ...
->>>>>>> b0c6fffe
 
 PI = ProcessingInstruction
 
@@ -274,45 +250,6 @@
     def __eq__(self, other: object) -> bool: ...
     def __hash__(self) -> int: ...
 
-<<<<<<< HEAD
-class ElementTree:
-    """
-    An XML element hierarchy.
-
-    This class also provides support for serialization to and from
-    standard XML.
-
-    *element* is an optional root element node,
-    *file* is an optional file handle or file name of an XML file whose
-    contents will be used to initialize the tree with.
-    """
-    def __init__(self, element: Element | None = None, file: _FileRead | None = None) -> None: ...
-    def getroot(self) -> Element | Any:
-        """Return root element of this tree."""
-        ...
-    def parse(self, source: _FileRead, parser: XMLParser | None = None) -> Element:
-        """
-        Load external XML document into element tree.
-
-        *source* is a file name or file object, *parser* is an optional parser
-        instance that defaults to XMLParser.
-
-        ParseError is raised if the parser fails to parse the document.
-
-        Returns the root element of the given source document.
-        """
-        ...
-    def iter(self, tag: str | None = None) -> Generator[Element, None, None]:
-        """
-        Create and return tree iterator for the root element.
-
-        The iterator loops over all elements in this tree, in document order.
-
-        *tag* is a string with the tag name to iterate over
-        (default is to return all elements).
-        """
-        ...
-=======
 _Root = TypeVar("_Root", Element, Element | None, default=Element | None)
 
 class ElementTree(Generic[_Root]):
@@ -320,7 +257,6 @@
     def getroot(self) -> _Root: ...
     def parse(self, source: _FileRead, parser: XMLParser | None = None) -> Element: ...
     def iter(self, tag: str | None = None) -> Generator[Element, None, None]: ...
->>>>>>> b0c6fffe
     if sys.version_info < (3, 9):
         def getiterator(self, tag: str | None = None) -> list[Element]: ...
 
@@ -350,51 +286,12 @@
         """
         ...
     @overload
-<<<<<<< HEAD
-    def findtext(self, path: str, default: _T, namespaces: dict[str, str] | None = None) -> _T | str:
-        """
-        Find first matching element by tag name or path.
-
-        Same as getroot().findtext(path),  which is Element.findtext()
-
-        *path* is a string having either an element tag or an XPath,
-        *namespaces* is an optional mapping from namespace prefix to full name.
-
-        Return the first matching element, or None if no element was found.
-        """
-        ...
-    def findall(self, path: str, namespaces: dict[str, str] | None = None) -> list[Element]:
-        """
-        Find all matching subelements by tag name or path.
-
-        Same as getroot().findall(path), which is Element.findall().
-
-        *path* is a string having either an element tag or an XPath,
-        *namespaces* is an optional mapping from namespace prefix to full name.
-
-        Return list containing all matching elements in document order.
-        """
-        ...
-    def iterfind(self, path: str, namespaces: dict[str, str] | None = None) -> Generator[Element, None, None]:
-        """
-        Find all matching subelements by tag name or path.
-
-        Same as getroot().iterfind(path), which is element.iterfind()
-
-        *path* is a string having either an element tag or an XPath,
-        *namespaces* is an optional mapping from namespace prefix to full name.
-
-        Return an iterable yielding all matching elements in document order.
-        """
-        ...
-=======
     def findtext(self, path: str, default: _T, namespaces: dict[str, str] | None = None) -> _T | str: ...
     def findall(self, path: str, namespaces: dict[str, str] | None = None) -> list[Element]: ...
     @overload
     def iterfind(self, path: Literal[""], namespaces: dict[str, str] | None = None) -> None: ...  # type: ignore[overload-overlap]
     @overload
     def iterfind(self, path: str, namespaces: dict[str, str] | None = None) -> Generator[Element, None, None]: ...
->>>>>>> b0c6fffe
     def write(
         self,
         file_or_filename: _FileWrite,
@@ -431,25 +328,9 @@
         ...
     def write_c14n(self, file: _FileWriteC14N) -> None: ...
 
-<<<<<<< HEAD
-def register_namespace(prefix: str, uri: str) -> None:
-    """
-    Register a namespace prefix.
-
-    The registry is global, and any existing mapping for either the
-    given prefix or the namespace URI will be removed.
-
-    *prefix* is the namespace prefix, *uri* is a namespace uri. Tags and
-    attributes in this namespace will be serialized with prefix if possible.
-
-    ValueError is raised if prefix is reserved or is invalid.
-    """
-    ...
-=======
 HTML_EMPTY: set[str]
 
 def register_namespace(prefix: str, uri: str) -> None: ...
->>>>>>> b0c6fffe
 @overload
 def tostring(
     element: Element,
@@ -552,56 +433,12 @@
     default_namespace: str | None = None,
     short_empty_elements: bool = True,
 ) -> list[Any]: ...
-<<<<<<< HEAD
-def dump(elem: Element) -> None:
-    """
-    Write element tree or element structure to sys.stdout.
-
-    This function should be used for debugging only.
-
-    *elem* is either an ElementTree, or a single Element.  The exact output
-    format is implementation dependent.  In this version, it's written as an
-    ordinary XML file.
-    """
-    ...
-
-if sys.version_info >= (3, 9):
-    def indent(tree: Element | ElementTree, space: str = "  ", level: int = 0) -> None:
-        """
-        Indent an XML document by inserting newlines and indentation space
-        after elements.
-
-        *tree* is the ElementTree or Element to modify.  The (root) element
-        itself will not be changed, but the tail text of all elements in its
-        subtree will be adapted.
-
-        *space* is the whitespace to insert for each indentation level, two
-        space characters by default.
-
-        *level* is the initial indentation level. Setting this to a higher
-        value than 0 can be used for indenting subtrees that are more deeply
-        nested inside of a document.
-        """
-        ...
-
-def parse(source: _FileRead, parser: XMLParser | None = None) -> ElementTree:
-    """
-    Parse XML document into element tree.
-
-    *source* is a filename or file object containing XML data,
-    *parser* is an optional parser instance defaulting to XMLParser.
-
-    Return an ElementTree instance.
-    """
-    ...
-=======
 def dump(elem: Element | ElementTree[Any]) -> None: ...
 
 if sys.version_info >= (3, 9):
     def indent(tree: Element | ElementTree[Any], space: str = "  ", level: int = 0) -> None: ...
 
 def parse(source: _FileRead, parser: XMLParser[Any] | None = None) -> ElementTree[Element]: ...
->>>>>>> b0c6fffe
 
 # This class is defined inside the body of iterparse
 @type_check_only
@@ -629,31 +466,6 @@
     """
     ...
 
-<<<<<<< HEAD
-class XMLPullParser:
-    def __init__(self, events: Sequence[str] | None = None, *, _parser: XMLParser | None = None) -> None: ...
-    def feed(self, data: str | ReadableBuffer) -> None:
-        """Feed encoded data to parser."""
-        ...
-    def close(self) -> None:
-        """
-        Finish feeding data to parser.
-
-        Unlike XMLParser, does not return the root element. Use
-        read_events() to consume elements from XMLPullParser.
-        """
-        ...
-    # Second element in the tuple could be `Element`, `tuple[str, str]` or `None`.
-    # Use `Any` to avoid false-positive errors.
-    def read_events(self) -> Iterator[tuple[str, Any]]:
-        """
-        Return an iterator over currently available (event, elem) pairs.
-
-        Events are consumed from the internal event queue as they are
-        retrieved from the iterator.
-        """
-        ...
-=======
 _EventQueue: TypeAlias = tuple[str] | tuple[str, tuple[str, str]] | tuple[str, None]
 
 class XMLPullParser(Generic[_E]):
@@ -661,7 +473,6 @@
     def feed(self, data: str | ReadableBuffer) -> None: ...
     def close(self) -> None: ...
     def read_events(self) -> Iterator[_EventQueue | tuple[str, _E]]: ...
->>>>>>> b0c6fffe
     def flush(self) -> None: ...
 
 def XML(text: str | ReadableBuffer, parser: XMLParser | None = None) -> Element:
