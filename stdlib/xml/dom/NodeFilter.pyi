--- conflicted
+++ resolved
@@ -2,16 +2,9 @@
 from xml.dom.minidom import Node
 
 class NodeFilter:
-<<<<<<< HEAD
-    """This is the DOM2 NodeFilter interface. It contains only constants."""
-    FILTER_ACCEPT: Literal[1]
-    FILTER_REJECT: Literal[2]
-    FILTER_SKIP: Literal[3]
-=======
     FILTER_ACCEPT: Final = 1
     FILTER_REJECT: Final = 2
     FILTER_SKIP: Final = 3
->>>>>>> ca44e4c4
 
     SHOW_ALL: Final = 0xFFFFFFFF
     SHOW_ELEMENT: Final = 0x00000001
