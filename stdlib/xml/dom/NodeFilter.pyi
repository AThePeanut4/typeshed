from typing import Literal
from xml.dom.minidom import Node

class NodeFilter:
<<<<<<< HEAD
    """This is the DOM2 NodeFilter interface. It contains only constants."""
    FILTER_ACCEPT: int
    FILTER_REJECT: int
    FILTER_SKIP: int
=======
    FILTER_ACCEPT: Literal[1]
    FILTER_REJECT: Literal[2]
    FILTER_SKIP: Literal[3]
>>>>>>> b0c6fffe

    SHOW_ALL: int
    SHOW_ELEMENT: int
    SHOW_ATTRIBUTE: int
    SHOW_TEXT: int
    SHOW_CDATA_SECTION: int
    SHOW_ENTITY_REFERENCE: int
    SHOW_ENTITY: int
    SHOW_PROCESSING_INSTRUCTION: int
    SHOW_COMMENT: int
    SHOW_DOCUMENT: int
    SHOW_DOCUMENT_TYPE: int
    SHOW_DOCUMENT_FRAGMENT: int
    SHOW_NOTATION: int
    def acceptNode(self, node: Node) -> int: ...<|MERGE_RESOLUTION|>--- conflicted
+++ resolved
@@ -2,16 +2,9 @@
 from xml.dom.minidom import Node
 
 class NodeFilter:
-<<<<<<< HEAD
-    """This is the DOM2 NodeFilter interface. It contains only constants."""
-    FILTER_ACCEPT: int
-    FILTER_REJECT: int
-    FILTER_SKIP: int
-=======
     FILTER_ACCEPT: Literal[1]
     FILTER_REJECT: Literal[2]
     FILTER_SKIP: Literal[3]
->>>>>>> b0c6fffe
 
     SHOW_ALL: int
     SHOW_ELEMENT: int
