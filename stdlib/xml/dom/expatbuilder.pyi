--- conflicted
+++ resolved
@@ -93,14 +93,7 @@
     def xml_decl_handler(self, version: str, encoding: str | None, standalone: int) -> None: ...
 
 class FilterVisibilityController:
-<<<<<<< HEAD
-    """
-    Wrapper around a DOMBuilderFilter which implements the checks
-    to make the whatToShow filter attribute work.
-    """
-=======
     __slots__ = ("filter",)
->>>>>>> ca44e4c4
     filter: DOMBuilderFilter
     def __init__(self, filter: DOMBuilderFilter) -> None: ...
     def startContainer(self, node: Node) -> int: ...
