"""Implementation of the DOM Level 3 'LS-Load' feature."""

from _typeshed import SupportsRead
from typing import Any, Final, Literal, NoReturn
from xml.dom.minidom import Document, Node, _DOMErrorHandler

__all__ = ["DOMBuilder", "DOMEntityResolver", "DOMInputSource"]

class Options:
    """
    Features object that has variables set for each DOMBuilder feature.

    The DOMBuilder class uses an instance of this class to pass settings to
    the ExpatBuilder class.
    """
    namespaces: int
    namespace_declarations: bool
    validation: bool
    external_parameter_entities: bool
    external_general_entities: bool
    external_dtd_subset: bool
    validate_if_schema: bool
    validate: bool
    datatype_normalization: bool
    create_entity_ref_nodes: bool
    entities: bool
    whitespace_in_element_content: bool
    cdata_sections: bool
    comments: bool
    charset_overrides_xml_encoding: bool
    infoset: bool
    supported_mediatypes_only: bool
    errorHandler: _DOMErrorHandler | None
    filter: DOMBuilderFilter | None

class DOMBuilder:
    entityResolver: DOMEntityResolver | None
    errorHandler: _DOMErrorHandler | None
    filter: DOMBuilderFilter | None
    ACTION_REPLACE: Final = 1
    ACTION_APPEND_AS_CHILDREN: Final = 2
    ACTION_INSERT_AFTER: Final = 3
    ACTION_INSERT_BEFORE: Final = 4
    def __init__(self) -> None: ...
    def setFeature(self, name: str, state: int) -> None: ...
    def supportsFeature(self, name: str) -> bool: ...
    def canSetFeature(self, name: str, state: Literal[1, 0]) -> bool: ...
    # getFeature could return any attribute from an instance of `Options`
    def getFeature(self, name: str) -> Any: ...
    def parseURI(self, uri: str) -> Document: ...
    def parse(self, input: DOMInputSource) -> Document: ...
    def parseWithContext(self, input: DOMInputSource, cnode: Node, action: Literal[1, 2, 3, 4]) -> NoReturn: ...

class DOMEntityResolver:
    __slots__ = ("_opener",)
    def resolveEntity(self, publicId: str | None, systemId: str) -> DOMInputSource: ...

class DOMInputSource:
    __slots__ = ("byteStream", "characterStream", "stringData", "encoding", "publicId", "systemId", "baseURI")
    byteStream: SupportsRead[bytes] | None
    characterStream: SupportsRead[str] | None
    stringData: str | None
    encoding: str | None
    publicId: str | None
    systemId: str | None
    baseURI: str | None

class DOMBuilderFilter:
<<<<<<< HEAD
    """
    Element filter which can be used to tailor construction of
    a DOM instance.
    """
    FILTER_ACCEPT: Literal[1]
    FILTER_REJECT: Literal[2]
    FILTER_SKIP: Literal[3]
    FILTER_INTERRUPT: Literal[4]
=======
    FILTER_ACCEPT: Final = 1
    FILTER_REJECT: Final = 2
    FILTER_SKIP: Final = 3
    FILTER_INTERRUPT: Final = 4
>>>>>>> ca44e4c4
    whatToShow: int
    def acceptNode(self, element: Node) -> Literal[1, 2, 3, 4]: ...
    def startContainer(self, element: Node) -> Literal[1, 2, 3, 4]: ...

class DocumentLS:
    """Mixin to create documents that conform to the load/save spec."""
    async_: bool
    def abort(self) -> NoReturn: ...
    def load(self, uri: str) -> NoReturn: ...
    def loadXML(self, source: str) -> NoReturn: ...
    def saveXML(self, snode: Node | None) -> str: ...

class DOMImplementationLS:
    MODE_SYNCHRONOUS: Final = 1
    MODE_ASYNCHRONOUS: Final = 2
    def createDOMBuilder(self, mode: Literal[1], schemaType: None) -> DOMBuilder: ...
    def createDOMWriter(self) -> NoReturn: ...
    def createDOMInputSource(self) -> DOMInputSource: ...<|MERGE_RESOLUTION|>--- conflicted
+++ resolved
@@ -66,21 +66,10 @@
     baseURI: str | None
 
 class DOMBuilderFilter:
-<<<<<<< HEAD
-    """
-    Element filter which can be used to tailor construction of
-    a DOM instance.
-    """
-    FILTER_ACCEPT: Literal[1]
-    FILTER_REJECT: Literal[2]
-    FILTER_SKIP: Literal[3]
-    FILTER_INTERRUPT: Literal[4]
-=======
     FILTER_ACCEPT: Final = 1
     FILTER_REJECT: Final = 2
     FILTER_SKIP: Final = 3
     FILTER_INTERRUPT: Final = 4
->>>>>>> ca44e4c4
     whatToShow: int
     def acceptNode(self, element: Node) -> Literal[1, 2, 3, 4]: ...
     def startContainer(self, element: Node) -> Literal[1, 2, 3, 4]: ...
