"""
Simple implementation of the Level 1 DOM.

Namespaces and other minor Level 2 features are also supported.

parse("foo.xml")

parseString("<foo><bar/></foo>")

Todo:
=====
 * convenience methods for getting elements and text.
 * more testing
 * bring some of the writer and linearizer code into conformance with this
        interface
 * SAX 2 namespaces
"""

import sys
import xml.dom
from _collections_abc import dict_keys, dict_values
from _typeshed import Incomplete, ReadableBuffer, SupportsRead, SupportsWrite
from collections.abc import Iterable, Sequence
from types import TracebackType
from typing import Any, ClassVar, Generic, Literal, NoReturn, Protocol, TypeVar, overload
from typing_extensions import Self, TypeAlias
from xml.dom.minicompat import EmptyNodeList, NodeList
from xml.dom.xmlbuilder import DocumentLS, DOMImplementationLS
from xml.sax.xmlreader import XMLReader

_NSName: TypeAlias = tuple[str | None, str]

# Entity can also have children, but it's not implemented the same way as the
# others, so is deliberately omitted here.
_NodesWithChildren: TypeAlias = DocumentFragment | Attr | Element | Document
_NodesThatAreChildren: TypeAlias = CDATASection | Comment | DocumentType | Element | Notation | ProcessingInstruction | Text

_AttrChildren: TypeAlias = Text  # Also EntityReference, but we don't implement it
_ElementChildren: TypeAlias = Element | ProcessingInstruction | Comment | Text | CDATASection
_EntityChildren: TypeAlias = Text  # I think; documentation is a little unclear
_DocumentFragmentChildren: TypeAlias = Element | Text | CDATASection | ProcessingInstruction | Comment | Notation
_DocumentChildren: TypeAlias = Comment | DocumentType | Element | ProcessingInstruction

_N = TypeVar("_N", bound=Node)
_ChildNodeVar = TypeVar("_ChildNodeVar", bound=_NodesThatAreChildren)
_ChildNodePlusFragmentVar = TypeVar("_ChildNodePlusFragmentVar", bound=_NodesThatAreChildren | DocumentFragment)
_DocumentChildrenVar = TypeVar("_DocumentChildrenVar", bound=_DocumentChildren)
_ImportableNodeVar = TypeVar(
    "_ImportableNodeVar",
    bound=DocumentFragment
    | Attr
    | Element
    | ProcessingInstruction
    | CharacterData
    | Text
    | Comment
    | CDATASection
    | Entity
    | Notation,
)

class _DOMErrorHandler(Protocol):
    def handleError(self, error: Exception) -> bool: ...

class _UserDataHandler(Protocol):
    def handle(self, operation: int, key: str, data: Any, src: Node, dst: Node) -> None: ...

def parse(
    file: str | SupportsRead[ReadableBuffer | str], parser: XMLReader | None = None, bufsize: int | None = None
<<<<<<< HEAD
) -> Document:
    """Parse a file into a DOM by filename or file object."""
    ...
def parseString(string: str | ReadableBuffer, parser: XMLReader | None = None) -> Document:
    """Parse a file into a DOM from a string."""
    ...
def getDOMImplementation(features=None) -> DOMImplementation | None: ...
=======
) -> Document: ...
def parseString(string: str | ReadableBuffer, parser: XMLReader | None = None) -> Document: ...
@overload
def getDOMImplementation(features: None = None) -> DOMImplementation: ...
@overload
def getDOMImplementation(features: str | Iterable[tuple[str, str | None]]) -> DOMImplementation | None: ...
>>>>>>> b0c6fffe

class Node(xml.dom.Node):
    parentNode: _NodesWithChildren | Entity | None
    ownerDocument: Document | None
    nextSibling: _NodesThatAreChildren | None
    previousSibling: _NodesThatAreChildren | None
    namespaceURI: str | None  # non-null only for Element and Attr
    prefix: str | None  # non-null only for NS Element and Attr

    # These aren't defined on Node, but they exist on all Node subclasses
    # and various methods of Node require them to exist.
    childNodes: (
        NodeList[_DocumentFragmentChildren]
        | NodeList[_AttrChildren]
        | NodeList[_ElementChildren]
        | NodeList[_DocumentChildren]
        | NodeList[_EntityChildren]
        | EmptyNodeList
    )
    nodeType: ClassVar[Literal[1, 2, 3, 4, 5, 6, 7, 8, 9, 10, 11, 12]]
    nodeName: str | None  # only possibly None on DocumentType

    # Not defined on Node, but exist on all Node subclasses.
    nodeValue: str | None  # non-null for Attr, ProcessingInstruction, Text, Comment, and CDATASection
    attributes: NamedNodeMap | None  # non-null only for Element

    @property
<<<<<<< HEAD
    def firstChild(self) -> Node | None:
        """First child node, or None."""
        ...
    @property
    def lastChild(self) -> Node | None:
        """Last child node, or None."""
        ...
    @property
    def localName(self) -> str | None:
        """Namespace-local name of this node."""
        ...
=======
    def firstChild(self) -> _NodesThatAreChildren | None: ...
    @property
    def lastChild(self) -> _NodesThatAreChildren | None: ...
    @property
    def localName(self) -> str | None: ...  # non-null only for Element and Attr
>>>>>>> b0c6fffe
    def __bool__(self) -> Literal[True]: ...
    if sys.version_info >= (3, 9):
        @overload
        def toxml(self, encoding: str, standalone: bool | None = None) -> bytes: ...
        @overload
        def toxml(self, encoding: None = None, standalone: bool | None = None) -> str: ...
        @overload
        def toprettyxml(
            self,
            indent: str = "\t",
            newl: str = "\n",
            # Handle any case where encoding is not provided or where it is passed with None
            encoding: None = None,
            standalone: bool | None = None,
        ) -> str: ...
        @overload
        def toprettyxml(
            self,
            indent: str,
            newl: str,
            # Handle cases where encoding is passed as str *positionally*
            encoding: str,
            standalone: bool | None = None,
        ) -> bytes: ...
        @overload
        def toprettyxml(
            self,
            indent: str = "\t",
            newl: str = "\n",
            # Handle all cases where encoding is passed as a keyword argument; because standalone
            # comes after, it will also have to be a keyword arg if encoding is
            *,
            encoding: str,
            standalone: bool | None = None,
        ) -> bytes: ...
    else:
        @overload
        def toxml(self, encoding: str) -> bytes: ...
        @overload
        def toxml(self, encoding: None = None) -> str: ...
        @overload
        def toprettyxml(
            self,
            indent: str = "\t",
            newl: str = "\n",
            # Handle any case where encoding is not provided or where it is passed with None
            encoding: None = None,
        ) -> str: ...
        @overload
        def toprettyxml(
            self,
            indent: str,
            newl: str,
            # Handle cases where encoding is passed as str *positionally*
            encoding: str,
        ) -> bytes: ...
        @overload
        def toprettyxml(
            self,
            indent: str = "\t",
            newl: str = "\n",
            # Handle all cases where encoding is passed as a keyword argument
            *,
            encoding: str,
        ) -> bytes: ...

    def hasChildNodes(self) -> bool: ...
    def insertBefore(  # type: ignore[misc]
        self: _NodesWithChildren,  # pyright: ignore[reportGeneralTypeIssues]
        newChild: _ChildNodePlusFragmentVar,
        refChild: _NodesThatAreChildren | None,
    ) -> _ChildNodePlusFragmentVar: ...
    def appendChild(  # type: ignore[misc]
        self: _NodesWithChildren, node: _ChildNodePlusFragmentVar  # pyright: ignore[reportGeneralTypeIssues]
    ) -> _ChildNodePlusFragmentVar: ...
    @overload
    def replaceChild(  # type: ignore[misc]
        self: _NodesWithChildren, newChild: DocumentFragment, oldChild: _ChildNodeVar
    ) -> _ChildNodeVar | DocumentFragment: ...
    @overload
    def replaceChild(  # type: ignore[misc]
        self: _NodesWithChildren, newChild: _NodesThatAreChildren, oldChild: _ChildNodeVar
    ) -> _ChildNodeVar | None: ...
    def removeChild(self: _NodesWithChildren, oldChild: _ChildNodeVar) -> _ChildNodeVar: ...  # type: ignore[misc]  # pyright: ignore[reportGeneralTypeIssues]
    def normalize(self: _NodesWithChildren) -> None: ...  # type: ignore[misc]  # pyright: ignore[reportGeneralTypeIssues]
    def cloneNode(self, deep: bool) -> Self | None: ...
    def isSupported(self, feature: str, version: str | None) -> bool: ...
    def isSameNode(self, other: Node) -> bool: ...
    def getInterface(self, feature: str) -> Self | None: ...
    def getUserData(self, key: str) -> Any | None: ...
    def setUserData(self, key: str, data: Any, handler: _UserDataHandler) -> Any: ...
    def unlink(self) -> None: ...
    def __enter__(self) -> Self: ...
    def __exit__(self, et: type[BaseException] | None, ev: BaseException | None, tb: TracebackType | None) -> None: ...

_DFChildrenVar = TypeVar("_DFChildrenVar", bound=_DocumentFragmentChildren)
_DFChildrenPlusFragment = TypeVar("_DFChildrenPlusFragment", bound=_DocumentFragmentChildren | DocumentFragment)

class DocumentFragment(Node):
    nodeType: ClassVar[Literal[11]]
    nodeName: Literal["#document-fragment"]
    nodeValue: None
    attributes: None

    parentNode: None
    nextSibling: None
    previousSibling: None
    childNodes: NodeList[_DocumentFragmentChildren]
    @property
    def firstChild(self) -> _DocumentFragmentChildren | None: ...
    @property
    def lastChild(self) -> _DocumentFragmentChildren | None: ...

    namespaceURI: None
    prefix: None
    @property
    def localName(self) -> None: ...
    def __init__(self) -> None: ...
    def insertBefore(  # type: ignore[override]
        self, newChild: _DFChildrenPlusFragment, refChild: _DocumentFragmentChildren | None
    ) -> _DFChildrenPlusFragment: ...
    def appendChild(self, node: _DFChildrenPlusFragment) -> _DFChildrenPlusFragment: ...  # type: ignore[override]
    @overload  # type: ignore[override]
    def replaceChild(self, newChild: DocumentFragment, oldChild: _DFChildrenVar) -> _DFChildrenVar | DocumentFragment: ...
    @overload
    def replaceChild(self, newChild: _DocumentFragmentChildren, oldChild: _DFChildrenVar) -> _DFChildrenVar | None: ...  # type: ignore[override]
    def removeChild(self, oldChild: _DFChildrenVar) -> _DFChildrenVar: ...  # type: ignore[override]

_AttrChildrenVar = TypeVar("_AttrChildrenVar", bound=_AttrChildren)
_AttrChildrenPlusFragment = TypeVar("_AttrChildrenPlusFragment", bound=_AttrChildren | DocumentFragment)

class Attr(Node):
    nodeType: ClassVar[Literal[2]]
    nodeName: str  # same as Attr.name
    nodeValue: str  # same as Attr.value
    attributes: None

    parentNode: None
    nextSibling: None
    previousSibling: None
    childNodes: NodeList[_AttrChildren]
    @property
    def firstChild(self) -> _AttrChildren | None: ...
    @property
    def lastChild(self) -> _AttrChildren | None: ...

    namespaceURI: str | None
    prefix: str | None
    @property
    def localName(self) -> str: ...

    name: str
    value: str
    specified: bool
    ownerElement: Element | None

    def __init__(
        self, qName: str, namespaceURI: str | None = None, localName: str | None = None, prefix: str | None = None
    ) -> None: ...
    def unlink(self) -> None: ...
    @property
    def isId(self) -> bool:
        """True if this attribute is an ID."""
        ...
    @property
<<<<<<< HEAD
    def schemaType(self):
        """Schema type for this attribute."""
        ...
=======
    def schemaType(self) -> TypeInfo: ...
    def insertBefore(self, newChild: _AttrChildrenPlusFragment, refChild: _AttrChildren | None) -> _AttrChildrenPlusFragment: ...  # type: ignore[override]
    def appendChild(self, node: _AttrChildrenPlusFragment) -> _AttrChildrenPlusFragment: ...  # type: ignore[override]
    @overload  # type: ignore[override]
    def replaceChild(self, newChild: DocumentFragment, oldChild: _AttrChildrenVar) -> _AttrChildrenVar | DocumentFragment: ...
    @overload
    def replaceChild(self, newChild: _AttrChildren, oldChild: _AttrChildrenVar) -> _AttrChildrenVar | None: ...  # type: ignore[override]
    def removeChild(self, oldChild: _AttrChildrenVar) -> _AttrChildrenVar: ...  # type: ignore[override]
>>>>>>> b0c6fffe

# In the DOM, this interface isn't specific to Attr, but our implementation is
# because that's the only place we use it.
class NamedNodeMap:
<<<<<<< HEAD
    """
    The attribute list is a transient interface to the underlying
    dictionaries.  Mutations here will change the underlying element's
    dictionary.

    Ordering is imposed artificially and does not reflect the order of
    attributes as found in an input document.
    """
    def __init__(self, attrs, attrsNS, ownerElement) -> None: ...
    def item(self, index): ...
    def items(self): ...
    def itemsNS(self): ...
    def __contains__(self, key): ...
    def keys(self): ...
    def keysNS(self): ...
    def values(self): ...
    def get(self, name: str, value: Incomplete | None = None): ...
=======
    def __init__(self, attrs: dict[str, Attr], attrsNS: dict[_NSName, Attr], ownerElement: Element) -> None: ...
    @property
    def length(self) -> int: ...
    def item(self, index: int) -> Node | None: ...
    def items(self) -> list[tuple[str, str]]: ...
    def itemsNS(self) -> list[tuple[_NSName, str]]: ...
    def __contains__(self, key: str | _NSName) -> bool: ...
    def keys(self) -> dict_keys[str, Attr]: ...
    def keysNS(self) -> dict_keys[_NSName, Attr]: ...
    def values(self) -> dict_values[str, Attr]: ...
    def get(self, name: str, value: Attr | None = None) -> Attr | None: ...
>>>>>>> b0c6fffe
    __hash__: ClassVar[None]  # type: ignore[assignment]
    def __len__(self) -> int: ...
    def __eq__(self, other: object) -> bool: ...
    def __ge__(self, other: NamedNodeMap) -> bool: ...
    def __gt__(self, other: NamedNodeMap) -> bool: ...
    def __le__(self, other: NamedNodeMap) -> bool: ...
    def __lt__(self, other: NamedNodeMap) -> bool: ...
    def __getitem__(self, attname_or_tuple: _NSName | str) -> Attr: ...
    def __setitem__(self, attname: str, value: Attr | str) -> None: ...
    def getNamedItem(self, name: str) -> Attr | None: ...
    def getNamedItemNS(self, namespaceURI: str | None, localName: str) -> Attr | None: ...
    def removeNamedItem(self, name: str) -> Attr: ...
<<<<<<< HEAD
    def removeNamedItemNS(self, namespaceURI: str, localName: str | None): ...
    def setNamedItem(self, node: Attr) -> Attr: ...
    def setNamedItemNS(self, node: Attr) -> Attr: ...
    def __delitem__(self, attname_or_tuple: tuple[str, str | None] | str) -> None: ...
    @property
    def length(self) -> int:
        """Number of nodes in the NamedNodeMap."""
        ...
=======
    def removeNamedItemNS(self, namespaceURI: str | None, localName: str) -> Attr: ...
    def setNamedItem(self, node: Attr) -> Attr | None: ...
    def setNamedItemNS(self, node: Attr) -> Attr | None: ...
    def __delitem__(self, attname_or_tuple: _NSName | str) -> None: ...
>>>>>>> b0c6fffe

AttributeList = NamedNodeMap

class TypeInfo:
    namespace: str | None
    name: str | None
    def __init__(self, namespace: Incomplete | None, name: str | None) -> None: ...

_ElementChildrenVar = TypeVar("_ElementChildrenVar", bound=_ElementChildren)
_ElementChildrenPlusFragment = TypeVar("_ElementChildrenPlusFragment", bound=_ElementChildren | DocumentFragment)

class Element(Node):
    nodeType: ClassVar[Literal[1]]
    nodeName: str  # same as Element.tagName
    nodeValue: None
    @property
    def attributes(self) -> NamedNodeMap: ...  # type: ignore[override]

    parentNode: Document | Element | DocumentFragment | None
    nextSibling: _DocumentChildren | _ElementChildren | _DocumentFragmentChildren | None
    previousSibling: _DocumentChildren | _ElementChildren | _DocumentFragmentChildren | None
    childNodes: NodeList[_ElementChildren]
    @property
    def firstChild(self) -> _ElementChildren | None: ...
    @property
    def lastChild(self) -> _ElementChildren | None: ...

    namespaceURI: str | None
    prefix: str | None
    @property
    def localName(self) -> str: ...

    schemaType: TypeInfo
    tagName: str

    def __init__(
        self, tagName: str, namespaceURI: str | None = None, prefix: str | None = None, localName: str | None = None
    ) -> None: ...
    def unlink(self) -> None: ...
<<<<<<< HEAD
    def getAttribute(self, attname: str) -> str:
        """
        Returns the value of the specified attribute.

        Returns the value of the element's attribute named attname as
        a string. An empty string is returned if the element does not
        have such an attribute. Note that an empty string may also be
        returned as an explicitly given attribute value, use the
        hasAttribute method to distinguish these two cases.
        """
        ...
    def getAttributeNS(self, namespaceURI: str, localName): ...
=======
    def getAttribute(self, attname: str) -> str: ...
    def getAttributeNS(self, namespaceURI: str | None, localName: str) -> str: ...
>>>>>>> b0c6fffe
    def setAttribute(self, attname: str, value: str) -> None: ...
    def setAttributeNS(self, namespaceURI: str | None, qualifiedName: str, value: str) -> None: ...
    def getAttributeNode(self, attrname: str) -> Attr | None: ...
    def getAttributeNodeNS(self, namespaceURI: str | None, localName: str) -> Attr | None: ...
    def setAttributeNode(self, attr: Attr) -> Attr | None: ...
    setAttributeNodeNS = setAttributeNode
    def removeAttribute(self, name: str) -> None: ...
<<<<<<< HEAD
    def removeAttributeNS(self, namespaceURI: str, localName) -> None: ...
    def removeAttributeNode(self, node): ...
    removeAttributeNodeNS: Incomplete
    def hasAttribute(self, name: str) -> bool:
        """
        Checks whether the element has an attribute with the specified name.

        Returns True if the element has an attribute with the specified name.
        Otherwise, returns False.
        """
        ...
    def hasAttributeNS(self, namespaceURI: str, localName) -> bool: ...
    def getElementsByTagName(self, name: str) -> NodeList[Element]:
        """
        Returns all descendant elements with the given tag name.

        Returns the list of all descendant elements (not direct children
        only) with the specified tag name.
        """
        ...
    def getElementsByTagNameNS(self, namespaceURI: str, localName: str) -> NodeList[Element]: ...
    def writexml(self, writer: SupportsWrite[str], indent: str = "", addindent: str = "", newl: str = "") -> None:
        """
        Write an XML element to a file-like object

        Write the element to the writer object that must provide
        a write method (e.g. a file or StringIO object).
        """
        ...
    def hasAttributes(self) -> bool: ...
    def setIdAttribute(self, name) -> None: ...
    def setIdAttributeNS(self, namespaceURI: str, localName) -> None: ...
    def setIdAttributeNode(self, idAttr) -> None: ...
    @property
    def attributes(self) -> NamedNodeMap:
        """NamedNodeMap of attributes on the element."""
        ...

class Childless:
    """
    Mixin that makes childless-ness easy to implement and avoids
    the complexity of the Node methods that deal with children.
    """
    attributes: Incomplete
    childNodes: Incomplete
    firstChild: Incomplete
    lastChild: Incomplete
    def appendChild(self, node) -> NoReturn: ...
    def hasChildNodes(self) -> bool: ...
    def insertBefore(self, newChild, refChild) -> NoReturn: ...
    def removeChild(self, oldChild) -> NoReturn: ...
=======
    def removeAttributeNS(self, namespaceURI: str | None, localName: str) -> None: ...
    def removeAttributeNode(self, node: Attr) -> Attr: ...
    removeAttributeNodeNS = removeAttributeNode
    def hasAttribute(self, name: str) -> bool: ...
    def hasAttributeNS(self, namespaceURI: str | None, localName: str) -> bool: ...
    def getElementsByTagName(self, name: str) -> NodeList[Element]: ...
    def getElementsByTagNameNS(self, namespaceURI: str | None, localName: str) -> NodeList[Element]: ...
    def writexml(self, writer: SupportsWrite[str], indent: str = "", addindent: str = "", newl: str = "") -> None: ...
    def hasAttributes(self) -> bool: ...
    def setIdAttribute(self, name: str) -> None: ...
    def setIdAttributeNS(self, namespaceURI: str | None, localName: str) -> None: ...
    def setIdAttributeNode(self, idAttr: Attr) -> None: ...
    def insertBefore(  # type: ignore[override]
        self, newChild: _ElementChildrenPlusFragment, refChild: _ElementChildren | None
    ) -> _ElementChildrenPlusFragment: ...
    def appendChild(self, node: _ElementChildrenPlusFragment) -> _ElementChildrenPlusFragment: ...  # type: ignore[override]
    @overload  # type: ignore[override]
    def replaceChild(
        self, newChild: DocumentFragment, oldChild: _ElementChildrenVar
    ) -> _ElementChildrenVar | DocumentFragment: ...
    @overload
    def replaceChild(self, newChild: _ElementChildren, oldChild: _ElementChildrenVar) -> _ElementChildrenVar | None: ...  # type: ignore[override]
    def removeChild(self, oldChild: _ElementChildrenVar) -> _ElementChildrenVar: ...  # type: ignore[override]

class Childless:
    attributes: None
    childNodes: EmptyNodeList
    @property
    def firstChild(self) -> None: ...
    @property
    def lastChild(self) -> None: ...
    def appendChild(self, node: _NodesThatAreChildren | DocumentFragment) -> NoReturn: ...
    def hasChildNodes(self) -> Literal[False]: ...
    def insertBefore(
        self, newChild: _NodesThatAreChildren | DocumentFragment, refChild: _NodesThatAreChildren | None
    ) -> NoReturn: ...
    def removeChild(self, oldChild: _NodesThatAreChildren) -> NoReturn: ...
>>>>>>> b0c6fffe
    def normalize(self) -> None: ...
    def replaceChild(self, newChild: _NodesThatAreChildren | DocumentFragment, oldChild: _NodesThatAreChildren) -> NoReturn: ...

class ProcessingInstruction(Childless, Node):
    nodeType: ClassVar[Literal[7]]
    nodeName: str  # same as ProcessingInstruction.target
    nodeValue: str  # same as ProcessingInstruction.data
    attributes: None

    parentNode: Document | Element | DocumentFragment | None
    nextSibling: _DocumentChildren | _ElementChildren | _DocumentFragmentChildren | None
    previousSibling: _DocumentChildren | _ElementChildren | _DocumentFragmentChildren | None
    childNodes: EmptyNodeList
    @property
    def firstChild(self) -> None: ...
    @property
    def lastChild(self) -> None: ...

    namespaceURI: None
    prefix: None
    @property
    def localName(self) -> None: ...

    target: str
    data: str

    def __init__(self, target: str, data: str) -> None: ...
    def writexml(self, writer: SupportsWrite[str], indent: str = "", addindent: str = "", newl: str = "") -> None: ...

class CharacterData(Childless, Node):
    nodeValue: str
    attributes: None

    childNodes: EmptyNodeList
    nextSibling: _NodesThatAreChildren | None
    previousSibling: _NodesThatAreChildren | None

    @property
    def localName(self) -> None: ...

    ownerDocument: Document | None
    data: str

    def __init__(self) -> None: ...
    @property
    def length(self) -> int: ...
    def __len__(self) -> int: ...
    def substringData(self, offset: int, count: int) -> str: ...
    def appendData(self, arg: str) -> None: ...
    def insertData(self, offset: int, arg: str) -> None: ...
    def deleteData(self, offset: int, count: int) -> None: ...
    def replaceData(self, offset: int, count: int, arg: str) -> None: ...
<<<<<<< HEAD
    @property
    def length(self) -> int:
        """Length of the string data."""
        ...
=======
>>>>>>> b0c6fffe

class Text(CharacterData):
    nodeType: ClassVar[Literal[3]]
    nodeName: Literal["#text"]
    nodeValue: str  # same as CharacterData.data, the content of the text node
    attributes: None

    parentNode: Attr | Element | DocumentFragment | None
    nextSibling: _DocumentFragmentChildren | _ElementChildren | _AttrChildren | None
    previousSibling: _DocumentFragmentChildren | _ElementChildren | _AttrChildren | None
    childNodes: EmptyNodeList
    @property
    def firstChild(self) -> None: ...
    @property
    def lastChild(self) -> None: ...

    namespaceURI: None
    prefix: None
    @property
    def localName(self) -> None: ...

    data: str
    def splitText(self, offset: int) -> Self: ...
    def writexml(self, writer: SupportsWrite[str], indent: str = "", addindent: str = "", newl: str = "") -> None: ...
    def replaceWholeText(self, content: str) -> Self | None: ...
    @property
    def isWhitespaceInElementContent(self) -> bool:
        """True iff this text node contains only whitespace and is in element content."""
        ...
    @property
    def wholeText(self) -> str:
        """The text of all logically-adjacent text nodes."""
        ...

class Comment(CharacterData):
    nodeType: ClassVar[Literal[8]]
    nodeName: Literal["#comment"]
    nodeValue: str  # same as CharacterData.data, the content of the comment
    attributes: None

    parentNode: Document | Element | DocumentFragment | None
    nextSibling: _DocumentChildren | _ElementChildren | _DocumentFragmentChildren | None
    previousSibling: _DocumentChildren | _ElementChildren | _DocumentFragmentChildren | None
    childNodes: EmptyNodeList
    @property
    def firstChild(self) -> None: ...
    @property
    def lastChild(self) -> None: ...

    namespaceURI: None
    prefix: None
    @property
    def localName(self) -> None: ...
    def __init__(self, data: str) -> None: ...
    def writexml(self, writer: SupportsWrite[str], indent: str = "", addindent: str = "", newl: str = "") -> None: ...

class CDATASection(Text):
    nodeType: ClassVar[Literal[4]]  # type: ignore[assignment]
    nodeName: Literal["#cdata-section"]  # type: ignore[assignment]
    nodeValue: str  # same as CharacterData.data, the content of the CDATA Section
    attributes: None

    parentNode: Element | DocumentFragment | None
    nextSibling: _DocumentFragmentChildren | _ElementChildren | None
    previousSibling: _DocumentFragmentChildren | _ElementChildren | None

    def writexml(self, writer: SupportsWrite[str], indent: str = "", addindent: str = "", newl: str = "") -> None: ...

class ReadOnlySequentialNamedNodeMap(Generic[_N]):
    def __init__(self, seq: Sequence[_N] = ()) -> None: ...
    def __len__(self) -> int: ...
    def getNamedItem(self, name: str) -> _N | None: ...
    def getNamedItemNS(self, namespaceURI: str | None, localName: str) -> _N | None: ...
    def __getitem__(self, name_or_tuple: str | _NSName) -> _N | None: ...
    def item(self, index: int) -> _N | None: ...
    def removeNamedItem(self, name: str) -> NoReturn: ...
    def removeNamedItemNS(self, namespaceURI: str | None, localName: str) -> NoReturn: ...
    def setNamedItem(self, node: Node) -> NoReturn: ...
    def setNamedItemNS(self, node: Node) -> NoReturn: ...
    @property
    def length(self) -> int:
        """Number of entries in the NamedNodeMap."""
        ...

class Identified:
    """Mix-in class that supports the publicId and systemId attributes."""
    publicId: str | None
    systemId: str | None

class DocumentType(Identified, Childless, Node):
    nodeType: ClassVar[Literal[10]]
    nodeName: str | None  # same as DocumentType.name
    nodeValue: None
    attributes: None

    parentNode: Document | None
    nextSibling: _DocumentChildren | None
    previousSibling: _DocumentChildren | None
    childNodes: EmptyNodeList
    @property
    def firstChild(self) -> None: ...
    @property
    def lastChild(self) -> None: ...

    namespaceURI: None
    prefix: None
    @property
    def localName(self) -> None: ...

    name: str | None
    internalSubset: str | None
    entities: ReadOnlySequentialNamedNodeMap[Entity]
    notations: ReadOnlySequentialNamedNodeMap[Notation]

    def __init__(self, qualifiedName: str | None) -> None: ...
    def cloneNode(self, deep: bool) -> DocumentType | None: ...
    def writexml(self, writer: SupportsWrite[str], indent: str = "", addindent: str = "", newl: str = "") -> None: ...

class Entity(Identified, Node):
    nodeType: ClassVar[Literal[6]]
    nodeName: str  # entity name
    nodeValue: None
    attributes: None

    parentNode: None
    nextSibling: None
    previousSibling: None
    childNodes: NodeList[_EntityChildren]
    @property
    def firstChild(self) -> _EntityChildren | None: ...
    @property
    def lastChild(self) -> _EntityChildren | None: ...

    namespaceURI: None
    prefix: None
    @property
    def localName(self) -> None: ...

    actualEncoding: str | None
    encoding: str | None
    version: str | None
    notationName: str | None

    def __init__(self, name: str, publicId: str | None, systemId: str | None, notation: str | None) -> None: ...
    def appendChild(self, newChild: _EntityChildren) -> NoReturn: ...  # type: ignore[override]
    def insertBefore(self, newChild: _EntityChildren, refChild: _EntityChildren | None) -> NoReturn: ...  # type: ignore[override]
    def removeChild(self, oldChild: _EntityChildren) -> NoReturn: ...  # type: ignore[override]
    def replaceChild(self, newChild: _EntityChildren, oldChild: _EntityChildren) -> NoReturn: ...  # type: ignore[override]

class Notation(Identified, Childless, Node):
    nodeType: ClassVar[Literal[12]]
    nodeName: str  # notation name
    nodeValue: None
    attributes: None

    parentNode: DocumentFragment | None
    nextSibling: _DocumentFragmentChildren | None
    previousSibling: _DocumentFragmentChildren | None
    childNodes: EmptyNodeList
    @property
    def firstChild(self) -> None: ...
    @property
    def lastChild(self) -> None: ...

    namespaceURI: None
    prefix: None
    @property
    def localName(self) -> None: ...
    def __init__(self, name: str, publicId: str | None, systemId: str | None) -> None: ...

class DOMImplementation(DOMImplementationLS):
    def hasFeature(self, feature: str, version: str | None) -> bool: ...
    def createDocument(self, namespaceURI: str | None, qualifiedName: str | None, doctype: DocumentType | None) -> Document: ...
    def createDocumentType(self, qualifiedName: str | None, publicId: str | None, systemId: str | None) -> DocumentType: ...
    def getInterface(self, feature: str) -> Self | None: ...

class ElementInfo:
<<<<<<< HEAD
    """
    Object that represents content-model information for an element.

    This implementation is not expected to be used in practice; DOM
    builders should provide implementations which do the right thing
    using information available to it.
    """
    tagName: Incomplete
    def __init__(self, name) -> None: ...
    def getAttributeType(self, aname): ...
    def getAttributeTypeNS(self, namespaceURI: str, localName): ...
    def isElementContent(self): ...
    def isEmpty(self):
        """
        Returns true iff this element is declared to have an EMPTY
        content model.
        """
        ...
    def isId(self, aname):
        """Returns true iff the named attribute is a DTD-style ID."""
        ...
    def isIdNS(self, namespaceURI: str, localName):
        """Returns true iff the identified attribute is a DTD-style ID."""
        ...
=======
    tagName: str
    def __init__(self, name: str) -> None: ...
    def getAttributeType(self, aname: str) -> TypeInfo: ...
    def getAttributeTypeNS(self, namespaceURI: str | None, localName: str) -> TypeInfo: ...
    def isElementContent(self) -> bool: ...
    def isEmpty(self) -> bool: ...
    def isId(self, aname: str) -> bool: ...
    def isIdNS(self, namespaceURI: str | None, localName: str) -> bool: ...

_DocumentChildrenPlusFragment = TypeVar("_DocumentChildrenPlusFragment", bound=_DocumentChildren | DocumentFragment)
>>>>>>> b0c6fffe

class Document(Node, DocumentLS):
    nodeType: ClassVar[Literal[9]]
    nodeName: Literal["#document"]
    nodeValue: None
    attributes: None

    parentNode: None
    previousSibling: None
    nextSibling: None
    childNodes: NodeList[_DocumentChildren]
    @property
    def firstChild(self) -> _DocumentChildren | None: ...
    @property
    def lastChild(self) -> _DocumentChildren | None: ...

    namespaceURI: None
    prefix: None
    @property
    def localName(self) -> None: ...

    implementation: DOMImplementation
    actualEncoding: str | None
    encoding: str | None
    standalone: bool | None
    version: str | None
    strictErrorChecking: bool
    errorHandler: _DOMErrorHandler | None
    documentURI: str | None
    doctype: DocumentType | None
    documentElement: Element | None

    def __init__(self) -> None: ...
    def appendChild(self, node: _DocumentChildrenVar) -> _DocumentChildrenVar: ...  # type: ignore[override]
    def removeChild(self, oldChild: _DocumentChildrenVar) -> _DocumentChildrenVar: ...  # type: ignore[override]
    def unlink(self) -> None: ...
    def cloneNode(self, deep: bool) -> Document | None: ...
    def createDocumentFragment(self) -> DocumentFragment: ...
    def createElement(self, tagName: str) -> Element: ...
    def createTextNode(self, data: str) -> Text: ...
    def createCDATASection(self, data: str) -> CDATASection: ...
    def createComment(self, data: str) -> Comment: ...
    def createProcessingInstruction(self, target: str, data: str) -> ProcessingInstruction: ...
    def createAttribute(self, qName: str) -> Attr: ...
    def createElementNS(self, namespaceURI: str | None, qualifiedName: str) -> Element: ...
    def createAttributeNS(self, namespaceURI: str | None, qualifiedName: str) -> Attr: ...
    def getElementById(self, id: str) -> Element | None: ...
    def getElementsByTagName(self, name: str) -> NodeList[Element]: ...
    def getElementsByTagNameNS(self, namespaceURI: str | None, localName: str) -> NodeList[Element]: ...
    def isSupported(self, feature: str, version: str | None) -> bool: ...
    def importNode(self, node: _ImportableNodeVar, deep: bool) -> _ImportableNodeVar: ...
    if sys.version_info >= (3, 9):
        def writexml(
            self,
            writer: SupportsWrite[str],
            indent: str = "",
            addindent: str = "",
            newl: str = "",
            encoding: str | None = None,
            standalone: bool | None = None,
        ) -> None: ...
    else:
        def writexml(
            self,
            writer: SupportsWrite[str],
            indent: str = "",
            addindent: str = "",
            newl: str = "",
            encoding: Incomplete | None = None,
        ) -> None: ...

    @overload
    def renameNode(self, n: Element, namespaceURI: str, name: str) -> Element: ...
    @overload
    def renameNode(self, n: Attr, namespaceURI: str, name: str) -> Attr: ...
    @overload
    def renameNode(self, n: Element | Attr, namespaceURI: str, name: str) -> Element | Attr: ...
    def insertBefore(
        self, newChild: _DocumentChildrenPlusFragment, refChild: _DocumentChildren | None  # type: ignore[override]
    ) -> _DocumentChildrenPlusFragment: ...
    @overload  # type: ignore[override]
    def replaceChild(
        self, newChild: DocumentFragment, oldChild: _DocumentChildrenVar
    ) -> _DocumentChildrenVar | DocumentFragment: ...
    @overload
    def replaceChild(self, newChild: _DocumentChildren, oldChild: _DocumentChildrenVar) -> _DocumentChildrenVar | None: ...<|MERGE_RESOLUTION|>--- conflicted
+++ resolved
@@ -67,22 +67,12 @@
 
 def parse(
     file: str | SupportsRead[ReadableBuffer | str], parser: XMLReader | None = None, bufsize: int | None = None
-<<<<<<< HEAD
-) -> Document:
-    """Parse a file into a DOM by filename or file object."""
-    ...
-def parseString(string: str | ReadableBuffer, parser: XMLReader | None = None) -> Document:
-    """Parse a file into a DOM from a string."""
-    ...
-def getDOMImplementation(features=None) -> DOMImplementation | None: ...
-=======
 ) -> Document: ...
 def parseString(string: str | ReadableBuffer, parser: XMLReader | None = None) -> Document: ...
 @overload
 def getDOMImplementation(features: None = None) -> DOMImplementation: ...
 @overload
 def getDOMImplementation(features: str | Iterable[tuple[str, str | None]]) -> DOMImplementation | None: ...
->>>>>>> b0c6fffe
 
 class Node(xml.dom.Node):
     parentNode: _NodesWithChildren | Entity | None
@@ -110,25 +100,11 @@
     attributes: NamedNodeMap | None  # non-null only for Element
 
     @property
-<<<<<<< HEAD
-    def firstChild(self) -> Node | None:
-        """First child node, or None."""
-        ...
-    @property
-    def lastChild(self) -> Node | None:
-        """Last child node, or None."""
-        ...
-    @property
-    def localName(self) -> str | None:
-        """Namespace-local name of this node."""
-        ...
-=======
     def firstChild(self) -> _NodesThatAreChildren | None: ...
     @property
     def lastChild(self) -> _NodesThatAreChildren | None: ...
     @property
     def localName(self) -> str | None: ...  # non-null only for Element and Attr
->>>>>>> b0c6fffe
     def __bool__(self) -> Literal[True]: ...
     if sys.version_info >= (3, 9):
         @overload
@@ -294,11 +270,6 @@
         """True if this attribute is an ID."""
         ...
     @property
-<<<<<<< HEAD
-    def schemaType(self):
-        """Schema type for this attribute."""
-        ...
-=======
     def schemaType(self) -> TypeInfo: ...
     def insertBefore(self, newChild: _AttrChildrenPlusFragment, refChild: _AttrChildren | None) -> _AttrChildrenPlusFragment: ...  # type: ignore[override]
     def appendChild(self, node: _AttrChildrenPlusFragment) -> _AttrChildrenPlusFragment: ...  # type: ignore[override]
@@ -307,30 +278,10 @@
     @overload
     def replaceChild(self, newChild: _AttrChildren, oldChild: _AttrChildrenVar) -> _AttrChildrenVar | None: ...  # type: ignore[override]
     def removeChild(self, oldChild: _AttrChildrenVar) -> _AttrChildrenVar: ...  # type: ignore[override]
->>>>>>> b0c6fffe
 
 # In the DOM, this interface isn't specific to Attr, but our implementation is
 # because that's the only place we use it.
 class NamedNodeMap:
-<<<<<<< HEAD
-    """
-    The attribute list is a transient interface to the underlying
-    dictionaries.  Mutations here will change the underlying element's
-    dictionary.
-
-    Ordering is imposed artificially and does not reflect the order of
-    attributes as found in an input document.
-    """
-    def __init__(self, attrs, attrsNS, ownerElement) -> None: ...
-    def item(self, index): ...
-    def items(self): ...
-    def itemsNS(self): ...
-    def __contains__(self, key): ...
-    def keys(self): ...
-    def keysNS(self): ...
-    def values(self): ...
-    def get(self, name: str, value: Incomplete | None = None): ...
-=======
     def __init__(self, attrs: dict[str, Attr], attrsNS: dict[_NSName, Attr], ownerElement: Element) -> None: ...
     @property
     def length(self) -> int: ...
@@ -342,7 +293,6 @@
     def keysNS(self) -> dict_keys[_NSName, Attr]: ...
     def values(self) -> dict_values[str, Attr]: ...
     def get(self, name: str, value: Attr | None = None) -> Attr | None: ...
->>>>>>> b0c6fffe
     __hash__: ClassVar[None]  # type: ignore[assignment]
     def __len__(self) -> int: ...
     def __eq__(self, other: object) -> bool: ...
@@ -355,21 +305,10 @@
     def getNamedItem(self, name: str) -> Attr | None: ...
     def getNamedItemNS(self, namespaceURI: str | None, localName: str) -> Attr | None: ...
     def removeNamedItem(self, name: str) -> Attr: ...
-<<<<<<< HEAD
-    def removeNamedItemNS(self, namespaceURI: str, localName: str | None): ...
-    def setNamedItem(self, node: Attr) -> Attr: ...
-    def setNamedItemNS(self, node: Attr) -> Attr: ...
-    def __delitem__(self, attname_or_tuple: tuple[str, str | None] | str) -> None: ...
-    @property
-    def length(self) -> int:
-        """Number of nodes in the NamedNodeMap."""
-        ...
-=======
     def removeNamedItemNS(self, namespaceURI: str | None, localName: str) -> Attr: ...
     def setNamedItem(self, node: Attr) -> Attr | None: ...
     def setNamedItemNS(self, node: Attr) -> Attr | None: ...
     def __delitem__(self, attname_or_tuple: _NSName | str) -> None: ...
->>>>>>> b0c6fffe
 
 AttributeList = NamedNodeMap
 
@@ -409,23 +348,8 @@
         self, tagName: str, namespaceURI: str | None = None, prefix: str | None = None, localName: str | None = None
     ) -> None: ...
     def unlink(self) -> None: ...
-<<<<<<< HEAD
-    def getAttribute(self, attname: str) -> str:
-        """
-        Returns the value of the specified attribute.
-
-        Returns the value of the element's attribute named attname as
-        a string. An empty string is returned if the element does not
-        have such an attribute. Note that an empty string may also be
-        returned as an explicitly given attribute value, use the
-        hasAttribute method to distinguish these two cases.
-        """
-        ...
-    def getAttributeNS(self, namespaceURI: str, localName): ...
-=======
     def getAttribute(self, attname: str) -> str: ...
     def getAttributeNS(self, namespaceURI: str | None, localName: str) -> str: ...
->>>>>>> b0c6fffe
     def setAttribute(self, attname: str, value: str) -> None: ...
     def setAttributeNS(self, namespaceURI: str | None, qualifiedName: str, value: str) -> None: ...
     def getAttributeNode(self, attrname: str) -> Attr | None: ...
@@ -433,59 +357,6 @@
     def setAttributeNode(self, attr: Attr) -> Attr | None: ...
     setAttributeNodeNS = setAttributeNode
     def removeAttribute(self, name: str) -> None: ...
-<<<<<<< HEAD
-    def removeAttributeNS(self, namespaceURI: str, localName) -> None: ...
-    def removeAttributeNode(self, node): ...
-    removeAttributeNodeNS: Incomplete
-    def hasAttribute(self, name: str) -> bool:
-        """
-        Checks whether the element has an attribute with the specified name.
-
-        Returns True if the element has an attribute with the specified name.
-        Otherwise, returns False.
-        """
-        ...
-    def hasAttributeNS(self, namespaceURI: str, localName) -> bool: ...
-    def getElementsByTagName(self, name: str) -> NodeList[Element]:
-        """
-        Returns all descendant elements with the given tag name.
-
-        Returns the list of all descendant elements (not direct children
-        only) with the specified tag name.
-        """
-        ...
-    def getElementsByTagNameNS(self, namespaceURI: str, localName: str) -> NodeList[Element]: ...
-    def writexml(self, writer: SupportsWrite[str], indent: str = "", addindent: str = "", newl: str = "") -> None:
-        """
-        Write an XML element to a file-like object
-
-        Write the element to the writer object that must provide
-        a write method (e.g. a file or StringIO object).
-        """
-        ...
-    def hasAttributes(self) -> bool: ...
-    def setIdAttribute(self, name) -> None: ...
-    def setIdAttributeNS(self, namespaceURI: str, localName) -> None: ...
-    def setIdAttributeNode(self, idAttr) -> None: ...
-    @property
-    def attributes(self) -> NamedNodeMap:
-        """NamedNodeMap of attributes on the element."""
-        ...
-
-class Childless:
-    """
-    Mixin that makes childless-ness easy to implement and avoids
-    the complexity of the Node methods that deal with children.
-    """
-    attributes: Incomplete
-    childNodes: Incomplete
-    firstChild: Incomplete
-    lastChild: Incomplete
-    def appendChild(self, node) -> NoReturn: ...
-    def hasChildNodes(self) -> bool: ...
-    def insertBefore(self, newChild, refChild) -> NoReturn: ...
-    def removeChild(self, oldChild) -> NoReturn: ...
-=======
     def removeAttributeNS(self, namespaceURI: str | None, localName: str) -> None: ...
     def removeAttributeNode(self, node: Attr) -> Attr: ...
     removeAttributeNodeNS = removeAttributeNode
@@ -523,7 +394,6 @@
         self, newChild: _NodesThatAreChildren | DocumentFragment, refChild: _NodesThatAreChildren | None
     ) -> NoReturn: ...
     def removeChild(self, oldChild: _NodesThatAreChildren) -> NoReturn: ...
->>>>>>> b0c6fffe
     def normalize(self) -> None: ...
     def replaceChild(self, newChild: _NodesThatAreChildren | DocumentFragment, oldChild: _NodesThatAreChildren) -> NoReturn: ...
 
@@ -576,13 +446,6 @@
     def insertData(self, offset: int, arg: str) -> None: ...
     def deleteData(self, offset: int, count: int) -> None: ...
     def replaceData(self, offset: int, count: int, arg: str) -> None: ...
-<<<<<<< HEAD
-    @property
-    def length(self) -> int:
-        """Length of the string data."""
-        ...
-=======
->>>>>>> b0c6fffe
 
 class Text(CharacterData):
     nodeType: ClassVar[Literal[3]]
@@ -760,32 +623,6 @@
     def getInterface(self, feature: str) -> Self | None: ...
 
 class ElementInfo:
-<<<<<<< HEAD
-    """
-    Object that represents content-model information for an element.
-
-    This implementation is not expected to be used in practice; DOM
-    builders should provide implementations which do the right thing
-    using information available to it.
-    """
-    tagName: Incomplete
-    def __init__(self, name) -> None: ...
-    def getAttributeType(self, aname): ...
-    def getAttributeTypeNS(self, namespaceURI: str, localName): ...
-    def isElementContent(self): ...
-    def isEmpty(self):
-        """
-        Returns true iff this element is declared to have an EMPTY
-        content model.
-        """
-        ...
-    def isId(self, aname):
-        """Returns true iff the named attribute is a DTD-style ID."""
-        ...
-    def isIdNS(self, namespaceURI: str, localName):
-        """Returns true iff the identified attribute is a DTD-style ID."""
-        ...
-=======
     tagName: str
     def __init__(self, name: str) -> None: ...
     def getAttributeType(self, aname: str) -> TypeInfo: ...
@@ -796,7 +633,6 @@
     def isIdNS(self, namespaceURI: str | None, localName: str) -> bool: ...
 
 _DocumentChildrenPlusFragment = TypeVar("_DocumentChildrenPlusFragment", bound=_DocumentChildren | DocumentFragment)
->>>>>>> b0c6fffe
 
 class Document(Node, DocumentLS):
     nodeType: ClassVar[Literal[9]]
