<<<<<<< HEAD
"""
Simple implementation of the Level 1 DOM.

Namespaces and other minor Level 2 features are also supported.

parse("foo.xml")

parseString("<foo><bar/></foo>")

Todo:
=====
 * convenience methods for getting elements and text.
 * more testing
 * bring some of the writer and linearizer code into conformance with this
        interface
 * SAX 2 namespaces
"""

import sys
=======
>>>>>>> 1c17cd42
import xml.dom
from _collections_abc import dict_keys, dict_values
from _typeshed import Incomplete, ReadableBuffer, SupportsRead, SupportsWrite
from collections.abc import Iterable, Sequence
from types import TracebackType
from typing import Any, ClassVar, Generic, Literal, NoReturn, Protocol, TypeVar, overload
from typing_extensions import Self, TypeAlias
from xml.dom.minicompat import EmptyNodeList, NodeList
from xml.dom.xmlbuilder import DocumentLS, DOMImplementationLS
from xml.sax.xmlreader import XMLReader

_NSName: TypeAlias = tuple[str | None, str]

# Entity can also have children, but it's not implemented the same way as the
# others, so is deliberately omitted here.
_NodesWithChildren: TypeAlias = DocumentFragment | Attr | Element | Document
_NodesThatAreChildren: TypeAlias = CDATASection | Comment | DocumentType | Element | Notation | ProcessingInstruction | Text

_AttrChildren: TypeAlias = Text  # Also EntityReference, but we don't implement it
_ElementChildren: TypeAlias = Element | ProcessingInstruction | Comment | Text | CDATASection
_EntityChildren: TypeAlias = Text  # I think; documentation is a little unclear
_DocumentFragmentChildren: TypeAlias = Element | Text | CDATASection | ProcessingInstruction | Comment | Notation
_DocumentChildren: TypeAlias = Comment | DocumentType | Element | ProcessingInstruction

_N = TypeVar("_N", bound=Node)
_ChildNodeVar = TypeVar("_ChildNodeVar", bound=_NodesThatAreChildren)
_ChildNodePlusFragmentVar = TypeVar("_ChildNodePlusFragmentVar", bound=_NodesThatAreChildren | DocumentFragment)
_DocumentChildrenVar = TypeVar("_DocumentChildrenVar", bound=_DocumentChildren)
_ImportableNodeVar = TypeVar(
    "_ImportableNodeVar",
    bound=DocumentFragment
    | Attr
    | Element
    | ProcessingInstruction
    | CharacterData
    | Text
    | Comment
    | CDATASection
    | Entity
    | Notation,
)

class _DOMErrorHandler(Protocol):
    def handleError(self, error: Exception) -> bool: ...

class _UserDataHandler(Protocol):
    def handle(self, operation: int, key: str, data: Any, src: Node, dst: Node) -> None: ...

def parse(
    file: str | SupportsRead[ReadableBuffer | str], parser: XMLReader | None = None, bufsize: int | None = None
) -> Document:
    """Parse a file into a DOM by filename or file object."""
    ...
def parseString(string: str | ReadableBuffer, parser: XMLReader | None = None) -> Document:
    """Parse a file into a DOM from a string."""
    ...
@overload
def getDOMImplementation(features: None = None) -> DOMImplementation: ...
@overload
def getDOMImplementation(features: str | Iterable[tuple[str, str | None]]) -> DOMImplementation | None: ...

class Node(xml.dom.Node):
    parentNode: _NodesWithChildren | Entity | None
    ownerDocument: Document | None
    nextSibling: _NodesThatAreChildren | None
    previousSibling: _NodesThatAreChildren | None
    namespaceURI: str | None  # non-null only for Element and Attr
    prefix: str | None  # non-null only for NS Element and Attr

    # These aren't defined on Node, but they exist on all Node subclasses
    # and various methods of Node require them to exist.
    childNodes: (
        NodeList[_DocumentFragmentChildren]
        | NodeList[_AttrChildren]
        | NodeList[_ElementChildren]
        | NodeList[_DocumentChildren]
        | NodeList[_EntityChildren]
        | EmptyNodeList
    )
    nodeType: ClassVar[Literal[1, 2, 3, 4, 5, 6, 7, 8, 9, 10, 11, 12]]
    nodeName: str | None  # only possibly None on DocumentType

    # Not defined on Node, but exist on all Node subclasses.
    nodeValue: str | None  # non-null for Attr, ProcessingInstruction, Text, Comment, and CDATASection
    attributes: NamedNodeMap | None  # non-null only for Element

    @property
    def firstChild(self) -> _NodesThatAreChildren | None:
        """First child node, or None."""
        ...
    @property
    def lastChild(self) -> _NodesThatAreChildren | None:
        """Last child node, or None."""
        ...
    @property
    def localName(self) -> str | None:
        """Namespace-local name of this node."""
        ...
    def __bool__(self) -> Literal[True]: ...
    @overload
    def toxml(self, encoding: str, standalone: bool | None = None) -> bytes: ...
    @overload
    def toxml(self, encoding: None = None, standalone: bool | None = None) -> str: ...
    @overload
    def toprettyxml(
        self,
        indent: str = "\t",
        newl: str = "\n",
        # Handle any case where encoding is not provided or where it is passed with None
        encoding: None = None,
        standalone: bool | None = None,
    ) -> str: ...
    @overload
    def toprettyxml(
        self,
        indent: str,
        newl: str,
        # Handle cases where encoding is passed as str *positionally*
        encoding: str,
        standalone: bool | None = None,
    ) -> bytes: ...
    @overload
    def toprettyxml(
        self,
        indent: str = "\t",
        newl: str = "\n",
        # Handle all cases where encoding is passed as a keyword argument; because standalone
        # comes after, it will also have to be a keyword arg if encoding is
        *,
        encoding: str,
        standalone: bool | None = None,
    ) -> bytes: ...
    def hasChildNodes(self) -> bool: ...
    def insertBefore(  # type: ignore[misc]
        self: _NodesWithChildren,  # pyright: ignore[reportGeneralTypeIssues]
        newChild: _ChildNodePlusFragmentVar,
        refChild: _NodesThatAreChildren | None,
    ) -> _ChildNodePlusFragmentVar: ...
    def appendChild(  # type: ignore[misc]
        self: _NodesWithChildren, node: _ChildNodePlusFragmentVar  # pyright: ignore[reportGeneralTypeIssues]
    ) -> _ChildNodePlusFragmentVar: ...
    @overload
    def replaceChild(  # type: ignore[misc]
        self: _NodesWithChildren, newChild: DocumentFragment, oldChild: _ChildNodeVar
    ) -> _ChildNodeVar | DocumentFragment: ...
    @overload
    def replaceChild(  # type: ignore[misc]
        self: _NodesWithChildren, newChild: _NodesThatAreChildren, oldChild: _ChildNodeVar
    ) -> _ChildNodeVar | None: ...
    def removeChild(self: _NodesWithChildren, oldChild: _ChildNodeVar) -> _ChildNodeVar: ...  # type: ignore[misc]  # pyright: ignore[reportGeneralTypeIssues]
    def normalize(self: _NodesWithChildren) -> None: ...  # type: ignore[misc]  # pyright: ignore[reportGeneralTypeIssues]
    def cloneNode(self, deep: bool) -> Self | None: ...
    def isSupported(self, feature: str, version: str | None) -> bool: ...
    def isSameNode(self, other: Node) -> bool: ...
    def getInterface(self, feature: str) -> Self | None: ...
    def getUserData(self, key: str) -> Any | None: ...
    def setUserData(self, key: str, data: Any, handler: _UserDataHandler) -> Any: ...
    def unlink(self) -> None: ...
    def __enter__(self) -> Self: ...
    def __exit__(self, et: type[BaseException] | None, ev: BaseException | None, tb: TracebackType | None) -> None: ...

_DFChildrenVar = TypeVar("_DFChildrenVar", bound=_DocumentFragmentChildren)
_DFChildrenPlusFragment = TypeVar("_DFChildrenPlusFragment", bound=_DocumentFragmentChildren | DocumentFragment)

class DocumentFragment(Node):
    nodeType: ClassVar[Literal[11]]
    nodeName: Literal["#document-fragment"]
    nodeValue: None
    attributes: None

    parentNode: None
    nextSibling: None
    previousSibling: None
    childNodes: NodeList[_DocumentFragmentChildren]
    @property
    def firstChild(self) -> _DocumentFragmentChildren | None:
        """First child node, or None."""
        ...
    @property
    def lastChild(self) -> _DocumentFragmentChildren | None:
        """Last child node, or None."""
        ...

    namespaceURI: None
    prefix: None
    @property
    def localName(self) -> None:
        """Namespace-local name of this node."""
        ...
    def __init__(self) -> None: ...
    def insertBefore(  # type: ignore[override]
        self, newChild: _DFChildrenPlusFragment, refChild: _DocumentFragmentChildren | None
    ) -> _DFChildrenPlusFragment: ...
    def appendChild(self, node: _DFChildrenPlusFragment) -> _DFChildrenPlusFragment: ...  # type: ignore[override]
    @overload  # type: ignore[override]
    def replaceChild(self, newChild: DocumentFragment, oldChild: _DFChildrenVar) -> _DFChildrenVar | DocumentFragment: ...
    @overload
    def replaceChild(self, newChild: _DocumentFragmentChildren, oldChild: _DFChildrenVar) -> _DFChildrenVar | None: ...  # type: ignore[override]
    def removeChild(self, oldChild: _DFChildrenVar) -> _DFChildrenVar: ...  # type: ignore[override]

_AttrChildrenVar = TypeVar("_AttrChildrenVar", bound=_AttrChildren)
_AttrChildrenPlusFragment = TypeVar("_AttrChildrenPlusFragment", bound=_AttrChildren | DocumentFragment)

class Attr(Node):
    nodeType: ClassVar[Literal[2]]
    nodeName: str  # same as Attr.name
    nodeValue: str  # same as Attr.value
    attributes: None

    parentNode: None
    nextSibling: None
    previousSibling: None
    childNodes: NodeList[_AttrChildren]
    @property
    def firstChild(self) -> _AttrChildren | None:
        """First child node, or None."""
        ...
    @property
    def lastChild(self) -> _AttrChildren | None:
        """Last child node, or None."""
        ...

    namespaceURI: str | None
    prefix: str | None
    @property
    def localName(self) -> str:
        """Namespace-local name of this attribute."""
        ...

    name: str
    value: str
    specified: bool
    ownerElement: Element | None

    def __init__(
        self, qName: str, namespaceURI: str | None = None, localName: str | None = None, prefix: str | None = None
    ) -> None: ...
    def unlink(self) -> None: ...
    @property
    def isId(self) -> bool:
        """True if this attribute is an ID."""
        ...
    @property
    def schemaType(self) -> TypeInfo:
        """Schema type for this attribute."""
        ...
    def insertBefore(self, newChild: _AttrChildrenPlusFragment, refChild: _AttrChildren | None) -> _AttrChildrenPlusFragment: ...  # type: ignore[override]
    def appendChild(self, node: _AttrChildrenPlusFragment) -> _AttrChildrenPlusFragment: ...  # type: ignore[override]
    @overload  # type: ignore[override]
    def replaceChild(self, newChild: DocumentFragment, oldChild: _AttrChildrenVar) -> _AttrChildrenVar | DocumentFragment: ...
    @overload
    def replaceChild(self, newChild: _AttrChildren, oldChild: _AttrChildrenVar) -> _AttrChildrenVar | None: ...  # type: ignore[override]
    def removeChild(self, oldChild: _AttrChildrenVar) -> _AttrChildrenVar: ...  # type: ignore[override]

# In the DOM, this interface isn't specific to Attr, but our implementation is
# because that's the only place we use it.
class NamedNodeMap:
    """
    The attribute list is a transient interface to the underlying
    dictionaries.  Mutations here will change the underlying element's
    dictionary.

    Ordering is imposed artificially and does not reflect the order of
    attributes as found in an input document.
    """
    def __init__(self, attrs: dict[str, Attr], attrsNS: dict[_NSName, Attr], ownerElement: Element) -> None: ...
    @property
    def length(self) -> int:
        """Number of nodes in the NamedNodeMap."""
        ...
    def item(self, index: int) -> Node | None: ...
    def items(self) -> list[tuple[str, str]]: ...
    def itemsNS(self) -> list[tuple[_NSName, str]]: ...
    def __contains__(self, key: str | _NSName) -> bool: ...
    def keys(self) -> dict_keys[str, Attr]: ...
    def keysNS(self) -> dict_keys[_NSName, Attr]: ...
    def values(self) -> dict_values[str, Attr]: ...
    def get(self, name: str, value: Attr | None = None) -> Attr | None: ...
    __hash__: ClassVar[None]  # type: ignore[assignment]
    def __len__(self) -> int: ...
    def __eq__(self, other: object) -> bool: ...
    def __ge__(self, other: NamedNodeMap) -> bool: ...
    def __gt__(self, other: NamedNodeMap) -> bool: ...
    def __le__(self, other: NamedNodeMap) -> bool: ...
    def __lt__(self, other: NamedNodeMap) -> bool: ...
    def __getitem__(self, attname_or_tuple: _NSName | str) -> Attr: ...
    def __setitem__(self, attname: str, value: Attr | str) -> None: ...
    def getNamedItem(self, name: str) -> Attr | None: ...
    def getNamedItemNS(self, namespaceURI: str | None, localName: str) -> Attr | None: ...
    def removeNamedItem(self, name: str) -> Attr: ...
    def removeNamedItemNS(self, namespaceURI: str | None, localName: str) -> Attr: ...
    def setNamedItem(self, node: Attr) -> Attr | None: ...
    def setNamedItemNS(self, node: Attr) -> Attr | None: ...
    def __delitem__(self, attname_or_tuple: _NSName | str) -> None: ...

AttributeList = NamedNodeMap

class TypeInfo:
    namespace: str | None
    name: str | None
    def __init__(self, namespace: Incomplete | None, name: str | None) -> None: ...

_ElementChildrenVar = TypeVar("_ElementChildrenVar", bound=_ElementChildren)
_ElementChildrenPlusFragment = TypeVar("_ElementChildrenPlusFragment", bound=_ElementChildren | DocumentFragment)

class Element(Node):
    nodeType: ClassVar[Literal[1]]
    nodeName: str  # same as Element.tagName
    nodeValue: None
    @property
    def attributes(self) -> NamedNodeMap:
        """NamedNodeMap of attributes on the element."""
        ...

    parentNode: Document | Element | DocumentFragment | None
    nextSibling: _DocumentChildren | _ElementChildren | _DocumentFragmentChildren | None
    previousSibling: _DocumentChildren | _ElementChildren | _DocumentFragmentChildren | None
    childNodes: NodeList[_ElementChildren]
    @property
    def firstChild(self) -> _ElementChildren | None:
        """First child node, or None."""
        ...
    @property
    def lastChild(self) -> _ElementChildren | None:
        """Last child node, or None."""
        ...

    namespaceURI: str | None
    prefix: str | None
    @property
    def localName(self) -> str:
        """Namespace-local name of this element."""
        ...

    schemaType: TypeInfo
    tagName: str

    def __init__(
        self, tagName: str, namespaceURI: str | None = None, prefix: str | None = None, localName: str | None = None
    ) -> None: ...
    def unlink(self) -> None: ...
    def getAttribute(self, attname: str) -> str:
        """
        Returns the value of the specified attribute.

        Returns the value of the element's attribute named attname as
        a string. An empty string is returned if the element does not
        have such an attribute. Note that an empty string may also be
        returned as an explicitly given attribute value, use the
        hasAttribute method to distinguish these two cases.
        """
        ...
    def getAttributeNS(self, namespaceURI: str | None, localName: str) -> str: ...
    def setAttribute(self, attname: str, value: str) -> None: ...
    def setAttributeNS(self, namespaceURI: str | None, qualifiedName: str, value: str) -> None: ...
    def getAttributeNode(self, attrname: str) -> Attr | None: ...
    def getAttributeNodeNS(self, namespaceURI: str | None, localName: str) -> Attr | None: ...
    def setAttributeNode(self, attr: Attr) -> Attr | None: ...
    setAttributeNodeNS = setAttributeNode
    def removeAttribute(self, name: str) -> None: ...
    def removeAttributeNS(self, namespaceURI: str | None, localName: str) -> None: ...
    def removeAttributeNode(self, node: Attr) -> Attr: ...
    removeAttributeNodeNS = removeAttributeNode
    def hasAttribute(self, name: str) -> bool:
        """
        Checks whether the element has an attribute with the specified name.

        Returns True if the element has an attribute with the specified name.
        Otherwise, returns False.
        """
        ...
    def hasAttributeNS(self, namespaceURI: str | None, localName: str) -> bool: ...
    def getElementsByTagName(self, name: str) -> NodeList[Element]:
        """
        Returns all descendant elements with the given tag name.

        Returns the list of all descendant elements (not direct children
        only) with the specified tag name.
        """
        ...
    def getElementsByTagNameNS(self, namespaceURI: str | None, localName: str) -> NodeList[Element]: ...
    def writexml(self, writer: SupportsWrite[str], indent: str = "", addindent: str = "", newl: str = "") -> None:
        """
        Write an XML element to a file-like object

        Write the element to the writer object that must provide
        a write method (e.g. a file or StringIO object).
        """
        ...
    def hasAttributes(self) -> bool: ...
    def setIdAttribute(self, name: str) -> None: ...
    def setIdAttributeNS(self, namespaceURI: str | None, localName: str) -> None: ...
    def setIdAttributeNode(self, idAttr: Attr) -> None: ...
    def insertBefore(  # type: ignore[override]
        self, newChild: _ElementChildrenPlusFragment, refChild: _ElementChildren | None
    ) -> _ElementChildrenPlusFragment: ...
    def appendChild(self, node: _ElementChildrenPlusFragment) -> _ElementChildrenPlusFragment: ...  # type: ignore[override]
    @overload  # type: ignore[override]
    def replaceChild(
        self, newChild: DocumentFragment, oldChild: _ElementChildrenVar
    ) -> _ElementChildrenVar | DocumentFragment: ...
    @overload
    def replaceChild(self, newChild: _ElementChildren, oldChild: _ElementChildrenVar) -> _ElementChildrenVar | None: ...  # type: ignore[override]
    def removeChild(self, oldChild: _ElementChildrenVar) -> _ElementChildrenVar: ...  # type: ignore[override]

class Childless:
    """
    Mixin that makes childless-ness easy to implement and avoids
    the complexity of the Node methods that deal with children.
    """
    attributes: None
    childNodes: EmptyNodeList
    @property
    def firstChild(self) -> None: ...
    @property
    def lastChild(self) -> None: ...
    def appendChild(self, node: _NodesThatAreChildren | DocumentFragment) -> NoReturn: ...
    def hasChildNodes(self) -> Literal[False]: ...
    def insertBefore(
        self, newChild: _NodesThatAreChildren | DocumentFragment, refChild: _NodesThatAreChildren | None
    ) -> NoReturn: ...
    def removeChild(self, oldChild: _NodesThatAreChildren) -> NoReturn: ...
    def normalize(self) -> None: ...
    def replaceChild(self, newChild: _NodesThatAreChildren | DocumentFragment, oldChild: _NodesThatAreChildren) -> NoReturn: ...

class ProcessingInstruction(Childless, Node):
    nodeType: ClassVar[Literal[7]]
    nodeName: str  # same as ProcessingInstruction.target
    nodeValue: str  # same as ProcessingInstruction.data
    attributes: None

    parentNode: Document | Element | DocumentFragment | None
    nextSibling: _DocumentChildren | _ElementChildren | _DocumentFragmentChildren | None
    previousSibling: _DocumentChildren | _ElementChildren | _DocumentFragmentChildren | None
    childNodes: EmptyNodeList
    @property
    def firstChild(self) -> None: ...
    @property
    def lastChild(self) -> None: ...

    namespaceURI: None
    prefix: None
    @property
    def localName(self) -> None:
        """Namespace-local name of this node."""
        ...

    target: str
    data: str

    def __init__(self, target: str, data: str) -> None: ...
    def writexml(self, writer: SupportsWrite[str], indent: str = "", addindent: str = "", newl: str = "") -> None: ...

class CharacterData(Childless, Node):
    nodeValue: str
    attributes: None

    childNodes: EmptyNodeList
    nextSibling: _NodesThatAreChildren | None
    previousSibling: _NodesThatAreChildren | None

    @property
    def localName(self) -> None:
        """Namespace-local name of this node."""
        ...

    ownerDocument: Document | None
    data: str

    def __init__(self) -> None: ...
    @property
    def length(self) -> int:
        """Length of the string data."""
        ...
    def __len__(self) -> int: ...
    def substringData(self, offset: int, count: int) -> str: ...
    def appendData(self, arg: str) -> None: ...
    def insertData(self, offset: int, arg: str) -> None: ...
    def deleteData(self, offset: int, count: int) -> None: ...
    def replaceData(self, offset: int, count: int, arg: str) -> None: ...

class Text(CharacterData):
    nodeType: ClassVar[Literal[3]]
    nodeName: Literal["#text"]
    nodeValue: str  # same as CharacterData.data, the content of the text node
    attributes: None

    parentNode: Attr | Element | DocumentFragment | None
    nextSibling: _DocumentFragmentChildren | _ElementChildren | _AttrChildren | None
    previousSibling: _DocumentFragmentChildren | _ElementChildren | _AttrChildren | None
    childNodes: EmptyNodeList
    @property
    def firstChild(self) -> None: ...
    @property
    def lastChild(self) -> None: ...

    namespaceURI: None
    prefix: None
    @property
    def localName(self) -> None:
        """Namespace-local name of this node."""
        ...

    data: str
    def splitText(self, offset: int) -> Self: ...
    def writexml(self, writer: SupportsWrite[str], indent: str = "", addindent: str = "", newl: str = "") -> None: ...
    def replaceWholeText(self, content: str) -> Self | None: ...
    @property
    def isWhitespaceInElementContent(self) -> bool:
        """True iff this text node contains only whitespace and is in element content."""
        ...
    @property
    def wholeText(self) -> str:
        """The text of all logically-adjacent text nodes."""
        ...

class Comment(CharacterData):
    nodeType: ClassVar[Literal[8]]
    nodeName: Literal["#comment"]
    nodeValue: str  # same as CharacterData.data, the content of the comment
    attributes: None

    parentNode: Document | Element | DocumentFragment | None
    nextSibling: _DocumentChildren | _ElementChildren | _DocumentFragmentChildren | None
    previousSibling: _DocumentChildren | _ElementChildren | _DocumentFragmentChildren | None
    childNodes: EmptyNodeList
    @property
    def firstChild(self) -> None: ...
    @property
    def lastChild(self) -> None: ...

    namespaceURI: None
    prefix: None
    @property
    def localName(self) -> None:
        """Namespace-local name of this node."""
        ...
    def __init__(self, data: str) -> None: ...
    def writexml(self, writer: SupportsWrite[str], indent: str = "", addindent: str = "", newl: str = "") -> None: ...

class CDATASection(Text):
    nodeType: ClassVar[Literal[4]]  # type: ignore[assignment]
    nodeName: Literal["#cdata-section"]  # type: ignore[assignment]
    nodeValue: str  # same as CharacterData.data, the content of the CDATA Section
    attributes: None

    parentNode: Element | DocumentFragment | None
    nextSibling: _DocumentFragmentChildren | _ElementChildren | None
    previousSibling: _DocumentFragmentChildren | _ElementChildren | None

    def writexml(self, writer: SupportsWrite[str], indent: str = "", addindent: str = "", newl: str = "") -> None: ...

class ReadOnlySequentialNamedNodeMap(Generic[_N]):
    def __init__(self, seq: Sequence[_N] = ()) -> None: ...
    def __len__(self) -> int: ...
    def getNamedItem(self, name: str) -> _N | None: ...
    def getNamedItemNS(self, namespaceURI: str | None, localName: str) -> _N | None: ...
    def __getitem__(self, name_or_tuple: str | _NSName) -> _N | None: ...
    def item(self, index: int) -> _N | None: ...
    def removeNamedItem(self, name: str) -> NoReturn: ...
    def removeNamedItemNS(self, namespaceURI: str | None, localName: str) -> NoReturn: ...
    def setNamedItem(self, node: Node) -> NoReturn: ...
    def setNamedItemNS(self, node: Node) -> NoReturn: ...
    @property
    def length(self) -> int:
        """Number of entries in the NamedNodeMap."""
        ...

class Identified:
    """Mix-in class that supports the publicId and systemId attributes."""
    publicId: str | None
    systemId: str | None

class DocumentType(Identified, Childless, Node):
    nodeType: ClassVar[Literal[10]]
    nodeName: str | None  # same as DocumentType.name
    nodeValue: None
    attributes: None

    parentNode: Document | None
    nextSibling: _DocumentChildren | None
    previousSibling: _DocumentChildren | None
    childNodes: EmptyNodeList
    @property
    def firstChild(self) -> None: ...
    @property
    def lastChild(self) -> None: ...

    namespaceURI: None
    prefix: None
    @property
    def localName(self) -> None:
        """Namespace-local name of this node."""
        ...

    name: str | None
    internalSubset: str | None
    entities: ReadOnlySequentialNamedNodeMap[Entity]
    notations: ReadOnlySequentialNamedNodeMap[Notation]

    def __init__(self, qualifiedName: str | None) -> None: ...
    def cloneNode(self, deep: bool) -> DocumentType | None: ...
    def writexml(self, writer: SupportsWrite[str], indent: str = "", addindent: str = "", newl: str = "") -> None: ...

class Entity(Identified, Node):
    nodeType: ClassVar[Literal[6]]
    nodeName: str  # entity name
    nodeValue: None
    attributes: None

    parentNode: None
    nextSibling: None
    previousSibling: None
    childNodes: NodeList[_EntityChildren]
    @property
    def firstChild(self) -> _EntityChildren | None:
        """First child node, or None."""
        ...
    @property
    def lastChild(self) -> _EntityChildren | None:
        """Last child node, or None."""
        ...

    namespaceURI: None
    prefix: None
    @property
    def localName(self) -> None:
        """Namespace-local name of this node."""
        ...

    actualEncoding: str | None
    encoding: str | None
    version: str | None
    notationName: str | None

    def __init__(self, name: str, publicId: str | None, systemId: str | None, notation: str | None) -> None: ...
    def appendChild(self, newChild: _EntityChildren) -> NoReturn: ...  # type: ignore[override]
    def insertBefore(self, newChild: _EntityChildren, refChild: _EntityChildren | None) -> NoReturn: ...  # type: ignore[override]
    def removeChild(self, oldChild: _EntityChildren) -> NoReturn: ...  # type: ignore[override]
    def replaceChild(self, newChild: _EntityChildren, oldChild: _EntityChildren) -> NoReturn: ...  # type: ignore[override]

class Notation(Identified, Childless, Node):
    nodeType: ClassVar[Literal[12]]
    nodeName: str  # notation name
    nodeValue: None
    attributes: None

    parentNode: DocumentFragment | None
    nextSibling: _DocumentFragmentChildren | None
    previousSibling: _DocumentFragmentChildren | None
    childNodes: EmptyNodeList
    @property
    def firstChild(self) -> None: ...
    @property
    def lastChild(self) -> None: ...

    namespaceURI: None
    prefix: None
    @property
    def localName(self) -> None:
        """Namespace-local name of this node."""
        ...
    def __init__(self, name: str, publicId: str | None, systemId: str | None) -> None: ...

class DOMImplementation(DOMImplementationLS):
    def hasFeature(self, feature: str, version: str | None) -> bool: ...
    def createDocument(self, namespaceURI: str | None, qualifiedName: str | None, doctype: DocumentType | None) -> Document: ...
    def createDocumentType(self, qualifiedName: str | None, publicId: str | None, systemId: str | None) -> DocumentType: ...
    def getInterface(self, feature: str) -> Self | None: ...

class ElementInfo:
    """
    Object that represents content-model information for an element.

    This implementation is not expected to be used in practice; DOM
    builders should provide implementations which do the right thing
    using information available to it.
    """
    tagName: str
    def __init__(self, name: str) -> None: ...
    def getAttributeType(self, aname: str) -> TypeInfo: ...
    def getAttributeTypeNS(self, namespaceURI: str | None, localName: str) -> TypeInfo: ...
    def isElementContent(self) -> bool: ...
    def isEmpty(self) -> bool:
        """
        Returns true iff this element is declared to have an EMPTY
        content model.
        """
        ...
    def isId(self, aname: str) -> bool:
        """Returns true iff the named attribute is a DTD-style ID."""
        ...
    def isIdNS(self, namespaceURI: str | None, localName: str) -> bool:
        """Returns true iff the identified attribute is a DTD-style ID."""
        ...

_DocumentChildrenPlusFragment = TypeVar("_DocumentChildrenPlusFragment", bound=_DocumentChildren | DocumentFragment)

class Document(Node, DocumentLS):
    nodeType: ClassVar[Literal[9]]
    nodeName: Literal["#document"]
    nodeValue: None
    attributes: None

    parentNode: None
    previousSibling: None
    nextSibling: None
    childNodes: NodeList[_DocumentChildren]
    @property
    def firstChild(self) -> _DocumentChildren | None:
        """First child node, or None."""
        ...
    @property
    def lastChild(self) -> _DocumentChildren | None:
        """Last child node, or None."""
        ...

    namespaceURI: None
    prefix: None
    @property
    def localName(self) -> None:
        """Namespace-local name of this node."""
        ...

    implementation: DOMImplementation
    actualEncoding: str | None
    encoding: str | None
    standalone: bool | None
    version: str | None
    strictErrorChecking: bool
    errorHandler: _DOMErrorHandler | None
    documentURI: str | None
    doctype: DocumentType | None
    documentElement: Element | None

    def __init__(self) -> None: ...
    def appendChild(self, node: _DocumentChildrenVar) -> _DocumentChildrenVar: ...  # type: ignore[override]
    def removeChild(self, oldChild: _DocumentChildrenVar) -> _DocumentChildrenVar: ...  # type: ignore[override]
    def unlink(self) -> None: ...
    def cloneNode(self, deep: bool) -> Document | None: ...
    def createDocumentFragment(self) -> DocumentFragment: ...
    def createElement(self, tagName: str) -> Element: ...
    def createTextNode(self, data: str) -> Text: ...
    def createCDATASection(self, data: str) -> CDATASection: ...
    def createComment(self, data: str) -> Comment: ...
    def createProcessingInstruction(self, target: str, data: str) -> ProcessingInstruction: ...
    def createAttribute(self, qName: str) -> Attr: ...
    def createElementNS(self, namespaceURI: str | None, qualifiedName: str) -> Element: ...
    def createAttributeNS(self, namespaceURI: str | None, qualifiedName: str) -> Attr: ...
    def getElementById(self, id: str) -> Element | None: ...
    def getElementsByTagName(self, name: str) -> NodeList[Element]: ...
    def getElementsByTagNameNS(self, namespaceURI: str | None, localName: str) -> NodeList[Element]: ...
    def isSupported(self, feature: str, version: str | None) -> bool: ...
    def importNode(self, node: _ImportableNodeVar, deep: bool) -> _ImportableNodeVar: ...
    def writexml(
        self,
        writer: SupportsWrite[str],
        indent: str = "",
        addindent: str = "",
        newl: str = "",
        encoding: str | None = None,
        standalone: bool | None = None,
    ) -> None: ...
    @overload
    def renameNode(self, n: Element, namespaceURI: str, name: str) -> Element: ...
    @overload
    def renameNode(self, n: Attr, namespaceURI: str, name: str) -> Attr: ...
    @overload
    def renameNode(self, n: Element | Attr, namespaceURI: str, name: str) -> Element | Attr: ...
    def insertBefore(
        self, newChild: _DocumentChildrenPlusFragment, refChild: _DocumentChildren | None  # type: ignore[override]
    ) -> _DocumentChildrenPlusFragment: ...
    @overload  # type: ignore[override]
    def replaceChild(
        self, newChild: DocumentFragment, oldChild: _DocumentChildrenVar
    ) -> _DocumentChildrenVar | DocumentFragment: ...
    @overload
    def replaceChild(self, newChild: _DocumentChildren, oldChild: _DocumentChildrenVar) -> _DocumentChildrenVar | None: ...<|MERGE_RESOLUTION|>--- conflicted
+++ resolved
@@ -1,25 +1,3 @@
-<<<<<<< HEAD
-"""
-Simple implementation of the Level 1 DOM.
-
-Namespaces and other minor Level 2 features are also supported.
-
-parse("foo.xml")
-
-parseString("<foo><bar/></foo>")
-
-Todo:
-=====
- * convenience methods for getting elements and text.
- * more testing
- * bring some of the writer and linearizer code into conformance with this
-        interface
- * SAX 2 namespaces
-"""
-
-import sys
-=======
->>>>>>> 1c17cd42
 import xml.dom
 from _collections_abc import dict_keys, dict_values
 from _typeshed import Incomplete, ReadableBuffer, SupportsRead, SupportsWrite
