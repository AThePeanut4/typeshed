--- conflicted
+++ resolved
@@ -1,43 +1,8 @@
-<<<<<<< HEAD
-"""
-W3C Document Object Model implementation for Python.
-
-The Python mapping of the Document Object Model is documented in the
-Python Library Reference in the section on the xml.dom package.
-
-This package contains the following modules:
-
-minidom -- A simple implementation of the Level 1 DOM with namespace
-           support added (based on the Level 2 specification) and other
-           minor Level 2 functionality.
-
-pulldom -- DOM builder supporting on-demand tree-building for selected
-           subtrees of the document.
-"""
-
-from typing import Any, Final
-=======
 from typing import Any, Final, Literal
->>>>>>> b0c6fffe
 
 from .domreg import getDOMImplementation as getDOMImplementation, registerDOMImplementation as registerDOMImplementation
 
 class Node:
-<<<<<<< HEAD
-    """Class giving the NodeType constants."""
-    ELEMENT_NODE: int
-    ATTRIBUTE_NODE: int
-    TEXT_NODE: int
-    CDATA_SECTION_NODE: int
-    ENTITY_REFERENCE_NODE: int
-    ENTITY_NODE: int
-    PROCESSING_INSTRUCTION_NODE: int
-    COMMENT_NODE: int
-    DOCUMENT_NODE: int
-    DOCUMENT_TYPE_NODE: int
-    DOCUMENT_FRAGMENT_NODE: int
-    NOTATION_NODE: int
-=======
     ELEMENT_NODE: Literal[1]
     ATTRIBUTE_NODE: Literal[2]
     TEXT_NODE: Literal[3]
@@ -50,7 +15,6 @@
     DOCUMENT_TYPE_NODE: Literal[10]
     DOCUMENT_FRAGMENT_NODE: Literal[11]
     NOTATION_NODE: Literal[12]
->>>>>>> b0c6fffe
 
 # ExceptionCode
 INDEX_SIZE_ERR: Final = 1
@@ -128,17 +92,6 @@
     code: Literal[16]
 
 class UserDataHandler:
-<<<<<<< HEAD
-    """Class giving the operation constants for UserDataHandler.handle()."""
-    NODE_CLONED: int
-    NODE_IMPORTED: int
-    NODE_DELETED: int
-    NODE_RENAMED: int
-
-XML_NAMESPACE: Final[str]
-XMLNS_NAMESPACE: Final[str]
-XHTML_NAMESPACE: Final[str]
-=======
     NODE_CLONED: Literal[1]
     NODE_IMPORTED: Literal[2]
     NODE_DELETED: Literal[3]
@@ -147,6 +100,5 @@
 XML_NAMESPACE: Final = "http://www.w3.org/XML/1998/namespace"
 XMLNS_NAMESPACE: Final = "http://www.w3.org/2000/xmlns/"
 XHTML_NAMESPACE: Final = "http://www.w3.org/1999/xhtml"
->>>>>>> b0c6fffe
 EMPTY_NAMESPACE: Final[None]
 EMPTY_PREFIX: Final[None]