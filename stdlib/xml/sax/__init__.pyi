<<<<<<< HEAD
"""
Simple API for XML (SAX) implementation for Python.

This module provides an implementation of the SAX 2 interface;
information about the Java version of the interface can be found at
http://www.megginson.com/SAX/.  The Python version of the interface is
documented at <...>.

This package contains the following modules:

handler -- Base classes and constants which define the SAX 2 API for
           the 'client-side' of SAX for Python.

saxutils -- Implementation of the convenience classes commonly used to
            work with SAX.

xmlreader -- Base classes and constants which define the SAX 2 API for
             the parsers used with SAX for Python.

expatreader -- Driver that allows use of the Expat parser with SAX.
"""

=======
import sys
>>>>>>> 23e702b4
from _typeshed import ReadableBuffer, StrPath, SupportsRead, _T_co
from collections.abc import Iterable
from typing import Protocol
from typing_extensions import TypeAlias
from xml.sax._exceptions import (
    SAXException as SAXException,
    SAXNotRecognizedException as SAXNotRecognizedException,
    SAXNotSupportedException as SAXNotSupportedException,
    SAXParseException as SAXParseException,
    SAXReaderNotAvailable as SAXReaderNotAvailable,
)
from xml.sax.handler import ContentHandler as ContentHandler, ErrorHandler as ErrorHandler
from xml.sax.xmlreader import InputSource as InputSource, XMLReader

class _SupportsReadClose(SupportsRead[_T_co], Protocol[_T_co]):
    def close(self) -> None: ...

_Source: TypeAlias = StrPath | _SupportsReadClose[bytes] | _SupportsReadClose[str]

default_parser_list: list[str]

def make_parser(parser_list: Iterable[str] = ()) -> XMLReader:
    """
    Creates and returns a SAX parser.

    Creates the first parser it is able to instantiate of the ones
    given in the iterable created by chaining parser_list and
    default_parser_list.  The iterables must contain the names of Python
    modules containing both a SAX parser and a create_parser function.
    """
    ...
def parse(source: _Source, handler: ContentHandler, errorHandler: ErrorHandler = ...) -> None: ...
def parseString(string: ReadableBuffer | str, handler: ContentHandler, errorHandler: ErrorHandler | None = ...) -> None: ...
def _create_parser(parser_name: str) -> XMLReader: ...

if sys.version_info >= (3, 14):
    __all__ = [
        "ContentHandler",
        "ErrorHandler",
        "InputSource",
        "SAXException",
        "SAXNotRecognizedException",
        "SAXNotSupportedException",
        "SAXParseException",
        "SAXReaderNotAvailable",
        "default_parser_list",
        "make_parser",
        "parse",
        "parseString",
    ]<|MERGE_RESOLUTION|>--- conflicted
+++ resolved
@@ -1,29 +1,4 @@
-<<<<<<< HEAD
-"""
-Simple API for XML (SAX) implementation for Python.
-
-This module provides an implementation of the SAX 2 interface;
-information about the Java version of the interface can be found at
-http://www.megginson.com/SAX/.  The Python version of the interface is
-documented at <...>.
-
-This package contains the following modules:
-
-handler -- Base classes and constants which define the SAX 2 API for
-           the 'client-side' of SAX for Python.
-
-saxutils -- Implementation of the convenience classes commonly used to
-            work with SAX.
-
-xmlreader -- Base classes and constants which define the SAX 2 API for
-             the parsers used with SAX for Python.
-
-expatreader -- Driver that allows use of the Expat parser with SAX.
-"""
-
-=======
 import sys
->>>>>>> 23e702b4
 from _typeshed import ReadableBuffer, StrPath, SupportsRead, _T_co
 from collections.abc import Iterable
 from typing import Protocol
