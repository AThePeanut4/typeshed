"""
This module implements specialized container datatypes providing
alternatives to Python's general purpose built-in containers, dict,
list, set, and tuple.

* namedtuple   factory function for creating tuple subclasses with named fields
* deque        list-like container with fast appends and pops on either end
* ChainMap     dict-like class for creating a single view of multiple mappings
* Counter      dict subclass for counting hashable objects
* OrderedDict  dict subclass that remembers the order entries were added
* defaultdict  dict subclass that calls a factory function to supply missing values
* UserDict     wrapper around dictionary objects for easier dict subclassing
* UserList     wrapper around list objects for easier list subclassing
* UserString   wrapper around string objects for easier string subclassing
"""

import sys
from _collections_abc import dict_items, dict_keys, dict_values
from _typeshed import SupportsItems, SupportsKeysAndGetItem, SupportsRichComparison, SupportsRichComparisonT
from typing import Any, ClassVar, Generic, NoReturn, SupportsIndex, TypeVar, final, overload
from typing_extensions import Self

if sys.version_info >= (3, 9):
    from types import GenericAlias

if sys.version_info >= (3, 10):
    from collections.abc import (
        Callable,
        ItemsView,
        Iterable,
        Iterator,
        KeysView,
        Mapping,
        MutableMapping,
        MutableSequence,
        Sequence,
        ValuesView,
    )
else:
    from _collections_abc import *

__all__ = ["ChainMap", "Counter", "OrderedDict", "UserDict", "UserList", "UserString", "defaultdict", "deque", "namedtuple"]

_S = TypeVar("_S")
_T = TypeVar("_T")
_T1 = TypeVar("_T1")
_T2 = TypeVar("_T2")
_KT = TypeVar("_KT")
_VT = TypeVar("_VT")
_KT_co = TypeVar("_KT_co", covariant=True)
_VT_co = TypeVar("_VT_co", covariant=True)

# namedtuple is special-cased in the type checker; the initializer is ignored.
def namedtuple(
    typename: str,
    field_names: str | Iterable[str],
    *,
    rename: bool = False,
    module: str | None = None,
    defaults: Iterable[Any] | None = None,
) -> type[tuple[Any, ...]]:
    """
    Returns a new subclass of tuple with named fields.

    >>> Point = namedtuple('Point', ['x', 'y'])
    >>> Point.__doc__                   # docstring for the new class
    'Point(x, y)'
    >>> p = Point(11, y=22)             # instantiate with positional args or keywords
    >>> p[0] + p[1]                     # indexable like a plain tuple
    33
    >>> x, y = p                        # unpack like a regular tuple
    >>> x, y
    (11, 22)
    >>> p.x + p.y                       # fields also accessible by name
    33
    >>> d = p._asdict()                 # convert to a dictionary
    >>> d['x']
    11
    >>> Point(**d)                      # convert from a dictionary
    Point(x=11, y=22)
    >>> p._replace(x=100)               # _replace() is like str.replace() but targets named fields
    Point(x=100, y=22)
    """
    ...

class UserDict(MutableMapping[_KT, _VT]):
    data: dict[_KT, _VT]
    # __init__ should be kept roughly in line with `dict.__init__`, which has the same semantics
    @overload
    def __init__(self, dict: None = None, /) -> None: ...
    @overload
    def __init__(
        self: UserDict[str, _VT], dict: None = None, /, **kwargs: _VT  # pyright: ignore[reportInvalidTypeVarUse]  #11780
    ) -> None: ...
    @overload
    def __init__(self, dict: SupportsKeysAndGetItem[_KT, _VT], /) -> None: ...
    @overload
    def __init__(
        self: UserDict[str, _VT],  # pyright: ignore[reportInvalidTypeVarUse]  #11780
        dict: SupportsKeysAndGetItem[str, _VT],
        /,
        **kwargs: _VT,
    ) -> None: ...
    @overload
    def __init__(self, iterable: Iterable[tuple[_KT, _VT]], /) -> None: ...
    @overload
    def __init__(
        self: UserDict[str, _VT],  # pyright: ignore[reportInvalidTypeVarUse]  #11780
        iterable: Iterable[tuple[str, _VT]],
        /,
        **kwargs: _VT,
    ) -> None: ...
    @overload
    def __init__(self: UserDict[str, str], iterable: Iterable[list[str]], /) -> None: ...
    @overload
    def __init__(self: UserDict[bytes, bytes], iterable: Iterable[list[bytes]], /) -> None: ...
    def __len__(self) -> int: ...
    def __getitem__(self, key: _KT) -> _VT: ...
    def __setitem__(self, key: _KT, item: _VT) -> None: ...
    def __delitem__(self, key: _KT) -> None: ...
    def __iter__(self) -> Iterator[_KT]: ...
    def __contains__(self, key: object) -> bool: ...
    def copy(self) -> Self: ...
    def __copy__(self) -> Self: ...

    # `UserDict.fromkeys` has the same semantics as `dict.fromkeys`, so should be kept in line with `dict.fromkeys`.
    # TODO: Much like `dict.fromkeys`, the true signature of `UserDict.fromkeys` is inexpressible in the current type system.
    # See #3800 & https://github.com/python/typing/issues/548#issuecomment-683336963.
    @classmethod
    @overload
    def fromkeys(cls, iterable: Iterable[_T], value: None = None) -> UserDict[_T, Any | None]: ...
    @classmethod
    @overload
    def fromkeys(cls, iterable: Iterable[_T], value: _S) -> UserDict[_T, _S]: ...
    if sys.version_info >= (3, 9):
        @overload
        def __or__(self, other: UserDict[_KT, _VT] | dict[_KT, _VT]) -> Self: ...
        @overload
        def __or__(self, other: UserDict[_T1, _T2] | dict[_T1, _T2]) -> UserDict[_KT | _T1, _VT | _T2]: ...
        @overload
        def __ror__(self, other: UserDict[_KT, _VT] | dict[_KT, _VT]) -> Self: ...
        @overload
        def __ror__(self, other: UserDict[_T1, _T2] | dict[_T1, _T2]) -> UserDict[_KT | _T1, _VT | _T2]: ...
        # UserDict.__ior__ should be kept roughly in line with MutableMapping.update()
        @overload  # type: ignore[misc]
        def __ior__(self, other: SupportsKeysAndGetItem[_KT, _VT]) -> Self: ...
        @overload
        def __ior__(self, other: Iterable[tuple[_KT, _VT]]) -> Self: ...
    if sys.version_info >= (3, 12):
        @overload
        def get(self, key: _KT, default: None = None) -> _VT | None: ...
        @overload
        def get(self, key: _KT, default: _T) -> _VT | _T: ...

class UserList(MutableSequence[_T]):
    """A more or less complete user-defined wrapper around list objects."""
    data: list[_T]
    @overload
    def __init__(self, initlist: None = None) -> None: ...
    @overload
    def __init__(self, initlist: Iterable[_T]) -> None: ...
    __hash__: ClassVar[None]  # type: ignore[assignment]
    def __lt__(self, other: list[_T] | UserList[_T]) -> bool: ...
    def __le__(self, other: list[_T] | UserList[_T]) -> bool: ...
    def __gt__(self, other: list[_T] | UserList[_T]) -> bool: ...
    def __ge__(self, other: list[_T] | UserList[_T]) -> bool: ...
    def __eq__(self, other: object) -> bool: ...
    def __contains__(self, item: object) -> bool: ...
    def __len__(self) -> int: ...
    @overload
    def __getitem__(self, i: SupportsIndex) -> _T: ...
    @overload
    def __getitem__(self, i: slice) -> Self: ...
    @overload
    def __setitem__(self, i: SupportsIndex, item: _T) -> None: ...
    @overload
    def __setitem__(self, i: slice, item: Iterable[_T]) -> None: ...
    def __delitem__(self, i: SupportsIndex | slice) -> None: ...
    def __add__(self, other: Iterable[_T]) -> Self: ...
    def __radd__(self, other: Iterable[_T]) -> Self: ...
    def __iadd__(self, other: Iterable[_T]) -> Self: ...
    def __mul__(self, n: int) -> Self: ...
    def __rmul__(self, n: int) -> Self: ...
    def __imul__(self, n: int) -> Self: ...
    def append(self, item: _T) -> None: ...
    def insert(self, i: int, item: _T) -> None: ...
    def pop(self, i: int = -1) -> _T: ...
    def remove(self, item: _T) -> None: ...
    def copy(self) -> Self: ...
    def __copy__(self) -> Self: ...
    def count(self, item: _T) -> int: ...
    # The runtime signature is "item, *args", and the arguments are then passed
    # to `list.index`. In order to give more precise types, we pretend that the
    # `item` argument is positional-only.
    def index(self, item: _T, start: SupportsIndex = 0, stop: SupportsIndex = sys.maxsize, /) -> int: ...
    # All arguments are passed to `list.sort` at runtime, so the signature should be kept in line with `list.sort`.
    @overload
    def sort(self: UserList[SupportsRichComparisonT], *, key: None = None, reverse: bool = False) -> None: ...
    @overload
    def sort(self, *, key: Callable[[_T], SupportsRichComparison], reverse: bool = False) -> None: ...
    def extend(self, other: Iterable[_T]) -> None: ...

class UserString(Sequence[UserString]):
    data: str
    def __init__(self, seq: object) -> None: ...
    def __int__(self) -> int: ...
    def __float__(self) -> float: ...
    def __complex__(self) -> complex: ...
    def __getnewargs__(self) -> tuple[str]: ...
    def __lt__(self, string: str | UserString) -> bool: ...
    def __le__(self, string: str | UserString) -> bool: ...
    def __gt__(self, string: str | UserString) -> bool: ...
    def __ge__(self, string: str | UserString) -> bool: ...
    def __eq__(self, string: object) -> bool: ...
    def __hash__(self) -> int: ...
    def __contains__(self, char: object) -> bool: ...
    def __len__(self) -> int: ...
    def __getitem__(self, index: SupportsIndex | slice) -> Self: ...
    def __iter__(self) -> Iterator[Self]: ...
    def __reversed__(self) -> Iterator[Self]: ...
    def __add__(self, other: object) -> Self: ...
    def __radd__(self, other: object) -> Self: ...
    def __mul__(self, n: int) -> Self: ...
    def __rmul__(self, n: int) -> Self: ...
    def __mod__(self, args: Any) -> Self: ...
    def __rmod__(self, template: object) -> Self: ...
    def capitalize(self) -> Self: ...
    def casefold(self) -> Self: ...
    def center(self, width: int, *args: Any) -> Self: ...
    def count(self, sub: str | UserString, start: int = 0, end: int = sys.maxsize) -> int: ...
    def encode(self: UserString, encoding: str | None = "utf-8", errors: str | None = "strict") -> bytes: ...
    def endswith(self, suffix: str | tuple[str, ...], start: int | None = 0, end: int | None = sys.maxsize) -> bool: ...
    def expandtabs(self, tabsize: int = 8) -> Self: ...
    def find(self, sub: str | UserString, start: int = 0, end: int = sys.maxsize) -> int: ...
    def format(self, *args: Any, **kwds: Any) -> str: ...
    def format_map(self, mapping: Mapping[str, Any]) -> str: ...
    def index(self, sub: str, start: int = 0, end: int = sys.maxsize) -> int: ...
    def isalpha(self) -> bool: ...
    def isalnum(self) -> bool: ...
    def isdecimal(self) -> bool: ...
    def isdigit(self) -> bool: ...
    def isidentifier(self) -> bool: ...
    def islower(self) -> bool: ...
    def isnumeric(self) -> bool: ...
    def isprintable(self) -> bool: ...
    def isspace(self) -> bool: ...
    def istitle(self) -> bool: ...
    def isupper(self) -> bool: ...
    def isascii(self) -> bool: ...
    def join(self, seq: Iterable[str]) -> str: ...
    def ljust(self, width: int, *args: Any) -> Self: ...
    def lower(self) -> Self: ...
    def lstrip(self, chars: str | None = None) -> Self: ...
    maketrans = str.maketrans
    def partition(self, sep: str) -> tuple[str, str, str]: ...
    if sys.version_info >= (3, 9):
        def removeprefix(self, prefix: str | UserString, /) -> Self: ...
        def removesuffix(self, suffix: str | UserString, /) -> Self: ...

    def replace(self, old: str | UserString, new: str | UserString, maxsplit: int = -1) -> Self: ...
    def rfind(self, sub: str | UserString, start: int = 0, end: int = sys.maxsize) -> int: ...
    def rindex(self, sub: str | UserString, start: int = 0, end: int = sys.maxsize) -> int: ...
    def rjust(self, width: int, *args: Any) -> Self: ...
    def rpartition(self, sep: str) -> tuple[str, str, str]: ...
    def rstrip(self, chars: str | None = None) -> Self: ...
    def split(self, sep: str | None = None, maxsplit: int = -1) -> list[str]: ...
    def rsplit(self, sep: str | None = None, maxsplit: int = -1) -> list[str]: ...
    def splitlines(self, keepends: bool = False) -> list[str]: ...
    def startswith(self, prefix: str | tuple[str, ...], start: int | None = 0, end: int | None = sys.maxsize) -> bool: ...
    def strip(self, chars: str | None = None) -> Self: ...
    def swapcase(self) -> Self: ...
    def title(self) -> Self: ...
    def translate(self, *args: Any) -> Self: ...
    def upper(self) -> Self: ...
    def zfill(self, width: int) -> Self: ...

class deque(MutableSequence[_T]):
    """A list-like sequence optimized for data accesses near its endpoints."""
    @property
    def maxlen(self) -> int | None:
        """maximum size of a deque or None if unbounded"""
        ...
    @overload
    def __init__(self, *, maxlen: int | None = None) -> None: ...
    @overload
    def __init__(self, iterable: Iterable[_T], maxlen: int | None = None) -> None: ...
<<<<<<< HEAD
    def append(self, x: _T, /) -> None:
        """Add an element to the right side of the deque."""
        ...
    def appendleft(self, x: _T, /) -> None:
        """Add an element to the left side of the deque."""
        ...
    def copy(self) -> Self:
        """Return a shallow copy of a deque."""
        ...
    def count(self, x: _T, /) -> int:
        """Return number of occurrences of value."""
        ...
    def extend(self, iterable: Iterable[_T], /) -> None:
        """Extend the right side of the deque with elements from the iterable."""
        ...
    def extendleft(self, iterable: Iterable[_T], /) -> None:
        """Extend the left side of the deque with elements from the iterable."""
        ...
    def insert(self, i: int, x: _T, /) -> None:
        """Insert value before index."""
        ...
    def index(self, x: _T, start: int = 0, stop: int = ..., /) -> int:
        """
        Return first index of value.

        Raises ValueError if the value is not present.
        """
        ...
    def pop(self) -> _T:
        """Remove and return the rightmost element."""
        ...
    def popleft(self) -> _T:
        """Remove and return the leftmost element."""
        ...
    def remove(self, value: _T, /) -> None:
        """Remove first occurrence of value."""
        ...
    def rotate(self, n: int = 1, /) -> None:
        """Rotate the deque n steps to the right.  If n is negative, rotates left."""
        ...
    def __copy__(self) -> Self:
        """Return a shallow copy of a deque."""
        ...
    def __len__(self) -> int:
        """Return len(self)."""
        ...
=======
    def append(self, x: _T, /) -> None: ...
    def appendleft(self, x: _T, /) -> None: ...
    def copy(self) -> Self: ...
    def count(self, x: _T, /) -> int: ...
    def extend(self, iterable: Iterable[_T], /) -> None: ...
    def extendleft(self, iterable: Iterable[_T], /) -> None: ...
    def insert(self, i: int, x: _T, /) -> None: ...
    def index(self, x: _T, start: int = 0, stop: int = ..., /) -> int: ...
    def pop(self) -> _T: ...  # type: ignore[override]
    def popleft(self) -> _T: ...
    def remove(self, value: _T, /) -> None: ...
    def rotate(self, n: int = 1, /) -> None: ...
    def __copy__(self) -> Self: ...
    def __len__(self) -> int: ...
    __hash__: ClassVar[None]  # type: ignore[assignment]
>>>>>>> 0d4dd20b
    # These methods of deque don't take slices, unlike MutableSequence, hence the type: ignores
    def __getitem__(self, key: SupportsIndex, /) -> _T:
        """Return self[key]."""
        ...
    def __setitem__(self, key: SupportsIndex, value: _T, /) -> None:
        """Set self[key] to value."""
        ...
    def __delitem__(self, key: SupportsIndex, /) -> None:
        """Delete self[key]."""
        ...
    def __contains__(self, key: object, /) -> bool:
        """Return bool(key in self)."""
        ...
    def __reduce__(self) -> tuple[type[Self], tuple[()], None, Iterator[_T]]:
        """Return state information for pickling."""
        ...
    def __iadd__(self, value: Iterable[_T], /) -> Self:
        """Implement self+=value."""
        ...
    def __add__(self, value: Self, /) -> Self:
        """Return self+value."""
        ...
    def __mul__(self, value: int, /) -> Self:
        """Return self*value."""
        ...
    def __imul__(self, value: int, /) -> Self:
        """Implement self*=value."""
        ...
    def __lt__(self, value: deque[_T], /) -> bool:
        """Return self<value."""
        ...
    def __le__(self, value: deque[_T], /) -> bool:
        """Return self<=value."""
        ...
    def __gt__(self, value: deque[_T], /) -> bool:
        """Return self>value."""
        ...
    def __ge__(self, value: deque[_T], /) -> bool:
        """Return self>=value."""
        ...
    def __eq__(self, value: object, /) -> bool:
        """Return self==value."""
        ...
    if sys.version_info >= (3, 9):
        def __class_getitem__(cls, item: Any, /) -> GenericAlias:
            """See PEP 585"""
            ...

class Counter(dict[_T, int], Generic[_T]):
    """
    Dict subclass for counting hashable items.  Sometimes called a bag
    or multiset.  Elements are stored as dictionary keys and their counts
    are stored as dictionary values.

    >>> c = Counter('abcdeabcdabcaba')  # count elements from a string

    >>> c.most_common(3)                # three most common elements
    [('a', 5), ('b', 4), ('c', 3)]
    >>> sorted(c)                       # list all unique elements
    ['a', 'b', 'c', 'd', 'e']
    >>> ''.join(sorted(c.elements()))   # list elements with repetitions
    'aaaaabbbbcccdde'
    >>> sum(c.values())                 # total of all counts
    15

    >>> c['a']                          # count of letter 'a'
    5
    >>> for elem in 'shazam':           # update counts from an iterable
    ...     c[elem] += 1                # by adding 1 to each element's count
    >>> c['a']                          # now there are seven 'a'
    7
    >>> del c['b']                      # remove all 'b'
    >>> c['b']                          # now there are zero 'b'
    0

    >>> d = Counter('simsalabim')       # make another counter
    >>> c.update(d)                     # add in the second counter
    >>> c['a']                          # now there are nine 'a'
    9

    >>> c.clear()                       # empty the counter
    >>> c
    Counter()

    Note:  If a count is set to zero or reduced to zero, it will remain
    in the counter until the entry is deleted or the counter is cleared:

    >>> c = Counter('aaabbc')
    >>> c['b'] -= 2                     # reduce the count of 'b' by two
    >>> c.most_common()                 # 'b' is still in, but its count is zero
    [('a', 3), ('c', 1), ('b', 0)]
    """
    @overload
    def __init__(self, iterable: None = None, /) -> None:
        """
        Create a new, empty Counter object.  And if given, count elements
        from an input iterable.  Or, initialize the count from another mapping
        of elements to their counts.

        >>> c = Counter()                           # a new, empty counter
        >>> c = Counter('gallahad')                 # a new counter from an iterable
        >>> c = Counter({'a': 4, 'b': 2})           # a new counter from a mapping
        >>> c = Counter(a=4, b=2)                   # a new counter from keyword args
        """
        ...
    @overload
    def __init__(self: Counter[str], iterable: None = None, /, **kwargs: int) -> None:
        """
        Create a new, empty Counter object.  And if given, count elements
        from an input iterable.  Or, initialize the count from another mapping
        of elements to their counts.

        >>> c = Counter()                           # a new, empty counter
        >>> c = Counter('gallahad')                 # a new counter from an iterable
        >>> c = Counter({'a': 4, 'b': 2})           # a new counter from a mapping
        >>> c = Counter(a=4, b=2)                   # a new counter from keyword args
        """
        ...
    @overload
    def __init__(self, mapping: SupportsKeysAndGetItem[_T, int], /) -> None:
        """
        Create a new, empty Counter object.  And if given, count elements
        from an input iterable.  Or, initialize the count from another mapping
        of elements to their counts.

        >>> c = Counter()                           # a new, empty counter
        >>> c = Counter('gallahad')                 # a new counter from an iterable
        >>> c = Counter({'a': 4, 'b': 2})           # a new counter from a mapping
        >>> c = Counter(a=4, b=2)                   # a new counter from keyword args
        """
        ...
    @overload
    def __init__(self, iterable: Iterable[_T], /) -> None:
        """
        Create a new, empty Counter object.  And if given, count elements
        from an input iterable.  Or, initialize the count from another mapping
        of elements to their counts.

        >>> c = Counter()                           # a new, empty counter
        >>> c = Counter('gallahad')                 # a new counter from an iterable
        >>> c = Counter({'a': 4, 'b': 2})           # a new counter from a mapping
        >>> c = Counter(a=4, b=2)                   # a new counter from keyword args
        """
        ...
    def copy(self) -> Self:
        """Return a shallow copy."""
        ...
    def elements(self) -> Iterator[_T]:
        """
        Iterator over elements repeating each as many times as its count.

        >>> c = Counter('ABCABC')
        >>> sorted(c.elements())
        ['A', 'A', 'B', 'B', 'C', 'C']

        Knuth's example for prime factors of 1836:  2**2 * 3**3 * 17**1

        >>> import math
        >>> prime_factors = Counter({2: 2, 3: 3, 17: 1})
        >>> math.prod(prime_factors.elements())
        1836

        Note, if an element's count has been set to zero or is a negative
        number, elements() will ignore it.
        """
        ...
    def most_common(self, n: int | None = None) -> list[tuple[_T, int]]:
        """
        List the n most common elements and their counts from the most
        common to the least.  If n is None, then list all element counts.

        >>> Counter('abracadabra').most_common(3)
        [('a', 5), ('b', 2), ('r', 2)]
        """
        ...
    @classmethod
    def fromkeys(cls, iterable: Any, v: int | None = None) -> NoReturn: ...  # type: ignore[override]
    @overload
    def subtract(self, iterable: None = None, /) -> None:
        """
        Like dict.update() but subtracts counts instead of replacing them.
        Counts can be reduced below zero.  Both the inputs and outputs are
        allowed to contain zero and negative counts.

        Source can be an iterable, a dictionary, or another Counter instance.

        >>> c = Counter('which')
        >>> c.subtract('witch')             # subtract elements from another iterable
        >>> c.subtract(Counter('watch'))    # subtract elements from another counter
        >>> c['h']                          # 2 in which, minus 1 in witch, minus 1 in watch
        0
        >>> c['w']                          # 1 in which, minus 1 in witch, minus 1 in watch
        -1
        """
        ...
    @overload
    def subtract(self, mapping: Mapping[_T, int], /) -> None:
        """
        Like dict.update() but subtracts counts instead of replacing them.
        Counts can be reduced below zero.  Both the inputs and outputs are
        allowed to contain zero and negative counts.

        Source can be an iterable, a dictionary, or another Counter instance.

        >>> c = Counter('which')
        >>> c.subtract('witch')             # subtract elements from another iterable
        >>> c.subtract(Counter('watch'))    # subtract elements from another counter
        >>> c['h']                          # 2 in which, minus 1 in witch, minus 1 in watch
        0
        >>> c['w']                          # 1 in which, minus 1 in witch, minus 1 in watch
        -1
        """
        ...
    @overload
    def subtract(self, iterable: Iterable[_T], /) -> None:
        """
        Like dict.update() but subtracts counts instead of replacing them.
        Counts can be reduced below zero.  Both the inputs and outputs are
        allowed to contain zero and negative counts.

        Source can be an iterable, a dictionary, or another Counter instance.

        >>> c = Counter('which')
        >>> c.subtract('witch')             # subtract elements from another iterable
        >>> c.subtract(Counter('watch'))    # subtract elements from another counter
        >>> c['h']                          # 2 in which, minus 1 in witch, minus 1 in watch
        0
        >>> c['w']                          # 1 in which, minus 1 in witch, minus 1 in watch
        -1
        """
        ...
    # Unlike dict.update(), use Mapping instead of SupportsKeysAndGetItem for the first overload
    # (source code does an `isinstance(other, Mapping)` check)
    #
    # The second overload is also deliberately different to dict.update()
    # (if it were `Iterable[_T] | Iterable[tuple[_T, int]]`,
    # the tuples would be added as keys, breaking type safety)
    @overload  # type: ignore[override]
    def update(self, m: Mapping[_T, int], /, **kwargs: int) -> None:
        """
        Like dict.update() but add counts instead of replacing them.

        Source can be an iterable, a dictionary, or another Counter instance.

        >>> c = Counter('which')
        >>> c.update('witch')           # add elements from another iterable
        >>> d = Counter('watch')
        >>> c.update(d)                 # add elements from another counter
        >>> c['h']                      # four 'h' in which, witch, and watch
        4
        """
        ...
    @overload
    def update(self, iterable: Iterable[_T], /, **kwargs: int) -> None:
        """
        Like dict.update() but add counts instead of replacing them.

        Source can be an iterable, a dictionary, or another Counter instance.

        >>> c = Counter('which')
        >>> c.update('witch')           # add elements from another iterable
        >>> d = Counter('watch')
        >>> c.update(d)                 # add elements from another counter
        >>> c['h']                      # four 'h' in which, witch, and watch
        4
        """
        ...
    @overload
    def update(self, iterable: None = None, /, **kwargs: int) -> None:
        """
        Like dict.update() but add counts instead of replacing them.

        Source can be an iterable, a dictionary, or another Counter instance.

        >>> c = Counter('which')
        >>> c.update('witch')           # add elements from another iterable
        >>> d = Counter('watch')
        >>> c.update(d)                 # add elements from another counter
        >>> c['h']                      # four 'h' in which, witch, and watch
        4
        """
        ...
    def __missing__(self, key: _T) -> int:
        """The count of elements not in the Counter is zero."""
        ...
    def __delitem__(self, elem: object) -> None:
        """Like dict.__delitem__() but does not raise KeyError for missing values."""
        ...
    if sys.version_info >= (3, 10):
        def __eq__(self, other: object) -> bool:
            """True if all counts agree. Missing counts are treated as zero."""
            ...
        def __ne__(self, other: object) -> bool:
            """True if any counts disagree. Missing counts are treated as zero."""
            ...

    def __add__(self, other: Counter[_S]) -> Counter[_T | _S]:
        """
        Add counts from two counters.

        >>> Counter('abbb') + Counter('bcc')
        Counter({'b': 4, 'c': 2, 'a': 1})
        """
        ...
    def __sub__(self, other: Counter[_T]) -> Counter[_T]:
        """
        Subtract count, but keep only results with positive counts.

        >>> Counter('abbbc') - Counter('bccd')
        Counter({'b': 2, 'a': 1})
        """
        ...
    def __and__(self, other: Counter[_T]) -> Counter[_T]:
        """
        Intersection is the minimum of corresponding counts.

        >>> Counter('abbb') & Counter('bcc')
        Counter({'b': 1})
        """
        ...
    def __or__(self, other: Counter[_S]) -> Counter[_T | _S]:
        """
        Union is the maximum of value in either of the input counters.

        >>> Counter('abbb') | Counter('bcc')
        Counter({'b': 3, 'c': 2, 'a': 1})
        """
        ...
    def __pos__(self) -> Counter[_T]:
        """Adds an empty counter, effectively stripping negative and zero counts"""
        ...
    def __neg__(self) -> Counter[_T]:
        """
        Subtracts from an empty counter.  Strips positive and zero counts,
        and flips the sign on negative counts.
        """
        ...
    # several type: ignores because __iadd__ is supposedly incompatible with __add__, etc.
    def __iadd__(self, other: SupportsItems[_T, int]) -> Self:
        """
        Inplace add from another counter, keeping only positive counts.

        >>> c = Counter('abbb')
        >>> c += Counter('bcc')
        >>> c
        Counter({'b': 4, 'c': 2, 'a': 1})
        """
        ...
    def __isub__(self, other: SupportsItems[_T, int]) -> Self:
        """
        Inplace subtract counter, but keep only results with positive counts.

        >>> c = Counter('abbbc')
        >>> c -= Counter('bccd')
        >>> c
        Counter({'b': 2, 'a': 1})
        """
        ...
    def __iand__(self, other: SupportsItems[_T, int]) -> Self:
        """
        Inplace intersection is the minimum of corresponding counts.

        >>> c = Counter('abbb')
        >>> c &= Counter('bcc')
        >>> c
        Counter({'b': 1})
        """
        ...
    def __ior__(self, other: SupportsItems[_T, int]) -> Self:
        """
        Inplace union is the maximum of value from either counter.

        >>> c = Counter('abbb')
        >>> c |= Counter('bcc')
        >>> c
        Counter({'b': 3, 'c': 2, 'a': 1})
        """
        ...
    if sys.version_info >= (3, 10):
        def total(self) -> int:
            """Sum of the counts"""
            ...
        def __le__(self, other: Counter[Any]) -> bool:
            """True if all counts in self are a subset of those in other."""
            ...
        def __lt__(self, other: Counter[Any]) -> bool:
            """True if all counts in self are a proper subset of those in other."""
            ...
        def __ge__(self, other: Counter[Any]) -> bool:
            """True if all counts in self are a superset of those in other."""
            ...
        def __gt__(self, other: Counter[Any]) -> bool:
            """True if all counts in self are a proper superset of those in other."""
            ...

# The pure-Python implementations of the "views" classes
# These are exposed at runtime in `collections/__init__.py`
class _OrderedDictKeysView(KeysView[_KT_co]):
    def __reversed__(self) -> Iterator[_KT_co]: ...

class _OrderedDictItemsView(ItemsView[_KT_co, _VT_co]):
    def __reversed__(self) -> Iterator[tuple[_KT_co, _VT_co]]: ...

class _OrderedDictValuesView(ValuesView[_VT_co]):
    def __reversed__(self) -> Iterator[_VT_co]: ...

# The C implementations of the "views" classes
# (At runtime, these are called `odict_keys`, `odict_items` and `odict_values`,
# but they are not exposed anywhere)
# pyright doesn't have a specific error code for subclassing error!
@final
class _odict_keys(dict_keys[_KT_co, _VT_co]):  # type: ignore[misc]  # pyright: ignore[reportGeneralTypeIssues]
    def __reversed__(self) -> Iterator[_KT_co]: ...

@final
class _odict_items(dict_items[_KT_co, _VT_co]):  # type: ignore[misc]  # pyright: ignore[reportGeneralTypeIssues]
    def __reversed__(self) -> Iterator[tuple[_KT_co, _VT_co]]: ...

@final
class _odict_values(dict_values[_KT_co, _VT_co]):  # type: ignore[misc]  # pyright: ignore[reportGeneralTypeIssues]
    def __reversed__(self) -> Iterator[_VT_co]: ...

class OrderedDict(dict[_KT, _VT]):
    """Dictionary that remembers insertion order"""
    def popitem(self, last: bool = True) -> tuple[_KT, _VT]:
        """
        Remove and return a (key, value) pair from the dictionary.

        Pairs are returned in LIFO order if last is true or FIFO order if false.
        """
        ...
    def move_to_end(self, key: _KT, last: bool = True) -> None:
        """
        Move an existing element to the end (or beginning if last is false).

        Raise KeyError if the element does not exist.
        """
        ...
    def copy(self) -> Self:
        """od.copy() -> a shallow copy of od"""
        ...
    def __reversed__(self) -> Iterator[_KT]:
        """od.__reversed__() <==> reversed(od)"""
        ...
    def keys(self) -> _odict_keys[_KT, _VT]: ...
    def items(self) -> _odict_items[_KT, _VT]: ...
    def values(self) -> _odict_values[_KT, _VT]: ...
    # The signature of OrderedDict.fromkeys should be kept in line with `dict.fromkeys`, modulo positional-only differences.
    # Like dict.fromkeys, its true signature is not expressible in the current type system.
    # See #3800 & https://github.com/python/typing/issues/548#issuecomment-683336963.
    @classmethod
    @overload
    def fromkeys(cls, iterable: Iterable[_T], value: None = None) -> OrderedDict[_T, Any | None]:
        """Create a new ordered dictionary with keys from iterable and values set to value."""
        ...
    @classmethod
    @overload
    def fromkeys(cls, iterable: Iterable[_T], value: _S) -> OrderedDict[_T, _S]:
        """Create a new ordered dictionary with keys from iterable and values set to value."""
        ...
    # Keep OrderedDict.setdefault in line with MutableMapping.setdefault, modulo positional-only differences.
    @overload
    def setdefault(self: OrderedDict[_KT, _T | None], key: _KT, default: None = None) -> _T | None:
        """
        Insert key with a value of default if key is not in the dictionary.

        Return the value for key if key is in the dictionary, else default.
        """
        ...
    @overload
    def setdefault(self, key: _KT, default: _VT) -> _VT:
        """
        Insert key with a value of default if key is not in the dictionary.

        Return the value for key if key is in the dictionary, else default.
        """
        ...
    # Same as dict.pop, but accepts keyword arguments
    @overload
    def pop(self, key: _KT) -> _VT:
        """
        od.pop(key[,default]) -> v, remove specified key and return the corresponding value.

        If the key is not found, return the default if given; otherwise,
        raise a KeyError.
        """
        ...
    @overload
    def pop(self, key: _KT, default: _VT) -> _VT:
        """
        od.pop(key[,default]) -> v, remove specified key and return the corresponding value.

        If the key is not found, return the default if given; otherwise,
        raise a KeyError.
        """
        ...
    @overload
    def pop(self, key: _KT, default: _T) -> _VT | _T:
        """
        od.pop(key[,default]) -> v, remove specified key and return the corresponding value.

        If the key is not found, return the default if given; otherwise,
        raise a KeyError.
        """
        ...
    def __eq__(self, value: object, /) -> bool:
        """Return self==value."""
        ...
    if sys.version_info >= (3, 9):
        @overload
        def __or__(self, value: dict[_KT, _VT], /) -> Self:
            """Return self|value."""
            ...
        @overload
        def __or__(self, value: dict[_T1, _T2], /) -> OrderedDict[_KT | _T1, _VT | _T2]:
            """Return self|value."""
            ...
        @overload
        def __ror__(self, value: dict[_KT, _VT], /) -> Self:
            """Return value|self."""
            ...
        @overload
        def __ror__(self, value: dict[_T1, _T2], /) -> OrderedDict[_KT | _T1, _VT | _T2]:
            """Return value|self."""
            ...

class defaultdict(dict[_KT, _VT]):
    """
    defaultdict(default_factory=None, /, [...]) --> dict with default factory

    The default factory is called without arguments to produce
    a new value when a key is not present, in __getitem__ only.
    A defaultdict compares equal to a dict with the same items.
    All remaining arguments are treated the same as if they were
    passed to the dict constructor, including keyword arguments.
    """
    default_factory: Callable[[], _VT] | None
    @overload
    def __init__(self) -> None: ...
    @overload
    def __init__(self: defaultdict[str, _VT], **kwargs: _VT) -> None: ...  # pyright: ignore[reportInvalidTypeVarUse]  #11780
    @overload
    def __init__(self, default_factory: Callable[[], _VT] | None, /) -> None: ...
    @overload
    def __init__(
        self: defaultdict[str, _VT],  # pyright: ignore[reportInvalidTypeVarUse]  #11780
        default_factory: Callable[[], _VT] | None,
        /,
        **kwargs: _VT,
    ) -> None: ...
    @overload
    def __init__(self, default_factory: Callable[[], _VT] | None, map: SupportsKeysAndGetItem[_KT, _VT], /) -> None: ...
    @overload
    def __init__(
        self: defaultdict[str, _VT],  # pyright: ignore[reportInvalidTypeVarUse]  #11780
        default_factory: Callable[[], _VT] | None,
        map: SupportsKeysAndGetItem[str, _VT],
        /,
        **kwargs: _VT,
    ) -> None: ...
    @overload
    def __init__(self, default_factory: Callable[[], _VT] | None, iterable: Iterable[tuple[_KT, _VT]], /) -> None: ...
    @overload
    def __init__(
        self: defaultdict[str, _VT],  # pyright: ignore[reportInvalidTypeVarUse]  #11780
        default_factory: Callable[[], _VT] | None,
        iterable: Iterable[tuple[str, _VT]],
        /,
        **kwargs: _VT,
    ) -> None: ...
    def __missing__(self, key: _KT, /) -> _VT:
        """
        __missing__(key) # Called by __getitem__ for missing key; pseudo-code:
        if self.default_factory is None: raise KeyError((key,))
        self[key] = value = self.default_factory()
        return value
        """
        ...
    def __copy__(self) -> Self:
        """D.copy() -> a shallow copy of D."""
        ...
    def copy(self) -> Self:
        """D.copy() -> a shallow copy of D."""
        ...
    if sys.version_info >= (3, 9):
        @overload
        def __or__(self, value: dict[_KT, _VT], /) -> Self:
            """Return self|value."""
            ...
        @overload
        def __or__(self, value: dict[_T1, _T2], /) -> defaultdict[_KT | _T1, _VT | _T2]:
            """Return self|value."""
            ...
        @overload
        def __ror__(self, value: dict[_KT, _VT], /) -> Self:
            """Return value|self."""
            ...
        @overload
        def __ror__(self, value: dict[_T1, _T2], /) -> defaultdict[_KT | _T1, _VT | _T2]:
            """Return value|self."""
            ...

class ChainMap(MutableMapping[_KT, _VT]):
    """
    A ChainMap groups multiple dicts (or other mappings) together
    to create a single, updateable view.

    The underlying mappings are stored in a list.  That list is public and can
    be accessed or updated using the *maps* attribute.  There is no other
    state.

    Lookups search the underlying mappings successively until a key is found.
    In contrast, writes, updates, and deletions only operate on the first
    mapping.
    """
    maps: list[MutableMapping[_KT, _VT]]
    def __init__(self, *maps: MutableMapping[_KT, _VT]) -> None:
        """
        Initialize a ChainMap by setting *maps* to the given mappings.
        If no mappings are provided, a single empty dictionary is used.
        """
        ...
    def new_child(self, m: MutableMapping[_KT, _VT] | None = None) -> Self:
        """
        New ChainMap with a new map followed by all previous maps.
        If no map is provided, an empty dict is used.
        Keyword arguments update the map or new empty dict.
        """
        ...
    @property
    def parents(self) -> Self:
        """New ChainMap from maps[1:]."""
        ...
    def __setitem__(self, key: _KT, value: _VT) -> None: ...
    def __delitem__(self, key: _KT) -> None: ...
    def __getitem__(self, key: _KT) -> _VT: ...
    def __iter__(self) -> Iterator[_KT]: ...
    def __len__(self) -> int: ...
    def __contains__(self, key: object) -> bool: ...
    @overload
    def get(self, key: _KT, default: None = None) -> _VT | None: ...
    @overload
    def get(self, key: _KT, default: _T) -> _VT | _T: ...
    def __missing__(self, key: _KT) -> _VT: ...  # undocumented
    def __bool__(self) -> bool: ...
    # Keep ChainMap.setdefault in line with MutableMapping.setdefault, modulo positional-only differences.
    @overload
    def setdefault(self: ChainMap[_KT, _T | None], key: _KT, default: None = None) -> _T | None:
        """D.setdefault(k[,d]) -> D.get(k,d), also set D[k]=d if k not in D"""
        ...
    @overload
    def setdefault(self, key: _KT, default: _VT) -> _VT:
        """D.setdefault(k[,d]) -> D.get(k,d), also set D[k]=d if k not in D"""
        ...
    @overload
    def pop(self, key: _KT) -> _VT:
        """Remove *key* from maps[0] and return its value. Raise KeyError if *key* not in maps[0]."""
        ...
    @overload
    def pop(self, key: _KT, default: _VT) -> _VT:
        """Remove *key* from maps[0] and return its value. Raise KeyError if *key* not in maps[0]."""
        ...
    @overload
    def pop(self, key: _KT, default: _T) -> _VT | _T:
        """Remove *key* from maps[0] and return its value. Raise KeyError if *key* not in maps[0]."""
        ...
    def copy(self) -> Self:
        """New ChainMap or subclass with a new copy of maps[0] and refs to maps[1:]"""
        ...
    __copy__ = copy
    # All arguments to `fromkeys` are passed to `dict.fromkeys` at runtime,
    # so the signature should be kept in line with `dict.fromkeys`.
    @classmethod
    @overload
    def fromkeys(cls, iterable: Iterable[_T]) -> ChainMap[_T, Any | None]:
        """Create a new ChainMap with keys from iterable and values set to value."""
        ...
    @classmethod
    @overload
    # Special-case None: the user probably wants to add non-None values later.
    def fromkeys(cls, iterable: Iterable[_T], value: None, /) -> ChainMap[_T, Any | None]:
        """Create a new ChainMap with keys from iterable and values set to value."""
        ...
    @classmethod
    @overload
    def fromkeys(cls, iterable: Iterable[_T], value: _S, /) -> ChainMap[_T, _S]:
        """Create a new ChainMap with keys from iterable and values set to value."""
        ...
    if sys.version_info >= (3, 9):
        @overload
        def __or__(self, other: Mapping[_KT, _VT]) -> Self: ...
        @overload
        def __or__(self, other: Mapping[_T1, _T2]) -> ChainMap[_KT | _T1, _VT | _T2]: ...
        @overload
        def __ror__(self, other: Mapping[_KT, _VT]) -> Self: ...
        @overload
        def __ror__(self, other: Mapping[_T1, _T2]) -> ChainMap[_KT | _T1, _VT | _T2]: ...
        # ChainMap.__ior__ should be kept roughly in line with MutableMapping.update()
        @overload  # type: ignore[misc]
        def __ior__(self, other: SupportsKeysAndGetItem[_KT, _VT]) -> Self: ...
        @overload
        def __ior__(self, other: Iterable[tuple[_KT, _VT]]) -> Self: ...<|MERGE_RESOLUTION|>--- conflicted
+++ resolved
@@ -284,54 +284,6 @@
     def __init__(self, *, maxlen: int | None = None) -> None: ...
     @overload
     def __init__(self, iterable: Iterable[_T], maxlen: int | None = None) -> None: ...
-<<<<<<< HEAD
-    def append(self, x: _T, /) -> None:
-        """Add an element to the right side of the deque."""
-        ...
-    def appendleft(self, x: _T, /) -> None:
-        """Add an element to the left side of the deque."""
-        ...
-    def copy(self) -> Self:
-        """Return a shallow copy of a deque."""
-        ...
-    def count(self, x: _T, /) -> int:
-        """Return number of occurrences of value."""
-        ...
-    def extend(self, iterable: Iterable[_T], /) -> None:
-        """Extend the right side of the deque with elements from the iterable."""
-        ...
-    def extendleft(self, iterable: Iterable[_T], /) -> None:
-        """Extend the left side of the deque with elements from the iterable."""
-        ...
-    def insert(self, i: int, x: _T, /) -> None:
-        """Insert value before index."""
-        ...
-    def index(self, x: _T, start: int = 0, stop: int = ..., /) -> int:
-        """
-        Return first index of value.
-
-        Raises ValueError if the value is not present.
-        """
-        ...
-    def pop(self) -> _T:
-        """Remove and return the rightmost element."""
-        ...
-    def popleft(self) -> _T:
-        """Remove and return the leftmost element."""
-        ...
-    def remove(self, value: _T, /) -> None:
-        """Remove first occurrence of value."""
-        ...
-    def rotate(self, n: int = 1, /) -> None:
-        """Rotate the deque n steps to the right.  If n is negative, rotates left."""
-        ...
-    def __copy__(self) -> Self:
-        """Return a shallow copy of a deque."""
-        ...
-    def __len__(self) -> int:
-        """Return len(self)."""
-        ...
-=======
     def append(self, x: _T, /) -> None: ...
     def appendleft(self, x: _T, /) -> None: ...
     def copy(self) -> Self: ...
@@ -347,7 +299,6 @@
     def __copy__(self) -> Self: ...
     def __len__(self) -> int: ...
     __hash__: ClassVar[None]  # type: ignore[assignment]
->>>>>>> 0d4dd20b
     # These methods of deque don't take slices, unlike MutableSequence, hence the type: ignores
     def __getitem__(self, key: SupportsIndex, /) -> _T:
         """Return self[key]."""
