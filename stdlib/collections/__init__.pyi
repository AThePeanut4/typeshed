"""
This module implements specialized container datatypes providing
alternatives to Python's general purpose built-in containers, dict,
list, set, and tuple.

* namedtuple   factory function for creating tuple subclasses with named fields
* deque        list-like container with fast appends and pops on either end
* ChainMap     dict-like class for creating a single view of multiple mappings
* Counter      dict subclass for counting hashable objects
* OrderedDict  dict subclass that remembers the order entries were added
* defaultdict  dict subclass that calls a factory function to supply missing values
* UserDict     wrapper around dictionary objects for easier dict subclassing
* UserList     wrapper around list objects for easier list subclassing
* UserString   wrapper around string objects for easier string subclassing
"""

import sys
from _collections_abc import dict_items, dict_keys, dict_values
from _typeshed import SupportsItems, SupportsKeysAndGetItem, SupportsRichComparison, SupportsRichComparisonT
from types import GenericAlias
from typing import Any, ClassVar, Generic, NoReturn, SupportsIndex, TypeVar, final, overload, type_check_only
from typing_extensions import Self, disjoint_base

if sys.version_info >= (3, 10):
    from collections.abc import (
        Callable,
        ItemsView,
        Iterable,
        Iterator,
        KeysView,
        Mapping,
        MutableMapping,
        MutableSequence,
        Sequence,
        ValuesView,
    )
else:
    from _collections_abc import *

__all__ = ["ChainMap", "Counter", "OrderedDict", "UserDict", "UserList", "UserString", "defaultdict", "deque", "namedtuple"]

_S = TypeVar("_S")
_T = TypeVar("_T")
_T1 = TypeVar("_T1")
_T2 = TypeVar("_T2")
_KT = TypeVar("_KT")
_VT = TypeVar("_VT")
_KT_co = TypeVar("_KT_co", covariant=True)
_VT_co = TypeVar("_VT_co", covariant=True)

# namedtuple is special-cased in the type checker; the initializer is ignored.
def namedtuple(
    typename: str,
    field_names: str | Iterable[str],
    *,
    rename: bool = False,
    module: str | None = None,
    defaults: Iterable[Any] | None = None,
) -> type[tuple[Any, ...]]:
    """
    Returns a new subclass of tuple with named fields.

    >>> Point = namedtuple('Point', ['x', 'y'])
    >>> Point.__doc__                   # docstring for the new class
    'Point(x, y)'
    >>> p = Point(11, y=22)             # instantiate with positional args or keywords
    >>> p[0] + p[1]                     # indexable like a plain tuple
    33
    >>> x, y = p                        # unpack like a regular tuple
    >>> x, y
    (11, 22)
    >>> p.x + p.y                       # fields also accessible by name
    33
    >>> d = p._asdict()                 # convert to a dictionary
    >>> d['x']
    11
    >>> Point(**d)                      # convert from a dictionary
    Point(x=11, y=22)
    >>> p._replace(x=100)               # _replace() is like str.replace() but targets named fields
    Point(x=100, y=22)
    """
    ...

class UserDict(MutableMapping[_KT, _VT]):
    data: dict[_KT, _VT]
    # __init__ should be kept roughly in line with `dict.__init__`, which has the same semantics
    @overload
    def __init__(self, dict: None = None, /) -> None: ...
    @overload
    def __init__(
        self: UserDict[str, _VT], dict: None = None, /, **kwargs: _VT  # pyright: ignore[reportInvalidTypeVarUse]  #11780
    ) -> None: ...
    @overload
    def __init__(self, dict: SupportsKeysAndGetItem[_KT, _VT], /) -> None: ...
    @overload
    def __init__(
        self: UserDict[str, _VT],  # pyright: ignore[reportInvalidTypeVarUse]  #11780
        dict: SupportsKeysAndGetItem[str, _VT],
        /,
        **kwargs: _VT,
    ) -> None: ...
    @overload
    def __init__(self, iterable: Iterable[tuple[_KT, _VT]], /) -> None: ...
    @overload
    def __init__(
        self: UserDict[str, _VT],  # pyright: ignore[reportInvalidTypeVarUse]  #11780
        iterable: Iterable[tuple[str, _VT]],
        /,
        **kwargs: _VT,
    ) -> None: ...
    @overload
    def __init__(self: UserDict[str, str], iterable: Iterable[list[str]], /) -> None: ...
    @overload
    def __init__(self: UserDict[bytes, bytes], iterable: Iterable[list[bytes]], /) -> None: ...
    def __len__(self) -> int: ...
    def __getitem__(self, key: _KT) -> _VT: ...
    def __setitem__(self, key: _KT, item: _VT) -> None: ...
    def __delitem__(self, key: _KT) -> None: ...
    def __iter__(self) -> Iterator[_KT]: ...
    def __contains__(self, key: object) -> bool: ...
    def copy(self) -> Self: ...
    def __copy__(self) -> Self: ...

    # `UserDict.fromkeys` has the same semantics as `dict.fromkeys`, so should be kept in line with `dict.fromkeys`.
    # TODO: Much like `dict.fromkeys`, the true signature of `UserDict.fromkeys` is inexpressible in the current type system.
    # See #3800 & https://github.com/python/typing/issues/548#issuecomment-683336963.
    @classmethod
    @overload
    def fromkeys(cls, iterable: Iterable[_T], value: None = None) -> UserDict[_T, Any | None]: ...
    @classmethod
    @overload
    def fromkeys(cls, iterable: Iterable[_T], value: _S) -> UserDict[_T, _S]: ...
    @overload
    def __or__(self, other: UserDict[_KT, _VT] | dict[_KT, _VT]) -> Self: ...
    @overload
    def __or__(self, other: UserDict[_T1, _T2] | dict[_T1, _T2]) -> UserDict[_KT | _T1, _VT | _T2]: ...
    @overload
    def __ror__(self, other: UserDict[_KT, _VT] | dict[_KT, _VT]) -> Self: ...
    @overload
    def __ror__(self, other: UserDict[_T1, _T2] | dict[_T1, _T2]) -> UserDict[_KT | _T1, _VT | _T2]: ...
    # UserDict.__ior__ should be kept roughly in line with MutableMapping.update()
    @overload  # type: ignore[misc]
    def __ior__(self, other: SupportsKeysAndGetItem[_KT, _VT]) -> Self: ...
    @overload
    def __ior__(self, other: Iterable[tuple[_KT, _VT]]) -> Self: ...
    if sys.version_info >= (3, 12):
        @overload
        def get(self, key: _KT, default: None = None) -> _VT | None: ...
        @overload
        def get(self, key: _KT, default: _VT) -> _VT: ...
        @overload
        def get(self, key: _KT, default: _T) -> _VT | _T: ...

class UserList(MutableSequence[_T]):
    """A more or less complete user-defined wrapper around list objects."""
    data: list[_T]
    @overload
    def __init__(self, initlist: None = None) -> None: ...
    @overload
    def __init__(self, initlist: Iterable[_T]) -> None: ...
    __hash__: ClassVar[None]  # type: ignore[assignment]
    def __lt__(self, other: list[_T] | UserList[_T]) -> bool: ...
    def __le__(self, other: list[_T] | UserList[_T]) -> bool: ...
    def __gt__(self, other: list[_T] | UserList[_T]) -> bool: ...
    def __ge__(self, other: list[_T] | UserList[_T]) -> bool: ...
    def __eq__(self, other: object) -> bool: ...
    def __contains__(self, item: object) -> bool: ...
    def __len__(self) -> int: ...
    @overload
    def __getitem__(self, i: SupportsIndex) -> _T: ...
    @overload
    def __getitem__(self, i: slice) -> Self: ...
    @overload
    def __setitem__(self, i: SupportsIndex, item: _T) -> None: ...
    @overload
    def __setitem__(self, i: slice, item: Iterable[_T]) -> None: ...
    def __delitem__(self, i: SupportsIndex | slice) -> None: ...
    def __add__(self, other: Iterable[_T]) -> Self: ...
    def __radd__(self, other: Iterable[_T]) -> Self: ...
    def __iadd__(self, other: Iterable[_T]) -> Self: ...
    def __mul__(self, n: int) -> Self: ...
    def __rmul__(self, n: int) -> Self: ...
    def __imul__(self, n: int) -> Self: ...
    def append(self, item: _T) -> None: ...
    def insert(self, i: int, item: _T) -> None: ...
    def pop(self, i: int = -1) -> _T: ...
    def remove(self, item: _T) -> None: ...
    def copy(self) -> Self: ...
    def __copy__(self) -> Self: ...
    def count(self, item: _T) -> int: ...
    # The runtime signature is "item, *args", and the arguments are then passed
    # to `list.index`. In order to give more precise types, we pretend that the
    # `item` argument is positional-only.
    def index(self, item: _T, start: SupportsIndex = 0, stop: SupportsIndex = sys.maxsize, /) -> int: ...
    # All arguments are passed to `list.sort` at runtime, so the signature should be kept in line with `list.sort`.
    @overload
    def sort(self: UserList[SupportsRichComparisonT], *, key: None = None, reverse: bool = False) -> None: ...
    @overload
    def sort(self, *, key: Callable[[_T], SupportsRichComparison], reverse: bool = False) -> None: ...
    def extend(self, other: Iterable[_T]) -> None: ...

class UserString(Sequence[UserString]):
    data: str
    def __init__(self, seq: object) -> None: ...
    def __int__(self) -> int: ...
    def __float__(self) -> float: ...
    def __complex__(self) -> complex: ...
    def __getnewargs__(self) -> tuple[str]: ...
    def __lt__(self, string: str | UserString) -> bool: ...
    def __le__(self, string: str | UserString) -> bool: ...
    def __gt__(self, string: str | UserString) -> bool: ...
    def __ge__(self, string: str | UserString) -> bool: ...
    def __eq__(self, string: object) -> bool: ...
    def __hash__(self) -> int: ...
    def __contains__(self, char: object) -> bool: ...
    def __len__(self) -> int: ...
    def __getitem__(self, index: SupportsIndex | slice) -> Self: ...
    def __iter__(self) -> Iterator[Self]: ...
    def __reversed__(self) -> Iterator[Self]: ...
    def __add__(self, other: object) -> Self: ...
    def __radd__(self, other: object) -> Self: ...
    def __mul__(self, n: int) -> Self: ...
    def __rmul__(self, n: int) -> Self: ...
    def __mod__(self, args: Any) -> Self: ...
    def __rmod__(self, template: object) -> Self: ...
    def capitalize(self) -> Self: ...
    def casefold(self) -> Self: ...
    def center(self, width: int, *args: Any) -> Self: ...
    def count(self, sub: str | UserString, start: int = 0, end: int = sys.maxsize) -> int: ...
    def encode(self: UserString, encoding: str | None = "utf-8", errors: str | None = "strict") -> bytes: ...
    def endswith(self, suffix: str | tuple[str, ...], start: int | None = 0, end: int | None = sys.maxsize) -> bool: ...
    def expandtabs(self, tabsize: int = 8) -> Self: ...
    def find(self, sub: str | UserString, start: int = 0, end: int = sys.maxsize) -> int: ...
    def format(self, *args: Any, **kwds: Any) -> str: ...
    def format_map(self, mapping: Mapping[str, Any]) -> str: ...
    def index(self, sub: str, start: int = 0, end: int = sys.maxsize) -> int: ...
    def isalpha(self) -> bool: ...
    def isalnum(self) -> bool: ...
    def isdecimal(self) -> bool: ...
    def isdigit(self) -> bool: ...
    def isidentifier(self) -> bool: ...
    def islower(self) -> bool: ...
    def isnumeric(self) -> bool: ...
    def isprintable(self) -> bool: ...
    def isspace(self) -> bool: ...
    def istitle(self) -> bool: ...
    def isupper(self) -> bool: ...
    def isascii(self) -> bool: ...
    def join(self, seq: Iterable[str]) -> str: ...
    def ljust(self, width: int, *args: Any) -> Self: ...
    def lower(self) -> Self: ...
    def lstrip(self, chars: str | None = None) -> Self: ...
    maketrans = str.maketrans
    def partition(self, sep: str) -> tuple[str, str, str]: ...
    def removeprefix(self, prefix: str | UserString, /) -> Self: ...
    def removesuffix(self, suffix: str | UserString, /) -> Self: ...
    def replace(self, old: str | UserString, new: str | UserString, maxsplit: int = -1) -> Self: ...
    def rfind(self, sub: str | UserString, start: int = 0, end: int = sys.maxsize) -> int: ...
    def rindex(self, sub: str | UserString, start: int = 0, end: int = sys.maxsize) -> int: ...
    def rjust(self, width: int, *args: Any) -> Self: ...
    def rpartition(self, sep: str) -> tuple[str, str, str]: ...
    def rstrip(self, chars: str | None = None) -> Self: ...
    def split(self, sep: str | None = None, maxsplit: int = -1) -> list[str]: ...
    def rsplit(self, sep: str | None = None, maxsplit: int = -1) -> list[str]: ...
    def splitlines(self, keepends: bool = False) -> list[str]: ...
    def startswith(self, prefix: str | tuple[str, ...], start: int | None = 0, end: int | None = sys.maxsize) -> bool: ...
    def strip(self, chars: str | None = None) -> Self: ...
    def swapcase(self) -> Self: ...
    def title(self) -> Self: ...
    def translate(self, *args: Any) -> Self: ...
    def upper(self) -> Self: ...
    def zfill(self, width: int) -> Self: ...

@disjoint_base
class deque(MutableSequence[_T]):
    """A list-like sequence optimized for data accesses near its endpoints."""
    @property
    def maxlen(self) -> int | None:
        """maximum size of a deque or None if unbounded"""
        ...
    @overload
    def __init__(self, *, maxlen: int | None = None) -> None: ...
    @overload
    def __init__(self, iterable: Iterable[_T], maxlen: int | None = None) -> None: ...
    def append(self, x: _T, /) -> None:
        """Add an element to the right side of the deque."""
        ...
    def appendleft(self, x: _T, /) -> None:
        """Add an element to the left side of the deque."""
        ...
    def copy(self) -> Self:
        """Return a shallow copy of a deque."""
        ...
    def count(self, x: _T, /) -> int:
        """Return number of occurrences of value."""
        ...
    def extend(self, iterable: Iterable[_T], /) -> None:
        """Extend the right side of the deque with elements from the iterable."""
        ...
    def extendleft(self, iterable: Iterable[_T], /) -> None:
        """Extend the left side of the deque with elements from the iterable."""
        ...
    def insert(self, i: int, x: _T, /) -> None:
        """Insert value before index."""
        ...
    def index(self, x: _T, start: int = 0, stop: int = ..., /) -> int:
        """
        Return first index of value.

        Raises ValueError if the value is not present.
        """
        ...
    def pop(self) -> _T:
        """Remove and return the rightmost element."""
        ...
    def popleft(self) -> _T:
        """Remove and return the leftmost element."""
        ...
    def remove(self, value: _T, /) -> None:
        """Remove first occurrence of value."""
        ...
    def rotate(self, n: int = 1, /) -> None:
        """Rotate the deque n steps to the right.  If n is negative, rotates left."""
        ...
    def __copy__(self) -> Self:
        """Return a shallow copy of a deque."""
        ...
    def __len__(self) -> int:
        """Return len(self)."""
        ...
    __hash__: ClassVar[None]  # type: ignore[assignment]
    # These methods of deque don't take slices, unlike MutableSequence, hence the type: ignores
    def __getitem__(self, key: SupportsIndex, /) -> _T:
        """Return self[key]."""
        ...
    def __setitem__(self, key: SupportsIndex, value: _T, /) -> None:
        """Set self[key] to value."""
        ...
    def __delitem__(self, key: SupportsIndex, /) -> None:
        """Delete self[key]."""
        ...
    def __contains__(self, key: object, /) -> bool:
        """Return bool(key in self)."""
        ...
    def __reduce__(self) -> tuple[type[Self], tuple[()], None, Iterator[_T]]:
        """Return state information for pickling."""
        ...
    def __iadd__(self, value: Iterable[_T], /) -> Self:
        """Implement self+=value."""
        ...
    def __add__(self, value: Self, /) -> Self:
        """Return self+value."""
        ...
    def __mul__(self, value: int, /) -> Self:
        """Return self*value."""
        ...
    def __imul__(self, value: int, /) -> Self:
        """Implement self*=value."""
        ...
    def __lt__(self, value: deque[_T], /) -> bool:
        """Return self<value."""
        ...
    def __le__(self, value: deque[_T], /) -> bool:
        """Return self<=value."""
        ...
    def __gt__(self, value: deque[_T], /) -> bool:
        """Return self>value."""
        ...
    def __ge__(self, value: deque[_T], /) -> bool:
        """Return self>=value."""
        ...
    def __eq__(self, value: object, /) -> bool:
        """Return self==value."""
        ...
    def __class_getitem__(cls, item: Any, /) -> GenericAlias:
        """See PEP 585"""
        ...

class Counter(dict[_T, int], Generic[_T]):
    """
    Dict subclass for counting hashable items.  Sometimes called a bag
    or multiset.  Elements are stored as dictionary keys and their counts
    are stored as dictionary values.

    >>> c = Counter('abcdeabcdabcaba')  # count elements from a string

    >>> c.most_common(3)                # three most common elements
    [('a', 5), ('b', 4), ('c', 3)]
    >>> sorted(c)                       # list all unique elements
    ['a', 'b', 'c', 'd', 'e']
    >>> ''.join(sorted(c.elements()))   # list elements with repetitions
    'aaaaabbbbcccdde'
    >>> sum(c.values())                 # total of all counts
    15

    >>> c['a']                          # count of letter 'a'
    5
    >>> for elem in 'shazam':           # update counts from an iterable
    ...     c[elem] += 1                # by adding 1 to each element's count
    >>> c['a']                          # now there are seven 'a'
    7
    >>> del c['b']                      # remove all 'b'
    >>> c['b']                          # now there are zero 'b'
    0

    >>> d = Counter('simsalabim')       # make another counter
    >>> c.update(d)                     # add in the second counter
    >>> c['a']                          # now there are nine 'a'
    9

    >>> c.clear()                       # empty the counter
    >>> c
    Counter()

    Note:  If a count is set to zero or reduced to zero, it will remain
    in the counter until the entry is deleted or the counter is cleared:

    >>> c = Counter('aaabbc')
    >>> c['b'] -= 2                     # reduce the count of 'b' by two
    >>> c.most_common()                 # 'b' is still in, but its count is zero
    [('a', 3), ('c', 1), ('b', 0)]
    """
    @overload
    def __init__(self, iterable: None = None, /) -> None:
        """
        Create a new, empty Counter object.  And if given, count elements
        from an input iterable.  Or, initialize the count from another mapping
        of elements to their counts.

        >>> c = Counter()                           # a new, empty counter
        >>> c = Counter('gallahad')                 # a new counter from an iterable
        >>> c = Counter({'a': 4, 'b': 2})           # a new counter from a mapping
        >>> c = Counter(a=4, b=2)                   # a new counter from keyword args
        """
        ...
    @overload
    def __init__(self: Counter[str], iterable: None = None, /, **kwargs: int) -> None:
        """
        Create a new, empty Counter object.  And if given, count elements
        from an input iterable.  Or, initialize the count from another mapping
        of elements to their counts.

        >>> c = Counter()                           # a new, empty counter
        >>> c = Counter('gallahad')                 # a new counter from an iterable
        >>> c = Counter({'a': 4, 'b': 2})           # a new counter from a mapping
        >>> c = Counter(a=4, b=2)                   # a new counter from keyword args
        """
        ...
    @overload
    def __init__(self, mapping: SupportsKeysAndGetItem[_T, int], /) -> None:
        """
        Create a new, empty Counter object.  And if given, count elements
        from an input iterable.  Or, initialize the count from another mapping
        of elements to their counts.

        >>> c = Counter()                           # a new, empty counter
        >>> c = Counter('gallahad')                 # a new counter from an iterable
        >>> c = Counter({'a': 4, 'b': 2})           # a new counter from a mapping
        >>> c = Counter(a=4, b=2)                   # a new counter from keyword args
        """
        ...
    @overload
    def __init__(self, iterable: Iterable[_T], /) -> None:
        """
        Create a new, empty Counter object.  And if given, count elements
        from an input iterable.  Or, initialize the count from another mapping
        of elements to their counts.

        >>> c = Counter()                           # a new, empty counter
        >>> c = Counter('gallahad')                 # a new counter from an iterable
        >>> c = Counter({'a': 4, 'b': 2})           # a new counter from a mapping
        >>> c = Counter(a=4, b=2)                   # a new counter from keyword args
        """
        ...
    def copy(self) -> Self:
        """Return a shallow copy."""
        ...
    def elements(self) -> Iterator[_T]:
        """
        Iterator over elements repeating each as many times as its count.

        >>> c = Counter('ABCABC')
        >>> sorted(c.elements())
        ['A', 'A', 'B', 'B', 'C', 'C']

        Knuth's example for prime factors of 1836:  2**2 * 3**3 * 17**1

        >>> import math
        >>> prime_factors = Counter({2: 2, 3: 3, 17: 1})
        >>> math.prod(prime_factors.elements())
        1836

        Note, if an element's count has been set to zero or is a negative
        number, elements() will ignore it.
        """
        ...
    def most_common(self, n: int | None = None) -> list[tuple[_T, int]]:
        """
        List the n most common elements and their counts from the most
        common to the least.  If n is None, then list all element counts.

        >>> Counter('abracadabra').most_common(3)
        [('a', 5), ('b', 2), ('r', 2)]
        """
        ...
    @classmethod
    def fromkeys(cls, iterable: Any, v: int | None = None) -> NoReturn: ...  # type: ignore[override]
    @overload
    def subtract(self, iterable: None = None, /) -> None:
        """
        Like dict.update() but subtracts counts instead of replacing them.
        Counts can be reduced below zero.  Both the inputs and outputs are
        allowed to contain zero and negative counts.

        Source can be an iterable, a dictionary, or another Counter instance.

        >>> c = Counter('which')
        >>> c.subtract('witch')             # subtract elements from another iterable
        >>> c.subtract(Counter('watch'))    # subtract elements from another counter
        >>> c['h']                          # 2 in which, minus 1 in witch, minus 1 in watch
        0
        >>> c['w']                          # 1 in which, minus 1 in witch, minus 1 in watch
        -1
        """
        ...
    @overload
    def subtract(self, mapping: Mapping[_T, int], /) -> None:
        """
        Like dict.update() but subtracts counts instead of replacing them.
        Counts can be reduced below zero.  Both the inputs and outputs are
        allowed to contain zero and negative counts.

        Source can be an iterable, a dictionary, or another Counter instance.

        >>> c = Counter('which')
        >>> c.subtract('witch')             # subtract elements from another iterable
        >>> c.subtract(Counter('watch'))    # subtract elements from another counter
        >>> c['h']                          # 2 in which, minus 1 in witch, minus 1 in watch
        0
        >>> c['w']                          # 1 in which, minus 1 in witch, minus 1 in watch
        -1
        """
        ...
    @overload
    def subtract(self, iterable: Iterable[_T], /) -> None:
        """
        Like dict.update() but subtracts counts instead of replacing them.
        Counts can be reduced below zero.  Both the inputs and outputs are
        allowed to contain zero and negative counts.

        Source can be an iterable, a dictionary, or another Counter instance.

        >>> c = Counter('which')
        >>> c.subtract('witch')             # subtract elements from another iterable
        >>> c.subtract(Counter('watch'))    # subtract elements from another counter
        >>> c['h']                          # 2 in which, minus 1 in witch, minus 1 in watch
        0
        >>> c['w']                          # 1 in which, minus 1 in witch, minus 1 in watch
        -1
        """
        ...
    # Unlike dict.update(), use Mapping instead of SupportsKeysAndGetItem for the first overload
    # (source code does an `isinstance(other, Mapping)` check)
    #
    # The second overload is also deliberately different to dict.update()
    # (if it were `Iterable[_T] | Iterable[tuple[_T, int]]`,
    # the tuples would be added as keys, breaking type safety)
    @overload  # type: ignore[override]
    def update(self, m: Mapping[_T, int], /, **kwargs: int) -> None:
        """
        Like dict.update() but add counts instead of replacing them.

        Source can be an iterable, a dictionary, or another Counter instance.

        >>> c = Counter('which')
        >>> c.update('witch')           # add elements from another iterable
        >>> d = Counter('watch')
        >>> c.update(d)                 # add elements from another counter
        >>> c['h']                      # four 'h' in which, witch, and watch
        4
        """
        ...
    @overload
    def update(self, iterable: Iterable[_T], /, **kwargs: int) -> None:
        """
        Like dict.update() but add counts instead of replacing them.

        Source can be an iterable, a dictionary, or another Counter instance.

        >>> c = Counter('which')
        >>> c.update('witch')           # add elements from another iterable
        >>> d = Counter('watch')
        >>> c.update(d)                 # add elements from another counter
        >>> c['h']                      # four 'h' in which, witch, and watch
        4
        """
        ...
    @overload
    def update(self, iterable: None = None, /, **kwargs: int) -> None:
        """
        Like dict.update() but add counts instead of replacing them.

        Source can be an iterable, a dictionary, or another Counter instance.

        >>> c = Counter('which')
        >>> c.update('witch')           # add elements from another iterable
        >>> d = Counter('watch')
        >>> c.update(d)                 # add elements from another counter
        >>> c['h']                      # four 'h' in which, witch, and watch
        4
        """
        ...
    def __missing__(self, key: _T) -> int:
        """The count of elements not in the Counter is zero."""
        ...
    def __delitem__(self, elem: object) -> None:
        """Like dict.__delitem__() but does not raise KeyError for missing values."""
        ...
    if sys.version_info >= (3, 10):
        def __eq__(self, other: object) -> bool:
            """True if all counts agree. Missing counts are treated as zero."""
            ...
        def __ne__(self, other: object) -> bool:
            """True if any counts disagree. Missing counts are treated as zero."""
            ...

    def __add__(self, other: Counter[_S]) -> Counter[_T | _S]:
        """
        Add counts from two counters.

        >>> Counter('abbb') + Counter('bcc')
        Counter({'b': 4, 'c': 2, 'a': 1})
        """
        ...
    def __sub__(self, other: Counter[_T]) -> Counter[_T]:
        """
        Subtract count, but keep only results with positive counts.

        >>> Counter('abbbc') - Counter('bccd')
        Counter({'b': 2, 'a': 1})
        """
        ...
    def __and__(self, other: Counter[_T]) -> Counter[_T]:
        """
        Intersection is the minimum of corresponding counts.

        >>> Counter('abbb') & Counter('bcc')
        Counter({'b': 1})
        """
        ...
    def __or__(self, other: Counter[_S]) -> Counter[_T | _S]:
        """
        Union is the maximum of value in either of the input counters.

        >>> Counter('abbb') | Counter('bcc')
        Counter({'b': 3, 'c': 2, 'a': 1})
        """
        ...
    def __pos__(self) -> Counter[_T]:
        """Adds an empty counter, effectively stripping negative and zero counts"""
        ...
    def __neg__(self) -> Counter[_T]:
        """
        Subtracts from an empty counter.  Strips positive and zero counts,
        and flips the sign on negative counts.
        """
        ...
    # several type: ignores because __iadd__ is supposedly incompatible with __add__, etc.
    def __iadd__(self, other: SupportsItems[_T, int]) -> Self:
        """
        Inplace add from another counter, keeping only positive counts.

        >>> c = Counter('abbb')
        >>> c += Counter('bcc')
        >>> c
        Counter({'b': 4, 'c': 2, 'a': 1})
        """
        ...
    def __isub__(self, other: SupportsItems[_T, int]) -> Self:
        """
        Inplace subtract counter, but keep only results with positive counts.

        >>> c = Counter('abbbc')
        >>> c -= Counter('bccd')
        >>> c
        Counter({'b': 2, 'a': 1})
        """
        ...
    def __iand__(self, other: SupportsItems[_T, int]) -> Self:
        """
        Inplace intersection is the minimum of corresponding counts.

        >>> c = Counter('abbb')
        >>> c &= Counter('bcc')
        >>> c
        Counter({'b': 1})
        """
        ...
    def __ior__(self, other: SupportsItems[_T, int]) -> Self:
        """
        Inplace union is the maximum of value from either counter.

        >>> c = Counter('abbb')
        >>> c |= Counter('bcc')
        >>> c
        Counter({'b': 3, 'c': 2, 'a': 1})
        """
        ...
    if sys.version_info >= (3, 10):
        def total(self) -> int:
            """Sum of the counts"""
            ...
        def __le__(self, other: Counter[Any]) -> bool:
            """True if all counts in self are a subset of those in other."""
            ...
        def __lt__(self, other: Counter[Any]) -> bool:
            """True if all counts in self are a proper subset of those in other."""
            ...
        def __ge__(self, other: Counter[Any]) -> bool:
            """True if all counts in self are a superset of those in other."""
            ...
        def __gt__(self, other: Counter[Any]) -> bool:
            """True if all counts in self are a proper superset of those in other."""
            ...

# The pure-Python implementations of the "views" classes
# These are exposed at runtime in `collections/__init__.py`
class _OrderedDictKeysView(KeysView[_KT_co]):
    def __reversed__(self) -> Iterator[_KT_co]: ...

class _OrderedDictItemsView(ItemsView[_KT_co, _VT_co]):
    def __reversed__(self) -> Iterator[tuple[_KT_co, _VT_co]]: ...

class _OrderedDictValuesView(ValuesView[_VT_co]):
    def __reversed__(self) -> Iterator[_VT_co]: ...

# The C implementations of the "views" classes
# (At runtime, these are called `odict_keys`, `odict_items` and `odict_values`,
# but they are not exposed anywhere)
# pyright doesn't have a specific error code for subclassing error!
@final
@type_check_only
class _odict_keys(dict_keys[_KT_co, _VT_co]):  # type: ignore[misc]  # pyright: ignore[reportGeneralTypeIssues]
    def __reversed__(self) -> Iterator[_KT_co]: ...

@final
@type_check_only
class _odict_items(dict_items[_KT_co, _VT_co]):  # type: ignore[misc]  # pyright: ignore[reportGeneralTypeIssues]
    def __reversed__(self) -> Iterator[tuple[_KT_co, _VT_co]]: ...

@final
@type_check_only
class _odict_values(dict_values[_KT_co, _VT_co]):  # type: ignore[misc]  # pyright: ignore[reportGeneralTypeIssues]
    def __reversed__(self) -> Iterator[_VT_co]: ...

@disjoint_base
class OrderedDict(dict[_KT, _VT]):
    """Dictionary that remembers insertion order"""
    def popitem(self, last: bool = True) -> tuple[_KT, _VT]:
        """
        Remove and return a (key, value) pair from the dictionary.

        Pairs are returned in LIFO order if last is true or FIFO order if false.
        """
        ...
    def move_to_end(self, key: _KT, last: bool = True) -> None:
        """
        Move an existing element to the end (or beginning if last is false).

        Raise KeyError if the element does not exist.
        """
        ...
    def copy(self) -> Self:
        """od.copy() -> a shallow copy of od"""
        ...
    def __reversed__(self) -> Iterator[_KT]:
        """od.__reversed__() <==> reversed(od)"""
        ...
    def keys(self) -> _odict_keys[_KT, _VT]: ...
    def items(self) -> _odict_items[_KT, _VT]: ...
    def values(self) -> _odict_values[_KT, _VT]: ...
    # The signature of OrderedDict.fromkeys should be kept in line with `dict.fromkeys`, modulo positional-only differences.
    # Like dict.fromkeys, its true signature is not expressible in the current type system.
    # See #3800 & https://github.com/python/typing/issues/548#issuecomment-683336963.
    @classmethod
    @overload
    def fromkeys(cls, iterable: Iterable[_T], value: None = None) -> OrderedDict[_T, Any | None]:
        """Create a new ordered dictionary with keys from iterable and values set to value."""
        ...
    @classmethod
    @overload
    def fromkeys(cls, iterable: Iterable[_T], value: _S) -> OrderedDict[_T, _S]:
        """Create a new ordered dictionary with keys from iterable and values set to value."""
        ...
    # Keep OrderedDict.setdefault in line with MutableMapping.setdefault, modulo positional-only differences.
    @overload
    def setdefault(self: OrderedDict[_KT, _T | None], key: _KT, default: None = None) -> _T | None:
        """
        Insert key with a value of default if key is not in the dictionary.

        Return the value for key if key is in the dictionary, else default.
        """
        ...
    @overload
    def setdefault(self, key: _KT, default: _VT) -> _VT:
        """
        Insert key with a value of default if key is not in the dictionary.

        Return the value for key if key is in the dictionary, else default.
        """
        ...
    # Same as dict.pop, but accepts keyword arguments
    @overload
    def pop(self, key: _KT) -> _VT:
        """
        od.pop(key[,default]) -> v, remove specified key and return the corresponding value.

        If the key is not found, return the default if given; otherwise,
        raise a KeyError.
        """
        ...
    @overload
    def pop(self, key: _KT, default: _VT) -> _VT:
        """
        od.pop(key[,default]) -> v, remove specified key and return the corresponding value.

        If the key is not found, return the default if given; otherwise,
        raise a KeyError.
        """
        ...
    @overload
    def pop(self, key: _KT, default: _T) -> _VT | _T:
        """
        od.pop(key[,default]) -> v, remove specified key and return the corresponding value.

        If the key is not found, return the default if given; otherwise,
        raise a KeyError.
        """
        ...
    def __eq__(self, value: object, /) -> bool:
        """Return self==value."""
        ...
    @overload
    def __or__(self, value: dict[_KT, _VT], /) -> Self:
        """Return self|value."""
        ...
    @overload
    def __or__(self, value: dict[_T1, _T2], /) -> OrderedDict[_KT | _T1, _VT | _T2]:
        """Return self|value."""
        ...
    @overload
    def __ror__(self, value: dict[_KT, _VT], /) -> Self:
        """Return value|self."""
        ...
    @overload
    def __ror__(self, value: dict[_T1, _T2], /) -> OrderedDict[_KT | _T1, _VT | _T2]:
        """Return value|self."""
        ...

@disjoint_base
class defaultdict(dict[_KT, _VT]):
    """
    defaultdict(default_factory=None, /, [...]) --> dict with default factory

    The default factory is called without arguments to produce
    a new value when a key is not present, in __getitem__ only.
    A defaultdict compares equal to a dict with the same items.
    All remaining arguments are treated the same as if they were
    passed to the dict constructor, including keyword arguments.
    """
    default_factory: Callable[[], _VT] | None
    @overload
    def __init__(self) -> None: ...
    @overload
    def __init__(self: defaultdict[str, _VT], **kwargs: _VT) -> None: ...  # pyright: ignore[reportInvalidTypeVarUse]  #11780
    @overload
    def __init__(self, default_factory: Callable[[], _VT] | None, /) -> None: ...
    @overload
    def __init__(
        self: defaultdict[str, _VT],  # pyright: ignore[reportInvalidTypeVarUse]  #11780
        default_factory: Callable[[], _VT] | None,
        /,
        **kwargs: _VT,
    ) -> None: ...
    @overload
    def __init__(self, default_factory: Callable[[], _VT] | None, map: SupportsKeysAndGetItem[_KT, _VT], /) -> None: ...
    @overload
    def __init__(
        self: defaultdict[str, _VT],  # pyright: ignore[reportInvalidTypeVarUse]  #11780
        default_factory: Callable[[], _VT] | None,
        map: SupportsKeysAndGetItem[str, _VT],
        /,
        **kwargs: _VT,
    ) -> None: ...
    @overload
    def __init__(self, default_factory: Callable[[], _VT] | None, iterable: Iterable[tuple[_KT, _VT]], /) -> None: ...
    @overload
    def __init__(
        self: defaultdict[str, _VT],  # pyright: ignore[reportInvalidTypeVarUse]  #11780
        default_factory: Callable[[], _VT] | None,
        iterable: Iterable[tuple[str, _VT]],
        /,
        **kwargs: _VT,
    ) -> None: ...
    def __missing__(self, key: _KT, /) -> _VT:
        """
        __missing__(key) # Called by __getitem__ for missing key; pseudo-code:
        if self.default_factory is None: raise KeyError((key,))
        self[key] = value = self.default_factory()
        return value
        """
        ...
    def __copy__(self) -> Self:
        """D.copy() -> a shallow copy of D."""
        ...
    def copy(self) -> Self:
        """D.copy() -> a shallow copy of D."""
        ...
    @overload
    def __or__(self, value: dict[_KT, _VT], /) -> Self:
        """Return self|value."""
        ...
    @overload
    def __or__(self, value: dict[_T1, _T2], /) -> defaultdict[_KT | _T1, _VT | _T2]:
        """Return self|value."""
        ...
    @overload
    def __ror__(self, value: dict[_KT, _VT], /) -> Self:
        """Return value|self."""
        ...
    @overload
    def __ror__(self, value: dict[_T1, _T2], /) -> defaultdict[_KT | _T1, _VT | _T2]:
        """Return value|self."""
        ...

class ChainMap(MutableMapping[_KT, _VT]):
    """
    A ChainMap groups multiple dicts (or other mappings) together
    to create a single, updateable view.

    The underlying mappings are stored in a list.  That list is public and can
    be accessed or updated using the *maps* attribute.  There is no other
    state.

    Lookups search the underlying mappings successively until a key is found.
    In contrast, writes, updates, and deletions only operate on the first
    mapping.
    """
    maps: list[MutableMapping[_KT, _VT]]
    def __init__(self, *maps: MutableMapping[_KT, _VT]) -> None:
        """
        Initialize a ChainMap by setting *maps* to the given mappings.
        If no mappings are provided, a single empty dictionary is used.
        """
        ...
    def new_child(self, m: MutableMapping[_KT, _VT] | None = None) -> Self:
        """
        New ChainMap with a new map followed by all previous maps.
        If no map is provided, an empty dict is used.
        Keyword arguments update the map or new empty dict.
        """
        ...
    @property
    def parents(self) -> Self:
        """New ChainMap from maps[1:]."""
        ...
    def __setitem__(self, key: _KT, value: _VT) -> None: ...
    def __delitem__(self, key: _KT) -> None: ...
    def __getitem__(self, key: _KT) -> _VT: ...
    def __iter__(self) -> Iterator[_KT]: ...
    def __len__(self) -> int: ...
    def __contains__(self, key: object) -> bool: ...
    @overload
    def get(self, key: _KT, default: None = None) -> _VT | None: ...
    @overload
    def get(self, key: _KT, default: _VT) -> _VT: ...
    @overload
    def get(self, key: _KT, default: _T) -> _VT | _T: ...
    def __missing__(self, key: _KT) -> _VT: ...  # undocumented
    def __bool__(self) -> bool: ...
    # Keep ChainMap.setdefault in line with MutableMapping.setdefault, modulo positional-only differences.
    @overload
    def setdefault(self: ChainMap[_KT, _T | None], key: _KT, default: None = None) -> _T | None:
        """D.setdefault(k[,d]) -> D.get(k,d), also set D[k]=d if k not in D"""
        ...
    @overload
    def setdefault(self, key: _KT, default: _VT) -> _VT:
        """D.setdefault(k[,d]) -> D.get(k,d), also set D[k]=d if k not in D"""
        ...
    @overload
    def pop(self, key: _KT) -> _VT:
        """Remove *key* from maps[0] and return its value. Raise KeyError if *key* not in maps[0]."""
        ...
    @overload
    def pop(self, key: _KT, default: _VT) -> _VT:
        """Remove *key* from maps[0] and return its value. Raise KeyError if *key* not in maps[0]."""
        ...
    @overload
    def pop(self, key: _KT, default: _T) -> _VT | _T:
        """Remove *key* from maps[0] and return its value. Raise KeyError if *key* not in maps[0]."""
        ...
    def copy(self) -> Self:
        """New ChainMap or subclass with a new copy of maps[0] and refs to maps[1:]"""
        ...
    __copy__ = copy
    # All arguments to `fromkeys` are passed to `dict.fromkeys` at runtime,
    # so the signature should be kept in line with `dict.fromkeys`.
<<<<<<< HEAD
    @classmethod
    @overload
    def fromkeys(cls, iterable: Iterable[_T]) -> ChainMap[_T, Any | None]:
        """Create a new ChainMap with keys from iterable and values set to value."""
        ...
=======
    if sys.version_info >= (3, 13):
        @classmethod
        @overload
        def fromkeys(cls, iterable: Iterable[_T], /) -> ChainMap[_T, Any | None]: ...
    else:
        @classmethod
        @overload
        def fromkeys(cls, iterable: Iterable[_T]) -> ChainMap[_T, Any | None]: ...

>>>>>>> 91e2ed09
    @classmethod
    @overload
    # Special-case None: the user probably wants to add non-None values later.
    def fromkeys(cls, iterable: Iterable[_T], value: None, /) -> ChainMap[_T, Any | None]:
        """Create a new ChainMap with keys from iterable and values set to value."""
        ...
    @classmethod
    @overload
    def fromkeys(cls, iterable: Iterable[_T], value: _S, /) -> ChainMap[_T, _S]:
        """Create a new ChainMap with keys from iterable and values set to value."""
        ...
    @overload
    def __or__(self, other: Mapping[_KT, _VT]) -> Self: ...
    @overload
    def __or__(self, other: Mapping[_T1, _T2]) -> ChainMap[_KT | _T1, _VT | _T2]: ...
    @overload
    def __ror__(self, other: Mapping[_KT, _VT]) -> Self: ...
    @overload
    def __ror__(self, other: Mapping[_T1, _T2]) -> ChainMap[_KT | _T1, _VT | _T2]: ...
    # ChainMap.__ior__ should be kept roughly in line with MutableMapping.update()
    @overload  # type: ignore[misc]
    def __ior__(self, other: SupportsKeysAndGetItem[_KT, _VT]) -> Self: ...
    @overload
    def __ior__(self, other: Iterable[tuple[_KT, _VT]]) -> Self: ...<|MERGE_RESOLUTION|>--- conflicted
+++ resolved
@@ -1005,13 +1005,6 @@
     __copy__ = copy
     # All arguments to `fromkeys` are passed to `dict.fromkeys` at runtime,
     # so the signature should be kept in line with `dict.fromkeys`.
-<<<<<<< HEAD
-    @classmethod
-    @overload
-    def fromkeys(cls, iterable: Iterable[_T]) -> ChainMap[_T, Any | None]:
-        """Create a new ChainMap with keys from iterable and values set to value."""
-        ...
-=======
     if sys.version_info >= (3, 13):
         @classmethod
         @overload
@@ -1021,7 +1014,6 @@
         @overload
         def fromkeys(cls, iterable: Iterable[_T]) -> ChainMap[_T, Any | None]: ...
 
->>>>>>> 91e2ed09
     @classmethod
     @overload
     # Special-case None: the user probably wants to add non-None values later.
