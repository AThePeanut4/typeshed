--- conflicted
+++ resolved
@@ -153,91 +153,12 @@
     if sys.version_info >= (3, 12):
         def escape_brackets(self, token: str) -> str: ...
 
-<<<<<<< HEAD
-# the docstring says "returns bytes" but is incorrect --
-# if the ENCODING token is missing, it skips the encode
-def untokenize(iterable: Iterable[_Token]) -> Any:
-    """
-    Transform tokens back into Python source code.
-    It returns a bytes object, encoded using the ENCODING
-    token, which is the first token sequence output by tokenize.
-
-    Each element returned by the iterable must be a token sequence
-    with at least two elements, a token number and token value.  If
-    only two tokens are passed, the resulting output is poor.
-
-    Round-trip invariant for full input:
-        Untokenized source will match input source exactly
-
-    Round-trip invariant for limited input:
-        # Output bytes will tokenize back to the input
-        t1 = [tok[:2] for tok in tokenize(f.readline)]
-        newcode = untokenize(t1)
-        readline = BytesIO(newcode).readline
-        t2 = [tok[:2] for tok in tokenize(readline)]
-        assert t1 == t2
-    """
-    ...
-def detect_encoding(readline: Callable[[], bytes | bytearray]) -> tuple[str, Sequence[bytes]]:
-    """
-    The detect_encoding() function is used to detect the encoding that should
-    be used to decode a Python source file.  It requires one argument, readline,
-    in the same way as the tokenize() generator.
-
-    It will call readline a maximum of twice, and return the encoding used
-    (as a string) and a list of any lines (left as bytes) it has read in.
-
-    It detects the encoding from the presence of a utf-8 bom or an encoding
-    cookie as specified in pep-0263.  If both a bom and a cookie are present,
-    but disagree, a SyntaxError will be raised.  If the encoding cookie is an
-    invalid charset, raise a SyntaxError.  Note that if a utf-8 bom is found,
-    'utf-8-sig' is returned.
-
-    If no encoding is specified, then the default of 'utf-8' will be returned.
-    """
-    ...
-def tokenize(readline: Callable[[], bytes | bytearray]) -> Generator[TokenInfo, None, None]:
-    """
-    The tokenize() generator requires one argument, readline, which
-    must be a callable object which provides the same interface as the
-    readline() method of built-in file objects.  Each call to the function
-    should return one line of input as bytes.  Alternatively, readline
-    can be a callable function terminating with StopIteration:
-        readline = open(myfile, 'rb').__next__  # Example of alternate readline
-
-    The generator produces 5-tuples with these members: the token type; the
-    token string; a 2-tuple (srow, scol) of ints specifying the row and
-    column where the token begins in the source; a 2-tuple (erow, ecol) of
-    ints specifying the row and column where the token ends in the source;
-    and the line on which the token was found.  The line passed is the
-    physical line.
-
-    The first token sequence will always be an ENCODING token
-    which tells you which encoding was used to decode the bytes stream.
-    """
-    ...
-def generate_tokens(readline: Callable[[], str]) -> Generator[TokenInfo, None, None]:
-    """
-    Tokenize a source reading Python code as unicode strings.
-
-    This has the same API as tokenize(), except that it expects the *readline*
-    callable to return str objects instead of bytes.
-    """
-    ...
-def open(filename: FileDescriptorOrPath) -> TextIO:
-    """
-    Open a file in read only mode using the encoding detected by
-    detect_encoding().
-    """
-    ...
-=======
 # Returns str, unless the ENCODING token is present, in which case it returns bytes.
 def untokenize(iterable: Iterable[_Token]) -> str | Any: ...
 def detect_encoding(readline: Callable[[], bytes | bytearray]) -> tuple[str, Sequence[bytes]]: ...
 def tokenize(readline: Callable[[], bytes | bytearray]) -> Generator[TokenInfo, None, None]: ...
 def generate_tokens(readline: Callable[[], str]) -> Generator[TokenInfo, None, None]: ...
 def open(filename: FileDescriptorOrPath) -> TextIO: ...
->>>>>>> 2a461a2f
 def group(*choices: str) -> str: ...  # undocumented
 def any(*choices: str) -> str: ...  # undocumented
 def maybe(*choices: str) -> str: ...  # undocumented
