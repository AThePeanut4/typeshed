--- conflicted
+++ resolved
@@ -263,179 +263,6 @@
     returned as bytes, and data to be written should be given as bytes.
     """
     def __enter__(self) -> Self: ...
-<<<<<<< HEAD
-    if sys.version_info >= (3, 9):
-        @overload
-        def __init__(self, filename: _WritableFileobj, mode: _WriteBinaryMode, *, compresslevel: int = 9) -> None:
-            """
-            Open a bzip2-compressed file.
-
-            If filename is a str, bytes, or PathLike object, it gives the
-            name of the file to be opened. Otherwise, it should be a file
-            object, which will be used to read or write the compressed data.
-
-            mode can be 'r' for reading (default), 'w' for (over)writing,
-            'x' for creating exclusively, or 'a' for appending. These can
-            equivalently be given as 'rb', 'wb', 'xb', and 'ab'.
-
-            If mode is 'w', 'x' or 'a', compresslevel can be a number between 1
-            and 9 specifying the level of compression: 1 produces the least
-            compression, and 9 (default) produces the most compression.
-
-            If mode is 'r', the input file may be the concatenation of
-            multiple compressed streams.
-            """
-            ...
-        @overload
-        def __init__(self, filename: _ReadableFileobj, mode: _ReadBinaryMode = "r", *, compresslevel: int = 9) -> None:
-            """
-            Open a bzip2-compressed file.
-
-            If filename is a str, bytes, or PathLike object, it gives the
-            name of the file to be opened. Otherwise, it should be a file
-            object, which will be used to read or write the compressed data.
-
-            mode can be 'r' for reading (default), 'w' for (over)writing,
-            'x' for creating exclusively, or 'a' for appending. These can
-            equivalently be given as 'rb', 'wb', 'xb', and 'ab'.
-
-            If mode is 'w', 'x' or 'a', compresslevel can be a number between 1
-            and 9 specifying the level of compression: 1 produces the least
-            compression, and 9 (default) produces the most compression.
-
-            If mode is 'r', the input file may be the concatenation of
-            multiple compressed streams.
-            """
-            ...
-        @overload
-        def __init__(
-            self, filename: StrOrBytesPath, mode: _ReadBinaryMode | _WriteBinaryMode = "r", *, compresslevel: int = 9
-        ) -> None:
-            """
-            Open a bzip2-compressed file.
-
-            If filename is a str, bytes, or PathLike object, it gives the
-            name of the file to be opened. Otherwise, it should be a file
-            object, which will be used to read or write the compressed data.
-
-            mode can be 'r' for reading (default), 'w' for (over)writing,
-            'x' for creating exclusively, or 'a' for appending. These can
-            equivalently be given as 'rb', 'wb', 'xb', and 'ab'.
-
-            If mode is 'w', 'x' or 'a', compresslevel can be a number between 1
-            and 9 specifying the level of compression: 1 produces the least
-            compression, and 9 (default) produces the most compression.
-
-            If mode is 'r', the input file may be the concatenation of
-            multiple compressed streams.
-            """
-            ...
-    else:
-        @overload
-        def __init__(
-            self, filename: _WritableFileobj, mode: _WriteBinaryMode, buffering: Any | None = None, compresslevel: int = 9
-        ) -> None: ...
-        @overload
-        def __init__(
-            self, filename: _ReadableFileobj, mode: _ReadBinaryMode = "r", buffering: Any | None = None, compresslevel: int = 9
-        ) -> None: ...
-        @overload
-        def __init__(
-            self,
-            filename: StrOrBytesPath,
-            mode: _ReadBinaryMode | _WriteBinaryMode = "r",
-            buffering: Any | None = None,
-            compresslevel: int = 9,
-        ) -> None: ...
-
-    def read(self, size: int | None = -1) -> bytes:
-        """
-        Read up to size uncompressed bytes from the file.
-
-        If size is negative or omitted, read until EOF is reached.
-        Returns b'' if the file is already at EOF.
-        """
-        ...
-    def read1(self, size: int = -1) -> bytes:
-        """
-        Read up to size uncompressed bytes, while trying to avoid
-        making multiple reads from the underlying stream. Reads up to a
-        buffer's worth of data if size is negative.
-
-        Returns b'' if the file is at EOF.
-        """
-        ...
-    def readline(self, size: SupportsIndex = -1) -> bytes:
-        """
-        Read a line of uncompressed bytes from the file.
-
-        The terminating newline (if present) is retained. If size is
-        non-negative, no more than size bytes will be read (in which
-        case the line may be incomplete). Returns b'' if already at EOF.
-        """
-        ...
-    def readinto(self, b: WriteableBuffer) -> int:
-        """
-        Read bytes into b.
-
-        Returns the number of bytes read (0 for EOF).
-        """
-        ...
-    def readlines(self, size: SupportsIndex = -1) -> list[bytes]:
-        """
-        Read a list of lines of uncompressed bytes from the file.
-
-        size can be specified to control the number of lines read: no
-        further lines will be read once the total size of the lines read
-        so far equals or exceeds size.
-        """
-        ...
-    def peek(self, n: int = 0) -> bytes:
-        """
-        Return buffered data without advancing the file position.
-
-        Always returns at least one byte of data, unless at EOF.
-        The exact number of bytes returned is unspecified.
-        """
-        ...
-    def seek(self, offset: int, whence: int = 0) -> int:
-        """
-        Change the file position.
-
-        The new position is specified by offset, relative to the
-        position indicated by whence. Values for whence are:
-
-            0: start of stream (default); offset must not be negative
-            1: current stream position
-            2: end of stream; offset must not be positive
-
-        Returns the new file position.
-
-        Note that seeking is emulated, so depending on the parameters,
-        this operation may be extremely slow.
-        """
-        ...
-    def write(self, data: ReadableBuffer) -> int:
-        """
-        Write a byte string to the file.
-
-        Returns the number of uncompressed bytes written, which is
-        always the length of data in bytes. Note that due to buffering,
-        the file on disk may not reflect the data written until close()
-        is called.
-        """
-        ...
-    def writelines(self, seq: Iterable[ReadableBuffer]) -> None:
-        """
-        Write a sequence of byte strings to the file.
-
-        Returns the number of uncompressed bytes written.
-        seq can be any iterable yielding byte strings.
-
-        Line separators are not added between the written byte strings.
-        """
-        ...
-=======
     @overload
     def __init__(self, filename: _WritableFileobj, mode: _WriteBinaryMode, *, compresslevel: int = 9) -> None: ...
     @overload
@@ -452,5 +279,4 @@
     def peek(self, n: int = 0) -> bytes: ...
     def seek(self, offset: int, whence: int = 0) -> int: ...
     def write(self, data: ReadableBuffer) -> int: ...
-    def writelines(self, seq: Iterable[ReadableBuffer]) -> None: ...
->>>>>>> 1c17cd42
+    def writelines(self, seq: Iterable[ReadableBuffer]) -> None: ...