<<<<<<< HEAD
"""
Interface to the libbzip2 compression library.

This module provides a file interface, classes for incremental
(de)compression, and functions for one-shot (de)compression.
"""

import _compression
=======
import sys
>>>>>>> 30b7b679
from _bz2 import BZ2Compressor as BZ2Compressor, BZ2Decompressor as BZ2Decompressor
from _typeshed import ReadableBuffer, StrOrBytesPath, WriteableBuffer
from collections.abc import Iterable
from typing import IO, Literal, Protocol, SupportsIndex, TextIO, overload
from typing_extensions import Self, TypeAlias

if sys.version_info >= (3, 14):
    from compression._common._streams import BaseStream, _Reader
else:
    from _compression import BaseStream, _Reader

__all__ = ["BZ2File", "BZ2Compressor", "BZ2Decompressor", "open", "compress", "decompress"]

# The following attributes and methods are optional:
# def fileno(self) -> int: ...
# def close(self) -> object: ...
class _ReadableFileobj(_Reader, Protocol): ...

class _WritableFileobj(Protocol):
    def write(self, b: bytes, /) -> object: ...
    # The following attributes and methods are optional:
    # def fileno(self) -> int: ...
    # def close(self) -> object: ...

def compress(data: ReadableBuffer, compresslevel: int = 9) -> bytes:
    """
    Compress a block of data.

    compresslevel, if given, must be a number between 1 and 9.

    For incremental compression, use a BZ2Compressor object instead.
    """
    ...
def decompress(data: ReadableBuffer) -> bytes:
    """
    Decompress a block of data.

    For incremental decompression, use a BZ2Decompressor object instead.
    """
    ...

_ReadBinaryMode: TypeAlias = Literal["", "r", "rb"]
_WriteBinaryMode: TypeAlias = Literal["w", "wb", "x", "xb", "a", "ab"]
_ReadTextMode: TypeAlias = Literal["rt"]
_WriteTextMode: TypeAlias = Literal["wt", "xt", "at"]

@overload
def open(
    filename: _ReadableFileobj,
    mode: _ReadBinaryMode = "rb",
    compresslevel: int = 9,
    encoding: None = None,
    errors: None = None,
    newline: None = None,
) -> BZ2File:
    """
    Open a bzip2-compressed file in binary or text mode.

    The filename argument can be an actual filename (a str, bytes, or
    PathLike object), or an existing file object to read from or write
    to.

    The mode argument can be "r", "rb", "w", "wb", "x", "xb", "a" or
    "ab" for binary mode, or "rt", "wt", "xt" or "at" for text mode.
    The default mode is "rb", and the default compresslevel is 9.

    For binary mode, this function is equivalent to the BZ2File
    constructor: BZ2File(filename, mode, compresslevel). In this case,
    the encoding, errors and newline arguments must not be provided.

    For text mode, a BZ2File object is created, and wrapped in an
    io.TextIOWrapper instance with the specified encoding, error
    handling behavior, and line ending(s).
    """
    ...
@overload
def open(
    filename: _ReadableFileobj,
    mode: _ReadTextMode,
    compresslevel: int = 9,
    encoding: str | None = None,
    errors: str | None = None,
    newline: str | None = None,
) -> TextIO:
    """
    Open a bzip2-compressed file in binary or text mode.

    The filename argument can be an actual filename (a str, bytes, or
    PathLike object), or an existing file object to read from or write
    to.

    The mode argument can be "r", "rb", "w", "wb", "x", "xb", "a" or
    "ab" for binary mode, or "rt", "wt", "xt" or "at" for text mode.
    The default mode is "rb", and the default compresslevel is 9.

    For binary mode, this function is equivalent to the BZ2File
    constructor: BZ2File(filename, mode, compresslevel). In this case,
    the encoding, errors and newline arguments must not be provided.

    For text mode, a BZ2File object is created, and wrapped in an
    io.TextIOWrapper instance with the specified encoding, error
    handling behavior, and line ending(s).
    """
    ...
@overload
def open(
    filename: _WritableFileobj,
    mode: _WriteBinaryMode,
    compresslevel: int = 9,
    encoding: None = None,
    errors: None = None,
    newline: None = None,
) -> BZ2File:
    """
    Open a bzip2-compressed file in binary or text mode.

    The filename argument can be an actual filename (a str, bytes, or
    PathLike object), or an existing file object to read from or write
    to.

    The mode argument can be "r", "rb", "w", "wb", "x", "xb", "a" or
    "ab" for binary mode, or "rt", "wt", "xt" or "at" for text mode.
    The default mode is "rb", and the default compresslevel is 9.

    For binary mode, this function is equivalent to the BZ2File
    constructor: BZ2File(filename, mode, compresslevel). In this case,
    the encoding, errors and newline arguments must not be provided.

    For text mode, a BZ2File object is created, and wrapped in an
    io.TextIOWrapper instance with the specified encoding, error
    handling behavior, and line ending(s).
    """
    ...
@overload
def open(
    filename: _WritableFileobj,
    mode: _WriteTextMode,
    compresslevel: int = 9,
    encoding: str | None = None,
    errors: str | None = None,
    newline: str | None = None,
) -> TextIO:
    """
    Open a bzip2-compressed file in binary or text mode.

    The filename argument can be an actual filename (a str, bytes, or
    PathLike object), or an existing file object to read from or write
    to.

    The mode argument can be "r", "rb", "w", "wb", "x", "xb", "a" or
    "ab" for binary mode, or "rt", "wt", "xt" or "at" for text mode.
    The default mode is "rb", and the default compresslevel is 9.

    For binary mode, this function is equivalent to the BZ2File
    constructor: BZ2File(filename, mode, compresslevel). In this case,
    the encoding, errors and newline arguments must not be provided.

    For text mode, a BZ2File object is created, and wrapped in an
    io.TextIOWrapper instance with the specified encoding, error
    handling behavior, and line ending(s).
    """
    ...
@overload
def open(
    filename: StrOrBytesPath,
    mode: _ReadBinaryMode | _WriteBinaryMode = "rb",
    compresslevel: int = 9,
    encoding: None = None,
    errors: None = None,
    newline: None = None,
) -> BZ2File:
    """
    Open a bzip2-compressed file in binary or text mode.

    The filename argument can be an actual filename (a str, bytes, or
    PathLike object), or an existing file object to read from or write
    to.

    The mode argument can be "r", "rb", "w", "wb", "x", "xb", "a" or
    "ab" for binary mode, or "rt", "wt", "xt" or "at" for text mode.
    The default mode is "rb", and the default compresslevel is 9.

    For binary mode, this function is equivalent to the BZ2File
    constructor: BZ2File(filename, mode, compresslevel). In this case,
    the encoding, errors and newline arguments must not be provided.

    For text mode, a BZ2File object is created, and wrapped in an
    io.TextIOWrapper instance with the specified encoding, error
    handling behavior, and line ending(s).
    """
    ...
@overload
def open(
    filename: StrOrBytesPath,
    mode: _ReadTextMode | _WriteTextMode,
    compresslevel: int = 9,
    encoding: str | None = None,
    errors: str | None = None,
    newline: str | None = None,
) -> TextIO:
    """
    Open a bzip2-compressed file in binary or text mode.

    The filename argument can be an actual filename (a str, bytes, or
    PathLike object), or an existing file object to read from or write
    to.

    The mode argument can be "r", "rb", "w", "wb", "x", "xb", "a" or
    "ab" for binary mode, or "rt", "wt", "xt" or "at" for text mode.
    The default mode is "rb", and the default compresslevel is 9.

    For binary mode, this function is equivalent to the BZ2File
    constructor: BZ2File(filename, mode, compresslevel). In this case,
    the encoding, errors and newline arguments must not be provided.

    For text mode, a BZ2File object is created, and wrapped in an
    io.TextIOWrapper instance with the specified encoding, error
    handling behavior, and line ending(s).
    """
    ...
@overload
def open(
    filename: StrOrBytesPath | _ReadableFileobj | _WritableFileobj,
    mode: str,
    compresslevel: int = 9,
    encoding: str | None = None,
    errors: str | None = None,
    newline: str | None = None,
) -> BZ2File | TextIO:
    """
    Open a bzip2-compressed file in binary or text mode.

    The filename argument can be an actual filename (a str, bytes, or
    PathLike object), or an existing file object to read from or write
    to.

    The mode argument can be "r", "rb", "w", "wb", "x", "xb", "a" or
    "ab" for binary mode, or "rt", "wt", "xt" or "at" for text mode.
    The default mode is "rb", and the default compresslevel is 9.

    For binary mode, this function is equivalent to the BZ2File
    constructor: BZ2File(filename, mode, compresslevel). In this case,
    the encoding, errors and newline arguments must not be provided.

    For text mode, a BZ2File object is created, and wrapped in an
    io.TextIOWrapper instance with the specified encoding, error
    handling behavior, and line ending(s).
    """
    ...

class BZ2File(BaseStream, IO[bytes]):
    """
    A file object providing transparent bzip2 (de)compression.

    A BZ2File can act as a wrapper for an existing file object, or refer
    directly to a named file on disk.

    Note that BZ2File provides a *binary* file interface - data read is
    returned as bytes, and data to be written should be given as bytes.
    """
    def __enter__(self) -> Self: ...
    @overload
    def __init__(self, filename: _WritableFileobj, mode: _WriteBinaryMode, *, compresslevel: int = 9) -> None:
        """
        Open a bzip2-compressed file.

        If filename is a str, bytes, or PathLike object, it gives the
        name of the file to be opened. Otherwise, it should be a file
        object, which will be used to read or write the compressed data.

        mode can be 'r' for reading (default), 'w' for (over)writing,
        'x' for creating exclusively, or 'a' for appending. These can
        equivalently be given as 'rb', 'wb', 'xb', and 'ab'.

        If mode is 'w', 'x' or 'a', compresslevel can be a number between 1
        and 9 specifying the level of compression: 1 produces the least
        compression, and 9 (default) produces the most compression.

        If mode is 'r', the input file may be the concatenation of
        multiple compressed streams.
        """
        ...
    @overload
    def __init__(self, filename: _ReadableFileobj, mode: _ReadBinaryMode = "r", *, compresslevel: int = 9) -> None:
        """
        Open a bzip2-compressed file.

        If filename is a str, bytes, or PathLike object, it gives the
        name of the file to be opened. Otherwise, it should be a file
        object, which will be used to read or write the compressed data.

        mode can be 'r' for reading (default), 'w' for (over)writing,
        'x' for creating exclusively, or 'a' for appending. These can
        equivalently be given as 'rb', 'wb', 'xb', and 'ab'.

        If mode is 'w', 'x' or 'a', compresslevel can be a number between 1
        and 9 specifying the level of compression: 1 produces the least
        compression, and 9 (default) produces the most compression.

        If mode is 'r', the input file may be the concatenation of
        multiple compressed streams.
        """
        ...
    @overload
    def __init__(
        self, filename: StrOrBytesPath, mode: _ReadBinaryMode | _WriteBinaryMode = "r", *, compresslevel: int = 9
    ) -> None:
        """
        Open a bzip2-compressed file.

        If filename is a str, bytes, or PathLike object, it gives the
        name of the file to be opened. Otherwise, it should be a file
        object, which will be used to read or write the compressed data.

        mode can be 'r' for reading (default), 'w' for (over)writing,
        'x' for creating exclusively, or 'a' for appending. These can
        equivalently be given as 'rb', 'wb', 'xb', and 'ab'.

        If mode is 'w', 'x' or 'a', compresslevel can be a number between 1
        and 9 specifying the level of compression: 1 produces the least
        compression, and 9 (default) produces the most compression.

        If mode is 'r', the input file may be the concatenation of
        multiple compressed streams.
        """
        ...
    def read(self, size: int | None = -1) -> bytes:
        """
        Read up to size uncompressed bytes from the file.

        If size is negative or omitted, read until EOF is reached.
        Returns b'' if the file is already at EOF.
        """
        ...
    def read1(self, size: int = -1) -> bytes:
        """
        Read up to size uncompressed bytes, while trying to avoid
        making multiple reads from the underlying stream. Reads up to a
        buffer's worth of data if size is negative.

        Returns b'' if the file is at EOF.
        """
        ...
    def readline(self, size: SupportsIndex = -1) -> bytes:
        """
        Read a line of uncompressed bytes from the file.

        The terminating newline (if present) is retained. If size is
        non-negative, no more than size bytes will be read (in which
        case the line may be incomplete). Returns b'' if already at EOF.
        """
        ...
    def readinto(self, b: WriteableBuffer) -> int:
        """
        Read bytes into b.

        Returns the number of bytes read (0 for EOF).
        """
        ...
    def readlines(self, size: SupportsIndex = -1) -> list[bytes]:
        """
        Read a list of lines of uncompressed bytes from the file.

        size can be specified to control the number of lines read: no
        further lines will be read once the total size of the lines read
        so far equals or exceeds size.
        """
        ...
    def peek(self, n: int = 0) -> bytes:
        """
        Return buffered data without advancing the file position.

        Always returns at least one byte of data, unless at EOF.
        The exact number of bytes returned is unspecified.
        """
        ...
    def seek(self, offset: int, whence: int = 0) -> int:
        """
        Change the file position.

        The new position is specified by offset, relative to the
        position indicated by whence. Values for whence are:

            0: start of stream (default); offset must not be negative
            1: current stream position
            2: end of stream; offset must not be positive

        Returns the new file position.

        Note that seeking is emulated, so depending on the parameters,
        this operation may be extremely slow.
        """
        ...
    def write(self, data: ReadableBuffer) -> int:
        """
        Write a byte string to the file.

        Returns the number of uncompressed bytes written, which is
        always the length of data in bytes. Note that due to buffering,
        the file on disk may not reflect the data written until close()
        is called.
        """
        ...
    def writelines(self, seq: Iterable[ReadableBuffer]) -> None:
        """
        Write a sequence of byte strings to the file.

        Returns the number of uncompressed bytes written.
        seq can be any iterable yielding byte strings.

        Line separators are not added between the written byte strings.
        """
        ...<|MERGE_RESOLUTION|>--- conflicted
+++ resolved
@@ -1,15 +1,4 @@
-<<<<<<< HEAD
-"""
-Interface to the libbzip2 compression library.
-
-This module provides a file interface, classes for incremental
-(de)compression, and functions for one-shot (de)compression.
-"""
-
-import _compression
-=======
 import sys
->>>>>>> 30b7b679
 from _bz2 import BZ2Compressor as BZ2Compressor, BZ2Decompressor as BZ2Decompressor
 from _typeshed import ReadableBuffer, StrOrBytesPath, WriteableBuffer
 from collections.abc import Iterable
