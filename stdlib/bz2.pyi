--- conflicted
+++ resolved
@@ -90,31 +90,7 @@
     encoding: str | None = None,
     errors: str | None = None,
     newline: str | None = None,
-<<<<<<< HEAD
-) -> TextIO:
-    """
-    Open a bzip2-compressed file in binary or text mode.
-
-    The filename argument can be an actual filename (a str, bytes, or
-    PathLike object), or an existing file object to read from or write
-    to.
-
-    The mode argument can be "r", "rb", "w", "wb", "x", "xb", "a" or
-    "ab" for binary mode, or "rt", "wt", "xt" or "at" for text mode.
-    The default mode is "rb", and the default compresslevel is 9.
-
-    For binary mode, this function is equivalent to the BZ2File
-    constructor: BZ2File(filename, mode, compresslevel). In this case,
-    the encoding, errors and newline arguments must not be provided.
-
-    For text mode, a BZ2File object is created, and wrapped in an
-    io.TextIOWrapper instance with the specified encoding, error
-    handling behavior, and line ending(s).
-    """
-    ...
-=======
 ) -> TextIOWrapper: ...
->>>>>>> 42b13697
 @overload
 def open(
     filename: _WritableFileobj,
@@ -152,31 +128,7 @@
     encoding: str | None = None,
     errors: str | None = None,
     newline: str | None = None,
-<<<<<<< HEAD
-) -> TextIO:
-    """
-    Open a bzip2-compressed file in binary or text mode.
-
-    The filename argument can be an actual filename (a str, bytes, or
-    PathLike object), or an existing file object to read from or write
-    to.
-
-    The mode argument can be "r", "rb", "w", "wb", "x", "xb", "a" or
-    "ab" for binary mode, or "rt", "wt", "xt" or "at" for text mode.
-    The default mode is "rb", and the default compresslevel is 9.
-
-    For binary mode, this function is equivalent to the BZ2File
-    constructor: BZ2File(filename, mode, compresslevel). In this case,
-    the encoding, errors and newline arguments must not be provided.
-
-    For text mode, a BZ2File object is created, and wrapped in an
-    io.TextIOWrapper instance with the specified encoding, error
-    handling behavior, and line ending(s).
-    """
-    ...
-=======
 ) -> TextIOWrapper: ...
->>>>>>> 42b13697
 @overload
 def open(
     filename: StrOrBytesPath,
@@ -214,31 +166,7 @@
     encoding: str | None = None,
     errors: str | None = None,
     newline: str | None = None,
-<<<<<<< HEAD
-) -> TextIO:
-    """
-    Open a bzip2-compressed file in binary or text mode.
-
-    The filename argument can be an actual filename (a str, bytes, or
-    PathLike object), or an existing file object to read from or write
-    to.
-
-    The mode argument can be "r", "rb", "w", "wb", "x", "xb", "a" or
-    "ab" for binary mode, or "rt", "wt", "xt" or "at" for text mode.
-    The default mode is "rb", and the default compresslevel is 9.
-
-    For binary mode, this function is equivalent to the BZ2File
-    constructor: BZ2File(filename, mode, compresslevel). In this case,
-    the encoding, errors and newline arguments must not be provided.
-
-    For text mode, a BZ2File object is created, and wrapped in an
-    io.TextIOWrapper instance with the specified encoding, error
-    handling behavior, and line ending(s).
-    """
-    ...
-=======
 ) -> TextIOWrapper: ...
->>>>>>> 42b13697
 @overload
 def open(
     filename: StrOrBytesPath | _ReadableFileobj | _WritableFileobj,
@@ -247,31 +175,7 @@
     encoding: str | None = None,
     errors: str | None = None,
     newline: str | None = None,
-<<<<<<< HEAD
-) -> BZ2File | TextIO:
-    """
-    Open a bzip2-compressed file in binary or text mode.
-
-    The filename argument can be an actual filename (a str, bytes, or
-    PathLike object), or an existing file object to read from or write
-    to.
-
-    The mode argument can be "r", "rb", "w", "wb", "x", "xb", "a" or
-    "ab" for binary mode, or "rt", "wt", "xt" or "at" for text mode.
-    The default mode is "rb", and the default compresslevel is 9.
-
-    For binary mode, this function is equivalent to the BZ2File
-    constructor: BZ2File(filename, mode, compresslevel). In this case,
-    the encoding, errors and newline arguments must not be provided.
-
-    For text mode, a BZ2File object is created, and wrapped in an
-    io.TextIOWrapper instance with the specified encoding, error
-    handling behavior, and line ending(s).
-    """
-    ...
-=======
 ) -> BZ2File | TextIOWrapper: ...
->>>>>>> 42b13697
 
 class BZ2File(BaseStream, IO[bytes]):
     """
