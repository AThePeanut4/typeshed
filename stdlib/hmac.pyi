"""
HMAC (Keyed-Hashing for Message Authentication) module.

Implements the HMAC algorithm as described by RFC 2104.
"""

from _hashlib import _HashObject, compare_digest as compare_digest
from _typeshed import ReadableBuffer, SizedBuffer
from collections.abc import Callable
from types import ModuleType
from typing import overload
from typing_extensions import TypeAlias

_DigestMod: TypeAlias = str | Callable[[], _HashObject] | ModuleType

trans_5C: bytes
trans_36: bytes

digest_size: None

# In reality digestmod has a default value, but the function always throws an error
# if the argument is not given, so we pretend it is a required argument.
@overload
def new(key: bytes | bytearray, msg: ReadableBuffer | None, digestmod: _DigestMod) -> HMAC:
    """
    Create a new hashing object and return it.

    key: bytes or buffer, The starting key for the hash.
    msg: bytes or buffer, Initial input for the hash, or None.
    digestmod: A hash name suitable for hashlib.new(). *OR*
               A hashlib constructor returning a new hash object. *OR*
               A module supporting PEP 247.

               Required as of 3.8, despite its position after the optional
               msg argument.  Passing it as a keyword argument is
               recommended, though not required for legacy API reasons.

    You can now feed arbitrary bytes into the object using its update()
    method, and can ask for the hash value at any time by calling its digest()
    or hexdigest() methods.
    """
    ...
@overload
def new(key: bytes | bytearray, *, digestmod: _DigestMod) -> HMAC:
    """
    Create a new hashing object and return it.

    key: bytes or buffer, The starting key for the hash.
    msg: bytes or buffer, Initial input for the hash, or None.
    digestmod: A hash name suitable for hashlib.new(). *OR*
               A hashlib constructor returning a new hash object. *OR*
               A module supporting PEP 247.

               Required as of 3.8, despite its position after the optional
               msg argument.  Passing it as a keyword argument is
               recommended, though not required for legacy API reasons.

    You can now feed arbitrary bytes into the object using its update()
    method, and can ask for the hash value at any time by calling its digest()
    or hexdigest() methods.
    """
    ...

class HMAC:
<<<<<<< HEAD
    """
    RFC 2104 HMAC class.  Also complies with RFC 4231.

    This supports the API for Cryptographic Hash Functions (PEP 247).
    """
=======
    __slots__ = ("_hmac", "_inner", "_outer", "block_size", "digest_size")
>>>>>>> ca44e4c4
    digest_size: int
    block_size: int
    @property
    def name(self) -> str: ...
    def __init__(self, key: bytes | bytearray, msg: ReadableBuffer | None = None, digestmod: _DigestMod = "") -> None:
        """
        Create a new HMAC object.

        key: bytes or buffer, key for the keyed hash object.
        msg: bytes or buffer, Initial input for the hash or None.
        digestmod: A hash name suitable for hashlib.new(). *OR*
                   A hashlib constructor returning a new hash object. *OR*
                   A module supporting PEP 247.

                   Required as of 3.8, despite its position after the optional
                   msg argument.  Passing it as a keyword argument is
                   recommended, though not required for legacy API reasons.
        """
        ...
    def update(self, msg: ReadableBuffer) -> None:
        """Feed data from msg into this hashing object."""
        ...
    def digest(self) -> bytes:
        """
        Return the hash value of this hashing object.

        This returns the hmac value as bytes.  The object is
        not altered in any way by this function; you can continue
        updating the object after calling this function.
        """
        ...
    def hexdigest(self) -> str:
        """
        Like digest(), but returns a string of hexadecimal digits instead.
        
        """
        ...
    def copy(self) -> HMAC:
        """
        Return a separate copy of this hashing object.

        An update to this copy won't affect the original object.
        """
        ...

def digest(key: SizedBuffer, msg: ReadableBuffer, digest: _DigestMod) -> bytes:
    """
    Fast inline implementation of HMAC.

    key: bytes or buffer, The key for the keyed hash object.
    msg: bytes or buffer, Input message.
    digest: A hash name suitable for hashlib.new() for best performance. *OR*
            A hashlib constructor returning a new hash object. *OR*
            A module supporting PEP 247.
    """
    ...<|MERGE_RESOLUTION|>--- conflicted
+++ resolved
@@ -62,15 +62,7 @@
     ...
 
 class HMAC:
-<<<<<<< HEAD
-    """
-    RFC 2104 HMAC class.  Also complies with RFC 4231.
-
-    This supports the API for Cryptographic Hash Functions (PEP 247).
-    """
-=======
     __slots__ = ("_hmac", "_inner", "_outer", "block_size", "digest_size")
->>>>>>> ca44e4c4
     digest_size: int
     block_size: int
     @property
