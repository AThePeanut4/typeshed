--- conflicted
+++ resolved
@@ -1,13 +1,4 @@
-<<<<<<< HEAD
-"""
-This module provides access to mathematical functions for complex
-numbers.
-"""
-
-from typing import SupportsComplex, SupportsFloat, SupportsIndex
-=======
 from typing import Final, SupportsComplex, SupportsFloat, SupportsIndex
->>>>>>> c01e731d
 from typing_extensions import TypeAlias
 
 e: Final[float]
