--- conflicted
+++ resolved
@@ -161,15 +161,8 @@
     """
     ...
 def askdirectory(
-<<<<<<< HEAD
-    *, initialdir: StrOrBytesPath | None = ..., mustexist: bool | None = ..., parent: Misc | None = ..., title: str | None = ...
-) -> str:
-    """Ask for a directory, and return the file name"""
-    ...
-=======
     *, initialdir: StrOrBytesPath | None = ..., mustexist: bool | None = False, parent: Misc | None = ..., title: str | None = ...
 ) -> str: ...  # can be empty string
->>>>>>> 4ce9f24f
 
 # TODO: If someone actually uses these, overload to have the actual return type of open(..., mode)
 def asksaveasfile(
