--- conflicted
+++ resolved
@@ -294,15 +294,8 @@
         height: float | str = ...,
         padding: _Padding = ...,
         sticky: str = ...,
-<<<<<<< HEAD
-        width: tkinter._ScreenUnits = ...,
-    ) -> None:
-        """Create a new element in the current theme of given etype."""
-        ...
-=======
         width: float | str = ...,
     ) -> None: ...
->>>>>>> ec184fee
     @overload
     def element_create(self, elementname: str, etype: Literal["from"], themename: str, fromelement: str = ..., /) -> None:
         """Create a new element in the current theme of given etype."""
@@ -932,25 +925,8 @@
         relief: Literal["raised", "sunken", "flat", "ridge", "solid", "groove"] = ...,
         style: str = "",
         takefocus: bool | Literal[0, 1, ""] | Callable[[str], bool | None] = "",
-<<<<<<< HEAD
-        width: tkinter._ScreenUnits = 0,
-    ) -> None:
-        """
-        Construct a Ttk Frame with parent master.
-
-        STANDARD OPTIONS
-
-            class, cursor, style, takefocus
-
-        WIDGET-SPECIFIC OPTIONS
-
-            borderwidth, relief, padding, width, height
-        """
-        ...
-=======
         width: float | str = 0,
     ) -> None: ...
->>>>>>> ec184fee
     @overload
     def configure(
         self,
@@ -964,33 +940,18 @@
         relief: Literal["raised", "sunken", "flat", "ridge", "solid", "groove"] = ...,
         style: str = ...,
         takefocus: bool | Literal[0, 1, ""] | Callable[[str], bool | None] = ...,
-<<<<<<< HEAD
-        width: tkinter._ScreenUnits = ...,
-    ) -> dict[str, tuple[str, str, str, Any, Any]] | None:
-        """
-        Configure resources of a widget.
-
-        The values for resources are specified as keyword
-        arguments. To get an overview about
-        the allowed keyword arguments call the method keys.
-        """
-        ...
-    @overload
-    def configure(self, cnf: str) -> tuple[str, str, str, Any, Any]:
-        """
-        Configure resources of a widget.
-
-        The values for resources are specified as keyword
-        arguments. To get an overview about
-        the allowed keyword arguments call the method keys.
-        """
-        ...
-=======
         width: float | str = ...,
     ) -> dict[str, tuple[str, str, str, Any, Any]] | None: ...
     @overload
-    def configure(self, cnf: str) -> tuple[str, str, str, Any, Any]: ...
->>>>>>> ec184fee
+    def configure(self, cnf: str) -> tuple[str, str, str, Any, Any]:
+        """
+        Configure resources of a widget.
+
+        The values for resources are specified as keyword
+        arguments. To get an overview about
+        the allowed keyword arguments call the method keys.
+        """
+        ...
     config = configure
 
 class Label(Widget):
@@ -1020,27 +981,8 @@
         textvariable: tkinter.Variable = ...,
         underline: int = -1,
         width: int | Literal[""] = "",
-<<<<<<< HEAD
-        wraplength: tkinter._ScreenUnits = ...,
-    ) -> None:
-        """
-        Construct a Ttk Label with parent master.
-
-        STANDARD OPTIONS
-
-            class, compound, cursor, image, style, takefocus, text,
-            textvariable, underline, width
-
-        WIDGET-SPECIFIC OPTIONS
-
-            anchor, background, font, foreground, justify, padding,
-            relief, text, wraplength
-        """
-        ...
-=======
         wraplength: float | str = ...,
     ) -> None: ...
->>>>>>> ec184fee
     @overload
     def configure(
         self,
@@ -1065,33 +1007,18 @@
         textvariable: tkinter.Variable = ...,
         underline: int = ...,
         width: int | Literal[""] = ...,
-<<<<<<< HEAD
-        wraplength: tkinter._ScreenUnits = ...,
-    ) -> dict[str, tuple[str, str, str, Any, Any]] | None:
-        """
-        Configure resources of a widget.
-
-        The values for resources are specified as keyword
-        arguments. To get an overview about
-        the allowed keyword arguments call the method keys.
-        """
-        ...
-    @overload
-    def configure(self, cnf: str) -> tuple[str, str, str, Any, Any]:
-        """
-        Configure resources of a widget.
-
-        The values for resources are specified as keyword
-        arguments. To get an overview about
-        the allowed keyword arguments call the method keys.
-        """
-        ...
-=======
         wraplength: float | str = ...,
     ) -> dict[str, tuple[str, str, str, Any, Any]] | None: ...
     @overload
-    def configure(self, cnf: str) -> tuple[str, str, str, Any, Any]: ...
->>>>>>> ec184fee
+    def configure(self, cnf: str) -> tuple[str, str, str, Any, Any]:
+        """
+        Configure resources of a widget.
+
+        The values for resources are specified as keyword
+        arguments. To get an overview about
+        the allowed keyword arguments call the method keys.
+        """
+        ...
     config = configure
 
 class Labelframe(Widget):
@@ -1118,25 +1045,8 @@
         takefocus: bool | Literal[0, 1, ""] | Callable[[str], bool | None] = "",
         text: float | str = "",
         underline: int = -1,
-<<<<<<< HEAD
-        width: tkinter._ScreenUnits = 0,
-    ) -> None:
-        """
-        Construct a Ttk Labelframe with parent master.
-
-        STANDARD OPTIONS
-
-            class, cursor, style, takefocus
-
-        WIDGET-SPECIFIC OPTIONS
-            labelanchor, text, underline, padding, labelwidget, width,
-            height
-        """
-        ...
-=======
         width: float | str = 0,
     ) -> None: ...
->>>>>>> ec184fee
     @overload
     def configure(
         self,
@@ -1154,33 +1064,18 @@
         takefocus: bool | Literal[0, 1, ""] | Callable[[str], bool | None] = ...,
         text: float | str = ...,
         underline: int = ...,
-<<<<<<< HEAD
-        width: tkinter._ScreenUnits = ...,
-    ) -> dict[str, tuple[str, str, str, Any, Any]] | None:
-        """
-        Configure resources of a widget.
-
-        The values for resources are specified as keyword
-        arguments. To get an overview about
-        the allowed keyword arguments call the method keys.
-        """
-        ...
-    @overload
-    def configure(self, cnf: str) -> tuple[str, str, str, Any, Any]:
-        """
-        Configure resources of a widget.
-
-        The values for resources are specified as keyword
-        arguments. To get an overview about
-        the allowed keyword arguments call the method keys.
-        """
-        ...
-=======
         width: float | str = ...,
     ) -> dict[str, tuple[str, str, str, Any, Any]] | None: ...
     @overload
-    def configure(self, cnf: str) -> tuple[str, str, str, Any, Any]: ...
->>>>>>> ec184fee
+    def configure(self, cnf: str) -> tuple[str, str, str, Any, Any]:
+        """
+        Configure resources of a widget.
+
+        The values for resources are specified as keyword
+        arguments. To get an overview about
+        the allowed keyword arguments call the method keys.
+        """
+        ...
     config = configure
 
 LabelFrame = Labelframe
@@ -3021,25 +2916,8 @@
         relief: Literal["raised", "sunken", "flat", "ridge", "solid", "groove"] = ...,
         style: str = "",
         takefocus: bool | Literal[0, 1, ""] | Callable[[str], bool | None] = "",
-<<<<<<< HEAD
-        width: tkinter._ScreenUnits = 0,
-    ) -> None:
-        """
-        Construct a horizontal LabeledScale with parent master, a
-        variable to be associated with the Ttk Scale widget and its range.
-        If variable is not specified, a tkinter.IntVar is created.
-
-        WIDGET-SPECIFIC OPTIONS
-
-            compound: 'top' or 'bottom'
-                Specifies how to display the label relative to the scale.
-                Defaults to 'top'.
-        """
-        ...
-=======
         width: float | str = 0,
     ) -> None: ...
->>>>>>> ec184fee
     # destroy is overridden, signature does not change
     value: Any
 
