"""
Ttk wrapper.

This module provides classes to allow using Tk themed widget set.

Ttk is based on a revised and enhanced version of
TIP #48 (http://tip.tcl.tk/48) specified style engine.

Its basic idea is to separate, to the extent possible, the code
implementing a widget's behavior from the code implementing its
appearance. Widget class bindings are primarily responsible for
maintaining the widget state and invoking callbacks, all aspects
of the widgets appearance lies at Themes.
"""

import _tkinter
import tkinter
from _typeshed import Incomplete, MaybeNone
from collections.abc import Callable
from tkinter.font import _FontDescription
from typing import Any, Literal, TypedDict, overload
from typing_extensions import TypeAlias

__all__ = [
    "Button",
    "Checkbutton",
    "Combobox",
    "Entry",
    "Frame",
    "Label",
    "Labelframe",
    "LabelFrame",
    "Menubutton",
    "Notebook",
    "Panedwindow",
    "PanedWindow",
    "Progressbar",
    "Radiobutton",
    "Scale",
    "Scrollbar",
    "Separator",
    "Sizegrip",
    "Style",
    "Treeview",
    "LabeledScale",
    "OptionMenu",
    "tclobjs_to_py",
    "setup_master",
    "Spinbox",
]

def tclobjs_to_py(adict: dict[Any, Any]) -> dict[Any, Any]:
    """
    Returns adict with its values converted from Tcl objects to Python
    objects.
    """
    ...
def setup_master(master: Incomplete | None = None):
    """
    If master is not None, itself is returned. If master is None,
    the default master is returned if there is one, otherwise a new
    master is created and returned.

    If it is not allowed to use the default root and master is None,
    RuntimeError is raised.
    """
    ...

_Padding: TypeAlias = (
    tkinter._ScreenUnits
    | tuple[tkinter._ScreenUnits]
    | tuple[tkinter._ScreenUnits, tkinter._ScreenUnits]
    | tuple[tkinter._ScreenUnits, tkinter._ScreenUnits, tkinter._ScreenUnits]
    | tuple[tkinter._ScreenUnits, tkinter._ScreenUnits, tkinter._ScreenUnits, tkinter._ScreenUnits]
)

# from ttk_widget (aka ttk::widget) manual page, differs from tkinter._Compound
_TtkCompound: TypeAlias = Literal["", "text", "image", tkinter._Compound]

class Style:
    """Manipulate style database."""
    master: Incomplete
    tk: _tkinter.TkappType
    def __init__(self, master: tkinter.Misc | None = None) -> None: ...
    def configure(self, style, query_opt: Incomplete | None = None, **kw):
        """
        Query or sets the default value of the specified option(s) in
        style.

        Each key in kw is an option and each value is either a string or
        a sequence identifying the value for that option.
        """
        ...
    def map(self, style, query_opt: Incomplete | None = None, **kw):
        """
        Query or sets dynamic values of the specified option(s) in
        style.

        Each key in kw is an option and each value should be a list or a
        tuple (usually) containing statespecs grouped in tuples, or list,
        or something else of your preference. A statespec is compound of
        one or more states and then a value.
        """
        ...
    def lookup(self, style, option, state: Incomplete | None = None, default: Incomplete | None = None):
        """
        Returns the value specified for option in style.

        If state is specified it is expected to be a sequence of one
        or more states. If the default argument is set, it is used as
        a fallback value in case no specification for option is found.
        """
        ...
    def layout(self, style, layoutspec: Incomplete | None = None):
        """
        Define the widget layout for given style. If layoutspec is
        omitted, return the layout specification for given style.

        layoutspec is expected to be a list or an object different than
        None that evaluates to False if you want to "turn off" that style.
        If it is a list (or tuple, or something else), each item should be
        a tuple where the first item is the layout name and the second item
        should have the format described below:

        LAYOUTS

            A layout can contain the value None, if takes no options, or
            a dict of options specifying how to arrange the element.
            The layout mechanism uses a simplified version of the pack
            geometry manager: given an initial cavity, each element is
            allocated a parcel. Valid options/values are:

                side: whichside
                    Specifies which side of the cavity to place the
                    element; one of top, right, bottom or left. If
                    omitted, the element occupies the entire cavity.

                sticky: nswe
                    Specifies where the element is placed inside its
                    allocated parcel.

                children: [sublayout... ]
                    Specifies a list of elements to place inside the
                    element. Each element is a tuple (or other sequence)
                    where the first item is the layout name, and the other
                    is a LAYOUT.
        """
        ...
    def element_create(self, elementname, etype, *args, **kw) -> None:
        """Create a new element in the current theme of given etype."""
        ...
    def element_names(self):
        """Returns the list of elements defined in the current theme."""
        ...
    def element_options(self, elementname):
        """Return the list of elementname's options."""
        ...
    def theme_create(self, themename, parent: Incomplete | None = None, settings: Incomplete | None = None) -> None:
        """
        Creates a new theme.

        It is an error if themename already exists. If parent is
        specified, the new theme will inherit styles, elements and
        layouts from the specified parent theme. If settings are present,
        they are expected to have the same syntax used for theme_settings.
        """
        ...
    def theme_settings(self, themename, settings) -> None:
        """
        Temporarily sets the current theme to themename, apply specified
        settings and then restore the previous theme.

        Each key in settings is a style and each value may contain the
        keys 'configure', 'map', 'layout' and 'element create' and they
        are expected to have the same format as specified by the methods
        configure, map, layout and element_create respectively.
        """
        ...
    def theme_names(self) -> tuple[str, ...]:
        """Returns a list of all known themes."""
        ...
    @overload
    def theme_use(self, themename: str) -> None:
        """
        If themename is None, returns the theme in use, otherwise, set
        the current theme to themename, refreshes all widgets and emits
        a <<ThemeChanged>> event.
        """
        ...
    @overload
    def theme_use(self, themename: None = None) -> str:
        """
        If themename is None, returns the theme in use, otherwise, set
        the current theme to themename, refreshes all widgets and emits
        a <<ThemeChanged>> event.
        """
        ...

class Widget(tkinter.Widget):
    """Base class for Tk themed widgets."""
    def __init__(self, master: tkinter.Misc | None, widgetname, kw: Incomplete | None = None) -> None:
        """
        Constructs a Ttk Widget with the parent master.

        STANDARD OPTIONS

            class, cursor, takefocus, style

        SCROLLABLE WIDGET OPTIONS

            xscrollcommand, yscrollcommand

        LABEL WIDGET OPTIONS

            text, textvariable, underline, image, compound, width

        WIDGET STATES

            active, disabled, focus, pressed, selected, background,
            readonly, alternate, invalid
        """
        ...
    def identify(self, x: int, y: int) -> str:
        """
        Returns the name of the element at position x, y, or the empty
        string if the point does not lie within any element.

        x and y are pixel coordinates relative to the widget.
        """
        ...
    def instate(self, statespec, callback: Incomplete | None = None, *args, **kw):
        """
        Test the widget's state.

        If callback is not specified, returns True if the widget state
        matches statespec and False otherwise. If callback is specified,
        then it will be invoked with *args, **kw if the widget state
        matches statespec. statespec is expected to be a sequence.
        """
        ...
    def state(self, statespec: Incomplete | None = None):
        """
        Modify or inquire widget state.

        Widget state is returned if statespec is None, otherwise it is
        set according to the statespec flags and then a new state spec
        is returned indicating which flags were changed. statespec is
        expected to be a sequence.
        """
        ...

class Button(Widget):
    """
    Ttk Button widget, displays a textual label and/or image, and
    evaluates a command when pressed.
    """
    def __init__(
        self,
        master: tkinter.Misc | None = None,
        *,
        class_: str = "",
        command: tkinter._ButtonCommand = "",
        compound: _TtkCompound = "",
        cursor: tkinter._Cursor = "",
        default: Literal["normal", "active", "disabled"] = "normal",
        image: tkinter._ImageSpec = "",
        name: str = ...,
        padding=...,  # undocumented
        state: str = "normal",
        style: str = "",
        takefocus: tkinter._TakeFocusValue = ...,
        text: float | str = "",
        textvariable: tkinter.Variable = ...,
        underline: int = -1,
        width: int | Literal[""] = "",
    ) -> None:
        """
        Construct a Ttk Button widget with the parent master.

        STANDARD OPTIONS

            class, compound, cursor, image, state, style, takefocus,
            text, textvariable, underline, width

        WIDGET-SPECIFIC OPTIONS

            command, default, width
        """
        ...
    @overload
    def configure(
        self,
        cnf: dict[str, Any] | None = None,
        *,
        command: tkinter._ButtonCommand = ...,
        compound: _TtkCompound = ...,
        cursor: tkinter._Cursor = ...,
        default: Literal["normal", "active", "disabled"] = ...,
        image: tkinter._ImageSpec = ...,
        padding=...,
        state: str = ...,
        style: str = ...,
        takefocus: tkinter._TakeFocusValue = ...,
        text: float | str = ...,
        textvariable: tkinter.Variable = ...,
        underline: int = ...,
        width: int | Literal[""] = ...,
    ) -> dict[str, tuple[str, str, str, Any, Any]] | None:
        """
        Configure resources of a widget.

        The values for resources are specified as keyword
        arguments. To get an overview about
        the allowed keyword arguments call the method keys.
        """
        ...
    @overload
    def configure(self, cnf: str) -> tuple[str, str, str, Any, Any]:
        """
        Configure resources of a widget.

        The values for resources are specified as keyword
        arguments. To get an overview about
        the allowed keyword arguments call the method keys.
        """
        ...
    config = configure
    def invoke(self) -> Any:
        """Invokes the command associated with the button."""
        ...

class Checkbutton(Widget):
    """Ttk Checkbutton widget which is either in on- or off-state."""
    def __init__(
        self,
        master: tkinter.Misc | None = None,
        *,
        class_: str = "",
        command: tkinter._ButtonCommand = "",
        compound: _TtkCompound = "",
        cursor: tkinter._Cursor = "",
        image: tkinter._ImageSpec = "",
        name: str = ...,
        offvalue: Any = 0,
        onvalue: Any = 1,
        padding=...,  # undocumented
        state: str = "normal",
        style: str = "",
        takefocus: tkinter._TakeFocusValue = ...,
        text: float | str = "",
        textvariable: tkinter.Variable = ...,
        underline: int = -1,
        # Seems like variable can be empty string, but actually setting it to
        # empty string segfaults before Tcl 8.6.9. Search for ttk::checkbutton
        # here: https://sourceforge.net/projects/tcl/files/Tcl/8.6.9/tcltk-release-notes-8.6.9.txt/view
        variable: tkinter.Variable = ...,
        width: int | Literal[""] = "",
    ) -> None:
        """
        Construct a Ttk Checkbutton widget with the parent master.

        STANDARD OPTIONS

            class, compound, cursor, image, state, style, takefocus,
            text, textvariable, underline, width

        WIDGET-SPECIFIC OPTIONS

            command, offvalue, onvalue, variable
        """
        ...
    @overload
    def configure(
        self,
        cnf: dict[str, Any] | None = None,
        *,
        command: tkinter._ButtonCommand = ...,
        compound: _TtkCompound = ...,
        cursor: tkinter._Cursor = ...,
        image: tkinter._ImageSpec = ...,
        offvalue: Any = ...,
        onvalue: Any = ...,
        padding=...,
        state: str = ...,
        style: str = ...,
        takefocus: tkinter._TakeFocusValue = ...,
        text: float | str = ...,
        textvariable: tkinter.Variable = ...,
        underline: int = ...,
        variable: tkinter.Variable = ...,
        width: int | Literal[""] = ...,
    ) -> dict[str, tuple[str, str, str, Any, Any]] | None:
        """
        Configure resources of a widget.

        The values for resources are specified as keyword
        arguments. To get an overview about
        the allowed keyword arguments call the method keys.
        """
        ...
    @overload
    def configure(self, cnf: str) -> tuple[str, str, str, Any, Any]:
        """
        Configure resources of a widget.

        The values for resources are specified as keyword
        arguments. To get an overview about
        the allowed keyword arguments call the method keys.
        """
        ...
    config = configure
    def invoke(self) -> Any:
        """
        Toggles between the selected and deselected states and
        invokes the associated command. If the widget is currently
        selected, sets the option variable to the offvalue option
        and deselects the widget; otherwise, sets the option variable
        to the option onvalue.

        Returns the result of the associated command.
        """
        ...

class Entry(Widget, tkinter.Entry):
    """
    Ttk Entry widget displays a one-line text string and allows that
    string to be edited by the user.
    """
    def __init__(
        self,
        master: tkinter.Misc | None = None,
        widget: str | None = None,
        *,
        background: str = ...,  # undocumented
        class_: str = "",
        cursor: tkinter._Cursor = ...,
        exportselection: bool = True,
        font: _FontDescription = "TkTextFont",
        foreground: str = "",
        invalidcommand: tkinter._EntryValidateCommand = "",
        justify: Literal["left", "center", "right"] = "left",
        name: str = ...,
        show: str = "",
        state: str = "normal",
        style: str = "",
        takefocus: tkinter._TakeFocusValue = ...,
        textvariable: tkinter.Variable = ...,
        validate: Literal["none", "focus", "focusin", "focusout", "key", "all"] = "none",
        validatecommand: tkinter._EntryValidateCommand = "",
        width: int = 20,
        xscrollcommand: tkinter._XYScrollCommand = "",
    ) -> None:
        """
        Constructs a Ttk Entry widget with the parent master.

        STANDARD OPTIONS

            class, cursor, style, takefocus, xscrollcommand

        WIDGET-SPECIFIC OPTIONS

            exportselection, invalidcommand, justify, show, state,
            textvariable, validate, validatecommand, width

        VALIDATION MODES

            none, key, focus, focusin, focusout, all
        """
        ...
    @overload  # type: ignore[override]
    def configure(
        self,
        cnf: dict[str, Any] | None = None,
        *,
        background: str = ...,
        cursor: tkinter._Cursor = ...,
        exportselection: bool = ...,
        font: _FontDescription = ...,
        foreground: str = ...,
        invalidcommand: tkinter._EntryValidateCommand = ...,
        justify: Literal["left", "center", "right"] = ...,
        show: str = ...,
        state: str = ...,
        style: str = ...,
        takefocus: tkinter._TakeFocusValue = ...,
        textvariable: tkinter.Variable = ...,
        validate: Literal["none", "focus", "focusin", "focusout", "key", "all"] = ...,
        validatecommand: tkinter._EntryValidateCommand = ...,
        width: int = ...,
        xscrollcommand: tkinter._XYScrollCommand = ...,
    ) -> dict[str, tuple[str, str, str, Any, Any]] | None:
        """
        Configure resources of a widget.

        The values for resources are specified as keyword
        arguments. To get an overview about
        the allowed keyword arguments call the method keys.
        """
        ...
    @overload
    def configure(self, cnf: str) -> tuple[str, str, str, Any, Any]:
        """
        Configure resources of a widget.

        The values for resources are specified as keyword
        arguments. To get an overview about
        the allowed keyword arguments call the method keys.
        """
        ...
    # config must be copy/pasted, otherwise ttk.Entry().config is mypy error (don't know why)
    @overload  # type: ignore[override]
    def config(
        self,
        cnf: dict[str, Any] | None = None,
        *,
        background: str = ...,
        cursor: tkinter._Cursor = ...,
        exportselection: bool = ...,
        font: _FontDescription = ...,
        foreground: str = ...,
        invalidcommand: tkinter._EntryValidateCommand = ...,
        justify: Literal["left", "center", "right"] = ...,
        show: str = ...,
        state: str = ...,
        style: str = ...,
        takefocus: tkinter._TakeFocusValue = ...,
        textvariable: tkinter.Variable = ...,
        validate: Literal["none", "focus", "focusin", "focusout", "key", "all"] = ...,
        validatecommand: tkinter._EntryValidateCommand = ...,
        width: int = ...,
        xscrollcommand: tkinter._XYScrollCommand = ...,
    ) -> dict[str, tuple[str, str, str, Any, Any]] | None:
        """
        Configure resources of a widget.

        The values for resources are specified as keyword
        arguments. To get an overview about
        the allowed keyword arguments call the method keys.
        """
        ...
    @overload
    def config(self, cnf: str) -> tuple[str, str, str, Any, Any]:
        """
        Configure resources of a widget.

        The values for resources are specified as keyword
        arguments. To get an overview about
        the allowed keyword arguments call the method keys.
        """
        ...
    def bbox(self, index) -> tuple[int, int, int, int]:
        """
        Return a tuple of (x, y, width, height) which describes the
        bounding box of the character given by index.
        """
        ...
    def identify(self, x: int, y: int) -> str:
        """
        Returns the name of the element at position x, y, or the
        empty string if the coordinates are outside the window.
        """
        ...
    def validate(self):
        """
        Force revalidation, independent of the conditions specified
        by the validate option. Returns False if validation fails, True
        if it succeeds. Sets or clears the invalid state accordingly.
        """
        ...

class Combobox(Entry):
    """
    Ttk Combobox widget combines a text field with a pop-down list of
    values.
    """
    def __init__(
        self,
        master: tkinter.Misc | None = None,
        *,
        background: str = ...,  # undocumented
        class_: str = "",
        cursor: tkinter._Cursor = "",
        exportselection: bool = True,
        font: _FontDescription = ...,  # undocumented
        foreground: str = ...,  # undocumented
        height: int = 10,
        invalidcommand: tkinter._EntryValidateCommand = ...,  # undocumented
        justify: Literal["left", "center", "right"] = "left",
        name: str = ...,
        postcommand: Callable[[], object] | str = "",
        show=...,  # undocumented
        state: str = "normal",
        style: str = "",
        takefocus: tkinter._TakeFocusValue = ...,
        textvariable: tkinter.Variable = ...,
        validate: Literal["none", "focus", "focusin", "focusout", "key", "all"] = ...,  # undocumented
        validatecommand: tkinter._EntryValidateCommand = ...,  # undocumented
        values: list[str] | tuple[str, ...] = ...,
        width: int = 20,
        xscrollcommand: tkinter._XYScrollCommand = ...,  # undocumented
    ) -> None:
        """
        Construct a Ttk Combobox widget with the parent master.

        STANDARD OPTIONS

            class, cursor, style, takefocus

        WIDGET-SPECIFIC OPTIONS

            exportselection, justify, height, postcommand, state,
            textvariable, values, width
        """
        ...
    @overload  # type: ignore[override]
    def configure(
        self,
        cnf: dict[str, Any] | None = None,
        *,
        background: str = ...,
        cursor: tkinter._Cursor = ...,
        exportselection: bool = ...,
        font: _FontDescription = ...,
        foreground: str = ...,
        height: int = ...,
        invalidcommand: tkinter._EntryValidateCommand = ...,
        justify: Literal["left", "center", "right"] = ...,
        postcommand: Callable[[], object] | str = ...,
        show=...,
        state: str = ...,
        style: str = ...,
        takefocus: tkinter._TakeFocusValue = ...,
        textvariable: tkinter.Variable = ...,
        validate: Literal["none", "focus", "focusin", "focusout", "key", "all"] = ...,
        validatecommand: tkinter._EntryValidateCommand = ...,
        values: list[str] | tuple[str, ...] = ...,
        width: int = ...,
        xscrollcommand: tkinter._XYScrollCommand = ...,
    ) -> dict[str, tuple[str, str, str, Any, Any]] | None:
        """
        Configure resources of a widget.

        The values for resources are specified as keyword
        arguments. To get an overview about
        the allowed keyword arguments call the method keys.
        """
        ...
    @overload
    def configure(self, cnf: str) -> tuple[str, str, str, Any, Any]:
        """
        Configure resources of a widget.

        The values for resources are specified as keyword
        arguments. To get an overview about
        the allowed keyword arguments call the method keys.
        """
        ...
    # config must be copy/pasted, otherwise ttk.Combobox().config is mypy error (don't know why)
    @overload  # type: ignore[override]
    def config(
        self,
        cnf: dict[str, Any] | None = None,
        *,
        background: str = ...,
        cursor: tkinter._Cursor = ...,
        exportselection: bool = ...,
        font: _FontDescription = ...,
        foreground: str = ...,
        height: int = ...,
        invalidcommand: tkinter._EntryValidateCommand = ...,
        justify: Literal["left", "center", "right"] = ...,
        postcommand: Callable[[], object] | str = ...,
        show=...,
        state: str = ...,
        style: str = ...,
        takefocus: tkinter._TakeFocusValue = ...,
        textvariable: tkinter.Variable = ...,
        validate: Literal["none", "focus", "focusin", "focusout", "key", "all"] = ...,
        validatecommand: tkinter._EntryValidateCommand = ...,
        values: list[str] | tuple[str, ...] = ...,
        width: int = ...,
        xscrollcommand: tkinter._XYScrollCommand = ...,
    ) -> dict[str, tuple[str, str, str, Any, Any]] | None:
        """
        Configure resources of a widget.

        The values for resources are specified as keyword
        arguments. To get an overview about
        the allowed keyword arguments call the method keys.
        """
        ...
    @overload
    def config(self, cnf: str) -> tuple[str, str, str, Any, Any]:
        """
        Configure resources of a widget.

        The values for resources are specified as keyword
        arguments. To get an overview about
        the allowed keyword arguments call the method keys.
        """
        ...
    def current(self, newindex: int | None = None) -> int:
        """
        If newindex is supplied, sets the combobox value to the
        element at position newindex in the list of values. Otherwise,
        returns the index of the current value in the list of values
        or -1 if the current value does not appear in the list.
        """
        ...
    def set(self, value: Any) -> None:
        """Sets the value of the combobox to value."""
        ...

class Frame(Widget):
    """
    Ttk Frame widget is a container, used to group other widgets
    together.
    """
    # This should be kept in sync with tkinter.ttk.LabeledScale.__init__()
    # (all of these keyword-only arguments are also present there)
    def __init__(
        self,
        master: tkinter.Misc | None = None,
        *,
        border: tkinter._ScreenUnits = ...,
        borderwidth: tkinter._ScreenUnits = ...,
        class_: str = "",
        cursor: tkinter._Cursor = "",
        height: tkinter._ScreenUnits = 0,
        name: str = ...,
        padding: _Padding = ...,
        relief: tkinter._Relief = ...,
        style: str = "",
        takefocus: tkinter._TakeFocusValue = "",
        width: tkinter._ScreenUnits = 0,
    ) -> None:
        """
        Construct a Ttk Frame with parent master.

        STANDARD OPTIONS

            class, cursor, style, takefocus

        WIDGET-SPECIFIC OPTIONS

            borderwidth, relief, padding, width, height
        """
        ...
    @overload
    def configure(
        self,
        cnf: dict[str, Any] | None = None,
        *,
        border: tkinter._ScreenUnits = ...,
        borderwidth: tkinter._ScreenUnits = ...,
        cursor: tkinter._Cursor = ...,
        height: tkinter._ScreenUnits = ...,
        padding: _Padding = ...,
        relief: tkinter._Relief = ...,
        style: str = ...,
        takefocus: tkinter._TakeFocusValue = ...,
        width: tkinter._ScreenUnits = ...,
    ) -> dict[str, tuple[str, str, str, Any, Any]] | None:
        """
        Configure resources of a widget.

        The values for resources are specified as keyword
        arguments. To get an overview about
        the allowed keyword arguments call the method keys.
        """
        ...
    @overload
    def configure(self, cnf: str) -> tuple[str, str, str, Any, Any]:
        """
        Configure resources of a widget.

        The values for resources are specified as keyword
        arguments. To get an overview about
        the allowed keyword arguments call the method keys.
        """
        ...
    config = configure

class Label(Widget):
    """Ttk Label widget displays a textual label and/or image."""
    def __init__(
        self,
        master: tkinter.Misc | None = None,
        *,
        anchor: tkinter._Anchor = ...,
        background: str = "",
        border: tkinter._ScreenUnits = ...,  # alias for borderwidth
        borderwidth: tkinter._ScreenUnits = ...,  # undocumented
        class_: str = "",
        compound: _TtkCompound = "",
        cursor: tkinter._Cursor = "",
        font: _FontDescription = ...,
        foreground: str = "",
        image: tkinter._ImageSpec = "",
        justify: Literal["left", "center", "right"] = ...,
        name: str = ...,
        padding: _Padding = ...,
        relief: tkinter._Relief = ...,
        state: str = "normal",
        style: str = "",
        takefocus: tkinter._TakeFocusValue = "",
        text: float | str = "",
        textvariable: tkinter.Variable = ...,
        underline: int = -1,
        width: int | Literal[""] = "",
        wraplength: tkinter._ScreenUnits = ...,
    ) -> None:
        """
        Construct a Ttk Label with parent master.

        STANDARD OPTIONS

            class, compound, cursor, image, style, takefocus, text,
            textvariable, underline, width

        WIDGET-SPECIFIC OPTIONS

            anchor, background, font, foreground, justify, padding,
            relief, text, wraplength
        """
        ...
    @overload
    def configure(
        self,
        cnf: dict[str, Any] | None = None,
        *,
        anchor: tkinter._Anchor = ...,
        background: str = ...,
        border: tkinter._ScreenUnits = ...,
        borderwidth: tkinter._ScreenUnits = ...,
        compound: _TtkCompound = ...,
        cursor: tkinter._Cursor = ...,
        font: _FontDescription = ...,
        foreground: str = ...,
        image: tkinter._ImageSpec = ...,
        justify: Literal["left", "center", "right"] = ...,
        padding: _Padding = ...,
        relief: tkinter._Relief = ...,
        state: str = ...,
        style: str = ...,
        takefocus: tkinter._TakeFocusValue = ...,
        text: float | str = ...,
        textvariable: tkinter.Variable = ...,
        underline: int = ...,
        width: int | Literal[""] = ...,
        wraplength: tkinter._ScreenUnits = ...,
    ) -> dict[str, tuple[str, str, str, Any, Any]] | None:
        """
        Configure resources of a widget.

        The values for resources are specified as keyword
        arguments. To get an overview about
        the allowed keyword arguments call the method keys.
        """
        ...
    @overload
    def configure(self, cnf: str) -> tuple[str, str, str, Any, Any]:
        """
        Configure resources of a widget.

        The values for resources are specified as keyword
        arguments. To get an overview about
        the allowed keyword arguments call the method keys.
        """
        ...
    config = configure

class Labelframe(Widget):
    """
    Ttk Labelframe widget is a container used to group other widgets
    together. It has an optional label, which may be a plain text string
    or another widget.
    """
    def __init__(
        self,
        master: tkinter.Misc | None = None,
        *,
        border: tkinter._ScreenUnits = ...,
        borderwidth: tkinter._ScreenUnits = ...,  # undocumented
        class_: str = "",
        cursor: tkinter._Cursor = "",
        height: tkinter._ScreenUnits = 0,
        labelanchor: Literal["nw", "n", "ne", "en", "e", "es", "se", "s", "sw", "ws", "w", "wn"] = ...,
        labelwidget: tkinter.Misc = ...,
        name: str = ...,
        padding: _Padding = ...,
        relief: tkinter._Relief = ...,  # undocumented
        style: str = "",
        takefocus: tkinter._TakeFocusValue = "",
        text: float | str = "",
        underline: int = -1,
        width: tkinter._ScreenUnits = 0,
    ) -> None:
        """
        Construct a Ttk Labelframe with parent master.

        STANDARD OPTIONS

            class, cursor, style, takefocus

        WIDGET-SPECIFIC OPTIONS
            labelanchor, text, underline, padding, labelwidget, width,
            height
        """
        ...
    @overload
    def configure(
        self,
        cnf: dict[str, Any] | None = None,
        *,
        border: tkinter._ScreenUnits = ...,
        borderwidth: tkinter._ScreenUnits = ...,
        cursor: tkinter._Cursor = ...,
        height: tkinter._ScreenUnits = ...,
        labelanchor: Literal["nw", "n", "ne", "en", "e", "es", "se", "s", "sw", "ws", "w", "wn"] = ...,
        labelwidget: tkinter.Misc = ...,
        padding: _Padding = ...,
        relief: tkinter._Relief = ...,
        style: str = ...,
        takefocus: tkinter._TakeFocusValue = ...,
        text: float | str = ...,
        underline: int = ...,
        width: tkinter._ScreenUnits = ...,
    ) -> dict[str, tuple[str, str, str, Any, Any]] | None:
        """
        Configure resources of a widget.

        The values for resources are specified as keyword
        arguments. To get an overview about
        the allowed keyword arguments call the method keys.
        """
        ...
    @overload
    def configure(self, cnf: str) -> tuple[str, str, str, Any, Any]:
        """
        Configure resources of a widget.

        The values for resources are specified as keyword
        arguments. To get an overview about
        the allowed keyword arguments call the method keys.
        """
        ...
    config = configure

LabelFrame = Labelframe

class Menubutton(Widget):
    """
    Ttk Menubutton widget displays a textual label and/or image, and
    displays a menu when pressed.
    """
    def __init__(
        self,
        master: tkinter.Misc | None = None,
        *,
        class_: str = "",
        compound: _TtkCompound = "",
        cursor: tkinter._Cursor = "",
        direction: Literal["above", "below", "left", "right", "flush"] = "below",
        image: tkinter._ImageSpec = "",
        menu: tkinter.Menu = ...,
        name: str = ...,
        padding=...,  # undocumented
        state: str = "normal",
        style: str = "",
        takefocus: tkinter._TakeFocusValue = ...,
        text: float | str = "",
        textvariable: tkinter.Variable = ...,
        underline: int = -1,
        width: int | Literal[""] = "",
    ) -> None:
        """
        Construct a Ttk Menubutton with parent master.

        STANDARD OPTIONS

            class, compound, cursor, image, state, style, takefocus,
            text, textvariable, underline, width

        WIDGET-SPECIFIC OPTIONS

            direction, menu
        """
        ...
    @overload
    def configure(
        self,
        cnf: dict[str, Any] | None = None,
        *,
        compound: _TtkCompound = ...,
        cursor: tkinter._Cursor = ...,
        direction: Literal["above", "below", "left", "right", "flush"] = ...,
        image: tkinter._ImageSpec = ...,
        menu: tkinter.Menu = ...,
        padding=...,
        state: str = ...,
        style: str = ...,
        takefocus: tkinter._TakeFocusValue = ...,
        text: float | str = ...,
        textvariable: tkinter.Variable = ...,
        underline: int = ...,
        width: int | Literal[""] = ...,
    ) -> dict[str, tuple[str, str, str, Any, Any]] | None:
        """
        Configure resources of a widget.

        The values for resources are specified as keyword
        arguments. To get an overview about
        the allowed keyword arguments call the method keys.
        """
        ...
    @overload
    def configure(self, cnf: str) -> tuple[str, str, str, Any, Any]:
        """
        Configure resources of a widget.

        The values for resources are specified as keyword
        arguments. To get an overview about
        the allowed keyword arguments call the method keys.
        """
        ...
    config = configure

class Notebook(Widget):
    """
    Ttk Notebook widget manages a collection of windows and displays
    a single one at a time. Each child window is associated with a tab,
    which the user may select to change the currently-displayed window.
    """
    def __init__(
        self,
        master: tkinter.Misc | None = None,
        *,
        class_: str = "",
        cursor: tkinter._Cursor = "",
        height: int = 0,
        name: str = ...,
        padding: _Padding = ...,
        style: str = "",
        takefocus: tkinter._TakeFocusValue = ...,
        width: int = 0,
    ) -> None:
        """
        Construct a Ttk Notebook with parent master.

        STANDARD OPTIONS

            class, cursor, style, takefocus

        WIDGET-SPECIFIC OPTIONS

            height, padding, width

        TAB OPTIONS

            state, sticky, padding, text, image, compound, underline

        TAB IDENTIFIERS (tab_id)

            The tab_id argument found in several methods may take any of
            the following forms:

                * An integer between zero and the number of tabs
                * The name of a child window
                * A positional specification of the form "@x,y", which
                  defines the tab
                * The string "current", which identifies the
                  currently-selected tab
                * The string "end", which returns the number of tabs (only
                  valid for method index)
        """
        ...
    @overload
    def configure(
        self,
        cnf: dict[str, Any] | None = None,
        *,
        cursor: tkinter._Cursor = ...,
        height: int = ...,
        padding: _Padding = ...,
        style: str = ...,
        takefocus: tkinter._TakeFocusValue = ...,
        width: int = ...,
    ) -> dict[str, tuple[str, str, str, Any, Any]] | None:
        """
        Configure resources of a widget.

        The values for resources are specified as keyword
        arguments. To get an overview about
        the allowed keyword arguments call the method keys.
        """
        ...
    @overload
    def configure(self, cnf: str) -> tuple[str, str, str, Any, Any]:
        """
        Configure resources of a widget.

        The values for resources are specified as keyword
        arguments. To get an overview about
        the allowed keyword arguments call the method keys.
        """
        ...
    config = configure
    def add(
        self,
        child: tkinter.Widget,
        *,
        state: Literal["normal", "disabled", "hidden"] = ...,
        sticky: str = ...,  # consists of letters 'n', 's', 'w', 'e', no repeats, may be empty
        padding: _Padding = ...,
        text: str = ...,
        # `image` is a sequence of an image name, followed by zero or more
        # (sequences of one or more state names followed by an image name)
        image=...,
        compound: tkinter._Compound = ...,
        underline: int = ...,
<<<<<<< HEAD
    ) -> None:
        """
        Adds a new tab to the notebook.

        If window is currently managed by the notebook but hidden, it is
        restored to its previous position.
        """
        ...
    def forget(self, tab_id) -> None:
        """
        Removes the tab specified by tab_id, unmaps and unmanages the
        associated window.
        """
        ...
    def hide(self, tab_id) -> None:
        """
        Hides the tab specified by tab_id.

        The tab will not be displayed, but the associated window remains
        managed by the notebook and its configuration remembered. Hidden
        tabs may be restored with the add command.
        """
        ...
    def identify(self, x: int, y: int) -> str:
        """
        Returns the name of the tab element at position x, y, or the
        empty string if none.
        """
        ...
    def index(self, tab_id):
        """
        Returns the numeric index of the tab specified by tab_id, or
        the total number of tabs if tab_id is the string "end".
        """
        ...
    def insert(self, pos, child, **kw) -> None:
        """
        Inserts a pane at the specified position.

        pos is either the string end, an integer index, or the name of
        a managed child. If child is already managed by the notebook,
        moves it to the specified position.
        """
        ...
    def select(self, tab_id: Incomplete | None = None):
        """
        Selects the specified tab.

        The associated child window will be displayed, and the
        previously-selected window (if different) is unmapped. If tab_id
        is omitted, returns the widget name of the currently selected
        pane.
        """
        ...
    def tab(self, tab_id, option: Incomplete | None = None, **kw):
        """
        Query or modify the options of the specific tab_id.

        If kw is not given, returns a dict of the tab option values. If option
        is specified, returns the value of that option. Otherwise, sets the
        options to the corresponding values.
        """
        ...
    def tabs(self):
        """Returns a list of windows managed by the notebook."""
        ...
    def enable_traversal(self) -> None:
        """
        Enable keyboard traversal for a toplevel window containing
        this notebook.

        This will extend the bindings for the toplevel window containing
        this notebook as follows:

            Control-Tab: selects the tab following the currently selected
                         one

            Shift-Control-Tab: selects the tab preceding the currently
                               selected one

            Alt-K: where K is the mnemonic (underlined) character of any
                   tab, will select that tab.

        Multiple notebooks in a single toplevel may be enabled for
        traversal, including nested notebooks. However, notebook traversal
        only works properly if all panes are direct children of the
        notebook.
        """
        ...
=======
    ) -> None: ...
    def forget(self, tab_id) -> None: ...  # type: ignore[override]
    def hide(self, tab_id) -> None: ...
    def identify(self, x: int, y: int) -> str: ...
    def index(self, tab_id): ...
    def insert(self, pos, child, **kw) -> None: ...
    def select(self, tab_id: Incomplete | None = None): ...
    def tab(self, tab_id, option: Incomplete | None = None, **kw): ...
    def tabs(self): ...
    def enable_traversal(self) -> None: ...
>>>>>>> 9589e369

class Panedwindow(Widget, tkinter.PanedWindow):
    """
    Ttk Panedwindow widget displays a number of subwindows, stacked
    either vertically or horizontally.
    """
    def __init__(
        self,
        master: tkinter.Misc | None = None,
        *,
        class_: str = "",
        cursor: tkinter._Cursor = "",
        # width and height for tkinter.ttk.Panedwindow are int but for tkinter.PanedWindow they are screen units
        height: int = 0,
        name: str = ...,
        orient: Literal["vertical", "horizontal"] = "vertical",  # can't be changed with configure()
        style: str = "",
        takefocus: tkinter._TakeFocusValue = "",
        width: int = 0,
    ) -> None:
        """
        Construct a Ttk Panedwindow with parent master.

        STANDARD OPTIONS

            class, cursor, style, takefocus

        WIDGET-SPECIFIC OPTIONS

            orient, width, height

        PANE OPTIONS

            weight
        """
        ...
    def add(self, child: tkinter.Widget, *, weight: int = ..., **kw) -> None:
        """
        Add a child widget to the panedwindow in a new pane.

        The child argument is the name of the child widget
        followed by pairs of arguments that specify how to
        manage the windows. The possible options and values
        are the ones accepted by the paneconfigure method.
        """
        ...
    @overload  # type: ignore[override]
    def configure(
        self,
        cnf: dict[str, Any] | None = None,
        *,
        cursor: tkinter._Cursor = ...,
        height: int = ...,
        style: str = ...,
        takefocus: tkinter._TakeFocusValue = ...,
        width: int = ...,
    ) -> dict[str, tuple[str, str, str, Any, Any]] | None:
        """
        Configure resources of a widget.

        The values for resources are specified as keyword
        arguments. To get an overview about
        the allowed keyword arguments call the method keys.
        """
        ...
    @overload
    def configure(self, cnf: str) -> tuple[str, str, str, Any, Any]:
        """
        Configure resources of a widget.

        The values for resources are specified as keyword
        arguments. To get an overview about
        the allowed keyword arguments call the method keys.
        """
        ...
    # config must be copy/pasted, otherwise ttk.Panedwindow().config is mypy error (don't know why)
    @overload  # type: ignore[override]
    def config(
        self,
        cnf: dict[str, Any] | None = None,
        *,
        cursor: tkinter._Cursor = ...,
        height: int = ...,
        style: str = ...,
        takefocus: tkinter._TakeFocusValue = ...,
        width: int = ...,
    ) -> dict[str, tuple[str, str, str, Any, Any]] | None:
        """
        Configure resources of a widget.

        The values for resources are specified as keyword
        arguments. To get an overview about
        the allowed keyword arguments call the method keys.
        """
        ...
    @overload
    def config(self, cnf: str) -> tuple[str, str, str, Any, Any]:
        """
        Configure resources of a widget.

        The values for resources are specified as keyword
        arguments. To get an overview about
        the allowed keyword arguments call the method keys.
        """
        ...
    forget: Incomplete
    def insert(self, pos, child, **kw) -> None:
        """
        Inserts a pane at the specified positions.

        pos is either the string end, and integer index, or the name
        of a child. If child is already managed by the paned window,
        moves it to the specified position.
        """
        ...
    def pane(self, pane, option: Incomplete | None = None, **kw):
        """
        Query or modify the options of the specified pane.

        pane is either an integer index or the name of a managed subwindow.
        If kw is not given, returns a dict of the pane option values. If
        option is specified then the value for that option is returned.
        Otherwise, sets the options to the corresponding values.
        """
        ...
    def sashpos(self, index, newpos: Incomplete | None = None):
        """
        If newpos is specified, sets the position of sash number index.

        May adjust the positions of adjacent sashes to ensure that
        positions are monotonically increasing. Sash positions are further
        constrained to be between 0 and the total size of the widget.

        Returns the new position of sash number index.
        """
        ...

PanedWindow = Panedwindow

class Progressbar(Widget):
    """
    Ttk Progressbar widget shows the status of a long-running
    operation. They can operate in two modes: determinate mode shows the
    amount completed relative to the total amount of work to be done, and
    indeterminate mode provides an animated display to let the user know
    that something is happening.
    """
    def __init__(
        self,
        master: tkinter.Misc | None = None,
        *,
        class_: str = "",
        cursor: tkinter._Cursor = "",
        length: tkinter._ScreenUnits = 100,
        maximum: float = 100,
        mode: Literal["determinate", "indeterminate"] = "determinate",
        name: str = ...,
        orient: Literal["horizontal", "vertical"] = "horizontal",
        phase: int = 0,  # docs say read-only but assigning int to this works
        style: str = "",
        takefocus: tkinter._TakeFocusValue = "",
        value: float = 0.0,
        variable: tkinter.IntVar | tkinter.DoubleVar = ...,
    ) -> None:
        """
        Construct a Ttk Progressbar with parent master.

        STANDARD OPTIONS

            class, cursor, style, takefocus

        WIDGET-SPECIFIC OPTIONS

            orient, length, mode, maximum, value, variable, phase
        """
        ...
    @overload
    def configure(
        self,
        cnf: dict[str, Any] | None = None,
        *,
        cursor: tkinter._Cursor = ...,
        length: tkinter._ScreenUnits = ...,
        maximum: float = ...,
        mode: Literal["determinate", "indeterminate"] = ...,
        orient: Literal["horizontal", "vertical"] = ...,
        phase: int = ...,
        style: str = ...,
        takefocus: tkinter._TakeFocusValue = ...,
        value: float = ...,
        variable: tkinter.IntVar | tkinter.DoubleVar = ...,
    ) -> dict[str, tuple[str, str, str, Any, Any]] | None:
        """
        Configure resources of a widget.

        The values for resources are specified as keyword
        arguments. To get an overview about
        the allowed keyword arguments call the method keys.
        """
        ...
    @overload
    def configure(self, cnf: str) -> tuple[str, str, str, Any, Any]:
        """
        Configure resources of a widget.

        The values for resources are specified as keyword
        arguments. To get an overview about
        the allowed keyword arguments call the method keys.
        """
        ...
    config = configure
    def start(self, interval: Literal["idle"] | int | None = None) -> None:
        """
        Begin autoincrement mode: schedules a recurring timer event
        that calls method step every interval milliseconds.

        interval defaults to 50 milliseconds (20 steps/second) if omitted.
        """
        ...
    def step(self, amount: float | None = None) -> None:
        """
        Increments the value option by amount.

        amount defaults to 1.0 if omitted.
        """
        ...
    def stop(self) -> None:
        """
        Stop autoincrement mode: cancels any recurring timer event
        initiated by start.
        """
        ...

class Radiobutton(Widget):
    """
    Ttk Radiobutton widgets are used in groups to show or change a
    set of mutually-exclusive options.
    """
    def __init__(
        self,
        master: tkinter.Misc | None = None,
        *,
        class_: str = "",
        command: tkinter._ButtonCommand = "",
        compound: _TtkCompound = "",
        cursor: tkinter._Cursor = "",
        image: tkinter._ImageSpec = "",
        name: str = ...,
        padding=...,  # undocumented
        state: str = "normal",
        style: str = "",
        takefocus: tkinter._TakeFocusValue = ...,
        text: float | str = "",
        textvariable: tkinter.Variable = ...,
        underline: int = -1,
        value: Any = "1",
        variable: tkinter.Variable | Literal[""] = ...,
        width: int | Literal[""] = "",
    ) -> None:
        """
        Construct a Ttk Radiobutton with parent master.

        STANDARD OPTIONS

            class, compound, cursor, image, state, style, takefocus,
            text, textvariable, underline, width

        WIDGET-SPECIFIC OPTIONS

            command, value, variable
        """
        ...
    @overload
    def configure(
        self,
        cnf: dict[str, Any] | None = None,
        *,
        command: tkinter._ButtonCommand = ...,
        compound: _TtkCompound = ...,
        cursor: tkinter._Cursor = ...,
        image: tkinter._ImageSpec = ...,
        padding=...,
        state: str = ...,
        style: str = ...,
        takefocus: tkinter._TakeFocusValue = ...,
        text: float | str = ...,
        textvariable: tkinter.Variable = ...,
        underline: int = ...,
        value: Any = ...,
        variable: tkinter.Variable | Literal[""] = ...,
        width: int | Literal[""] = ...,
    ) -> dict[str, tuple[str, str, str, Any, Any]] | None:
        """
        Configure resources of a widget.

        The values for resources are specified as keyword
        arguments. To get an overview about
        the allowed keyword arguments call the method keys.
        """
        ...
    @overload
    def configure(self, cnf: str) -> tuple[str, str, str, Any, Any]:
        """
        Configure resources of a widget.

        The values for resources are specified as keyword
        arguments. To get an overview about
        the allowed keyword arguments call the method keys.
        """
        ...
    config = configure
    def invoke(self) -> Any:
        """
        Sets the option variable to the option value, selects the
        widget, and invokes the associated command.

        Returns the result of the command, or an empty string if
        no command is specified.
        """
        ...

# type ignore, because identify() methods of Widget and tkinter.Scale are incompatible
class Scale(Widget, tkinter.Scale):  # type: ignore[misc]
    """
    Ttk Scale widget is typically used to control the numeric value of
    a linked variable that varies uniformly over some range.
    """
    def __init__(
        self,
        master: tkinter.Misc | None = None,
        *,
        class_: str = "",
        command: str | Callable[[str], object] = "",
        cursor: tkinter._Cursor = "",
        from_: float = 0,
        length: tkinter._ScreenUnits = 100,
        name: str = ...,
        orient: Literal["horizontal", "vertical"] = "horizontal",
        state: str = ...,  # undocumented
        style: str = "",
        takefocus: tkinter._TakeFocusValue = ...,
        to: float = 1.0,
        value: float = 0,
        variable: tkinter.IntVar | tkinter.DoubleVar = ...,
    ) -> None:
        """
        Construct a Ttk Scale with parent master.

        STANDARD OPTIONS

            class, cursor, style, takefocus

        WIDGET-SPECIFIC OPTIONS

            command, from, length, orient, to, value, variable
        """
        ...
    @overload  # type: ignore[override]
    def configure(
        self,
        cnf: dict[str, Any] | None = None,
        *,
        command: str | Callable[[str], object] = ...,
        cursor: tkinter._Cursor = ...,
        from_: float = ...,
        length: tkinter._ScreenUnits = ...,
        orient: Literal["horizontal", "vertical"] = ...,
        state: str = ...,
        style: str = ...,
        takefocus: tkinter._TakeFocusValue = ...,
        to: float = ...,
        value: float = ...,
        variable: tkinter.IntVar | tkinter.DoubleVar = ...,
    ) -> dict[str, tuple[str, str, str, Any, Any]] | None:
        """
        Modify or query scale options.

        Setting a value for any of the "from", "from_" or "to" options
        generates a <<RangeChanged>> event.
        """
        ...
    @overload
    def configure(self, cnf: str) -> tuple[str, str, str, Any, Any]:
        """
        Modify or query scale options.

        Setting a value for any of the "from", "from_" or "to" options
        generates a <<RangeChanged>> event.
        """
        ...
    # config must be copy/pasted, otherwise ttk.Scale().config is mypy error (don't know why)
    @overload  # type: ignore[override]
    def config(
        self,
        cnf: dict[str, Any] | None = None,
        *,
        command: str | Callable[[str], object] = ...,
        cursor: tkinter._Cursor = ...,
        from_: float = ...,
        length: tkinter._ScreenUnits = ...,
        orient: Literal["horizontal", "vertical"] = ...,
        state: str = ...,
        style: str = ...,
        takefocus: tkinter._TakeFocusValue = ...,
        to: float = ...,
        value: float = ...,
        variable: tkinter.IntVar | tkinter.DoubleVar = ...,
    ) -> dict[str, tuple[str, str, str, Any, Any]] | None:
        """
        Configure resources of a widget.

        The values for resources are specified as keyword
        arguments. To get an overview about
        the allowed keyword arguments call the method keys.
        """
        ...
    @overload
    def config(self, cnf: str) -> tuple[str, str, str, Any, Any]:
        """
        Configure resources of a widget.

        The values for resources are specified as keyword
        arguments. To get an overview about
        the allowed keyword arguments call the method keys.
        """
        ...
    def get(self, x: int | None = None, y: int | None = None) -> float:
        """
        Get the current value of the value option, or the value
        corresponding to the coordinates x, y if they are specified.

        x and y are pixel coordinates relative to the scale widget
        origin.
        """
        ...

# type ignore, because identify() methods of Widget and tkinter.Scale are incompatible
class Scrollbar(Widget, tkinter.Scrollbar):  # type: ignore[misc]
    """Ttk Scrollbar controls the viewport of a scrollable widget."""
    def __init__(
        self,
        master: tkinter.Misc | None = None,
        *,
        class_: str = "",
        command: Callable[..., tuple[float, float] | None] | str = "",
        cursor: tkinter._Cursor = "",
        name: str = ...,
        orient: Literal["horizontal", "vertical"] = "vertical",
        style: str = "",
        takefocus: tkinter._TakeFocusValue = "",
    ) -> None:
        """
        Construct a Ttk Scrollbar with parent master.

        STANDARD OPTIONS

            class, cursor, style, takefocus

        WIDGET-SPECIFIC OPTIONS

            command, orient
        """
        ...
    @overload  # type: ignore[override]
    def configure(
        self,
        cnf: dict[str, Any] | None = None,
        *,
        command: Callable[..., tuple[float, float] | None] | str = ...,
        cursor: tkinter._Cursor = ...,
        orient: Literal["horizontal", "vertical"] = ...,
        style: str = ...,
        takefocus: tkinter._TakeFocusValue = ...,
    ) -> dict[str, tuple[str, str, str, Any, Any]] | None:
        """
        Configure resources of a widget.

        The values for resources are specified as keyword
        arguments. To get an overview about
        the allowed keyword arguments call the method keys.
        """
        ...
    @overload
    def configure(self, cnf: str) -> tuple[str, str, str, Any, Any]:
        """
        Configure resources of a widget.

        The values for resources are specified as keyword
        arguments. To get an overview about
        the allowed keyword arguments call the method keys.
        """
        ...
    # config must be copy/pasted, otherwise ttk.Scrollbar().config is mypy error (don't know why)
    @overload  # type: ignore[override]
    def config(
        self,
        cnf: dict[str, Any] | None = None,
        *,
        command: Callable[..., tuple[float, float] | None] | str = ...,
        cursor: tkinter._Cursor = ...,
        orient: Literal["horizontal", "vertical"] = ...,
        style: str = ...,
        takefocus: tkinter._TakeFocusValue = ...,
    ) -> dict[str, tuple[str, str, str, Any, Any]] | None:
        """
        Configure resources of a widget.

        The values for resources are specified as keyword
        arguments. To get an overview about
        the allowed keyword arguments call the method keys.
        """
        ...
    @overload
    def config(self, cnf: str) -> tuple[str, str, str, Any, Any]:
        """
        Configure resources of a widget.

        The values for resources are specified as keyword
        arguments. To get an overview about
        the allowed keyword arguments call the method keys.
        """
        ...

class Separator(Widget):
    """
    Ttk Separator widget displays a horizontal or vertical separator
    bar.
    """
    def __init__(
        self,
        master: tkinter.Misc | None = None,
        *,
        class_: str = "",
        cursor: tkinter._Cursor = "",
        name: str = ...,
        orient: Literal["horizontal", "vertical"] = "horizontal",
        style: str = "",
        takefocus: tkinter._TakeFocusValue = "",
    ) -> None:
        """
        Construct a Ttk Separator with parent master.

        STANDARD OPTIONS

            class, cursor, style, takefocus

        WIDGET-SPECIFIC OPTIONS

            orient
        """
        ...
    @overload
    def configure(
        self,
        cnf: dict[str, Any] | None = None,
        *,
        cursor: tkinter._Cursor = ...,
        orient: Literal["horizontal", "vertical"] = ...,
        style: str = ...,
        takefocus: tkinter._TakeFocusValue = ...,
    ) -> dict[str, tuple[str, str, str, Any, Any]] | None:
        """
        Configure resources of a widget.

        The values for resources are specified as keyword
        arguments. To get an overview about
        the allowed keyword arguments call the method keys.
        """
        ...
    @overload
    def configure(self, cnf: str) -> tuple[str, str, str, Any, Any]:
        """
        Configure resources of a widget.

        The values for resources are specified as keyword
        arguments. To get an overview about
        the allowed keyword arguments call the method keys.
        """
        ...
    config = configure

class Sizegrip(Widget):
    """
    Ttk Sizegrip allows the user to resize the containing toplevel
    window by pressing and dragging the grip.
    """
    def __init__(
        self,
        master: tkinter.Misc | None = None,
        *,
        class_: str = "",
        cursor: tkinter._Cursor = ...,
        name: str = ...,
        style: str = "",
        takefocus: tkinter._TakeFocusValue = "",
    ) -> None:
        """
        Construct a Ttk Sizegrip with parent master.

        STANDARD OPTIONS

            class, cursor, state, style, takefocus
        """
        ...
    @overload
    def configure(
        self,
        cnf: dict[str, Any] | None = None,
        *,
        cursor: tkinter._Cursor = ...,
        style: str = ...,
        takefocus: tkinter._TakeFocusValue = ...,
    ) -> dict[str, tuple[str, str, str, Any, Any]] | None:
        """
        Configure resources of a widget.

        The values for resources are specified as keyword
        arguments. To get an overview about
        the allowed keyword arguments call the method keys.
        """
        ...
    @overload
    def configure(self, cnf: str) -> tuple[str, str, str, Any, Any]:
        """
        Configure resources of a widget.

        The values for resources are specified as keyword
        arguments. To get an overview about
        the allowed keyword arguments call the method keys.
        """
        ...
    config = configure

class Spinbox(Entry):
    """
    Ttk Spinbox is an Entry with increment and decrement arrows

    It is commonly used for number entry or to select from a list of
    string values.
    """
    def __init__(
        self,
        master: tkinter.Misc | None = None,
        *,
        background: str = ...,  # undocumented
        class_: str = "",
        command: Callable[[], object] | str | list[str] | tuple[str, ...] = "",
        cursor: tkinter._Cursor = "",
        exportselection: bool = ...,  # undocumented
        font: _FontDescription = ...,  # undocumented
        foreground: str = ...,  # undocumented
        format: str = "",
        from_: float = 0,
        increment: float = 1,
        invalidcommand: tkinter._EntryValidateCommand = ...,  # undocumented
        justify: Literal["left", "center", "right"] = ...,  # undocumented
        name: str = ...,
        show=...,  # undocumented
        state: str = "normal",
        style: str = "",
        takefocus: tkinter._TakeFocusValue = ...,
        textvariable: tkinter.Variable = ...,  # undocumented
        to: float = 0,
        validate: Literal["none", "focus", "focusin", "focusout", "key", "all"] = "none",
        validatecommand: tkinter._EntryValidateCommand = "",
        values: list[str] | tuple[str, ...] = ...,
        width: int = ...,  # undocumented
        wrap: bool = False,
        xscrollcommand: tkinter._XYScrollCommand = "",
    ) -> None:
        """
        Construct a Ttk Spinbox widget with the parent master.

        STANDARD OPTIONS

            class, cursor, style, takefocus, validate,
            validatecommand, xscrollcommand, invalidcommand

        WIDGET-SPECIFIC OPTIONS

            to, from_, increment, values, wrap, format, command
        """
        ...
    @overload  # type: ignore[override]
    def configure(
        self,
        cnf: dict[str, Any] | None = None,
        *,
        background: str = ...,
        command: Callable[[], object] | str | list[str] | tuple[str, ...] = ...,
        cursor: tkinter._Cursor = ...,
        exportselection: bool = ...,
        font: _FontDescription = ...,
        foreground: str = ...,
        format: str = ...,
        from_: float = ...,
        increment: float = ...,
        invalidcommand: tkinter._EntryValidateCommand = ...,
        justify: Literal["left", "center", "right"] = ...,
        show=...,
        state: str = ...,
        style: str = ...,
        takefocus: tkinter._TakeFocusValue = ...,
        textvariable: tkinter.Variable = ...,
        to: float = ...,
        validate: Literal["none", "focus", "focusin", "focusout", "key", "all"] = ...,
        validatecommand: tkinter._EntryValidateCommand = ...,
        values: list[str] | tuple[str, ...] = ...,
        width: int = ...,
        wrap: bool = ...,
        xscrollcommand: tkinter._XYScrollCommand = ...,
    ) -> dict[str, tuple[str, str, str, Any, Any]] | None:
        """
        Configure resources of a widget.

        The values for resources are specified as keyword
        arguments. To get an overview about
        the allowed keyword arguments call the method keys.
        """
        ...
    @overload
    def configure(self, cnf: str) -> tuple[str, str, str, Any, Any]:
        """
        Configure resources of a widget.

        The values for resources are specified as keyword
        arguments. To get an overview about
        the allowed keyword arguments call the method keys.
        """
        ...
    config = configure  # type: ignore[assignment]
    def set(self, value: Any) -> None:
        """Sets the value of the Spinbox to value."""
        ...

class _TreeviewItemDict(TypedDict):
    text: str
    image: list[str] | Literal[""]  # no idea why it's wrapped in list
    values: list[Any] | Literal[""]
    open: bool  # actually 0 or 1
    tags: list[str] | Literal[""]

class _TreeviewTagDict(TypedDict):
    # There is also 'text' and 'anchor', but they don't seem to do anything, using them is likely a bug
    foreground: str
    background: str
    font: _FontDescription
    image: str  # not wrapped in list :D

class _TreeviewHeaderDict(TypedDict):
    text: str
    image: list[str] | Literal[""]
    anchor: tkinter._Anchor
    command: str
    state: str  # Doesn't seem to appear anywhere else than in these dicts

class _TreeviewColumnDict(TypedDict):
    width: int
    minwidth: int
    stretch: bool  # actually 0 or 1
    anchor: tkinter._Anchor
    id: str

class Treeview(Widget, tkinter.XView, tkinter.YView):
    """
    Ttk Treeview widget displays a hierarchical collection of items.

    Each item has a textual label, an optional image, and an optional list
    of data values. The data values are displayed in successive columns
    after the tree label.
    """
    def __init__(
        self,
        master: tkinter.Misc | None = None,
        *,
        class_: str = "",
        columns: str | list[str] | list[int] | list[str | int] | tuple[str | int, ...] = "",
        cursor: tkinter._Cursor = "",
        displaycolumns: str | int | list[str] | tuple[str, ...] | list[int] | tuple[int, ...] = ("#all",),
        height: int = 10,
        name: str = ...,
        padding: _Padding = ...,
        selectmode: Literal["extended", "browse", "none"] = "extended",
        # list/tuple of Literal don't actually work in mypy
        #
        # 'tree headings' is same as ['tree', 'headings'], and I wouldn't be
        # surprised if someone is using it.
        show: Literal["tree", "headings", "tree headings", ""] | list[str] | tuple[str, ...] = ("tree", "headings"),
        style: str = "",
        takefocus: tkinter._TakeFocusValue = ...,
        xscrollcommand: tkinter._XYScrollCommand = "",
        yscrollcommand: tkinter._XYScrollCommand = "",
    ) -> None:
        """
        Construct a Ttk Treeview with parent master.

        STANDARD OPTIONS

            class, cursor, style, takefocus, xscrollcommand,
            yscrollcommand

        WIDGET-SPECIFIC OPTIONS

            columns, displaycolumns, height, padding, selectmode, show

        ITEM OPTIONS

            text, image, values, open, tags

        TAG OPTIONS

            foreground, background, font, image
        """
        ...
    @overload
    def configure(
        self,
        cnf: dict[str, Any] | None = None,
        *,
        columns: str | list[str] | list[int] | list[str | int] | tuple[str | int, ...] = ...,
        cursor: tkinter._Cursor = ...,
        displaycolumns: str | int | list[str] | tuple[str, ...] | list[int] | tuple[int, ...] = ...,
        height: int = ...,
        padding: _Padding = ...,
        selectmode: Literal["extended", "browse", "none"] = ...,
        show: Literal["tree", "headings", "tree headings", ""] | list[str] | tuple[str, ...] = ...,
        style: str = ...,
        takefocus: tkinter._TakeFocusValue = ...,
        xscrollcommand: tkinter._XYScrollCommand = ...,
        yscrollcommand: tkinter._XYScrollCommand = ...,
    ) -> dict[str, tuple[str, str, str, Any, Any]] | None:
        """
        Configure resources of a widget.

        The values for resources are specified as keyword
        arguments. To get an overview about
        the allowed keyword arguments call the method keys.
        """
        ...
    @overload
    def configure(self, cnf: str) -> tuple[str, str, str, Any, Any]:
        """
        Configure resources of a widget.

        The values for resources are specified as keyword
        arguments. To get an overview about
        the allowed keyword arguments call the method keys.
        """
        ...
    config = configure
    def bbox(self, item: str | int, column: str | int | None = None) -> tuple[int, int, int, int] | Literal[""]:
        """
        Returns the bounding box (relative to the treeview widget's
        window) of the specified item in the form x y width height.

        If column is specified, returns the bounding box of that cell.
        If the item is not visible (i.e., if it is a descendant of a
        closed item or is scrolled offscreen), returns an empty string.
        """
        ...
    def get_children(self, item: str | int | None = None) -> tuple[str, ...]:
        """
        Returns a tuple of children belonging to item.

        If item is not specified, returns root children.
        """
        ...
    def set_children(self, item: str | int, *newchildren: str | int) -> None:
        """
        Replaces item's child with newchildren.

        Children present in item that are not present in newchildren
        are detached from tree. No items in newchildren may be an
        ancestor of item.
        """
        ...
    @overload
    def column(self, column: str | int, option: Literal["width", "minwidth"]) -> int:
        """
        Query or modify the options for the specified column.

        If kw is not given, returns a dict of the column option values. If
        option is specified then the value for that option is returned.
        Otherwise, sets the options to the corresponding values.
        """
        ...
    @overload
    def column(self, column: str | int, option: Literal["stretch"]) -> bool:
        """
        Query or modify the options for the specified column.

        If kw is not given, returns a dict of the column option values. If
        option is specified then the value for that option is returned.
        Otherwise, sets the options to the corresponding values.
        """
        ...
    @overload
    def column(self, column: str | int, option: Literal["anchor"]) -> _tkinter.Tcl_Obj:
        """
        Query or modify the options for the specified column.

        If kw is not given, returns a dict of the column option values. If
        option is specified then the value for that option is returned.
        Otherwise, sets the options to the corresponding values.
        """
        ...
    @overload
    def column(self, column: str | int, option: Literal["id"]) -> str:
        """
        Query or modify the options for the specified column.

        If kw is not given, returns a dict of the column option values. If
        option is specified then the value for that option is returned.
        Otherwise, sets the options to the corresponding values.
        """
        ...
    @overload
    def column(self, column: str | int, option: str) -> Any:
        """
        Query or modify the options for the specified column.

        If kw is not given, returns a dict of the column option values. If
        option is specified then the value for that option is returned.
        Otherwise, sets the options to the corresponding values.
        """
        ...
    @overload
    def column(
        self,
        column: str | int,
        option: None = None,
        *,
        width: int = ...,
        minwidth: int = ...,
        stretch: bool = ...,
        anchor: tkinter._Anchor = ...,
        # id is read-only
    ) -> _TreeviewColumnDict | None:
        """
        Query or modify the options for the specified column.

        If kw is not given, returns a dict of the column option values. If
        option is specified then the value for that option is returned.
        Otherwise, sets the options to the corresponding values.
        """
        ...
    def delete(self, *items: str | int) -> None:
        """
        Delete all specified items and all their descendants. The root
        item may not be deleted.
        """
        ...
    def detach(self, *items: str | int) -> None:
        """
        Unlinks all of the specified items from the tree.

        The items and all of their descendants are still present, and may
        be reinserted at another point in the tree, but will not be
        displayed. The root item may not be detached.
        """
        ...
    def exists(self, item: str | int) -> bool:
        """
        Returns True if the specified item is present in the tree,
        False otherwise.
        """
        ...
    @overload  # type: ignore[override]
    def focus(self, item: None = None) -> str:
        """
        If item is specified, sets the focus item to item. Otherwise,
        returns the current focus item, or '' if there is none.
        """
        ...
    @overload
    def focus(self, item: str | int) -> Literal[""]:
        """
        If item is specified, sets the focus item to item. Otherwise,
        returns the current focus item, or '' if there is none.
        """
        ...
    @overload
    def heading(self, column: str | int, option: Literal["text"]) -> str:
        """
        Query or modify the heading options for the specified column.

        If kw is not given, returns a dict of the heading option values. If
        option is specified then the value for that option is returned.
        Otherwise, sets the options to the corresponding values.

        Valid options/values are:
            text: text
                The text to display in the column heading
            image: image_name
                Specifies an image to display to the right of the column
                heading
            anchor: anchor
                Specifies how the heading text should be aligned. One of
                the standard Tk anchor values
            command: callback
                A callback to be invoked when the heading label is
                pressed.

        To configure the tree column heading, call this with column = "#0" 
        """
        ...
    @overload
    def heading(self, column: str | int, option: Literal["image"]) -> tuple[str] | str:
        """
        Query or modify the heading options for the specified column.

        If kw is not given, returns a dict of the heading option values. If
        option is specified then the value for that option is returned.
        Otherwise, sets the options to the corresponding values.

        Valid options/values are:
            text: text
                The text to display in the column heading
            image: image_name
                Specifies an image to display to the right of the column
                heading
            anchor: anchor
                Specifies how the heading text should be aligned. One of
                the standard Tk anchor values
            command: callback
                A callback to be invoked when the heading label is
                pressed.

        To configure the tree column heading, call this with column = "#0" 
        """
        ...
    @overload
    def heading(self, column: str | int, option: Literal["anchor"]) -> _tkinter.Tcl_Obj:
        """
        Query or modify the heading options for the specified column.

        If kw is not given, returns a dict of the heading option values. If
        option is specified then the value for that option is returned.
        Otherwise, sets the options to the corresponding values.

        Valid options/values are:
            text: text
                The text to display in the column heading
            image: image_name
                Specifies an image to display to the right of the column
                heading
            anchor: anchor
                Specifies how the heading text should be aligned. One of
                the standard Tk anchor values
            command: callback
                A callback to be invoked when the heading label is
                pressed.

        To configure the tree column heading, call this with column = "#0" 
        """
        ...
    @overload
    def heading(self, column: str | int, option: Literal["command"]) -> str:
        """
        Query or modify the heading options for the specified column.

        If kw is not given, returns a dict of the heading option values. If
        option is specified then the value for that option is returned.
        Otherwise, sets the options to the corresponding values.

        Valid options/values are:
            text: text
                The text to display in the column heading
            image: image_name
                Specifies an image to display to the right of the column
                heading
            anchor: anchor
                Specifies how the heading text should be aligned. One of
                the standard Tk anchor values
            command: callback
                A callback to be invoked when the heading label is
                pressed.

        To configure the tree column heading, call this with column = "#0" 
        """
        ...
    @overload
    def heading(self, column: str | int, option: str) -> Any:
        """
        Query or modify the heading options for the specified column.

        If kw is not given, returns a dict of the heading option values. If
        option is specified then the value for that option is returned.
        Otherwise, sets the options to the corresponding values.

        Valid options/values are:
            text: text
                The text to display in the column heading
            image: image_name
                Specifies an image to display to the right of the column
                heading
            anchor: anchor
                Specifies how the heading text should be aligned. One of
                the standard Tk anchor values
            command: callback
                A callback to be invoked when the heading label is
                pressed.

        To configure the tree column heading, call this with column = "#0" 
        """
        ...
    @overload
    def heading(self, column: str | int, option: None = None) -> _TreeviewHeaderDict:
        """
        Query or modify the heading options for the specified column.

        If kw is not given, returns a dict of the heading option values. If
        option is specified then the value for that option is returned.
        Otherwise, sets the options to the corresponding values.

        Valid options/values are:
            text: text
                The text to display in the column heading
            image: image_name
                Specifies an image to display to the right of the column
                heading
            anchor: anchor
                Specifies how the heading text should be aligned. One of
                the standard Tk anchor values
            command: callback
                A callback to be invoked when the heading label is
                pressed.

        To configure the tree column heading, call this with column = "#0" 
        """
        ...
    @overload
    def heading(
        self,
        column: str | int,
        option: None = None,
        *,
        text: str = ...,
        image: tkinter._ImageSpec = ...,
        anchor: tkinter._Anchor = ...,
        command: str | Callable[[], object] = ...,
    ) -> None:
        """
        Query or modify the heading options for the specified column.

        If kw is not given, returns a dict of the heading option values. If
        option is specified then the value for that option is returned.
        Otherwise, sets the options to the corresponding values.

        Valid options/values are:
            text: text
                The text to display in the column heading
            image: image_name
                Specifies an image to display to the right of the column
                heading
            anchor: anchor
                Specifies how the heading text should be aligned. One of
                the standard Tk anchor values
            command: callback
                A callback to be invoked when the heading label is
                pressed.

        To configure the tree column heading, call this with column = "#0" 
        """
        ...
    # Internal Method. Leave untyped:
    def identify(self, component, x, y):
        """
        Returns a description of the specified component under the
        point given by x and y, or the empty string if no such component
        is present at that position.
        """
        ...
    def identify_row(self, y: int) -> str:
        """Returns the item ID of the item at position y."""
        ...
    def identify_column(self, x: int) -> str:
        """
        Returns the data column identifier of the cell at position x.

        The tree column has ID #0.
        """
        ...
    def identify_region(self, x: int, y: int) -> Literal["heading", "separator", "tree", "cell", "nothing"]:
        """
        Returns one of:

        heading: Tree heading area.
        separator: Space between two columns headings;
        tree: The tree area.
        cell: A data cell.

        * Availability: Tk 8.6
        """
        ...
    def identify_element(self, x: int, y: int) -> str:
        """
        Returns the element at position x, y.

        * Availability: Tk 8.6
        """
        ...
    def index(self, item: str | int) -> int:
        """
        Returns the integer index of item within its parent's list
        of children.
        """
        ...
    def insert(
        self,
        parent: str,
        index: int | Literal["end"],
        iid: str | int | None = None,
        *,
        id: str | int = ...,  # same as iid
        text: str = ...,
        image: tkinter._ImageSpec = ...,
        values: list[Any] | tuple[Any, ...] = ...,
        open: bool = ...,
        tags: str | list[str] | tuple[str, ...] = ...,
    ) -> str:
        """
        Creates a new item and return the item identifier of the newly
        created item.

        parent is the item ID of the parent item, or the empty string
        to create a new top-level item. index is an integer, or the value
        end, specifying where in the list of parent's children to insert
        the new item. If index is less than or equal to zero, the new node
        is inserted at the beginning, if index is greater than or equal to
        the current number of children, it is inserted at the end. If iid
        is specified, it is used as the item identifier, iid must not
        already exist in the tree. Otherwise, a new unique identifier
        is generated.
        """
        ...
    @overload
    def item(self, item: str | int, option: Literal["text"]) -> str:
        """
        Query or modify the options for the specified item.

        If no options are given, a dict with options/values for the item
        is returned. If option is specified then the value for that option
        is returned. Otherwise, sets the options to the corresponding
        values as given by kw.
        """
        ...
    @overload
    def item(self, item: str | int, option: Literal["image"]) -> tuple[str] | Literal[""]:
        """
        Query or modify the options for the specified item.

        If no options are given, a dict with options/values for the item
        is returned. If option is specified then the value for that option
        is returned. Otherwise, sets the options to the corresponding
        values as given by kw.
        """
        ...
    @overload
    def item(self, item: str | int, option: Literal["values"]) -> tuple[Any, ...] | Literal[""]:
        """
        Query or modify the options for the specified item.

        If no options are given, a dict with options/values for the item
        is returned. If option is specified then the value for that option
        is returned. Otherwise, sets the options to the corresponding
        values as given by kw.
        """
        ...
    @overload
    def item(self, item: str | int, option: Literal["open"]) -> bool:
        """
        Query or modify the options for the specified item.

        If no options are given, a dict with options/values for the item
        is returned. If option is specified then the value for that option
        is returned. Otherwise, sets the options to the corresponding
        values as given by kw.
        """
        ...
    @overload
    def item(self, item: str | int, option: Literal["tags"]) -> tuple[str, ...] | Literal[""]:
        """
        Query or modify the options for the specified item.

        If no options are given, a dict with options/values for the item
        is returned. If option is specified then the value for that option
        is returned. Otherwise, sets the options to the corresponding
        values as given by kw.
        """
        ...
    @overload
    def item(self, item: str | int, option: str) -> Any:
        """
        Query or modify the options for the specified item.

        If no options are given, a dict with options/values for the item
        is returned. If option is specified then the value for that option
        is returned. Otherwise, sets the options to the corresponding
        values as given by kw.
        """
        ...
    @overload
    def item(self, item: str | int, option: None = None) -> _TreeviewItemDict:
        """
        Query or modify the options for the specified item.

        If no options are given, a dict with options/values for the item
        is returned. If option is specified then the value for that option
        is returned. Otherwise, sets the options to the corresponding
        values as given by kw.
        """
        ...
    @overload
    def item(
        self,
        item: str | int,
        option: None = None,
        *,
        text: str = ...,
        image: tkinter._ImageSpec = ...,
        values: list[Any] | tuple[Any, ...] | Literal[""] = ...,
        open: bool = ...,
        tags: str | list[str] | tuple[str, ...] = ...,
    ) -> None:
        """
        Query or modify the options for the specified item.

        If no options are given, a dict with options/values for the item
        is returned. If option is specified then the value for that option
        is returned. Otherwise, sets the options to the corresponding
        values as given by kw.
        """
        ...
    def move(self, item: str | int, parent: str, index: int | Literal["end"]) -> None:
        """
        Moves item to position index in parent's list of children.

        It is illegal to move an item under one of its descendants. If
        index is less than or equal to zero, item is moved to the
        beginning, if greater than or equal to the number of children,
        it is moved to the end. If item was detached it is reattached.
        """
        ...
    reattach = move
    def next(self, item: str | int) -> str:
        """
        Returns the identifier of item's next sibling, or '' if item
        is the last child of its parent.
        """
        ...
    def parent(self, item: str | int) -> str:
        """
        Returns the ID of the parent of item, or '' if item is at the
        top level of the hierarchy.
        """
        ...
    def prev(self, item: str | int) -> str:
        """
        Returns the identifier of item's previous sibling, or '' if
        item is the first child of its parent.
        """
        ...
    def see(self, item: str | int) -> None:
        """
        Ensure that item is visible.

        Sets all of item's ancestors open option to True, and scrolls
        the widget if necessary so that item is within the visible
        portion of the tree.
        """
        ...
    def selection(self) -> tuple[str, ...]:
        """Returns the tuple of selected items."""
        ...
    @overload
    def selection_set(self, items: list[str] | tuple[str, ...] | list[int] | tuple[int, ...], /) -> None:
        """The specified items becomes the new selection."""
        ...
    @overload
    def selection_set(self, *items: str | int) -> None:
        """The specified items becomes the new selection."""
        ...
    @overload
    def selection_add(self, items: list[str] | tuple[str, ...] | list[int] | tuple[int, ...], /) -> None:
        """Add all of the specified items to the selection."""
        ...
    @overload
    def selection_add(self, *items: str | int) -> None:
        """Add all of the specified items to the selection."""
        ...
    @overload
    def selection_remove(self, items: list[str] | tuple[str, ...] | list[int] | tuple[int, ...], /) -> None:
        """Remove all of the specified items from the selection."""
        ...
    @overload
    def selection_remove(self, *items: str | int) -> None:
        """Remove all of the specified items from the selection."""
        ...
    @overload
    def selection_toggle(self, items: list[str] | tuple[str, ...] | list[int] | tuple[int, ...], /) -> None:
        """Toggle the selection state of each specified item."""
        ...
    @overload
    def selection_toggle(self, *items: str | int) -> None:
        """Toggle the selection state of each specified item."""
        ...
    @overload
    def set(self, item: str | int, column: None = None, value: None = None) -> dict[str, Any]:
        """
        Query or set the value of given item.

        With one argument, return a dictionary of column/value pairs
        for the specified item. With two arguments, return the current
        value of the specified column. With three arguments, set the
        value of given column in given item to the specified value.
        """
        ...
    @overload
    def set(self, item: str | int, column: str | int, value: None = None) -> Any:
        """
        Query or set the value of given item.

        With one argument, return a dictionary of column/value pairs
        for the specified item. With two arguments, return the current
        value of the specified column. With three arguments, set the
        value of given column in given item to the specified value.
        """
        ...
    @overload
    def set(self, item: str | int, column: str | int, value: Any) -> Literal[""]:
        """
        Query or set the value of given item.

        With one argument, return a dictionary of column/value pairs
        for the specified item. With two arguments, return the current
        value of the specified column. With three arguments, set the
        value of given column in given item to the specified value.
        """
        ...
    # There's no tag_unbind() or 'add' argument for whatever reason.
    # Also, it's 'callback' instead of 'func' here.
    @overload
    def tag_bind(
        self, tagname: str, sequence: str | None = None, callback: Callable[[tkinter.Event[Treeview]], object] | None = None
    ) -> str:
        """
        Bind a callback for the given event sequence to the tag tagname.
        When an event is delivered to an item, the callbacks for each
        of the item's tags option are called.
        """
        ...
    @overload
    def tag_bind(self, tagname: str, sequence: str | None, callback: str) -> None:
        """
        Bind a callback for the given event sequence to the tag tagname.
        When an event is delivered to an item, the callbacks for each
        of the item's tags option are called.
        """
        ...
    @overload
    def tag_bind(self, tagname: str, *, callback: str) -> None:
        """
        Bind a callback for the given event sequence to the tag tagname.
        When an event is delivered to an item, the callbacks for each
        of the item's tags option are called.
        """
        ...
    @overload
    def tag_configure(self, tagname: str, option: Literal["foreground", "background"]) -> str:
        """
        Query or modify the options for the specified tagname.

        If kw is not given, returns a dict of the option settings for tagname.
        If option is specified, returns the value for that option for the
        specified tagname. Otherwise, sets the options to the corresponding
        values for the given tagname.
        """
        ...
    @overload
    def tag_configure(self, tagname: str, option: Literal["font"]) -> _FontDescription:
        """
        Query or modify the options for the specified tagname.

        If kw is not given, returns a dict of the option settings for tagname.
        If option is specified, returns the value for that option for the
        specified tagname. Otherwise, sets the options to the corresponding
        values for the given tagname.
        """
        ...
    @overload
    def tag_configure(self, tagname: str, option: Literal["image"]) -> str:
        """
        Query or modify the options for the specified tagname.

        If kw is not given, returns a dict of the option settings for tagname.
        If option is specified, returns the value for that option for the
        specified tagname. Otherwise, sets the options to the corresponding
        values for the given tagname.
        """
        ...
    @overload
    def tag_configure(
        self,
        tagname: str,
        option: None = None,
        *,
        # There is also 'text' and 'anchor', but they don't seem to do anything, using them is likely a bug
        foreground: str = ...,
        background: str = ...,
        font: _FontDescription = ...,
        image: tkinter._ImageSpec = ...,
    ) -> _TreeviewTagDict | MaybeNone:
        """
        Query or modify the options for the specified tagname.

        If kw is not given, returns a dict of the option settings for tagname.
        If option is specified, returns the value for that option for the
        specified tagname. Otherwise, sets the options to the corresponding
        values for the given tagname.
        """
        ...
    @overload
    def tag_has(self, tagname: str, item: None = None) -> tuple[str, ...]:
        """
        If item is specified, returns 1 or 0 depending on whether the
        specified item has the given tagname. Otherwise, returns a list of
        all items which have the specified tag.

        * Availability: Tk 8.6
        """
        ...
    @overload
    def tag_has(self, tagname: str, item: str | int) -> bool:
        """
        If item is specified, returns 1 or 0 depending on whether the
        specified item has the given tagname. Otherwise, returns a list of
        all items which have the specified tag.

        * Availability: Tk 8.6
        """
        ...

class LabeledScale(Frame):
    """
    A Ttk Scale widget with a Ttk Label widget indicating its
    current value.

    The Ttk Scale can be accessed through instance.scale, and Ttk Label
    can be accessed through instance.label
    """
    label: Label
    scale: Scale
    # This should be kept in sync with tkinter.ttk.Frame.__init__()
    # (all the keyword-only args except compound are from there)
    def __init__(
        self,
        master: tkinter.Misc | None = None,
        variable: tkinter.IntVar | tkinter.DoubleVar | None = None,
        from_: float = 0,
        to: float = 10,
        *,
        border: tkinter._ScreenUnits = ...,
        borderwidth: tkinter._ScreenUnits = ...,
        class_: str = "",
        compound: Literal["top", "bottom"] = "top",
        cursor: tkinter._Cursor = "",
        height: tkinter._ScreenUnits = 0,
        name: str = ...,
        padding: _Padding = ...,
        relief: tkinter._Relief = ...,
        style: str = "",
        takefocus: tkinter._TakeFocusValue = "",
        width: tkinter._ScreenUnits = 0,
    ) -> None:
        """
        Construct a horizontal LabeledScale with parent master, a
        variable to be associated with the Ttk Scale widget and its range.
        If variable is not specified, a tkinter.IntVar is created.

        WIDGET-SPECIFIC OPTIONS

            compound: 'top' or 'bottom'
                Specifies how to display the label relative to the scale.
                Defaults to 'top'.
        """
        ...
    # destroy is overridden, signature does not change
    value: Any

class OptionMenu(Menubutton):
    """
    Themed OptionMenu, based after tkinter's OptionMenu, which allows
    the user to select a value from a menu.
    """
    def __init__(
        self,
        master: tkinter.Misc | None,
        variable: tkinter.StringVar,
        default: str | None = None,
        *values: str,
        # rest of these are keyword-only because *args syntax used above
        style: str = "",
        direction: Literal["above", "below", "left", "right", "flush"] = "below",
        command: Callable[[tkinter.StringVar], object] | None = None,
    ) -> None:
        """
        Construct a themed OptionMenu widget with master as the parent,
        the resource textvariable set to variable, the initially selected
        value specified by the default parameter, the menu values given by
        *values and additional keywords.

        WIDGET-SPECIFIC OPTIONS

            style: stylename
                Menubutton style.
            direction: 'above', 'below', 'left', 'right', or 'flush'
                Menubutton direction.
            command: callback
                A callback that will be invoked after selecting an item.
        """
        ...
    # configure, config, cget, destroy are inherited from Menubutton
    # destroy and __setitem__ are overridden, signature does not change
    def set_menu(self, default: str | None = None, *values: str) -> None:
        """
        Build a new menu of radiobuttons with *values and optionally
        a default value.
        """
        ...<|MERGE_RESOLUTION|>--- conflicted
+++ resolved
@@ -1119,97 +1119,6 @@
         image=...,
         compound: tkinter._Compound = ...,
         underline: int = ...,
-<<<<<<< HEAD
-    ) -> None:
-        """
-        Adds a new tab to the notebook.
-
-        If window is currently managed by the notebook but hidden, it is
-        restored to its previous position.
-        """
-        ...
-    def forget(self, tab_id) -> None:
-        """
-        Removes the tab specified by tab_id, unmaps and unmanages the
-        associated window.
-        """
-        ...
-    def hide(self, tab_id) -> None:
-        """
-        Hides the tab specified by tab_id.
-
-        The tab will not be displayed, but the associated window remains
-        managed by the notebook and its configuration remembered. Hidden
-        tabs may be restored with the add command.
-        """
-        ...
-    def identify(self, x: int, y: int) -> str:
-        """
-        Returns the name of the tab element at position x, y, or the
-        empty string if none.
-        """
-        ...
-    def index(self, tab_id):
-        """
-        Returns the numeric index of the tab specified by tab_id, or
-        the total number of tabs if tab_id is the string "end".
-        """
-        ...
-    def insert(self, pos, child, **kw) -> None:
-        """
-        Inserts a pane at the specified position.
-
-        pos is either the string end, an integer index, or the name of
-        a managed child. If child is already managed by the notebook,
-        moves it to the specified position.
-        """
-        ...
-    def select(self, tab_id: Incomplete | None = None):
-        """
-        Selects the specified tab.
-
-        The associated child window will be displayed, and the
-        previously-selected window (if different) is unmapped. If tab_id
-        is omitted, returns the widget name of the currently selected
-        pane.
-        """
-        ...
-    def tab(self, tab_id, option: Incomplete | None = None, **kw):
-        """
-        Query or modify the options of the specific tab_id.
-
-        If kw is not given, returns a dict of the tab option values. If option
-        is specified, returns the value of that option. Otherwise, sets the
-        options to the corresponding values.
-        """
-        ...
-    def tabs(self):
-        """Returns a list of windows managed by the notebook."""
-        ...
-    def enable_traversal(self) -> None:
-        """
-        Enable keyboard traversal for a toplevel window containing
-        this notebook.
-
-        This will extend the bindings for the toplevel window containing
-        this notebook as follows:
-
-            Control-Tab: selects the tab following the currently selected
-                         one
-
-            Shift-Control-Tab: selects the tab preceding the currently
-                               selected one
-
-            Alt-K: where K is the mnemonic (underlined) character of any
-                   tab, will select that tab.
-
-        Multiple notebooks in a single toplevel may be enabled for
-        traversal, including nested notebooks. However, notebook traversal
-        only works properly if all panes are direct children of the
-        notebook.
-        """
-        ...
-=======
     ) -> None: ...
     def forget(self, tab_id) -> None: ...  # type: ignore[override]
     def hide(self, tab_id) -> None: ...
@@ -1220,7 +1129,6 @@
     def tab(self, tab_id, option: Incomplete | None = None, **kw): ...
     def tabs(self): ...
     def enable_traversal(self) -> None: ...
->>>>>>> 9589e369
 
 class Panedwindow(Widget, tkinter.PanedWindow):
     """
