"""
Ttk wrapper.

This module provides classes to allow using Tk themed widget set.

Ttk is based on a revised and enhanced version of
TIP #48 (http://tip.tcl.tk/48) specified style engine.

Its basic idea is to separate, to the extent possible, the code
implementing a widget's behavior from the code implementing its
appearance. Widget class bindings are primarily responsible for
maintaining the widget state and invoking callbacks, all aspects
of the widgets appearance lies at Themes.
"""

import _tkinter
import tkinter
from _typeshed import Incomplete, MaybeNone
from collections.abc import Callable
from tkinter.font import _FontDescription
from typing import Any, Literal, TypedDict, overload
from typing_extensions import TypeAlias

__all__ = [
    "Button",
    "Checkbutton",
    "Combobox",
    "Entry",
    "Frame",
    "Label",
    "Labelframe",
    "LabelFrame",
    "Menubutton",
    "Notebook",
    "Panedwindow",
    "PanedWindow",
    "Progressbar",
    "Radiobutton",
    "Scale",
    "Scrollbar",
    "Separator",
    "Sizegrip",
    "Style",
    "Treeview",
    "LabeledScale",
    "OptionMenu",
    "tclobjs_to_py",
    "setup_master",
    "Spinbox",
]

def tclobjs_to_py(adict: dict[Any, Any]) -> dict[Any, Any]:
    """
    Returns adict with its values converted from Tcl objects to Python
    objects.
    """
    ...
def setup_master(master: Incomplete | None = None):
    """
    If master is not None, itself is returned. If master is None,
    the default master is returned if there is one, otherwise a new
    master is created and returned.

    If it is not allowed to use the default root and master is None,
    RuntimeError is raised.
    """
    ...

_Padding: TypeAlias = (
    tkinter._ScreenUnits
    | tuple[tkinter._ScreenUnits]
    | tuple[tkinter._ScreenUnits, tkinter._ScreenUnits]
    | tuple[tkinter._ScreenUnits, tkinter._ScreenUnits, tkinter._ScreenUnits]
    | tuple[tkinter._ScreenUnits, tkinter._ScreenUnits, tkinter._ScreenUnits, tkinter._ScreenUnits]
)

# from ttk_widget (aka ttk::widget) manual page, differs from tkinter._Compound
_TtkCompound: TypeAlias = Literal["", "text", "image", tkinter._Compound]

class Style:
    """Manipulate style database."""
    master: Incomplete
    tk: _tkinter.TkappType
    def __init__(self, master: tkinter.Misc | None = None) -> None: ...
    def configure(self, style, query_opt: Incomplete | None = None, **kw):
        """
        Query or sets the default value of the specified option(s) in
        style.

        Each key in kw is an option and each value is either a string or
        a sequence identifying the value for that option.
        """
        ...
    def map(self, style, query_opt: Incomplete | None = None, **kw):
        """
        Query or sets dynamic values of the specified option(s) in
        style.

        Each key in kw is an option and each value should be a list or a
        tuple (usually) containing statespecs grouped in tuples, or list,
        or something else of your preference. A statespec is compound of
        one or more states and then a value.
        """
        ...
    def lookup(self, style, option, state: Incomplete | None = None, default: Incomplete | None = None):
        """
        Returns the value specified for option in style.

        If state is specified it is expected to be a sequence of one
        or more states. If the default argument is set, it is used as
        a fallback value in case no specification for option is found.
        """
        ...
    def layout(self, style, layoutspec: Incomplete | None = None):
        """
        Define the widget layout for given style. If layoutspec is
        omitted, return the layout specification for given style.

        layoutspec is expected to be a list or an object different than
        None that evaluates to False if you want to "turn off" that style.
        If it is a list (or tuple, or something else), each item should be
        a tuple where the first item is the layout name and the second item
        should have the format described below:

        LAYOUTS

            A layout can contain the value None, if takes no options, or
            a dict of options specifying how to arrange the element.
            The layout mechanism uses a simplified version of the pack
            geometry manager: given an initial cavity, each element is
            allocated a parcel. Valid options/values are:

                side: whichside
                    Specifies which side of the cavity to place the
                    element; one of top, right, bottom or left. If
                    omitted, the element occupies the entire cavity.

                sticky: nswe
                    Specifies where the element is placed inside its
                    allocated parcel.

                children: [sublayout... ]
                    Specifies a list of elements to place inside the
                    element. Each element is a tuple (or other sequence)
                    where the first item is the layout name, and the other
                    is a LAYOUT.
        """
        ...
    def element_create(self, elementname, etype, *args, **kw) -> None:
        """Create a new element in the current theme of given etype."""
        ...
    def element_names(self):
        """Returns the list of elements defined in the current theme."""
        ...
    def element_options(self, elementname):
        """Return the list of elementname's options."""
        ...
    def theme_create(self, themename, parent: Incomplete | None = None, settings: Incomplete | None = None) -> None:
        """
        Creates a new theme.

        It is an error if themename already exists. If parent is
        specified, the new theme will inherit styles, elements and
        layouts from the specified parent theme. If settings are present,
        they are expected to have the same syntax used for theme_settings.
        """
        ...
    def theme_settings(self, themename, settings) -> None:
        """
        Temporarily sets the current theme to themename, apply specified
        settings and then restore the previous theme.

        Each key in settings is a style and each value may contain the
        keys 'configure', 'map', 'layout' and 'element create' and they
        are expected to have the same format as specified by the methods
        configure, map, layout and element_create respectively.
        """
        ...
    def theme_names(self) -> tuple[str, ...]:
        """Returns a list of all known themes."""
        ...
    @overload
    def theme_use(self, themename: str) -> None:
        """
        If themename is None, returns the theme in use, otherwise, set
        the current theme to themename, refreshes all widgets and emits
        a <<ThemeChanged>> event.
        """
        ...
    @overload
    def theme_use(self, themename: None = None) -> str:
        """
        If themename is None, returns the theme in use, otherwise, set
        the current theme to themename, refreshes all widgets and emits
        a <<ThemeChanged>> event.
        """
        ...

class Widget(tkinter.Widget):
    """Base class for Tk themed widgets."""
    def __init__(self, master: tkinter.Misc | None, widgetname, kw: Incomplete | None = None) -> None:
        """
        Constructs a Ttk Widget with the parent master.

        STANDARD OPTIONS

            class, cursor, takefocus, style

        SCROLLABLE WIDGET OPTIONS

            xscrollcommand, yscrollcommand

        LABEL WIDGET OPTIONS

            text, textvariable, underline, image, compound, width

        WIDGET STATES

            active, disabled, focus, pressed, selected, background,
            readonly, alternate, invalid
        """
        ...
    def identify(self, x: int, y: int) -> str:
        """
        Returns the name of the element at position x, y, or the empty
        string if the point does not lie within any element.

        x and y are pixel coordinates relative to the widget.
        """
        ...
    def instate(self, statespec, callback: Incomplete | None = None, *args, **kw):
        """
        Test the widget's state.

        If callback is not specified, returns True if the widget state
        matches statespec and False otherwise. If callback is specified,
        then it will be invoked with *args, **kw if the widget state
        matches statespec. statespec is expected to be a sequence.
        """
        ...
    def state(self, statespec: Incomplete | None = None):
        """
        Modify or inquire widget state.

        Widget state is returned if statespec is None, otherwise it is
        set according to the statespec flags and then a new state spec
        is returned indicating which flags were changed. statespec is
        expected to be a sequence.
        """
        ...

class Button(Widget):
    """
    Ttk Button widget, displays a textual label and/or image, and
    evaluates a command when pressed.
    """
    def __init__(
        self,
        master: tkinter.Misc | None = None,
        *,
        class_: str = "",
        command: tkinter._ButtonCommand = "",
        compound: _TtkCompound = "",
        cursor: tkinter._Cursor = "",
        default: Literal["normal", "active", "disabled"] = "normal",
        image: tkinter._ImageSpec = "",
        name: str = ...,
        padding=...,  # undocumented
        state: str = "normal",
        style: str = "",
        takefocus: tkinter._TakeFocusValue = ...,
        text: float | str = "",
        textvariable: tkinter.Variable = ...,
        underline: int = -1,
        width: int | Literal[""] = "",
    ) -> None:
        """
        Construct a Ttk Button widget with the parent master.

        STANDARD OPTIONS

            class, compound, cursor, image, state, style, takefocus,
            text, textvariable, underline, width

        WIDGET-SPECIFIC OPTIONS

            command, default, width
        """
        ...
    @overload
    def configure(
        self,
        cnf: dict[str, Any] | None = None,
        *,
        command: tkinter._ButtonCommand = ...,
        compound: _TtkCompound = ...,
        cursor: tkinter._Cursor = ...,
        default: Literal["normal", "active", "disabled"] = ...,
        image: tkinter._ImageSpec = ...,
        padding=...,
        state: str = ...,
        style: str = ...,
        takefocus: tkinter._TakeFocusValue = ...,
        text: float | str = ...,
        textvariable: tkinter.Variable = ...,
        underline: int = ...,
        width: int | Literal[""] = ...,
    ) -> dict[str, tuple[str, str, str, Any, Any]] | None:
        """
        Configure resources of a widget.

        The values for resources are specified as keyword
        arguments. To get an overview about
        the allowed keyword arguments call the method keys.
        """
        ...
    @overload
    def configure(self, cnf: str) -> tuple[str, str, str, Any, Any]:
        """
        Configure resources of a widget.

        The values for resources are specified as keyword
        arguments. To get an overview about
        the allowed keyword arguments call the method keys.
        """
        ...
    config = configure
    def invoke(self) -> Any:
        """Invokes the command associated with the button."""
        ...

class Checkbutton(Widget):
    """Ttk Checkbutton widget which is either in on- or off-state."""
    def __init__(
        self,
        master: tkinter.Misc | None = None,
        *,
        class_: str = "",
        command: tkinter._ButtonCommand = "",
        compound: _TtkCompound = "",
        cursor: tkinter._Cursor = "",
        image: tkinter._ImageSpec = "",
        name: str = ...,
        offvalue: Any = 0,
        onvalue: Any = 1,
        padding=...,  # undocumented
        state: str = "normal",
        style: str = "",
        takefocus: tkinter._TakeFocusValue = ...,
        text: float | str = "",
        textvariable: tkinter.Variable = ...,
        underline: int = -1,
        # Seems like variable can be empty string, but actually setting it to
        # empty string segfaults before Tcl 8.6.9. Search for ttk::checkbutton
        # here: https://sourceforge.net/projects/tcl/files/Tcl/8.6.9/tcltk-release-notes-8.6.9.txt/view
        variable: tkinter.Variable = ...,
        width: int | Literal[""] = "",
    ) -> None:
        """
        Construct a Ttk Checkbutton widget with the parent master.

        STANDARD OPTIONS

            class, compound, cursor, image, state, style, takefocus,
            text, textvariable, underline, width

        WIDGET-SPECIFIC OPTIONS

            command, offvalue, onvalue, variable
        """
        ...
    @overload
    def configure(
        self,
        cnf: dict[str, Any] | None = None,
        *,
        command: tkinter._ButtonCommand = ...,
        compound: _TtkCompound = ...,
        cursor: tkinter._Cursor = ...,
        image: tkinter._ImageSpec = ...,
        offvalue: Any = ...,
        onvalue: Any = ...,
        padding=...,
        state: str = ...,
        style: str = ...,
        takefocus: tkinter._TakeFocusValue = ...,
        text: float | str = ...,
        textvariable: tkinter.Variable = ...,
        underline: int = ...,
        variable: tkinter.Variable = ...,
        width: int | Literal[""] = ...,
    ) -> dict[str, tuple[str, str, str, Any, Any]] | None:
        """
        Configure resources of a widget.

        The values for resources are specified as keyword
        arguments. To get an overview about
        the allowed keyword arguments call the method keys.
        """
        ...
    @overload
    def configure(self, cnf: str) -> tuple[str, str, str, Any, Any]:
        """
        Configure resources of a widget.

        The values for resources are specified as keyword
        arguments. To get an overview about
        the allowed keyword arguments call the method keys.
        """
        ...
    config = configure
    def invoke(self) -> Any:
        """
        Toggles between the selected and deselected states and
        invokes the associated command. If the widget is currently
        selected, sets the option variable to the offvalue option
        and deselects the widget; otherwise, sets the option variable
        to the option onvalue.

        Returns the result of the associated command.
        """
        ...

class Entry(Widget, tkinter.Entry):
    """
    Ttk Entry widget displays a one-line text string and allows that
    string to be edited by the user.
    """
    def __init__(
        self,
        master: tkinter.Misc | None = None,
        widget: str | None = None,
        *,
        background: str = ...,  # undocumented
        class_: str = "",
        cursor: tkinter._Cursor = ...,
        exportselection: bool = True,
        font: _FontDescription = "TkTextFont",
        foreground: str = "",
        invalidcommand: tkinter._EntryValidateCommand = "",
        justify: Literal["left", "center", "right"] = "left",
        name: str = ...,
        show: str = "",
        state: str = "normal",
        style: str = "",
        takefocus: tkinter._TakeFocusValue = ...,
        textvariable: tkinter.Variable = ...,
        validate: Literal["none", "focus", "focusin", "focusout", "key", "all"] = "none",
        validatecommand: tkinter._EntryValidateCommand = "",
        width: int = 20,
        xscrollcommand: tkinter._XYScrollCommand = "",
    ) -> None:
        """
        Constructs a Ttk Entry widget with the parent master.

        STANDARD OPTIONS

            class, cursor, style, takefocus, xscrollcommand

        WIDGET-SPECIFIC OPTIONS

            exportselection, invalidcommand, justify, show, state,
            textvariable, validate, validatecommand, width

        VALIDATION MODES

            none, key, focus, focusin, focusout, all
        """
        ...
    @overload  # type: ignore[override]
    def configure(
        self,
        cnf: dict[str, Any] | None = None,
        *,
        background: str = ...,
        cursor: tkinter._Cursor = ...,
        exportselection: bool = ...,
        font: _FontDescription = ...,
        foreground: str = ...,
        invalidcommand: tkinter._EntryValidateCommand = ...,
        justify: Literal["left", "center", "right"] = ...,
        show: str = ...,
        state: str = ...,
        style: str = ...,
        takefocus: tkinter._TakeFocusValue = ...,
        textvariable: tkinter.Variable = ...,
        validate: Literal["none", "focus", "focusin", "focusout", "key", "all"] = ...,
        validatecommand: tkinter._EntryValidateCommand = ...,
        width: int = ...,
        xscrollcommand: tkinter._XYScrollCommand = ...,
    ) -> dict[str, tuple[str, str, str, Any, Any]] | None:
        """
        Configure resources of a widget.

        The values for resources are specified as keyword
        arguments. To get an overview about
        the allowed keyword arguments call the method keys.
        """
        ...
    @overload
    def configure(self, cnf: str) -> tuple[str, str, str, Any, Any]:
        """
        Configure resources of a widget.

        The values for resources are specified as keyword
        arguments. To get an overview about
        the allowed keyword arguments call the method keys.
        """
        ...
    # config must be copy/pasted, otherwise ttk.Entry().config is mypy error (don't know why)
    @overload  # type: ignore[override]
    def config(
        self,
        cnf: dict[str, Any] | None = None,
        *,
        background: str = ...,
        cursor: tkinter._Cursor = ...,
        exportselection: bool = ...,
        font: _FontDescription = ...,
        foreground: str = ...,
        invalidcommand: tkinter._EntryValidateCommand = ...,
        justify: Literal["left", "center", "right"] = ...,
        show: str = ...,
        state: str = ...,
        style: str = ...,
        takefocus: tkinter._TakeFocusValue = ...,
        textvariable: tkinter.Variable = ...,
        validate: Literal["none", "focus", "focusin", "focusout", "key", "all"] = ...,
        validatecommand: tkinter._EntryValidateCommand = ...,
        width: int = ...,
        xscrollcommand: tkinter._XYScrollCommand = ...,
    ) -> dict[str, tuple[str, str, str, Any, Any]] | None:
        """
        Configure resources of a widget.

        The values for resources are specified as keyword
        arguments. To get an overview about
        the allowed keyword arguments call the method keys.
        """
        ...
    @overload
    def config(self, cnf: str) -> tuple[str, str, str, Any, Any]:
        """
        Configure resources of a widget.

        The values for resources are specified as keyword
        arguments. To get an overview about
        the allowed keyword arguments call the method keys.
        """
        ...
    def bbox(self, index) -> tuple[int, int, int, int]:
        """
        Return a tuple of (x, y, width, height) which describes the
        bounding box of the character given by index.
        """
        ...
    def identify(self, x: int, y: int) -> str:
        """
        Returns the name of the element at position x, y, or the
        empty string if the coordinates are outside the window.
        """
        ...
    def validate(self):
        """
        Force revalidation, independent of the conditions specified
        by the validate option. Returns False if validation fails, True
        if it succeeds. Sets or clears the invalid state accordingly.
        """
        ...

class Combobox(Entry):
    """
    Ttk Combobox widget combines a text field with a pop-down list of
    values.
    """
    def __init__(
        self,
        master: tkinter.Misc | None = None,
        *,
        background: str = ...,  # undocumented
        class_: str = "",
        cursor: tkinter._Cursor = "",
        exportselection: bool = True,
        font: _FontDescription = ...,  # undocumented
        foreground: str = ...,  # undocumented
        height: int = 10,
        invalidcommand: tkinter._EntryValidateCommand = ...,  # undocumented
        justify: Literal["left", "center", "right"] = "left",
        name: str = ...,
        postcommand: Callable[[], object] | str = "",
        show=...,  # undocumented
        state: str = "normal",
        style: str = "",
        takefocus: tkinter._TakeFocusValue = ...,
        textvariable: tkinter.Variable = ...,
        validate: Literal["none", "focus", "focusin", "focusout", "key", "all"] = ...,  # undocumented
        validatecommand: tkinter._EntryValidateCommand = ...,  # undocumented
        values: list[str] | tuple[str, ...] = ...,
        width: int = 20,
        xscrollcommand: tkinter._XYScrollCommand = ...,  # undocumented
    ) -> None:
        """
        Construct a Ttk Combobox widget with the parent master.

        STANDARD OPTIONS

            class, cursor, style, takefocus

        WIDGET-SPECIFIC OPTIONS

            exportselection, justify, height, postcommand, state,
            textvariable, values, width
        """
        ...
    @overload  # type: ignore[override]
    def configure(
        self,
        cnf: dict[str, Any] | None = None,
        *,
        background: str = ...,
        cursor: tkinter._Cursor = ...,
        exportselection: bool = ...,
        font: _FontDescription = ...,
        foreground: str = ...,
        height: int = ...,
        invalidcommand: tkinter._EntryValidateCommand = ...,
        justify: Literal["left", "center", "right"] = ...,
        postcommand: Callable[[], object] | str = ...,
        show=...,
        state: str = ...,
        style: str = ...,
        takefocus: tkinter._TakeFocusValue = ...,
        textvariable: tkinter.Variable = ...,
        validate: Literal["none", "focus", "focusin", "focusout", "key", "all"] = ...,
        validatecommand: tkinter._EntryValidateCommand = ...,
        values: list[str] | tuple[str, ...] = ...,
        width: int = ...,
        xscrollcommand: tkinter._XYScrollCommand = ...,
    ) -> dict[str, tuple[str, str, str, Any, Any]] | None:
        """
        Configure resources of a widget.

        The values for resources are specified as keyword
        arguments. To get an overview about
        the allowed keyword arguments call the method keys.
        """
        ...
    @overload
    def configure(self, cnf: str) -> tuple[str, str, str, Any, Any]:
        """
        Configure resources of a widget.

        The values for resources are specified as keyword
        arguments. To get an overview about
        the allowed keyword arguments call the method keys.
        """
        ...
    # config must be copy/pasted, otherwise ttk.Combobox().config is mypy error (don't know why)
    @overload  # type: ignore[override]
    def config(
        self,
        cnf: dict[str, Any] | None = None,
        *,
        background: str = ...,
        cursor: tkinter._Cursor = ...,
        exportselection: bool = ...,
        font: _FontDescription = ...,
        foreground: str = ...,
        height: int = ...,
        invalidcommand: tkinter._EntryValidateCommand = ...,
        justify: Literal["left", "center", "right"] = ...,
        postcommand: Callable[[], object] | str = ...,
        show=...,
        state: str = ...,
        style: str = ...,
        takefocus: tkinter._TakeFocusValue = ...,
        textvariable: tkinter.Variable = ...,
        validate: Literal["none", "focus", "focusin", "focusout", "key", "all"] = ...,
        validatecommand: tkinter._EntryValidateCommand = ...,
        values: list[str] | tuple[str, ...] = ...,
        width: int = ...,
        xscrollcommand: tkinter._XYScrollCommand = ...,
    ) -> dict[str, tuple[str, str, str, Any, Any]] | None:
        """
        Configure resources of a widget.

        The values for resources are specified as keyword
        arguments. To get an overview about
        the allowed keyword arguments call the method keys.
        """
        ...
    @overload
    def config(self, cnf: str) -> tuple[str, str, str, Any, Any]:
        """
        Configure resources of a widget.

        The values for resources are specified as keyword
        arguments. To get an overview about
        the allowed keyword arguments call the method keys.
        """
        ...
    def current(self, newindex: int | None = None) -> int:
        """
        If newindex is supplied, sets the combobox value to the
        element at position newindex in the list of values. Otherwise,
        returns the index of the current value in the list of values
        or -1 if the current value does not appear in the list.
        """
        ...
    def set(self, value: Any) -> None:
        """Sets the value of the combobox to value."""
        ...

class Frame(Widget):
    """
    Ttk Frame widget is a container, used to group other widgets
    together.
    """
    # This should be kept in sync with tkinter.ttk.LabeledScale.__init__()
    # (all of these keyword-only arguments are also present there)
    def __init__(
        self,
        master: tkinter.Misc | None = None,
        *,
        border: tkinter._ScreenUnits = ...,
        borderwidth: tkinter._ScreenUnits = ...,
        class_: str = "",
        cursor: tkinter._Cursor = "",
        height: tkinter._ScreenUnits = 0,
        name: str = ...,
        padding: _Padding = ...,
        relief: tkinter._Relief = ...,
        style: str = "",
        takefocus: tkinter._TakeFocusValue = "",
        width: tkinter._ScreenUnits = 0,
    ) -> None:
        """
        Construct a Ttk Frame with parent master.

        STANDARD OPTIONS

            class, cursor, style, takefocus

        WIDGET-SPECIFIC OPTIONS

            borderwidth, relief, padding, width, height
        """
        ...
    @overload
    def configure(
        self,
        cnf: dict[str, Any] | None = None,
        *,
        border: tkinter._ScreenUnits = ...,
        borderwidth: tkinter._ScreenUnits = ...,
        cursor: tkinter._Cursor = ...,
        height: tkinter._ScreenUnits = ...,
        padding: _Padding = ...,
        relief: tkinter._Relief = ...,
        style: str = ...,
        takefocus: tkinter._TakeFocusValue = ...,
        width: tkinter._ScreenUnits = ...,
    ) -> dict[str, tuple[str, str, str, Any, Any]] | None:
        """
        Configure resources of a widget.

        The values for resources are specified as keyword
        arguments. To get an overview about
        the allowed keyword arguments call the method keys.
        """
        ...
    @overload
    def configure(self, cnf: str) -> tuple[str, str, str, Any, Any]:
        """
        Configure resources of a widget.

        The values for resources are specified as keyword
        arguments. To get an overview about
        the allowed keyword arguments call the method keys.
        """
        ...
    config = configure

class Label(Widget):
    """Ttk Label widget displays a textual label and/or image."""
    def __init__(
        self,
        master: tkinter.Misc | None = None,
        *,
        anchor: tkinter._Anchor = ...,
        background: str = "",
        border: tkinter._ScreenUnits = ...,  # alias for borderwidth
        borderwidth: tkinter._ScreenUnits = ...,  # undocumented
        class_: str = "",
        compound: _TtkCompound = "",
        cursor: tkinter._Cursor = "",
        font: _FontDescription = ...,
        foreground: str = "",
        image: tkinter._ImageSpec = "",
        justify: Literal["left", "center", "right"] = ...,
        name: str = ...,
        padding: _Padding = ...,
        relief: tkinter._Relief = ...,
        state: str = "normal",
        style: str = "",
        takefocus: tkinter._TakeFocusValue = "",
        text: float | str = "",
        textvariable: tkinter.Variable = ...,
        underline: int = -1,
        width: int | Literal[""] = "",
        wraplength: tkinter._ScreenUnits = ...,
    ) -> None:
        """
        Construct a Ttk Label with parent master.

        STANDARD OPTIONS

            class, compound, cursor, image, style, takefocus, text,
            textvariable, underline, width

        WIDGET-SPECIFIC OPTIONS

            anchor, background, font, foreground, justify, padding,
            relief, text, wraplength
        """
        ...
    @overload
    def configure(
        self,
        cnf: dict[str, Any] | None = None,
        *,
        anchor: tkinter._Anchor = ...,
        background: str = ...,
        border: tkinter._ScreenUnits = ...,
        borderwidth: tkinter._ScreenUnits = ...,
        compound: _TtkCompound = ...,
        cursor: tkinter._Cursor = ...,
        font: _FontDescription = ...,
        foreground: str = ...,
        image: tkinter._ImageSpec = ...,
        justify: Literal["left", "center", "right"] = ...,
        padding: _Padding = ...,
        relief: tkinter._Relief = ...,
        state: str = ...,
        style: str = ...,
        takefocus: tkinter._TakeFocusValue = ...,
        text: float | str = ...,
        textvariable: tkinter.Variable = ...,
        underline: int = ...,
        width: int | Literal[""] = ...,
        wraplength: tkinter._ScreenUnits = ...,
    ) -> dict[str, tuple[str, str, str, Any, Any]] | None:
        """
        Configure resources of a widget.

        The values for resources are specified as keyword
        arguments. To get an overview about
        the allowed keyword arguments call the method keys.
        """
        ...
    @overload
    def configure(self, cnf: str) -> tuple[str, str, str, Any, Any]:
        """
        Configure resources of a widget.

        The values for resources are specified as keyword
        arguments. To get an overview about
        the allowed keyword arguments call the method keys.
        """
        ...
    config = configure

class Labelframe(Widget):
    """
    Ttk Labelframe widget is a container used to group other widgets
    together. It has an optional label, which may be a plain text string
    or another widget.
    """
    def __init__(
        self,
        master: tkinter.Misc | None = None,
        *,
        border: tkinter._ScreenUnits = ...,
        borderwidth: tkinter._ScreenUnits = ...,  # undocumented
        class_: str = "",
        cursor: tkinter._Cursor = "",
        height: tkinter._ScreenUnits = 0,
        labelanchor: Literal["nw", "n", "ne", "en", "e", "es", "se", "s", "sw", "ws", "w", "wn"] = ...,
        labelwidget: tkinter.Misc = ...,
        name: str = ...,
        padding: _Padding = ...,
        relief: tkinter._Relief = ...,  # undocumented
        style: str = "",
        takefocus: tkinter._TakeFocusValue = "",
        text: float | str = "",
        underline: int = -1,
        width: tkinter._ScreenUnits = 0,
    ) -> None:
        """
        Construct a Ttk Labelframe with parent master.

        STANDARD OPTIONS

            class, cursor, style, takefocus

        WIDGET-SPECIFIC OPTIONS
            labelanchor, text, underline, padding, labelwidget, width,
            height
        """
        ...
    @overload
    def configure(
        self,
        cnf: dict[str, Any] | None = None,
        *,
        border: tkinter._ScreenUnits = ...,
        borderwidth: tkinter._ScreenUnits = ...,
        cursor: tkinter._Cursor = ...,
        height: tkinter._ScreenUnits = ...,
        labelanchor: Literal["nw", "n", "ne", "en", "e", "es", "se", "s", "sw", "ws", "w", "wn"] = ...,
        labelwidget: tkinter.Misc = ...,
        padding: _Padding = ...,
        relief: tkinter._Relief = ...,
        style: str = ...,
        takefocus: tkinter._TakeFocusValue = ...,
        text: float | str = ...,
        underline: int = ...,
        width: tkinter._ScreenUnits = ...,
    ) -> dict[str, tuple[str, str, str, Any, Any]] | None:
        """
        Configure resources of a widget.

        The values for resources are specified as keyword
        arguments. To get an overview about
        the allowed keyword arguments call the method keys.
        """
        ...
    @overload
    def configure(self, cnf: str) -> tuple[str, str, str, Any, Any]:
        """
        Configure resources of a widget.

        The values for resources are specified as keyword
        arguments. To get an overview about
        the allowed keyword arguments call the method keys.
        """
        ...
    config = configure

LabelFrame = Labelframe

class Menubutton(Widget):
    """
    Ttk Menubutton widget displays a textual label and/or image, and
    displays a menu when pressed.
    """
    def __init__(
        self,
        master: tkinter.Misc | None = None,
        *,
        class_: str = "",
        compound: _TtkCompound = "",
        cursor: tkinter._Cursor = "",
        direction: Literal["above", "below", "left", "right", "flush"] = "below",
        image: tkinter._ImageSpec = "",
        menu: tkinter.Menu = ...,
        name: str = ...,
        padding=...,  # undocumented
        state: str = "normal",
        style: str = "",
        takefocus: tkinter._TakeFocusValue = ...,
        text: float | str = "",
        textvariable: tkinter.Variable = ...,
        underline: int = -1,
        width: int | Literal[""] = "",
    ) -> None:
        """
        Construct a Ttk Menubutton with parent master.

        STANDARD OPTIONS

            class, compound, cursor, image, state, style, takefocus,
            text, textvariable, underline, width

        WIDGET-SPECIFIC OPTIONS

            direction, menu
        """
        ...
    @overload
    def configure(
        self,
        cnf: dict[str, Any] | None = None,
        *,
        compound: _TtkCompound = ...,
        cursor: tkinter._Cursor = ...,
        direction: Literal["above", "below", "left", "right", "flush"] = ...,
        image: tkinter._ImageSpec = ...,
        menu: tkinter.Menu = ...,
        padding=...,
        state: str = ...,
        style: str = ...,
        takefocus: tkinter._TakeFocusValue = ...,
        text: float | str = ...,
        textvariable: tkinter.Variable = ...,
        underline: int = ...,
        width: int | Literal[""] = ...,
    ) -> dict[str, tuple[str, str, str, Any, Any]] | None:
        """
        Configure resources of a widget.

        The values for resources are specified as keyword
        arguments. To get an overview about
        the allowed keyword arguments call the method keys.
        """
        ...
    @overload
    def configure(self, cnf: str) -> tuple[str, str, str, Any, Any]:
        """
        Configure resources of a widget.

        The values for resources are specified as keyword
        arguments. To get an overview about
        the allowed keyword arguments call the method keys.
        """
        ...
    config = configure

class Notebook(Widget):
    """
    Ttk Notebook widget manages a collection of windows and displays
    a single one at a time. Each child window is associated with a tab,
    which the user may select to change the currently-displayed window.
    """
    def __init__(
        self,
        master: tkinter.Misc | None = None,
        *,
        class_: str = "",
        cursor: tkinter._Cursor = "",
        height: int = 0,
        name: str = ...,
        padding: _Padding = ...,
        style: str = "",
        takefocus: tkinter._TakeFocusValue = ...,
        width: int = 0,
    ) -> None:
        """
        Construct a Ttk Notebook with parent master.

        STANDARD OPTIONS

            class, cursor, style, takefocus

        WIDGET-SPECIFIC OPTIONS

            height, padding, width

        TAB OPTIONS

            state, sticky, padding, text, image, compound, underline

        TAB IDENTIFIERS (tab_id)

            The tab_id argument found in several methods may take any of
            the following forms:

                * An integer between zero and the number of tabs
                * The name of a child window
                * A positional specification of the form "@x,y", which
                  defines the tab
                * The string "current", which identifies the
                  currently-selected tab
                * The string "end", which returns the number of tabs (only
                  valid for method index)
        """
        ...
    @overload
    def configure(
        self,
        cnf: dict[str, Any] | None = None,
        *,
        cursor: tkinter._Cursor = ...,
        height: int = ...,
        padding: _Padding = ...,
        style: str = ...,
        takefocus: tkinter._TakeFocusValue = ...,
        width: int = ...,
    ) -> dict[str, tuple[str, str, str, Any, Any]] | None:
        """
        Configure resources of a widget.

        The values for resources are specified as keyword
        arguments. To get an overview about
        the allowed keyword arguments call the method keys.
        """
        ...
    @overload
    def configure(self, cnf: str) -> tuple[str, str, str, Any, Any]:
        """
        Configure resources of a widget.

        The values for resources are specified as keyword
        arguments. To get an overview about
        the allowed keyword arguments call the method keys.
        """
        ...
    config = configure
    def add(
        self,
        child: tkinter.Widget,
        *,
        state: Literal["normal", "disabled", "hidden"] = ...,
        sticky: str = ...,  # consists of letters 'n', 's', 'w', 'e', no repeats, may be empty
        padding: _Padding = ...,
        text: str = ...,
        # `image` is a sequence of an image name, followed by zero or more
        # (sequences of one or more state names followed by an image name)
        image=...,
        compound: tkinter._Compound = ...,
        underline: int = ...,
    ) -> None:
        """
        Adds a new tab to the notebook.

        If window is currently managed by the notebook but hidden, it is
        restored to its previous position.
        """
        ...
    def forget(self, tab_id) -> None:
        """
        Removes the tab specified by tab_id, unmaps and unmanages the
        associated window.
        """
        ...
    def hide(self, tab_id) -> None:
        """
        Hides the tab specified by tab_id.

        The tab will not be displayed, but the associated window remains
        managed by the notebook and its configuration remembered. Hidden
        tabs may be restored with the add command.
        """
        ...
    def identify(self, x: int, y: int) -> str:
        """
        Returns the name of the tab element at position x, y, or the
        empty string if none.
        """
        ...
    def index(self, tab_id):
        """
        Returns the numeric index of the tab specified by tab_id, or
        the total number of tabs if tab_id is the string "end".
        """
        ...
    def insert(self, pos, child, **kw) -> None:
        """
        Inserts a pane at the specified position.

        pos is either the string end, an integer index, or the name of
        a managed child. If child is already managed by the notebook,
        moves it to the specified position.
        """
        ...
    def select(self, tab_id: Incomplete | None = None):
        """
        Selects the specified tab.

        The associated child window will be displayed, and the
        previously-selected window (if different) is unmapped. If tab_id
        is omitted, returns the widget name of the currently selected
        pane.
        """
        ...
    def tab(self, tab_id, option: Incomplete | None = None, **kw):
        """
        Query or modify the options of the specific tab_id.

        If kw is not given, returns a dict of the tab option values. If option
        is specified, returns the value of that option. Otherwise, sets the
        options to the corresponding values.
        """
        ...
    def tabs(self):
        """Returns a list of windows managed by the notebook."""
        ...
    def enable_traversal(self) -> None:
        """
        Enable keyboard traversal for a toplevel window containing
        this notebook.

        This will extend the bindings for the toplevel window containing
        this notebook as follows:

            Control-Tab: selects the tab following the currently selected
                         one

            Shift-Control-Tab: selects the tab preceding the currently
                               selected one

            Alt-K: where K is the mnemonic (underlined) character of any
                   tab, will select that tab.

        Multiple notebooks in a single toplevel may be enabled for
        traversal, including nested notebooks. However, notebook traversal
        only works properly if all panes are direct children of the
        notebook.
        """
        ...

class Panedwindow(Widget, tkinter.PanedWindow):
    """
    Ttk Panedwindow widget displays a number of subwindows, stacked
    either vertically or horizontally.
    """
    def __init__(
        self,
        master: tkinter.Misc | None = None,
        *,
        class_: str = "",
        cursor: tkinter._Cursor = "",
        # width and height for tkinter.ttk.Panedwindow are int but for tkinter.PanedWindow they are screen units
        height: int = 0,
        name: str = ...,
        orient: Literal["vertical", "horizontal"] = "vertical",  # can't be changed with configure()
        style: str = "",
        takefocus: tkinter._TakeFocusValue = "",
        width: int = 0,
    ) -> None:
        """
        Construct a Ttk Panedwindow with parent master.

        STANDARD OPTIONS

            class, cursor, style, takefocus

        WIDGET-SPECIFIC OPTIONS

            orient, width, height

        PANE OPTIONS

            weight
        """
        ...
    def add(self, child: tkinter.Widget, *, weight: int = ..., **kw) -> None:
        """
        Add a child widget to the panedwindow in a new pane.

        The child argument is the name of the child widget
        followed by pairs of arguments that specify how to
        manage the windows. The possible options and values
        are the ones accepted by the paneconfigure method.
        """
        ...
    @overload  # type: ignore[override]
    def configure(
        self,
        cnf: dict[str, Any] | None = None,
        *,
        cursor: tkinter._Cursor = ...,
        height: int = ...,
        style: str = ...,
        takefocus: tkinter._TakeFocusValue = ...,
        width: int = ...,
    ) -> dict[str, tuple[str, str, str, Any, Any]] | None:
        """
        Configure resources of a widget.

        The values for resources are specified as keyword
        arguments. To get an overview about
        the allowed keyword arguments call the method keys.
        """
        ...
    @overload
    def configure(self, cnf: str) -> tuple[str, str, str, Any, Any]:
        """
        Configure resources of a widget.

        The values for resources are specified as keyword
        arguments. To get an overview about
        the allowed keyword arguments call the method keys.
        """
        ...
    # config must be copy/pasted, otherwise ttk.Panedwindow().config is mypy error (don't know why)
    @overload  # type: ignore[override]
    def config(
        self,
        cnf: dict[str, Any] | None = None,
        *,
        cursor: tkinter._Cursor = ...,
        height: int = ...,
        style: str = ...,
        takefocus: tkinter._TakeFocusValue = ...,
        width: int = ...,
    ) -> dict[str, tuple[str, str, str, Any, Any]] | None:
        """
        Configure resources of a widget.

        The values for resources are specified as keyword
        arguments. To get an overview about
        the allowed keyword arguments call the method keys.
        """
        ...
    @overload
    def config(self, cnf: str) -> tuple[str, str, str, Any, Any]:
        """
        Configure resources of a widget.

        The values for resources are specified as keyword
        arguments. To get an overview about
        the allowed keyword arguments call the method keys.
        """
        ...
    forget: Incomplete
    def insert(self, pos, child, **kw) -> None:
        """
        Inserts a pane at the specified positions.

        pos is either the string end, and integer index, or the name
        of a child. If child is already managed by the paned window,
        moves it to the specified position.
        """
        ...
    def pane(self, pane, option: Incomplete | None = None, **kw):
        """
        Query or modify the options of the specified pane.

        pane is either an integer index or the name of a managed subwindow.
        If kw is not given, returns a dict of the pane option values. If
        option is specified then the value for that option is returned.
        Otherwise, sets the options to the corresponding values.
        """
        ...
    def sashpos(self, index, newpos: Incomplete | None = None):
        """
        If newpos is specified, sets the position of sash number index.

        May adjust the positions of adjacent sashes to ensure that
        positions are monotonically increasing. Sash positions are further
        constrained to be between 0 and the total size of the widget.

        Returns the new position of sash number index.
        """
        ...

PanedWindow = Panedwindow

class Progressbar(Widget):
    """
    Ttk Progressbar widget shows the status of a long-running
    operation. They can operate in two modes: determinate mode shows the
    amount completed relative to the total amount of work to be done, and
    indeterminate mode provides an animated display to let the user know
    that something is happening.
    """
    def __init__(
        self,
        master: tkinter.Misc | None = None,
        *,
        class_: str = "",
        cursor: tkinter._Cursor = "",
        length: tkinter._ScreenUnits = 100,
        maximum: float = 100,
        mode: Literal["determinate", "indeterminate"] = "determinate",
        name: str = ...,
        orient: Literal["horizontal", "vertical"] = "horizontal",
        phase: int = 0,  # docs say read-only but assigning int to this works
        style: str = "",
        takefocus: tkinter._TakeFocusValue = "",
        value: float = 0.0,
        variable: tkinter.IntVar | tkinter.DoubleVar = ...,
    ) -> None:
        """
        Construct a Ttk Progressbar with parent master.

        STANDARD OPTIONS

            class, cursor, style, takefocus

        WIDGET-SPECIFIC OPTIONS

            orient, length, mode, maximum, value, variable, phase
        """
        ...
    @overload
    def configure(
        self,
        cnf: dict[str, Any] | None = None,
        *,
        cursor: tkinter._Cursor = ...,
        length: tkinter._ScreenUnits = ...,
        maximum: float = ...,
        mode: Literal["determinate", "indeterminate"] = ...,
        orient: Literal["horizontal", "vertical"] = ...,
        phase: int = ...,
        style: str = ...,
        takefocus: tkinter._TakeFocusValue = ...,
        value: float = ...,
        variable: tkinter.IntVar | tkinter.DoubleVar = ...,
    ) -> dict[str, tuple[str, str, str, Any, Any]] | None:
        """
        Configure resources of a widget.

        The values for resources are specified as keyword
        arguments. To get an overview about
        the allowed keyword arguments call the method keys.
        """
        ...
    @overload
    def configure(self, cnf: str) -> tuple[str, str, str, Any, Any]:
        """
        Configure resources of a widget.

        The values for resources are specified as keyword
        arguments. To get an overview about
        the allowed keyword arguments call the method keys.
        """
        ...
    config = configure
    def start(self, interval: Literal["idle"] | int | None = None) -> None:
        """
        Begin autoincrement mode: schedules a recurring timer event
        that calls method step every interval milliseconds.

        interval defaults to 50 milliseconds (20 steps/second) if omitted.
        """
        ...
    def step(self, amount: float | None = None) -> None:
        """
        Increments the value option by amount.

        amount defaults to 1.0 if omitted.
        """
        ...
    def stop(self) -> None:
        """
        Stop autoincrement mode: cancels any recurring timer event
        initiated by start.
        """
        ...

class Radiobutton(Widget):
    """
    Ttk Radiobutton widgets are used in groups to show or change a
    set of mutually-exclusive options.
    """
    def __init__(
        self,
        master: tkinter.Misc | None = None,
        *,
        class_: str = "",
        command: tkinter._ButtonCommand = "",
        compound: _TtkCompound = "",
        cursor: tkinter._Cursor = "",
        image: tkinter._ImageSpec = "",
        name: str = ...,
        padding=...,  # undocumented
        state: str = "normal",
        style: str = "",
        takefocus: tkinter._TakeFocusValue = ...,
        text: float | str = "",
        textvariable: tkinter.Variable = ...,
        underline: int = -1,
        value: Any = "1",
        variable: tkinter.Variable | Literal[""] = ...,
        width: int | Literal[""] = "",
    ) -> None:
        """
        Construct a Ttk Radiobutton with parent master.

        STANDARD OPTIONS

            class, compound, cursor, image, state, style, takefocus,
            text, textvariable, underline, width

        WIDGET-SPECIFIC OPTIONS

            command, value, variable
        """
        ...
    @overload
    def configure(
        self,
        cnf: dict[str, Any] | None = None,
        *,
        command: tkinter._ButtonCommand = ...,
        compound: _TtkCompound = ...,
        cursor: tkinter._Cursor = ...,
        image: tkinter._ImageSpec = ...,
        padding=...,
        state: str = ...,
        style: str = ...,
        takefocus: tkinter._TakeFocusValue = ...,
        text: float | str = ...,
        textvariable: tkinter.Variable = ...,
        underline: int = ...,
        value: Any = ...,
        variable: tkinter.Variable | Literal[""] = ...,
        width: int | Literal[""] = ...,
    ) -> dict[str, tuple[str, str, str, Any, Any]] | None:
        """
        Configure resources of a widget.

        The values for resources are specified as keyword
        arguments. To get an overview about
        the allowed keyword arguments call the method keys.
        """
        ...
    @overload
    def configure(self, cnf: str) -> tuple[str, str, str, Any, Any]:
        """
        Configure resources of a widget.

        The values for resources are specified as keyword
        arguments. To get an overview about
        the allowed keyword arguments call the method keys.
        """
        ...
    config = configure
    def invoke(self) -> Any:
        """
        Sets the option variable to the option value, selects the
        widget, and invokes the associated command.

        Returns the result of the command, or an empty string if
        no command is specified.
        """
        ...

# type ignore, because identify() methods of Widget and tkinter.Scale are incompatible
class Scale(Widget, tkinter.Scale):  # type: ignore[misc]
    """
    Ttk Scale widget is typically used to control the numeric value of
    a linked variable that varies uniformly over some range.
    """
    def __init__(
        self,
        master: tkinter.Misc | None = None,
        *,
        class_: str = "",
        command: str | Callable[[str], object] = "",
        cursor: tkinter._Cursor = "",
        from_: float = 0,
        length: tkinter._ScreenUnits = 100,
        name: str = ...,
        orient: Literal["horizontal", "vertical"] = "horizontal",
        state: str = ...,  # undocumented
        style: str = "",
        takefocus: tkinter._TakeFocusValue = ...,
        to: float = 1.0,
        value: float = 0,
        variable: tkinter.IntVar | tkinter.DoubleVar = ...,
    ) -> None:
        """
        Construct a Ttk Scale with parent master.

        STANDARD OPTIONS

            class, cursor, style, takefocus

        WIDGET-SPECIFIC OPTIONS

            command, from, length, orient, to, value, variable
        """
        ...
    @overload  # type: ignore[override]
    def configure(
        self,
        cnf: dict[str, Any] | None = None,
        *,
        command: str | Callable[[str], object] = ...,
        cursor: tkinter._Cursor = ...,
        from_: float = ...,
        length: tkinter._ScreenUnits = ...,
        orient: Literal["horizontal", "vertical"] = ...,
        state: str = ...,
        style: str = ...,
        takefocus: tkinter._TakeFocusValue = ...,
        to: float = ...,
        value: float = ...,
        variable: tkinter.IntVar | tkinter.DoubleVar = ...,
    ) -> dict[str, tuple[str, str, str, Any, Any]] | None:
        """
        Modify or query scale options.

        Setting a value for any of the "from", "from_" or "to" options
        generates a <<RangeChanged>> event.
        """
        ...
    @overload
    def configure(self, cnf: str) -> tuple[str, str, str, Any, Any]:
        """
        Modify or query scale options.

        Setting a value for any of the "from", "from_" or "to" options
        generates a <<RangeChanged>> event.
        """
        ...
    # config must be copy/pasted, otherwise ttk.Scale().config is mypy error (don't know why)
    @overload  # type: ignore[override]
    def config(
        self,
        cnf: dict[str, Any] | None = None,
        *,
        command: str | Callable[[str], object] = ...,
        cursor: tkinter._Cursor = ...,
        from_: float = ...,
        length: tkinter._ScreenUnits = ...,
        orient: Literal["horizontal", "vertical"] = ...,
        state: str = ...,
        style: str = ...,
        takefocus: tkinter._TakeFocusValue = ...,
        to: float = ...,
        value: float = ...,
        variable: tkinter.IntVar | tkinter.DoubleVar = ...,
    ) -> dict[str, tuple[str, str, str, Any, Any]] | None:
        """
        Configure resources of a widget.

        The values for resources are specified as keyword
        arguments. To get an overview about
        the allowed keyword arguments call the method keys.
        """
        ...
    @overload
    def config(self, cnf: str) -> tuple[str, str, str, Any, Any]:
        """
        Configure resources of a widget.

        The values for resources are specified as keyword
        arguments. To get an overview about
        the allowed keyword arguments call the method keys.
        """
        ...
    def get(self, x: int | None = None, y: int | None = None) -> float:
        """
        Get the current value of the value option, or the value
        corresponding to the coordinates x, y if they are specified.

        x and y are pixel coordinates relative to the scale widget
        origin.
        """
        ...

# type ignore, because identify() methods of Widget and tkinter.Scale are incompatible
class Scrollbar(Widget, tkinter.Scrollbar):  # type: ignore[misc]
    """Ttk Scrollbar controls the viewport of a scrollable widget."""
    def __init__(
        self,
        master: tkinter.Misc | None = None,
        *,
        class_: str = "",
        command: Callable[..., tuple[float, float] | None] | str = "",
        cursor: tkinter._Cursor = "",
        name: str = ...,
        orient: Literal["horizontal", "vertical"] = "vertical",
        style: str = "",
        takefocus: tkinter._TakeFocusValue = "",
    ) -> None:
        """
        Construct a Ttk Scrollbar with parent master.

        STANDARD OPTIONS

            class, cursor, style, takefocus

        WIDGET-SPECIFIC OPTIONS

            command, orient
        """
        ...
    @overload  # type: ignore[override]
    def configure(
        self,
        cnf: dict[str, Any] | None = None,
        *,
        command: Callable[..., tuple[float, float] | None] | str = ...,
        cursor: tkinter._Cursor = ...,
        orient: Literal["horizontal", "vertical"] = ...,
        style: str = ...,
        takefocus: tkinter._TakeFocusValue = ...,
    ) -> dict[str, tuple[str, str, str, Any, Any]] | None:
        """
        Configure resources of a widget.

        The values for resources are specified as keyword
        arguments. To get an overview about
        the allowed keyword arguments call the method keys.
        """
        ...
    @overload
    def configure(self, cnf: str) -> tuple[str, str, str, Any, Any]:
        """
        Configure resources of a widget.

        The values for resources are specified as keyword
        arguments. To get an overview about
        the allowed keyword arguments call the method keys.
        """
        ...
    # config must be copy/pasted, otherwise ttk.Scrollbar().config is mypy error (don't know why)
    @overload  # type: ignore[override]
    def config(
        self,
        cnf: dict[str, Any] | None = None,
        *,
        command: Callable[..., tuple[float, float] | None] | str = ...,
        cursor: tkinter._Cursor = ...,
        orient: Literal["horizontal", "vertical"] = ...,
        style: str = ...,
        takefocus: tkinter._TakeFocusValue = ...,
    ) -> dict[str, tuple[str, str, str, Any, Any]] | None:
        """
        Configure resources of a widget.

        The values for resources are specified as keyword
        arguments. To get an overview about
        the allowed keyword arguments call the method keys.
        """
        ...
    @overload
    def config(self, cnf: str) -> tuple[str, str, str, Any, Any]:
        """
        Configure resources of a widget.

        The values for resources are specified as keyword
        arguments. To get an overview about
        the allowed keyword arguments call the method keys.
        """
        ...

class Separator(Widget):
    """
    Ttk Separator widget displays a horizontal or vertical separator
    bar.
    """
    def __init__(
        self,
        master: tkinter.Misc | None = None,
        *,
        class_: str = "",
        cursor: tkinter._Cursor = "",
        name: str = ...,
        orient: Literal["horizontal", "vertical"] = "horizontal",
        style: str = "",
        takefocus: tkinter._TakeFocusValue = "",
    ) -> None:
        """
        Construct a Ttk Separator with parent master.

        STANDARD OPTIONS

            class, cursor, style, takefocus

        WIDGET-SPECIFIC OPTIONS

            orient
        """
        ...
    @overload
    def configure(
        self,
        cnf: dict[str, Any] | None = None,
        *,
        cursor: tkinter._Cursor = ...,
        orient: Literal["horizontal", "vertical"] = ...,
        style: str = ...,
        takefocus: tkinter._TakeFocusValue = ...,
    ) -> dict[str, tuple[str, str, str, Any, Any]] | None:
        """
        Configure resources of a widget.

        The values for resources are specified as keyword
        arguments. To get an overview about
        the allowed keyword arguments call the method keys.
        """
        ...
    @overload
    def configure(self, cnf: str) -> tuple[str, str, str, Any, Any]:
        """
        Configure resources of a widget.

        The values for resources are specified as keyword
        arguments. To get an overview about
        the allowed keyword arguments call the method keys.
        """
        ...
    config = configure

class Sizegrip(Widget):
    """
    Ttk Sizegrip allows the user to resize the containing toplevel
    window by pressing and dragging the grip.
    """
    def __init__(
        self,
        master: tkinter.Misc | None = None,
        *,
        class_: str = "",
        cursor: tkinter._Cursor = ...,
        name: str = ...,
        style: str = "",
        takefocus: tkinter._TakeFocusValue = "",
    ) -> None:
        """
        Construct a Ttk Sizegrip with parent master.

        STANDARD OPTIONS

            class, cursor, state, style, takefocus
        """
        ...
    @overload
    def configure(
        self,
        cnf: dict[str, Any] | None = None,
        *,
        cursor: tkinter._Cursor = ...,
        style: str = ...,
        takefocus: tkinter._TakeFocusValue = ...,
    ) -> dict[str, tuple[str, str, str, Any, Any]] | None:
        """
        Configure resources of a widget.

        The values for resources are specified as keyword
        arguments. To get an overview about
        the allowed keyword arguments call the method keys.
        """
        ...
    @overload
    def configure(self, cnf: str) -> tuple[str, str, str, Any, Any]:
        """
        Configure resources of a widget.

        The values for resources are specified as keyword
        arguments. To get an overview about
        the allowed keyword arguments call the method keys.
        """
        ...
    config = configure

class Spinbox(Entry):
    """
    Ttk Spinbox is an Entry with increment and decrement arrows

    It is commonly used for number entry or to select from a list of
    string values.
    """
    def __init__(
        self,
        master: tkinter.Misc | None = None,
        *,
        background: str = ...,  # undocumented
        class_: str = "",
        command: Callable[[], object] | str | list[str] | tuple[str, ...] = "",
        cursor: tkinter._Cursor = "",
        exportselection: bool = ...,  # undocumented
        font: _FontDescription = ...,  # undocumented
        foreground: str = ...,  # undocumented
        format: str = "",
        from_: float = 0,
        increment: float = 1,
        invalidcommand: tkinter._EntryValidateCommand = ...,  # undocumented
        justify: Literal["left", "center", "right"] = ...,  # undocumented
        name: str = ...,
        show=...,  # undocumented
        state: str = "normal",
        style: str = "",
        takefocus: tkinter._TakeFocusValue = ...,
        textvariable: tkinter.Variable = ...,  # undocumented
        to: float = 0,
        validate: Literal["none", "focus", "focusin", "focusout", "key", "all"] = "none",
        validatecommand: tkinter._EntryValidateCommand = "",
        values: list[str] | tuple[str, ...] = ...,
        width: int = ...,  # undocumented
        wrap: bool = False,
        xscrollcommand: tkinter._XYScrollCommand = "",
    ) -> None:
        """
        Construct a Ttk Spinbox widget with the parent master.

        STANDARD OPTIONS

            class, cursor, style, takefocus, validate,
            validatecommand, xscrollcommand, invalidcommand

        WIDGET-SPECIFIC OPTIONS

            to, from_, increment, values, wrap, format, command
        """
        ...
    @overload  # type: ignore[override]
    def configure(
        self,
        cnf: dict[str, Any] | None = None,
        *,
        background: str = ...,
        command: Callable[[], object] | str | list[str] | tuple[str, ...] = ...,
        cursor: tkinter._Cursor = ...,
        exportselection: bool = ...,
        font: _FontDescription = ...,
        foreground: str = ...,
        format: str = ...,
        from_: float = ...,
        increment: float = ...,
        invalidcommand: tkinter._EntryValidateCommand = ...,
        justify: Literal["left", "center", "right"] = ...,
        show=...,
        state: str = ...,
        style: str = ...,
        takefocus: tkinter._TakeFocusValue = ...,
        textvariable: tkinter.Variable = ...,
        to: float = ...,
        validate: Literal["none", "focus", "focusin", "focusout", "key", "all"] = ...,
        validatecommand: tkinter._EntryValidateCommand = ...,
        values: list[str] | tuple[str, ...] = ...,
        width: int = ...,
        wrap: bool = ...,
        xscrollcommand: tkinter._XYScrollCommand = ...,
    ) -> dict[str, tuple[str, str, str, Any, Any]] | None:
        """
        Configure resources of a widget.

        The values for resources are specified as keyword
        arguments. To get an overview about
        the allowed keyword arguments call the method keys.
        """
        ...
    @overload
    def configure(self, cnf: str) -> tuple[str, str, str, Any, Any]:
        """
        Configure resources of a widget.

        The values for resources are specified as keyword
        arguments. To get an overview about
        the allowed keyword arguments call the method keys.
        """
        ...
    config = configure  # type: ignore[assignment]
    def set(self, value: Any) -> None:
        """Sets the value of the Spinbox to value."""
        ...

class _TreeviewItemDict(TypedDict):
    text: str
    image: list[str] | Literal[""]  # no idea why it's wrapped in list
    values: list[Any] | Literal[""]
    open: bool  # actually 0 or 1
    tags: list[str] | Literal[""]

class _TreeviewTagDict(TypedDict):
    # There is also 'text' and 'anchor', but they don't seem to do anything, using them is likely a bug
    foreground: str
    background: str
    font: _FontDescription
    image: str  # not wrapped in list :D

class _TreeviewHeaderDict(TypedDict):
    text: str
    image: list[str] | Literal[""]
    anchor: tkinter._Anchor
    command: str
    state: str  # Doesn't seem to appear anywhere else than in these dicts

class _TreeviewColumnDict(TypedDict):
    width: int
    minwidth: int
    stretch: bool  # actually 0 or 1
    anchor: tkinter._Anchor
    id: str

class Treeview(Widget, tkinter.XView, tkinter.YView):
    """
    Ttk Treeview widget displays a hierarchical collection of items.

    Each item has a textual label, an optional image, and an optional list
    of data values. The data values are displayed in successive columns
    after the tree label.
    """
    def __init__(
        self,
        master: tkinter.Misc | None = None,
        *,
        class_: str = "",
        columns: str | list[str] | list[int] | list[str | int] | tuple[str | int, ...] = "",
        cursor: tkinter._Cursor = "",
        displaycolumns: str | int | list[str] | tuple[str, ...] | list[int] | tuple[int, ...] = ("#all",),
        height: int = 10,
        name: str = ...,
        padding: _Padding = ...,
        selectmode: Literal["extended", "browse", "none"] = "extended",
        # list/tuple of Literal don't actually work in mypy
        #
        # 'tree headings' is same as ['tree', 'headings'], and I wouldn't be
        # surprised if someone is using it.
        show: Literal["tree", "headings", "tree headings", ""] | list[str] | tuple[str, ...] = ("tree", "headings"),
        style: str = "",
        takefocus: tkinter._TakeFocusValue = ...,
        xscrollcommand: tkinter._XYScrollCommand = "",
        yscrollcommand: tkinter._XYScrollCommand = "",
    ) -> None:
        """
        Construct a Ttk Treeview with parent master.

        STANDARD OPTIONS

            class, cursor, style, takefocus, xscrollcommand,
            yscrollcommand

        WIDGET-SPECIFIC OPTIONS

            columns, displaycolumns, height, padding, selectmode, show

        ITEM OPTIONS

            text, image, values, open, tags

        TAG OPTIONS

            foreground, background, font, image
        """
        ...
    @overload
    def configure(
        self,
        cnf: dict[str, Any] | None = None,
        *,
        columns: str | list[str] | list[int] | list[str | int] | tuple[str | int, ...] = ...,
        cursor: tkinter._Cursor = ...,
        displaycolumns: str | int | list[str] | tuple[str, ...] | list[int] | tuple[int, ...] = ...,
        height: int = ...,
        padding: _Padding = ...,
        selectmode: Literal["extended", "browse", "none"] = ...,
        show: Literal["tree", "headings", "tree headings", ""] | list[str] | tuple[str, ...] = ...,
        style: str = ...,
        takefocus: tkinter._TakeFocusValue = ...,
        xscrollcommand: tkinter._XYScrollCommand = ...,
        yscrollcommand: tkinter._XYScrollCommand = ...,
    ) -> dict[str, tuple[str, str, str, Any, Any]] | None:
        """
        Configure resources of a widget.

        The values for resources are specified as keyword
        arguments. To get an overview about
        the allowed keyword arguments call the method keys.
        """
        ...
    @overload
    def configure(self, cnf: str) -> tuple[str, str, str, Any, Any]:
        """
        Configure resources of a widget.

        The values for resources are specified as keyword
        arguments. To get an overview about
        the allowed keyword arguments call the method keys.
        """
        ...
    config = configure
    def bbox(self, item: str | int, column: str | int | None = None) -> tuple[int, int, int, int] | Literal[""]:
        """
        Returns the bounding box (relative to the treeview widget's
        window) of the specified item in the form x y width height.

        If column is specified, returns the bounding box of that cell.
        If the item is not visible (i.e., if it is a descendant of a
        closed item or is scrolled offscreen), returns an empty string.
        """
        ...
    def get_children(self, item: str | int | None = None) -> tuple[str, ...]:
        """
        Returns a tuple of children belonging to item.

        If item is not specified, returns root children.
        """
        ...
    def set_children(self, item: str | int, *newchildren: str | int) -> None:
        """
        Replaces item's child with newchildren.

        Children present in item that are not present in newchildren
        are detached from tree. No items in newchildren may be an
        ancestor of item.
        """
        ...
    @overload
    def column(self, column: str | int, option: Literal["width", "minwidth"]) -> int:
        """
        Query or modify the options for the specified column.

        If kw is not given, returns a dict of the column option values. If
        option is specified then the value for that option is returned.
        Otherwise, sets the options to the corresponding values.
        """
        ...
    @overload
    def column(self, column: str | int, option: Literal["stretch"]) -> bool:
        """
        Query or modify the options for the specified column.

        If kw is not given, returns a dict of the column option values. If
        option is specified then the value for that option is returned.
        Otherwise, sets the options to the corresponding values.
        """
        ...
    @overload
    def column(self, column: str | int, option: Literal["anchor"]) -> _tkinter.Tcl_Obj:
        """
        Query or modify the options for the specified column.

        If kw is not given, returns a dict of the column option values. If
        option is specified then the value for that option is returned.
        Otherwise, sets the options to the corresponding values.
        """
        ...
    @overload
    def column(self, column: str | int, option: Literal["id"]) -> str:
        """
        Query or modify the options for the specified column.

        If kw is not given, returns a dict of the column option values. If
        option is specified then the value for that option is returned.
        Otherwise, sets the options to the corresponding values.
        """
        ...
    @overload
    def column(self, column: str | int, option: str) -> Any:
        """
        Query or modify the options for the specified column.

        If kw is not given, returns a dict of the column option values. If
        option is specified then the value for that option is returned.
        Otherwise, sets the options to the corresponding values.
        """
        ...
    @overload
    def column(
        self,
        column: str | int,
        option: None = None,
        *,
        width: int = ...,
        minwidth: int = ...,
        stretch: bool = ...,
        anchor: tkinter._Anchor = ...,
        # id is read-only
    ) -> _TreeviewColumnDict | None:
        """
        Query or modify the options for the specified column.

        If kw is not given, returns a dict of the column option values. If
        option is specified then the value for that option is returned.
        Otherwise, sets the options to the corresponding values.
        """
        ...
    def delete(self, *items: str | int) -> None:
        """
        Delete all specified items and all their descendants. The root
        item may not be deleted.
        """
        ...
    def detach(self, *items: str | int) -> None:
        """
        Unlinks all of the specified items from the tree.

        The items and all of their descendants are still present, and may
        be reinserted at another point in the tree, but will not be
        displayed. The root item may not be detached.
        """
        ...
    def exists(self, item: str | int) -> bool:
        """
        Returns True if the specified item is present in the tree,
        False otherwise.
        """
        ...
    @overload  # type: ignore[override]
    def focus(self, item: None = None) -> str:
        """
        If item is specified, sets the focus item to item. Otherwise,
        returns the current focus item, or '' if there is none.
        """
        ...
    @overload
    def focus(self, item: str | int) -> Literal[""]:
        """
        If item is specified, sets the focus item to item. Otherwise,
        returns the current focus item, or '' if there is none.
        """
        ...
    @overload
    def heading(self, column: str | int, option: Literal["text"]) -> str:
        """
        Query or modify the heading options for the specified column.

        If kw is not given, returns a dict of the heading option values. If
        option is specified then the value for that option is returned.
        Otherwise, sets the options to the corresponding values.

        Valid options/values are:
            text: text
                The text to display in the column heading
            image: image_name
                Specifies an image to display to the right of the column
                heading
            anchor: anchor
                Specifies how the heading text should be aligned. One of
                the standard Tk anchor values
            command: callback
                A callback to be invoked when the heading label is
                pressed.

        To configure the tree column heading, call this with column = "#0" 
        """
        ...
    @overload
    def heading(self, column: str | int, option: Literal["image"]) -> tuple[str] | str:
        """
        Query or modify the heading options for the specified column.

        If kw is not given, returns a dict of the heading option values. If
        option is specified then the value for that option is returned.
        Otherwise, sets the options to the corresponding values.

        Valid options/values are:
            text: text
                The text to display in the column heading
            image: image_name
                Specifies an image to display to the right of the column
                heading
            anchor: anchor
                Specifies how the heading text should be aligned. One of
                the standard Tk anchor values
            command: callback
                A callback to be invoked when the heading label is
                pressed.

        To configure the tree column heading, call this with column = "#0" 
        """
        ...
    @overload
    def heading(self, column: str | int, option: Literal["anchor"]) -> _tkinter.Tcl_Obj:
        """
        Query or modify the heading options for the specified column.

        If kw is not given, returns a dict of the heading option values. If
        option is specified then the value for that option is returned.
        Otherwise, sets the options to the corresponding values.

        Valid options/values are:
            text: text
                The text to display in the column heading
            image: image_name
                Specifies an image to display to the right of the column
                heading
            anchor: anchor
                Specifies how the heading text should be aligned. One of
                the standard Tk anchor values
            command: callback
                A callback to be invoked when the heading label is
                pressed.

        To configure the tree column heading, call this with column = "#0" 
        """
        ...
    @overload
    def heading(self, column: str | int, option: Literal["command"]) -> str:
        """
        Query or modify the heading options for the specified column.

        If kw is not given, returns a dict of the heading option values. If
        option is specified then the value for that option is returned.
        Otherwise, sets the options to the corresponding values.

        Valid options/values are:
            text: text
                The text to display in the column heading
            image: image_name
                Specifies an image to display to the right of the column
                heading
            anchor: anchor
                Specifies how the heading text should be aligned. One of
                the standard Tk anchor values
            command: callback
                A callback to be invoked when the heading label is
                pressed.

        To configure the tree column heading, call this with column = "#0" 
        """
        ...
    @overload
    def heading(self, column: str | int, option: str) -> Any:
        """
        Query or modify the heading options for the specified column.

        If kw is not given, returns a dict of the heading option values. If
        option is specified then the value for that option is returned.
        Otherwise, sets the options to the corresponding values.

        Valid options/values are:
            text: text
                The text to display in the column heading
            image: image_name
                Specifies an image to display to the right of the column
                heading
            anchor: anchor
                Specifies how the heading text should be aligned. One of
                the standard Tk anchor values
            command: callback
                A callback to be invoked when the heading label is
                pressed.

        To configure the tree column heading, call this with column = "#0" 
        """
        ...
    @overload
    def heading(self, column: str | int, option: None = None) -> _TreeviewHeaderDict:
        """
        Query or modify the heading options for the specified column.

        If kw is not given, returns a dict of the heading option values. If
        option is specified then the value for that option is returned.
        Otherwise, sets the options to the corresponding values.

        Valid options/values are:
            text: text
                The text to display in the column heading
            image: image_name
                Specifies an image to display to the right of the column
                heading
            anchor: anchor
                Specifies how the heading text should be aligned. One of
                the standard Tk anchor values
            command: callback
                A callback to be invoked when the heading label is
                pressed.

        To configure the tree column heading, call this with column = "#0" 
        """
        ...
    @overload
    def heading(
        self,
        column: str | int,
        option: None = None,
        *,
        text: str = ...,
        image: tkinter._ImageSpec = ...,
        anchor: tkinter._Anchor = ...,
        command: str | Callable[[], object] = ...,
    ) -> None:
        """
        Query or modify the heading options for the specified column.

        If kw is not given, returns a dict of the heading option values. If
        option is specified then the value for that option is returned.
        Otherwise, sets the options to the corresponding values.

        Valid options/values are:
            text: text
                The text to display in the column heading
            image: image_name
                Specifies an image to display to the right of the column
                heading
            anchor: anchor
                Specifies how the heading text should be aligned. One of
                the standard Tk anchor values
            command: callback
                A callback to be invoked when the heading label is
                pressed.

        To configure the tree column heading, call this with column = "#0" 
        """
        ...
    # Internal Method. Leave untyped:
    def identify(self, component, x, y):
        """
        Returns a description of the specified component under the
        point given by x and y, or the empty string if no such component
        is present at that position.
        """
        ...
    def identify_row(self, y: int) -> str:
        """Returns the item ID of the item at position y."""
        ...
    def identify_column(self, x: int) -> str:
        """
        Returns the data column identifier of the cell at position x.

        The tree column has ID #0.
        """
        ...
    def identify_region(self, x: int, y: int) -> Literal["heading", "separator", "tree", "cell", "nothing"]:
        """
        Returns one of:

        heading: Tree heading area.
        separator: Space between two columns headings;
        tree: The tree area.
        cell: A data cell.

        * Availability: Tk 8.6
        """
        ...
    def identify_element(self, x: int, y: int) -> str:
        """
        Returns the element at position x, y.

        * Availability: Tk 8.6
        """
        ...
    def index(self, item: str | int) -> int:
        """
        Returns the integer index of item within its parent's list
        of children.
        """
        ...
    def insert(
        self,
        parent: str,
        index: int | Literal["end"],
        iid: str | int | None = None,
        *,
        id: str | int = ...,  # same as iid
        text: str = ...,
        image: tkinter._ImageSpec = ...,
        values: list[Any] | tuple[Any, ...] = ...,
        open: bool = ...,
        tags: str | list[str] | tuple[str, ...] = ...,
    ) -> str:
        """
        Creates a new item and return the item identifier of the newly
        created item.

        parent is the item ID of the parent item, or the empty string
        to create a new top-level item. index is an integer, or the value
        end, specifying where in the list of parent's children to insert
        the new item. If index is less than or equal to zero, the new node
        is inserted at the beginning, if index is greater than or equal to
        the current number of children, it is inserted at the end. If iid
        is specified, it is used as the item identifier, iid must not
        already exist in the tree. Otherwise, a new unique identifier
        is generated.
        """
        ...
    @overload
    def item(self, item: str | int, option: Literal["text"]) -> str:
        """
        Query or modify the options for the specified item.

        If no options are given, a dict with options/values for the item
        is returned. If option is specified then the value for that option
        is returned. Otherwise, sets the options to the corresponding
        values as given by kw.
        """
        ...
    @overload
    def item(self, item: str | int, option: Literal["image"]) -> tuple[str] | Literal[""]:
        """
        Query or modify the options for the specified item.

        If no options are given, a dict with options/values for the item
        is returned. If option is specified then the value for that option
        is returned. Otherwise, sets the options to the corresponding
        values as given by kw.
        """
        ...
    @overload
    def item(self, item: str | int, option: Literal["values"]) -> tuple[Any, ...] | Literal[""]:
        """
        Query or modify the options for the specified item.

        If no options are given, a dict with options/values for the item
        is returned. If option is specified then the value for that option
        is returned. Otherwise, sets the options to the corresponding
        values as given by kw.
        """
        ...
    @overload
    def item(self, item: str | int, option: Literal["open"]) -> bool:
        """
        Query or modify the options for the specified item.

        If no options are given, a dict with options/values for the item
        is returned. If option is specified then the value for that option
        is returned. Otherwise, sets the options to the corresponding
        values as given by kw.
        """
        ...
    @overload
    def item(self, item: str | int, option: Literal["tags"]) -> tuple[str, ...] | Literal[""]:
        """
        Query or modify the options for the specified item.

        If no options are given, a dict with options/values for the item
        is returned. If option is specified then the value for that option
        is returned. Otherwise, sets the options to the corresponding
        values as given by kw.
        """
        ...
    @overload
    def item(self, item: str | int, option: str) -> Any:
        """
        Query or modify the options for the specified item.

        If no options are given, a dict with options/values for the item
        is returned. If option is specified then the value for that option
        is returned. Otherwise, sets the options to the corresponding
        values as given by kw.
        """
        ...
    @overload
    def item(self, item: str | int, option: None = None) -> _TreeviewItemDict:
        """
        Query or modify the options for the specified item.

        If no options are given, a dict with options/values for the item
        is returned. If option is specified then the value for that option
        is returned. Otherwise, sets the options to the corresponding
        values as given by kw.
        """
        ...
    @overload
    def item(
        self,
        item: str | int,
        option: None = None,
        *,
        text: str = ...,
        image: tkinter._ImageSpec = ...,
        values: list[Any] | tuple[Any, ...] | Literal[""] = ...,
        open: bool = ...,
        tags: str | list[str] | tuple[str, ...] = ...,
<<<<<<< HEAD
    ) -> None:
        """
        Query or modify the options for the specified item.

        If no options are given, a dict with options/values for the item
        is returned. If option is specified then the value for that option
        is returned. Otherwise, sets the options to the corresponding
        values as given by kw.
        """
        ...
    def move(self, item: str | int, parent: str, index: int) -> None:
        """
        Moves item to position index in parent's list of children.

        It is illegal to move an item under one of its descendants. If
        index is less than or equal to zero, item is moved to the
        beginning, if greater than or equal to the number of children,
        it is moved to the end. If item was detached it is reattached.
        """
        ...
=======
    ) -> None: ...
    def move(self, item: str | int, parent: str, index: int | Literal["end"]) -> None: ...
>>>>>>> aac4394e
    reattach = move
    def next(self, item: str | int) -> str:
        """
        Returns the identifier of item's next sibling, or '' if item
        is the last child of its parent.
        """
        ...
    def parent(self, item: str | int) -> str:
        """
        Returns the ID of the parent of item, or '' if item is at the
        top level of the hierarchy.
        """
        ...
    def prev(self, item: str | int) -> str:
        """
        Returns the identifier of item's previous sibling, or '' if
        item is the first child of its parent.
        """
        ...
    def see(self, item: str | int) -> None:
        """
        Ensure that item is visible.

        Sets all of item's ancestors open option to True, and scrolls
        the widget if necessary so that item is within the visible
        portion of the tree.
        """
        ...
    def selection(self) -> tuple[str, ...]:
        """Returns the tuple of selected items."""
        ...
    @overload
    def selection_set(self, items: list[str] | tuple[str, ...] | list[int] | tuple[int, ...], /) -> None:
        """The specified items becomes the new selection."""
        ...
    @overload
    def selection_set(self, *items: str | int) -> None:
        """The specified items becomes the new selection."""
        ...
    @overload
    def selection_add(self, items: list[str] | tuple[str, ...] | list[int] | tuple[int, ...], /) -> None:
        """Add all of the specified items to the selection."""
        ...
    @overload
    def selection_add(self, *items: str | int) -> None:
        """Add all of the specified items to the selection."""
        ...
    @overload
    def selection_remove(self, items: list[str] | tuple[str, ...] | list[int] | tuple[int, ...], /) -> None:
        """Remove all of the specified items from the selection."""
        ...
    @overload
    def selection_remove(self, *items: str | int) -> None:
        """Remove all of the specified items from the selection."""
        ...
    @overload
    def selection_toggle(self, items: list[str] | tuple[str, ...] | list[int] | tuple[int, ...], /) -> None:
        """Toggle the selection state of each specified item."""
        ...
    @overload
    def selection_toggle(self, *items: str | int) -> None:
        """Toggle the selection state of each specified item."""
        ...
    @overload
    def set(self, item: str | int, column: None = None, value: None = None) -> dict[str, Any]:
        """
        Query or set the value of given item.

        With one argument, return a dictionary of column/value pairs
        for the specified item. With two arguments, return the current
        value of the specified column. With three arguments, set the
        value of given column in given item to the specified value.
        """
        ...
    @overload
    def set(self, item: str | int, column: str | int, value: None = None) -> Any:
        """
        Query or set the value of given item.

        With one argument, return a dictionary of column/value pairs
        for the specified item. With two arguments, return the current
        value of the specified column. With three arguments, set the
        value of given column in given item to the specified value.
        """
        ...
    @overload
    def set(self, item: str | int, column: str | int, value: Any) -> Literal[""]:
        """
        Query or set the value of given item.

        With one argument, return a dictionary of column/value pairs
        for the specified item. With two arguments, return the current
        value of the specified column. With three arguments, set the
        value of given column in given item to the specified value.
        """
        ...
    # There's no tag_unbind() or 'add' argument for whatever reason.
    # Also, it's 'callback' instead of 'func' here.
    @overload
    def tag_bind(
        self, tagname: str, sequence: str | None = None, callback: Callable[[tkinter.Event[Treeview]], object] | None = None
    ) -> str:
        """
        Bind a callback for the given event sequence to the tag tagname.
        When an event is delivered to an item, the callbacks for each
        of the item's tags option are called.
        """
        ...
    @overload
    def tag_bind(self, tagname: str, sequence: str | None, callback: str) -> None:
        """
        Bind a callback for the given event sequence to the tag tagname.
        When an event is delivered to an item, the callbacks for each
        of the item's tags option are called.
        """
        ...
    @overload
    def tag_bind(self, tagname: str, *, callback: str) -> None:
        """
        Bind a callback for the given event sequence to the tag tagname.
        When an event is delivered to an item, the callbacks for each
        of the item's tags option are called.
        """
        ...
    @overload
    def tag_configure(self, tagname: str, option: Literal["foreground", "background"]) -> str:
        """
        Query or modify the options for the specified tagname.

        If kw is not given, returns a dict of the option settings for tagname.
        If option is specified, returns the value for that option for the
        specified tagname. Otherwise, sets the options to the corresponding
        values for the given tagname.
        """
        ...
    @overload
    def tag_configure(self, tagname: str, option: Literal["font"]) -> _FontDescription:
        """
        Query or modify the options for the specified tagname.

        If kw is not given, returns a dict of the option settings for tagname.
        If option is specified, returns the value for that option for the
        specified tagname. Otherwise, sets the options to the corresponding
        values for the given tagname.
        """
        ...
    @overload
    def tag_configure(self, tagname: str, option: Literal["image"]) -> str:
        """
        Query or modify the options for the specified tagname.

        If kw is not given, returns a dict of the option settings for tagname.
        If option is specified, returns the value for that option for the
        specified tagname. Otherwise, sets the options to the corresponding
        values for the given tagname.
        """
        ...
    @overload
    def tag_configure(
        self,
        tagname: str,
        option: None = None,
        *,
        # There is also 'text' and 'anchor', but they don't seem to do anything, using them is likely a bug
        foreground: str = ...,
        background: str = ...,
        font: _FontDescription = ...,
        image: tkinter._ImageSpec = ...,
    ) -> _TreeviewTagDict | MaybeNone:
        """
        Query or modify the options for the specified tagname.

        If kw is not given, returns a dict of the option settings for tagname.
        If option is specified, returns the value for that option for the
        specified tagname. Otherwise, sets the options to the corresponding
        values for the given tagname.
        """
        ...
    @overload
    def tag_has(self, tagname: str, item: None = None) -> tuple[str, ...]:
        """
        If item is specified, returns 1 or 0 depending on whether the
        specified item has the given tagname. Otherwise, returns a list of
        all items which have the specified tag.

        * Availability: Tk 8.6
        """
        ...
    @overload
    def tag_has(self, tagname: str, item: str | int) -> bool:
        """
        If item is specified, returns 1 or 0 depending on whether the
        specified item has the given tagname. Otherwise, returns a list of
        all items which have the specified tag.

        * Availability: Tk 8.6
        """
        ...

class LabeledScale(Frame):
    """
    A Ttk Scale widget with a Ttk Label widget indicating its
    current value.

    The Ttk Scale can be accessed through instance.scale, and Ttk Label
    can be accessed through instance.label
    """
    label: Label
    scale: Scale
    # This should be kept in sync with tkinter.ttk.Frame.__init__()
    # (all the keyword-only args except compound are from there)
    def __init__(
        self,
        master: tkinter.Misc | None = None,
        variable: tkinter.IntVar | tkinter.DoubleVar | None = None,
        from_: float = 0,
        to: float = 10,
        *,
        border: tkinter._ScreenUnits = ...,
        borderwidth: tkinter._ScreenUnits = ...,
        class_: str = "",
        compound: Literal["top", "bottom"] = "top",
        cursor: tkinter._Cursor = "",
        height: tkinter._ScreenUnits = 0,
        name: str = ...,
        padding: _Padding = ...,
        relief: tkinter._Relief = ...,
        style: str = "",
        takefocus: tkinter._TakeFocusValue = "",
        width: tkinter._ScreenUnits = 0,
    ) -> None:
        """
        Construct a horizontal LabeledScale with parent master, a
        variable to be associated with the Ttk Scale widget and its range.
        If variable is not specified, a tkinter.IntVar is created.

        WIDGET-SPECIFIC OPTIONS

            compound: 'top' or 'bottom'
                Specifies how to display the label relative to the scale.
                Defaults to 'top'.
        """
        ...
    # destroy is overridden, signature does not change
    value: Any

class OptionMenu(Menubutton):
    """
    Themed OptionMenu, based after tkinter's OptionMenu, which allows
    the user to select a value from a menu.
    """
    def __init__(
        self,
        master: tkinter.Misc | None,
        variable: tkinter.StringVar,
        default: str | None = None,
        *values: str,
        # rest of these are keyword-only because *args syntax used above
        style: str = "",
        direction: Literal["above", "below", "left", "right", "flush"] = "below",
        command: Callable[[tkinter.StringVar], object] | None = None,
    ) -> None:
        """
        Construct a themed OptionMenu widget with master as the parent,
        the resource textvariable set to variable, the initially selected
        value specified by the default parameter, the menu values given by
        *values and additional keywords.

        WIDGET-SPECIFIC OPTIONS

            style: stylename
                Menubutton style.
            direction: 'above', 'below', 'left', 'right', or 'flush'
                Menubutton direction.
            command: callback
                A callback that will be invoked after selecting an item.
        """
        ...
    # configure, config, cget, destroy are inherited from Menubutton
    # destroy and __setitem__ are overridden, signature does not change
    def set_menu(self, default: str | None = None, *values: str) -> None:
        """
        Build a new menu of radiobuttons with *values and optionally
        a default value.
        """
        ...<|MERGE_RESOLUTION|>--- conflicted
+++ resolved
@@ -2532,31 +2532,8 @@
         values: list[Any] | tuple[Any, ...] | Literal[""] = ...,
         open: bool = ...,
         tags: str | list[str] | tuple[str, ...] = ...,
-<<<<<<< HEAD
-    ) -> None:
-        """
-        Query or modify the options for the specified item.
-
-        If no options are given, a dict with options/values for the item
-        is returned. If option is specified then the value for that option
-        is returned. Otherwise, sets the options to the corresponding
-        values as given by kw.
-        """
-        ...
-    def move(self, item: str | int, parent: str, index: int) -> None:
-        """
-        Moves item to position index in parent's list of children.
-
-        It is illegal to move an item under one of its descendants. If
-        index is less than or equal to zero, item is moved to the
-        beginning, if greater than or equal to the number of children,
-        it is moved to the end. If item was detached it is reattached.
-        """
-        ...
-=======
     ) -> None: ...
     def move(self, item: str | int, parent: str, index: int | Literal["end"]) -> None: ...
->>>>>>> aac4394e
     reattach = move
     def next(self, item: str | int) -> str:
         """
