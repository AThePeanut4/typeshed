"""
Ttk wrapper.

This module provides classes to allow using Tk themed widget set.

Ttk is based on a revised and enhanced version of
TIP #48 (http://tip.tcl.tk/48) specified style engine.

Its basic idea is to separate, to the extent possible, the code
implementing a widget's behavior from the code implementing its
appearance. Widget class bindings are primarily responsible for
maintaining the widget state and invoking callbacks, all aspects
of the widgets appearance lies at Themes.
"""

import _tkinter
import sys
import tkinter
from _typeshed import MaybeNone
from collections.abc import Callable, Iterable, Sequence
from tkinter.font import _FontDescription
from typing import Any, Literal, TypedDict, TypeVar, overload, type_check_only
from typing_extensions import Never, ParamSpec, TypeAlias, Unpack

__all__ = [
    "Button",
    "Checkbutton",
    "Combobox",
    "Entry",
    "Frame",
    "Label",
    "Labelframe",
    "LabelFrame",
    "Menubutton",
    "Notebook",
    "Panedwindow",
    "PanedWindow",
    "Progressbar",
    "Radiobutton",
    "Scale",
    "Scrollbar",
    "Separator",
    "Sizegrip",
    "Style",
    "Treeview",
    "LabeledScale",
    "OptionMenu",
    "tclobjs_to_py",
    "setup_master",
    "Spinbox",
]

def tclobjs_to_py(adict: dict[Any, Any]) -> dict[Any, Any]:
    """
    Returns adict with its values converted from Tcl objects to Python
    objects.
    """
    ...
def setup_master(master: tkinter.Misc | None = None):
    """
    If master is not None, itself is returned. If master is None,
    the default master is returned if there is one, otherwise a new
    master is created and returned.

    If it is not allowed to use the default root and master is None,
    RuntimeError is raised.
    """
    ...

_Padding: TypeAlias = (
    float
    | str
    | tuple[float | str]
    | tuple[float | str, float | str]
    | tuple[float | str, float | str, float | str]
    | tuple[float | str, float | str, float | str, float | str]
)

# Last item (option value to apply) varies between different options so use Any.
# It could also be any iterable with items matching the tuple, but that case
# hasn't been added here for consistency with _Padding above.
_Statespec: TypeAlias = tuple[Unpack[tuple[str, ...]], Any]
_ImageStatespec: TypeAlias = tuple[Unpack[tuple[str, ...]], tkinter._Image | str]
_VsapiStatespec: TypeAlias = tuple[Unpack[tuple[str, ...]], int]

_P = ParamSpec("_P")
_T = TypeVar("_T")

class _Layout(TypedDict, total=False):
    side: Literal["left", "right", "top", "bottom"]
    sticky: str  # consists of letters 'n', 's', 'w', 'e', may contain repeats, may be empty
    unit: Literal[0, 1] | bool
    children: _LayoutSpec
    # Note: there seem to be some other undocumented keys sometimes

# This could be any sequence when passed as a parameter but will always be a list when returned.
_LayoutSpec: TypeAlias = list[tuple[str, _Layout | None]]

# Keep these in sync with the appropriate methods in Style
class _ElementCreateImageKwargs(TypedDict, total=False):
    border: _Padding
    height: float | str
    padding: _Padding
    sticky: str
    width: float | str

_ElementCreateArgsCrossPlatform: TypeAlias = (
    # Could be any sequence here but types are not homogenous so just type it as tuple
    tuple[Literal["image"], tkinter._Image | str, Unpack[tuple[_ImageStatespec, ...]], _ElementCreateImageKwargs]
    | tuple[Literal["from"], str, str]
    | tuple[Literal["from"], str]  # (fromelement is optional)
)
if sys.platform == "win32" and sys.version_info >= (3, 13):
    class _ElementCreateVsapiKwargsPadding(TypedDict, total=False):
        padding: _Padding

    class _ElementCreateVsapiKwargsMargin(TypedDict, total=False):
        padding: _Padding

    class _ElementCreateVsapiKwargsSize(TypedDict):
        width: float | str
        height: float | str

    _ElementCreateVsapiKwargsDict: TypeAlias = (
        _ElementCreateVsapiKwargsPadding | _ElementCreateVsapiKwargsMargin | _ElementCreateVsapiKwargsSize
    )
    _ElementCreateArgs: TypeAlias = (  # noqa: Y047  # It doesn't recognise the usage below for whatever reason
        _ElementCreateArgsCrossPlatform
        | tuple[Literal["vsapi"], str, int, _ElementCreateVsapiKwargsDict]
        | tuple[Literal["vsapi"], str, int, _VsapiStatespec, _ElementCreateVsapiKwargsDict]
    )
else:
    _ElementCreateArgs: TypeAlias = _ElementCreateArgsCrossPlatform
_ThemeSettingsValue = TypedDict(
    "_ThemeSettingsValue",
    {
        "configure": dict[str, Any],
        "map": dict[str, Iterable[_Statespec]],
        "layout": _LayoutSpec,
        "element create": _ElementCreateArgs,
    },
    total=False,
)
_ThemeSettings: TypeAlias = dict[str, _ThemeSettingsValue]

class Style:
    """Manipulate style database."""
    master: tkinter.Misc
    tk: _tkinter.TkappType
    def __init__(self, master: tkinter.Misc | None = None) -> None: ...
    # For these methods, values given vary between options. Returned values
    # seem to be str, but this might not always be the case.
    @overload
    def configure(self, style: str) -> dict[str, Any] | None:
        """
        Query or sets the default value of the specified option(s) in
        style.

        Each key in kw is an option and each value is either a string or
        a sequence identifying the value for that option.
        """
        ...
    @overload
    def configure(self, style: str, query_opt: str, **kw: Any) -> Any:
        """
        Query or sets the default value of the specified option(s) in
        style.

        Each key in kw is an option and each value is either a string or
        a sequence identifying the value for that option.
        """
        ...
    @overload
    def configure(self, style: str, query_opt: None = None, **kw: Any) -> None:
        """
        Query or sets the default value of the specified option(s) in
        style.

        Each key in kw is an option and each value is either a string or
        a sequence identifying the value for that option.
        """
        ...
    @overload
    def map(self, style: str, query_opt: str) -> _Statespec:
        """
        Query or sets dynamic values of the specified option(s) in
        style.

        Each key in kw is an option and each value should be a list or a
        tuple (usually) containing statespecs grouped in tuples, or list,
        or something else of your preference. A statespec is compound of
        one or more states and then a value.
        """
        ...
    @overload
    def map(self, style: str, query_opt: None = None, **kw: Iterable[_Statespec]) -> dict[str, _Statespec]:
        """
        Query or sets dynamic values of the specified option(s) in
        style.

        Each key in kw is an option and each value should be a list or a
        tuple (usually) containing statespecs grouped in tuples, or list,
        or something else of your preference. A statespec is compound of
        one or more states and then a value.
        """
        ...
    def lookup(self, style: str, option: str, state: Iterable[str] | None = None, default: Any | None = None) -> Any:
        """
        Returns the value specified for option in style.

        If state is specified it is expected to be a sequence of one
        or more states. If the default argument is set, it is used as
        a fallback value in case no specification for option is found.
        """
        ...
    @overload
    def layout(self, style: str, layoutspec: _LayoutSpec) -> list[Never]:
        """
        Define the widget layout for given style. If layoutspec is
        omitted, return the layout specification for given style.

        layoutspec is expected to be a list or an object different than
        None that evaluates to False if you want to "turn off" that style.
        If it is a list (or tuple, or something else), each item should be
        a tuple where the first item is the layout name and the second item
        should have the format described below:

        LAYOUTS

            A layout can contain the value None, if takes no options, or
            a dict of options specifying how to arrange the element.
            The layout mechanism uses a simplified version of the pack
            geometry manager: given an initial cavity, each element is
            allocated a parcel. Valid options/values are:

                side: whichside
                    Specifies which side of the cavity to place the
                    element; one of top, right, bottom or left. If
                    omitted, the element occupies the entire cavity.

                sticky: nswe
                    Specifies where the element is placed inside its
                    allocated parcel.

                children: [sublayout... ]
                    Specifies a list of elements to place inside the
                    element. Each element is a tuple (or other sequence)
                    where the first item is the layout name, and the other
                    is a LAYOUT.
        """
        ...
    @overload
    def layout(self, style: str, layoutspec: None = None) -> _LayoutSpec:
        """
        Define the widget layout for given style. If layoutspec is
        omitted, return the layout specification for given style.

        layoutspec is expected to be a list or an object different than
        None that evaluates to False if you want to "turn off" that style.
        If it is a list (or tuple, or something else), each item should be
        a tuple where the first item is the layout name and the second item
        should have the format described below:

        LAYOUTS

            A layout can contain the value None, if takes no options, or
            a dict of options specifying how to arrange the element.
            The layout mechanism uses a simplified version of the pack
            geometry manager: given an initial cavity, each element is
            allocated a parcel. Valid options/values are:

                side: whichside
                    Specifies which side of the cavity to place the
                    element; one of top, right, bottom or left. If
                    omitted, the element occupies the entire cavity.

                sticky: nswe
                    Specifies where the element is placed inside its
                    allocated parcel.

                children: [sublayout... ]
                    Specifies a list of elements to place inside the
                    element. Each element is a tuple (or other sequence)
                    where the first item is the layout name, and the other
                    is a LAYOUT.
        """
        ...
    @overload
    def element_create(
        self,
        elementname: str,
        etype: Literal["image"],
        default_image: tkinter._Image | str,
        /,
        *imagespec: _ImageStatespec,
        border: _Padding = ...,
        height: float | str = ...,
        padding: _Padding = ...,
        sticky: str = ...,
        width: float | str = ...,
    ) -> None:
        """Create a new element in the current theme of given etype."""
        ...
    @overload
    def element_create(self, elementname: str, etype: Literal["from"], themename: str, fromelement: str = ..., /) -> None:
        """Create a new element in the current theme of given etype."""
        ...
    if sys.platform == "win32" and sys.version_info >= (3, 13):  # and tk version >= 8.6
        # margin, padding, and (width + height) are mutually exclusive. width
        # and height must either both be present or not present at all. Note:
        # There are other undocumented options if you look at ttk's source code.
        @overload
        def element_create(
            self,
            elementname: str,
            etype: Literal["vsapi"],
            class_: str,
            part: int,
            vs_statespec: _VsapiStatespec = ...,
            /,
            *,
            padding: _Padding = ...,
        ) -> None: ...
        @overload
        def element_create(
            self,
            elementname: str,
            etype: Literal["vsapi"],
            class_: str,
            part: int,
            vs_statespec: _VsapiStatespec = ...,
            /,
            *,
            margin: _Padding = ...,
        ) -> None: ...
        @overload
        def element_create(
            self,
            elementname: str,
            etype: Literal["vsapi"],
            class_: str,
            part: int,
            vs_statespec: _VsapiStatespec = ...,
            /,
            *,
            width: float | str,
            height: float | str,
        ) -> None: ...

    def element_names(self) -> tuple[str, ...]:
        """Returns the list of elements defined in the current theme."""
        ...
    def element_options(self, elementname: str) -> tuple[str, ...]:
        """Return the list of elementname's options."""
        ...
    def theme_create(self, themename: str, parent: str | None = None, settings: _ThemeSettings | None = None) -> None:
        """
        Creates a new theme.

        It is an error if themename already exists. If parent is
        specified, the new theme will inherit styles, elements and
        layouts from the specified parent theme. If settings are present,
        they are expected to have the same syntax used for theme_settings.
        """
        ...
    def theme_settings(self, themename: str, settings: _ThemeSettings) -> None:
        """
        Temporarily sets the current theme to themename, apply specified
        settings and then restore the previous theme.

        Each key in settings is a style and each value may contain the
        keys 'configure', 'map', 'layout' and 'element create' and they
        are expected to have the same format as specified by the methods
        configure, map, layout and element_create respectively.
        """
        ...
    def theme_names(self) -> tuple[str, ...]:
        """Returns a list of all known themes."""
        ...
    @overload
    def theme_use(self, themename: str) -> None:
        """
        If themename is None, returns the theme in use, otherwise, set
        the current theme to themename, refreshes all widgets and emits
        a <<ThemeChanged>> event.
        """
        ...
    @overload
    def theme_use(self, themename: None = None) -> str:
        """
        If themename is None, returns the theme in use, otherwise, set
        the current theme to themename, refreshes all widgets and emits
        a <<ThemeChanged>> event.
        """
        ...

class Widget(tkinter.Widget):
<<<<<<< HEAD
    """Base class for Tk themed widgets."""
    def __init__(self, master: tkinter.Misc | None, widgetname, kw=None) -> None:
        """
        Constructs a Ttk Widget with the parent master.

        STANDARD OPTIONS

            class, cursor, takefocus, style

        SCROLLABLE WIDGET OPTIONS

            xscrollcommand, yscrollcommand

        LABEL WIDGET OPTIONS

            text, textvariable, underline, image, compound, width

        WIDGET STATES

            active, disabled, focus, pressed, selected, background,
            readonly, alternate, invalid
        """
        ...
    def identify(self, x: int, y: int) -> str:
        """
        Returns the name of the element at position x, y, or the empty
        string if the point does not lie within any element.

        x and y are pixel coordinates relative to the widget.
        """
        ...
    def instate(self, statespec, callback=None, *args, **kw):
        """
        Test the widget's state.

        If callback is not specified, returns True if the widget state
        matches statespec and False otherwise. If callback is specified,
        then it will be invoked with *args, **kw if the widget state
        matches statespec. statespec is expected to be a sequence.
        """
        ...
    def state(self, statespec=None):
        """
        Modify or inquire widget state.

        Widget state is returned if statespec is None, otherwise it is
        set according to the statespec flags and then a new state spec
        is returned indicating which flags were changed. statespec is
        expected to be a sequence.
        """
        ...
=======
    def __init__(self, master: tkinter.Misc | None, widgetname: str | None, kw: dict[str, Any] | None = None) -> None: ...
    def identify(self, x: int, y: int) -> str: ...
    @overload
    def instate(self, statespec: Sequence[str], callback: None = None) -> bool: ...
    @overload
    def instate(
        self, statespec: Sequence[str], callback: Callable[_P, _T], *args: _P.args, **kw: _P.kwargs
    ) -> Literal[False] | _T: ...
    def state(self, statespec: Sequence[str] | None = None) -> tuple[str, ...]: ...
>>>>>>> eb347f3a

class Button(Widget):
    """
    Ttk Button widget, displays a textual label and/or image, and
    evaluates a command when pressed.
    """
    def __init__(
        self,
        master: tkinter.Misc | None = None,
        *,
        class_: str = "",
        command: str | Callable[[], Any] = "",
        compound: Literal["", "text", "image", "top", "left", "center", "right", "bottom", "none"] = "",
        cursor: tkinter._Cursor = "",
        default: Literal["normal", "active", "disabled"] = "normal",
        image: tkinter._Image | str = "",
        name: str = ...,
        padding=...,  # undocumented
        state: str = "normal",
        style: str = "",
        takefocus: bool | Literal[0, 1, ""] | Callable[[str], bool | None] = ...,
        text: float | str = "",
        textvariable: tkinter.Variable = ...,
        underline: int = -1,
        width: int | Literal[""] = "",
    ) -> None:
        """
        Construct a Ttk Button widget with the parent master.

        STANDARD OPTIONS

            class, compound, cursor, image, state, style, takefocus,
            text, textvariable, underline, width

        WIDGET-SPECIFIC OPTIONS

            command, default, width
        """
        ...
    @overload
    def configure(
        self,
        cnf: dict[str, Any] | None = None,
        *,
        command: str | Callable[[], Any] = ...,
        compound: Literal["", "text", "image", "top", "left", "center", "right", "bottom", "none"] = ...,
        cursor: tkinter._Cursor = ...,
        default: Literal["normal", "active", "disabled"] = ...,
        image: tkinter._Image | str = ...,
        padding=...,
        state: str = ...,
        style: str = ...,
        takefocus: bool | Literal[0, 1, ""] | Callable[[str], bool | None] = ...,
        text: float | str = ...,
        textvariable: tkinter.Variable = ...,
        underline: int = ...,
        width: int | Literal[""] = ...,
    ) -> dict[str, tuple[str, str, str, Any, Any]] | None:
        """
        Configure resources of a widget.

        The values for resources are specified as keyword
        arguments. To get an overview about
        the allowed keyword arguments call the method keys.
        """
        ...
    @overload
    def configure(self, cnf: str) -> tuple[str, str, str, Any, Any]:
        """
        Configure resources of a widget.

        The values for resources are specified as keyword
        arguments. To get an overview about
        the allowed keyword arguments call the method keys.
        """
        ...
    config = configure
    def invoke(self) -> Any:
        """Invokes the command associated with the button."""
        ...

class Checkbutton(Widget):
    """Ttk Checkbutton widget which is either in on- or off-state."""
    def __init__(
        self,
        master: tkinter.Misc | None = None,
        *,
        class_: str = "",
        command: str | Callable[[], Any] = "",
        compound: Literal["", "text", "image", "top", "left", "center", "right", "bottom", "none"] = "",
        cursor: tkinter._Cursor = "",
        image: tkinter._Image | str = "",
        name: str = ...,
        offvalue: Any = 0,
        onvalue: Any = 1,
        padding=...,  # undocumented
        state: str = "normal",
        style: str = "",
        takefocus: bool | Literal[0, 1, ""] | Callable[[str], bool | None] = ...,
        text: float | str = "",
        textvariable: tkinter.Variable = ...,
        underline: int = -1,
        # Seems like variable can be empty string, but actually setting it to
        # empty string segfaults before Tcl 8.6.9. Search for ttk::checkbutton
        # here: https://sourceforge.net/projects/tcl/files/Tcl/8.6.9/tcltk-release-notes-8.6.9.txt/view
        variable: tkinter.Variable = ...,
        width: int | Literal[""] = "",
    ) -> None:
        """
        Construct a Ttk Checkbutton widget with the parent master.

        STANDARD OPTIONS

            class, compound, cursor, image, state, style, takefocus,
            text, textvariable, underline, width

        WIDGET-SPECIFIC OPTIONS

            command, offvalue, onvalue, variable
        """
        ...
    @overload
    def configure(
        self,
        cnf: dict[str, Any] | None = None,
        *,
        command: str | Callable[[], Any] = ...,
        compound: Literal["", "text", "image", "top", "left", "center", "right", "bottom", "none"] = ...,
        cursor: tkinter._Cursor = ...,
        image: tkinter._Image | str = ...,
        offvalue: Any = ...,
        onvalue: Any = ...,
        padding=...,
        state: str = ...,
        style: str = ...,
        takefocus: bool | Literal[0, 1, ""] | Callable[[str], bool | None] = ...,
        text: float | str = ...,
        textvariable: tkinter.Variable = ...,
        underline: int = ...,
        variable: tkinter.Variable = ...,
        width: int | Literal[""] = ...,
    ) -> dict[str, tuple[str, str, str, Any, Any]] | None:
        """
        Configure resources of a widget.

        The values for resources are specified as keyword
        arguments. To get an overview about
        the allowed keyword arguments call the method keys.
        """
        ...
    @overload
    def configure(self, cnf: str) -> tuple[str, str, str, Any, Any]:
        """
        Configure resources of a widget.

        The values for resources are specified as keyword
        arguments. To get an overview about
        the allowed keyword arguments call the method keys.
        """
        ...
    config = configure
    def invoke(self) -> Any:
        """
        Toggles between the selected and deselected states and
        invokes the associated command. If the widget is currently
        selected, sets the option variable to the offvalue option
        and deselects the widget; otherwise, sets the option variable
        to the option onvalue.

        Returns the result of the associated command.
        """
        ...

class Entry(Widget, tkinter.Entry):
    """
    Ttk Entry widget displays a one-line text string and allows that
    string to be edited by the user.
    """
    def __init__(
        self,
        master: tkinter.Misc | None = None,
        widget: str | None = None,
        *,
        background: str = ...,  # undocumented
        class_: str = "",
        cursor: tkinter._Cursor = ...,
        exportselection: bool = True,
        font: _FontDescription = "TkTextFont",
        foreground: str = "",
        invalidcommand: str | list[str] | tuple[str, ...] | Callable[[], bool] = "",
        justify: Literal["left", "center", "right"] = "left",
        name: str = ...,
        show: str = "",
        state: str = "normal",
        style: str = "",
        takefocus: bool | Literal[0, 1, ""] | Callable[[str], bool | None] = ...,
        textvariable: tkinter.Variable = ...,
        validate: Literal["none", "focus", "focusin", "focusout", "key", "all"] = "none",
        validatecommand: str | list[str] | tuple[str, ...] | Callable[[], bool] = "",
        width: int = 20,
        xscrollcommand: str | Callable[[float, float], object] = "",
    ) -> None:
        """
        Constructs a Ttk Entry widget with the parent master.

        STANDARD OPTIONS

            class, cursor, style, takefocus, xscrollcommand

        WIDGET-SPECIFIC OPTIONS

            exportselection, invalidcommand, justify, show, state,
            textvariable, validate, validatecommand, width

        VALIDATION MODES

            none, key, focus, focusin, focusout, all
        """
        ...
    @overload  # type: ignore[override]
    def configure(
        self,
        cnf: dict[str, Any] | None = None,
        *,
        background: str = ...,
        cursor: tkinter._Cursor = ...,
        exportselection: bool = ...,
        font: _FontDescription = ...,
        foreground: str = ...,
        invalidcommand: str | list[str] | tuple[str, ...] | Callable[[], bool] = ...,
        justify: Literal["left", "center", "right"] = ...,
        show: str = ...,
        state: str = ...,
        style: str = ...,
        takefocus: bool | Literal[0, 1, ""] | Callable[[str], bool | None] = ...,
        textvariable: tkinter.Variable = ...,
        validate: Literal["none", "focus", "focusin", "focusout", "key", "all"] = ...,
        validatecommand: str | list[str] | tuple[str, ...] | Callable[[], bool] = ...,
        width: int = ...,
        xscrollcommand: str | Callable[[float, float], object] = ...,
    ) -> dict[str, tuple[str, str, str, Any, Any]] | None:
        """
        Configure resources of a widget.

        The values for resources are specified as keyword
        arguments. To get an overview about
        the allowed keyword arguments call the method keys.
        """
        ...
    @overload
    def configure(self, cnf: str) -> tuple[str, str, str, Any, Any]:
        """
        Configure resources of a widget.

        The values for resources are specified as keyword
        arguments. To get an overview about
        the allowed keyword arguments call the method keys.
        """
        ...
    # config must be copy/pasted, otherwise ttk.Entry().config is mypy error (don't know why)
    @overload  # type: ignore[override]
    def config(
        self,
        cnf: dict[str, Any] | None = None,
        *,
        background: str = ...,
        cursor: tkinter._Cursor = ...,
        exportselection: bool = ...,
        font: _FontDescription = ...,
        foreground: str = ...,
        invalidcommand: str | list[str] | tuple[str, ...] | Callable[[], bool] = ...,
        justify: Literal["left", "center", "right"] = ...,
        show: str = ...,
        state: str = ...,
        style: str = ...,
        takefocus: bool | Literal[0, 1, ""] | Callable[[str], bool | None] = ...,
        textvariable: tkinter.Variable = ...,
        validate: Literal["none", "focus", "focusin", "focusout", "key", "all"] = ...,
        validatecommand: str | list[str] | tuple[str, ...] | Callable[[], bool] = ...,
        width: int = ...,
        xscrollcommand: str | Callable[[float, float], object] = ...,
    ) -> dict[str, tuple[str, str, str, Any, Any]] | None:
        """
        Configure resources of a widget.

        The values for resources are specified as keyword
        arguments. To get an overview about
        the allowed keyword arguments call the method keys.
        """
        ...
    @overload
    def config(self, cnf: str) -> tuple[str, str, str, Any, Any]:
        """
        Configure resources of a widget.

        The values for resources are specified as keyword
        arguments. To get an overview about
        the allowed keyword arguments call the method keys.
        """
        ...
    def bbox(self, index) -> tuple[int, int, int, int]:
        """
        Return a tuple of (x, y, width, height) which describes the
        bounding box of the character given by index.
        """
        ...
    def identify(self, x: int, y: int) -> str:
        """
        Returns the name of the element at position x, y, or the
        empty string if the coordinates are outside the window.
        """
        ...
    def validate(self):
        """
        Force revalidation, independent of the conditions specified
        by the validate option. Returns False if validation fails, True
        if it succeeds. Sets or clears the invalid state accordingly.
        """
        ...

class Combobox(Entry):
    """
    Ttk Combobox widget combines a text field with a pop-down list of
    values.
    """
    def __init__(
        self,
        master: tkinter.Misc | None = None,
        *,
        background: str = ...,  # undocumented
        class_: str = "",
        cursor: tkinter._Cursor = "",
        exportselection: bool = True,
        font: _FontDescription = ...,  # undocumented
        foreground: str = ...,  # undocumented
        height: int = 10,
        invalidcommand: str | list[str] | tuple[str, ...] | Callable[[], bool] = ...,  # undocumented
        justify: Literal["left", "center", "right"] = "left",
        name: str = ...,
        postcommand: Callable[[], object] | str = "",
        show=...,  # undocumented
        state: str = "normal",
        style: str = "",
        takefocus: bool | Literal[0, 1, ""] | Callable[[str], bool | None] = ...,
        textvariable: tkinter.Variable = ...,
        validate: Literal["none", "focus", "focusin", "focusout", "key", "all"] = ...,  # undocumented
        validatecommand: str | list[str] | tuple[str, ...] | Callable[[], bool] = ...,  # undocumented
        values: list[str] | tuple[str, ...] = ...,
        width: int = 20,
        xscrollcommand: str | Callable[[float, float], object] = ...,  # undocumented
    ) -> None:
        """
        Construct a Ttk Combobox widget with the parent master.

        STANDARD OPTIONS

            class, cursor, style, takefocus

        WIDGET-SPECIFIC OPTIONS

            exportselection, justify, height, postcommand, state,
            textvariable, values, width
        """
        ...
    @overload  # type: ignore[override]
    def configure(
        self,
        cnf: dict[str, Any] | None = None,
        *,
        background: str = ...,
        cursor: tkinter._Cursor = ...,
        exportselection: bool = ...,
        font: _FontDescription = ...,
        foreground: str = ...,
        height: int = ...,
        invalidcommand: str | list[str] | tuple[str, ...] | Callable[[], bool] = ...,
        justify: Literal["left", "center", "right"] = ...,
        postcommand: Callable[[], object] | str = ...,
        show=...,
        state: str = ...,
        style: str = ...,
        takefocus: bool | Literal[0, 1, ""] | Callable[[str], bool | None] = ...,
        textvariable: tkinter.Variable = ...,
        validate: Literal["none", "focus", "focusin", "focusout", "key", "all"] = ...,
        validatecommand: str | list[str] | tuple[str, ...] | Callable[[], bool] = ...,
        values: list[str] | tuple[str, ...] = ...,
        width: int = ...,
        xscrollcommand: str | Callable[[float, float], object] = ...,
    ) -> dict[str, tuple[str, str, str, Any, Any]] | None:
        """
        Configure resources of a widget.

        The values for resources are specified as keyword
        arguments. To get an overview about
        the allowed keyword arguments call the method keys.
        """
        ...
    @overload
    def configure(self, cnf: str) -> tuple[str, str, str, Any, Any]:
        """
        Configure resources of a widget.

        The values for resources are specified as keyword
        arguments. To get an overview about
        the allowed keyword arguments call the method keys.
        """
        ...
    # config must be copy/pasted, otherwise ttk.Combobox().config is mypy error (don't know why)
    @overload  # type: ignore[override]
    def config(
        self,
        cnf: dict[str, Any] | None = None,
        *,
        background: str = ...,
        cursor: tkinter._Cursor = ...,
        exportselection: bool = ...,
        font: _FontDescription = ...,
        foreground: str = ...,
        height: int = ...,
        invalidcommand: str | list[str] | tuple[str, ...] | Callable[[], bool] = ...,
        justify: Literal["left", "center", "right"] = ...,
        postcommand: Callable[[], object] | str = ...,
        show=...,
        state: str = ...,
        style: str = ...,
        takefocus: bool | Literal[0, 1, ""] | Callable[[str], bool | None] = ...,
        textvariable: tkinter.Variable = ...,
        validate: Literal["none", "focus", "focusin", "focusout", "key", "all"] = ...,
        validatecommand: str | list[str] | tuple[str, ...] | Callable[[], bool] = ...,
        values: list[str] | tuple[str, ...] = ...,
        width: int = ...,
        xscrollcommand: str | Callable[[float, float], object] = ...,
    ) -> dict[str, tuple[str, str, str, Any, Any]] | None:
        """
        Configure resources of a widget.

        The values for resources are specified as keyword
        arguments. To get an overview about
        the allowed keyword arguments call the method keys.
        """
        ...
    @overload
    def config(self, cnf: str) -> tuple[str, str, str, Any, Any]:
        """
        Configure resources of a widget.

        The values for resources are specified as keyword
        arguments. To get an overview about
        the allowed keyword arguments call the method keys.
        """
        ...
    def current(self, newindex: int | None = None) -> int:
        """
        If newindex is supplied, sets the combobox value to the
        element at position newindex in the list of values. Otherwise,
        returns the index of the current value in the list of values
        or -1 if the current value does not appear in the list.
        """
        ...
    def set(self, value: Any) -> None:
        """Sets the value of the combobox to value."""
        ...

class Frame(Widget):
    """
    Ttk Frame widget is a container, used to group other widgets
    together.
    """
    # This should be kept in sync with tkinter.ttk.LabeledScale.__init__()
    # (all of these keyword-only arguments are also present there)
    def __init__(
        self,
        master: tkinter.Misc | None = None,
        *,
        border: float | str = ...,
        borderwidth: float | str = ...,
        class_: str = "",
        cursor: tkinter._Cursor = "",
        height: float | str = 0,
        name: str = ...,
        padding: _Padding = ...,
        relief: Literal["raised", "sunken", "flat", "ridge", "solid", "groove"] = ...,
        style: str = "",
        takefocus: bool | Literal[0, 1, ""] | Callable[[str], bool | None] = "",
        width: float | str = 0,
    ) -> None:
        """
        Construct a Ttk Frame with parent master.

        STANDARD OPTIONS

            class, cursor, style, takefocus

        WIDGET-SPECIFIC OPTIONS

            borderwidth, relief, padding, width, height
        """
        ...
    @overload
    def configure(
        self,
        cnf: dict[str, Any] | None = None,
        *,
        border: float | str = ...,
        borderwidth: float | str = ...,
        cursor: tkinter._Cursor = ...,
        height: float | str = ...,
        padding: _Padding = ...,
        relief: Literal["raised", "sunken", "flat", "ridge", "solid", "groove"] = ...,
        style: str = ...,
        takefocus: bool | Literal[0, 1, ""] | Callable[[str], bool | None] = ...,
        width: float | str = ...,
    ) -> dict[str, tuple[str, str, str, Any, Any]] | None:
        """
        Configure resources of a widget.

        The values for resources are specified as keyword
        arguments. To get an overview about
        the allowed keyword arguments call the method keys.
        """
        ...
    @overload
    def configure(self, cnf: str) -> tuple[str, str, str, Any, Any]:
        """
        Configure resources of a widget.

        The values for resources are specified as keyword
        arguments. To get an overview about
        the allowed keyword arguments call the method keys.
        """
        ...
    config = configure

class Label(Widget):
    """Ttk Label widget displays a textual label and/or image."""
    def __init__(
        self,
        master: tkinter.Misc | None = None,
        *,
        anchor: Literal["nw", "n", "ne", "w", "center", "e", "sw", "s", "se"] = ...,
        background: str = "",
        border: float | str = ...,  # alias for borderwidth
        borderwidth: float | str = ...,  # undocumented
        class_: str = "",
        compound: Literal["", "text", "image", "top", "left", "center", "right", "bottom", "none"] = "",
        cursor: tkinter._Cursor = "",
        font: _FontDescription = ...,
        foreground: str = "",
        image: tkinter._Image | str = "",
        justify: Literal["left", "center", "right"] = ...,
        name: str = ...,
        padding: _Padding = ...,
        relief: Literal["raised", "sunken", "flat", "ridge", "solid", "groove"] = ...,
        state: str = "normal",
        style: str = "",
        takefocus: bool | Literal[0, 1, ""] | Callable[[str], bool | None] = "",
        text: float | str = "",
        textvariable: tkinter.Variable = ...,
        underline: int = -1,
        width: int | Literal[""] = "",
        wraplength: float | str = ...,
    ) -> None:
        """
        Construct a Ttk Label with parent master.

        STANDARD OPTIONS

            class, compound, cursor, image, style, takefocus, text,
            textvariable, underline, width

        WIDGET-SPECIFIC OPTIONS

            anchor, background, font, foreground, justify, padding,
            relief, text, wraplength
        """
        ...
    @overload
    def configure(
        self,
        cnf: dict[str, Any] | None = None,
        *,
        anchor: Literal["nw", "n", "ne", "w", "center", "e", "sw", "s", "se"] = ...,
        background: str = ...,
        border: float | str = ...,
        borderwidth: float | str = ...,
        compound: Literal["", "text", "image", "top", "left", "center", "right", "bottom", "none"] = ...,
        cursor: tkinter._Cursor = ...,
        font: _FontDescription = ...,
        foreground: str = ...,
        image: tkinter._Image | str = ...,
        justify: Literal["left", "center", "right"] = ...,
        padding: _Padding = ...,
        relief: Literal["raised", "sunken", "flat", "ridge", "solid", "groove"] = ...,
        state: str = ...,
        style: str = ...,
        takefocus: bool | Literal[0, 1, ""] | Callable[[str], bool | None] = ...,
        text: float | str = ...,
        textvariable: tkinter.Variable = ...,
        underline: int = ...,
        width: int | Literal[""] = ...,
        wraplength: float | str = ...,
    ) -> dict[str, tuple[str, str, str, Any, Any]] | None:
        """
        Configure resources of a widget.

        The values for resources are specified as keyword
        arguments. To get an overview about
        the allowed keyword arguments call the method keys.
        """
        ...
    @overload
    def configure(self, cnf: str) -> tuple[str, str, str, Any, Any]:
        """
        Configure resources of a widget.

        The values for resources are specified as keyword
        arguments. To get an overview about
        the allowed keyword arguments call the method keys.
        """
        ...
    config = configure

class Labelframe(Widget):
    """
    Ttk Labelframe widget is a container used to group other widgets
    together. It has an optional label, which may be a plain text string
    or another widget.
    """
    def __init__(
        self,
        master: tkinter.Misc | None = None,
        *,
        border: float | str = ...,
        borderwidth: float | str = ...,  # undocumented
        class_: str = "",
        cursor: tkinter._Cursor = "",
        height: float | str = 0,
        labelanchor: Literal["nw", "n", "ne", "en", "e", "es", "se", "s", "sw", "ws", "w", "wn"] = ...,
        labelwidget: tkinter.Misc = ...,
        name: str = ...,
        padding: _Padding = ...,
        relief: Literal["raised", "sunken", "flat", "ridge", "solid", "groove"] = ...,  # undocumented
        style: str = "",
        takefocus: bool | Literal[0, 1, ""] | Callable[[str], bool | None] = "",
        text: float | str = "",
        underline: int = -1,
        width: float | str = 0,
    ) -> None:
        """
        Construct a Ttk Labelframe with parent master.

        STANDARD OPTIONS

            class, cursor, style, takefocus

        WIDGET-SPECIFIC OPTIONS
            labelanchor, text, underline, padding, labelwidget, width,
            height
        """
        ...
    @overload
    def configure(
        self,
        cnf: dict[str, Any] | None = None,
        *,
        border: float | str = ...,
        borderwidth: float | str = ...,
        cursor: tkinter._Cursor = ...,
        height: float | str = ...,
        labelanchor: Literal["nw", "n", "ne", "en", "e", "es", "se", "s", "sw", "ws", "w", "wn"] = ...,
        labelwidget: tkinter.Misc = ...,
        padding: _Padding = ...,
        relief: Literal["raised", "sunken", "flat", "ridge", "solid", "groove"] = ...,
        style: str = ...,
        takefocus: bool | Literal[0, 1, ""] | Callable[[str], bool | None] = ...,
        text: float | str = ...,
        underline: int = ...,
        width: float | str = ...,
    ) -> dict[str, tuple[str, str, str, Any, Any]] | None:
        """
        Configure resources of a widget.

        The values for resources are specified as keyword
        arguments. To get an overview about
        the allowed keyword arguments call the method keys.
        """
        ...
    @overload
    def configure(self, cnf: str) -> tuple[str, str, str, Any, Any]:
        """
        Configure resources of a widget.

        The values for resources are specified as keyword
        arguments. To get an overview about
        the allowed keyword arguments call the method keys.
        """
        ...
    config = configure

LabelFrame = Labelframe

class Menubutton(Widget):
    """
    Ttk Menubutton widget displays a textual label and/or image, and
    displays a menu when pressed.
    """
    def __init__(
        self,
        master: tkinter.Misc | None = None,
        *,
        class_: str = "",
        compound: Literal["", "text", "image", "top", "left", "center", "right", "bottom", "none"] = "",
        cursor: tkinter._Cursor = "",
        direction: Literal["above", "below", "left", "right", "flush"] = "below",
        image: tkinter._Image | str = "",
        menu: tkinter.Menu = ...,
        name: str = ...,
        padding=...,  # undocumented
        state: str = "normal",
        style: str = "",
        takefocus: bool | Literal[0, 1, ""] | Callable[[str], bool | None] = ...,
        text: float | str = "",
        textvariable: tkinter.Variable = ...,
        underline: int = -1,
        width: int | Literal[""] = "",
    ) -> None:
        """
        Construct a Ttk Menubutton with parent master.

        STANDARD OPTIONS

            class, compound, cursor, image, state, style, takefocus,
            text, textvariable, underline, width

        WIDGET-SPECIFIC OPTIONS

            direction, menu
        """
        ...
    @overload
    def configure(
        self,
        cnf: dict[str, Any] | None = None,
        *,
        compound: Literal["", "text", "image", "top", "left", "center", "right", "bottom", "none"] = ...,
        cursor: tkinter._Cursor = ...,
        direction: Literal["above", "below", "left", "right", "flush"] = ...,
        image: tkinter._Image | str = ...,
        menu: tkinter.Menu = ...,
        padding=...,
        state: str = ...,
        style: str = ...,
        takefocus: bool | Literal[0, 1, ""] | Callable[[str], bool | None] = ...,
        text: float | str = ...,
        textvariable: tkinter.Variable = ...,
        underline: int = ...,
        width: int | Literal[""] = ...,
    ) -> dict[str, tuple[str, str, str, Any, Any]] | None:
        """
        Configure resources of a widget.

        The values for resources are specified as keyword
        arguments. To get an overview about
        the allowed keyword arguments call the method keys.
        """
        ...
    @overload
    def configure(self, cnf: str) -> tuple[str, str, str, Any, Any]:
        """
        Configure resources of a widget.

        The values for resources are specified as keyword
        arguments. To get an overview about
        the allowed keyword arguments call the method keys.
        """
        ...
    config = configure

class Notebook(Widget):
    """
    Ttk Notebook widget manages a collection of windows and displays
    a single one at a time. Each child window is associated with a tab,
    which the user may select to change the currently-displayed window.
    """
    def __init__(
        self,
        master: tkinter.Misc | None = None,
        *,
        class_: str = "",
        cursor: tkinter._Cursor = "",
        height: int = 0,
        name: str = ...,
        padding: _Padding = ...,
        style: str = "",
        takefocus: bool | Literal[0, 1, ""] | Callable[[str], bool | None] = ...,
        width: int = 0,
    ) -> None:
        """
        Construct a Ttk Notebook with parent master.

        STANDARD OPTIONS

            class, cursor, style, takefocus

        WIDGET-SPECIFIC OPTIONS

            height, padding, width

        TAB OPTIONS

            state, sticky, padding, text, image, compound, underline

        TAB IDENTIFIERS (tab_id)

            The tab_id argument found in several methods may take any of
            the following forms:

                * An integer between zero and the number of tabs
                * The name of a child window
                * A positional specification of the form "@x,y", which
                  defines the tab
                * The string "current", which identifies the
                  currently-selected tab
                * The string "end", which returns the number of tabs (only
                  valid for method index)
        """
        ...
    @overload
    def configure(
        self,
        cnf: dict[str, Any] | None = None,
        *,
        cursor: tkinter._Cursor = ...,
        height: int = ...,
        padding: _Padding = ...,
        style: str = ...,
        takefocus: bool | Literal[0, 1, ""] | Callable[[str], bool | None] = ...,
        width: int = ...,
    ) -> dict[str, tuple[str, str, str, Any, Any]] | None:
        """
        Configure resources of a widget.

        The values for resources are specified as keyword
        arguments. To get an overview about
        the allowed keyword arguments call the method keys.
        """
        ...
    @overload
    def configure(self, cnf: str) -> tuple[str, str, str, Any, Any]:
        """
        Configure resources of a widget.

        The values for resources are specified as keyword
        arguments. To get an overview about
        the allowed keyword arguments call the method keys.
        """
        ...
    config = configure
    def add(
        self,
        child: tkinter.Widget,
        *,
        state: Literal["normal", "disabled", "hidden"] = ...,
        sticky: str = ...,  # consists of letters 'n', 's', 'w', 'e', no repeats, may be empty
        padding: _Padding = ...,
        text: str = ...,
        # `image` is a sequence of an image name, followed by zero or more
        # (sequences of one or more state names followed by an image name)
        image=...,
        compound: Literal["top", "left", "center", "right", "bottom", "none"] = ...,
        underline: int = ...,
    ) -> None:
        """
        Adds a new tab to the notebook.

        If window is currently managed by the notebook but hidden, it is
        restored to its previous position.
        """
        ...
    def forget(self, tab_id) -> None:
        """
        Removes the tab specified by tab_id, unmaps and unmanages the
        associated window.
        """
        ...
    def hide(self, tab_id) -> None:
        """
        Hides the tab specified by tab_id.

        The tab will not be displayed, but the associated window remains
        managed by the notebook and its configuration remembered. Hidden
        tabs may be restored with the add command.
        """
        ...
    def identify(self, x: int, y: int) -> str:
        """
        Returns the name of the tab element at position x, y, or the
        empty string if none.
        """
        ...
    def index(self, tab_id):
        """
        Returns the numeric index of the tab specified by tab_id, or
        the total number of tabs if tab_id is the string "end".
        """
        ...
    def insert(self, pos, child, **kw) -> None:
        """
        Inserts a pane at the specified position.

        pos is either the string end, an integer index, or the name of
        a managed child. If child is already managed by the notebook,
        moves it to the specified position.
        """
        ...
    def select(self, tab_id=None):
        """
        Selects the specified tab.

        The associated child window will be displayed, and the
        previously-selected window (if different) is unmapped. If tab_id
        is omitted, returns the widget name of the currently selected
        pane.
        """
        ...
    def tab(self, tab_id, option=None, **kw):
        """
        Query or modify the options of the specific tab_id.

        If kw is not given, returns a dict of the tab option values. If option
        is specified, returns the value of that option. Otherwise, sets the
        options to the corresponding values.
        """
        ...
    def tabs(self):
        """Returns a list of windows managed by the notebook."""
        ...
    def enable_traversal(self) -> None:
        """
        Enable keyboard traversal for a toplevel window containing
        this notebook.

        This will extend the bindings for the toplevel window containing
        this notebook as follows:

            Control-Tab: selects the tab following the currently selected
                         one

            Shift-Control-Tab: selects the tab preceding the currently
                               selected one

            Alt-K: where K is the mnemonic (underlined) character of any
                   tab, will select that tab.

        Multiple notebooks in a single toplevel may be enabled for
        traversal, including nested notebooks. However, notebook traversal
        only works properly if all panes are direct children of the
        notebook.
        """
        ...

class Panedwindow(Widget, tkinter.PanedWindow):
    """
    Ttk Panedwindow widget displays a number of subwindows, stacked
    either vertically or horizontally.
    """
    def __init__(
        self,
        master: tkinter.Misc | None = None,
        *,
        class_: str = "",
        cursor: tkinter._Cursor = "",
        # width and height for tkinter.ttk.Panedwindow are int but for tkinter.PanedWindow they are screen units
        height: int = 0,
        name: str = ...,
        orient: Literal["vertical", "horizontal"] = "vertical",  # can't be changed with configure()
        style: str = "",
        takefocus: bool | Literal[0, 1, ""] | Callable[[str], bool | None] = "",
        width: int = 0,
    ) -> None:
        """
        Construct a Ttk Panedwindow with parent master.

        STANDARD OPTIONS

            class, cursor, style, takefocus

        WIDGET-SPECIFIC OPTIONS

            orient, width, height

        PANE OPTIONS

            weight
        """
        ...
    def add(self, child: tkinter.Widget, *, weight: int = ..., **kw) -> None:
        """
        Add a child widget to the panedwindow in a new pane.

        The child argument is the name of the child widget
        followed by pairs of arguments that specify how to
        manage the windows. The possible options and values
        are the ones accepted by the paneconfigure method.
        """
        ...
    @overload  # type: ignore[override]
    def configure(
        self,
        cnf: dict[str, Any] | None = None,
        *,
        cursor: tkinter._Cursor = ...,
        height: int = ...,
        style: str = ...,
        takefocus: bool | Literal[0, 1, ""] | Callable[[str], bool | None] = ...,
        width: int = ...,
    ) -> dict[str, tuple[str, str, str, Any, Any]] | None:
        """
        Configure resources of a widget.

        The values for resources are specified as keyword
        arguments. To get an overview about
        the allowed keyword arguments call the method keys.
        """
        ...
    @overload
    def configure(self, cnf: str) -> tuple[str, str, str, Any, Any]:
        """
        Configure resources of a widget.

        The values for resources are specified as keyword
        arguments. To get an overview about
        the allowed keyword arguments call the method keys.
        """
        ...
    # config must be copy/pasted, otherwise ttk.Panedwindow().config is mypy error (don't know why)
    @overload  # type: ignore[override]
    def config(
        self,
        cnf: dict[str, Any] | None = None,
        *,
        cursor: tkinter._Cursor = ...,
        height: int = ...,
        style: str = ...,
        takefocus: bool | Literal[0, 1, ""] | Callable[[str], bool | None] = ...,
        width: int = ...,
    ) -> dict[str, tuple[str, str, str, Any, Any]] | None:
        """
        Configure resources of a widget.

        The values for resources are specified as keyword
        arguments. To get an overview about
        the allowed keyword arguments call the method keys.
        """
        ...
    @overload
    def config(self, cnf: str) -> tuple[str, str, str, Any, Any]:
        """
        Configure resources of a widget.

        The values for resources are specified as keyword
        arguments. To get an overview about
        the allowed keyword arguments call the method keys.
        """
        ...
    forget = tkinter.PanedWindow.forget
    def insert(self, pos, child, **kw) -> None:
        """
        Inserts a pane at the specified positions.

        pos is either the string end, and integer index, or the name
        of a child. If child is already managed by the paned window,
        moves it to the specified position.
        """
        ...
    def pane(self, pane, option=None, **kw):
        """
        Query or modify the options of the specified pane.

        pane is either an integer index or the name of a managed subwindow.
        If kw is not given, returns a dict of the pane option values. If
        option is specified then the value for that option is returned.
        Otherwise, sets the options to the corresponding values.
        """
        ...
    def sashpos(self, index, newpos=None):
        """
        If newpos is specified, sets the position of sash number index.

        May adjust the positions of adjacent sashes to ensure that
        positions are monotonically increasing. Sash positions are further
        constrained to be between 0 and the total size of the widget.

        Returns the new position of sash number index.
        """
        ...

PanedWindow = Panedwindow

class Progressbar(Widget):
    """
    Ttk Progressbar widget shows the status of a long-running
    operation. They can operate in two modes: determinate mode shows the
    amount completed relative to the total amount of work to be done, and
    indeterminate mode provides an animated display to let the user know
    that something is happening.
    """
    def __init__(
        self,
        master: tkinter.Misc | None = None,
        *,
        class_: str = "",
        cursor: tkinter._Cursor = "",
        length: float | str = 100,
        maximum: float = 100,
        mode: Literal["determinate", "indeterminate"] = "determinate",
        name: str = ...,
        orient: Literal["horizontal", "vertical"] = "horizontal",
        phase: int = 0,  # docs say read-only but assigning int to this works
        style: str = "",
        takefocus: bool | Literal[0, 1, ""] | Callable[[str], bool | None] = "",
        value: float = 0.0,
        variable: tkinter.IntVar | tkinter.DoubleVar = ...,
    ) -> None:
        """
        Construct a Ttk Progressbar with parent master.

        STANDARD OPTIONS

            class, cursor, style, takefocus

        WIDGET-SPECIFIC OPTIONS

            orient, length, mode, maximum, value, variable, phase
        """
        ...
    @overload
    def configure(
        self,
        cnf: dict[str, Any] | None = None,
        *,
        cursor: tkinter._Cursor = ...,
        length: float | str = ...,
        maximum: float = ...,
        mode: Literal["determinate", "indeterminate"] = ...,
        orient: Literal["horizontal", "vertical"] = ...,
        phase: int = ...,
        style: str = ...,
        takefocus: bool | Literal[0, 1, ""] | Callable[[str], bool | None] = ...,
        value: float = ...,
        variable: tkinter.IntVar | tkinter.DoubleVar = ...,
    ) -> dict[str, tuple[str, str, str, Any, Any]] | None:
        """
        Configure resources of a widget.

        The values for resources are specified as keyword
        arguments. To get an overview about
        the allowed keyword arguments call the method keys.
        """
        ...
    @overload
    def configure(self, cnf: str) -> tuple[str, str, str, Any, Any]:
        """
        Configure resources of a widget.

        The values for resources are specified as keyword
        arguments. To get an overview about
        the allowed keyword arguments call the method keys.
        """
        ...
    config = configure
    def start(self, interval: Literal["idle"] | int | None = None) -> None:
        """
        Begin autoincrement mode: schedules a recurring timer event
        that calls method step every interval milliseconds.

        interval defaults to 50 milliseconds (20 steps/second) if omitted.
        """
        ...
    def step(self, amount: float | None = None) -> None:
        """
        Increments the value option by amount.

        amount defaults to 1.0 if omitted.
        """
        ...
    def stop(self) -> None:
        """
        Stop autoincrement mode: cancels any recurring timer event
        initiated by start.
        """
        ...

class Radiobutton(Widget):
    """
    Ttk Radiobutton widgets are used in groups to show or change a
    set of mutually-exclusive options.
    """
    def __init__(
        self,
        master: tkinter.Misc | None = None,
        *,
        class_: str = "",
        command: str | Callable[[], Any] = "",
        compound: Literal["", "text", "image", "top", "left", "center", "right", "bottom", "none"] = "",
        cursor: tkinter._Cursor = "",
        image: tkinter._Image | str = "",
        name: str = ...,
        padding=...,  # undocumented
        state: str = "normal",
        style: str = "",
        takefocus: bool | Literal[0, 1, ""] | Callable[[str], bool | None] = ...,
        text: float | str = "",
        textvariable: tkinter.Variable = ...,
        underline: int = -1,
        value: Any = "1",
        variable: tkinter.Variable | Literal[""] = ...,
        width: int | Literal[""] = "",
    ) -> None:
        """
        Construct a Ttk Radiobutton with parent master.

        STANDARD OPTIONS

            class, compound, cursor, image, state, style, takefocus,
            text, textvariable, underline, width

        WIDGET-SPECIFIC OPTIONS

            command, value, variable
        """
        ...
    @overload
    def configure(
        self,
        cnf: dict[str, Any] | None = None,
        *,
        command: str | Callable[[], Any] = ...,
        compound: Literal["", "text", "image", "top", "left", "center", "right", "bottom", "none"] = ...,
        cursor: tkinter._Cursor = ...,
        image: tkinter._Image | str = ...,
        padding=...,
        state: str = ...,
        style: str = ...,
        takefocus: bool | Literal[0, 1, ""] | Callable[[str], bool | None] = ...,
        text: float | str = ...,
        textvariable: tkinter.Variable = ...,
        underline: int = ...,
        value: Any = ...,
        variable: tkinter.Variable | Literal[""] = ...,
        width: int | Literal[""] = ...,
    ) -> dict[str, tuple[str, str, str, Any, Any]] | None:
        """
        Configure resources of a widget.

        The values for resources are specified as keyword
        arguments. To get an overview about
        the allowed keyword arguments call the method keys.
        """
        ...
    @overload
    def configure(self, cnf: str) -> tuple[str, str, str, Any, Any]:
        """
        Configure resources of a widget.

        The values for resources are specified as keyword
        arguments. To get an overview about
        the allowed keyword arguments call the method keys.
        """
        ...
    config = configure
    def invoke(self) -> Any:
        """
        Sets the option variable to the option value, selects the
        widget, and invokes the associated command.

        Returns the result of the command, or an empty string if
        no command is specified.
        """
        ...

# type ignore, because identify() methods of Widget and tkinter.Scale are incompatible
class Scale(Widget, tkinter.Scale):  # type: ignore[misc]
    """
    Ttk Scale widget is typically used to control the numeric value of
    a linked variable that varies uniformly over some range.
    """
    def __init__(
        self,
        master: tkinter.Misc | None = None,
        *,
        class_: str = "",
        command: str | Callable[[str], object] = "",
        cursor: tkinter._Cursor = "",
        from_: float = 0,
        length: float | str = 100,
        name: str = ...,
        orient: Literal["horizontal", "vertical"] = "horizontal",
        state: str = ...,  # undocumented
        style: str = "",
        takefocus: bool | Literal[0, 1, ""] | Callable[[str], bool | None] = ...,
        to: float = 1.0,
        value: float = 0,
        variable: tkinter.IntVar | tkinter.DoubleVar = ...,
    ) -> None:
        """
        Construct a Ttk Scale with parent master.

        STANDARD OPTIONS

            class, cursor, style, takefocus

        WIDGET-SPECIFIC OPTIONS

            command, from, length, orient, to, value, variable
        """
        ...
    @overload  # type: ignore[override]
    def configure(
        self,
        cnf: dict[str, Any] | None = None,
        *,
        command: str | Callable[[str], object] = ...,
        cursor: tkinter._Cursor = ...,
        from_: float = ...,
        length: float | str = ...,
        orient: Literal["horizontal", "vertical"] = ...,
        state: str = ...,
        style: str = ...,
        takefocus: bool | Literal[0, 1, ""] | Callable[[str], bool | None] = ...,
        to: float = ...,
        value: float = ...,
        variable: tkinter.IntVar | tkinter.DoubleVar = ...,
    ) -> dict[str, tuple[str, str, str, Any, Any]] | None:
        """
        Modify or query scale options.

        Setting a value for any of the "from", "from_" or "to" options
        generates a <<RangeChanged>> event.
        """
        ...
    @overload
    def configure(self, cnf: str) -> tuple[str, str, str, Any, Any]:
        """
        Modify or query scale options.

        Setting a value for any of the "from", "from_" or "to" options
        generates a <<RangeChanged>> event.
        """
        ...
    # config must be copy/pasted, otherwise ttk.Scale().config is mypy error (don't know why)
    @overload  # type: ignore[override]
    def config(
        self,
        cnf: dict[str, Any] | None = None,
        *,
        command: str | Callable[[str], object] = ...,
        cursor: tkinter._Cursor = ...,
        from_: float = ...,
        length: float | str = ...,
        orient: Literal["horizontal", "vertical"] = ...,
        state: str = ...,
        style: str = ...,
        takefocus: bool | Literal[0, 1, ""] | Callable[[str], bool | None] = ...,
        to: float = ...,
        value: float = ...,
        variable: tkinter.IntVar | tkinter.DoubleVar = ...,
    ) -> dict[str, tuple[str, str, str, Any, Any]] | None:
        """
        Configure resources of a widget.

        The values for resources are specified as keyword
        arguments. To get an overview about
        the allowed keyword arguments call the method keys.
        """
        ...
    @overload
    def config(self, cnf: str) -> tuple[str, str, str, Any, Any]:
        """
        Configure resources of a widget.

        The values for resources are specified as keyword
        arguments. To get an overview about
        the allowed keyword arguments call the method keys.
        """
        ...
    def get(self, x: int | None = None, y: int | None = None) -> float:
        """
        Get the current value of the value option, or the value
        corresponding to the coordinates x, y if they are specified.

        x and y are pixel coordinates relative to the scale widget
        origin.
        """
        ...

# type ignore, because identify() methods of Widget and tkinter.Scale are incompatible
class Scrollbar(Widget, tkinter.Scrollbar):  # type: ignore[misc]
    """Ttk Scrollbar controls the viewport of a scrollable widget."""
    def __init__(
        self,
        master: tkinter.Misc | None = None,
        *,
        class_: str = "",
        command: Callable[..., tuple[float, float] | None] | str = "",
        cursor: tkinter._Cursor = "",
        name: str = ...,
        orient: Literal["horizontal", "vertical"] = "vertical",
        style: str = "",
        takefocus: bool | Literal[0, 1, ""] | Callable[[str], bool | None] = "",
    ) -> None:
        """
        Construct a Ttk Scrollbar with parent master.

        STANDARD OPTIONS

            class, cursor, style, takefocus

        WIDGET-SPECIFIC OPTIONS

            command, orient
        """
        ...
    @overload  # type: ignore[override]
    def configure(
        self,
        cnf: dict[str, Any] | None = None,
        *,
        command: Callable[..., tuple[float, float] | None] | str = ...,
        cursor: tkinter._Cursor = ...,
        orient: Literal["horizontal", "vertical"] = ...,
        style: str = ...,
        takefocus: bool | Literal[0, 1, ""] | Callable[[str], bool | None] = ...,
    ) -> dict[str, tuple[str, str, str, Any, Any]] | None:
        """
        Configure resources of a widget.

        The values for resources are specified as keyword
        arguments. To get an overview about
        the allowed keyword arguments call the method keys.
        """
        ...
    @overload
    def configure(self, cnf: str) -> tuple[str, str, str, Any, Any]:
        """
        Configure resources of a widget.

        The values for resources are specified as keyword
        arguments. To get an overview about
        the allowed keyword arguments call the method keys.
        """
        ...
    # config must be copy/pasted, otherwise ttk.Scrollbar().config is mypy error (don't know why)
    @overload  # type: ignore[override]
    def config(
        self,
        cnf: dict[str, Any] | None = None,
        *,
        command: Callable[..., tuple[float, float] | None] | str = ...,
        cursor: tkinter._Cursor = ...,
        orient: Literal["horizontal", "vertical"] = ...,
        style: str = ...,
        takefocus: bool | Literal[0, 1, ""] | Callable[[str], bool | None] = ...,
    ) -> dict[str, tuple[str, str, str, Any, Any]] | None:
        """
        Configure resources of a widget.

        The values for resources are specified as keyword
        arguments. To get an overview about
        the allowed keyword arguments call the method keys.
        """
        ...
    @overload
    def config(self, cnf: str) -> tuple[str, str, str, Any, Any]:
        """
        Configure resources of a widget.

        The values for resources are specified as keyword
        arguments. To get an overview about
        the allowed keyword arguments call the method keys.
        """
        ...

class Separator(Widget):
    """
    Ttk Separator widget displays a horizontal or vertical separator
    bar.
    """
    def __init__(
        self,
        master: tkinter.Misc | None = None,
        *,
        class_: str = "",
        cursor: tkinter._Cursor = "",
        name: str = ...,
        orient: Literal["horizontal", "vertical"] = "horizontal",
        style: str = "",
        takefocus: bool | Literal[0, 1, ""] | Callable[[str], bool | None] = "",
    ) -> None:
        """
        Construct a Ttk Separator with parent master.

        STANDARD OPTIONS

            class, cursor, style, takefocus

        WIDGET-SPECIFIC OPTIONS

            orient
        """
        ...
    @overload
    def configure(
        self,
        cnf: dict[str, Any] | None = None,
        *,
        cursor: tkinter._Cursor = ...,
        orient: Literal["horizontal", "vertical"] = ...,
        style: str = ...,
        takefocus: bool | Literal[0, 1, ""] | Callable[[str], bool | None] = ...,
    ) -> dict[str, tuple[str, str, str, Any, Any]] | None:
        """
        Configure resources of a widget.

        The values for resources are specified as keyword
        arguments. To get an overview about
        the allowed keyword arguments call the method keys.
        """
        ...
    @overload
    def configure(self, cnf: str) -> tuple[str, str, str, Any, Any]:
        """
        Configure resources of a widget.

        The values for resources are specified as keyword
        arguments. To get an overview about
        the allowed keyword arguments call the method keys.
        """
        ...
    config = configure

class Sizegrip(Widget):
    """
    Ttk Sizegrip allows the user to resize the containing toplevel
    window by pressing and dragging the grip.
    """
    def __init__(
        self,
        master: tkinter.Misc | None = None,
        *,
        class_: str = "",
        cursor: tkinter._Cursor = ...,
        name: str = ...,
        style: str = "",
        takefocus: bool | Literal[0, 1, ""] | Callable[[str], bool | None] = "",
    ) -> None:
        """
        Construct a Ttk Sizegrip with parent master.

        STANDARD OPTIONS

            class, cursor, state, style, takefocus
        """
        ...
    @overload
    def configure(
        self,
        cnf: dict[str, Any] | None = None,
        *,
        cursor: tkinter._Cursor = ...,
        style: str = ...,
        takefocus: bool | Literal[0, 1, ""] | Callable[[str], bool | None] = ...,
    ) -> dict[str, tuple[str, str, str, Any, Any]] | None:
        """
        Configure resources of a widget.

        The values for resources are specified as keyword
        arguments. To get an overview about
        the allowed keyword arguments call the method keys.
        """
        ...
    @overload
    def configure(self, cnf: str) -> tuple[str, str, str, Any, Any]:
        """
        Configure resources of a widget.

        The values for resources are specified as keyword
        arguments. To get an overview about
        the allowed keyword arguments call the method keys.
        """
        ...
    config = configure

class Spinbox(Entry):
    """
    Ttk Spinbox is an Entry with increment and decrement arrows

    It is commonly used for number entry or to select from a list of
    string values.
    """
    def __init__(
        self,
        master: tkinter.Misc | None = None,
        *,
        background: str = ...,  # undocumented
        class_: str = "",
        command: Callable[[], object] | str | list[str] | tuple[str, ...] = "",
        cursor: tkinter._Cursor = "",
        exportselection: bool = ...,  # undocumented
        font: _FontDescription = ...,  # undocumented
        foreground: str = ...,  # undocumented
        format: str = "",
        from_: float = 0,
        increment: float = 1,
        invalidcommand: str | list[str] | tuple[str, ...] | Callable[[], bool] = ...,  # undocumented
        justify: Literal["left", "center", "right"] = ...,  # undocumented
        name: str = ...,
        show=...,  # undocumented
        state: str = "normal",
        style: str = "",
        takefocus: bool | Literal[0, 1, ""] | Callable[[str], bool | None] = ...,
        textvariable: tkinter.Variable = ...,  # undocumented
        to: float = 0,
        validate: Literal["none", "focus", "focusin", "focusout", "key", "all"] = "none",
        validatecommand: str | list[str] | tuple[str, ...] | Callable[[], bool] = "",
        values: list[str] | tuple[str, ...] = ...,
        width: int = ...,  # undocumented
        wrap: bool = False,
        xscrollcommand: str | Callable[[float, float], object] = "",
    ) -> None:
        """
        Construct a Ttk Spinbox widget with the parent master.

        STANDARD OPTIONS

            class, cursor, style, takefocus, validate,
            validatecommand, xscrollcommand, invalidcommand

        WIDGET-SPECIFIC OPTIONS

            to, from_, increment, values, wrap, format, command
        """
        ...
    @overload  # type: ignore[override]
    def configure(
        self,
        cnf: dict[str, Any] | None = None,
        *,
        background: str = ...,
        command: Callable[[], object] | str | list[str] | tuple[str, ...] = ...,
        cursor: tkinter._Cursor = ...,
        exportselection: bool = ...,
        font: _FontDescription = ...,
        foreground: str = ...,
        format: str = ...,
        from_: float = ...,
        increment: float = ...,
        invalidcommand: str | list[str] | tuple[str, ...] | Callable[[], bool] = ...,
        justify: Literal["left", "center", "right"] = ...,
        show=...,
        state: str = ...,
        style: str = ...,
        takefocus: bool | Literal[0, 1, ""] | Callable[[str], bool | None] = ...,
        textvariable: tkinter.Variable = ...,
        to: float = ...,
        validate: Literal["none", "focus", "focusin", "focusout", "key", "all"] = ...,
        validatecommand: str | list[str] | tuple[str, ...] | Callable[[], bool] = ...,
        values: list[str] | tuple[str, ...] = ...,
        width: int = ...,
        wrap: bool = ...,
        xscrollcommand: str | Callable[[float, float], object] = ...,
    ) -> dict[str, tuple[str, str, str, Any, Any]] | None:
        """
        Configure resources of a widget.

        The values for resources are specified as keyword
        arguments. To get an overview about
        the allowed keyword arguments call the method keys.
        """
        ...
    @overload
    def configure(self, cnf: str) -> tuple[str, str, str, Any, Any]:
        """
        Configure resources of a widget.

        The values for resources are specified as keyword
        arguments. To get an overview about
        the allowed keyword arguments call the method keys.
        """
        ...
    config = configure  # type: ignore[assignment]
    def set(self, value: Any) -> None:
        """Sets the value of the Spinbox to value."""
        ...

@type_check_only
class _TreeviewItemDict(TypedDict):
    text: str
    image: list[str] | Literal[""]  # no idea why it's wrapped in list
    values: list[Any] | Literal[""]
    open: bool  # actually 0 or 1
    tags: list[str] | Literal[""]

@type_check_only
class _TreeviewTagDict(TypedDict):
    # There is also 'text' and 'anchor', but they don't seem to do anything, using them is likely a bug
    foreground: str
    background: str
    font: _FontDescription
    image: str  # not wrapped in list :D

@type_check_only
class _TreeviewHeaderDict(TypedDict):
    text: str
    image: list[str] | Literal[""]
    anchor: Literal["nw", "n", "ne", "w", "center", "e", "sw", "s", "se"]
    command: str
    state: str  # Doesn't seem to appear anywhere else than in these dicts

@type_check_only
class _TreeviewColumnDict(TypedDict):
    width: int
    minwidth: int
    stretch: bool  # actually 0 or 1
    anchor: Literal["nw", "n", "ne", "w", "center", "e", "sw", "s", "se"]
    id: str

class Treeview(Widget, tkinter.XView, tkinter.YView):
    """
    Ttk Treeview widget displays a hierarchical collection of items.

    Each item has a textual label, an optional image, and an optional list
    of data values. The data values are displayed in successive columns
    after the tree label.
    """
    def __init__(
        self,
        master: tkinter.Misc | None = None,
        *,
        class_: str = "",
        columns: str | list[str] | list[int] | list[str | int] | tuple[str | int, ...] = "",
        cursor: tkinter._Cursor = "",
        displaycolumns: str | int | list[str] | tuple[str, ...] | list[int] | tuple[int, ...] = ("#all",),
        height: int = 10,
        name: str = ...,
        padding: _Padding = ...,
        selectmode: Literal["extended", "browse", "none"] = "extended",
        # list/tuple of Literal don't actually work in mypy
        #
        # 'tree headings' is same as ['tree', 'headings'], and I wouldn't be
        # surprised if someone is using it.
        show: Literal["tree", "headings", "tree headings", ""] | list[str] | tuple[str, ...] = ("tree", "headings"),
        style: str = "",
        takefocus: bool | Literal[0, 1, ""] | Callable[[str], bool | None] = ...,
        xscrollcommand: str | Callable[[float, float], object] = "",
        yscrollcommand: str | Callable[[float, float], object] = "",
    ) -> None:
        """
        Construct a Ttk Treeview with parent master.

        STANDARD OPTIONS

            class, cursor, style, takefocus, xscrollcommand,
            yscrollcommand

        WIDGET-SPECIFIC OPTIONS

            columns, displaycolumns, height, padding, selectmode, show

        ITEM OPTIONS

            text, image, values, open, tags

        TAG OPTIONS

            foreground, background, font, image
        """
        ...
    @overload
    def configure(
        self,
        cnf: dict[str, Any] | None = None,
        *,
        columns: str | list[str] | list[int] | list[str | int] | tuple[str | int, ...] = ...,
        cursor: tkinter._Cursor = ...,
        displaycolumns: str | int | list[str] | tuple[str, ...] | list[int] | tuple[int, ...] = ...,
        height: int = ...,
        padding: _Padding = ...,
        selectmode: Literal["extended", "browse", "none"] = ...,
        show: Literal["tree", "headings", "tree headings", ""] | list[str] | tuple[str, ...] = ...,
        style: str = ...,
        takefocus: bool | Literal[0, 1, ""] | Callable[[str], bool | None] = ...,
        xscrollcommand: str | Callable[[float, float], object] = ...,
        yscrollcommand: str | Callable[[float, float], object] = ...,
    ) -> dict[str, tuple[str, str, str, Any, Any]] | None:
        """
        Configure resources of a widget.

        The values for resources are specified as keyword
        arguments. To get an overview about
        the allowed keyword arguments call the method keys.
        """
        ...
    @overload
    def configure(self, cnf: str) -> tuple[str, str, str, Any, Any]:
        """
        Configure resources of a widget.

        The values for resources are specified as keyword
        arguments. To get an overview about
        the allowed keyword arguments call the method keys.
        """
        ...
    config = configure
    def bbox(self, item: str | int, column: str | int | None = None) -> tuple[int, int, int, int] | Literal[""]:
        """
        Returns the bounding box (relative to the treeview widget's
        window) of the specified item in the form x y width height.

        If column is specified, returns the bounding box of that cell.
        If the item is not visible (i.e., if it is a descendant of a
        closed item or is scrolled offscreen), returns an empty string.
        """
        ...
    def get_children(self, item: str | int | None = None) -> tuple[str, ...]:
        """
        Returns a tuple of children belonging to item.

        If item is not specified, returns root children.
        """
        ...
    def set_children(self, item: str | int, *newchildren: str | int) -> None:
        """
        Replaces item's child with newchildren.

        Children present in item that are not present in newchildren
        are detached from tree. No items in newchildren may be an
        ancestor of item.
        """
        ...
    @overload
    def column(self, column: str | int, option: Literal["width", "minwidth"]) -> int:
        """
        Query or modify the options for the specified column.

        If kw is not given, returns a dict of the column option values. If
        option is specified then the value for that option is returned.
        Otherwise, sets the options to the corresponding values.
        """
        ...
    @overload
    def column(self, column: str | int, option: Literal["stretch"]) -> bool:
        """
        Query or modify the options for the specified column.

        If kw is not given, returns a dict of the column option values. If
        option is specified then the value for that option is returned.
        Otherwise, sets the options to the corresponding values.
        """
        ...
    @overload
    def column(self, column: str | int, option: Literal["anchor"]) -> _tkinter.Tcl_Obj:
        """
        Query or modify the options for the specified column.

        If kw is not given, returns a dict of the column option values. If
        option is specified then the value for that option is returned.
        Otherwise, sets the options to the corresponding values.
        """
        ...
    @overload
    def column(self, column: str | int, option: Literal["id"]) -> str:
        """
        Query or modify the options for the specified column.

        If kw is not given, returns a dict of the column option values. If
        option is specified then the value for that option is returned.
        Otherwise, sets the options to the corresponding values.
        """
        ...
    @overload
    def column(self, column: str | int, option: str) -> Any:
        """
        Query or modify the options for the specified column.

        If kw is not given, returns a dict of the column option values. If
        option is specified then the value for that option is returned.
        Otherwise, sets the options to the corresponding values.
        """
        ...
    @overload
    def column(
        self,
        column: str | int,
        option: None = None,
        *,
        width: int = ...,
        minwidth: int = ...,
        stretch: bool = ...,
        anchor: Literal["nw", "n", "ne", "w", "center", "e", "sw", "s", "se"] = ...,
        # id is read-only
    ) -> _TreeviewColumnDict | None:
        """
        Query or modify the options for the specified column.

        If kw is not given, returns a dict of the column option values. If
        option is specified then the value for that option is returned.
        Otherwise, sets the options to the corresponding values.
        """
        ...
    def delete(self, *items: str | int) -> None:
        """
        Delete all specified items and all their descendants. The root
        item may not be deleted.
        """
        ...
    def detach(self, *items: str | int) -> None:
        """
        Unlinks all of the specified items from the tree.

        The items and all of their descendants are still present, and may
        be reinserted at another point in the tree, but will not be
        displayed. The root item may not be detached.
        """
        ...
    def exists(self, item: str | int) -> bool:
        """
        Returns True if the specified item is present in the tree,
        False otherwise.
        """
        ...
    @overload  # type: ignore[override]
    def focus(self, item: None = None) -> str:
        """
        If item is specified, sets the focus item to item. Otherwise,
        returns the current focus item, or '' if there is none.
        """
        ...
    @overload
    def focus(self, item: str | int) -> Literal[""]:
        """
        If item is specified, sets the focus item to item. Otherwise,
        returns the current focus item, or '' if there is none.
        """
        ...
    @overload
    def heading(self, column: str | int, option: Literal["text"]) -> str:
        """
        Query or modify the heading options for the specified column.

        If kw is not given, returns a dict of the heading option values. If
        option is specified then the value for that option is returned.
        Otherwise, sets the options to the corresponding values.

        Valid options/values are:
            text: text
                The text to display in the column heading
            image: image_name
                Specifies an image to display to the right of the column
                heading
            anchor: anchor
                Specifies how the heading text should be aligned. One of
                the standard Tk anchor values
            command: callback
                A callback to be invoked when the heading label is
                pressed.

        To configure the tree column heading, call this with column = "#0" 
        """
        ...
    @overload
    def heading(self, column: str | int, option: Literal["image"]) -> tuple[str] | str:
        """
        Query or modify the heading options for the specified column.

        If kw is not given, returns a dict of the heading option values. If
        option is specified then the value for that option is returned.
        Otherwise, sets the options to the corresponding values.

        Valid options/values are:
            text: text
                The text to display in the column heading
            image: image_name
                Specifies an image to display to the right of the column
                heading
            anchor: anchor
                Specifies how the heading text should be aligned. One of
                the standard Tk anchor values
            command: callback
                A callback to be invoked when the heading label is
                pressed.

        To configure the tree column heading, call this with column = "#0" 
        """
        ...
    @overload
    def heading(self, column: str | int, option: Literal["anchor"]) -> _tkinter.Tcl_Obj:
        """
        Query or modify the heading options for the specified column.

        If kw is not given, returns a dict of the heading option values. If
        option is specified then the value for that option is returned.
        Otherwise, sets the options to the corresponding values.

        Valid options/values are:
            text: text
                The text to display in the column heading
            image: image_name
                Specifies an image to display to the right of the column
                heading
            anchor: anchor
                Specifies how the heading text should be aligned. One of
                the standard Tk anchor values
            command: callback
                A callback to be invoked when the heading label is
                pressed.

        To configure the tree column heading, call this with column = "#0" 
        """
        ...
    @overload
    def heading(self, column: str | int, option: Literal["command"]) -> str:
        """
        Query or modify the heading options for the specified column.

        If kw is not given, returns a dict of the heading option values. If
        option is specified then the value for that option is returned.
        Otherwise, sets the options to the corresponding values.

        Valid options/values are:
            text: text
                The text to display in the column heading
            image: image_name
                Specifies an image to display to the right of the column
                heading
            anchor: anchor
                Specifies how the heading text should be aligned. One of
                the standard Tk anchor values
            command: callback
                A callback to be invoked when the heading label is
                pressed.

        To configure the tree column heading, call this with column = "#0" 
        """
        ...
    @overload
    def heading(self, column: str | int, option: str) -> Any:
        """
        Query or modify the heading options for the specified column.

        If kw is not given, returns a dict of the heading option values. If
        option is specified then the value for that option is returned.
        Otherwise, sets the options to the corresponding values.

        Valid options/values are:
            text: text
                The text to display in the column heading
            image: image_name
                Specifies an image to display to the right of the column
                heading
            anchor: anchor
                Specifies how the heading text should be aligned. One of
                the standard Tk anchor values
            command: callback
                A callback to be invoked when the heading label is
                pressed.

        To configure the tree column heading, call this with column = "#0" 
        """
        ...
    @overload
    def heading(self, column: str | int, option: None = None) -> _TreeviewHeaderDict:
        """
        Query or modify the heading options for the specified column.

        If kw is not given, returns a dict of the heading option values. If
        option is specified then the value for that option is returned.
        Otherwise, sets the options to the corresponding values.

        Valid options/values are:
            text: text
                The text to display in the column heading
            image: image_name
                Specifies an image to display to the right of the column
                heading
            anchor: anchor
                Specifies how the heading text should be aligned. One of
                the standard Tk anchor values
            command: callback
                A callback to be invoked when the heading label is
                pressed.

        To configure the tree column heading, call this with column = "#0" 
        """
        ...
    @overload
    def heading(
        self,
        column: str | int,
        option: None = None,
        *,
        text: str = ...,
        image: tkinter._Image | str = ...,
        anchor: Literal["nw", "n", "ne", "w", "center", "e", "sw", "s", "se"] = ...,
        command: str | Callable[[], object] = ...,
    ) -> None:
        """
        Query or modify the heading options for the specified column.

        If kw is not given, returns a dict of the heading option values. If
        option is specified then the value for that option is returned.
        Otherwise, sets the options to the corresponding values.

        Valid options/values are:
            text: text
                The text to display in the column heading
            image: image_name
                Specifies an image to display to the right of the column
                heading
            anchor: anchor
                Specifies how the heading text should be aligned. One of
                the standard Tk anchor values
            command: callback
                A callback to be invoked when the heading label is
                pressed.

        To configure the tree column heading, call this with column = "#0" 
        """
        ...
    # Internal Method. Leave untyped:
    def identify(self, component, x, y):
        """
        Returns a description of the specified component under the
        point given by x and y, or the empty string if no such component
        is present at that position.
        """
        ...
    def identify_row(self, y: int) -> str:
        """Returns the item ID of the item at position y."""
        ...
    def identify_column(self, x: int) -> str:
        """
        Returns the data column identifier of the cell at position x.

        The tree column has ID #0.
        """
        ...
    def identify_region(self, x: int, y: int) -> Literal["heading", "separator", "tree", "cell", "nothing"]:
        """
        Returns one of:

        heading: Tree heading area.
        separator: Space between two columns headings;
        tree: The tree area.
        cell: A data cell.

        * Availability: Tk 8.6
        """
        ...
    def identify_element(self, x: int, y: int) -> str:
        """
        Returns the element at position x, y.

        * Availability: Tk 8.6
        """
        ...
    def index(self, item: str | int) -> int:
        """
        Returns the integer index of item within its parent's list
        of children.
        """
        ...
    def insert(
        self,
        parent: str,
        index: int | Literal["end"],
        iid: str | int | None = None,
        *,
        id: str | int = ...,  # same as iid
        text: str = ...,
        image: tkinter._Image | str = ...,
        values: list[Any] | tuple[Any, ...] = ...,
        open: bool = ...,
        tags: str | list[str] | tuple[str, ...] = ...,
    ) -> str:
        """
        Creates a new item and return the item identifier of the newly
        created item.

        parent is the item ID of the parent item, or the empty string
        to create a new top-level item. index is an integer, or the value
        end, specifying where in the list of parent's children to insert
        the new item. If index is less than or equal to zero, the new node
        is inserted at the beginning, if index is greater than or equal to
        the current number of children, it is inserted at the end. If iid
        is specified, it is used as the item identifier, iid must not
        already exist in the tree. Otherwise, a new unique identifier
        is generated.
        """
        ...
    @overload
    def item(self, item: str | int, option: Literal["text"]) -> str:
        """
        Query or modify the options for the specified item.

        If no options are given, a dict with options/values for the item
        is returned. If option is specified then the value for that option
        is returned. Otherwise, sets the options to the corresponding
        values as given by kw.
        """
        ...
    @overload
    def item(self, item: str | int, option: Literal["image"]) -> tuple[str] | Literal[""]:
        """
        Query or modify the options for the specified item.

        If no options are given, a dict with options/values for the item
        is returned. If option is specified then the value for that option
        is returned. Otherwise, sets the options to the corresponding
        values as given by kw.
        """
        ...
    @overload
    def item(self, item: str | int, option: Literal["values"]) -> tuple[Any, ...] | Literal[""]:
        """
        Query or modify the options for the specified item.

        If no options are given, a dict with options/values for the item
        is returned. If option is specified then the value for that option
        is returned. Otherwise, sets the options to the corresponding
        values as given by kw.
        """
        ...
    @overload
    def item(self, item: str | int, option: Literal["open"]) -> bool:
        """
        Query or modify the options for the specified item.

        If no options are given, a dict with options/values for the item
        is returned. If option is specified then the value for that option
        is returned. Otherwise, sets the options to the corresponding
        values as given by kw.
        """
        ...
    @overload
    def item(self, item: str | int, option: Literal["tags"]) -> tuple[str, ...] | Literal[""]:
        """
        Query or modify the options for the specified item.

        If no options are given, a dict with options/values for the item
        is returned. If option is specified then the value for that option
        is returned. Otherwise, sets the options to the corresponding
        values as given by kw.
        """
        ...
    @overload
    def item(self, item: str | int, option: str) -> Any:
        """
        Query or modify the options for the specified item.

        If no options are given, a dict with options/values for the item
        is returned. If option is specified then the value for that option
        is returned. Otherwise, sets the options to the corresponding
        values as given by kw.
        """
        ...
    @overload
    def item(self, item: str | int, option: None = None) -> _TreeviewItemDict:
        """
        Query or modify the options for the specified item.

        If no options are given, a dict with options/values for the item
        is returned. If option is specified then the value for that option
        is returned. Otherwise, sets the options to the corresponding
        values as given by kw.
        """
        ...
    @overload
    def item(
        self,
        item: str | int,
        option: None = None,
        *,
        text: str = ...,
        image: tkinter._Image | str = ...,
        values: list[Any] | tuple[Any, ...] | Literal[""] = ...,
        open: bool = ...,
        tags: str | list[str] | tuple[str, ...] = ...,
    ) -> None:
        """
        Query or modify the options for the specified item.

        If no options are given, a dict with options/values for the item
        is returned. If option is specified then the value for that option
        is returned. Otherwise, sets the options to the corresponding
        values as given by kw.
        """
        ...
    def move(self, item: str | int, parent: str, index: int | Literal["end"]) -> None:
        """
        Moves item to position index in parent's list of children.

        It is illegal to move an item under one of its descendants. If
        index is less than or equal to zero, item is moved to the
        beginning, if greater than or equal to the number of children,
        it is moved to the end. If item was detached it is reattached.
        """
        ...
    reattach = move
    def next(self, item: str | int) -> str:
        """
        Returns the identifier of item's next sibling, or '' if item
        is the last child of its parent.
        """
        ...
    def parent(self, item: str | int) -> str:
        """
        Returns the ID of the parent of item, or '' if item is at the
        top level of the hierarchy.
        """
        ...
    def prev(self, item: str | int) -> str:
        """
        Returns the identifier of item's previous sibling, or '' if
        item is the first child of its parent.
        """
        ...
    def see(self, item: str | int) -> None:
        """
        Ensure that item is visible.

        Sets all of item's ancestors open option to True, and scrolls
        the widget if necessary so that item is within the visible
        portion of the tree.
        """
        ...
    def selection(self) -> tuple[str, ...]:
        """Returns the tuple of selected items."""
        ...
    @overload
    def selection_set(self, items: list[str] | tuple[str, ...] | list[int] | tuple[int, ...], /) -> None:
        """The specified items becomes the new selection."""
        ...
    @overload
    def selection_set(self, *items: str | int) -> None:
        """The specified items becomes the new selection."""
        ...
    @overload
    def selection_add(self, items: list[str] | tuple[str, ...] | list[int] | tuple[int, ...], /) -> None:
        """Add all of the specified items to the selection."""
        ...
    @overload
    def selection_add(self, *items: str | int) -> None:
        """Add all of the specified items to the selection."""
        ...
    @overload
    def selection_remove(self, items: list[str] | tuple[str, ...] | list[int] | tuple[int, ...], /) -> None:
        """Remove all of the specified items from the selection."""
        ...
    @overload
    def selection_remove(self, *items: str | int) -> None:
        """Remove all of the specified items from the selection."""
        ...
    @overload
    def selection_toggle(self, items: list[str] | tuple[str, ...] | list[int] | tuple[int, ...], /) -> None:
        """Toggle the selection state of each specified item."""
        ...
    @overload
    def selection_toggle(self, *items: str | int) -> None:
        """Toggle the selection state of each specified item."""
        ...
    @overload
    def set(self, item: str | int, column: None = None, value: None = None) -> dict[str, Any]:
        """
        Query or set the value of given item.

        With one argument, return a dictionary of column/value pairs
        for the specified item. With two arguments, return the current
        value of the specified column. With three arguments, set the
        value of given column in given item to the specified value.
        """
        ...
    @overload
    def set(self, item: str | int, column: str | int, value: None = None) -> Any:
        """
        Query or set the value of given item.

        With one argument, return a dictionary of column/value pairs
        for the specified item. With two arguments, return the current
        value of the specified column. With three arguments, set the
        value of given column in given item to the specified value.
        """
        ...
    @overload
    def set(self, item: str | int, column: str | int, value: Any) -> Literal[""]:
        """
        Query or set the value of given item.

        With one argument, return a dictionary of column/value pairs
        for the specified item. With two arguments, return the current
        value of the specified column. With three arguments, set the
        value of given column in given item to the specified value.
        """
        ...
    # There's no tag_unbind() or 'add' argument for whatever reason.
    # Also, it's 'callback' instead of 'func' here.
    @overload
    def tag_bind(
        self, tagname: str, sequence: str | None = None, callback: Callable[[tkinter.Event[Treeview]], object] | None = None
    ) -> str:
        """
        Bind a callback for the given event sequence to the tag tagname.
        When an event is delivered to an item, the callbacks for each
        of the item's tags option are called.
        """
        ...
    @overload
    def tag_bind(self, tagname: str, sequence: str | None, callback: str) -> None:
        """
        Bind a callback for the given event sequence to the tag tagname.
        When an event is delivered to an item, the callbacks for each
        of the item's tags option are called.
        """
        ...
    @overload
    def tag_bind(self, tagname: str, *, callback: str) -> None:
        """
        Bind a callback for the given event sequence to the tag tagname.
        When an event is delivered to an item, the callbacks for each
        of the item's tags option are called.
        """
        ...
    @overload
    def tag_configure(self, tagname: str, option: Literal["foreground", "background"]) -> str:
        """
        Query or modify the options for the specified tagname.

        If kw is not given, returns a dict of the option settings for tagname.
        If option is specified, returns the value for that option for the
        specified tagname. Otherwise, sets the options to the corresponding
        values for the given tagname.
        """
        ...
    @overload
    def tag_configure(self, tagname: str, option: Literal["font"]) -> _FontDescription:
        """
        Query or modify the options for the specified tagname.

        If kw is not given, returns a dict of the option settings for tagname.
        If option is specified, returns the value for that option for the
        specified tagname. Otherwise, sets the options to the corresponding
        values for the given tagname.
        """
        ...
    @overload
    def tag_configure(self, tagname: str, option: Literal["image"]) -> str:
        """
        Query or modify the options for the specified tagname.

        If kw is not given, returns a dict of the option settings for tagname.
        If option is specified, returns the value for that option for the
        specified tagname. Otherwise, sets the options to the corresponding
        values for the given tagname.
        """
        ...
    @overload
    def tag_configure(
        self,
        tagname: str,
        option: None = None,
        *,
        # There is also 'text' and 'anchor', but they don't seem to do anything, using them is likely a bug
        foreground: str = ...,
        background: str = ...,
        font: _FontDescription = ...,
        image: tkinter._Image | str = ...,
    ) -> _TreeviewTagDict | MaybeNone:
        """
        Query or modify the options for the specified tagname.

        If kw is not given, returns a dict of the option settings for tagname.
        If option is specified, returns the value for that option for the
        specified tagname. Otherwise, sets the options to the corresponding
        values for the given tagname.
        """
        ...
    @overload
    def tag_has(self, tagname: str, item: None = None) -> tuple[str, ...]:
        """
        If item is specified, returns 1 or 0 depending on whether the
        specified item has the given tagname. Otherwise, returns a list of
        all items which have the specified tag.

        * Availability: Tk 8.6
        """
        ...
    @overload
    def tag_has(self, tagname: str, item: str | int) -> bool:
        """
        If item is specified, returns 1 or 0 depending on whether the
        specified item has the given tagname. Otherwise, returns a list of
        all items which have the specified tag.

        * Availability: Tk 8.6
        """
        ...

class LabeledScale(Frame):
    """
    A Ttk Scale widget with a Ttk Label widget indicating its
    current value.

    The Ttk Scale can be accessed through instance.scale, and Ttk Label
    can be accessed through instance.label
    """
    label: Label
    scale: Scale
    # This should be kept in sync with tkinter.ttk.Frame.__init__()
    # (all the keyword-only args except compound are from there)
    def __init__(
        self,
        master: tkinter.Misc | None = None,
        variable: tkinter.IntVar | tkinter.DoubleVar | None = None,
        from_: float = 0,
        to: float = 10,
        *,
        border: float | str = ...,
        borderwidth: float | str = ...,
        class_: str = "",
        compound: Literal["top", "bottom"] = "top",
        cursor: tkinter._Cursor = "",
        height: float | str = 0,
        name: str = ...,
        padding: _Padding = ...,
        relief: Literal["raised", "sunken", "flat", "ridge", "solid", "groove"] = ...,
        style: str = "",
        takefocus: bool | Literal[0, 1, ""] | Callable[[str], bool | None] = "",
        width: float | str = 0,
    ) -> None:
        """
        Construct a horizontal LabeledScale with parent master, a
        variable to be associated with the Ttk Scale widget and its range.
        If variable is not specified, a tkinter.IntVar is created.

        WIDGET-SPECIFIC OPTIONS

            compound: 'top' or 'bottom'
                Specifies how to display the label relative to the scale.
                Defaults to 'top'.
        """
        ...
    # destroy is overridden, signature does not change
    value: Any

class OptionMenu(Menubutton):
    """
    Themed OptionMenu, based after tkinter's OptionMenu, which allows
    the user to select a value from a menu.
    """
    def __init__(
        self,
        master: tkinter.Misc | None,
        variable: tkinter.StringVar,
        default: str | None = None,
        *values: str,
        # rest of these are keyword-only because *args syntax used above
        style: str = "",
        direction: Literal["above", "below", "left", "right", "flush"] = "below",
        command: Callable[[tkinter.StringVar], object] | None = None,
    ) -> None:
        """
        Construct a themed OptionMenu widget with master as the parent,
        the resource textvariable set to variable, the initially selected
        value specified by the default parameter, the menu values given by
        *values and additional keywords.

        WIDGET-SPECIFIC OPTIONS

            style: stylename
                Menubutton style.
            direction: 'above', 'below', 'left', 'right', or 'flush'
                Menubutton direction.
            command: callback
                A callback that will be invoked after selecting an item.
        """
        ...
    # configure, config, cget, destroy are inherited from Menubutton
    # destroy and __setitem__ are overridden, signature does not change
    def set_menu(self, default: str | None = None, *values: str) -> None:
        """
        Build a new menu of radiobuttons with *values and optionally
        a default value.
        """
        ...<|MERGE_RESOLUTION|>--- conflicted
+++ resolved
@@ -395,59 +395,6 @@
         ...
 
 class Widget(tkinter.Widget):
-<<<<<<< HEAD
-    """Base class for Tk themed widgets."""
-    def __init__(self, master: tkinter.Misc | None, widgetname, kw=None) -> None:
-        """
-        Constructs a Ttk Widget with the parent master.
-
-        STANDARD OPTIONS
-
-            class, cursor, takefocus, style
-
-        SCROLLABLE WIDGET OPTIONS
-
-            xscrollcommand, yscrollcommand
-
-        LABEL WIDGET OPTIONS
-
-            text, textvariable, underline, image, compound, width
-
-        WIDGET STATES
-
-            active, disabled, focus, pressed, selected, background,
-            readonly, alternate, invalid
-        """
-        ...
-    def identify(self, x: int, y: int) -> str:
-        """
-        Returns the name of the element at position x, y, or the empty
-        string if the point does not lie within any element.
-
-        x and y are pixel coordinates relative to the widget.
-        """
-        ...
-    def instate(self, statespec, callback=None, *args, **kw):
-        """
-        Test the widget's state.
-
-        If callback is not specified, returns True if the widget state
-        matches statespec and False otherwise. If callback is specified,
-        then it will be invoked with *args, **kw if the widget state
-        matches statespec. statespec is expected to be a sequence.
-        """
-        ...
-    def state(self, statespec=None):
-        """
-        Modify or inquire widget state.
-
-        Widget state is returned if statespec is None, otherwise it is
-        set according to the statespec flags and then a new state spec
-        is returned indicating which flags were changed. statespec is
-        expected to be a sequence.
-        """
-        ...
-=======
     def __init__(self, master: tkinter.Misc | None, widgetname: str | None, kw: dict[str, Any] | None = None) -> None: ...
     def identify(self, x: int, y: int) -> str: ...
     @overload
@@ -457,7 +404,6 @@
         self, statespec: Sequence[str], callback: Callable[_P, _T], *args: _P.args, **kw: _P.kwargs
     ) -> Literal[False] | _T: ...
     def state(self, statespec: Sequence[str] | None = None) -> tuple[str, ...]: ...
->>>>>>> eb347f3a
 
 class Button(Widget):
     """
