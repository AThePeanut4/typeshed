--- conflicted
+++ resolved
@@ -50,27 +50,8 @@
     "Spinbox",
 ]
 
-<<<<<<< HEAD
-def tclobjs_to_py(adict: dict[Any, Any]) -> dict[Any, Any]:
-    """
-    Returns adict with its values converted from Tcl objects to Python
-    objects.
-    """
-    ...
-def setup_master(master=None):
-    """
-    If master is not None, itself is returned. If master is None,
-    the default master is returned if there is one, otherwise a new
-    master is created and returned.
-
-    If it is not allowed to use the default root and master is None,
-    RuntimeError is raised.
-    """
-    ...
-=======
 def tclobjs_to_py(adict: dict[Any, Any]) -> dict[Any, Any]: ...
 def setup_master(master: tkinter.Misc | None = None): ...
->>>>>>> ff32af2c
 
 _Padding: TypeAlias = (
     tkinter._ScreenUnits
@@ -148,125 +129,6 @@
 _ThemeSettings: TypeAlias = dict[str, _ThemeSettingsValue]
 
 class Style:
-<<<<<<< HEAD
-    """Manipulate style database."""
-    master: Incomplete
-    tk: _tkinter.TkappType
-    def __init__(self, master: tkinter.Misc | None = None) -> None: ...
-    def configure(self, style, query_opt=None, **kw):
-        """
-        Query or sets the default value of the specified option(s) in
-        style.
-
-        Each key in kw is an option and each value is either a string or
-        a sequence identifying the value for that option.
-        """
-        ...
-    def map(self, style, query_opt=None, **kw):
-        """
-        Query or sets dynamic values of the specified option(s) in
-        style.
-
-        Each key in kw is an option and each value should be a list or a
-        tuple (usually) containing statespecs grouped in tuples, or list,
-        or something else of your preference. A statespec is compound of
-        one or more states and then a value.
-        """
-        ...
-    def lookup(self, style, option, state=None, default=None):
-        """
-        Returns the value specified for option in style.
-
-        If state is specified it is expected to be a sequence of one
-        or more states. If the default argument is set, it is used as
-        a fallback value in case no specification for option is found.
-        """
-        ...
-    def layout(self, style, layoutspec=None):
-        """
-        Define the widget layout for given style. If layoutspec is
-        omitted, return the layout specification for given style.
-
-        layoutspec is expected to be a list or an object different than
-        None that evaluates to False if you want to "turn off" that style.
-        If it is a list (or tuple, or something else), each item should be
-        a tuple where the first item is the layout name and the second item
-        should have the format described below:
-
-        LAYOUTS
-
-            A layout can contain the value None, if takes no options, or
-            a dict of options specifying how to arrange the element.
-            The layout mechanism uses a simplified version of the pack
-            geometry manager: given an initial cavity, each element is
-            allocated a parcel. Valid options/values are:
-
-                side: whichside
-                    Specifies which side of the cavity to place the
-                    element; one of top, right, bottom or left. If
-                    omitted, the element occupies the entire cavity.
-
-                sticky: nswe
-                    Specifies where the element is placed inside its
-                    allocated parcel.
-
-                children: [sublayout... ]
-                    Specifies a list of elements to place inside the
-                    element. Each element is a tuple (or other sequence)
-                    where the first item is the layout name, and the other
-                    is a LAYOUT.
-        """
-        ...
-    def element_create(self, elementname, etype, *args, **kw) -> None:
-        """Create a new element in the current theme of given etype."""
-        ...
-    def element_names(self):
-        """Returns the list of elements defined in the current theme."""
-        ...
-    def element_options(self, elementname):
-        """Return the list of elementname's options."""
-        ...
-    def theme_create(self, themename, parent=None, settings=None) -> None:
-        """
-        Creates a new theme.
-
-        It is an error if themename already exists. If parent is
-        specified, the new theme will inherit styles, elements and
-        layouts from the specified parent theme. If settings are present,
-        they are expected to have the same syntax used for theme_settings.
-        """
-        ...
-    def theme_settings(self, themename, settings) -> None:
-        """
-        Temporarily sets the current theme to themename, apply specified
-        settings and then restore the previous theme.
-
-        Each key in settings is a style and each value may contain the
-        keys 'configure', 'map', 'layout' and 'element create' and they
-        are expected to have the same format as specified by the methods
-        configure, map, layout and element_create respectively.
-        """
-        ...
-    def theme_names(self) -> tuple[str, ...]:
-        """Returns a list of all known themes."""
-        ...
-    @overload
-    def theme_use(self, themename: str) -> None:
-        """
-        If themename is None, returns the theme in use, otherwise, set
-        the current theme to themename, refreshes all widgets and emits
-        a <<ThemeChanged>> event.
-        """
-        ...
-    @overload
-    def theme_use(self, themename: None = None) -> str:
-        """
-        If themename is None, returns the theme in use, otherwise, set
-        the current theme to themename, refreshes all widgets and emits
-        a <<ThemeChanged>> event.
-        """
-        ...
-=======
     master: tkinter.Misc
     tk: _tkinter.TkappType
     def __init__(self, master: tkinter.Misc | None = None) -> None: ...
@@ -351,10 +213,21 @@
     def theme_settings(self, themename: str, settings: _ThemeSettings) -> None: ...
     def theme_names(self) -> tuple[str, ...]: ...
     @overload
-    def theme_use(self, themename: str) -> None: ...
-    @overload
-    def theme_use(self, themename: None = None) -> str: ...
->>>>>>> ff32af2c
+    def theme_use(self, themename: str) -> None:
+        """
+        If themename is None, returns the theme in use, otherwise, set
+        the current theme to themename, refreshes all widgets and emits
+        a <<ThemeChanged>> event.
+        """
+        ...
+    @overload
+    def theme_use(self, themename: None = None) -> str:
+        """
+        If themename is None, returns the theme in use, otherwise, set
+        the current theme to themename, refreshes all widgets and emits
+        a <<ThemeChanged>> event.
+        """
+        ...
 
 class Widget(tkinter.Widget):
     """Base class for Tk themed widgets."""
@@ -1454,7 +1327,6 @@
         style: str = ...,
         takefocus: tkinter._TakeFocusValue = ...,
         width: int = ...,
-<<<<<<< HEAD
     ) -> dict[str, tuple[str, str, str, Any, Any]] | None:
         """
         Configure resources of a widget.
@@ -1464,56 +1336,12 @@
         the allowed keyword arguments call the method keys.
         """
         ...
-    @overload
-    def config(self, cnf: str) -> tuple[str, str, str, Any, Any]:
-        """
-        Configure resources of a widget.
-
-        The values for resources are specified as keyword
-        arguments. To get an overview about
-        the allowed keyword arguments call the method keys.
-        """
-        ...
-    forget: Incomplete
-    def insert(self, pos, child, **kw) -> None:
-        """
-        Inserts a pane at the specified positions.
-
-        pos is either the string end, and integer index, or the name
-        of a child. If child is already managed by the paned window,
-        moves it to the specified position.
-        """
-        ...
-    def pane(self, pane, option=None, **kw):
-        """
-        Query or modify the options of the specified pane.
-
-        pane is either an integer index or the name of a managed subwindow.
-        If kw is not given, returns a dict of the pane option values. If
-        option is specified then the value for that option is returned.
-        Otherwise, sets the options to the corresponding values.
-        """
-        ...
-    def sashpos(self, index, newpos=None):
-        """
-        If newpos is specified, sets the position of sash number index.
-
-        May adjust the positions of adjacent sashes to ensure that
-        positions are monotonically increasing. Sash positions are further
-        constrained to be between 0 and the total size of the widget.
-
-        Returns the new position of sash number index.
-        """
-        ...
-=======
-    ) -> dict[str, tuple[str, str, str, Any, Any]] | None: ...
     @overload
     def config(self, cnf: str) -> tuple[str, str, str, Any, Any]: ...
     forget = tkinter.PanedWindow.forget
     def insert(self, pos, child, **kw) -> None: ...
     def pane(self, pane, option=None, **kw): ...
     def sashpos(self, index, newpos=None): ...
->>>>>>> ff32af2c
 
 PanedWindow = Panedwindow
 
