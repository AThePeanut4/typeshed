--- conflicted
+++ resolved
@@ -461,60 +461,10 @@
         @deprecated("Deprecated since Python 3.14. Use `trace_info()` instead.")
         def trace_vinfo(self) -> list[Incomplete]: ...
     else:
-<<<<<<< HEAD
-        def trace(self, mode, callback) -> str:
-            """
-            Define a trace callback for the variable.
-
-            MODE is one of "r", "w", "u" for read, write, undefine.
-            CALLBACK must be a function which is called when
-            the variable is read, written or undefined.
-
-            Return the name of the callback.
-
-            This deprecated method wraps a deprecated Tcl method that will
-            likely be removed in the future.  Use trace_add() instead.
-            """
-            ...
-        def trace_variable(self, mode, callback) -> str:
-            """
-            Define a trace callback for the variable.
-
-            MODE is one of "r", "w", "u" for read, write, undefine.
-            CALLBACK must be a function which is called when
-            the variable is read, written or undefined.
-
-            Return the name of the callback.
-
-            This deprecated method wraps a deprecated Tcl method that will
-            likely be removed in the future.  Use trace_add() instead.
-            """
-            ...
-        def trace_vdelete(self, mode, cbname) -> None:
-            """
-            Delete the trace callback for a variable.
-
-            MODE is one of "r", "w", "u" for read, write, undefine.
-            CBNAME is the name of the callback returned from trace_variable or trace.
-
-            This deprecated method wraps a deprecated Tcl method that will
-            likely be removed in the future.  Use trace_remove() instead.
-            """
-            ...
-        def trace_vinfo(self):
-            """
-            Return all trace callback information.
-
-            This deprecated method wraps a deprecated Tcl method that will
-            likely be removed in the future.  Use trace_info() instead.
-            """
-            ...
-=======
         def trace(self, mode, callback) -> str: ...
         def trace_variable(self, mode, callback) -> str: ...
         def trace_vdelete(self, mode, cbname) -> None: ...
         def trace_vinfo(self) -> list[Incomplete]: ...
->>>>>>> 29c69fe7
 
     def __eq__(self, other: object) -> bool: ...
     def __del__(self) -> None:
@@ -617,13 +567,7 @@
 getint = int
 getdouble = float
 
-<<<<<<< HEAD
-def getboolean(s):
-    """Convert Tcl object to True or False."""
-    ...
-=======
 def getboolean(s) -> bool: ...
->>>>>>> 29c69fe7
 
 _Ts = TypeVarTuple("_Ts")
 
@@ -698,43 +642,6 @@
         """
         ...
     waitvar = wait_variable
-<<<<<<< HEAD
-    def wait_window(self, window: Misc | None = None) -> None:
-        """
-        Wait until a WIDGET is destroyed.
-
-        If no parameter is given self is used.
-        """
-        ...
-    def wait_visibility(self, window: Misc | None = None) -> None:
-        """
-        Wait until the visibility of a WIDGET changes
-        (e.g. it appears).
-
-        If no parameter is given self is used.
-        """
-        ...
-    def setvar(self, name: str = "PY_VAR", value: str = "1") -> None:
-        """Set Tcl variable NAME to VALUE."""
-        ...
-    def getvar(self, name: str = "PY_VAR"):
-        """Return value of Tcl variable NAME."""
-        ...
-    def getint(self, s): ...
-    def getdouble(self, s): ...
-    def getboolean(self, s):
-        """Return a boolean value for Tcl boolean values true and false given as parameter."""
-        ...
-    def focus_set(self) -> None:
-        """
-        Direct input focus to this widget.
-
-        If the application currently does not have the focus
-        this widget will get the focus if the application gets
-        the focus through the window manager.
-        """
-        ...
-=======
     def wait_window(self, window: Misc | None = None) -> None: ...
     def wait_visibility(self, window: Misc | None = None) -> None: ...
     def setvar(self, name: str = "PY_VAR", value: str = "1") -> None: ...
@@ -743,7 +650,6 @@
     def getdouble(self, s) -> float: ...
     def getboolean(self, s) -> bool: ...
     def focus_set(self) -> None: ...
->>>>>>> 29c69fe7
     focus = focus_set
     def focus_force(self) -> None:
         """
@@ -1843,7 +1749,6 @@
         ...
 
 class XView:
-<<<<<<< HEAD
     """
     Mix-in class for querying and changing the horizontal position
     of a widget's window.
@@ -1853,15 +1758,8 @@
         """Query and change the horizontal position of the view."""
         ...
     @overload
-    def xview(self, *args):
-        """Query and change the horizontal position of the view."""
-        ...
-    def xview_moveto(self, fraction: float) -> None:
-        """
-        Adjusts the view in the window so that FRACTION of the
-        total width of the canvas is off-screen to the left.
-        """
-        ...
+    def xview(self, *args) -> None: ...
+    def xview_moveto(self, fraction: float) -> None: ...
     @overload
     def xview_scroll(self, number: int, what: Literal["units", "pages"]) -> None:
         """
@@ -1887,15 +1785,8 @@
         """Query and change the vertical position of the view."""
         ...
     @overload
-    def yview(self, *args):
-        """Query and change the vertical position of the view."""
-        ...
-    def yview_moveto(self, fraction: float) -> None:
-        """
-        Adjusts the view in the window so that FRACTION of the
-        total height of the canvas is off-screen to the top.
-        """
-        ...
+    def yview(self, *args) -> None: ...
+    def yview_moveto(self, fraction: float) -> None: ...
     @overload
     def yview_scroll(self, number: int, what: Literal["units", "pages"]) -> None:
         """
@@ -1910,28 +1801,6 @@
         "units" or "pages" (WHAT).
         """
         ...
-=======
-    @overload
-    def xview(self) -> tuple[float, float]: ...
-    @overload
-    def xview(self, *args) -> None: ...
-    def xview_moveto(self, fraction: float) -> None: ...
-    @overload
-    def xview_scroll(self, number: int, what: Literal["units", "pages"]) -> None: ...
-    @overload
-    def xview_scroll(self, number: _ScreenUnits, what: Literal["pixels"]) -> None: ...
-
-class YView:
-    @overload
-    def yview(self) -> tuple[float, float]: ...
-    @overload
-    def yview(self, *args) -> None: ...
-    def yview_moveto(self, fraction: float) -> None: ...
-    @overload
-    def yview_scroll(self, number: int, what: Literal["units", "pages"]) -> None: ...
-    @overload
-    def yview_scroll(self, number: _ScreenUnits, what: Literal["pixels"]) -> None: ...
->>>>>>> 29c69fe7
 
 if sys.platform == "darwin":
     @type_check_only
@@ -3088,22 +2957,9 @@
 class BaseWidget(Misc):
     """Internal class."""
     master: Misc
-<<<<<<< HEAD
-    widgetName: Incomplete
-    def __init__(self, master, widgetName, cnf={}, kw={}, extra=()) -> None:
-        """
-        Construct a widget with the parent widget MASTER, a name WIDGETNAME
-        and appropriate options.
-        """
-        ...
-    def destroy(self) -> None:
-        """Destroy this and all descendants widgets."""
-        ...
-=======
     widgetName: str
     def __init__(self, master, widgetName: str, cnf={}, kw={}, extra=()) -> None: ...
     def destroy(self) -> None: ...
->>>>>>> 29c69fe7
 
 # This class represents any widget except Toplevel or Tk.
 class Widget(BaseWidget, Pack, Place, Grid):
@@ -7198,11 +7054,6 @@
 
 # manual page: tk_optionMenu
 class OptionMenu(Menubutton):
-<<<<<<< HEAD
-    """OptionMenu which allows the user to select a value from a menu."""
-    widgetName: Incomplete
-=======
->>>>>>> 29c69fe7
     menuname: Incomplete
     def __init__(
         # differs from other widgets
@@ -8107,169 +7958,6 @@
         """
         ...
     config = configure
-<<<<<<< HEAD
-    def add(self, child: Widget, **kw) -> None:
-        """
-        Add a child widget to the panedwindow in a new pane.
-
-        The child argument is the name of the child widget
-        followed by pairs of arguments that specify how to
-        manage the windows. The possible options and values
-        are the ones accepted by the paneconfigure method.
-        """
-        ...
-    def remove(self, child) -> None:
-        """
-        Remove the pane containing child from the panedwindow
-
-        All geometry management options for child will be forgotten.
-        """
-        ...
-    forget: Incomplete
-    def identify(self, x: int, y: int):
-        """
-        Identify the panedwindow component at point x, y
-
-        If the point is over a sash or a sash handle, the result
-        is a two element list containing the index of the sash or
-        handle, and a word indicating whether it is over a sash
-        or a handle, such as {0 sash} or {2 handle}. If the point
-        is over any other part of the panedwindow, the result is
-        an empty list.
-        """
-        ...
-    def proxy(self, *args):
-        """Internal function."""
-        ...
-    def proxy_coord(self):
-        """
-        Return the x and y pair of the most recent proxy location
-        
-        """
-        ...
-    def proxy_forget(self):
-        """
-        Remove the proxy from the display.
-        
-        """
-        ...
-    def proxy_place(self, x, y):
-        """
-        Place the proxy at the given x and y coordinates.
-        
-        """
-        ...
-    def sash(self, *args):
-        """Internal function."""
-        ...
-    def sash_coord(self, index):
-        """
-        Return the current x and y pair for the sash given by index.
-
-        Index must be an integer between 0 and 1 less than the
-        number of panes in the panedwindow. The coordinates given are
-        those of the top left corner of the region containing the sash.
-        pathName sash dragto index x y This command computes the
-        difference between the given coordinates and the coordinates
-        given to the last sash coord command for the given sash. It then
-        moves that sash the computed difference. The return value is the
-        empty string.
-        """
-        ...
-    def sash_mark(self, index):
-        """
-        Records x and y for the sash given by index;
-
-        Used in conjunction with later dragto commands to move the sash.
-        """
-        ...
-    def sash_place(self, index, x, y):
-        """
-        Place the sash given by index at the given coordinates
-        
-        """
-        ...
-    def panecget(self, child, option):
-        """
-        Query a management option for window.
-
-        Option may be any value allowed by the paneconfigure subcommand
-        """
-        ...
-    def paneconfigure(self, tagOrId, cnf=None, **kw):
-        """
-        Query or modify the management options for window.
-
-        If no option is specified, returns a list describing all
-        of the available options for pathName.  If option is
-        specified with no value, then the command returns a list
-        describing the one named option (this list will be identical
-        to the corresponding sublist of the value returned if no
-        option is specified). If one or more option-value pairs are
-        specified, then the command modifies the given widget
-        option(s) to have the given value(s); in this case the
-        command returns an empty string. The following options
-        are supported:
-
-        after window
-            Insert the window after the window specified. window
-            should be the name of a window already managed by pathName.
-        before window
-            Insert the window before the window specified. window
-            should be the name of a window already managed by pathName.
-        height size
-            Specify a height for the window. The height will be the
-            outer dimension of the window including its border, if
-            any. If size is an empty string, or if -height is not
-            specified, then the height requested internally by the
-            window will be used initially; the height may later be
-            adjusted by the movement of sashes in the panedwindow.
-            Size may be any value accepted by Tk_GetPixels.
-        minsize n
-            Specifies that the size of the window cannot be made
-            less than n. This constraint only affects the size of
-            the widget in the paned dimension -- the x dimension
-            for horizontal panedwindows, the y dimension for
-            vertical panedwindows. May be any value accepted by
-            Tk_GetPixels.
-        padx n
-            Specifies a non-negative value indicating how much
-            extra space to leave on each side of the window in
-            the X-direction. The value may have any of the forms
-            accepted by Tk_GetPixels.
-        pady n
-            Specifies a non-negative value indicating how much
-            extra space to leave on each side of the window in
-            the Y-direction. The value may have any of the forms
-            accepted by Tk_GetPixels.
-        sticky style
-            If a window's pane is larger than the requested
-            dimensions of the window, this option may be used
-            to position (or stretch) the window within its pane.
-            Style is a string that contains zero or more of the
-            characters n, s, e or w. The string can optionally
-            contains spaces or commas, but they are ignored. Each
-            letter refers to a side (north, south, east, or west)
-            that the window will "stick" to. If both n and s
-            (or e and w) are specified, the window will be
-            stretched to fill the entire height (or width) of
-            its cavity.
-        width size
-            Specify a width for the window. The width will be
-            the outer dimension of the window including its
-            border, if any. If size is an empty string, or
-            if -width is not specified, then the width requested
-            internally by the window will be used initially; the
-            width may later be adjusted by the movement of sashes
-            in the panedwindow. Size may be any value accepted by
-            Tk_GetPixels.
-        """
-        ...
-    paneconfig: Incomplete
-    def panes(self):
-        """Returns an ordered list of the child panes."""
-        ...
-=======
     def add(self, child: Widget, **kw) -> None: ...
     def remove(self, child) -> None: ...
     forget = remove  # type: ignore[assignment]
@@ -8286,6 +7974,5 @@
     def paneconfigure(self, tagOrId, cnf=None, **kw): ...
     paneconfig = paneconfigure
     def panes(self): ...
->>>>>>> 29c69fe7
 
 def _test() -> None: ...