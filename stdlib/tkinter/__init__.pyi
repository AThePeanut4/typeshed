"""
Wrapper functions for Tcl/Tk.

Tkinter provides classes which allow the display, positioning and
control of widgets. Toplevel widgets are Tk and Toplevel. Other
widgets are Frame, Label, Entry, Text, Canvas, Button, Radiobutton,
Checkbutton, Scale, Listbox, Scrollbar, OptionMenu, Spinbox
LabelFrame and PanedWindow.

Properties of the widgets are specified with keyword arguments.
Keyword arguments have the same name as the corresponding resource
under Tk.

Widgets are positioned with one of the geometry managers Place, Pack
or Grid. These managers can be called with methods place, pack, grid
available in every Widget.

Actions are bound to events by resources (e.g. keyword argument
command) or with the method bind.

Example (Hello, World):
import tkinter
from tkinter.constants import *
tk = tkinter.Tk()
frame = tkinter.Frame(tk, relief=RIDGE, borderwidth=2)
frame.pack(fill=BOTH,expand=1)
label = tkinter.Label(frame, text="Hello, World")
label.pack(fill=X, expand=1)
button = tkinter.Button(frame,text="Exit",command=tk.destroy)
button.pack(side=BOTTOM)
tk.mainloop()
"""

import _tkinter
import sys
from _typeshed import Incomplete, MaybeNone, StrOrBytesPath
from collections.abc import Callable, Iterable, Mapping, Sequence
from tkinter.constants import *
from tkinter.font import _FontDescription
from types import GenericAlias, TracebackType
from typing import Any, ClassVar, Final, Generic, Literal, NamedTuple, Protocol, TypedDict, TypeVar, overload, type_check_only
from typing_extensions import TypeAlias, TypeVarTuple, Unpack, deprecated, disjoint_base

if sys.version_info >= (3, 11):
    from enum import StrEnum
else:
    from enum import Enum

__all__ = [
    "TclError",
    "NO",
    "FALSE",
    "OFF",
    "YES",
    "TRUE",
    "ON",
    "N",
    "S",
    "W",
    "E",
    "NW",
    "SW",
    "NE",
    "SE",
    "NS",
    "EW",
    "NSEW",
    "CENTER",
    "NONE",
    "X",
    "Y",
    "BOTH",
    "LEFT",
    "TOP",
    "RIGHT",
    "BOTTOM",
    "RAISED",
    "SUNKEN",
    "FLAT",
    "RIDGE",
    "GROOVE",
    "SOLID",
    "HORIZONTAL",
    "VERTICAL",
    "NUMERIC",
    "CHAR",
    "WORD",
    "BASELINE",
    "INSIDE",
    "OUTSIDE",
    "SEL",
    "SEL_FIRST",
    "SEL_LAST",
    "END",
    "INSERT",
    "CURRENT",
    "ANCHOR",
    "ALL",
    "NORMAL",
    "DISABLED",
    "ACTIVE",
    "HIDDEN",
    "CASCADE",
    "CHECKBUTTON",
    "COMMAND",
    "RADIOBUTTON",
    "SEPARATOR",
    "SINGLE",
    "BROWSE",
    "MULTIPLE",
    "EXTENDED",
    "DOTBOX",
    "UNDERLINE",
    "PIESLICE",
    "CHORD",
    "ARC",
    "FIRST",
    "LAST",
    "BUTT",
    "PROJECTING",
    "ROUND",
    "BEVEL",
    "MITER",
    "MOVETO",
    "SCROLL",
    "UNITS",
    "PAGES",
    "TkVersion",
    "TclVersion",
    "READABLE",
    "WRITABLE",
    "EXCEPTION",
    "EventType",
    "Event",
    "NoDefaultRoot",
    "Variable",
    "StringVar",
    "IntVar",
    "DoubleVar",
    "BooleanVar",
    "mainloop",
    "getint",
    "getdouble",
    "getboolean",
    "Misc",
    "CallWrapper",
    "XView",
    "YView",
    "Wm",
    "Tk",
    "Tcl",
    "Pack",
    "Place",
    "Grid",
    "BaseWidget",
    "Widget",
    "Toplevel",
    "Button",
    "Canvas",
    "Checkbutton",
    "Entry",
    "Frame",
    "Label",
    "Listbox",
    "Menu",
    "Menubutton",
    "Message",
    "Radiobutton",
    "Scale",
    "Scrollbar",
    "Text",
    "OptionMenu",
    "Image",
    "PhotoImage",
    "BitmapImage",
    "image_names",
    "image_types",
    "Spinbox",
    "LabelFrame",
    "PanedWindow",
]

# Using anything from tkinter.font in this file means that 'import tkinter'
# seems to also load tkinter.font. That's not how it actually works, but
# unfortunately not much can be done about it. https://github.com/python/typeshed/pull/4346

TclError = _tkinter.TclError
wantobjects: int
TkVersion: Final[float]
TclVersion: Final[float]
READABLE: Final = _tkinter.READABLE
WRITABLE: Final = _tkinter.WRITABLE
EXCEPTION: Final = _tkinter.EXCEPTION

# Quick guide for figuring out which widget class to choose:
#   - Misc: any widget (don't use BaseWidget because Tk doesn't inherit from BaseWidget)
#   - Widget: anything that is meant to be put into another widget with e.g. pack or grid
#
# Don't trust tkinter's docstrings, because they have been created by copy/pasting from
# Tk's manual pages more than 10 years ago. Use the latest manual pages instead:
#
#    $ sudo apt install tk-doc tcl-doc
#    $ man 3tk label        # tkinter.Label
#    $ man 3tk ttk_label    # tkinter.ttk.Label
#    $ man 3tcl after       # tkinter.Misc.after
#
# You can also read the manual pages online: https://www.tcl.tk/doc/

# manual page: Tk_GetCursor
_Cursor: TypeAlias = str | tuple[str] | tuple[str, str] | tuple[str, str, str] | tuple[str, str, str, str]

if sys.version_info >= (3, 11):
    @type_check_only
    class _VersionInfoTypeBase(NamedTuple):
        major: int
        minor: int
        micro: int
        releaselevel: str
        serial: int

    if sys.version_info >= (3, 12):
        class _VersionInfoType(_VersionInfoTypeBase): ...
    else:
        @disjoint_base
        class _VersionInfoType(_VersionInfoTypeBase): ...

if sys.version_info >= (3, 11):
    class EventType(StrEnum):
        """An enumeration."""
        Activate = "36"
        ButtonPress = "4"
        Button = ButtonPress
        ButtonRelease = "5"
        Circulate = "26"
        CirculateRequest = "27"
        ClientMessage = "33"
        Colormap = "32"
        Configure = "22"
        ConfigureRequest = "23"
        Create = "16"
        Deactivate = "37"
        Destroy = "17"
        Enter = "7"
        Expose = "12"
        FocusIn = "9"
        FocusOut = "10"
        GraphicsExpose = "13"
        Gravity = "24"
        KeyPress = "2"
        Key = "2"
        KeyRelease = "3"
        Keymap = "11"
        Leave = "8"
        Map = "19"
        MapRequest = "20"
        Mapping = "34"
        Motion = "6"
        MouseWheel = "38"
        NoExpose = "14"
        Property = "28"
        Reparent = "21"
        ResizeRequest = "25"
        Selection = "31"
        SelectionClear = "29"
        SelectionRequest = "30"
        Unmap = "18"
        VirtualEvent = "35"
        Visibility = "15"

else:
    class EventType(str, Enum):
        """An enumeration."""
        Activate = "36"
        ButtonPress = "4"
        Button = ButtonPress
        ButtonRelease = "5"
        Circulate = "26"
        CirculateRequest = "27"
        ClientMessage = "33"
        Colormap = "32"
        Configure = "22"
        ConfigureRequest = "23"
        Create = "16"
        Deactivate = "37"
        Destroy = "17"
        Enter = "7"
        Expose = "12"
        FocusIn = "9"
        FocusOut = "10"
        GraphicsExpose = "13"
        Gravity = "24"
        KeyPress = "2"
        Key = KeyPress
        KeyRelease = "3"
        Keymap = "11"
        Leave = "8"
        Map = "19"
        MapRequest = "20"
        Mapping = "34"
        Motion = "6"
        MouseWheel = "38"
        NoExpose = "14"
        Property = "28"
        Reparent = "21"
        ResizeRequest = "25"
        Selection = "31"
        SelectionClear = "29"
        SelectionRequest = "30"
        Unmap = "18"
        VirtualEvent = "35"
        Visibility = "15"

_W = TypeVar("_W", bound=Misc)
# Events considered covariant because you should never assign to event.widget.
_W_co = TypeVar("_W_co", covariant=True, bound=Misc, default=Misc)

class Event(Generic[_W_co]):
    """
    Container for the properties of an event.

    Instances of this type are generated if one of the following events occurs:

    KeyPress, KeyRelease - for keyboard events
    ButtonPress, ButtonRelease, Motion, Enter, Leave, MouseWheel - for mouse events
    Visibility, Unmap, Map, Expose, FocusIn, FocusOut, Circulate,
    Colormap, Gravity, Reparent, Property, Destroy, Activate,
    Deactivate - for window events.

    If a callback function for one of these events is registered
    using bind, bind_all, bind_class, or tag_bind, the callback is
    called with an Event as first argument. It will have the
    following attributes (in braces are the event types for which
    the attribute is valid):

        serial - serial number of event
    num - mouse button pressed (ButtonPress, ButtonRelease)
    focus - whether the window has the focus (Enter, Leave)
    height - height of the exposed window (Configure, Expose)
    width - width of the exposed window (Configure, Expose)
    keycode - keycode of the pressed key (KeyPress, KeyRelease)
    state - state of the event as a number (ButtonPress, ButtonRelease,
                            Enter, KeyPress, KeyRelease,
                            Leave, Motion)
    state - state as a string (Visibility)
    time - when the event occurred
    x - x-position of the mouse
    y - y-position of the mouse
    x_root - x-position of the mouse on the screen
             (ButtonPress, ButtonRelease, KeyPress, KeyRelease, Motion)
    y_root - y-position of the mouse on the screen
             (ButtonPress, ButtonRelease, KeyPress, KeyRelease, Motion)
    char - pressed character (KeyPress, KeyRelease)
    send_event - see X/Windows documentation
    keysym - keysym of the event as a string (KeyPress, KeyRelease)
    keysym_num - keysym of the event as a number (KeyPress, KeyRelease)
    type - type of the event as a number
    widget - widget in which the event occurred
    delta - delta of wheel movement (MouseWheel)
    """
    serial: int
    num: int
    focus: bool
    height: int
    width: int
    keycode: int
    state: int | str
    time: int
    x: int
    y: int
    x_root: int
    y_root: int
    char: str
    send_event: bool
    keysym: str
    keysym_num: int
    type: EventType
    widget: _W_co
    delta: int
    if sys.version_info >= (3, 14):
        def __class_getitem__(cls, item: Any, /) -> GenericAlias: ...

def NoDefaultRoot() -> None:
    """
    Inhibit setting of default root window.

    Call this function to inhibit that the first instance of
    Tk is used for windows without an explicit parent window.
    """
    ...

class Variable:
    """
    Class to define value holders for e.g. buttons.

    Subclasses StringVar, IntVar, DoubleVar, BooleanVar are specializations
    that constrain the type of the value returned from get().
    """
    def __init__(self, master: Misc | None = None, value=None, name: str | None = None) -> None:
        """
        Construct a variable

        MASTER can be given as master widget.
        VALUE is an optional value (defaults to "")
        NAME is an optional Tcl name (defaults to PY_VARnum).

        If NAME matches an existing variable and VALUE is omitted
        then the existing value is retained.
        """
        ...
    def set(self, value) -> None:
        """Set the variable to VALUE."""
        ...
    initialize = set
    def get(self):
        """Return value of variable."""
        ...
    def trace_add(self, mode: Literal["array", "read", "write", "unset"], callback: Callable[[str, str, str], object]) -> str:
        """
        Define a trace callback for the variable.

        Mode is one of "read", "write", "unset", or a list or tuple of
        such strings.
        Callback must be a function which is called when the variable is
        read, written or unset.

        Return the name of the callback.
        """
        ...
    def trace_remove(self, mode: Literal["array", "read", "write", "unset"], cbname: str) -> None:
        """
        Delete the trace callback for a variable.

        Mode is one of "read", "write", "unset" or a list or tuple of
        such strings.  Must be same as were specified in trace_add().
        cbname is the name of the callback returned from trace_add().
        """
        ...
    def trace_info(self) -> list[tuple[tuple[Literal["array", "read", "write", "unset"], ...], str]]:
        """Return all trace callback information."""
        ...
    if sys.version_info >= (3, 14):
        @deprecated("Deprecated since Python 3.14. Use `trace_add()` instead.")
        def trace(self, mode, callback) -> str: ...
        @deprecated("Deprecated since Python 3.14. Use `trace_add()` instead.")
        def trace_variable(self, mode, callback) -> str: ...
        @deprecated("Deprecated since Python 3.14. Use `trace_remove()` instead.")
        def trace_vdelete(self, mode, cbname) -> None: ...
        @deprecated("Deprecated since Python 3.14. Use `trace_info()` instead.")
        def trace_vinfo(self) -> list[Incomplete]: ...
    else:
        def trace(self, mode, callback) -> str:
            """
            Define a trace callback for the variable.

            MODE is one of "r", "w", "u" for read, write, undefine.
            CALLBACK must be a function which is called when
            the variable is read, written or undefined.

            Return the name of the callback.

            This deprecated method wraps a deprecated Tcl method that will
            likely be removed in the future.  Use trace_add() instead.
            """
            ...
        def trace_variable(self, mode, callback) -> str:
            """
            Define a trace callback for the variable.

            MODE is one of "r", "w", "u" for read, write, undefine.
            CALLBACK must be a function which is called when
            the variable is read, written or undefined.

            Return the name of the callback.

            This deprecated method wraps a deprecated Tcl method that will
            likely be removed in the future.  Use trace_add() instead.
            """
            ...
        def trace_vdelete(self, mode, cbname) -> None:
            """
            Delete the trace callback for a variable.

            MODE is one of "r", "w", "u" for read, write, undefine.
            CBNAME is the name of the callback returned from trace_variable or trace.

            This deprecated method wraps a deprecated Tcl method that will
            likely be removed in the future.  Use trace_remove() instead.
            """
            ...
        def trace_vinfo(self) -> list[Incomplete]:
            """
            Return all trace callback information.

            This deprecated method wraps a deprecated Tcl method that will
            likely be removed in the future.  Use trace_info() instead.
            """
            ...

    def __eq__(self, other: object) -> bool: ...
    def __del__(self) -> None:
        """Unset the variable in Tcl."""
        ...
    __hash__: ClassVar[None]  # type: ignore[assignment]

class StringVar(Variable):
    """Value holder for strings variables."""
    def __init__(self, master: Misc | None = None, value: str | None = None, name: str | None = None) -> None:
        """
        Construct a string variable.

        MASTER can be given as master widget.
        VALUE is an optional value (defaults to "")
        NAME is an optional Tcl name (defaults to PY_VARnum).

        If NAME matches an existing variable and VALUE is omitted
        then the existing value is retained.
        """
        ...
    def set(self, value: str) -> None:
        """Set the variable to VALUE."""
        ...
    initialize = set
    def get(self) -> str:
        """Return value of variable as string."""
        ...

class IntVar(Variable):
    """Value holder for integer variables."""
    def __init__(self, master: Misc | None = None, value: int | None = None, name: str | None = None) -> None:
        """
        Construct an integer variable.

        MASTER can be given as master widget.
        VALUE is an optional value (defaults to 0)
        NAME is an optional Tcl name (defaults to PY_VARnum).

        If NAME matches an existing variable and VALUE is omitted
        then the existing value is retained.
        """
        ...
    def set(self, value: int) -> None:
        """Set the variable to VALUE."""
        ...
    initialize = set
    def get(self) -> int:
        """Return the value of the variable as an integer."""
        ...

class DoubleVar(Variable):
    """Value holder for float variables."""
    def __init__(self, master: Misc | None = None, value: float | None = None, name: str | None = None) -> None:
        """
        Construct a float variable.

        MASTER can be given as master widget.
        VALUE is an optional value (defaults to 0.0)
        NAME is an optional Tcl name (defaults to PY_VARnum).

        If NAME matches an existing variable and VALUE is omitted
        then the existing value is retained.
        """
        ...
    def set(self, value: float) -> None:
        """Set the variable to VALUE."""
        ...
    initialize = set
    def get(self) -> float:
        """Return the value of the variable as a float."""
        ...

class BooleanVar(Variable):
    """Value holder for boolean variables."""
    def __init__(self, master: Misc | None = None, value: bool | None = None, name: str | None = None) -> None:
        """
        Construct a boolean variable.

        MASTER can be given as master widget.
        VALUE is an optional value (defaults to False)
        NAME is an optional Tcl name (defaults to PY_VARnum).

        If NAME matches an existing variable and VALUE is omitted
        then the existing value is retained.
        """
        ...
    def set(self, value: bool) -> None:
        """Set the variable to VALUE."""
        ...
    initialize = set
    def get(self) -> bool:
        """Return the value of the variable as a bool."""
        ...

def mainloop(n: int = 0) -> None:
    """Run the main loop of Tcl."""
    ...

getint = int
getdouble = float

def getboolean(s) -> bool:
    """Convert Tcl object to True or False."""
    ...

_Ts = TypeVarTuple("_Ts")

@type_check_only
class _GridIndexInfo(TypedDict, total=False):
    minsize: float | str
    pad: float | str
    uniform: str | None
    weight: int

@type_check_only
class _BusyInfo(TypedDict):
    cursor: _Cursor

class Misc:
    """
    Internal class.

    Base class which defines methods common for interior widgets.
    """
    master: Misc | None
    tk: _tkinter.TkappType
    children: dict[str, Widget]
    def destroy(self) -> None:
        """
        Internal function.

        Delete all Tcl commands created for
        this widget in the Tcl interpreter.
        """
        ...
    def deletecommand(self, name: str) -> None:
        """
        Internal function.

        Delete the Tcl command provided in NAME.
        """
        ...
    def tk_strictMotif(self, boolean=None):
        """
        Set Tcl internal variable, whether the look and feel
        should adhere to Motif.

        A parameter of 1 means adhere to Motif (e.g. no color
        change if mouse passes over slider).
        Returns the set value.
        """
        ...
    def tk_bisque(self) -> None:
        """Change the color scheme to light brown as used in Tk 3.6 and before."""
        ...
    def tk_setPalette(self, *args, **kw) -> None:
        """
        Set a new color scheme for all widget elements.

        A single color as argument will cause that all colors of Tk
        widget elements are derived from this.
        Alternatively several keyword parameters and its associated
        colors can be given. The following keywords are valid:
        activeBackground, foreground, selectColor,
        activeForeground, highlightBackground, selectBackground,
        background, highlightColor, selectForeground,
        disabledForeground, insertBackground, troughColor.
        """
        ...
    def wait_variable(self, name: str | Variable = "PY_VAR") -> None:
        """
        Wait until the variable is modified.

        A parameter of type IntVar, StringVar, DoubleVar or
        BooleanVar must be given.
        """
        ...
    waitvar = wait_variable
    def wait_window(self, window: Misc | None = None) -> None:
        """
        Wait until a WIDGET is destroyed.

        If no parameter is given self is used.
        """
        ...
    def wait_visibility(self, window: Misc | None = None) -> None:
        """
        Wait until the visibility of a WIDGET changes
        (e.g. it appears).

        If no parameter is given self is used.
        """
        ...
    def setvar(self, name: str = "PY_VAR", value: str = "1") -> None:
        """Set Tcl variable NAME to VALUE."""
        ...
    def getvar(self, name: str = "PY_VAR"):
        """Return value of Tcl variable NAME."""
        ...
    def getint(self, s) -> int: ...
    def getdouble(self, s) -> float: ...
    def getboolean(self, s) -> bool:
        """Return a boolean value for Tcl boolean values true and false given as parameter."""
        ...
    def focus_set(self) -> None:
        """
        Direct input focus to this widget.

        If the application currently does not have the focus
        this widget will get the focus if the application gets
        the focus through the window manager.
        """
        ...
    focus = focus_set
    def focus_force(self) -> None:
        """
        Direct input focus to this widget even if the
        application does not have the focus. Use with
        caution!
        """
        ...
    def focus_get(self) -> Misc | None:
        """
        Return the widget which has currently the focus in the
        application.

        Use focus_displayof to allow working with several
        displays. Return None if application does not have
        the focus.
        """
        ...
    def focus_displayof(self) -> Misc | None:
        """
        Return the widget which has currently the focus on the
        display where this widget is located.

        Return None if the application does not have the focus.
        """
        ...
    def focus_lastfor(self) -> Misc | None:
        """
        Return the widget which would have the focus if top level
        for this widget gets the focus from the window manager.
        """
        ...
    def tk_focusFollowsMouse(self) -> None:
        """
        The widget under mouse will get automatically focus. Can not
        be disabled easily.
        """
        ...
    def tk_focusNext(self) -> Misc | None:
        """
        Return the next widget in the focus order which follows
        widget which has currently the focus.

        The focus order first goes to the next child, then to
        the children of the child recursively and then to the
        next sibling which is higher in the stacking order.  A
        widget is omitted if it has the takefocus resource set
        to 0.
        """
        ...
    def tk_focusPrev(self) -> Misc | None:
        """Return previous widget in the focus order. See tk_focusNext for details."""
        ...
    # .after() can be called without the "func" argument, but it is basically never what you want.
    # It behaves like time.sleep() and freezes the GUI app.
    def after(self, ms: int | Literal["idle"], func: Callable[[Unpack[_Ts]], object], *args: Unpack[_Ts]) -> str:
        """
        Call function once after given time.

        MS specifies the time in milliseconds. FUNC gives the
        function which shall be called. Additional parameters
        are given as parameters to the function call.  Return
        identifier to cancel scheduling with after_cancel.
        """
        ...
    # after_idle is essentially partialmethod(after, "idle")
    def after_idle(self, func: Callable[[Unpack[_Ts]], object], *args: Unpack[_Ts]) -> str:
        """
        Call FUNC once if the Tcl main loop has no event to
        process.

        Return an identifier to cancel the scheduling with
        after_cancel.
        """
        ...
    def after_cancel(self, id: str) -> None:
        """
        Cancel scheduling of function identified with ID.

        Identifier returned by after or after_idle must be
        given as first parameter.
        """
        ...
    if sys.version_info >= (3, 13):
        def after_info(self, id: str | None = None) -> tuple[str, ...]:
            """
            Return information about existing event handlers.

            With no argument, return a tuple of the identifiers for all existing
            event handlers created by the after and after_idle commands for this
            interpreter.  If id is supplied, it specifies an existing handler; id
            must have been the return value from some previous call to after or
            after_idle and it must not have triggered yet or been canceled. If the
            id doesn't exist, a TclError is raised.  Otherwise, the return value is
            a tuple containing (script, type) where script is a reference to the
            function to be called by the event handler and type is either 'idle'
            or 'timer' to indicate what kind of event handler it is.
            """
            ...

    def bell(self, displayof: Literal[0] | Misc | None = 0) -> None:
        """Ring a display's bell."""
        ...
    if sys.version_info >= (3, 13):
        # Supports options from `_BusyInfo``
        def tk_busy_cget(self, option: Literal["cursor"]) -> _Cursor:
            """
            Return the value of busy configuration option.

            The widget must have been previously made busy by
            tk_busy_hold().  Option may have any of the values accepted by
            tk_busy_hold().
            """
            ...
        busy_cget = tk_busy_cget
        def tk_busy_configure(self, cnf: Any = None, **kw: Any) -> Any:
            """
            Query or modify the busy configuration options.

            The widget must have been previously made busy by
            tk_busy_hold().  Options may have any of the values accepted by
            tk_busy_hold().

            Please note that the option database is referenced by the widget
            name or class.  For example, if a Frame widget with name "frame"
            is to be made busy, the busy cursor can be specified for it by
            either call:

                w.option_add('*frame.busyCursor', 'gumby')
                w.option_add('*Frame.BusyCursor', 'gumby')
            """
            ...
        tk_busy_config = tk_busy_configure
        busy_configure = tk_busy_configure
        busy_config = tk_busy_configure
        def tk_busy_current(self, pattern: str | None = None) -> list[Misc]:
            """
            Return a list of widgets that are currently busy.

            If a pattern is given, only busy widgets whose path names match
            a pattern are returned.
            """
            ...
        busy_current = tk_busy_current
        def tk_busy_forget(self) -> None:
            """
            Make this widget no longer busy.

            User events will again be received by the widget.
            """
            ...
        busy_forget = tk_busy_forget
        def tk_busy_hold(self, **kw: Unpack[_BusyInfo]) -> None:
            """
            Make this widget appear busy.

            The specified widget and its descendants will be blocked from
            user interactions.  Normally update() should be called
            immediately afterward to insure that the hold operation is in
            effect before the application starts its processing.

            The only supported configuration option is:

                cursor: the cursor to be displayed when the widget is made
                        busy.
            """
            ...
        tk_busy = tk_busy_hold
        busy_hold = tk_busy_hold
        busy = tk_busy_hold
        def tk_busy_status(self) -> bool:
            """Return True if the widget is busy, False otherwise."""
            ...
        busy_status = tk_busy_status

    def clipboard_get(self, *, displayof: Misc = ..., type: str = ...) -> str:
        """
        Retrieve data from the clipboard on window's display.

        The window keyword defaults to the root window of the Tkinter
        application.

        The type keyword specifies the form in which the data is
        to be returned and should be an atom name such as STRING
        or FILE_NAME.  Type defaults to STRING, except on X11, where the default
        is to try UTF8_STRING and fall back to STRING.

        This command is equivalent to:

        selection_get(CLIPBOARD)
        """
        ...
    def clipboard_clear(self, *, displayof: Misc = ...) -> None:
        """
        Clear the data in the Tk clipboard.

        A widget specified for the optional displayof keyword
        argument specifies the target display.
        """
        ...
    def clipboard_append(self, string: str, *, displayof: Misc = ..., format: str = ..., type: str = ...) -> None:
        """
        Append STRING to the Tk clipboard.

        A widget specified at the optional displayof keyword
        argument specifies the target display. The clipboard
        can be retrieved with selection_get.
        """
        ...
    def grab_current(self):
        """
        Return widget which has currently the grab in this application
        or None.
        """
        ...
    def grab_release(self) -> None:
        """Release grab for this widget if currently set."""
        ...
    def grab_set(self) -> None:
        """
        Set grab for this widget.

        A grab directs all events to this and descendant
        widgets in the application.
        """
        ...
    def grab_set_global(self) -> None:
        """
        Set global grab for this widget.

        A global grab directs all events to this and
        descendant widgets on the display. Use with caution -
        other applications do not get events anymore.
        """
        ...
    def grab_status(self) -> Literal["local", "global"] | None:
        """
        Return None, "local" or "global" if this widget has
        no, a local or a global grab.
        """
        ...
    def option_add(
        self, pattern, value, priority: int | Literal["widgetDefault", "startupFile", "userDefault", "interactive"] | None = None
    ) -> None:
        """
        Set a VALUE (second parameter) for an option
        PATTERN (first parameter).

        An optional third parameter gives the numeric priority
        (defaults to 80).
        """
        ...
    def option_clear(self) -> None:
        """
        Clear the option database.

        It will be reloaded if option_add is called.
        """
        ...
    def option_get(self, name, className):
        """
        Return the value for an option NAME for this widget
        with CLASSNAME.

        Values with higher priority override lower values.
        """
        ...
    def option_readfile(self, fileName, priority=None) -> None:
        """
        Read file FILENAME into the option database.

        An optional second parameter gives the numeric
        priority.
        """
        ...
    def selection_clear(self, **kw) -> None:
        """Clear the current X selection."""
        ...
    def selection_get(self, **kw):
        """
        Return the contents of the current X selection.

        A keyword parameter selection specifies the name of
        the selection and defaults to PRIMARY.  A keyword
        parameter displayof specifies a widget on the display
        to use. A keyword parameter type specifies the form of data to be
        fetched, defaulting to STRING except on X11, where UTF8_STRING is tried
        before STRING.
        """
        ...
    def selection_handle(self, command, **kw) -> None:
        """
        Specify a function COMMAND to call if the X
        selection owned by this widget is queried by another
        application.

        This function must return the contents of the
        selection. The function will be called with the
        arguments OFFSET and LENGTH which allows the chunking
        of very long selections. The following keyword
        parameters can be provided:
        selection - name of the selection (default PRIMARY),
        type - type of the selection (e.g. STRING, FILE_NAME).
        """
        ...
    def selection_own(self, **kw) -> None:
        """
        Become owner of X selection.

        A keyword parameter selection specifies the name of
        the selection (default PRIMARY).
        """
        ...
    def selection_own_get(self, **kw):
        """
        Return owner of X selection.

        The following keyword parameter can
        be provided:
        selection - name of the selection (default PRIMARY),
        type - type of the selection (e.g. STRING, FILE_NAME).
        """
        ...
    def send(self, interp, cmd, *args):
        """Send Tcl command CMD to different interpreter INTERP to be executed."""
        ...
    def lower(self, belowThis=None) -> None:
        """Lower this widget in the stacking order."""
        ...
    def tkraise(self, aboveThis=None) -> None:
        """Raise this widget in the stacking order."""
        ...
    lift = tkraise
    if sys.version_info >= (3, 11):
<<<<<<< HEAD
        def info_patchlevel(self) -> _VersionInfoType:
            """Returns the exact version of the Tcl library."""
            ...

    def winfo_atom(self, name: str, displayof: Literal[0] | Misc | None = 0) -> int:
        """Return integer which represents atom NAME."""
        ...
    def winfo_atomname(self, id: int, displayof: Literal[0] | Misc | None = 0) -> str:
        """Return name of atom with identifier ID."""
        ...
    def winfo_cells(self) -> int:
        """Return number of cells in the colormap for this widget."""
        ...
    def winfo_children(self) -> list[Widget]:
        """Return a list of all widgets which are children of this widget."""
        ...
    def winfo_class(self) -> str:
        """Return window class name of this widget."""
        ...
    def winfo_colormapfull(self) -> bool:
        """Return True if at the last color request the colormap was full."""
        ...
    def winfo_containing(self, rootX: int, rootY: int, displayof: Literal[0] | Misc | None = 0) -> Misc | None:
        """Return the widget which is at the root coordinates ROOTX, ROOTY."""
        ...
    def winfo_depth(self) -> int:
        """Return the number of bits per pixel."""
        ...
    def winfo_exists(self) -> bool:
        """Return true if this widget exists."""
        ...
    def winfo_fpixels(self, number: float | str) -> float:
        """
        Return the number of pixels for the given distance NUMBER
        (e.g. "3c") as float.
        """
        ...
    def winfo_geometry(self) -> str:
        """Return geometry string for this widget in the form "widthxheight+X+Y"."""
        ...
    def winfo_height(self) -> int:
        """Return height of this widget."""
        ...
    def winfo_id(self) -> int:
        """Return identifier ID for this widget."""
        ...
    def winfo_interps(self, displayof: Literal[0] | Misc | None = 0) -> tuple[str, ...]:
        """Return the name of all Tcl interpreters for this display."""
        ...
    def winfo_ismapped(self) -> bool:
        """Return true if this widget is mapped."""
        ...
    def winfo_manager(self) -> str:
        """Return the window manager name for this widget."""
        ...
    def winfo_name(self) -> str:
        """Return the name of this widget."""
        ...
    def winfo_parent(self) -> str:
        """Return the name of the parent of this widget."""
        ...
    def winfo_pathname(self, id: int, displayof: Literal[0] | Misc | None = 0):
        """Return the pathname of the widget given by ID."""
        ...
    def winfo_pixels(self, number: float | str) -> int:
        """Rounded integer value of winfo_fpixels."""
        ...
    def winfo_pointerx(self) -> int:
        """Return the x coordinate of the pointer on the root window."""
        ...
    def winfo_pointerxy(self) -> tuple[int, int]:
        """Return a tuple of x and y coordinates of the pointer on the root window."""
        ...
    def winfo_pointery(self) -> int:
        """Return the y coordinate of the pointer on the root window."""
        ...
    def winfo_reqheight(self) -> int:
        """Return requested height of this widget."""
        ...
    def winfo_reqwidth(self) -> int:
        """Return requested width of this widget."""
        ...
    def winfo_rgb(self, color: str) -> tuple[int, int, int]:
        """Return a tuple of integer RGB values in range(65536) for color in this widget."""
        ...
    def winfo_rootx(self) -> int:
        """
        Return x coordinate of upper left corner of this widget on the
        root window.
        """
        ...
    def winfo_rooty(self) -> int:
        """
        Return y coordinate of upper left corner of this widget on the
        root window.
        """
        ...
    def winfo_screen(self) -> str:
        """Return the screen name of this widget."""
        ...
    def winfo_screencells(self) -> int:
        """
        Return the number of the cells in the colormap of the screen
        of this widget.
        """
        ...
    def winfo_screendepth(self) -> int:
        """
        Return the number of bits per pixel of the root window of the
        screen of this widget.
        """
        ...
    def winfo_screenheight(self) -> int:
        """
        Return the number of pixels of the height of the screen of this widget
        in pixel.
        """
        ...
    def winfo_screenmmheight(self) -> int:
        """
        Return the number of pixels of the height of the screen of
        this widget in mm.
        """
        ...
    def winfo_screenmmwidth(self) -> int:
        """
        Return the number of pixels of the width of the screen of
        this widget in mm.
        """
        ...
    def winfo_screenvisual(self) -> str:
        """
        Return one of the strings directcolor, grayscale, pseudocolor,
        staticcolor, staticgray, or truecolor for the default
        colormodel of this screen.
        """
        ...
    def winfo_screenwidth(self) -> int:
        """
        Return the number of pixels of the width of the screen of
        this widget in pixel.
        """
        ...
    def winfo_server(self) -> str:
        """
        Return information of the X-Server of the screen of this widget in
        the form "XmajorRminor vendor vendorVersion".
        """
        ...
    def winfo_toplevel(self) -> Tk | Toplevel:
        """Return the toplevel widget of this widget."""
        ...
    def winfo_viewable(self) -> bool:
        """Return true if the widget and all its higher ancestors are mapped."""
        ...
    def winfo_visual(self) -> str:
        """
        Return one of the strings directcolor, grayscale, pseudocolor,
        staticcolor, staticgray, or truecolor for the
        colormodel of this widget.
        """
        ...
    def winfo_visualid(self) -> str:
        """Return the X identifier for the visual for this widget."""
        ...
    def winfo_visualsavailable(self, includeids: bool = False) -> list[tuple[str, int]]:
        """
        Return a list of all visuals available for the screen
        of this widget.

        Each item in the list consists of a visual name (see winfo_visual), a
        depth and if includeids is true is given also the X identifier.
        """
        ...
    def winfo_vrootheight(self) -> int:
        """
        Return the height of the virtual root window associated with this
        widget in pixels. If there is no virtual root window return the
        height of the screen.
        """
        ...
    def winfo_vrootwidth(self) -> int:
        """
        Return the width of the virtual root window associated with this
        widget in pixel. If there is no virtual root window return the
        width of the screen.
        """
        ...
    def winfo_vrootx(self) -> int:
        """
        Return the x offset of the virtual root relative to the root
        window of the screen of this widget.
        """
        ...
    def winfo_vrooty(self) -> int:
        """
        Return the y offset of the virtual root relative to the root
        window of the screen of this widget.
        """
        ...
    def winfo_width(self) -> int:
        """Return the width of this widget."""
        ...
    def winfo_x(self) -> int:
        """
        Return the x coordinate of the upper left corner of this widget
        in the parent.
        """
        ...
    def winfo_y(self) -> int:
        """
        Return the y coordinate of the upper left corner of this widget
        in the parent.
        """
        ...
    def update(self) -> None:
        """Enter event loop until all pending events have been processed by Tcl."""
        ...
    def update_idletasks(self) -> None:
        """
        Enter event loop until all idle callbacks have been called. This
        will update the display of windows but not process events caused by
        the user.
        """
        ...
    @overload
    def bindtags(self, tagList: None = None) -> tuple[str, ...]:
        """
        Set or get the list of bindtags for this widget.

        With no argument return the list of all bindtags associated with
        this widget. With a list of strings as argument the bindtags are
        set to this list. The bindtags determine in which order events are
        processed (see bind).
        """
        ...
    @overload
    def bindtags(self, tagList: list[str] | tuple[str, ...]) -> None:
        """
        Set or get the list of bindtags for this widget.

        With no argument return the list of all bindtags associated with
        this widget. With a list of strings as argument the bindtags are
        set to this list. The bindtags determine in which order events are
        processed (see bind).
        """
        ...
=======
        def info_patchlevel(self) -> _VersionInfoType: ...

    def winfo_atom(self, name: str, displayof: Literal[0] | Misc | None = 0) -> int: ...
    def winfo_atomname(self, id: int, displayof: Literal[0] | Misc | None = 0) -> str: ...
    def winfo_cells(self) -> int: ...
    def winfo_children(self) -> list[Widget | Toplevel]: ...
    def winfo_class(self) -> str: ...
    def winfo_colormapfull(self) -> bool: ...
    def winfo_containing(self, rootX: int, rootY: int, displayof: Literal[0] | Misc | None = 0) -> Misc | None: ...
    def winfo_depth(self) -> int: ...
    def winfo_exists(self) -> bool: ...
    def winfo_fpixels(self, number: float | str) -> float: ...
    def winfo_geometry(self) -> str: ...
    def winfo_height(self) -> int: ...
    def winfo_id(self) -> int: ...
    def winfo_interps(self, displayof: Literal[0] | Misc | None = 0) -> tuple[str, ...]: ...
    def winfo_ismapped(self) -> bool: ...
    def winfo_manager(self) -> str: ...
    def winfo_name(self) -> str: ...
    def winfo_parent(self) -> str: ...  # return value needs nametowidget()
    def winfo_pathname(self, id: int, displayof: Literal[0] | Misc | None = 0): ...
    def winfo_pixels(self, number: float | str) -> int: ...
    def winfo_pointerx(self) -> int: ...
    def winfo_pointerxy(self) -> tuple[int, int]: ...
    def winfo_pointery(self) -> int: ...
    def winfo_reqheight(self) -> int: ...
    def winfo_reqwidth(self) -> int: ...
    def winfo_rgb(self, color: str) -> tuple[int, int, int]: ...
    def winfo_rootx(self) -> int: ...
    def winfo_rooty(self) -> int: ...
    def winfo_screen(self) -> str: ...
    def winfo_screencells(self) -> int: ...
    def winfo_screendepth(self) -> int: ...
    def winfo_screenheight(self) -> int: ...
    def winfo_screenmmheight(self) -> int: ...
    def winfo_screenmmwidth(self) -> int: ...
    def winfo_screenvisual(self) -> str: ...
    def winfo_screenwidth(self) -> int: ...
    def winfo_server(self) -> str: ...
    def winfo_toplevel(self) -> Tk | Toplevel: ...
    def winfo_viewable(self) -> bool: ...
    def winfo_visual(self) -> str: ...
    def winfo_visualid(self) -> str: ...
    def winfo_visualsavailable(self, includeids: bool = False) -> list[tuple[str, int]]: ...
    def winfo_vrootheight(self) -> int: ...
    def winfo_vrootwidth(self) -> int: ...
    def winfo_vrootx(self) -> int: ...
    def winfo_vrooty(self) -> int: ...
    def winfo_width(self) -> int: ...
    def winfo_x(self) -> int: ...
    def winfo_y(self) -> int: ...
    def update(self) -> None: ...
    def update_idletasks(self) -> None: ...
    @overload
    def bindtags(self, tagList: None = None) -> tuple[str, ...]: ...
    @overload
    def bindtags(self, tagList: list[str] | tuple[str, ...]) -> None: ...
>>>>>>> 332fcaba
    # bind with isinstance(func, str) doesn't return anything, but all other
    # binds do. The default value of func is not str.
    @overload
    def bind(
        self,
        sequence: str | None = None,
        func: Callable[[Event[Misc]], object] | None = None,
        add: Literal["", "+"] | bool | None = None,
    ) -> str:
        """
        Bind to this widget at event SEQUENCE a call to function FUNC.

        SEQUENCE is a string of concatenated event
        patterns. An event pattern is of the form
        <MODIFIER-MODIFIER-TYPE-DETAIL> where MODIFIER is one
        of Control, Mod2, M2, Shift, Mod3, M3, Lock, Mod4, M4,
        Button1, B1, Mod5, M5 Button2, B2, Meta, M, Button3,
        B3, Alt, Button4, B4, Double, Button5, B5 Triple,
        Mod1, M1. TYPE is one of Activate, Enter, Map,
        ButtonPress, Button, Expose, Motion, ButtonRelease
        FocusIn, MouseWheel, Circulate, FocusOut, Property,
        Colormap, Gravity Reparent, Configure, KeyPress, Key,
        Unmap, Deactivate, KeyRelease Visibility, Destroy,
        Leave and DETAIL is the button number for ButtonPress,
        ButtonRelease and DETAIL is the Keysym for KeyPress and
        KeyRelease. Examples are
        <Control-Button-1> for pressing Control and mouse button 1 or
        <Alt-A> for pressing A and the Alt key (KeyPress can be omitted).
        An event pattern can also be a virtual event of the form
        <<AString>> where AString can be arbitrary. This
        event can be generated by event_generate.
        If events are concatenated they must appear shortly
        after each other.

        FUNC will be called if the event sequence occurs with an
        instance of Event as argument. If the return value of FUNC is
        "break" no further bound function is invoked.

        An additional boolean parameter ADD specifies whether FUNC will
        be called additionally to the other bound function or whether
        it will replace the previous function.

        Bind will return an identifier to allow deletion of the bound function with
        unbind without memory leak.

        If FUNC or SEQUENCE is omitted the bound function or list
        of bound events are returned.
        """
        ...
    @overload
    def bind(self, sequence: str | None, func: str, add: Literal["", "+"] | bool | None = None) -> None:
        """
        Bind to this widget at event SEQUENCE a call to function FUNC.

        SEQUENCE is a string of concatenated event
        patterns. An event pattern is of the form
        <MODIFIER-MODIFIER-TYPE-DETAIL> where MODIFIER is one
        of Control, Mod2, M2, Shift, Mod3, M3, Lock, Mod4, M4,
        Button1, B1, Mod5, M5 Button2, B2, Meta, M, Button3,
        B3, Alt, Button4, B4, Double, Button5, B5 Triple,
        Mod1, M1. TYPE is one of Activate, Enter, Map,
        ButtonPress, Button, Expose, Motion, ButtonRelease
        FocusIn, MouseWheel, Circulate, FocusOut, Property,
        Colormap, Gravity Reparent, Configure, KeyPress, Key,
        Unmap, Deactivate, KeyRelease Visibility, Destroy,
        Leave and DETAIL is the button number for ButtonPress,
        ButtonRelease and DETAIL is the Keysym for KeyPress and
        KeyRelease. Examples are
        <Control-Button-1> for pressing Control and mouse button 1 or
        <Alt-A> for pressing A and the Alt key (KeyPress can be omitted).
        An event pattern can also be a virtual event of the form
        <<AString>> where AString can be arbitrary. This
        event can be generated by event_generate.
        If events are concatenated they must appear shortly
        after each other.

        FUNC will be called if the event sequence occurs with an
        instance of Event as argument. If the return value of FUNC is
        "break" no further bound function is invoked.

        An additional boolean parameter ADD specifies whether FUNC will
        be called additionally to the other bound function or whether
        it will replace the previous function.

        Bind will return an identifier to allow deletion of the bound function with
        unbind without memory leak.

        If FUNC or SEQUENCE is omitted the bound function or list
        of bound events are returned.
        """
        ...
    @overload
    def bind(self, *, func: str, add: Literal["", "+"] | bool | None = None) -> None:
        """
        Bind to this widget at event SEQUENCE a call to function FUNC.

        SEQUENCE is a string of concatenated event
        patterns. An event pattern is of the form
        <MODIFIER-MODIFIER-TYPE-DETAIL> where MODIFIER is one
        of Control, Mod2, M2, Shift, Mod3, M3, Lock, Mod4, M4,
        Button1, B1, Mod5, M5 Button2, B2, Meta, M, Button3,
        B3, Alt, Button4, B4, Double, Button5, B5 Triple,
        Mod1, M1. TYPE is one of Activate, Enter, Map,
        ButtonPress, Button, Expose, Motion, ButtonRelease
        FocusIn, MouseWheel, Circulate, FocusOut, Property,
        Colormap, Gravity Reparent, Configure, KeyPress, Key,
        Unmap, Deactivate, KeyRelease Visibility, Destroy,
        Leave and DETAIL is the button number for ButtonPress,
        ButtonRelease and DETAIL is the Keysym for KeyPress and
        KeyRelease. Examples are
        <Control-Button-1> for pressing Control and mouse button 1 or
        <Alt-A> for pressing A and the Alt key (KeyPress can be omitted).
        An event pattern can also be a virtual event of the form
        <<AString>> where AString can be arbitrary. This
        event can be generated by event_generate.
        If events are concatenated they must appear shortly
        after each other.

        FUNC will be called if the event sequence occurs with an
        instance of Event as argument. If the return value of FUNC is
        "break" no further bound function is invoked.

        An additional boolean parameter ADD specifies whether FUNC will
        be called additionally to the other bound function or whether
        it will replace the previous function.

        Bind will return an identifier to allow deletion of the bound function with
        unbind without memory leak.

        If FUNC or SEQUENCE is omitted the bound function or list
        of bound events are returned.
        """
        ...
    # There's no way to know what type of widget bind_all and bind_class
    # callbacks will get, so those are Misc.
    @overload
    def bind_all(
        self,
        sequence: str | None = None,
        func: Callable[[Event[Misc]], object] | None = None,
        add: Literal["", "+"] | bool | None = None,
    ) -> str:
        """
        Bind to all widgets at an event SEQUENCE a call to function FUNC.
        An additional boolean parameter ADD specifies whether FUNC will
        be called additionally to the other bound function or whether
        it will replace the previous function. See bind for the return value.
        """
        ...
    @overload
    def bind_all(self, sequence: str | None, func: str, add: Literal["", "+"] | bool | None = None) -> None:
        """
        Bind to all widgets at an event SEQUENCE a call to function FUNC.
        An additional boolean parameter ADD specifies whether FUNC will
        be called additionally to the other bound function or whether
        it will replace the previous function. See bind for the return value.
        """
        ...
    @overload
    def bind_all(self, *, func: str, add: Literal["", "+"] | bool | None = None) -> None:
        """
        Bind to all widgets at an event SEQUENCE a call to function FUNC.
        An additional boolean parameter ADD specifies whether FUNC will
        be called additionally to the other bound function or whether
        it will replace the previous function. See bind for the return value.
        """
        ...
    @overload
    def bind_class(
        self,
        className: str,
        sequence: str | None = None,
        func: Callable[[Event[Misc]], object] | None = None,
        add: Literal["", "+"] | bool | None = None,
    ) -> str:
        """
        Bind to widgets with bindtag CLASSNAME at event
        SEQUENCE a call of function FUNC. An additional
        boolean parameter ADD specifies whether FUNC will be
        called additionally to the other bound function or
        whether it will replace the previous function. See bind for
        the return value.
        """
        ...
    @overload
    def bind_class(self, className: str, sequence: str | None, func: str, add: Literal["", "+"] | bool | None = None) -> None:
        """
        Bind to widgets with bindtag CLASSNAME at event
        SEQUENCE a call of function FUNC. An additional
        boolean parameter ADD specifies whether FUNC will be
        called additionally to the other bound function or
        whether it will replace the previous function. See bind for
        the return value.
        """
        ...
    @overload
    def bind_class(self, className: str, *, func: str, add: Literal["", "+"] | bool | None = None) -> None:
        """
        Bind to widgets with bindtag CLASSNAME at event
        SEQUENCE a call of function FUNC. An additional
        boolean parameter ADD specifies whether FUNC will be
        called additionally to the other bound function or
        whether it will replace the previous function. See bind for
        the return value.
        """
        ...
    def unbind(self, sequence: str, funcid: str | None = None) -> None:
        """
        Unbind for this widget the event SEQUENCE.

        If FUNCID is given, only unbind the function identified with FUNCID
        and also delete the corresponding Tcl command.

        Otherwise destroy the current binding for SEQUENCE, leaving SEQUENCE
        unbound.
        """
        ...
    def unbind_all(self, sequence: str) -> None:
        """Unbind for all widgets for event SEQUENCE all functions."""
        ...
    def unbind_class(self, className: str, sequence: str) -> None:
        """
        Unbind for all widgets with bindtag CLASSNAME for event SEQUENCE
        all functions.
        """
        ...
    def mainloop(self, n: int = 0) -> None:
        """Call the mainloop of Tk."""
        ...
    def quit(self) -> None:
        """Quit the Tcl interpreter. All widgets will be destroyed."""
        ...
    @property
    def _windowingsystem(self) -> Literal["win32", "aqua", "x11"]:
        """Internal function."""
        ...
    def nametowidget(self, name: str | Misc | _tkinter.Tcl_Obj) -> Any:
        """
        Return the Tkinter instance of a widget identified by
        its Tcl name NAME.
        """
        ...
    def register(
        self, func: Callable[..., object], subst: Callable[..., Sequence[Any]] | None = None, needcleanup: int = 1
    ) -> str:
        """
        Return a newly created Tcl function. If this
        function is called, the Python function FUNC will
        be executed. An optional function SUBST can
        be given which will be executed before FUNC.
        """
        ...
    def keys(self) -> list[str]:
        """Return a list of all resource names of this widget."""
        ...
    @overload
    def pack_propagate(self, flag: bool) -> bool | None:
        """
        Set or get the status for propagation of geometry information.

        A boolean argument specifies whether the geometry information
        of the slaves will determine the size of this widget. If no argument
        is given the current setting will be returned.
        """
        ...
    @overload
    def pack_propagate(self) -> None:
        """
        Set or get the status for propagation of geometry information.

        A boolean argument specifies whether the geometry information
        of the slaves will determine the size of this widget. If no argument
        is given the current setting will be returned.
        """
        ...
    propagate = pack_propagate
    def grid_anchor(self, anchor: Literal["nw", "n", "ne", "w", "center", "e", "sw", "s", "se"] | None = None) -> None:
        """
        The anchor value controls how to place the grid within the
        master when no row/column has any weight.

        The default anchor is nw.
        """
        ...
    anchor = grid_anchor
    @overload
    def grid_bbox(
        self, column: None = None, row: None = None, col2: None = None, row2: None = None
    ) -> tuple[int, int, int, int] | None:
        """
        Return a tuple of integer coordinates for the bounding
        box of this widget controlled by the geometry manager grid.

        If COLUMN, ROW is given the bounding box applies from
        the cell with row and column 0 to the specified
        cell. If COL2 and ROW2 are given the bounding box
        starts at that cell.

        The returned integers specify the offset of the upper left
        corner in the master widget and the width and height.
        """
        ...
    @overload
    def grid_bbox(self, column: int, row: int, col2: None = None, row2: None = None) -> tuple[int, int, int, int] | None:
        """
        Return a tuple of integer coordinates for the bounding
        box of this widget controlled by the geometry manager grid.

        If COLUMN, ROW is given the bounding box applies from
        the cell with row and column 0 to the specified
        cell. If COL2 and ROW2 are given the bounding box
        starts at that cell.

        The returned integers specify the offset of the upper left
        corner in the master widget and the width and height.
        """
        ...
    @overload
    def grid_bbox(self, column: int, row: int, col2: int, row2: int) -> tuple[int, int, int, int] | None:
        """
        Return a tuple of integer coordinates for the bounding
        box of this widget controlled by the geometry manager grid.

        If COLUMN, ROW is given the bounding box applies from
        the cell with row and column 0 to the specified
        cell. If COL2 and ROW2 are given the bounding box
        starts at that cell.

        The returned integers specify the offset of the upper left
        corner in the master widget and the width and height.
        """
        ...
    bbox = grid_bbox
    def grid_columnconfigure(
        self,
        index: int | str | list[int] | tuple[int, ...],
        cnf: _GridIndexInfo = {},
        *,
        minsize: float | str = ...,
        pad: float | str = ...,
        uniform: str = ...,
        weight: int = ...,
    ) -> _GridIndexInfo | MaybeNone:
        """
        Configure column INDEX of a grid.

        Valid resources are minsize (minimum size of the column),
        weight (how much does additional space propagate to this column)
        and pad (how much space to let additionally).
        """
        ...
    def grid_rowconfigure(
        self,
        index: int | str | list[int] | tuple[int, ...],
        cnf: _GridIndexInfo = {},
        *,
        minsize: float | str = ...,
        pad: float | str = ...,
        uniform: str = ...,
        weight: int = ...,
    ) -> _GridIndexInfo | MaybeNone:
        """
        Configure row INDEX of a grid.

        Valid resources are minsize (minimum size of the row),
        weight (how much does additional space propagate to this row)
        and pad (how much space to let additionally).
        """
        ...
    columnconfigure = grid_columnconfigure
    rowconfigure = grid_rowconfigure
    def grid_location(self, x: float | str, y: float | str) -> tuple[int, int]:
        """
        Return a tuple of column and row which identify the cell
        at which the pixel at position X and Y inside the master
        widget is located.
        """
        ...
    @overload
    def grid_propagate(self, flag: bool) -> None:
        """
        Set or get the status for propagation of geometry information.

        A boolean argument specifies whether the geometry information
        of the slaves will determine the size of this widget. If no argument
        is given, the current setting will be returned.
        """
        ...
    @overload
    def grid_propagate(self) -> bool:
        """
        Set or get the status for propagation of geometry information.

        A boolean argument specifies whether the geometry information
        of the slaves will determine the size of this widget. If no argument
        is given, the current setting will be returned.
        """
        ...
    def grid_size(self) -> tuple[int, int]:
        """Return a tuple of the number of column and rows in the grid."""
        ...
    size = grid_size
    # Widget because Toplevel or Tk is never a slave
    def pack_slaves(self) -> list[Widget]:
        """
        Return a list of all slaves of this widget
        in its packing order.
        """
        ...
    def grid_slaves(self, row: int | None = None, column: int | None = None) -> list[Widget]:
        """
        Return a list of all slaves of this widget
        in its packing order.
        """
        ...
    def place_slaves(self) -> list[Widget]:
        """
        Return a list of all slaves of this widget
        in its packing order.
        """
        ...
    slaves = pack_slaves
    def event_add(self, virtual: str, *sequences: str) -> None:
        """
        Bind a virtual event VIRTUAL (of the form <<Name>>)
        to an event SEQUENCE such that the virtual event is triggered
        whenever SEQUENCE occurs.
        """
        ...
    def event_delete(self, virtual: str, *sequences: str) -> None:
        """Unbind a virtual event VIRTUAL from SEQUENCE."""
        ...
    def event_generate(
        self,
        sequence: str,
        *,
        above: Misc | int = ...,
        borderwidth: float | str = ...,
        button: int = ...,
        count: int = ...,
        data: Any = ...,  # anything with usable str() value
        delta: int = ...,
        detail: str = ...,
        focus: bool = ...,
        height: float | str = ...,
        keycode: int = ...,
        keysym: str = ...,
        mode: str = ...,
        override: bool = ...,
        place: Literal["PlaceOnTop", "PlaceOnBottom"] = ...,
        root: Misc | int = ...,
        rootx: float | str = ...,
        rooty: float | str = ...,
        sendevent: bool = ...,
        serial: int = ...,
        state: int | str = ...,
        subwindow: Misc | int = ...,
        time: int = ...,
        warp: bool = ...,
        width: float | str = ...,
        when: Literal["now", "tail", "head", "mark"] = ...,
        x: float | str = ...,
        y: float | str = ...,
    ) -> None:
        """
        Generate an event SEQUENCE. Additional
        keyword arguments specify parameter of the event
        (e.g. x, y, rootx, rooty).
        """
        ...
    def event_info(self, virtual: str | None = None) -> tuple[str, ...]:
        """
        Return a list of all virtual events or the information
        about the SEQUENCE bound to the virtual event VIRTUAL.
        """
        ...
    def image_names(self) -> tuple[str, ...]:
        """Return a list of all existing image names."""
        ...
    def image_types(self) -> tuple[str, ...]:
        """Return a list of all available image types (e.g. photo bitmap)."""
        ...
    # See #4363 and #4891
    def __setitem__(self, key: str, value: Any) -> None: ...
    def __getitem__(self, key: str) -> Any:
        """Return the resource value for a KEY given as string."""
        ...
    def cget(self, key: str) -> Any:
        """Return the resource value for a KEY given as string."""
        ...
    def configure(self, cnf: Any = None) -> Any:
        """
        Configure resources of a widget.

        The values for resources are specified as keyword
        arguments. To get an overview about
        the allowed keyword arguments call the method keys.
        """
        ...
    # TODO: config is an alias of configure, but adding that here creates
    # conflict with the type of config in the subclasses. See #13149

class CallWrapper:
    """
    Internal class. Stores function to call when some user
    defined Tcl function is called e.g. after an event occurred.
    """
    func: Incomplete
    subst: Incomplete
    widget: Incomplete
    def __init__(self, func, subst, widget) -> None:
        """Store FUNC, SUBST and WIDGET as members."""
        ...
    def __call__(self, *args):
        """Apply first function SUBST to arguments, than FUNC."""
        ...

class XView:
    """
    Mix-in class for querying and changing the horizontal position
    of a widget's window.
    """
    @overload
    def xview(self) -> tuple[float, float]:
        """Query and change the horizontal position of the view."""
        ...
    @overload
    def xview(self, *args) -> None:
        """Query and change the horizontal position of the view."""
        ...
    def xview_moveto(self, fraction: float) -> None:
        """
        Adjusts the view in the window so that FRACTION of the
        total width of the canvas is off-screen to the left.
        """
        ...
    @overload
    def xview_scroll(self, number: int, what: Literal["units", "pages"]) -> None:
        """
        Shift the x-view according to NUMBER which is measured in "units"
        or "pages" (WHAT).
        """
        ...
    @overload
    def xview_scroll(self, number: float | str, what: Literal["pixels"]) -> None:
        """
        Shift the x-view according to NUMBER which is measured in "units"
        or "pages" (WHAT).
        """
        ...

class YView:
    """
    Mix-in class for querying and changing the vertical position
    of a widget's window.
    """
    @overload
    def yview(self) -> tuple[float, float]:
        """Query and change the vertical position of the view."""
        ...
    @overload
    def yview(self, *args) -> None:
        """Query and change the vertical position of the view."""
        ...
    def yview_moveto(self, fraction: float) -> None:
        """
        Adjusts the view in the window so that FRACTION of the
        total height of the canvas is off-screen to the top.
        """
        ...
    @overload
    def yview_scroll(self, number: int, what: Literal["units", "pages"]) -> None:
        """
        Shift the y-view according to NUMBER which is measured in
        "units" or "pages" (WHAT).
        """
        ...
    @overload
    def yview_scroll(self, number: float | str, what: Literal["pixels"]) -> None:
        """
        Shift the y-view according to NUMBER which is measured in
        "units" or "pages" (WHAT).
        """
        ...

if sys.platform == "darwin":
    @type_check_only
    class _WmAttributes(TypedDict):
        alpha: float
        fullscreen: bool
        modified: bool
        notify: bool
        titlepath: str
        topmost: bool
        transparent: bool
        type: str  # Present, but not actually used on darwin

elif sys.platform == "win32":
    @type_check_only
    class _WmAttributes(TypedDict):
        alpha: float
        transparentcolor: str
        disabled: bool
        fullscreen: bool
        toolwindow: bool
        topmost: bool

else:
    # X11
    @type_check_only
    class _WmAttributes(TypedDict):
        alpha: float
        topmost: bool
        zoomed: bool
        fullscreen: bool
        type: str

class Wm:
    """Provides functions for the communication with the window manager."""
    @overload
    def wm_aspect(self, minNumer: int, minDenom: int, maxNumer: int, maxDenom: int) -> None:
        """
        Instruct the window manager to set the aspect ratio (width/height)
        of this widget to be between MINNUMER/MINDENOM and MAXNUMER/MAXDENOM. Return a tuple
        of the actual values if no argument is given.
        """
        ...
    @overload
    def wm_aspect(
        self, minNumer: None = None, minDenom: None = None, maxNumer: None = None, maxDenom: None = None
    ) -> tuple[int, int, int, int] | None:
        """
        Instruct the window manager to set the aspect ratio (width/height)
        of this widget to be between MINNUMER/MINDENOM and MAXNUMER/MAXDENOM. Return a tuple
        of the actual values if no argument is given.
        """
        ...
    aspect = wm_aspect
    if sys.version_info >= (3, 13):
        @overload
        def wm_attributes(self, *, return_python_dict: Literal[False] = False) -> tuple[Any, ...]:
            """
            Return or sets platform specific attributes.

            When called with a single argument return_python_dict=True,
            return a dict of the platform specific attributes and their values.
            When called without arguments or with a single argument
            return_python_dict=False, return a tuple containing intermixed
            attribute names with the minus prefix and their values.

            When called with a single string value, return the value for the
            specific option.  When called with keyword arguments, set the
            corresponding attributes.
            """
            ...
        @overload
        def wm_attributes(self, *, return_python_dict: Literal[True]) -> _WmAttributes:
            """
            Return or sets platform specific attributes.

            When called with a single argument return_python_dict=True,
            return a dict of the platform specific attributes and their values.
            When called without arguments or with a single argument
            return_python_dict=False, return a tuple containing intermixed
            attribute names with the minus prefix and their values.

            When called with a single string value, return the value for the
            specific option.  When called with keyword arguments, set the
            corresponding attributes.
            """
            ...

    else:
        @overload
        def wm_attributes(self) -> tuple[Any, ...]:
            """
            This subcommand returns or sets platform specific attributes

            The first form returns a list of the platform specific flags and
            their values. The second form returns the value for the specific
            option. The third form sets one or more of the values. The values
            are as follows:

            On Windows, -disabled gets or sets whether the window is in a
            disabled state. -toolwindow gets or sets the style of the window
            to toolwindow (as defined in the MSDN). -topmost gets or sets
            whether this is a topmost window (displays above all other
            windows).

            On Macintosh, XXXXX

            On Unix, there are currently no special attribute values.
            """
            ...

    @overload
    def wm_attributes(self, option: Literal["-alpha"], /) -> float:
        """
        Return or sets platform specific attributes.

        When called with a single argument return_python_dict=True,
        return a dict of the platform specific attributes and their values.
        When called without arguments or with a single argument
        return_python_dict=False, return a tuple containing intermixed
        attribute names with the minus prefix and their values.

        When called with a single string value, return the value for the
        specific option.  When called with keyword arguments, set the
        corresponding attributes.
        """
        ...
    @overload
    def wm_attributes(self, option: Literal["-fullscreen"], /) -> bool:
        """
        Return or sets platform specific attributes.

        When called with a single argument return_python_dict=True,
        return a dict of the platform specific attributes and their values.
        When called without arguments or with a single argument
        return_python_dict=False, return a tuple containing intermixed
        attribute names with the minus prefix and their values.

        When called with a single string value, return the value for the
        specific option.  When called with keyword arguments, set the
        corresponding attributes.
        """
        ...
    @overload
    def wm_attributes(self, option: Literal["-topmost"], /) -> bool:
        """
        Return or sets platform specific attributes.

        When called with a single argument return_python_dict=True,
        return a dict of the platform specific attributes and their values.
        When called without arguments or with a single argument
        return_python_dict=False, return a tuple containing intermixed
        attribute names with the minus prefix and their values.

        When called with a single string value, return the value for the
        specific option.  When called with keyword arguments, set the
        corresponding attributes.
        """
        ...
    if sys.platform == "darwin":
        @overload
        def wm_attributes(self, option: Literal["-modified"], /) -> bool: ...
        @overload
        def wm_attributes(self, option: Literal["-notify"], /) -> bool: ...
        @overload
        def wm_attributes(self, option: Literal["-titlepath"], /) -> str: ...
        @overload
        def wm_attributes(self, option: Literal["-transparent"], /) -> bool: ...
        @overload
        def wm_attributes(self, option: Literal["-type"], /) -> str: ...
    elif sys.platform == "win32":
        @overload
        def wm_attributes(self, option: Literal["-transparentcolor"], /) -> str: ...
        @overload
        def wm_attributes(self, option: Literal["-disabled"], /) -> bool: ...
        @overload
        def wm_attributes(self, option: Literal["-toolwindow"], /) -> bool: ...
    else:
        # X11
        @overload
        def wm_attributes(self, option: Literal["-zoomed"], /) -> bool:
            """
            Return or sets platform specific attributes.

            When called with a single argument return_python_dict=True,
            return a dict of the platform specific attributes and their values.
            When called without arguments or with a single argument
            return_python_dict=False, return a tuple containing intermixed
            attribute names with the minus prefix and their values.

            When called with a single string value, return the value for the
            specific option.  When called with keyword arguments, set the
            corresponding attributes.
            """
            ...
        @overload
        def wm_attributes(self, option: Literal["-type"], /) -> str:
            """
            Return or sets platform specific attributes.

            When called with a single argument return_python_dict=True,
            return a dict of the platform specific attributes and their values.
            When called without arguments or with a single argument
            return_python_dict=False, return a tuple containing intermixed
            attribute names with the minus prefix and their values.

            When called with a single string value, return the value for the
            specific option.  When called with keyword arguments, set the
            corresponding attributes.
            """
            ...
    if sys.version_info >= (3, 13):
        @overload
        def wm_attributes(self, option: Literal["alpha"], /) -> float:
            """
            Return or sets platform specific attributes.

            When called with a single argument return_python_dict=True,
            return a dict of the platform specific attributes and their values.
            When called without arguments or with a single argument
            return_python_dict=False, return a tuple containing intermixed
            attribute names with the minus prefix and their values.

            When called with a single string value, return the value for the
            specific option.  When called with keyword arguments, set the
            corresponding attributes.
            """
            ...
        @overload
        def wm_attributes(self, option: Literal["fullscreen"], /) -> bool:
            """
            Return or sets platform specific attributes.

            When called with a single argument return_python_dict=True,
            return a dict of the platform specific attributes and their values.
            When called without arguments or with a single argument
            return_python_dict=False, return a tuple containing intermixed
            attribute names with the minus prefix and their values.

            When called with a single string value, return the value for the
            specific option.  When called with keyword arguments, set the
            corresponding attributes.
            """
            ...
        @overload
        def wm_attributes(self, option: Literal["topmost"], /) -> bool:
            """
            Return or sets platform specific attributes.

            When called with a single argument return_python_dict=True,
            return a dict of the platform specific attributes and their values.
            When called without arguments or with a single argument
            return_python_dict=False, return a tuple containing intermixed
            attribute names with the minus prefix and their values.

            When called with a single string value, return the value for the
            specific option.  When called with keyword arguments, set the
            corresponding attributes.
            """
            ...
        if sys.platform == "darwin":
            @overload
            def wm_attributes(self, option: Literal["modified"], /) -> bool: ...
            @overload
            def wm_attributes(self, option: Literal["notify"], /) -> bool: ...
            @overload
            def wm_attributes(self, option: Literal["titlepath"], /) -> str: ...
            @overload
            def wm_attributes(self, option: Literal["transparent"], /) -> bool: ...
            @overload
            def wm_attributes(self, option: Literal["type"], /) -> str: ...
        elif sys.platform == "win32":
            @overload
            def wm_attributes(self, option: Literal["transparentcolor"], /) -> str: ...
            @overload
            def wm_attributes(self, option: Literal["disabled"], /) -> bool: ...
            @overload
            def wm_attributes(self, option: Literal["toolwindow"], /) -> bool: ...
        else:
            # X11
            @overload
            def wm_attributes(self, option: Literal["zoomed"], /) -> bool:
                """
                Return or sets platform specific attributes.

                When called with a single argument return_python_dict=True,
                return a dict of the platform specific attributes and their values.
                When called without arguments or with a single argument
                return_python_dict=False, return a tuple containing intermixed
                attribute names with the minus prefix and their values.

                When called with a single string value, return the value for the
                specific option.  When called with keyword arguments, set the
                corresponding attributes.
                """
                ...
            @overload
            def wm_attributes(self, option: Literal["type"], /) -> str:
                """
                Return or sets platform specific attributes.

                When called with a single argument return_python_dict=True,
                return a dict of the platform specific attributes and their values.
                When called without arguments or with a single argument
                return_python_dict=False, return a tuple containing intermixed
                attribute names with the minus prefix and their values.

                When called with a single string value, return the value for the
                specific option.  When called with keyword arguments, set the
                corresponding attributes.
                """
                ...

    @overload
    def wm_attributes(self, option: str, /):
        """
        Return or sets platform specific attributes.

        When called with a single argument return_python_dict=True,
        return a dict of the platform specific attributes and their values.
        When called without arguments or with a single argument
        return_python_dict=False, return a tuple containing intermixed
        attribute names with the minus prefix and their values.

        When called with a single string value, return the value for the
        specific option.  When called with keyword arguments, set the
        corresponding attributes.
        """
        ...
    @overload
    def wm_attributes(self, option: Literal["-alpha"], value: float, /) -> Literal[""]:
        """
        Return or sets platform specific attributes.

        When called with a single argument return_python_dict=True,
        return a dict of the platform specific attributes and their values.
        When called without arguments or with a single argument
        return_python_dict=False, return a tuple containing intermixed
        attribute names with the minus prefix and their values.

        When called with a single string value, return the value for the
        specific option.  When called with keyword arguments, set the
        corresponding attributes.
        """
        ...
    @overload
    def wm_attributes(self, option: Literal["-fullscreen"], value: bool, /) -> Literal[""]:
        """
        Return or sets platform specific attributes.

        When called with a single argument return_python_dict=True,
        return a dict of the platform specific attributes and their values.
        When called without arguments or with a single argument
        return_python_dict=False, return a tuple containing intermixed
        attribute names with the minus prefix and their values.

        When called with a single string value, return the value for the
        specific option.  When called with keyword arguments, set the
        corresponding attributes.
        """
        ...
    @overload
    def wm_attributes(self, option: Literal["-topmost"], value: bool, /) -> Literal[""]:
        """
        Return or sets platform specific attributes.

        When called with a single argument return_python_dict=True,
        return a dict of the platform specific attributes and their values.
        When called without arguments or with a single argument
        return_python_dict=False, return a tuple containing intermixed
        attribute names with the minus prefix and their values.

        When called with a single string value, return the value for the
        specific option.  When called with keyword arguments, set the
        corresponding attributes.
        """
        ...
    if sys.platform == "darwin":
        @overload
        def wm_attributes(self, option: Literal["-modified"], value: bool, /) -> Literal[""]: ...
        @overload
        def wm_attributes(self, option: Literal["-notify"], value: bool, /) -> Literal[""]: ...
        @overload
        def wm_attributes(self, option: Literal["-titlepath"], value: str, /) -> Literal[""]: ...
        @overload
        def wm_attributes(self, option: Literal["-transparent"], value: bool, /) -> Literal[""]: ...
    elif sys.platform == "win32":
        @overload
        def wm_attributes(self, option: Literal["-transparentcolor"], value: str, /) -> Literal[""]: ...
        @overload
        def wm_attributes(self, option: Literal["-disabled"], value: bool, /) -> Literal[""]: ...
        @overload
        def wm_attributes(self, option: Literal["-toolwindow"], value: bool, /) -> Literal[""]: ...
    else:
        # X11
        @overload
        def wm_attributes(self, option: Literal["-zoomed"], value: bool, /) -> Literal[""]:
            """
            Return or sets platform specific attributes.

            When called with a single argument return_python_dict=True,
            return a dict of the platform specific attributes and their values.
            When called without arguments or with a single argument
            return_python_dict=False, return a tuple containing intermixed
            attribute names with the minus prefix and their values.

            When called with a single string value, return the value for the
            specific option.  When called with keyword arguments, set the
            corresponding attributes.
            """
            ...
        @overload
        def wm_attributes(self, option: Literal["-type"], value: str, /) -> Literal[""]:
            """
            Return or sets platform specific attributes.

            When called with a single argument return_python_dict=True,
            return a dict of the platform specific attributes and their values.
            When called without arguments or with a single argument
            return_python_dict=False, return a tuple containing intermixed
            attribute names with the minus prefix and their values.

            When called with a single string value, return the value for the
            specific option.  When called with keyword arguments, set the
            corresponding attributes.
            """
            ...

    @overload
    def wm_attributes(self, option: str, value, /, *__other_option_value_pairs: Any) -> Literal[""]:
        """
        Return or sets platform specific attributes.

        When called with a single argument return_python_dict=True,
        return a dict of the platform specific attributes and their values.
        When called without arguments or with a single argument
        return_python_dict=False, return a tuple containing intermixed
        attribute names with the minus prefix and their values.

        When called with a single string value, return the value for the
        specific option.  When called with keyword arguments, set the
        corresponding attributes.
        """
        ...
    if sys.version_info >= (3, 13):
        if sys.platform == "darwin":
            @overload
            def wm_attributes(
                self,
                *,
                alpha: float = ...,
                fullscreen: bool = ...,
                modified: bool = ...,
                notify: bool = ...,
                titlepath: str = ...,
                topmost: bool = ...,
                transparent: bool = ...,
            ) -> None: ...
        elif sys.platform == "win32":
            @overload
            def wm_attributes(
                self,
                *,
                alpha: float = ...,
                transparentcolor: str = ...,
                disabled: bool = ...,
                fullscreen: bool = ...,
                toolwindow: bool = ...,
                topmost: bool = ...,
            ) -> None: ...
        else:
            # X11
            @overload
            def wm_attributes(
                self, *, alpha: float = ..., topmost: bool = ..., zoomed: bool = ..., fullscreen: bool = ..., type: str = ...
            ) -> None:
                """
                Return or sets platform specific attributes.

                When called with a single argument return_python_dict=True,
                return a dict of the platform specific attributes and their values.
                When called without arguments or with a single argument
                return_python_dict=False, return a tuple containing intermixed
                attribute names with the minus prefix and their values.

                When called with a single string value, return the value for the
                specific option.  When called with keyword arguments, set the
                corresponding attributes.
                """
                ...

    attributes = wm_attributes
    def wm_client(self, name: str | None = None) -> str:
        """
        Store NAME in WM_CLIENT_MACHINE property of this widget. Return
        current value.
        """
        ...
    client = wm_client
    @overload
    def wm_colormapwindows(self) -> list[Misc]:
        """
        Store list of window names (WLIST) into WM_COLORMAPWINDOWS property
        of this widget. This list contains windows whose colormaps differ from their
        parents. Return current list of widgets if WLIST is empty.
        """
        ...
    @overload
    def wm_colormapwindows(self, wlist: list[Misc] | tuple[Misc, ...], /) -> None:
        """
        Store list of window names (WLIST) into WM_COLORMAPWINDOWS property
        of this widget. This list contains windows whose colormaps differ from their
        parents. Return current list of widgets if WLIST is empty.
        """
        ...
    @overload
    def wm_colormapwindows(self, first_wlist_item: Misc, /, *other_wlist_items: Misc) -> None:
        """
        Store list of window names (WLIST) into WM_COLORMAPWINDOWS property
        of this widget. This list contains windows whose colormaps differ from their
        parents. Return current list of widgets if WLIST is empty.
        """
        ...
    colormapwindows = wm_colormapwindows
    def wm_command(self, value: str | None = None) -> str:
        """
        Store VALUE in WM_COMMAND property. It is the command
        which shall be used to invoke the application. Return current
        command if VALUE is None.
        """
        ...
    command = wm_command
    # Some of these always return empty string, but return type is set to None to prevent accidentally using it
    def wm_deiconify(self) -> None:
        """
        Deiconify this widget. If it was never mapped it will not be mapped.
        On Windows it will raise this widget and give it the focus.
        """
        ...
    deiconify = wm_deiconify
    def wm_focusmodel(self, model: Literal["active", "passive"] | None = None) -> Literal["active", "passive", ""]:
        """
        Set focus model to MODEL. "active" means that this widget will claim
        the focus itself, "passive" means that the window manager shall give
        the focus. Return current focus model if MODEL is None.
        """
        ...
    focusmodel = wm_focusmodel
    def wm_forget(self, window: Wm) -> None:
        """
        The window will be unmapped from the screen and will no longer
        be managed by wm. toplevel windows will be treated like frame
        windows once they are no longer managed by wm, however, the menu
        option configuration will be remembered and the menus will return
        once the widget is managed again.
        """
        ...
    forget = wm_forget
    def wm_frame(self) -> str:
        """Return identifier for decorative frame of this widget if present."""
        ...
    frame = wm_frame
    @overload
    def wm_geometry(self, newGeometry: None = None) -> str:
        """
        Set geometry to NEWGEOMETRY of the form =widthxheight+x+y. Return
        current value if None is given.
        """
        ...
    @overload
    def wm_geometry(self, newGeometry: str) -> None:
        """
        Set geometry to NEWGEOMETRY of the form =widthxheight+x+y. Return
        current value if None is given.
        """
        ...
    geometry = wm_geometry
    def wm_grid(self, baseWidth=None, baseHeight=None, widthInc=None, heightInc=None):
        """
        Instruct the window manager that this widget shall only be
        resized on grid boundaries. WIDTHINC and HEIGHTINC are the width and
        height of a grid unit in pixels. BASEWIDTH and BASEHEIGHT are the
        number of grid units requested in Tk_GeometryRequest.
        """
        ...
    grid = wm_grid
    def wm_group(self, pathName=None):
        """
        Set the group leader widgets for related widgets to PATHNAME. Return
        the group leader of this widget if None is given.
        """
        ...
    group = wm_group
    def wm_iconbitmap(self, bitmap=None, default=None):
        """
        Set bitmap for the iconified widget to BITMAP. Return
        the bitmap if None is given.

        Under Windows, the DEFAULT parameter can be used to set the icon
        for the widget and any descendants that don't have an icon set
        explicitly.  DEFAULT can be the relative path to a .ico file
        (example: root.iconbitmap(default='myicon.ico') ).  See Tk
        documentation for more information.
        """
        ...
    iconbitmap = wm_iconbitmap
    def wm_iconify(self) -> None:
        """Display widget as icon."""
        ...
    iconify = wm_iconify
    def wm_iconmask(self, bitmap=None):
        """
        Set mask for the icon bitmap of this widget. Return the
        mask if None is given.
        """
        ...
    iconmask = wm_iconmask
    def wm_iconname(self, newName=None) -> str:
        """
        Set the name of the icon for this widget. Return the name if
        None is given.
        """
        ...
    iconname = wm_iconname
    def wm_iconphoto(self, default: bool, image1: _PhotoImageLike | str, /, *args: _PhotoImageLike | str) -> None:
        """
        Sets the titlebar icon for this window based on the named photo
        images passed through args. If default is True, this is applied to
        all future created toplevels as well.

        The data in the images is taken as a snapshot at the time of
        invocation. If the images are later changed, this is not reflected
        to the titlebar icons. Multiple images are accepted to allow
        different images sizes to be provided. The window manager may scale
        provided icons to an appropriate size.

        On Windows, the images are packed into a Windows icon structure.
        This will override an icon specified to wm_iconbitmap, and vice
        versa.

        On X, the images are arranged into the _NET_WM_ICON X property,
        which most modern window managers support. An icon specified by
        wm_iconbitmap may exist simultaneously.

        On Macintosh, this currently does nothing.
        """
        ...
    iconphoto = wm_iconphoto
    def wm_iconposition(self, x: int | None = None, y: int | None = None) -> tuple[int, int] | None:
        """
        Set the position of the icon of this widget to X and Y. Return
        a tuple of the current values of X and X if None is given.
        """
        ...
    iconposition = wm_iconposition
    def wm_iconwindow(self, pathName=None):
        """
        Set widget PATHNAME to be displayed instead of icon. Return the current
        value if None is given.
        """
        ...
    iconwindow = wm_iconwindow
    def wm_manage(self, widget) -> None:
        """
        The widget specified will become a stand alone top-level window.
        The window will be decorated with the window managers title bar,
        etc.
        """
        ...
    manage = wm_manage
    @overload
    def wm_maxsize(self, width: None = None, height: None = None) -> tuple[int, int]:
        """
        Set max WIDTH and HEIGHT for this widget. If the window is gridded
        the values are given in grid units. Return the current values if None
        is given.
        """
        ...
    @overload
    def wm_maxsize(self, width: int, height: int) -> None:
        """
        Set max WIDTH and HEIGHT for this widget. If the window is gridded
        the values are given in grid units. Return the current values if None
        is given.
        """
        ...
    maxsize = wm_maxsize
    @overload
    def wm_minsize(self, width: None = None, height: None = None) -> tuple[int, int]:
        """
        Set min WIDTH and HEIGHT for this widget. If the window is gridded
        the values are given in grid units. Return the current values if None
        is given.
        """
        ...
    @overload
    def wm_minsize(self, width: int, height: int) -> None:
        """
        Set min WIDTH and HEIGHT for this widget. If the window is gridded
        the values are given in grid units. Return the current values if None
        is given.
        """
        ...
    minsize = wm_minsize
    @overload
    def wm_overrideredirect(self, boolean: None = None) -> bool | None:
        """
        Instruct the window manager to ignore this widget
        if BOOLEAN is given with 1. Return the current value if None
        is given.
        """
        ...
    @overload
    def wm_overrideredirect(self, boolean: bool) -> None:
        """
        Instruct the window manager to ignore this widget
        if BOOLEAN is given with 1. Return the current value if None
        is given.
        """
        ...
    overrideredirect = wm_overrideredirect
    def wm_positionfrom(self, who: Literal["program", "user"] | None = None) -> Literal["", "program", "user"]:
        """
        Instruct the window manager that the position of this widget shall
        be defined by the user if WHO is "user", and by its own policy if WHO is
        "program".
        """
        ...
    positionfrom = wm_positionfrom
    @overload
    def wm_protocol(self, name: str, func: Callable[[], object] | str) -> None:
        """
        Bind function FUNC to command NAME for this widget.
        Return the function bound to NAME if None is given. NAME could be
        e.g. "WM_SAVE_YOURSELF" or "WM_DELETE_WINDOW".
        """
        ...
    @overload
    def wm_protocol(self, name: str, func: None = None) -> str:
        """
        Bind function FUNC to command NAME for this widget.
        Return the function bound to NAME if None is given. NAME could be
        e.g. "WM_SAVE_YOURSELF" or "WM_DELETE_WINDOW".
        """
        ...
    @overload
    def wm_protocol(self, name: None = None, func: None = None) -> tuple[str, ...]:
        """
        Bind function FUNC to command NAME for this widget.
        Return the function bound to NAME if None is given. NAME could be
        e.g. "WM_SAVE_YOURSELF" or "WM_DELETE_WINDOW".
        """
        ...
    protocol = wm_protocol
    @overload
    def wm_resizable(self, width: None = None, height: None = None) -> tuple[bool, bool]:
        """
        Instruct the window manager whether this width can be resized
        in WIDTH or HEIGHT. Both values are boolean values.
        """
        ...
    @overload
    def wm_resizable(self, width: bool, height: bool) -> None:
        """
        Instruct the window manager whether this width can be resized
        in WIDTH or HEIGHT. Both values are boolean values.
        """
        ...
    resizable = wm_resizable
    def wm_sizefrom(self, who: Literal["program", "user"] | None = None) -> Literal["", "program", "user"]:
        """
        Instruct the window manager that the size of this widget shall
        be defined by the user if WHO is "user", and by its own policy if WHO is
        "program".
        """
        ...
    sizefrom = wm_sizefrom
    @overload
    def wm_state(self, newstate: None = None) -> str:
        """
        Query or set the state of this widget as one of normal, icon,
        iconic (see wm_iconwindow), withdrawn, or zoomed (Windows only).
        """
        ...
    @overload
    def wm_state(self, newstate: str) -> None:
        """
        Query or set the state of this widget as one of normal, icon,
        iconic (see wm_iconwindow), withdrawn, or zoomed (Windows only).
        """
        ...
    state = wm_state
    @overload
    def wm_title(self, string: None = None) -> str:
        """Set the title of this widget."""
        ...
    @overload
    def wm_title(self, string: str) -> None:
        """Set the title of this widget."""
        ...
    title = wm_title
    @overload
    def wm_transient(self, master: None = None) -> _tkinter.Tcl_Obj:
        """
        Instruct the window manager that this widget is transient
        with regard to widget MASTER.
        """
        ...
    @overload
    def wm_transient(self, master: Wm | _tkinter.Tcl_Obj) -> None:
        """
        Instruct the window manager that this widget is transient
        with regard to widget MASTER.
        """
        ...
    transient = wm_transient
    def wm_withdraw(self) -> None:
        """
        Withdraw this widget from the screen such that it is unmapped
        and forgotten by the window manager. Re-draw it with wm_deiconify.
        """
        ...
    withdraw = wm_withdraw

class Tk(Misc, Wm):
    """
    Toplevel widget of Tk which represents mostly the main window
    of an application. It has an associated Tcl interpreter.
    """
    master: None
    def __init__(
        # Make sure to keep in sync with other functions that use the same
        # args.
        # use `git grep screenName` to find them
        self,
        screenName: str | None = None,
        baseName: str | None = None,
        className: str = "Tk",
        useTk: bool = True,
        sync: bool = False,
        use: str | None = None,
    ) -> None:
        """
        Return a new top level widget on screen SCREENNAME. A new Tcl interpreter will
        be created. BASENAME will be used for the identification of the profile file (see
        readprofile).
        It is constructed from sys.argv[0] without extensions if None is given. CLASSNAME
        is the name of the widget class.
        """
        ...
    # Keep this in sync with ttktheme.ThemedTk. See issue #13858
    @overload
    def configure(
        self,
        cnf: dict[str, Any] | None = None,
        *,
        background: str = ...,
        bd: float | str = ...,
        bg: str = ...,
        border: float | str = ...,
        borderwidth: float | str = ...,
        cursor: _Cursor = ...,
        height: float | str = ...,
        highlightbackground: str = ...,
        highlightcolor: str = ...,
        highlightthickness: float | str = ...,
        menu: Menu = ...,
        padx: float | str = ...,
        pady: float | str = ...,
        relief: Literal["raised", "sunken", "flat", "ridge", "solid", "groove"] = ...,
        takefocus: bool | Literal[0, 1, ""] | Callable[[str], bool | None] = ...,
        width: float | str = ...,
    ) -> dict[str, tuple[str, str, str, Any, Any]] | None:
        """
        Configure resources of a widget.

        The values for resources are specified as keyword
        arguments. To get an overview about
        the allowed keyword arguments call the method keys.
        """
        ...
    @overload
    def configure(self, cnf: str) -> tuple[str, str, str, Any, Any]:
        """
        Configure resources of a widget.

        The values for resources are specified as keyword
        arguments. To get an overview about
        the allowed keyword arguments call the method keys.
        """
        ...
    config = configure
    def destroy(self) -> None:
        """
        Destroy this and all descendants widgets. This will
        end the application of this Tcl interpreter.
        """
        ...
    def readprofile(self, baseName: str, className: str) -> None:
        """
        Internal function. It reads .BASENAME.tcl and .CLASSNAME.tcl into
        the Tcl Interpreter and calls exec on the contents of .BASENAME.py and
        .CLASSNAME.py if such a file exists in the home directory.
        """
        ...
    report_callback_exception: Callable[[type[BaseException], BaseException, TracebackType | None], object]
    # Tk has __getattr__ so that tk_instance.foo falls back to tk_instance.tk.foo
    # Please keep in sync with _tkinter.TkappType.
    # Some methods are intentionally missing because they are inherited from Misc instead.
    def adderrorinfo(self, msg: str, /): ...
    def call(self, command: Any, /, *args: Any) -> Any: ...
    def createcommand(self, name: str, func, /): ...
    if sys.platform != "win32":
        def createfilehandler(self, file, mask: int, func, /): ...
        def deletefilehandler(self, file, /) -> None: ...

    def createtimerhandler(self, milliseconds: int, func, /): ...
    def dooneevent(self, flags: int = 0, /): ...
    def eval(self, script: str, /) -> str: ...
    def evalfile(self, fileName: str, /): ...
    def exprboolean(self, s: str, /): ...
    def exprdouble(self, s: str, /): ...
    def exprlong(self, s: str, /): ...
    def exprstring(self, s: str, /): ...
    def globalgetvar(self, *args, **kwargs): ...
    def globalsetvar(self, *args, **kwargs): ...
    def globalunsetvar(self, *args, **kwargs): ...
    def interpaddr(self) -> int: ...
    def loadtk(self) -> None: ...
    def record(self, script: str, /): ...
    if sys.version_info < (3, 11):
        @deprecated("Deprecated since Python 3.9; removed in Python 3.11. Use `splitlist()` instead.")
        def split(self, arg, /): ...

    def splitlist(self, arg, /): ...
    def unsetvar(self, *args, **kwargs): ...
    def wantobjects(self, *args, **kwargs): ...
    def willdispatch(self) -> None: ...

def Tcl(screenName: str | None = None, baseName: str | None = None, className: str = "Tk", useTk: bool = False) -> Tk: ...

_InMiscTotal = TypedDict("_InMiscTotal", {"in": Misc})
_InMiscNonTotal = TypedDict("_InMiscNonTotal", {"in": Misc}, total=False)

@type_check_only
class _PackInfo(_InMiscTotal):
    # 'before' and 'after' never appear in _PackInfo
    anchor: Literal["nw", "n", "ne", "w", "center", "e", "sw", "s", "se"]
    expand: bool
    fill: Literal["none", "x", "y", "both"]
    side: Literal["left", "right", "top", "bottom"]
    # Paddings come out as int or tuple of int, even though any screen units
    # can be specified in pack().
    ipadx: int
    ipady: int
    padx: int | tuple[int, int]
    pady: int | tuple[int, int]

class Pack:
    """
    Geometry manager Pack.

    Base class to use the methods pack_* in every widget.
    """
    # _PackInfo is not the valid type for cnf because pad stuff accepts any
    # screen units instead of int only. I didn't bother to create another
    # TypedDict for cnf because it appears to be a legacy thing that was
    # replaced by **kwargs.
    def pack_configure(
        self,
        cnf: Mapping[str, Any] | None = {},
        *,
        after: Misc = ...,
        anchor: Literal["nw", "n", "ne", "w", "center", "e", "sw", "s", "se"] = ...,
        before: Misc = ...,
        expand: bool | Literal[0, 1] = 0,
        fill: Literal["none", "x", "y", "both"] = ...,
        side: Literal["left", "right", "top", "bottom"] = ...,
        ipadx: float | str = ...,
        ipady: float | str = ...,
        padx: float | str | tuple[float | str, float | str] = ...,
        pady: float | str | tuple[float | str, float | str] = ...,
        in_: Misc = ...,
        **kw: Any,  # allow keyword argument named 'in', see #4836
    ) -> None:
        """
        Pack a widget in the parent widget. Use as options:
        after=widget - pack it after you have packed widget
        anchor=NSEW (or subset) - position widget according to
                                  given direction
        before=widget - pack it before you will pack widget
        expand=bool - expand widget if parent size grows
        fill=NONE or X or Y or BOTH - fill widget if widget grows
        in=master - use master to contain this widget
        in_=master - see 'in' option description
        ipadx=amount - add internal padding in x direction
        ipady=amount - add internal padding in y direction
        padx=amount - add padding in x direction
        pady=amount - add padding in y direction
        side=TOP or BOTTOM or LEFT or RIGHT -  where to add this widget.
        """
        ...
    def pack_forget(self) -> None:
        """Unmap this widget and do not use it for the packing order."""
        ...
    def pack_info(self) -> _PackInfo:
        """
        Return information about the packing options
        for this widget.
        """
        ...
    pack = pack_configure
    forget = pack_forget
    propagate = Misc.pack_propagate

@type_check_only
class _PlaceInfo(_InMiscNonTotal):  # empty dict if widget hasn't been placed
    anchor: Literal["nw", "n", "ne", "w", "center", "e", "sw", "s", "se"]
    bordermode: Literal["inside", "outside", "ignore"]
    width: str  # can be int()ed (even after e.g. widget.place(height='2.3c') or similar)
    height: str  # can be int()ed
    x: str  # can be int()ed
    y: str  # can be int()ed
    relheight: str  # can be float()ed if not empty string
    relwidth: str  # can be float()ed if not empty string
    relx: str  # can be float()ed if not empty string
    rely: str  # can be float()ed if not empty string

class Place:
    """
    Geometry manager Place.

    Base class to use the methods place_* in every widget.
    """
    def place_configure(
        self,
        cnf: Mapping[str, Any] | None = {},
        *,
        anchor: Literal["nw", "n", "ne", "w", "center", "e", "sw", "s", "se"] = ...,
        bordermode: Literal["inside", "outside", "ignore"] = ...,
        width: float | str = ...,
        height: float | str = ...,
        x: float | str = ...,
        y: float | str = ...,
        # str allowed for compatibility with place_info()
        relheight: str | float = ...,
        relwidth: str | float = ...,
        relx: str | float = ...,
        rely: str | float = ...,
        in_: Misc = ...,
        **kw: Any,  # allow keyword argument named 'in', see #4836
    ) -> None:
        """
        Place a widget in the parent widget. Use as options:
        in=master - master relative to which the widget is placed
        in_=master - see 'in' option description
        x=amount - locate anchor of this widget at position x of master
        y=amount - locate anchor of this widget at position y of master
        relx=amount - locate anchor of this widget between 0.0 and 1.0
                      relative to width of master (1.0 is right edge)
        rely=amount - locate anchor of this widget between 0.0 and 1.0
                      relative to height of master (1.0 is bottom edge)
        anchor=NSEW (or subset) - position anchor according to given direction
        width=amount - width of this widget in pixel
        height=amount - height of this widget in pixel
        relwidth=amount - width of this widget between 0.0 and 1.0
                          relative to width of master (1.0 is the same width
                          as the master)
        relheight=amount - height of this widget between 0.0 and 1.0
                           relative to height of master (1.0 is the same
                           height as the master)
        bordermode="inside" or "outside" - whether to take border width of
                                           master widget into account
        """
        ...
    def place_forget(self) -> None:
        """Unmap this widget."""
        ...
    def place_info(self) -> _PlaceInfo:
        """
        Return information about the placing options
        for this widget.
        """
        ...
    place = place_configure
    info = place_info

@type_check_only
class _GridInfo(_InMiscNonTotal):  # empty dict if widget hasn't been gridded
    column: int
    columnspan: int
    row: int
    rowspan: int
    ipadx: int
    ipady: int
    padx: int | tuple[int, int]
    pady: int | tuple[int, int]
    sticky: str  # consists of letters 'n', 's', 'w', 'e', no repeats, may be empty

class Grid:
    """
    Geometry manager Grid.

    Base class to use the methods grid_* in every widget.
    """
    def grid_configure(
        self,
        cnf: Mapping[str, Any] | None = {},
        *,
        column: int = ...,
        columnspan: int = ...,
        row: int = ...,
        rowspan: int = ...,
        ipadx: float | str = ...,
        ipady: float | str = ...,
        padx: float | str | tuple[float | str, float | str] = ...,
        pady: float | str | tuple[float | str, float | str] = ...,
        sticky: str = ...,  # consists of letters 'n', 's', 'w', 'e', may contain repeats, may be empty
        in_: Misc = ...,
        **kw: Any,  # allow keyword argument named 'in', see #4836
    ) -> None:
        """
        Position a widget in the parent widget in a grid. Use as options:
        column=number - use cell identified with given column (starting with 0)
        columnspan=number - this widget will span several columns
        in=master - use master to contain this widget
        in_=master - see 'in' option description
        ipadx=amount - add internal padding in x direction
        ipady=amount - add internal padding in y direction
        padx=amount - add padding in x direction
        pady=amount - add padding in y direction
        row=number - use cell identified with given row (starting with 0)
        rowspan=number - this widget will span several rows
        sticky=NSEW - if cell is larger on which sides will this
                      widget stick to the cell boundary
        """
        ...
    def grid_forget(self) -> None:
        """Unmap this widget."""
        ...
    def grid_remove(self) -> None:
        """Unmap this widget but remember the grid options."""
        ...
    def grid_info(self) -> _GridInfo:
        """
        Return information about the options
        for positioning this widget in a grid.
        """
        ...
    grid = grid_configure
    location = Misc.grid_location
    size = Misc.grid_size

class BaseWidget(Misc):
    """Internal class."""
    master: Misc
    widgetName: str
    def __init__(self, master, widgetName: str, cnf={}, kw={}, extra=()) -> None:
        """
        Construct a widget with the parent widget MASTER, a name WIDGETNAME
        and appropriate options.
        """
        ...
    def destroy(self) -> None:
        """Destroy this and all descendants widgets."""
        ...

# This class represents any widget except Toplevel or Tk.
class Widget(BaseWidget, Pack, Place, Grid):
    """
    Internal class.

    Base class for a widget which can be positioned with the geometry managers
    Pack, Place or Grid.
    """
    # Allow bind callbacks to take e.g. Event[Label] instead of Event[Misc].
    # Tk and Toplevel get notified for their child widgets' events, but other
    # widgets don't.
    @overload
    def bind(
        self: _W,
        sequence: str | None = None,
        func: Callable[[Event[_W]], object] | None = None,
        add: Literal["", "+"] | bool | None = None,
    ) -> str:
        """
        Bind to this widget at event SEQUENCE a call to function FUNC.

        SEQUENCE is a string of concatenated event
        patterns. An event pattern is of the form
        <MODIFIER-MODIFIER-TYPE-DETAIL> where MODIFIER is one
        of Control, Mod2, M2, Shift, Mod3, M3, Lock, Mod4, M4,
        Button1, B1, Mod5, M5 Button2, B2, Meta, M, Button3,
        B3, Alt, Button4, B4, Double, Button5, B5 Triple,
        Mod1, M1. TYPE is one of Activate, Enter, Map,
        ButtonPress, Button, Expose, Motion, ButtonRelease
        FocusIn, MouseWheel, Circulate, FocusOut, Property,
        Colormap, Gravity Reparent, Configure, KeyPress, Key,
        Unmap, Deactivate, KeyRelease Visibility, Destroy,
        Leave and DETAIL is the button number for ButtonPress,
        ButtonRelease and DETAIL is the Keysym for KeyPress and
        KeyRelease. Examples are
        <Control-Button-1> for pressing Control and mouse button 1 or
        <Alt-A> for pressing A and the Alt key (KeyPress can be omitted).
        An event pattern can also be a virtual event of the form
        <<AString>> where AString can be arbitrary. This
        event can be generated by event_generate.
        If events are concatenated they must appear shortly
        after each other.

        FUNC will be called if the event sequence occurs with an
        instance of Event as argument. If the return value of FUNC is
        "break" no further bound function is invoked.

        An additional boolean parameter ADD specifies whether FUNC will
        be called additionally to the other bound function or whether
        it will replace the previous function.

        Bind will return an identifier to allow deletion of the bound function with
        unbind without memory leak.

        If FUNC or SEQUENCE is omitted the bound function or list
        of bound events are returned.
        """
        ...
    @overload
    def bind(self, sequence: str | None, func: str, add: Literal["", "+"] | bool | None = None) -> None:
        """
        Bind to this widget at event SEQUENCE a call to function FUNC.

        SEQUENCE is a string of concatenated event
        patterns. An event pattern is of the form
        <MODIFIER-MODIFIER-TYPE-DETAIL> where MODIFIER is one
        of Control, Mod2, M2, Shift, Mod3, M3, Lock, Mod4, M4,
        Button1, B1, Mod5, M5 Button2, B2, Meta, M, Button3,
        B3, Alt, Button4, B4, Double, Button5, B5 Triple,
        Mod1, M1. TYPE is one of Activate, Enter, Map,
        ButtonPress, Button, Expose, Motion, ButtonRelease
        FocusIn, MouseWheel, Circulate, FocusOut, Property,
        Colormap, Gravity Reparent, Configure, KeyPress, Key,
        Unmap, Deactivate, KeyRelease Visibility, Destroy,
        Leave and DETAIL is the button number for ButtonPress,
        ButtonRelease and DETAIL is the Keysym for KeyPress and
        KeyRelease. Examples are
        <Control-Button-1> for pressing Control and mouse button 1 or
        <Alt-A> for pressing A and the Alt key (KeyPress can be omitted).
        An event pattern can also be a virtual event of the form
        <<AString>> where AString can be arbitrary. This
        event can be generated by event_generate.
        If events are concatenated they must appear shortly
        after each other.

        FUNC will be called if the event sequence occurs with an
        instance of Event as argument. If the return value of FUNC is
        "break" no further bound function is invoked.

        An additional boolean parameter ADD specifies whether FUNC will
        be called additionally to the other bound function or whether
        it will replace the previous function.

        Bind will return an identifier to allow deletion of the bound function with
        unbind without memory leak.

        If FUNC or SEQUENCE is omitted the bound function or list
        of bound events are returned.
        """
        ...
    @overload
    def bind(self, *, func: str, add: Literal["", "+"] | bool | None = None) -> None:
        """
        Bind to this widget at event SEQUENCE a call to function FUNC.

        SEQUENCE is a string of concatenated event
        patterns. An event pattern is of the form
        <MODIFIER-MODIFIER-TYPE-DETAIL> where MODIFIER is one
        of Control, Mod2, M2, Shift, Mod3, M3, Lock, Mod4, M4,
        Button1, B1, Mod5, M5 Button2, B2, Meta, M, Button3,
        B3, Alt, Button4, B4, Double, Button5, B5 Triple,
        Mod1, M1. TYPE is one of Activate, Enter, Map,
        ButtonPress, Button, Expose, Motion, ButtonRelease
        FocusIn, MouseWheel, Circulate, FocusOut, Property,
        Colormap, Gravity Reparent, Configure, KeyPress, Key,
        Unmap, Deactivate, KeyRelease Visibility, Destroy,
        Leave and DETAIL is the button number for ButtonPress,
        ButtonRelease and DETAIL is the Keysym for KeyPress and
        KeyRelease. Examples are
        <Control-Button-1> for pressing Control and mouse button 1 or
        <Alt-A> for pressing A and the Alt key (KeyPress can be omitted).
        An event pattern can also be a virtual event of the form
        <<AString>> where AString can be arbitrary. This
        event can be generated by event_generate.
        If events are concatenated they must appear shortly
        after each other.

        FUNC will be called if the event sequence occurs with an
        instance of Event as argument. If the return value of FUNC is
        "break" no further bound function is invoked.

        An additional boolean parameter ADD specifies whether FUNC will
        be called additionally to the other bound function or whether
        it will replace the previous function.

        Bind will return an identifier to allow deletion of the bound function with
        unbind without memory leak.

        If FUNC or SEQUENCE is omitted the bound function or list
        of bound events are returned.
        """
        ...

class Toplevel(BaseWidget, Wm):
    """Toplevel widget, e.g. for dialogs."""
    # Toplevel and Tk have the same options because they correspond to the same
    # Tcl/Tk toplevel widget. For some reason, config and configure must be
    # copy/pasted here instead of aliasing as 'config = Tk.config'.
    def __init__(
        self,
        master: Misc | None = None,
        cnf: dict[str, Any] | None = {},
        *,
        background: str = ...,
        bd: float | str = 0,
        bg: str = ...,
        border: float | str = 0,
        borderwidth: float | str = 0,
        class_: str = "Toplevel",
        colormap: Literal["new", ""] | Misc = "",
        container: bool = False,
        cursor: _Cursor = "",
        height: float | str = 0,
        highlightbackground: str = ...,
        highlightcolor: str = ...,
        highlightthickness: float | str = 0,
        menu: Menu = ...,
        name: str = ...,
        padx: float | str = 0,
        pady: float | str = 0,
        relief: Literal["raised", "sunken", "flat", "ridge", "solid", "groove"] = "flat",
        screen: str = "",  # can't be changed after creating widget
        takefocus: bool | Literal[0, 1, ""] | Callable[[str], bool | None] = 0,
        use: int = ...,
        visual: str | tuple[str, int] = "",
        width: float | str = 0,
    ) -> None:
        """
        Construct a toplevel widget with the parent MASTER.

        Valid resource names: background, bd, bg, borderwidth, class,
        colormap, container, cursor, height, highlightbackground,
        highlightcolor, highlightthickness, menu, relief, screen, takefocus,
        use, visual, width.
        """
        ...
    @overload
    def configure(
        self,
        cnf: dict[str, Any] | None = None,
        *,
        background: str = ...,
        bd: float | str = ...,
        bg: str = ...,
        border: float | str = ...,
        borderwidth: float | str = ...,
        cursor: _Cursor = ...,
        height: float | str = ...,
        highlightbackground: str = ...,
        highlightcolor: str = ...,
        highlightthickness: float | str = ...,
        menu: Menu = ...,
        padx: float | str = ...,
        pady: float | str = ...,
        relief: Literal["raised", "sunken", "flat", "ridge", "solid", "groove"] = ...,
        takefocus: bool | Literal[0, 1, ""] | Callable[[str], bool | None] = ...,
        width: float | str = ...,
    ) -> dict[str, tuple[str, str, str, Any, Any]] | None:
        """
        Configure resources of a widget.

        The values for resources are specified as keyword
        arguments. To get an overview about
        the allowed keyword arguments call the method keys.
        """
        ...
    @overload
    def configure(self, cnf: str) -> tuple[str, str, str, Any, Any]:
        """
        Configure resources of a widget.

        The values for resources are specified as keyword
        arguments. To get an overview about
        the allowed keyword arguments call the method keys.
        """
        ...
    config = configure

class Button(Widget):
    """Button widget."""
    def __init__(
        self,
        master: Misc | None = None,
        cnf: dict[str, Any] | None = {},
        *,
        activebackground: str = ...,
        activeforeground: str = ...,
        anchor: Literal["nw", "n", "ne", "w", "center", "e", "sw", "s", "se"] = "center",
        background: str = ...,
        bd: float | str = ...,  # same as borderwidth
        bg: str = ...,  # same as background
        bitmap: str = "",
        border: float | str = ...,  # same as borderwidth
        borderwidth: float | str = ...,
        command: str | Callable[[], Any] = "",
        compound: Literal["top", "left", "center", "right", "bottom", "none"] = "none",
        cursor: _Cursor = "",
        default: Literal["normal", "active", "disabled"] = "disabled",
        disabledforeground: str = ...,
        fg: str = ...,  # same as foreground
        font: _FontDescription = "TkDefaultFont",
        foreground: str = ...,
        # width and height must be int for buttons containing just text, but
        # buttons with an image accept any screen units.
        height: float | str = 0,
        highlightbackground: str = ...,
        highlightcolor: str = ...,
        highlightthickness: float | str = 1,
        image: _Image | str = "",
        justify: Literal["left", "center", "right"] = "center",
        name: str = ...,
        overrelief: Literal["raised", "sunken", "flat", "ridge", "solid", "groove", ""] = "",
        padx: float | str = ...,
        pady: float | str = ...,
        relief: Literal["raised", "sunken", "flat", "ridge", "solid", "groove"] = ...,
        repeatdelay: int = ...,
        repeatinterval: int = ...,
        state: Literal["normal", "active", "disabled"] = "normal",
        takefocus: bool | Literal[0, 1, ""] | Callable[[str], bool | None] = "",
        text: float | str = "",
        # We allow the textvariable to be any Variable, not necessarily
        # StringVar. This is useful for e.g. a button that displays the value
        # of an IntVar.
        textvariable: Variable = ...,
        underline: int = -1,
        width: float | str = 0,
        wraplength: float | str = 0,
    ) -> None:
        """
        Construct a button widget with the parent MASTER.

        STANDARD OPTIONS

            activebackground, activeforeground, anchor,
            background, bitmap, borderwidth, cursor,
            disabledforeground, font, foreground
            highlightbackground, highlightcolor,
            highlightthickness, image, justify,
            padx, pady, relief, repeatdelay,
            repeatinterval, takefocus, text,
            textvariable, underline, wraplength

        WIDGET-SPECIFIC OPTIONS

            command, compound, default, height,
            overrelief, state, width
        """
        ...
    @overload
    def configure(
        self,
        cnf: dict[str, Any] | None = None,
        *,
        activebackground: str = ...,
        activeforeground: str = ...,
        anchor: Literal["nw", "n", "ne", "w", "center", "e", "sw", "s", "se"] = ...,
        background: str = ...,
        bd: float | str = ...,
        bg: str = ...,
        bitmap: str = ...,
        border: float | str = ...,
        borderwidth: float | str = ...,
        command: str | Callable[[], Any] = ...,
        compound: Literal["top", "left", "center", "right", "bottom", "none"] = ...,
        cursor: _Cursor = ...,
        default: Literal["normal", "active", "disabled"] = ...,
        disabledforeground: str = ...,
        fg: str = ...,
        font: _FontDescription = ...,
        foreground: str = ...,
        height: float | str = ...,
        highlightbackground: str = ...,
        highlightcolor: str = ...,
        highlightthickness: float | str = ...,
        image: _Image | str = ...,
        justify: Literal["left", "center", "right"] = ...,
        overrelief: Literal["raised", "sunken", "flat", "ridge", "solid", "groove", ""] = ...,
        padx: float | str = ...,
        pady: float | str = ...,
        relief: Literal["raised", "sunken", "flat", "ridge", "solid", "groove"] = ...,
        repeatdelay: int = ...,
        repeatinterval: int = ...,
        state: Literal["normal", "active", "disabled"] = ...,
        takefocus: bool | Literal[0, 1, ""] | Callable[[str], bool | None] = ...,
        text: float | str = ...,
        textvariable: Variable = ...,
        underline: int = ...,
        width: float | str = ...,
        wraplength: float | str = ...,
    ) -> dict[str, tuple[str, str, str, Any, Any]] | None:
        """
        Configure resources of a widget.

        The values for resources are specified as keyword
        arguments. To get an overview about
        the allowed keyword arguments call the method keys.
        """
        ...
    @overload
    def configure(self, cnf: str) -> tuple[str, str, str, Any, Any]:
        """
        Configure resources of a widget.

        The values for resources are specified as keyword
        arguments. To get an overview about
        the allowed keyword arguments call the method keys.
        """
        ...
    config = configure
    def flash(self) -> None:
        """
        Flash the button.

        This is accomplished by redisplaying
        the button several times, alternating between active and
        normal colors. At the end of the flash the button is left
        in the same normal/active state as when the command was
        invoked. This command is ignored if the button's state is
        disabled.
        """
        ...
    def invoke(self) -> Any:
        """
        Invoke the command associated with the button.

        The return value is the return value from the command,
        or an empty string if there is no command associated with
        the button. This command is ignored if the button's state
        is disabled.
        """
        ...

class Canvas(Widget, XView, YView):
    """Canvas widget to display graphical elements like lines or text."""
    def __init__(
        self,
        master: Misc | None = None,
        cnf: dict[str, Any] | None = {},
        *,
        background: str = ...,
        bd: float | str = 0,
        bg: str = ...,
        border: float | str = 0,
        borderwidth: float | str = 0,
        closeenough: float = 1.0,
        confine: bool = True,
        cursor: _Cursor = "",
        height: float | str = ...,  # see COORDINATES in canvas manual page
        highlightbackground: str = ...,
        highlightcolor: str = ...,
        highlightthickness: float | str = ...,
        insertbackground: str = ...,
        insertborderwidth: float | str = 0,
        insertofftime: int = 300,
        insertontime: int = 600,
        insertwidth: float | str = 2,
        name: str = ...,
        offset=...,  # undocumented
        relief: Literal["raised", "sunken", "flat", "ridge", "solid", "groove"] = "flat",
        # Setting scrollregion to None doesn't reset it back to empty,
        # but setting it to () does.
        scrollregion: tuple[float | str, float | str, float | str, float | str] | tuple[()] = (),
        selectbackground: str = ...,
        selectborderwidth: float | str = 1,
        selectforeground: str = ...,
        # man page says that state can be 'hidden', but it can't
        state: Literal["normal", "disabled"] = "normal",
        takefocus: bool | Literal[0, 1, ""] | Callable[[str], bool | None] = "",
        width: float | str = ...,
        xscrollcommand: str | Callable[[float, float], object] = "",
        xscrollincrement: float | str = 0,
        yscrollcommand: str | Callable[[float, float], object] = "",
        yscrollincrement: float | str = 0,
    ) -> None:
        """
        Construct a canvas widget with the parent MASTER.

        Valid resource names: background, bd, bg, borderwidth, closeenough,
        confine, cursor, height, highlightbackground, highlightcolor,
        highlightthickness, insertbackground, insertborderwidth,
        insertofftime, insertontime, insertwidth, offset, relief,
        scrollregion, selectbackground, selectborderwidth, selectforeground,
        state, takefocus, width, xscrollcommand, xscrollincrement,
        yscrollcommand, yscrollincrement.
        """
        ...
    @overload
    def configure(
        self,
        cnf: dict[str, Any] | None = None,
        *,
        background: str = ...,
        bd: float | str = ...,
        bg: str = ...,
        border: float | str = ...,
        borderwidth: float | str = ...,
        closeenough: float = ...,
        confine: bool = ...,
        cursor: _Cursor = ...,
        height: float | str = ...,
        highlightbackground: str = ...,
        highlightcolor: str = ...,
        highlightthickness: float | str = ...,
        insertbackground: str = ...,
        insertborderwidth: float | str = ...,
        insertofftime: int = ...,
        insertontime: int = ...,
        insertwidth: float | str = ...,
        offset=...,  # undocumented
        relief: Literal["raised", "sunken", "flat", "ridge", "solid", "groove"] = ...,
        scrollregion: tuple[float | str, float | str, float | str, float | str] | tuple[()] = ...,
        selectbackground: str = ...,
        selectborderwidth: float | str = ...,
        selectforeground: str = ...,
        state: Literal["normal", "disabled"] = ...,
        takefocus: bool | Literal[0, 1, ""] | Callable[[str], bool | None] = ...,
        width: float | str = ...,
        xscrollcommand: str | Callable[[float, float], object] = ...,
        xscrollincrement: float | str = ...,
        yscrollcommand: str | Callable[[float, float], object] = ...,
        yscrollincrement: float | str = ...,
    ) -> dict[str, tuple[str, str, str, Any, Any]] | None:
        """
        Configure resources of a widget.

        The values for resources are specified as keyword
        arguments. To get an overview about
        the allowed keyword arguments call the method keys.
        """
        ...
    @overload
    def configure(self, cnf: str) -> tuple[str, str, str, Any, Any]:
        """
        Configure resources of a widget.

        The values for resources are specified as keyword
        arguments. To get an overview about
        the allowed keyword arguments call the method keys.
        """
        ...
    config = configure
    def addtag(self, *args):
        """Internal function."""
        ...
    def addtag_above(self, newtag: str, tagOrId: str | int) -> None:
        """Add tag NEWTAG to all items above TAGORID."""
        ...
    def addtag_all(self, newtag: str) -> None:
        """Add tag NEWTAG to all items."""
        ...
    def addtag_below(self, newtag: str, tagOrId: str | int) -> None:
        """Add tag NEWTAG to all items below TAGORID."""
        ...
    def addtag_closest(
        self, newtag: str, x: float | str, y: float | str, halo: float | str | None = None, start: str | int | None = None
    ) -> None:
        """
        Add tag NEWTAG to item which is closest to pixel at X, Y.
        If several match take the top-most.
        All items closer than HALO are considered overlapping (all are
        closest). If START is specified the next below this tag is taken.
        """
        ...
    def addtag_enclosed(self, newtag: str, x1: float | str, y1: float | str, x2: float | str, y2: float | str) -> None:
        """
        Add tag NEWTAG to all items in the rectangle defined
        by X1,Y1,X2,Y2.
        """
        ...
    def addtag_overlapping(self, newtag: str, x1: float | str, y1: float | str, x2: float | str, y2: float | str) -> None:
        """
        Add tag NEWTAG to all items which overlap the rectangle
        defined by X1,Y1,X2,Y2.
        """
        ...
    def addtag_withtag(self, newtag: str, tagOrId: str | int) -> None:
        """Add tag NEWTAG to all items with TAGORID."""
        ...
    def find(self, *args):
        """Internal function."""
        ...
    def find_above(self, tagOrId: str | int) -> tuple[int, ...]:
        """Return items above TAGORID."""
        ...
    def find_all(self) -> tuple[int, ...]:
        """Return all items."""
        ...
    def find_below(self, tagOrId: str | int) -> tuple[int, ...]:
        """Return all items below TAGORID."""
        ...
    def find_closest(
        self, x: float | str, y: float | str, halo: float | str | None = None, start: str | int | None = None
    ) -> tuple[int, ...]:
        """
        Return item which is closest to pixel at X, Y.
        If several match take the top-most.
        All items closer than HALO are considered overlapping (all are
        closest). If START is specified the next below this tag is taken.
        """
        ...
    def find_enclosed(self, x1: float | str, y1: float | str, x2: float | str, y2: float | str) -> tuple[int, ...]:
        """
        Return all items in rectangle defined
        by X1,Y1,X2,Y2.
        """
        ...
    def find_overlapping(self, x1: float | str, y1: float | str, x2: float | str, y2: float) -> tuple[int, ...]:
        """
        Return all items which overlap the rectangle
        defined by X1,Y1,X2,Y2.
        """
        ...
    def find_withtag(self, tagOrId: str | int) -> tuple[int, ...]:
        """Return all items with TAGORID."""
        ...
    # Incompatible with Misc.bbox(), tkinter violates LSP
    def bbox(self, *args: str | int) -> tuple[int, int, int, int]:
        """
        Return a tuple of X1,Y1,X2,Y2 coordinates for a rectangle
        which encloses all items with tags specified as arguments.
        """
        ...
    @overload
    def tag_bind(
        self,
        tagOrId: str | int,
        sequence: str | None = None,
        func: Callable[[Event[Canvas]], object] | None = None,
        add: Literal["", "+"] | bool | None = None,
    ) -> str:
        """
        Bind to all items with TAGORID at event SEQUENCE a call to function FUNC.

        An additional boolean parameter ADD specifies whether FUNC will be
        called additionally to the other bound function or whether it will
        replace the previous function. See bind for the return value.
        """
        ...
    @overload
    def tag_bind(
        self, tagOrId: str | int, sequence: str | None, func: str, add: Literal["", "+"] | bool | None = None
    ) -> None:
        """
        Bind to all items with TAGORID at event SEQUENCE a call to function FUNC.

        An additional boolean parameter ADD specifies whether FUNC will be
        called additionally to the other bound function or whether it will
        replace the previous function. See bind for the return value.
        """
        ...
    @overload
    def tag_bind(self, tagOrId: str | int, *, func: str, add: Literal["", "+"] | bool | None = None) -> None:
        """
        Bind to all items with TAGORID at event SEQUENCE a call to function FUNC.

        An additional boolean parameter ADD specifies whether FUNC will be
        called additionally to the other bound function or whether it will
        replace the previous function. See bind for the return value.
        """
        ...
    def tag_unbind(self, tagOrId: str | int, sequence: str, funcid: str | None = None) -> None:
        """
        Unbind for all items with TAGORID for event SEQUENCE  the
        function identified with FUNCID.
        """
        ...
    def canvasx(self, screenx, gridspacing=None):
        """
        Return the canvas x coordinate of pixel position SCREENX rounded
        to nearest multiple of GRIDSPACING units.
        """
        ...
    def canvasy(self, screeny, gridspacing=None):
        """
        Return the canvas y coordinate of pixel position SCREENY rounded
        to nearest multiple of GRIDSPACING units.
        """
        ...
    @overload
    def coords(self, tagOrId: str | int, /) -> list[float]:
        """Return a list of coordinates for the item given in ARGS."""
        ...
    @overload
    def coords(self, tagOrId: str | int, args: list[int] | list[float] | tuple[float, ...], /) -> None:
        """Return a list of coordinates for the item given in ARGS."""
        ...
    @overload
    def coords(self, tagOrId: str | int, x1: float, y1: float, /, *args: float) -> None:
        """Return a list of coordinates for the item given in ARGS."""
        ...
    # create_foo() methods accept coords as a list or tuple, or as separate arguments.
    # Lists and tuples can be flat as in [1, 2, 3, 4], or nested as in [(1, 2), (3, 4)].
    # Keyword arguments should be the same in all overloads of each method.
    def create_arc(self, *args, **kw) -> int:
        """Create arc shaped region with coordinates x1,y1,x2,y2."""
        ...
    def create_bitmap(self, *args, **kw) -> int:
        """Create bitmap with coordinates x1,y1."""
        ...
    def create_image(self, *args, **kw) -> int:
        """Create image item with coordinates x1,y1."""
        ...
    @overload
    def create_line(
        self,
        x0: float,
        y0: float,
        x1: float,
        y1: float,
        /,
        *,
        activedash: str | int | list[int] | tuple[int, ...] = ...,
        activefill: str = ...,
        activestipple: str = ...,
        activewidth: float | str = ...,
        arrow: Literal["first", "last", "both"] = ...,
        arrowshape: tuple[float, float, float] = ...,
        capstyle: Literal["round", "projecting", "butt"] = ...,
        dash: str | int | list[int] | tuple[int, ...] = ...,
        dashoffset: float | str = ...,
        disableddash: str | int | list[int] | tuple[int, ...] = ...,
        disabledfill: str = ...,
        disabledstipple: str = ...,
        disabledwidth: float | str = ...,
        fill: str = ...,
        joinstyle: Literal["round", "bevel", "miter"] = ...,
        offset: float | str = ...,
        smooth: bool = ...,
        splinesteps: float = ...,
        state: Literal["normal", "hidden", "disabled"] = ...,
        stipple: str = ...,
        tags: str | list[str] | tuple[str, ...] = ...,
        width: float | str = ...,
    ) -> int:
        """Create line with coordinates x1,y1,...,xn,yn."""
        ...
    @overload
    def create_line(
        self,
        xy_pair_0: tuple[float, float],
        xy_pair_1: tuple[float, float],
        /,
        *,
        activedash: str | int | list[int] | tuple[int, ...] = ...,
        activefill: str = ...,
        activestipple: str = ...,
        activewidth: float | str = ...,
        arrow: Literal["first", "last", "both"] = ...,
        arrowshape: tuple[float, float, float] = ...,
        capstyle: Literal["round", "projecting", "butt"] = ...,
        dash: str | int | list[int] | tuple[int, ...] = ...,
        dashoffset: float | str = ...,
        disableddash: str | int | list[int] | tuple[int, ...] = ...,
        disabledfill: str = ...,
        disabledstipple: str = ...,
        disabledwidth: float | str = ...,
        fill: str = ...,
        joinstyle: Literal["round", "bevel", "miter"] = ...,
        offset: float | str = ...,
        smooth: bool = ...,
        splinesteps: float = ...,
        state: Literal["normal", "hidden", "disabled"] = ...,
        stipple: str = ...,
        tags: str | list[str] | tuple[str, ...] = ...,
        width: float | str = ...,
    ) -> int:
        """Create line with coordinates x1,y1,...,xn,yn."""
        ...
    @overload
    def create_line(
        self,
        coords: (
            tuple[float, float, float, float]
            | tuple[tuple[float, float], tuple[float, float]]
            | list[int]
            | list[float]
            | list[tuple[int, int]]
            | list[tuple[float, float]]
        ),
        /,
        *,
        activedash: str | int | list[int] | tuple[int, ...] = ...,
        activefill: str = ...,
        activestipple: str = ...,
        activewidth: float | str = ...,
        arrow: Literal["first", "last", "both"] = ...,
        arrowshape: tuple[float, float, float] = ...,
        capstyle: Literal["round", "projecting", "butt"] = ...,
        dash: str | int | list[int] | tuple[int, ...] = ...,
        dashoffset: float | str = ...,
        disableddash: str | int | list[int] | tuple[int, ...] = ...,
        disabledfill: str = ...,
        disabledstipple: str = ...,
        disabledwidth: float | str = ...,
        fill: str = ...,
        joinstyle: Literal["round", "bevel", "miter"] = ...,
        offset: float | str = ...,
        smooth: bool = ...,
        splinesteps: float = ...,
        state: Literal["normal", "hidden", "disabled"] = ...,
        stipple: str = ...,
        tags: str | list[str] | tuple[str, ...] = ...,
        width: float | str = ...,
    ) -> int:
        """Create line with coordinates x1,y1,...,xn,yn."""
        ...
    @overload
    def create_oval(
        self,
        x0: float,
        y0: float,
        x1: float,
        y1: float,
        /,
        *,
        activedash: str | int | list[int] | tuple[int, ...] = ...,
        activefill: str = ...,
        activeoutline: str = ...,
        activeoutlinestipple: str = ...,
        activestipple: str = ...,
        activewidth: float | str = ...,
        dash: str | int | list[int] | tuple[int, ...] = ...,
        dashoffset: float | str = ...,
        disableddash: str | int | list[int] | tuple[int, ...] = ...,
        disabledfill: str = ...,
        disabledoutline: str = ...,
        disabledoutlinestipple: str = ...,
        disabledstipple: str = ...,
        disabledwidth: float | str = ...,
        fill: str = ...,
        offset: float | str = ...,
        outline: str = ...,
        outlineoffset: float | str = ...,
        outlinestipple: str = ...,
        state: Literal["normal", "hidden", "disabled"] = ...,
        stipple: str = ...,
        tags: str | list[str] | tuple[str, ...] = ...,
        width: float | str = ...,
    ) -> int:
        """Create oval with coordinates x1,y1,x2,y2."""
        ...
    @overload
    def create_oval(
        self,
        xy_pair_0: tuple[float, float],
        xy_pair_1: tuple[float, float],
        /,
        *,
        activedash: str | int | list[int] | tuple[int, ...] = ...,
        activefill: str = ...,
        activeoutline: str = ...,
        activeoutlinestipple: str = ...,
        activestipple: str = ...,
        activewidth: float | str = ...,
        dash: str | int | list[int] | tuple[int, ...] = ...,
        dashoffset: float | str = ...,
        disableddash: str | int | list[int] | tuple[int, ...] = ...,
        disabledfill: str = ...,
        disabledoutline: str = ...,
        disabledoutlinestipple: str = ...,
        disabledstipple: str = ...,
        disabledwidth: float | str = ...,
        fill: str = ...,
        offset: float | str = ...,
        outline: str = ...,
        outlineoffset: float | str = ...,
        outlinestipple: str = ...,
        state: Literal["normal", "hidden", "disabled"] = ...,
        stipple: str = ...,
        tags: str | list[str] | tuple[str, ...] = ...,
        width: float | str = ...,
    ) -> int:
        """Create oval with coordinates x1,y1,x2,y2."""
        ...
    @overload
    def create_oval(
        self,
        coords: (
            tuple[float, float, float, float]
            | tuple[tuple[float, float], tuple[float, float]]
            | list[int]
            | list[float]
            | list[tuple[int, int]]
            | list[tuple[float, float]]
        ),
        /,
        *,
        activedash: str | int | list[int] | tuple[int, ...] = ...,
        activefill: str = ...,
        activeoutline: str = ...,
        activeoutlinestipple: str = ...,
        activestipple: str = ...,
        activewidth: float | str = ...,
        dash: str | int | list[int] | tuple[int, ...] = ...,
        dashoffset: float | str = ...,
        disableddash: str | int | list[int] | tuple[int, ...] = ...,
        disabledfill: str = ...,
        disabledoutline: str = ...,
        disabledoutlinestipple: str = ...,
        disabledstipple: str = ...,
        disabledwidth: float | str = ...,
        fill: str = ...,
        offset: float | str = ...,
        outline: str = ...,
        outlineoffset: float | str = ...,
        outlinestipple: str = ...,
        state: Literal["normal", "hidden", "disabled"] = ...,
        stipple: str = ...,
        tags: str | list[str] | tuple[str, ...] = ...,
        width: float | str = ...,
    ) -> int:
        """Create oval with coordinates x1,y1,x2,y2."""
        ...
    @overload
    def create_polygon(
        self,
        x0: float,
        y0: float,
        x1: float,
        y1: float,
        /,
        *xy_pairs: float,
        activedash: str | int | list[int] | tuple[int, ...] = ...,
        activefill: str = ...,
        activeoutline: str = ...,
        activeoutlinestipple: str = ...,
        activestipple: str = ...,
        activewidth: float | str = ...,
        dash: str | int | list[int] | tuple[int, ...] = ...,
        dashoffset: float | str = ...,
        disableddash: str | int | list[int] | tuple[int, ...] = ...,
        disabledfill: str = ...,
        disabledoutline: str = ...,
        disabledoutlinestipple: str = ...,
        disabledstipple: str = ...,
        disabledwidth: float | str = ...,
        fill: str = ...,
        joinstyle: Literal["round", "bevel", "miter"] = ...,
        offset: float | str = ...,
        outline: str = ...,
        outlineoffset: float | str = ...,
        outlinestipple: str = ...,
        smooth: bool = ...,
        splinesteps: float = ...,
        state: Literal["normal", "hidden", "disabled"] = ...,
        stipple: str = ...,
        tags: str | list[str] | tuple[str, ...] = ...,
        width: float | str = ...,
    ) -> int:
        """Create polygon with coordinates x1,y1,...,xn,yn."""
        ...
    @overload
    def create_polygon(
        self,
        xy_pair_0: tuple[float, float],
        xy_pair_1: tuple[float, float],
        /,
        *xy_pairs: tuple[float, float],
        activedash: str | int | list[int] | tuple[int, ...] = ...,
        activefill: str = ...,
        activeoutline: str = ...,
        activeoutlinestipple: str = ...,
        activestipple: str = ...,
        activewidth: float | str = ...,
        dash: str | int | list[int] | tuple[int, ...] = ...,
        dashoffset: float | str = ...,
        disableddash: str | int | list[int] | tuple[int, ...] = ...,
        disabledfill: str = ...,
        disabledoutline: str = ...,
        disabledoutlinestipple: str = ...,
        disabledstipple: str = ...,
        disabledwidth: float | str = ...,
        fill: str = ...,
        joinstyle: Literal["round", "bevel", "miter"] = ...,
        offset: float | str = ...,
        outline: str = ...,
        outlineoffset: float | str = ...,
        outlinestipple: str = ...,
        smooth: bool = ...,
        splinesteps: float = ...,
        state: Literal["normal", "hidden", "disabled"] = ...,
        stipple: str = ...,
        tags: str | list[str] | tuple[str, ...] = ...,
        width: float | str = ...,
    ) -> int:
        """Create polygon with coordinates x1,y1,...,xn,yn."""
        ...
    @overload
    def create_polygon(
        self,
        coords: (
            tuple[float, ...]
            | tuple[tuple[float, float], ...]
            | list[int]
            | list[float]
            | list[tuple[int, int]]
            | list[tuple[float, float]]
        ),
        /,
        *,
        activedash: str | int | list[int] | tuple[int, ...] = ...,
        activefill: str = ...,
        activeoutline: str = ...,
        activeoutlinestipple: str = ...,
        activestipple: str = ...,
        activewidth: float | str = ...,
        dash: str | int | list[int] | tuple[int, ...] = ...,
        dashoffset: float | str = ...,
        disableddash: str | int | list[int] | tuple[int, ...] = ...,
        disabledfill: str = ...,
        disabledoutline: str = ...,
        disabledoutlinestipple: str = ...,
        disabledstipple: str = ...,
        disabledwidth: float | str = ...,
        fill: str = ...,
        joinstyle: Literal["round", "bevel", "miter"] = ...,
        offset: float | str = ...,
        outline: str = ...,
        outlineoffset: float | str = ...,
        outlinestipple: str = ...,
        smooth: bool = ...,
        splinesteps: float = ...,
        state: Literal["normal", "hidden", "disabled"] = ...,
        stipple: str = ...,
        tags: str | list[str] | tuple[str, ...] = ...,
        width: float | str = ...,
    ) -> int:
        """Create polygon with coordinates x1,y1,...,xn,yn."""
        ...
    @overload
    def create_rectangle(
        self,
        x0: float,
        y0: float,
        x1: float,
        y1: float,
        /,
        *,
        activedash: str | int | list[int] | tuple[int, ...] = ...,
        activefill: str = ...,
        activeoutline: str = ...,
        activeoutlinestipple: str = ...,
        activestipple: str = ...,
        activewidth: float | str = ...,
        dash: str | int | list[int] | tuple[int, ...] = ...,
        dashoffset: float | str = ...,
        disableddash: str | int | list[int] | tuple[int, ...] = ...,
        disabledfill: str = ...,
        disabledoutline: str = ...,
        disabledoutlinestipple: str = ...,
        disabledstipple: str = ...,
        disabledwidth: float | str = ...,
        fill: str = ...,
        offset: float | str = ...,
        outline: str = ...,
        outlineoffset: float | str = ...,
        outlinestipple: str = ...,
        state: Literal["normal", "hidden", "disabled"] = ...,
        stipple: str = ...,
        tags: str | list[str] | tuple[str, ...] = ...,
        width: float | str = ...,
    ) -> int:
        """Create rectangle with coordinates x1,y1,x2,y2."""
        ...
    @overload
    def create_rectangle(
        self,
        xy_pair_0: tuple[float, float],
        xy_pair_1: tuple[float, float],
        /,
        *,
        activedash: str | int | list[int] | tuple[int, ...] = ...,
        activefill: str = ...,
        activeoutline: str = ...,
        activeoutlinestipple: str = ...,
        activestipple: str = ...,
        activewidth: float | str = ...,
        dash: str | int | list[int] | tuple[int, ...] = ...,
        dashoffset: float | str = ...,
        disableddash: str | int | list[int] | tuple[int, ...] = ...,
        disabledfill: str = ...,
        disabledoutline: str = ...,
        disabledoutlinestipple: str = ...,
        disabledstipple: str = ...,
        disabledwidth: float | str = ...,
        fill: str = ...,
        offset: float | str = ...,
        outline: str = ...,
        outlineoffset: float | str = ...,
        outlinestipple: str = ...,
        state: Literal["normal", "hidden", "disabled"] = ...,
        stipple: str = ...,
        tags: str | list[str] | tuple[str, ...] = ...,
        width: float | str = ...,
    ) -> int:
        """Create rectangle with coordinates x1,y1,x2,y2."""
        ...
    @overload
    def create_rectangle(
        self,
        coords: (
            tuple[float, float, float, float]
            | tuple[tuple[float, float], tuple[float, float]]
            | list[int]
            | list[float]
            | list[tuple[int, int]]
            | list[tuple[float, float]]
        ),
        /,
        *,
        activedash: str | int | list[int] | tuple[int, ...] = ...,
        activefill: str = ...,
        activeoutline: str = ...,
        activeoutlinestipple: str = ...,
        activestipple: str = ...,
        activewidth: float | str = ...,
        dash: str | int | list[int] | tuple[int, ...] = ...,
        dashoffset: float | str = ...,
        disableddash: str | int | list[int] | tuple[int, ...] = ...,
        disabledfill: str = ...,
        disabledoutline: str = ...,
        disabledoutlinestipple: str = ...,
        disabledstipple: str = ...,
        disabledwidth: float | str = ...,
        fill: str = ...,
        offset: float | str = ...,
        outline: str = ...,
        outlineoffset: float | str = ...,
        outlinestipple: str = ...,
        state: Literal["normal", "hidden", "disabled"] = ...,
        stipple: str = ...,
        tags: str | list[str] | tuple[str, ...] = ...,
        width: float | str = ...,
    ) -> int:
        """Create rectangle with coordinates x1,y1,x2,y2."""
        ...
    @overload
    def create_text(
        self,
        x: float,
        y: float,
        /,
        *,
        activefill: str = ...,
        activestipple: str = ...,
        anchor: Literal["nw", "n", "ne", "w", "center", "e", "sw", "s", "se"] = ...,
        angle: float | str = ...,
        disabledfill: str = ...,
        disabledstipple: str = ...,
        fill: str = ...,
        font: _FontDescription = ...,
        justify: Literal["left", "center", "right"] = ...,
        offset: float | str = ...,
        state: Literal["normal", "hidden", "disabled"] = ...,
        stipple: str = ...,
        tags: str | list[str] | tuple[str, ...] = ...,
        text: float | str = ...,
        width: float | str = ...,
    ) -> int:
        """Create text with coordinates x1,y1."""
        ...
    @overload
    def create_text(
        self,
        coords: tuple[float, float] | list[int] | list[float],
        /,
        *,
        activefill: str = ...,
        activestipple: str = ...,
        anchor: Literal["nw", "n", "ne", "w", "center", "e", "sw", "s", "se"] = ...,
        angle: float | str = ...,
        disabledfill: str = ...,
        disabledstipple: str = ...,
        fill: str = ...,
        font: _FontDescription = ...,
        justify: Literal["left", "center", "right"] = ...,
        offset: float | str = ...,
        state: Literal["normal", "hidden", "disabled"] = ...,
        stipple: str = ...,
        tags: str | list[str] | tuple[str, ...] = ...,
        text: float | str = ...,
        width: float | str = ...,
    ) -> int:
        """Create text with coordinates x1,y1."""
        ...
    @overload
    def create_window(
        self,
        x: float,
        y: float,
        /,
        *,
        anchor: Literal["nw", "n", "ne", "w", "center", "e", "sw", "s", "se"] = ...,
        height: float | str = ...,
        state: Literal["normal", "hidden", "disabled"] = ...,
        tags: str | list[str] | tuple[str, ...] = ...,
        width: float | str = ...,
        window: Widget = ...,
    ) -> int:
        """Create window with coordinates x1,y1,x2,y2."""
        ...
    @overload
    def create_window(
        self,
        coords: tuple[float, float] | list[int] | list[float],
        /,
        *,
        anchor: Literal["nw", "n", "ne", "w", "center", "e", "sw", "s", "se"] = ...,
        height: float | str = ...,
        state: Literal["normal", "hidden", "disabled"] = ...,
        tags: str | list[str] | tuple[str, ...] = ...,
        width: float | str = ...,
        window: Widget = ...,
    ) -> int:
        """Create window with coordinates x1,y1,x2,y2."""
        ...
    def dchars(self, *args) -> None:
        """
        Delete characters of text items identified by tag or id in ARGS (possibly
        several times) from FIRST to LAST character (including).
        """
        ...
    def delete(self, *tagsOrCanvasIds: str | int) -> None:
        """Delete items identified by all tag or ids contained in ARGS."""
        ...
    @overload
    def dtag(self, tag: str, tag_to_delete: str | None = ..., /) -> None:
        """
        Delete tag or id given as last arguments in ARGS from items
        identified by first argument in ARGS.
        """
        ...
    @overload
    def dtag(self, id: int, tag_to_delete: str, /) -> None:
        """
        Delete tag or id given as last arguments in ARGS from items
        identified by first argument in ARGS.
        """
        ...
    def focus(self, *args):
        """Set focus to the first item specified in ARGS."""
        ...
    def gettags(self, tagOrId: str | int, /) -> tuple[str, ...]:
        """Return tags associated with the first item specified in ARGS."""
        ...
    def icursor(self, *args) -> None:
        """
        Set cursor at position POS in the item identified by TAGORID.
        In ARGS TAGORID must be first.
        """
        ...
    def index(self, *args):
        """Return position of cursor as integer in item specified in ARGS."""
        ...
    def insert(self, *args) -> None:
        """
        Insert TEXT in item TAGORID at position POS. ARGS must
        be TAGORID POS TEXT.
        """
        ...
    def itemcget(self, tagOrId, option):
        """Return the resource value for an OPTION for item TAGORID."""
        ...
    # itemconfigure kwargs depend on item type, which is not known when type checking
    def itemconfigure(
        self, tagOrId: str | int, cnf: dict[str, Any] | None = None, **kw: Any
    ) -> dict[str, tuple[str, str, str, str, str]] | None:
        """
        Configure resources of an item TAGORID.

        The values for resources are specified as keyword
        arguments. To get an overview about
        the allowed keyword arguments call the method without arguments.
        """
        ...
    itemconfig = itemconfigure
    def move(self, *args) -> None:
        """Move an item TAGORID given in ARGS."""
        ...
    def moveto(self, tagOrId: str | int, x: Literal[""] | float = "", y: Literal[""] | float = "") -> None:
        """
        Move the items given by TAGORID in the canvas coordinate
        space so that the first coordinate pair of the bottommost
        item with tag TAGORID is located at position (X,Y).
        X and Y may be the empty string, in which case the
        corresponding coordinate will be unchanged. All items matching
        TAGORID remain in the same positions relative to each other.
        """
        ...
    def postscript(self, cnf={}, **kw):
        """
        Print the contents of the canvas to a postscript
        file. Valid options: colormap, colormode, file, fontmap,
        height, pageanchor, pageheight, pagewidth, pagex, pagey,
        rotate, width, x, y.
        """
        ...
    # tkinter does:
    #    lower = tag_lower
    #    lift = tkraise = tag_raise
    #
    # But mypy doesn't like aliasing here (maybe because Misc defines the same names)
    def tag_lower(self, first: str | int, second: str | int | None = ..., /) -> None:
        """
        Lower an item TAGORID given in ARGS
        (optional below another item).
        """
        ...
    def lower(self, first: str | int, second: str | int | None = ..., /) -> None:
        """
        Lower an item TAGORID given in ARGS
        (optional below another item).
        """
        ...
    def tag_raise(self, first: str | int, second: str | int | None = ..., /) -> None:
        """
        Raise an item TAGORID given in ARGS
        (optional above another item).
        """
        ...
    def tkraise(self, first: str | int, second: str | int | None = ..., /) -> None:
        """
        Raise an item TAGORID given in ARGS
        (optional above another item).
        """
        ...
    def lift(self, first: str | int, second: str | int | None = ..., /) -> None:
        """
        Raise an item TAGORID given in ARGS
        (optional above another item).
        """
        ...
    def scale(self, tagOrId: str | int, xOrigin: float | str, yOrigin: float | str, xScale: float, yScale: float, /) -> None:
        """Scale item TAGORID with XORIGIN, YORIGIN, XSCALE, YSCALE."""
        ...
    def scan_mark(self, x, y) -> None:
        """Remember the current X, Y coordinates."""
        ...
    def scan_dragto(self, x, y, gain: int = 10) -> None:
        """
        Adjust the view of the canvas to GAIN times the
        difference between X and Y and the coordinates given in
        scan_mark.
        """
        ...
    def select_adjust(self, tagOrId, index) -> None:
        """Adjust the end of the selection near the cursor of an item TAGORID to index."""
        ...
    def select_clear(self) -> None:
        """Clear the selection if it is in this widget."""
        ...
    def select_from(self, tagOrId, index) -> None:
        """Set the fixed end of a selection in item TAGORID to INDEX."""
        ...
    def select_item(self):
        """Return the item which has the selection."""
        ...
    def select_to(self, tagOrId, index) -> None:
        """Set the variable end of a selection in item TAGORID to INDEX."""
        ...
    def type(self, tagOrId: str | int) -> int | None:
        """Return the type of the item TAGORID."""
        ...

class Checkbutton(Widget):
    """Checkbutton widget which is either in on- or off-state."""
    def __init__(
        self,
        master: Misc | None = None,
        cnf: dict[str, Any] | None = {},
        *,
        activebackground: str = ...,
        activeforeground: str = ...,
        anchor: Literal["nw", "n", "ne", "w", "center", "e", "sw", "s", "se"] = "center",
        background: str = ...,
        bd: float | str = ...,
        bg: str = ...,
        bitmap: str = "",
        border: float | str = ...,
        borderwidth: float | str = ...,
        command: str | Callable[[], Any] = "",
        compound: Literal["top", "left", "center", "right", "bottom", "none"] = "none",
        cursor: _Cursor = "",
        disabledforeground: str = ...,
        fg: str = ...,
        font: _FontDescription = "TkDefaultFont",
        foreground: str = ...,
        height: float | str = 0,
        highlightbackground: str = ...,
        highlightcolor: str = ...,
        highlightthickness: float | str = 1,
        image: _Image | str = "",
        indicatoron: bool = True,
        justify: Literal["left", "center", "right"] = "center",
        name: str = ...,
        offrelief: Literal["raised", "sunken", "flat", "ridge", "solid", "groove"] = ...,
        # The checkbutton puts a value to its variable when it's checked or
        # unchecked. We don't restrict the type of that value here, so
        # Any-typing is fine.
        #
        # I think Checkbutton shouldn't be generic, because then specifying
        # "any checkbutton regardless of what variable it uses" would be
        # difficult, and we might run into issues just like how list[float]
        # and list[int] are incompatible. Also, we would need a way to
        # specify "Checkbutton not associated with any variable", which is
        # done by setting variable to empty string (the default).
        offvalue: Any = 0,
        onvalue: Any = 1,
        overrelief: Literal["raised", "sunken", "flat", "ridge", "solid", "groove", ""] = "",
        padx: float | str = 1,
        pady: float | str = 1,
        relief: Literal["raised", "sunken", "flat", "ridge", "solid", "groove"] = "flat",
        selectcolor: str = ...,
        selectimage: _Image | str = "",
        state: Literal["normal", "active", "disabled"] = "normal",
        takefocus: bool | Literal[0, 1, ""] | Callable[[str], bool | None] = "",
        text: float | str = "",
        textvariable: Variable = ...,
        tristateimage: _Image | str = "",
        tristatevalue: Any = "",
        underline: int = -1,
        variable: Variable | Literal[""] = ...,
        width: float | str = 0,
        wraplength: float | str = 0,
    ) -> None:
        """
        Construct a checkbutton widget with the parent MASTER.

        Valid resource names: activebackground, activeforeground, anchor,
        background, bd, bg, bitmap, borderwidth, command, cursor,
        disabledforeground, fg, font, foreground, height,
        highlightbackground, highlightcolor, highlightthickness, image,
        indicatoron, justify, offvalue, onvalue, padx, pady, relief,
        selectcolor, selectimage, state, takefocus, text, textvariable,
        underline, variable, width, wraplength.
        """
        ...
    @overload
    def configure(
        self,
        cnf: dict[str, Any] | None = None,
        *,
        activebackground: str = ...,
        activeforeground: str = ...,
        anchor: Literal["nw", "n", "ne", "w", "center", "e", "sw", "s", "se"] = ...,
        background: str = ...,
        bd: float | str = ...,
        bg: str = ...,
        bitmap: str = ...,
        border: float | str = ...,
        borderwidth: float | str = ...,
        command: str | Callable[[], Any] = ...,
        compound: Literal["top", "left", "center", "right", "bottom", "none"] = ...,
        cursor: _Cursor = ...,
        disabledforeground: str = ...,
        fg: str = ...,
        font: _FontDescription = ...,
        foreground: str = ...,
        height: float | str = ...,
        highlightbackground: str = ...,
        highlightcolor: str = ...,
        highlightthickness: float | str = ...,
        image: _Image | str = ...,
        indicatoron: bool = ...,
        justify: Literal["left", "center", "right"] = ...,
        offrelief: Literal["raised", "sunken", "flat", "ridge", "solid", "groove"] = ...,
        offvalue: Any = ...,
        onvalue: Any = ...,
        overrelief: Literal["raised", "sunken", "flat", "ridge", "solid", "groove", ""] = ...,
        padx: float | str = ...,
        pady: float | str = ...,
        relief: Literal["raised", "sunken", "flat", "ridge", "solid", "groove"] = ...,
        selectcolor: str = ...,
        selectimage: _Image | str = ...,
        state: Literal["normal", "active", "disabled"] = ...,
        takefocus: bool | Literal[0, 1, ""] | Callable[[str], bool | None] = ...,
        text: float | str = ...,
        textvariable: Variable = ...,
        tristateimage: _Image | str = ...,
        tristatevalue: Any = ...,
        underline: int = ...,
        variable: Variable | Literal[""] = ...,
        width: float | str = ...,
        wraplength: float | str = ...,
    ) -> dict[str, tuple[str, str, str, Any, Any]] | None:
        """
        Configure resources of a widget.

        The values for resources are specified as keyword
        arguments. To get an overview about
        the allowed keyword arguments call the method keys.
        """
        ...
    @overload
    def configure(self, cnf: str) -> tuple[str, str, str, Any, Any]:
        """
        Configure resources of a widget.

        The values for resources are specified as keyword
        arguments. To get an overview about
        the allowed keyword arguments call the method keys.
        """
        ...
    config = configure
    def deselect(self) -> None:
        """Put the button in off-state."""
        ...
    def flash(self) -> None:
        """Flash the button."""
        ...
    def invoke(self) -> Any:
        """Toggle the button and invoke a command if given as resource."""
        ...
    def select(self) -> None:
        """Put the button in on-state."""
        ...
    def toggle(self) -> None:
        """Toggle the button."""
        ...

class Entry(Widget, XView):
    """Entry widget which allows displaying simple text."""
    def __init__(
        self,
        master: Misc | None = None,
        cnf: dict[str, Any] | None = {},
        *,
        background: str = ...,
        bd: float | str = ...,
        bg: str = ...,
        border: float | str = ...,
        borderwidth: float | str = ...,
        cursor: _Cursor = "xterm",
        disabledbackground: str = ...,
        disabledforeground: str = ...,
        exportselection: bool = True,
        fg: str = ...,
        font: _FontDescription = "TkTextFont",
        foreground: str = ...,
        highlightbackground: str = ...,
        highlightcolor: str = ...,
        highlightthickness: float | str = ...,
        insertbackground: str = ...,
        insertborderwidth: float | str = 0,
        insertofftime: int = 300,
        insertontime: int = 600,
        insertwidth: float | str = ...,
        invalidcommand: str | list[str] | tuple[str, ...] | Callable[[], bool] = "",
        invcmd: str | list[str] | tuple[str, ...] | Callable[[], bool] = "",  # same as invalidcommand
        justify: Literal["left", "center", "right"] = "left",
        name: str = ...,
        readonlybackground: str = ...,
        relief: Literal["raised", "sunken", "flat", "ridge", "solid", "groove"] = "sunken",
        selectbackground: str = ...,
        selectborderwidth: float | str = ...,
        selectforeground: str = ...,
        show: str = "",
        state: Literal["normal", "disabled", "readonly"] = "normal",
        takefocus: bool | Literal[0, 1, ""] | Callable[[str], bool | None] = "",
        textvariable: Variable = ...,
        validate: Literal["none", "focus", "focusin", "focusout", "key", "all"] = "none",
        validatecommand: str | list[str] | tuple[str, ...] | Callable[[], bool] = "",
        vcmd: str | list[str] | tuple[str, ...] | Callable[[], bool] = "",  # same as validatecommand
        width: int = 20,
        xscrollcommand: str | Callable[[float, float], object] = "",
    ) -> None:
        """
        Construct an entry widget with the parent MASTER.

        Valid resource names: background, bd, bg, borderwidth, cursor,
        exportselection, fg, font, foreground, highlightbackground,
        highlightcolor, highlightthickness, insertbackground,
        insertborderwidth, insertofftime, insertontime, insertwidth,
        invalidcommand, invcmd, justify, relief, selectbackground,
        selectborderwidth, selectforeground, show, state, takefocus,
        textvariable, validate, validatecommand, vcmd, width,
        xscrollcommand.
        """
        ...
    @overload
    def configure(
        self,
        cnf: dict[str, Any] | None = None,
        *,
        background: str = ...,
        bd: float | str = ...,
        bg: str = ...,
        border: float | str = ...,
        borderwidth: float | str = ...,
        cursor: _Cursor = ...,
        disabledbackground: str = ...,
        disabledforeground: str = ...,
        exportselection: bool = ...,
        fg: str = ...,
        font: _FontDescription = ...,
        foreground: str = ...,
        highlightbackground: str = ...,
        highlightcolor: str = ...,
        highlightthickness: float | str = ...,
        insertbackground: str = ...,
        insertborderwidth: float | str = ...,
        insertofftime: int = ...,
        insertontime: int = ...,
        insertwidth: float | str = ...,
        invalidcommand: str | list[str] | tuple[str, ...] | Callable[[], bool] = ...,
        invcmd: str | list[str] | tuple[str, ...] | Callable[[], bool] = ...,
        justify: Literal["left", "center", "right"] = ...,
        readonlybackground: str = ...,
        relief: Literal["raised", "sunken", "flat", "ridge", "solid", "groove"] = ...,
        selectbackground: str = ...,
        selectborderwidth: float | str = ...,
        selectforeground: str = ...,
        show: str = ...,
        state: Literal["normal", "disabled", "readonly"] = ...,
        takefocus: bool | Literal[0, 1, ""] | Callable[[str], bool | None] = ...,
        textvariable: Variable = ...,
        validate: Literal["none", "focus", "focusin", "focusout", "key", "all"] = ...,
        validatecommand: str | list[str] | tuple[str, ...] | Callable[[], bool] = ...,
        vcmd: str | list[str] | tuple[str, ...] | Callable[[], bool] = ...,
        width: int = ...,
        xscrollcommand: str | Callable[[float, float], object] = ...,
    ) -> dict[str, tuple[str, str, str, Any, Any]] | None:
        """
        Configure resources of a widget.

        The values for resources are specified as keyword
        arguments. To get an overview about
        the allowed keyword arguments call the method keys.
        """
        ...
    @overload
    def configure(self, cnf: str) -> tuple[str, str, str, Any, Any]:
        """
        Configure resources of a widget.

        The values for resources are specified as keyword
        arguments. To get an overview about
        the allowed keyword arguments call the method keys.
        """
        ...
    config = configure
    def delete(self, first: str | int, last: str | int | None = None) -> None:
        """Delete text from FIRST to LAST (not included)."""
        ...
    def get(self) -> str:
        """Return the text."""
        ...
    def icursor(self, index: str | int) -> None:
        """Insert cursor at INDEX."""
        ...
    def index(self, index: str | int) -> int:
        """Return position of cursor."""
        ...
    def insert(self, index: str | int, string: str) -> None:
        """Insert STRING at INDEX."""
        ...
    def scan_mark(self, x) -> None:
        """Remember the current X, Y coordinates."""
        ...
    def scan_dragto(self, x) -> None:
        """
        Adjust the view of the canvas to 10 times the
        difference between X and Y and the coordinates given in
        scan_mark.
        """
        ...
    def selection_adjust(self, index: str | int) -> None:
        """Adjust the end of the selection near the cursor to INDEX."""
        ...
    def selection_clear(self) -> None:
        """Clear the selection if it is in this widget."""
        ...
    def selection_from(self, index: str | int) -> None:
        """Set the fixed end of a selection to INDEX."""
        ...
    def selection_present(self) -> bool:
        """
        Return True if there are characters selected in the entry, False
        otherwise.
        """
        ...
    def selection_range(self, start: str | int, end: str | int) -> None:
        """Set the selection from START to END (not included)."""
        ...
    def selection_to(self, index: str | int) -> None:
        """Set the variable end of a selection to INDEX."""
        ...
    select_adjust = selection_adjust
    select_clear = selection_clear
    select_from = selection_from
    select_present = selection_present
    select_range = selection_range
    select_to = selection_to

class Frame(Widget):
    """Frame widget which may contain other widgets and can have a 3D border."""
    def __init__(
        self,
        master: Misc | None = None,
        cnf: dict[str, Any] | None = {},
        *,
        background: str = ...,
        bd: float | str = 0,
        bg: str = ...,
        border: float | str = 0,
        borderwidth: float | str = 0,
        class_: str = "Frame",  # can't be changed with configure()
        colormap: Literal["new", ""] | Misc = "",  # can't be changed with configure()
        container: bool = False,  # can't be changed with configure()
        cursor: _Cursor = "",
        height: float | str = 0,
        highlightbackground: str = ...,
        highlightcolor: str = ...,
        highlightthickness: float | str = 0,
        name: str = ...,
        padx: float | str = 0,
        pady: float | str = 0,
        relief: Literal["raised", "sunken", "flat", "ridge", "solid", "groove"] = "flat",
        takefocus: bool | Literal[0, 1, ""] | Callable[[str], bool | None] = 0,
        visual: str | tuple[str, int] = "",  # can't be changed with configure()
        width: float | str = 0,
    ) -> None:
        """
        Construct a frame widget with the parent MASTER.

        Valid resource names: background, bd, bg, borderwidth, class,
        colormap, container, cursor, height, highlightbackground,
        highlightcolor, highlightthickness, relief, takefocus, visual, width.
        """
        ...
    @overload
    def configure(
        self,
        cnf: dict[str, Any] | None = None,
        *,
        background: str = ...,
        bd: float | str = ...,
        bg: str = ...,
        border: float | str = ...,
        borderwidth: float | str = ...,
        cursor: _Cursor = ...,
        height: float | str = ...,
        highlightbackground: str = ...,
        highlightcolor: str = ...,
        highlightthickness: float | str = ...,
        padx: float | str = ...,
        pady: float | str = ...,
        relief: Literal["raised", "sunken", "flat", "ridge", "solid", "groove"] = ...,
        takefocus: bool | Literal[0, 1, ""] | Callable[[str], bool | None] = ...,
        width: float | str = ...,
    ) -> dict[str, tuple[str, str, str, Any, Any]] | None:
        """
        Configure resources of a widget.

        The values for resources are specified as keyword
        arguments. To get an overview about
        the allowed keyword arguments call the method keys.
        """
        ...
    @overload
    def configure(self, cnf: str) -> tuple[str, str, str, Any, Any]:
        """
        Configure resources of a widget.

        The values for resources are specified as keyword
        arguments. To get an overview about
        the allowed keyword arguments call the method keys.
        """
        ...
    config = configure

class Label(Widget):
    """Label widget which can display text and bitmaps."""
    def __init__(
        self,
        master: Misc | None = None,
        cnf: dict[str, Any] | None = {},
        *,
        activebackground: str = ...,
        activeforeground: str = ...,
        anchor: Literal["nw", "n", "ne", "w", "center", "e", "sw", "s", "se"] = "center",
        background: str = ...,
        bd: float | str = ...,
        bg: str = ...,
        bitmap: str = "",
        border: float | str = ...,
        borderwidth: float | str = ...,
        compound: Literal["top", "left", "center", "right", "bottom", "none"] = "none",
        cursor: _Cursor = "",
        disabledforeground: str = ...,
        fg: str = ...,
        font: _FontDescription = "TkDefaultFont",
        foreground: str = ...,
        height: float | str = 0,
        highlightbackground: str = ...,
        highlightcolor: str = ...,
        highlightthickness: float | str = 0,
        image: _Image | str = "",
        justify: Literal["left", "center", "right"] = "center",
        name: str = ...,
        padx: float | str = 1,
        pady: float | str = 1,
        relief: Literal["raised", "sunken", "flat", "ridge", "solid", "groove"] = "flat",
        state: Literal["normal", "active", "disabled"] = "normal",
        takefocus: bool | Literal[0, 1, ""] | Callable[[str], bool | None] = 0,
        text: float | str = "",
        textvariable: Variable = ...,
        underline: int = -1,
        width: float | str = 0,
        wraplength: float | str = 0,
    ) -> None:
        """
        Construct a label widget with the parent MASTER.

        STANDARD OPTIONS

            activebackground, activeforeground, anchor,
            background, bitmap, borderwidth, cursor,
            disabledforeground, font, foreground,
            highlightbackground, highlightcolor,
            highlightthickness, image, justify,
            padx, pady, relief, takefocus, text,
            textvariable, underline, wraplength

        WIDGET-SPECIFIC OPTIONS

            height, state, width
        """
        ...
    @overload
    def configure(
        self,
        cnf: dict[str, Any] | None = None,
        *,
        activebackground: str = ...,
        activeforeground: str = ...,
        anchor: Literal["nw", "n", "ne", "w", "center", "e", "sw", "s", "se"] = ...,
        background: str = ...,
        bd: float | str = ...,
        bg: str = ...,
        bitmap: str = ...,
        border: float | str = ...,
        borderwidth: float | str = ...,
        compound: Literal["top", "left", "center", "right", "bottom", "none"] = ...,
        cursor: _Cursor = ...,
        disabledforeground: str = ...,
        fg: str = ...,
        font: _FontDescription = ...,
        foreground: str = ...,
        height: float | str = ...,
        highlightbackground: str = ...,
        highlightcolor: str = ...,
        highlightthickness: float | str = ...,
        image: _Image | str = ...,
        justify: Literal["left", "center", "right"] = ...,
        padx: float | str = ...,
        pady: float | str = ...,
        relief: Literal["raised", "sunken", "flat", "ridge", "solid", "groove"] = ...,
        state: Literal["normal", "active", "disabled"] = ...,
        takefocus: bool | Literal[0, 1, ""] | Callable[[str], bool | None] = ...,
        text: float | str = ...,
        textvariable: Variable = ...,
        underline: int = ...,
        width: float | str = ...,
        wraplength: float | str = ...,
    ) -> dict[str, tuple[str, str, str, Any, Any]] | None:
        """
        Configure resources of a widget.

        The values for resources are specified as keyword
        arguments. To get an overview about
        the allowed keyword arguments call the method keys.
        """
        ...
    @overload
    def configure(self, cnf: str) -> tuple[str, str, str, Any, Any]:
        """
        Configure resources of a widget.

        The values for resources are specified as keyword
        arguments. To get an overview about
        the allowed keyword arguments call the method keys.
        """
        ...
    config = configure

class Listbox(Widget, XView, YView):
    """Listbox widget which can display a list of strings."""
    def __init__(
        self,
        master: Misc | None = None,
        cnf: dict[str, Any] | None = {},
        *,
        activestyle: Literal["dotbox", "none", "underline"] = ...,
        background: str = ...,
        bd: float | str = 1,
        bg: str = ...,
        border: float | str = 1,
        borderwidth: float | str = 1,
        cursor: _Cursor = "",
        disabledforeground: str = ...,
        exportselection: bool | Literal[0, 1] = 1,
        fg: str = ...,
        font: _FontDescription = ...,
        foreground: str = ...,
        height: int = 10,
        highlightbackground: str = ...,
        highlightcolor: str = ...,
        highlightthickness: float | str = ...,
        justify: Literal["left", "center", "right"] = "left",
        # There's no tkinter.ListVar, but seems like bare tkinter.Variable
        # actually works for this:
        #
        #    >>> import tkinter
        #    >>> lb = tkinter.Listbox()
        #    >>> var = lb['listvariable'] = tkinter.Variable()
        #    >>> var.set(['foo', 'bar', 'baz'])
        #    >>> lb.get(0, 'end')
        #    ('foo', 'bar', 'baz')
        listvariable: Variable = ...,
        name: str = ...,
        relief: Literal["raised", "sunken", "flat", "ridge", "solid", "groove"] = ...,
        selectbackground: str = ...,
        selectborderwidth: float | str = 0,
        selectforeground: str = ...,
        # from listbox man page: "The value of the [selectmode] option may be
        # arbitrary, but the default bindings expect it to be either single,
        # browse, multiple, or extended"
        #
        # I have never seen anyone setting this to something else than what
        # "the default bindings expect", but let's support it anyway.
        selectmode: str | Literal["single", "browse", "multiple", "extended"] = "browse",  # noqa: Y051
        setgrid: bool = False,
        state: Literal["normal", "disabled"] = "normal",
        takefocus: bool | Literal[0, 1, ""] | Callable[[str], bool | None] = "",
        width: int = 20,
        xscrollcommand: str | Callable[[float, float], object] = "",
        yscrollcommand: str | Callable[[float, float], object] = "",
    ) -> None:
        """
        Construct a listbox widget with the parent MASTER.

        Valid resource names: background, bd, bg, borderwidth, cursor,
        exportselection, fg, font, foreground, height, highlightbackground,
        highlightcolor, highlightthickness, relief, selectbackground,
        selectborderwidth, selectforeground, selectmode, setgrid, takefocus,
        width, xscrollcommand, yscrollcommand, listvariable.
        """
        ...
    @overload
    def configure(
        self,
        cnf: dict[str, Any] | None = None,
        *,
        activestyle: Literal["dotbox", "none", "underline"] = ...,
        background: str = ...,
        bd: float | str = ...,
        bg: str = ...,
        border: float | str = ...,
        borderwidth: float | str = ...,
        cursor: _Cursor = ...,
        disabledforeground: str = ...,
        exportselection: bool = ...,
        fg: str = ...,
        font: _FontDescription = ...,
        foreground: str = ...,
        height: int = ...,
        highlightbackground: str = ...,
        highlightcolor: str = ...,
        highlightthickness: float | str = ...,
        justify: Literal["left", "center", "right"] = ...,
        listvariable: Variable = ...,
        relief: Literal["raised", "sunken", "flat", "ridge", "solid", "groove"] = ...,
        selectbackground: str = ...,
        selectborderwidth: float | str = ...,
        selectforeground: str = ...,
        selectmode: str | Literal["single", "browse", "multiple", "extended"] = ...,  # noqa: Y051
        setgrid: bool = ...,
        state: Literal["normal", "disabled"] = ...,
        takefocus: bool | Literal[0, 1, ""] | Callable[[str], bool | None] = ...,
        width: int = ...,
        xscrollcommand: str | Callable[[float, float], object] = ...,
        yscrollcommand: str | Callable[[float, float], object] = ...,
    ) -> dict[str, tuple[str, str, str, Any, Any]] | None:
        """
        Configure resources of a widget.

        The values for resources are specified as keyword
        arguments. To get an overview about
        the allowed keyword arguments call the method keys.
        """
        ...
    @overload
    def configure(self, cnf: str) -> tuple[str, str, str, Any, Any]:
        """
        Configure resources of a widget.

        The values for resources are specified as keyword
        arguments. To get an overview about
        the allowed keyword arguments call the method keys.
        """
        ...
    config = configure
    def activate(self, index: str | int) -> None:
        """Activate item identified by INDEX."""
        ...
    def bbox(self, index: str | int) -> tuple[int, int, int, int] | None:
        """
        Return a tuple of X1,Y1,X2,Y2 coordinates for a rectangle
        which encloses the item identified by the given index.
        """
        ...
    def curselection(self):
        """Return the indices of currently selected item."""
        ...
    def delete(self, first: str | int, last: str | int | None = None) -> None:
        """Delete items from FIRST to LAST (included)."""
        ...
    def get(self, first: str | int, last: str | int | None = None):
        """Get list of items from FIRST to LAST (included)."""
        ...
    def index(self, index: str | int) -> int:
        """Return index of item identified with INDEX."""
        ...
    def insert(self, index: str | int, *elements: str | float) -> None:
        """Insert ELEMENTS at INDEX."""
        ...
    def nearest(self, y):
        """Get index of item which is nearest to y coordinate Y."""
        ...
    def scan_mark(self, x, y) -> None:
        """Remember the current X, Y coordinates."""
        ...
    def scan_dragto(self, x, y) -> None:
        """
        Adjust the view of the listbox to 10 times the
        difference between X and Y and the coordinates given in
        scan_mark.
        """
        ...
    def see(self, index: str | int) -> None:
        """Scroll such that INDEX is visible."""
        ...
    def selection_anchor(self, index: str | int) -> None:
        """Set the fixed end oft the selection to INDEX."""
        ...
    select_anchor = selection_anchor
    def selection_clear(self, first: str | int, last: str | int | None = None) -> None:
        """Clear the selection from FIRST to LAST (included)."""
        ...
    select_clear = selection_clear
    def selection_includes(self, index: str | int):
        """Return True if INDEX is part of the selection."""
        ...
    select_includes = selection_includes
    def selection_set(self, first: str | int, last: str | int | None = None) -> None:
        """
        Set the selection from FIRST to LAST (included) without
        changing the currently selected elements.
        """
        ...
    select_set = selection_set
    def size(self) -> int:
        """Return the number of elements in the listbox."""
        ...
    def itemcget(self, index: str | int, option):
        """Return the resource value for an ITEM and an OPTION."""
        ...
    def itemconfigure(self, index: str | int, cnf=None, **kw):
        """
        Configure resources of an ITEM.

        The values for resources are specified as keyword arguments.
        To get an overview about the allowed keyword arguments
        call the method without arguments.
        Valid resource names: background, bg, foreground, fg,
        selectbackground, selectforeground.
        """
        ...
    itemconfig = itemconfigure

class Menu(Widget):
    """Menu widget which allows displaying menu bars, pull-down menus and pop-up menus."""
    def __init__(
        self,
        master: Misc | None = None,
        cnf: dict[str, Any] | None = {},
        *,
        activebackground: str = ...,
        activeborderwidth: float | str = ...,
        activeforeground: str = ...,
        background: str = ...,
        bd: float | str = ...,
        bg: str = ...,
        border: float | str = ...,
        borderwidth: float | str = ...,
        cursor: _Cursor = "arrow",
        disabledforeground: str = ...,
        fg: str = ...,
        font: _FontDescription = ...,
        foreground: str = ...,
        name: str = ...,
        postcommand: Callable[[], object] | str = "",
        relief: Literal["raised", "sunken", "flat", "ridge", "solid", "groove"] = ...,
        selectcolor: str = ...,
        takefocus: bool | Literal[0, 1, ""] | Callable[[str], bool | None] = 0,
        tearoff: bool | Literal[0, 1] = 1,
        # I guess tearoffcommand arguments are supposed to be widget objects,
        # but they are widget name strings. Use nametowidget() to handle the
        # arguments of tearoffcommand.
        tearoffcommand: Callable[[str, str], object] | str = "",
        title: str = "",
        type: Literal["menubar", "tearoff", "normal"] = "normal",
    ) -> None:
        """
        Construct menu widget with the parent MASTER.

        Valid resource names: activebackground, activeborderwidth,
        activeforeground, background, bd, bg, borderwidth, cursor,
        disabledforeground, fg, font, foreground, postcommand, relief,
        selectcolor, takefocus, tearoff, tearoffcommand, title, type.
        """
        ...
    @overload
    def configure(
        self,
        cnf: dict[str, Any] | None = None,
        *,
        activebackground: str = ...,
        activeborderwidth: float | str = ...,
        activeforeground: str = ...,
        background: str = ...,
        bd: float | str = ...,
        bg: str = ...,
        border: float | str = ...,
        borderwidth: float | str = ...,
        cursor: _Cursor = ...,
        disabledforeground: str = ...,
        fg: str = ...,
        font: _FontDescription = ...,
        foreground: str = ...,
        postcommand: Callable[[], object] | str = ...,
        relief: Literal["raised", "sunken", "flat", "ridge", "solid", "groove"] = ...,
        selectcolor: str = ...,
        takefocus: bool | Literal[0, 1, ""] | Callable[[str], bool | None] = ...,
        tearoff: bool = ...,
        tearoffcommand: Callable[[str, str], object] | str = ...,
        title: str = ...,
        type: Literal["menubar", "tearoff", "normal"] = ...,
    ) -> dict[str, tuple[str, str, str, Any, Any]] | None:
        """
        Configure resources of a widget.

        The values for resources are specified as keyword
        arguments. To get an overview about
        the allowed keyword arguments call the method keys.
        """
        ...
    @overload
    def configure(self, cnf: str) -> tuple[str, str, str, Any, Any]:
        """
        Configure resources of a widget.

        The values for resources are specified as keyword
        arguments. To get an overview about
        the allowed keyword arguments call the method keys.
        """
        ...
    config = configure
    def tk_popup(self, x: int, y: int, entry: str | int = "") -> None:
        """Post the menu at position X,Y with entry ENTRY."""
        ...
    def activate(self, index: str | int) -> None:
        """Activate entry at INDEX."""
        ...
    def add(self, itemType, cnf={}, **kw):
        """Internal function."""
        ...
    def insert(self, index, itemType, cnf={}, **kw):
        """Internal function."""
        ...
    def add_cascade(
        self,
        cnf: dict[str, Any] | None = {},
        *,
        accelerator: str = ...,
        activebackground: str = ...,
        activeforeground: str = ...,
        background: str = ...,
        bitmap: str = ...,
        columnbreak: int = ...,
        command: Callable[[], object] | str = ...,
        compound: Literal["top", "left", "center", "right", "bottom", "none"] = ...,
        font: _FontDescription = ...,
        foreground: str = ...,
        hidemargin: bool = ...,
        image: _Image | str = ...,
        label: str = ...,
        menu: Menu = ...,
        state: Literal["normal", "active", "disabled"] = ...,
        underline: int = ...,
    ) -> None:
        """Add hierarchical menu item."""
        ...
    def add_checkbutton(
        self,
        cnf: dict[str, Any] | None = {},
        *,
        accelerator: str = ...,
        activebackground: str = ...,
        activeforeground: str = ...,
        background: str = ...,
        bitmap: str = ...,
        columnbreak: int = ...,
        command: Callable[[], object] | str = ...,
        compound: Literal["top", "left", "center", "right", "bottom", "none"] = ...,
        font: _FontDescription = ...,
        foreground: str = ...,
        hidemargin: bool = ...,
        image: _Image | str = ...,
        indicatoron: bool = ...,
        label: str = ...,
        offvalue: Any = ...,
        onvalue: Any = ...,
        selectcolor: str = ...,
        selectimage: _Image | str = ...,
        state: Literal["normal", "active", "disabled"] = ...,
        underline: int = ...,
        variable: Variable = ...,
    ) -> None:
        """Add checkbutton menu item."""
        ...
    def add_command(
        self,
        cnf: dict[str, Any] | None = {},
        *,
        accelerator: str = ...,
        activebackground: str = ...,
        activeforeground: str = ...,
        background: str = ...,
        bitmap: str = ...,
        columnbreak: int = ...,
        command: Callable[[], object] | str = ...,
        compound: Literal["top", "left", "center", "right", "bottom", "none"] = ...,
        font: _FontDescription = ...,
        foreground: str = ...,
        hidemargin: bool = ...,
        image: _Image | str = ...,
        label: str = ...,
        state: Literal["normal", "active", "disabled"] = ...,
        underline: int = ...,
    ) -> None:
        """Add command menu item."""
        ...
    def add_radiobutton(
        self,
        cnf: dict[str, Any] | None = {},
        *,
        accelerator: str = ...,
        activebackground: str = ...,
        activeforeground: str = ...,
        background: str = ...,
        bitmap: str = ...,
        columnbreak: int = ...,
        command: Callable[[], object] | str = ...,
        compound: Literal["top", "left", "center", "right", "bottom", "none"] = ...,
        font: _FontDescription = ...,
        foreground: str = ...,
        hidemargin: bool = ...,
        image: _Image | str = ...,
        indicatoron: bool = ...,
        label: str = ...,
        selectcolor: str = ...,
        selectimage: _Image | str = ...,
        state: Literal["normal", "active", "disabled"] = ...,
        underline: int = ...,
        value: Any = ...,
        variable: Variable = ...,
    ) -> None:
        """Add radio menu item."""
        ...
    def add_separator(self, cnf: dict[str, Any] | None = {}, *, background: str = ...) -> None:
        """Add separator."""
        ...
    def insert_cascade(
        self,
        index: str | int,
        cnf: dict[str, Any] | None = {},
        *,
        accelerator: str = ...,
        activebackground: str = ...,
        activeforeground: str = ...,
        background: str = ...,
        bitmap: str = ...,
        columnbreak: int = ...,
        command: Callable[[], object] | str = ...,
        compound: Literal["top", "left", "center", "right", "bottom", "none"] = ...,
        font: _FontDescription = ...,
        foreground: str = ...,
        hidemargin: bool = ...,
        image: _Image | str = ...,
        label: str = ...,
        menu: Menu = ...,
        state: Literal["normal", "active", "disabled"] = ...,
        underline: int = ...,
    ) -> None:
        """Add hierarchical menu item at INDEX."""
        ...
    def insert_checkbutton(
        self,
        index: str | int,
        cnf: dict[str, Any] | None = {},
        *,
        accelerator: str = ...,
        activebackground: str = ...,
        activeforeground: str = ...,
        background: str = ...,
        bitmap: str = ...,
        columnbreak: int = ...,
        command: Callable[[], object] | str = ...,
        compound: Literal["top", "left", "center", "right", "bottom", "none"] = ...,
        font: _FontDescription = ...,
        foreground: str = ...,
        hidemargin: bool = ...,
        image: _Image | str = ...,
        indicatoron: bool = ...,
        label: str = ...,
        offvalue: Any = ...,
        onvalue: Any = ...,
        selectcolor: str = ...,
        selectimage: _Image | str = ...,
        state: Literal["normal", "active", "disabled"] = ...,
        underline: int = ...,
        variable: Variable = ...,
    ) -> None:
        """Add checkbutton menu item at INDEX."""
        ...
    def insert_command(
        self,
        index: str | int,
        cnf: dict[str, Any] | None = {},
        *,
        accelerator: str = ...,
        activebackground: str = ...,
        activeforeground: str = ...,
        background: str = ...,
        bitmap: str = ...,
        columnbreak: int = ...,
        command: Callable[[], object] | str = ...,
        compound: Literal["top", "left", "center", "right", "bottom", "none"] = ...,
        font: _FontDescription = ...,
        foreground: str = ...,
        hidemargin: bool = ...,
        image: _Image | str = ...,
        label: str = ...,
        state: Literal["normal", "active", "disabled"] = ...,
        underline: int = ...,
    ) -> None:
        """Add command menu item at INDEX."""
        ...
    def insert_radiobutton(
        self,
        index: str | int,
        cnf: dict[str, Any] | None = {},
        *,
        accelerator: str = ...,
        activebackground: str = ...,
        activeforeground: str = ...,
        background: str = ...,
        bitmap: str = ...,
        columnbreak: int = ...,
        command: Callable[[], object] | str = ...,
        compound: Literal["top", "left", "center", "right", "bottom", "none"] = ...,
        font: _FontDescription = ...,
        foreground: str = ...,
        hidemargin: bool = ...,
        image: _Image | str = ...,
        indicatoron: bool = ...,
        label: str = ...,
        selectcolor: str = ...,
        selectimage: _Image | str = ...,
        state: Literal["normal", "active", "disabled"] = ...,
        underline: int = ...,
        value: Any = ...,
        variable: Variable = ...,
    ) -> None:
        """Add radio menu item at INDEX."""
        ...
    def insert_separator(self, index: str | int, cnf: dict[str, Any] | None = {}, *, background: str = ...) -> None:
        """Add separator at INDEX."""
        ...
    def delete(self, index1: str | int, index2: str | int | None = None) -> None:
        """Delete menu items between INDEX1 and INDEX2 (included)."""
        ...
    def entrycget(self, index: str | int, option: str) -> Any:
        """Return the resource value of a menu item for OPTION at INDEX."""
        ...
    def entryconfigure(
        self, index: str | int, cnf: dict[str, Any] | None = None, **kw: Any
    ) -> dict[str, tuple[str, str, str, Any, Any]] | None:
        """Configure a menu item at INDEX."""
        ...
    entryconfig = entryconfigure
    def index(self, index: str | int) -> int | None:
        """Return the index of a menu item identified by INDEX."""
        ...
    def invoke(self, index: str | int) -> Any:
        """
        Invoke a menu item identified by INDEX and execute
        the associated command.
        """
        ...
    def post(self, x: int, y: int) -> None:
        """Display a menu at position X,Y."""
        ...
    def type(self, index: str | int) -> Literal["cascade", "checkbutton", "command", "radiobutton", "separator"]:
        """Return the type of the menu item at INDEX."""
        ...
    def unpost(self) -> None:
        """Unmap a menu."""
        ...
    def xposition(self, index: str | int) -> int:
        """
        Return the x-position of the leftmost pixel of the menu item
        at INDEX.
        """
        ...
    def yposition(self, index: str | int) -> int:
        """Return the y-position of the topmost pixel of the menu item at INDEX."""
        ...

class Menubutton(Widget):
    """Menubutton widget, obsolete since Tk8.0."""
    def __init__(
        self,
        master: Misc | None = None,
        cnf: dict[str, Any] | None = {},
        *,
        activebackground: str = ...,
        activeforeground: str = ...,
        anchor: Literal["nw", "n", "ne", "w", "center", "e", "sw", "s", "se"] = ...,
        background: str = ...,
        bd: float | str = ...,
        bg: str = ...,
        bitmap: str = "",
        border: float | str = ...,
        borderwidth: float | str = ...,
        compound: Literal["top", "left", "center", "right", "bottom", "none"] = "none",
        cursor: _Cursor = "",
        direction: Literal["above", "below", "left", "right", "flush"] = "below",
        disabledforeground: str = ...,
        fg: str = ...,
        font: _FontDescription = "TkDefaultFont",
        foreground: str = ...,
        height: float | str = 0,
        highlightbackground: str = ...,
        highlightcolor: str = ...,
        highlightthickness: float | str = 0,
        image: _Image | str = "",
        indicatoron: bool = ...,
        justify: Literal["left", "center", "right"] = ...,
        menu: Menu = ...,
        name: str = ...,
        padx: float | str = ...,
        pady: float | str = ...,
        relief: Literal["raised", "sunken", "flat", "ridge", "solid", "groove"] = "flat",
        state: Literal["normal", "active", "disabled"] = "normal",
        takefocus: bool | Literal[0, 1, ""] | Callable[[str], bool | None] = 0,
        text: float | str = "",
        textvariable: Variable = ...,
        underline: int = -1,
        width: float | str = 0,
        wraplength: float | str = 0,
    ) -> None: ...
    @overload
    def configure(
        self,
        cnf: dict[str, Any] | None = None,
        *,
        activebackground: str = ...,
        activeforeground: str = ...,
        anchor: Literal["nw", "n", "ne", "w", "center", "e", "sw", "s", "se"] = ...,
        background: str = ...,
        bd: float | str = ...,
        bg: str = ...,
        bitmap: str = ...,
        border: float | str = ...,
        borderwidth: float | str = ...,
        compound: Literal["top", "left", "center", "right", "bottom", "none"] = ...,
        cursor: _Cursor = ...,
        direction: Literal["above", "below", "left", "right", "flush"] = ...,
        disabledforeground: str = ...,
        fg: str = ...,
        font: _FontDescription = ...,
        foreground: str = ...,
        height: float | str = ...,
        highlightbackground: str = ...,
        highlightcolor: str = ...,
        highlightthickness: float | str = ...,
        image: _Image | str = ...,
        indicatoron: bool = ...,
        justify: Literal["left", "center", "right"] = ...,
        menu: Menu = ...,
        padx: float | str = ...,
        pady: float | str = ...,
        relief: Literal["raised", "sunken", "flat", "ridge", "solid", "groove"] = ...,
        state: Literal["normal", "active", "disabled"] = ...,
        takefocus: bool | Literal[0, 1, ""] | Callable[[str], bool | None] = ...,
        text: float | str = ...,
        textvariable: Variable = ...,
        underline: int = ...,
        width: float | str = ...,
        wraplength: float | str = ...,
    ) -> dict[str, tuple[str, str, str, Any, Any]] | None:
        """
        Configure resources of a widget.

        The values for resources are specified as keyword
        arguments. To get an overview about
        the allowed keyword arguments call the method keys.
        """
        ...
    @overload
    def configure(self, cnf: str) -> tuple[str, str, str, Any, Any]:
        """
        Configure resources of a widget.

        The values for resources are specified as keyword
        arguments. To get an overview about
        the allowed keyword arguments call the method keys.
        """
        ...
    config = configure

class Message(Widget):
    """Message widget to display multiline text. Obsolete since Label does it too."""
    def __init__(
        self,
        master: Misc | None = None,
        cnf: dict[str, Any] | None = {},
        *,
        anchor: Literal["nw", "n", "ne", "w", "center", "e", "sw", "s", "se"] = "center",
        aspect: int = 150,
        background: str = ...,
        bd: float | str = 1,
        bg: str = ...,
        border: float | str = 1,
        borderwidth: float | str = 1,
        cursor: _Cursor = "",
        fg: str = ...,
        font: _FontDescription = "TkDefaultFont",
        foreground: str = ...,
        highlightbackground: str = ...,
        highlightcolor: str = ...,
        highlightthickness: float | str = 0,
        justify: Literal["left", "center", "right"] = "left",
        name: str = ...,
        padx: float | str = ...,
        pady: float | str = ...,
        relief: Literal["raised", "sunken", "flat", "ridge", "solid", "groove"] = "flat",
        takefocus: bool | Literal[0, 1, ""] | Callable[[str], bool | None] = 0,
        text: float | str = "",
        textvariable: Variable = ...,
        # there's width but no height
        width: float | str = 0,
    ) -> None: ...
    @overload
    def configure(
        self,
        cnf: dict[str, Any] | None = None,
        *,
        anchor: Literal["nw", "n", "ne", "w", "center", "e", "sw", "s", "se"] = ...,
        aspect: int = ...,
        background: str = ...,
        bd: float | str = ...,
        bg: str = ...,
        border: float | str = ...,
        borderwidth: float | str = ...,
        cursor: _Cursor = ...,
        fg: str = ...,
        font: _FontDescription = ...,
        foreground: str = ...,
        highlightbackground: str = ...,
        highlightcolor: str = ...,
        highlightthickness: float | str = ...,
        justify: Literal["left", "center", "right"] = ...,
        padx: float | str = ...,
        pady: float | str = ...,
        relief: Literal["raised", "sunken", "flat", "ridge", "solid", "groove"] = ...,
        takefocus: bool | Literal[0, 1, ""] | Callable[[str], bool | None] = ...,
        text: float | str = ...,
        textvariable: Variable = ...,
        width: float | str = ...,
    ) -> dict[str, tuple[str, str, str, Any, Any]] | None:
        """
        Configure resources of a widget.

        The values for resources are specified as keyword
        arguments. To get an overview about
        the allowed keyword arguments call the method keys.
        """
        ...
    @overload
    def configure(self, cnf: str) -> tuple[str, str, str, Any, Any]:
        """
        Configure resources of a widget.

        The values for resources are specified as keyword
        arguments. To get an overview about
        the allowed keyword arguments call the method keys.
        """
        ...
    config = configure

class Radiobutton(Widget):
    """Radiobutton widget which shows only one of several buttons in on-state."""
    def __init__(
        self,
        master: Misc | None = None,
        cnf: dict[str, Any] | None = {},
        *,
        activebackground: str = ...,
        activeforeground: str = ...,
        anchor: Literal["nw", "n", "ne", "w", "center", "e", "sw", "s", "se"] = "center",
        background: str = ...,
        bd: float | str = ...,
        bg: str = ...,
        bitmap: str = "",
        border: float | str = ...,
        borderwidth: float | str = ...,
        command: str | Callable[[], Any] = "",
        compound: Literal["top", "left", "center", "right", "bottom", "none"] = "none",
        cursor: _Cursor = "",
        disabledforeground: str = ...,
        fg: str = ...,
        font: _FontDescription = "TkDefaultFont",
        foreground: str = ...,
        height: float | str = 0,
        highlightbackground: str = ...,
        highlightcolor: str = ...,
        highlightthickness: float | str = 1,
        image: _Image | str = "",
        indicatoron: bool = True,
        justify: Literal["left", "center", "right"] = "center",
        name: str = ...,
        offrelief: Literal["raised", "sunken", "flat", "ridge", "solid", "groove"] = ...,
        overrelief: Literal["raised", "sunken", "flat", "ridge", "solid", "groove", ""] = "",
        padx: float | str = 1,
        pady: float | str = 1,
        relief: Literal["raised", "sunken", "flat", "ridge", "solid", "groove"] = "flat",
        selectcolor: str = ...,
        selectimage: _Image | str = "",
        state: Literal["normal", "active", "disabled"] = "normal",
        takefocus: bool | Literal[0, 1, ""] | Callable[[str], bool | None] = "",
        text: float | str = "",
        textvariable: Variable = ...,
        tristateimage: _Image | str = "",
        tristatevalue: Any = "",
        underline: int = -1,
        value: Any = "",
        variable: Variable | Literal[""] = ...,
        width: float | str = 0,
        wraplength: float | str = 0,
    ) -> None:
        """
        Construct a radiobutton widget with the parent MASTER.

        Valid resource names: activebackground, activeforeground, anchor,
        background, bd, bg, bitmap, borderwidth, command, cursor,
        disabledforeground, fg, font, foreground, height,
        highlightbackground, highlightcolor, highlightthickness, image,
        indicatoron, justify, padx, pady, relief, selectcolor, selectimage,
        state, takefocus, text, textvariable, underline, value, variable,
        width, wraplength.
        """
        ...
    @overload
    def configure(
        self,
        cnf: dict[str, Any] | None = None,
        *,
        activebackground: str = ...,
        activeforeground: str = ...,
        anchor: Literal["nw", "n", "ne", "w", "center", "e", "sw", "s", "se"] = ...,
        background: str = ...,
        bd: float | str = ...,
        bg: str = ...,
        bitmap: str = ...,
        border: float | str = ...,
        borderwidth: float | str = ...,
        command: str | Callable[[], Any] = ...,
        compound: Literal["top", "left", "center", "right", "bottom", "none"] = ...,
        cursor: _Cursor = ...,
        disabledforeground: str = ...,
        fg: str = ...,
        font: _FontDescription = ...,
        foreground: str = ...,
        height: float | str = ...,
        highlightbackground: str = ...,
        highlightcolor: str = ...,
        highlightthickness: float | str = ...,
        image: _Image | str = ...,
        indicatoron: bool = ...,
        justify: Literal["left", "center", "right"] = ...,
        offrelief: Literal["raised", "sunken", "flat", "ridge", "solid", "groove"] = ...,
        overrelief: Literal["raised", "sunken", "flat", "ridge", "solid", "groove", ""] = ...,
        padx: float | str = ...,
        pady: float | str = ...,
        relief: Literal["raised", "sunken", "flat", "ridge", "solid", "groove"] = ...,
        selectcolor: str = ...,
        selectimage: _Image | str = ...,
        state: Literal["normal", "active", "disabled"] = ...,
        takefocus: bool | Literal[0, 1, ""] | Callable[[str], bool | None] = ...,
        text: float | str = ...,
        textvariable: Variable = ...,
        tristateimage: _Image | str = ...,
        tristatevalue: Any = ...,
        underline: int = ...,
        value: Any = ...,
        variable: Variable | Literal[""] = ...,
        width: float | str = ...,
        wraplength: float | str = ...,
    ) -> dict[str, tuple[str, str, str, Any, Any]] | None:
        """
        Configure resources of a widget.

        The values for resources are specified as keyword
        arguments. To get an overview about
        the allowed keyword arguments call the method keys.
        """
        ...
    @overload
    def configure(self, cnf: str) -> tuple[str, str, str, Any, Any]:
        """
        Configure resources of a widget.

        The values for resources are specified as keyword
        arguments. To get an overview about
        the allowed keyword arguments call the method keys.
        """
        ...
    config = configure
    def deselect(self) -> None:
        """Put the button in off-state."""
        ...
    def flash(self) -> None:
        """Flash the button."""
        ...
    def invoke(self) -> Any:
        """Toggle the button and invoke a command if given as resource."""
        ...
    def select(self) -> None:
        """Put the button in on-state."""
        ...

class Scale(Widget):
    """Scale widget which can display a numerical scale."""
    def __init__(
        self,
        master: Misc | None = None,
        cnf: dict[str, Any] | None = {},
        *,
        activebackground: str = ...,
        background: str = ...,
        bd: float | str = 1,
        bg: str = ...,
        bigincrement: float = 0.0,
        border: float | str = 1,
        borderwidth: float | str = 1,
        # don't know why the callback gets string instead of float
        command: str | Callable[[str], object] = "",
        cursor: _Cursor = "",
        digits: int = 0,
        fg: str = ...,
        font: _FontDescription = "TkDefaultFont",
        foreground: str = ...,
        from_: float = 0.0,
        highlightbackground: str = ...,
        highlightcolor: str = ...,
        highlightthickness: float | str = ...,
        label: str = "",
        length: float | str = 100,
        name: str = ...,
        orient: Literal["horizontal", "vertical"] = "vertical",
        relief: Literal["raised", "sunken", "flat", "ridge", "solid", "groove"] = "flat",
        repeatdelay: int = 300,
        repeatinterval: int = 100,
        resolution: float = 1.0,
        showvalue: bool = True,
        sliderlength: float | str = 30,
        sliderrelief: Literal["raised", "sunken", "flat", "ridge", "solid", "groove"] = "raised",
        state: Literal["normal", "active", "disabled"] = "normal",
        takefocus: bool | Literal[0, 1, ""] | Callable[[str], bool | None] = "",
        tickinterval: float = 0.0,
        to: float = 100.0,
        troughcolor: str = ...,
        variable: IntVar | DoubleVar = ...,
        width: float | str = 15,
    ) -> None:
        """
        Construct a scale widget with the parent MASTER.

        Valid resource names: activebackground, background, bigincrement, bd,
        bg, borderwidth, command, cursor, digits, fg, font, foreground, from,
        highlightbackground, highlightcolor, highlightthickness, label,
        length, orient, relief, repeatdelay, repeatinterval, resolution,
        showvalue, sliderlength, sliderrelief, state, takefocus,
        tickinterval, to, troughcolor, variable, width.
        """
        ...
    @overload
    def configure(
        self,
        cnf: dict[str, Any] | None = None,
        *,
        activebackground: str = ...,
        background: str = ...,
        bd: float | str = ...,
        bg: str = ...,
        bigincrement: float = ...,
        border: float | str = ...,
        borderwidth: float | str = ...,
        command: str | Callable[[str], object] = ...,
        cursor: _Cursor = ...,
        digits: int = ...,
        fg: str = ...,
        font: _FontDescription = ...,
        foreground: str = ...,
        from_: float = ...,
        highlightbackground: str = ...,
        highlightcolor: str = ...,
        highlightthickness: float | str = ...,
        label: str = ...,
        length: float | str = ...,
        orient: Literal["horizontal", "vertical"] = ...,
        relief: Literal["raised", "sunken", "flat", "ridge", "solid", "groove"] = ...,
        repeatdelay: int = ...,
        repeatinterval: int = ...,
        resolution: float = ...,
        showvalue: bool = ...,
        sliderlength: float | str = ...,
        sliderrelief: Literal["raised", "sunken", "flat", "ridge", "solid", "groove"] = ...,
        state: Literal["normal", "active", "disabled"] = ...,
        takefocus: bool | Literal[0, 1, ""] | Callable[[str], bool | None] = ...,
        tickinterval: float = ...,
        to: float = ...,
        troughcolor: str = ...,
        variable: IntVar | DoubleVar = ...,
        width: float | str = ...,
    ) -> dict[str, tuple[str, str, str, Any, Any]] | None:
        """
        Configure resources of a widget.

        The values for resources are specified as keyword
        arguments. To get an overview about
        the allowed keyword arguments call the method keys.
        """
        ...
    @overload
    def configure(self, cnf: str) -> tuple[str, str, str, Any, Any]:
        """
        Configure resources of a widget.

        The values for resources are specified as keyword
        arguments. To get an overview about
        the allowed keyword arguments call the method keys.
        """
        ...
    config = configure
    def get(self) -> float:
        """Get the current value as integer or float."""
        ...
    def set(self, value) -> None:
        """Set the value to VALUE."""
        ...
    def coords(self, value: float | None = None) -> tuple[int, int]:
        """
        Return a tuple (X,Y) of the point along the centerline of the
        trough that corresponds to VALUE or the current value if None is
        given.
        """
        ...
    def identify(self, x, y) -> Literal["", "slider", "trough1", "trough2"]:
        """
        Return where the point X,Y lies. Valid return values are "slider",
        "though1" and "though2".
        """
        ...

class Scrollbar(Widget):
    """Scrollbar widget which displays a slider at a certain position."""
    def __init__(
        self,
        master: Misc | None = None,
        cnf: dict[str, Any] | None = {},
        *,
        activebackground: str = ...,
        activerelief: Literal["raised", "sunken", "flat", "ridge", "solid", "groove"] = "raised",
        background: str = ...,
        bd: float | str = ...,
        bg: str = ...,
        border: float | str = ...,
        borderwidth: float | str = ...,
        # There are many ways how the command may get called. Search for
        # 'SCROLLING COMMANDS' in scrollbar man page. There doesn't seem to
        # be any way to specify an overloaded callback function, so we say
        # that it can take any args while it can't in reality.
        command: Callable[..., tuple[float, float] | None] | str = "",
        cursor: _Cursor = "",
        elementborderwidth: float | str = -1,
        highlightbackground: str = ...,
        highlightcolor: str = ...,
        highlightthickness: float | str = 0,
        jump: bool = False,
        name: str = ...,
        orient: Literal["horizontal", "vertical"] = "vertical",
        relief: Literal["raised", "sunken", "flat", "ridge", "solid", "groove"] = ...,
        repeatdelay: int = 300,
        repeatinterval: int = 100,
        takefocus: bool | Literal[0, 1, ""] | Callable[[str], bool | None] = "",
        troughcolor: str = ...,
        width: float | str = ...,
    ) -> None:
        """
        Construct a scrollbar widget with the parent MASTER.

        Valid resource names: activebackground, activerelief,
        background, bd, bg, borderwidth, command, cursor,
        elementborderwidth, highlightbackground,
        highlightcolor, highlightthickness, jump, orient,
        relief, repeatdelay, repeatinterval, takefocus,
        troughcolor, width.
        """
        ...
    @overload
    def configure(
        self,
        cnf: dict[str, Any] | None = None,
        *,
        activebackground: str = ...,
        activerelief: Literal["raised", "sunken", "flat", "ridge", "solid", "groove"] = ...,
        background: str = ...,
        bd: float | str = ...,
        bg: str = ...,
        border: float | str = ...,
        borderwidth: float | str = ...,
        command: Callable[..., tuple[float, float] | None] | str = ...,
        cursor: _Cursor = ...,
        elementborderwidth: float | str = ...,
        highlightbackground: str = ...,
        highlightcolor: str = ...,
        highlightthickness: float | str = ...,
        jump: bool = ...,
        orient: Literal["horizontal", "vertical"] = ...,
        relief: Literal["raised", "sunken", "flat", "ridge", "solid", "groove"] = ...,
        repeatdelay: int = ...,
        repeatinterval: int = ...,
        takefocus: bool | Literal[0, 1, ""] | Callable[[str], bool | None] = ...,
        troughcolor: str = ...,
        width: float | str = ...,
    ) -> dict[str, tuple[str, str, str, Any, Any]] | None:
        """
        Configure resources of a widget.

        The values for resources are specified as keyword
        arguments. To get an overview about
        the allowed keyword arguments call the method keys.
        """
        ...
    @overload
    def configure(self, cnf: str) -> tuple[str, str, str, Any, Any]:
        """
        Configure resources of a widget.

        The values for resources are specified as keyword
        arguments. To get an overview about
        the allowed keyword arguments call the method keys.
        """
        ...
    config = configure
    def activate(self, index=None):
        """
        Marks the element indicated by index as active.
        The only index values understood by this method are "arrow1",
        "slider", or "arrow2".  If any other value is specified then no
        element of the scrollbar will be active.  If index is not specified,
        the method returns the name of the element that is currently active,
        or None if no element is active.
        """
        ...
    def delta(self, deltax: int, deltay: int) -> float:
        """
        Return the fractional change of the scrollbar setting if it
        would be moved by DELTAX or DELTAY pixels.
        """
        ...
    def fraction(self, x: int, y: int) -> float:
        """
        Return the fractional value which corresponds to a slider
        position of X,Y.
        """
        ...
    def identify(self, x: int, y: int) -> Literal["arrow1", "arrow2", "slider", "trough1", "trough2", ""]:
        """
        Return the element under position X,Y as one of
        "arrow1","slider","arrow2" or "".
        """
        ...
    def get(self) -> tuple[float, float, float, float] | tuple[float, float]:
        """
        Return the current fractional values (upper and lower end)
        of the slider position.
        """
        ...
    def set(self, first: float | str, last: float | str) -> None:
        """
        Set the fractional values of the slider position (upper and
        lower ends as value between 0 and 1).
        """
        ...

_TextIndex: TypeAlias = _tkinter.Tcl_Obj | str | float | Misc
_WhatToCount: TypeAlias = Literal[
    "chars", "displaychars", "displayindices", "displaylines", "indices", "lines", "xpixels", "ypixels"
]

class Text(Widget, XView, YView):
    """Text widget which can display text in various forms."""
    def __init__(
        self,
        master: Misc | None = None,
        cnf: dict[str, Any] | None = {},
        *,
        autoseparators: bool = True,
        background: str = ...,
        bd: float | str = ...,
        bg: str = ...,
        blockcursor: bool = False,
        border: float | str = ...,
        borderwidth: float | str = ...,
        cursor: _Cursor = "xterm",
        endline: int | Literal[""] = "",
        exportselection: bool = True,
        fg: str = ...,
        font: _FontDescription = "TkFixedFont",
        foreground: str = ...,
        # width is always int, but height is allowed to be screen units.
        # This doesn't make any sense to me, and this isn't documented.
        # The docs seem to say that both should be integers.
        height: float | str = 24,
        highlightbackground: str = ...,
        highlightcolor: str = ...,
        highlightthickness: float | str = ...,
        inactiveselectbackground: str = ...,
        insertbackground: str = ...,
        insertborderwidth: float | str = 0,
        insertofftime: int = 300,
        insertontime: int = 600,
        insertunfocussed: Literal["none", "hollow", "solid"] = "none",
        insertwidth: float | str = ...,
        maxundo: int = 0,
        name: str = ...,
        padx: float | str = 1,
        pady: float | str = 1,
        relief: Literal["raised", "sunken", "flat", "ridge", "solid", "groove"] = ...,
        selectbackground: str = ...,
        selectborderwidth: float | str = ...,
        selectforeground: str = ...,
        setgrid: bool = False,
        spacing1: float | str = 0,
        spacing2: float | str = 0,
        spacing3: float | str = 0,
        startline: int | Literal[""] = "",
        state: Literal["normal", "disabled"] = "normal",
        # Literal inside Tuple doesn't actually work
        tabs: float | str | tuple[float | str, ...] = "",
        tabstyle: Literal["tabular", "wordprocessor"] = "tabular",
        takefocus: bool | Literal[0, 1, ""] | Callable[[str], bool | None] = "",
        undo: bool = False,
        width: int = 80,
        wrap: Literal["none", "char", "word"] = "char",
        xscrollcommand: str | Callable[[float, float], object] = "",
        yscrollcommand: str | Callable[[float, float], object] = "",
    ) -> None:
        """
        Construct a text widget with the parent MASTER.

        STANDARD OPTIONS

            background, borderwidth, cursor,
            exportselection, font, foreground,
            highlightbackground, highlightcolor,
            highlightthickness, insertbackground,
            insertborderwidth, insertofftime,
            insertontime, insertwidth, padx, pady,
            relief, selectbackground,
            selectborderwidth, selectforeground,
            setgrid, takefocus,
            xscrollcommand, yscrollcommand,

        WIDGET-SPECIFIC OPTIONS

            autoseparators, height, maxundo,
            spacing1, spacing2, spacing3,
            state, tabs, undo, width, wrap,
        """
        ...
    @overload
    def configure(
        self,
        cnf: dict[str, Any] | None = None,
        *,
        autoseparators: bool = ...,
        background: str = ...,
        bd: float | str = ...,
        bg: str = ...,
        blockcursor: bool = ...,
        border: float | str = ...,
        borderwidth: float | str = ...,
        cursor: _Cursor = ...,
        endline: int | Literal[""] = ...,
        exportselection: bool = ...,
        fg: str = ...,
        font: _FontDescription = ...,
        foreground: str = ...,
        height: float | str = ...,
        highlightbackground: str = ...,
        highlightcolor: str = ...,
        highlightthickness: float | str = ...,
        inactiveselectbackground: str = ...,
        insertbackground: str = ...,
        insertborderwidth: float | str = ...,
        insertofftime: int = ...,
        insertontime: int = ...,
        insertunfocussed: Literal["none", "hollow", "solid"] = ...,
        insertwidth: float | str = ...,
        maxundo: int = ...,
        padx: float | str = ...,
        pady: float | str = ...,
        relief: Literal["raised", "sunken", "flat", "ridge", "solid", "groove"] = ...,
        selectbackground: str = ...,
        selectborderwidth: float | str = ...,
        selectforeground: str = ...,
        setgrid: bool = ...,
        spacing1: float | str = ...,
        spacing2: float | str = ...,
        spacing3: float | str = ...,
        startline: int | Literal[""] = ...,
        state: Literal["normal", "disabled"] = ...,
        tabs: float | str | tuple[float | str, ...] = ...,
        tabstyle: Literal["tabular", "wordprocessor"] = ...,
        takefocus: bool | Literal[0, 1, ""] | Callable[[str], bool | None] = ...,
        undo: bool = ...,
        width: int = ...,
        wrap: Literal["none", "char", "word"] = ...,
        xscrollcommand: str | Callable[[float, float], object] = ...,
        yscrollcommand: str | Callable[[float, float], object] = ...,
    ) -> dict[str, tuple[str, str, str, Any, Any]] | None:
        """
        Configure resources of a widget.

        The values for resources are specified as keyword
        arguments. To get an overview about
        the allowed keyword arguments call the method keys.
        """
        ...
    @overload
    def configure(self, cnf: str) -> tuple[str, str, str, Any, Any]:
        """
        Configure resources of a widget.

        The values for resources are specified as keyword
        arguments. To get an overview about
        the allowed keyword arguments call the method keys.
        """
        ...
    config = configure
    def bbox(self, index: _TextIndex) -> tuple[int, int, int, int] | None:
        """
        Return a tuple of (x,y,width,height) which gives the bounding
        box of the visible part of the character at the given index.
        """
        ...
    def compare(self, index1: _TextIndex, op: Literal["<", "<=", "==", ">=", ">", "!="], index2: _TextIndex) -> bool:
        """
        Return whether between index INDEX1 and index INDEX2 the
        relation OP is satisfied. OP is one of <, <=, ==, >=, >, or !=.
        """
        ...
    if sys.version_info >= (3, 13):
        @overload
        def count(self, index1: _TextIndex, index2: _TextIndex, *, return_ints: Literal[True]) -> int:
            """
            Counts the number of relevant things between the two indices.

            If INDEX1 is after INDEX2, the result will be a negative number
            (and this holds for each of the possible options).

            The actual items which are counted depends on the options given.
            The result is a tuple of integers, one for the result of each
            counting option given, if more than one option is specified or
            return_ints is false (default), otherwise it is an integer.
            Valid counting options are "chars", "displaychars",
            "displayindices", "displaylines", "indices", "lines", "xpixels"
            and "ypixels". The default value, if no option is specified, is
            "indices". There is an additional possible option "update",
            which if given then all subsequent options ensure that any
            possible out of date information is recalculated.
            """
            ...
        @overload
        def count(
            self, index1: _TextIndex, index2: _TextIndex, arg: _WhatToCount | Literal["update"], /, *, return_ints: Literal[True]
        ) -> int:
            """
            Counts the number of relevant things between the two indices.

            If INDEX1 is after INDEX2, the result will be a negative number
            (and this holds for each of the possible options).

            The actual items which are counted depends on the options given.
            The result is a tuple of integers, one for the result of each
            counting option given, if more than one option is specified or
            return_ints is false (default), otherwise it is an integer.
            Valid counting options are "chars", "displaychars",
            "displayindices", "displaylines", "indices", "lines", "xpixels"
            and "ypixels". The default value, if no option is specified, is
            "indices". There is an additional possible option "update",
            which if given then all subsequent options ensure that any
            possible out of date information is recalculated.
            """
            ...
        @overload
        def count(
            self,
            index1: _TextIndex,
            index2: _TextIndex,
            arg1: Literal["update"],
            arg2: _WhatToCount,
            /,
            *,
            return_ints: Literal[True],
        ) -> int:
            """
            Counts the number of relevant things between the two indices.

            If INDEX1 is after INDEX2, the result will be a negative number
            (and this holds for each of the possible options).

            The actual items which are counted depends on the options given.
            The result is a tuple of integers, one for the result of each
            counting option given, if more than one option is specified or
            return_ints is false (default), otherwise it is an integer.
            Valid counting options are "chars", "displaychars",
            "displayindices", "displaylines", "indices", "lines", "xpixels"
            and "ypixels". The default value, if no option is specified, is
            "indices". There is an additional possible option "update",
            which if given then all subsequent options ensure that any
            possible out of date information is recalculated.
            """
            ...
        @overload
        def count(
            self,
            index1: _TextIndex,
            index2: _TextIndex,
            arg1: _WhatToCount,
            arg2: Literal["update"],
            /,
            *,
            return_ints: Literal[True],
        ) -> int:
            """
            Counts the number of relevant things between the two indices.

            If INDEX1 is after INDEX2, the result will be a negative number
            (and this holds for each of the possible options).

            The actual items which are counted depends on the options given.
            The result is a tuple of integers, one for the result of each
            counting option given, if more than one option is specified or
            return_ints is false (default), otherwise it is an integer.
            Valid counting options are "chars", "displaychars",
            "displayindices", "displaylines", "indices", "lines", "xpixels"
            and "ypixels". The default value, if no option is specified, is
            "indices". There is an additional possible option "update",
            which if given then all subsequent options ensure that any
            possible out of date information is recalculated.
            """
            ...
        @overload
        def count(
            self, index1: _TextIndex, index2: _TextIndex, arg1: _WhatToCount, arg2: _WhatToCount, /, *, return_ints: Literal[True]
        ) -> tuple[int, int]:
            """
            Counts the number of relevant things between the two indices.

            If INDEX1 is after INDEX2, the result will be a negative number
            (and this holds for each of the possible options).

            The actual items which are counted depends on the options given.
            The result is a tuple of integers, one for the result of each
            counting option given, if more than one option is specified or
            return_ints is false (default), otherwise it is an integer.
            Valid counting options are "chars", "displaychars",
            "displayindices", "displaylines", "indices", "lines", "xpixels"
            and "ypixels". The default value, if no option is specified, is
            "indices". There is an additional possible option "update",
            which if given then all subsequent options ensure that any
            possible out of date information is recalculated.
            """
            ...
        @overload
        def count(
            self,
            index1: _TextIndex,
            index2: _TextIndex,
            arg1: _WhatToCount | Literal["update"],
            arg2: _WhatToCount | Literal["update"],
            arg3: _WhatToCount | Literal["update"],
            /,
            *args: _WhatToCount | Literal["update"],
            return_ints: Literal[True],
        ) -> tuple[int, ...]:
            """
            Counts the number of relevant things between the two indices.

            If INDEX1 is after INDEX2, the result will be a negative number
            (and this holds for each of the possible options).

            The actual items which are counted depends on the options given.
            The result is a tuple of integers, one for the result of each
            counting option given, if more than one option is specified or
            return_ints is false (default), otherwise it is an integer.
            Valid counting options are "chars", "displaychars",
            "displayindices", "displaylines", "indices", "lines", "xpixels"
            and "ypixels". The default value, if no option is specified, is
            "indices". There is an additional possible option "update",
            which if given then all subsequent options ensure that any
            possible out of date information is recalculated.
            """
            ...
        @overload
        def count(self, index1: _TextIndex, index2: _TextIndex, *, return_ints: Literal[False] = False) -> tuple[int] | None:
            """
            Counts the number of relevant things between the two indices.

            If INDEX1 is after INDEX2, the result will be a negative number
            (and this holds for each of the possible options).

            The actual items which are counted depends on the options given.
            The result is a tuple of integers, one for the result of each
            counting option given, if more than one option is specified or
            return_ints is false (default), otherwise it is an integer.
            Valid counting options are "chars", "displaychars",
            "displayindices", "displaylines", "indices", "lines", "xpixels"
            and "ypixels". The default value, if no option is specified, is
            "indices". There is an additional possible option "update",
            which if given then all subsequent options ensure that any
            possible out of date information is recalculated.
            """
            ...
        @overload
        def count(
            self,
            index1: _TextIndex,
            index2: _TextIndex,
            arg: _WhatToCount | Literal["update"],
            /,
            *,
            return_ints: Literal[False] = False,
        ) -> tuple[int] | None:
            """
            Counts the number of relevant things between the two indices.

            If INDEX1 is after INDEX2, the result will be a negative number
            (and this holds for each of the possible options).

            The actual items which are counted depends on the options given.
            The result is a tuple of integers, one for the result of each
            counting option given, if more than one option is specified or
            return_ints is false (default), otherwise it is an integer.
            Valid counting options are "chars", "displaychars",
            "displayindices", "displaylines", "indices", "lines", "xpixels"
            and "ypixels". The default value, if no option is specified, is
            "indices". There is an additional possible option "update",
            which if given then all subsequent options ensure that any
            possible out of date information is recalculated.
            """
            ...
        @overload
        def count(
            self,
            index1: _TextIndex,
            index2: _TextIndex,
            arg1: Literal["update"],
            arg2: _WhatToCount,
            /,
            *,
            return_ints: Literal[False] = False,
        ) -> int | None:
            """
            Counts the number of relevant things between the two indices.

            If INDEX1 is after INDEX2, the result will be a negative number
            (and this holds for each of the possible options).

            The actual items which are counted depends on the options given.
            The result is a tuple of integers, one for the result of each
            counting option given, if more than one option is specified or
            return_ints is false (default), otherwise it is an integer.
            Valid counting options are "chars", "displaychars",
            "displayindices", "displaylines", "indices", "lines", "xpixels"
            and "ypixels". The default value, if no option is specified, is
            "indices". There is an additional possible option "update",
            which if given then all subsequent options ensure that any
            possible out of date information is recalculated.
            """
            ...
        @overload
        def count(
            self,
            index1: _TextIndex,
            index2: _TextIndex,
            arg1: _WhatToCount,
            arg2: Literal["update"],
            /,
            *,
            return_ints: Literal[False] = False,
        ) -> int | None:
            """
            Counts the number of relevant things between the two indices.

            If INDEX1 is after INDEX2, the result will be a negative number
            (and this holds for each of the possible options).

            The actual items which are counted depends on the options given.
            The result is a tuple of integers, one for the result of each
            counting option given, if more than one option is specified or
            return_ints is false (default), otherwise it is an integer.
            Valid counting options are "chars", "displaychars",
            "displayindices", "displaylines", "indices", "lines", "xpixels"
            and "ypixels". The default value, if no option is specified, is
            "indices". There is an additional possible option "update",
            which if given then all subsequent options ensure that any
            possible out of date information is recalculated.
            """
            ...
        @overload
        def count(
            self,
            index1: _TextIndex,
            index2: _TextIndex,
            arg1: _WhatToCount,
            arg2: _WhatToCount,
            /,
            *,
            return_ints: Literal[False] = False,
        ) -> tuple[int, int]:
            """
            Counts the number of relevant things between the two indices.

            If INDEX1 is after INDEX2, the result will be a negative number
            (and this holds for each of the possible options).

            The actual items which are counted depends on the options given.
            The result is a tuple of integers, one for the result of each
            counting option given, if more than one option is specified or
            return_ints is false (default), otherwise it is an integer.
            Valid counting options are "chars", "displaychars",
            "displayindices", "displaylines", "indices", "lines", "xpixels"
            and "ypixels". The default value, if no option is specified, is
            "indices". There is an additional possible option "update",
            which if given then all subsequent options ensure that any
            possible out of date information is recalculated.
            """
            ...
        @overload
        def count(
            self,
            index1: _TextIndex,
            index2: _TextIndex,
            arg1: _WhatToCount | Literal["update"],
            arg2: _WhatToCount | Literal["update"],
            arg3: _WhatToCount | Literal["update"],
            /,
            *args: _WhatToCount | Literal["update"],
            return_ints: Literal[False] = False,
        ) -> tuple[int, ...]:
            """
            Counts the number of relevant things between the two indices.

            If INDEX1 is after INDEX2, the result will be a negative number
            (and this holds for each of the possible options).

            The actual items which are counted depends on the options given.
            The result is a tuple of integers, one for the result of each
            counting option given, if more than one option is specified or
            return_ints is false (default), otherwise it is an integer.
            Valid counting options are "chars", "displaychars",
            "displayindices", "displaylines", "indices", "lines", "xpixels"
            and "ypixels". The default value, if no option is specified, is
            "indices". There is an additional possible option "update",
            which if given then all subsequent options ensure that any
            possible out of date information is recalculated.
            """
            ...
    else:
        @overload
        def count(self, index1: _TextIndex, index2: _TextIndex) -> tuple[int] | None:
            """
            Counts the number of relevant things between the two indices.
            If index1 is after index2, the result will be a negative number
            (and this holds for each of the possible options).

            The actual items which are counted depends on the options given by
            args. The result is a list of integers, one for the result of each
            counting option given. Valid counting options are "chars",
            "displaychars", "displayindices", "displaylines", "indices",
            "lines", "xpixels" and "ypixels". There is an additional possible
            option "update", which if given then all subsequent options ensure
            that any possible out of date information is recalculated.
            """
            ...
        @overload
        def count(
            self, index1: _TextIndex, index2: _TextIndex, arg: _WhatToCount | Literal["update"], /
        ) -> tuple[int] | None:
            """
            Counts the number of relevant things between the two indices.
            If index1 is after index2, the result will be a negative number
            (and this holds for each of the possible options).

            The actual items which are counted depends on the options given by
            args. The result is a list of integers, one for the result of each
            counting option given. Valid counting options are "chars",
            "displaychars", "displayindices", "displaylines", "indices",
            "lines", "xpixels" and "ypixels". There is an additional possible
            option "update", which if given then all subsequent options ensure
            that any possible out of date information is recalculated.
            """
            ...
        @overload
        def count(self, index1: _TextIndex, index2: _TextIndex, arg1: Literal["update"], arg2: _WhatToCount, /) -> int | None:
            """
            Counts the number of relevant things between the two indices.
            If index1 is after index2, the result will be a negative number
            (and this holds for each of the possible options).

            The actual items which are counted depends on the options given by
            args. The result is a list of integers, one for the result of each
            counting option given. Valid counting options are "chars",
            "displaychars", "displayindices", "displaylines", "indices",
            "lines", "xpixels" and "ypixels". There is an additional possible
            option "update", which if given then all subsequent options ensure
            that any possible out of date information is recalculated.
            """
            ...
        @overload
        def count(self, index1: _TextIndex, index2: _TextIndex, arg1: _WhatToCount, arg2: Literal["update"], /) -> int | None:
            """
            Counts the number of relevant things between the two indices.
            If index1 is after index2, the result will be a negative number
            (and this holds for each of the possible options).

            The actual items which are counted depends on the options given by
            args. The result is a list of integers, one for the result of each
            counting option given. Valid counting options are "chars",
            "displaychars", "displayindices", "displaylines", "indices",
            "lines", "xpixels" and "ypixels". There is an additional possible
            option "update", which if given then all subsequent options ensure
            that any possible out of date information is recalculated.
            """
            ...
        @overload
        def count(self, index1: _TextIndex, index2: _TextIndex, arg1: _WhatToCount, arg2: _WhatToCount, /) -> tuple[int, int]:
            """
            Counts the number of relevant things between the two indices.
            If index1 is after index2, the result will be a negative number
            (and this holds for each of the possible options).

            The actual items which are counted depends on the options given by
            args. The result is a list of integers, one for the result of each
            counting option given. Valid counting options are "chars",
            "displaychars", "displayindices", "displaylines", "indices",
            "lines", "xpixels" and "ypixels". There is an additional possible
            option "update", which if given then all subsequent options ensure
            that any possible out of date information is recalculated.
            """
            ...
        @overload
        def count(
            self,
            index1: _TextIndex,
            index2: _TextIndex,
            arg1: _WhatToCount | Literal["update"],
            arg2: _WhatToCount | Literal["update"],
            arg3: _WhatToCount | Literal["update"],
            /,
            *args: _WhatToCount | Literal["update"],
        ) -> tuple[int, ...]:
            """
            Counts the number of relevant things between the two indices.
            If index1 is after index2, the result will be a negative number
            (and this holds for each of the possible options).

            The actual items which are counted depends on the options given by
            args. The result is a list of integers, one for the result of each
            counting option given. Valid counting options are "chars",
            "displaychars", "displayindices", "displaylines", "indices",
            "lines", "xpixels" and "ypixels". There is an additional possible
            option "update", which if given then all subsequent options ensure
            that any possible out of date information is recalculated.
            """
            ...

    @overload
    def debug(self, boolean: None = None) -> bool:
        """
        Turn on the internal consistency checks of the B-Tree inside the text
        widget according to BOOLEAN.
        """
        ...
    @overload
    def debug(self, boolean: bool) -> None:
        """
        Turn on the internal consistency checks of the B-Tree inside the text
        widget according to BOOLEAN.
        """
        ...
    def delete(self, index1: _TextIndex, index2: _TextIndex | None = None) -> None:
        """Delete the characters between INDEX1 and INDEX2 (not included)."""
        ...
    def dlineinfo(self, index: _TextIndex) -> tuple[int, int, int, int, int] | None:
        """
        Return tuple (x,y,width,height,baseline) giving the bounding box
        and baseline position of the visible part of the line containing
        the character at INDEX.
        """
        ...
    @overload
    def dump(
        self,
        index1: _TextIndex,
        index2: _TextIndex | None = None,
        command: None = None,
        *,
        all: bool = ...,
        image: bool = ...,
        mark: bool = ...,
        tag: bool = ...,
        text: bool = ...,
        window: bool = ...,
    ) -> list[tuple[str, str, str]]:
        """
        Return the contents of the widget between index1 and index2.

        The type of contents returned in filtered based on the keyword
        parameters; if 'all', 'image', 'mark', 'tag', 'text', or 'window' are
        given and true, then the corresponding items are returned. The result
        is a list of triples of the form (key, value, index). If none of the
        keywords are true then 'all' is used by default.

        If the 'command' argument is given, it is called once for each element
        of the list of triples, with the values of each triple serving as the
        arguments to the function. In this case the list is not returned.
        """
        ...
    @overload
    def dump(
        self,
        index1: _TextIndex,
        index2: _TextIndex | None,
        command: Callable[[str, str, str], object] | str,
        *,
        all: bool = ...,
        image: bool = ...,
        mark: bool = ...,
        tag: bool = ...,
        text: bool = ...,
        window: bool = ...,
    ) -> None:
        """
        Return the contents of the widget between index1 and index2.

        The type of contents returned in filtered based on the keyword
        parameters; if 'all', 'image', 'mark', 'tag', 'text', or 'window' are
        given and true, then the corresponding items are returned. The result
        is a list of triples of the form (key, value, index). If none of the
        keywords are true then 'all' is used by default.

        If the 'command' argument is given, it is called once for each element
        of the list of triples, with the values of each triple serving as the
        arguments to the function. In this case the list is not returned.
        """
        ...
    @overload
    def dump(
        self,
        index1: _TextIndex,
        index2: _TextIndex | None = None,
        *,
        command: Callable[[str, str, str], object] | str,
        all: bool = ...,
        image: bool = ...,
        mark: bool = ...,
        tag: bool = ...,
        text: bool = ...,
        window: bool = ...,
    ) -> None:
        """
        Return the contents of the widget between index1 and index2.

        The type of contents returned in filtered based on the keyword
        parameters; if 'all', 'image', 'mark', 'tag', 'text', or 'window' are
        given and true, then the corresponding items are returned. The result
        is a list of triples of the form (key, value, index). If none of the
        keywords are true then 'all' is used by default.

        If the 'command' argument is given, it is called once for each element
        of the list of triples, with the values of each triple serving as the
        arguments to the function. In this case the list is not returned.
        """
        ...
    def edit(self, *args):
        """
        Internal method

        This method controls the undo mechanism and
        the modified flag. The exact behavior of the
        command depends on the option argument that
        follows the edit argument. The following forms
        of the command are currently supported:

        edit_modified, edit_redo, edit_reset, edit_separator
        and edit_undo
        """
        ...
    @overload
    def edit_modified(self, arg: None = None) -> bool:
        """
        Get or Set the modified flag

        If arg is not specified, returns the modified
        flag of the widget. The insert, delete, edit undo and
        edit redo commands or the user can set or clear the
        modified flag. If boolean is specified, sets the
        modified flag of the widget to arg.
        """
        ...
    @overload
    def edit_modified(self, arg: bool) -> None:
        """
        Get or Set the modified flag

        If arg is not specified, returns the modified
        flag of the widget. The insert, delete, edit undo and
        edit redo commands or the user can set or clear the
        modified flag. If boolean is specified, sets the
        modified flag of the widget to arg.
        """
        ...
    def edit_redo(self) -> None:
        """
        Redo the last undone edit

        When the undo option is true, reapplies the last
        undone edits provided no other edits were done since
        then. Generates an error when the redo stack is empty.
        Does nothing when the undo option is false.
        """
        ...
    def edit_reset(self) -> None:
        """
        Clears the undo and redo stacks
        
        """
        ...
    def edit_separator(self) -> None:
        """
        Inserts a separator (boundary) on the undo stack.

        Does nothing when the undo option is false
        """
        ...
    def edit_undo(self) -> None:
        """
        Undoes the last edit action

        If the undo option is true. An edit action is defined
        as all the insert and delete commands that are recorded
        on the undo stack in between two separators. Generates
        an error when the undo stack is empty. Does nothing
        when the undo option is false
        """
        ...
    def get(self, index1: _TextIndex, index2: _TextIndex | None = None) -> str:
        """Return the text from INDEX1 to INDEX2 (not included)."""
        ...
    @overload
    def image_cget(self, index: _TextIndex, option: Literal["image", "name"]) -> str:
        """Return the value of OPTION of an embedded image at INDEX."""
        ...
    @overload
    def image_cget(self, index: _TextIndex, option: Literal["padx", "pady"]) -> int:
        """Return the value of OPTION of an embedded image at INDEX."""
        ...
    @overload
    def image_cget(self, index: _TextIndex, option: Literal["align"]) -> Literal["baseline", "bottom", "center", "top"]:
        """Return the value of OPTION of an embedded image at INDEX."""
        ...
    @overload
    def image_cget(self, index: _TextIndex, option: str) -> Any:
        """Return the value of OPTION of an embedded image at INDEX."""
        ...
    @overload
    def image_configure(self, index: _TextIndex, cnf: str) -> tuple[str, str, str, str, str | int]:
        """Configure an embedded image at INDEX."""
        ...
    @overload
    def image_configure(
        self,
        index: _TextIndex,
        cnf: dict[str, Any] | None = None,
        *,
        align: Literal["baseline", "bottom", "center", "top"] = ...,
        image: _Image | str = ...,
        name: str = ...,
        padx: float | str = ...,
        pady: float | str = ...,
    ) -> dict[str, tuple[str, str, str, str, str | int]] | None:
        """Configure an embedded image at INDEX."""
        ...
    def image_create(
        self,
        index: _TextIndex,
        cnf: dict[str, Any] | None = {},
        *,
        align: Literal["baseline", "bottom", "center", "top"] = ...,
        image: _Image | str = ...,
        name: str = ...,
        padx: float | str = ...,
        pady: float | str = ...,
    ) -> str:
        """Create an embedded image at INDEX."""
        ...
    def image_names(self) -> tuple[str, ...]:
        """Return all names of embedded images in this widget."""
        ...
    def index(self, index: _TextIndex) -> str:
        """Return the index in the form line.char for INDEX."""
        ...
    def insert(self, index: _TextIndex, chars: str, *args: str | list[str] | tuple[str, ...]) -> None:
        """
        Insert CHARS before the characters at INDEX. An additional
        tag can be given in ARGS. Additional CHARS and tags can follow in ARGS.
        """
        ...
    @overload
    def mark_gravity(self, markName: str, direction: None = None) -> Literal["left", "right"]:
        """
        Change the gravity of a mark MARKNAME to DIRECTION (LEFT or RIGHT).
        Return the current value if None is given for DIRECTION.
        """
        ...
    @overload
    def mark_gravity(self, markName: str, direction: Literal["left", "right"]) -> None:
        """
        Change the gravity of a mark MARKNAME to DIRECTION (LEFT or RIGHT).
        Return the current value if None is given for DIRECTION.
        """
        ...
    def mark_names(self) -> tuple[str, ...]:
        """Return all mark names."""
        ...
    def mark_set(self, markName: str, index: _TextIndex) -> None:
        """Set mark MARKNAME before the character at INDEX."""
        ...
    def mark_unset(self, *markNames: str) -> None:
        """Delete all marks in MARKNAMES."""
        ...
    def mark_next(self, index: _TextIndex) -> str | None:
        """Return the name of the next mark after INDEX."""
        ...
    def mark_previous(self, index: _TextIndex) -> str | None:
        """Return the name of the previous mark before INDEX."""
        ...
    # **kw of peer_create is same as the kwargs of Text.__init__
    def peer_create(self, newPathName: str | Text, cnf: dict[str, Any] = {}, **kw) -> None:
        """
        Creates a peer text widget with the given newPathName, and any
        optional standard configuration options. By default the peer will
        have the same start and end line as the parent widget, but
        these can be overridden with the standard configuration options.
        """
        ...
    def peer_names(self) -> tuple[_tkinter.Tcl_Obj, ...]:
        """
        Returns a list of peers of this widget (this does not include
        the widget itself).
        """
        ...
    def replace(self, index1: _TextIndex, index2: _TextIndex, chars: str, *args: str | list[str] | tuple[str, ...]) -> None:
        """
        Replaces the range of characters between index1 and index2 with
        the given characters and tags specified by args.

        See the method insert for some more information about args, and the
        method delete for information about the indices.
        """
        ...
    def scan_mark(self, x: int, y: int) -> None:
        """Remember the current X, Y coordinates."""
        ...
    def scan_dragto(self, x: int, y: int) -> None:
        """
        Adjust the view of the text to 10 times the
        difference between X and Y and the coordinates given in
        scan_mark.
        """
        ...
    def search(
        self,
        pattern: str,
        index: _TextIndex,
        stopindex: _TextIndex | None = None,
        forwards: bool | None = None,
        backwards: bool | None = None,
        exact: bool | None = None,
        regexp: bool | None = None,
        nocase: bool | None = None,
        count: Variable | None = None,
        elide: bool | None = None,
    ) -> str:
        """
        Search PATTERN beginning from INDEX until STOPINDEX.
        Return the index of the first character of a match or an
        empty string.
        """
        ...
    def see(self, index: _TextIndex) -> None:
        """Scroll such that the character at INDEX is visible."""
        ...
    def tag_add(self, tagName: str, index1: _TextIndex, *args: _TextIndex) -> None:
        """
        Add tag TAGNAME to all characters between INDEX1 and index2 in ARGS.
        Additional pairs of indices may follow in ARGS.
        """
        ...
    # tag_bind stuff is very similar to Canvas
    @overload
    def tag_bind(
        self,
        tagName: str,
        sequence: str | None,
        func: Callable[[Event[Text]], object] | None,
        add: Literal["", "+"] | bool | None = None,
    ) -> str:
        """
        Bind to all characters with TAGNAME at event SEQUENCE a call to function FUNC.

        An additional boolean parameter ADD specifies whether FUNC will be
        called additionally to the other bound function or whether it will
        replace the previous function. See bind for the return value.
        """
        ...
    @overload
    def tag_bind(self, tagName: str, sequence: str | None, func: str, add: Literal["", "+"] | bool | None = None) -> None:
        """
        Bind to all characters with TAGNAME at event SEQUENCE a call to function FUNC.

        An additional boolean parameter ADD specifies whether FUNC will be
        called additionally to the other bound function or whether it will
        replace the previous function. See bind for the return value.
        """
        ...
    def tag_unbind(self, tagName: str, sequence: str, funcid: str | None = None) -> None:
        """
        Unbind for all characters with TAGNAME for event SEQUENCE  the
        function identified with FUNCID.
        """
        ...
    # allowing any string for cget instead of just Literals because there's no other way to look up tag options
    def tag_cget(self, tagName: str, option: str):
        """Return the value of OPTION for tag TAGNAME."""
        ...
    @overload
    def tag_configure(
        self,
        tagName: str,
        cnf: dict[str, Any] | None = None,
        *,
        background: str = ...,
        bgstipple: str = ...,
        borderwidth: float | str = ...,
        border: float | str = ...,  # alias for borderwidth
        elide: bool = ...,
        fgstipple: str = ...,
        font: _FontDescription = ...,
        foreground: str = ...,
        justify: Literal["left", "right", "center"] = ...,
        lmargin1: float | str = ...,
        lmargin2: float | str = ...,
        lmargincolor: str = ...,
        offset: float | str = ...,
        overstrike: bool = ...,
        overstrikefg: str = ...,
        relief: Literal["raised", "sunken", "flat", "ridge", "solid", "groove"] = ...,
        rmargin: float | str = ...,
        rmargincolor: str = ...,
        selectbackground: str = ...,
        selectforeground: str = ...,
        spacing1: float | str = ...,
        spacing2: float | str = ...,
        spacing3: float | str = ...,
        tabs: Any = ...,  # the exact type is kind of complicated, see manual page
        tabstyle: Literal["tabular", "wordprocessor"] = ...,
        underline: bool = ...,
        underlinefg: str = ...,
        wrap: Literal["none", "char", "word"] = ...,  # be careful with "none" vs None
    ) -> dict[str, tuple[str, str, str, Any, Any]] | None:
        """Configure a tag TAGNAME."""
        ...
    @overload
    def tag_configure(self, tagName: str, cnf: str) -> tuple[str, str, str, Any, Any]:
        """Configure a tag TAGNAME."""
        ...
    tag_config = tag_configure
    def tag_delete(self, first_tag_name: str, /, *tagNames: str) -> None:
        """Delete all tags in TAGNAMES."""
        ...
    def tag_lower(self, tagName: str, belowThis: str | None = None) -> None:
        """
        Change the priority of tag TAGNAME such that it is lower
        than the priority of BELOWTHIS.
        """
        ...
    def tag_names(self, index: _TextIndex | None = None) -> tuple[str, ...]:
        """Return a list of all tag names."""
        ...
    def tag_nextrange(
        self, tagName: str, index1: _TextIndex, index2: _TextIndex | None = None
    ) -> tuple[str, str] | tuple[()]:
        """
        Return a list of start and end index for the first sequence of
        characters between INDEX1 and INDEX2 which all have tag TAGNAME.
        The text is searched forward from INDEX1.
        """
        ...
    def tag_prevrange(
        self, tagName: str, index1: _TextIndex, index2: _TextIndex | None = None
    ) -> tuple[str, str] | tuple[()]:
        """
        Return a list of start and end index for the first sequence of
        characters between INDEX1 and INDEX2 which all have tag TAGNAME.
        The text is searched backwards from INDEX1.
        """
        ...
    def tag_raise(self, tagName: str, aboveThis: str | None = None) -> None:
        """
        Change the priority of tag TAGNAME such that it is higher
        than the priority of ABOVETHIS.
        """
        ...
    def tag_ranges(self, tagName: str) -> tuple[_tkinter.Tcl_Obj, ...]:
        """Return a list of ranges of text which have tag TAGNAME."""
        ...
    # tag_remove and tag_delete are different
    def tag_remove(self, tagName: str, index1: _TextIndex, index2: _TextIndex | None = None) -> None:
        """Remove tag TAGNAME from all characters between INDEX1 and INDEX2."""
        ...
    @overload
    def window_cget(self, index: _TextIndex, option: Literal["padx", "pady"]) -> int:
        """Return the value of OPTION of an embedded window at INDEX."""
        ...
    @overload
    def window_cget(self, index: _TextIndex, option: Literal["stretch"]) -> bool:
        """Return the value of OPTION of an embedded window at INDEX."""
        ...
    @overload
    def window_cget(self, index: _TextIndex, option: Literal["align"]) -> Literal["baseline", "bottom", "center", "top"]:
        """Return the value of OPTION of an embedded window at INDEX."""
        ...
    @overload  # window is set to a widget, but read as the string name.
    def window_cget(self, index: _TextIndex, option: Literal["create", "window"]) -> str:
        """Return the value of OPTION of an embedded window at INDEX."""
        ...
    @overload
    def window_cget(self, index: _TextIndex, option: str) -> Any:
        """Return the value of OPTION of an embedded window at INDEX."""
        ...
    @overload
    def window_configure(self, index: _TextIndex, cnf: str) -> tuple[str, str, str, str, str | int]:
        """Configure an embedded window at INDEX."""
        ...
    @overload
    def window_configure(
        self,
        index: _TextIndex,
        cnf: dict[str, Any] | None = None,
        *,
        align: Literal["baseline", "bottom", "center", "top"] = ...,
        create: str = ...,
        padx: float | str = ...,
        pady: float | str = ...,
        stretch: bool | Literal[0, 1] = ...,
        window: Misc | str = ...,
    ) -> dict[str, tuple[str, str, str, str, str | int]] | None:
        """Configure an embedded window at INDEX."""
        ...
    window_config = window_configure
    def window_create(
        self,
        index: _TextIndex,
        cnf: dict[str, Any] | None = {},
        *,
        align: Literal["baseline", "bottom", "center", "top"] = ...,
        create: str = ...,
        padx: float | str = ...,
        pady: float | str = ...,
        stretch: bool | Literal[0, 1] = ...,
        window: Misc | str = ...,
    ) -> None:
        """Create a window at INDEX."""
        ...
    def window_names(self) -> tuple[str, ...]:
        """Return all names of embedded windows in this widget."""
        ...
    def yview_pickplace(self, *what):
        """Obsolete function, use see."""
        ...

class _setit:
    """Internal class. It wraps the command in the widget OptionMenu."""
    def __init__(self, var, value, callback=None) -> None: ...
    def __call__(self, *args) -> None: ...

# manual page: tk_optionMenu
class OptionMenu(Menubutton):
    """OptionMenu which allows the user to select a value from a menu."""
    menuname: Incomplete
    def __init__(
        # differs from other widgets
        self,
        master: Misc | None,
        variable: StringVar,
        value: str,
        *values: str,
        # kwarg only from now on
        command: Callable[[StringVar], object] | None = ...,
    ) -> None:
        """
        Construct an optionmenu widget with the parent MASTER, with
        the resource textvariable set to VARIABLE, the initially selected
        value VALUE, the other menu values VALUES and an additional
        keyword argument command.
        """
        ...
    # configure, config, cget are inherited from Menubutton
    # destroy and __getitem__ are overridden, signature does not change

# This matches tkinter's image classes (PhotoImage and BitmapImage)
# and PIL's tkinter-compatible class (PIL.ImageTk.PhotoImage),
# but not a plain PIL image that isn't tkinter compatible.
# The reason is that PIL has width and height attributes, not methods.
@type_check_only
class _Image(Protocol):
    def width(self) -> int: ...
    def height(self) -> int: ...

@type_check_only
class _BitmapImageLike(_Image): ...

@type_check_only
class _PhotoImageLike(_Image): ...

class Image(_Image):
    """Base class for images."""
    name: Incomplete
    tk: _tkinter.TkappType
    def __init__(self, imgtype, name=None, cnf={}, master: Misc | _tkinter.TkappType | None = None, **kw) -> None: ...
    def __del__(self) -> None: ...
    def __setitem__(self, key, value) -> None: ...
    def __getitem__(self, key): ...
    configure: Incomplete
    config: Incomplete
    def type(self):
        """Return the type of the image, e.g. "photo" or "bitmap"."""
        ...

class PhotoImage(Image, _PhotoImageLike):
    """Widget which can display images in PGM, PPM, GIF, PNG format."""
    # This should be kept in sync with PIL.ImageTK.PhotoImage.__init__()
    def __init__(
        self,
        name: str | None = None,
        cnf: dict[str, Any] = {},
        master: Misc | _tkinter.TkappType | None = None,
        *,
        data: str | bytes = ...,  # not same as data argument of put()
        format: str = ...,
        file: StrOrBytesPath = ...,
        gamma: float = ...,
        height: int = ...,
        palette: int | str = ...,
        width: int = ...,
    ) -> None:
        """
        Create an image with NAME.

        Valid resource names: data, format, file, gamma, height, palette,
        width.
        """
        ...
    def configure(
        self,
        *,
        data: str | bytes = ...,
        format: str = ...,
        file: StrOrBytesPath = ...,
        gamma: float = ...,
        height: int = ...,
        palette: int | str = ...,
        width: int = ...,
    ) -> None:
        """Configure the image."""
        ...
    config = configure
    def blank(self) -> None:
        """Display a transparent image."""
        ...
    def cget(self, option: str) -> str:
        """Return the value of OPTION."""
        ...
    def __getitem__(self, key: str) -> str: ...  # always string: image['height'] can be '0'
    if sys.version_info >= (3, 13):
        def copy(
            self,
            *,
            from_coords: Iterable[int] | None = None,
            zoom: int | tuple[int, int] | list[int] | None = None,
            subsample: int | tuple[int, int] | list[int] | None = None,
        ) -> PhotoImage:
            """
            Return a new PhotoImage with the same image as this widget.

            The FROM_COORDS option specifies a rectangular sub-region of the
            source image to be copied. It must be a tuple or a list of 1 to 4
            integers (x1, y1, x2, y2).  (x1, y1) and (x2, y2) specify diagonally
            opposite corners of the rectangle.  If x2 and y2 are not specified,
            the default value is the bottom-right corner of the source image.
            The pixels copied will include the left and top edges of the
            specified rectangle but not the bottom or right edges.  If the
            FROM_COORDS option is not given, the default is the whole source
            image.

            If SUBSAMPLE or ZOOM are specified, the image is transformed as in
            the subsample() or zoom() methods.  The value must be a single
            integer or a pair of integers.
            """
            ...
        def subsample(self, x: int, y: Literal[""] = "", *, from_coords: Iterable[int] | None = None) -> PhotoImage:
            """
            Return a new PhotoImage based on the same image as this widget
            but use only every Xth or Yth pixel.  If Y is not given, the
            default value is the same as X.

            The FROM_COORDS option specifies a rectangular sub-region of the
            source image to be copied, as in the copy() method.
            """
            ...
        def zoom(self, x: int, y: Literal[""] = "", *, from_coords: Iterable[int] | None = None) -> PhotoImage:
            """
            Return a new PhotoImage with the same image as this widget
            but zoom it with a factor of X in the X direction and Y in the Y
            direction.  If Y is not given, the default value is the same as X.

            The FROM_COORDS option specifies a rectangular sub-region of the
            source image to be copied, as in the copy() method.
            """
            ...
        def copy_replace(
            self,
            sourceImage: PhotoImage | str,
            *,
            from_coords: Iterable[int] | None = None,
            to: Iterable[int] | None = None,
            shrink: bool = False,
            zoom: int | tuple[int, int] | list[int] | None = None,
            subsample: int | tuple[int, int] | list[int] | None = None,
            # `None` defaults to overlay.
            compositingrule: Literal["overlay", "set"] | None = None,
        ) -> None:
            """
            Copy a region from the source image (which must be a PhotoImage) to
            this image, possibly with pixel zooming and/or subsampling.  If no
            options are specified, this command copies the whole of the source
            image into this image, starting at coordinates (0, 0).

            The FROM_COORDS option specifies a rectangular sub-region of the
            source image to be copied. It must be a tuple or a list of 1 to 4
            integers (x1, y1, x2, y2).  (x1, y1) and (x2, y2) specify diagonally
            opposite corners of the rectangle.  If x2 and y2 are not specified,
            the default value is the bottom-right corner of the source image.
            The pixels copied will include the left and top edges of the
            specified rectangle but not the bottom or right edges.  If the
            FROM_COORDS option is not given, the default is the whole source
            image.

            The TO option specifies a rectangular sub-region of the destination
            image to be affected.  It must be a tuple or a list of 1 to 4
            integers (x1, y1, x2, y2).  (x1, y1) and (x2, y2) specify diagonally
            opposite corners of the rectangle.  If x2 and y2 are not specified,
            the default value is (x1,y1) plus the size of the source region
            (after subsampling and zooming, if specified).  If x2 and y2 are
            specified, the source region will be replicated if necessary to fill
            the destination region in a tiled fashion.

            If SHRINK is true, the size of the destination image should be
            reduced, if necessary, so that the region being copied into is at
            the bottom-right corner of the image.

            If SUBSAMPLE or ZOOM are specified, the image is transformed as in
            the subsample() or zoom() methods.  The value must be a single
            integer or a pair of integers.

            The COMPOSITINGRULE option specifies how transparent pixels in the
            source image are combined with the destination image.  When a
            compositing rule of 'overlay' is set, the old contents of the
            destination image are visible, as if the source image were printed
            on a piece of transparent film and placed over the top of the
            destination.  When a compositing rule of 'set' is set, the old
            contents of the destination image are discarded and the source image
            is used as-is.  The default compositing rule is 'overlay'.
            """
            ...
    else:
        def copy(self) -> PhotoImage:
            """Return a new PhotoImage with the same image as this widget."""
            ...
        def zoom(self, x: int, y: int | Literal[""] = "") -> PhotoImage:
            """
            Return a new PhotoImage with the same image as this widget
            but zoom it with a factor of x in the X direction and y in the Y
            direction.  If y is not given, the default value is the same as x.
            """
            ...
        def subsample(self, x: int, y: int | Literal[""] = "") -> PhotoImage:
            """
            Return a new PhotoImage based on the same image as this widget
            but use only every Xth or Yth pixel.  If y is not given, the
            default value is the same as x.
            """
            ...

    def get(self, x: int, y: int) -> tuple[int, int, int]:
        """Return the color (red, green, blue) of the pixel at X,Y."""
        ...
    def put(
        self,
        data: (
            str
            | bytes
            | list[str]
            | list[list[str]]
            | list[tuple[str, ...]]
            | tuple[str, ...]
            | tuple[list[str], ...]
            | tuple[tuple[str, ...], ...]
        ),
        to: tuple[int, int] | tuple[int, int, int, int] | None = None,
    ) -> None:
        """
        Put row formatted colors to image starting from
        position TO, e.g. image.put("{red green} {blue yellow}", to=(4,6))
        """
        ...
    if sys.version_info >= (3, 13):
        def read(
            self,
            filename: StrOrBytesPath,
            format: str | None = None,
            *,
            from_coords: Iterable[int] | None = None,
            to: Iterable[int] | None = None,
            shrink: bool = False,
        ) -> None:
            """
            Reads image data from the file named FILENAME into the image.

            The FORMAT option specifies the format of the image data in the
            file.

            The FROM_COORDS option specifies a rectangular sub-region of the image
            file data to be copied to the destination image.  It must be a tuple
            or a list of 1 to 4 integers (x1, y1, x2, y2).  (x1, y1) and
            (x2, y2) specify diagonally opposite corners of the rectangle.  If
            x2 and y2 are not specified, the default value is the bottom-right
            corner of the source image.  The default, if this option is not
            specified, is the whole of the image in the image file.

            The TO option specifies the coordinates of the top-left corner of
            the region of the image into which data from filename are to be
            read.  The default is (0, 0).

            If SHRINK is true, the size of the destination image will be
            reduced, if necessary, so that the region into which the image file
            data are read is at the bottom-right corner of the image.
            """
            ...
        def write(
            self,
            filename: StrOrBytesPath,
            format: str | None = None,
            from_coords: Iterable[int] | None = None,
            *,
            background: str | None = None,
            grayscale: bool = False,
        ) -> None:
            """
            Writes image data from the image to a file named FILENAME.

            The FORMAT option specifies the name of the image file format
            handler to be used to write the data to the file.  If this option
            is not given, the format is guessed from the file extension.

            The FROM_COORDS option specifies a rectangular region of the image
            to be written to the image file.  It must be a tuple or a list of 1
            to 4 integers (x1, y1, x2, y2).  If only x1 and y1 are specified,
            the region extends from (x1,y1) to the bottom-right corner of the
            image.  If all four coordinates are given, they specify diagonally
            opposite corners of the rectangular region.  The default, if this
            option is not given, is the whole image.

            If BACKGROUND is specified, the data will not contain any
            transparency information.  In all transparent pixels the color will
            be replaced by the specified color.

            If GRAYSCALE is true, the data will not contain color information.
            All pixel data will be transformed into grayscale.
            """
            ...
        @overload
        def data(
            self, format: str, *, from_coords: Iterable[int] | None = None, background: str | None = None, grayscale: bool = False
        ) -> bytes:
            """
            Returns image data.

            The FORMAT option specifies the name of the image file format
            handler to be used.  If this option is not given, this method uses
            a format that consists of a tuple (one element per row) of strings
            containings space separated (one element per pixel/column) colors
            in “#RRGGBB” format (where RR is a pair of hexadecimal digits for
            the red channel, GG for green, and BB for blue).

            The FROM_COORDS option specifies a rectangular region of the image
            to be returned.  It must be a tuple or a list of 1 to 4 integers
            (x1, y1, x2, y2).  If only x1 and y1 are specified, the region
            extends from (x1,y1) to the bottom-right corner of the image.  If
            all four coordinates are given, they specify diagonally opposite
            corners of the rectangular region, including (x1, y1) and excluding
            (x2, y2).  The default, if this option is not given, is the whole
            image.

            If BACKGROUND is specified, the data will not contain any
            transparency information.  In all transparent pixels the color will
            be replaced by the specified color.

            If GRAYSCALE is true, the data will not contain color information.
            All pixel data will be transformed into grayscale.
            """
            ...
        @overload
        def data(
            self,
            format: None = None,
            *,
            from_coords: Iterable[int] | None = None,
            background: str | None = None,
            grayscale: bool = False,
        ) -> tuple[str, ...]:
            """
            Returns image data.

            The FORMAT option specifies the name of the image file format
            handler to be used.  If this option is not given, this method uses
            a format that consists of a tuple (one element per row) of strings
            containings space separated (one element per pixel/column) colors
            in “#RRGGBB” format (where RR is a pair of hexadecimal digits for
            the red channel, GG for green, and BB for blue).

            The FROM_COORDS option specifies a rectangular region of the image
            to be returned.  It must be a tuple or a list of 1 to 4 integers
            (x1, y1, x2, y2).  If only x1 and y1 are specified, the region
            extends from (x1,y1) to the bottom-right corner of the image.  If
            all four coordinates are given, they specify diagonally opposite
            corners of the rectangular region, including (x1, y1) and excluding
            (x2, y2).  The default, if this option is not given, is the whole
            image.

            If BACKGROUND is specified, the data will not contain any
            transparency information.  In all transparent pixels the color will
            be replaced by the specified color.

            If GRAYSCALE is true, the data will not contain color information.
            All pixel data will be transformed into grayscale.
            """
            ...

    else:
        def write(
            self, filename: StrOrBytesPath, format: str | None = None, from_coords: tuple[int, int] | None = None
        ) -> None:
            """
            Write image to file FILENAME in FORMAT starting from
            position FROM_COORDS.
            """
            ...

    def transparency_get(self, x: int, y: int) -> bool:
        """Return True if the pixel at x,y is transparent."""
        ...
    def transparency_set(self, x: int, y: int, boolean: bool) -> None:
        """Set the transparency of the pixel at x,y."""
        ...

class BitmapImage(Image, _BitmapImageLike):
    """Widget which can display images in XBM format."""
    # This should be kept in sync with PIL.ImageTK.BitmapImage.__init__()
    def __init__(
        self,
        name=None,
        cnf: dict[str, Any] = {},
        master: Misc | _tkinter.TkappType | None = None,
        *,
        background: str = ...,
        data: str | bytes = ...,
        file: StrOrBytesPath = ...,
        foreground: str = ...,
        maskdata: str = ...,
        maskfile: StrOrBytesPath = ...,
    ) -> None:
        """
        Create a bitmap with NAME.

        Valid resource names: background, data, file, foreground, maskdata, maskfile.
        """
        ...

def image_names() -> tuple[str, ...]: ...
def image_types() -> tuple[str, ...]: ...

class Spinbox(Widget, XView):
    """spinbox widget."""
    def __init__(
        self,
        master: Misc | None = None,
        cnf: dict[str, Any] | None = {},
        *,
        activebackground: str = ...,
        background: str = ...,
        bd: float | str = ...,
        bg: str = ...,
        border: float | str = ...,
        borderwidth: float | str = ...,
        buttonbackground: str = ...,
        buttoncursor: _Cursor = "",
        buttondownrelief: Literal["raised", "sunken", "flat", "ridge", "solid", "groove"] = ...,
        buttonuprelief: Literal["raised", "sunken", "flat", "ridge", "solid", "groove"] = ...,
        # percent substitutions don't seem to be supported, it's similar to Entry's validation stuff
        command: Callable[[], object] | str | list[str] | tuple[str, ...] = "",
        cursor: _Cursor = "xterm",
        disabledbackground: str = ...,
        disabledforeground: str = ...,
        exportselection: bool = True,
        fg: str = ...,
        font: _FontDescription = "TkTextFont",
        foreground: str = ...,
        format: str = "",
        from_: float = 0.0,
        highlightbackground: str = ...,
        highlightcolor: str = ...,
        highlightthickness: float | str = ...,
        increment: float = 1.0,
        insertbackground: str = ...,
        insertborderwidth: float | str = 0,
        insertofftime: int = 300,
        insertontime: int = 600,
        insertwidth: float | str = ...,
        invalidcommand: str | list[str] | tuple[str, ...] | Callable[[], bool] = "",
        invcmd: str | list[str] | tuple[str, ...] | Callable[[], bool] = "",
        justify: Literal["left", "center", "right"] = "left",
        name: str = ...,
        readonlybackground: str = ...,
        relief: Literal["raised", "sunken", "flat", "ridge", "solid", "groove"] = "sunken",
        repeatdelay: int = 400,
        repeatinterval: int = 100,
        selectbackground: str = ...,
        selectborderwidth: float | str = ...,
        selectforeground: str = ...,
        state: Literal["normal", "disabled", "readonly"] = "normal",
        takefocus: bool | Literal[0, 1, ""] | Callable[[str], bool | None] = "",
        textvariable: Variable = ...,
        to: float = 0.0,
        validate: Literal["none", "focus", "focusin", "focusout", "key", "all"] = "none",
        validatecommand: str | list[str] | tuple[str, ...] | Callable[[], bool] = "",
        vcmd: str | list[str] | tuple[str, ...] | Callable[[], bool] = "",
        values: list[str] | tuple[str, ...] = ...,
        width: int = 20,
        wrap: bool = False,
        xscrollcommand: str | Callable[[float, float], object] = "",
    ) -> None:
        """
        Construct a spinbox widget with the parent MASTER.

        STANDARD OPTIONS

            activebackground, background, borderwidth,
            cursor, exportselection, font, foreground,
            highlightbackground, highlightcolor,
            highlightthickness, insertbackground,
            insertborderwidth, insertofftime,
            insertontime, insertwidth, justify, relief,
            repeatdelay, repeatinterval,
            selectbackground, selectborderwidth
            selectforeground, takefocus, textvariable
            xscrollcommand.

        WIDGET-SPECIFIC OPTIONS

            buttonbackground, buttoncursor,
            buttondownrelief, buttonuprelief,
            command, disabledbackground,
            disabledforeground, format, from,
            invalidcommand, increment,
            readonlybackground, state, to,
            validate, validatecommand values,
            width, wrap,
        """
        ...
    @overload
    def configure(
        self,
        cnf: dict[str, Any] | None = None,
        *,
        activebackground: str = ...,
        background: str = ...,
        bd: float | str = ...,
        bg: str = ...,
        border: float | str = ...,
        borderwidth: float | str = ...,
        buttonbackground: str = ...,
        buttoncursor: _Cursor = ...,
        buttondownrelief: Literal["raised", "sunken", "flat", "ridge", "solid", "groove"] = ...,
        buttonuprelief: Literal["raised", "sunken", "flat", "ridge", "solid", "groove"] = ...,
        command: Callable[[], object] | str | list[str] | tuple[str, ...] = ...,
        cursor: _Cursor = ...,
        disabledbackground: str = ...,
        disabledforeground: str = ...,
        exportselection: bool = ...,
        fg: str = ...,
        font: _FontDescription = ...,
        foreground: str = ...,
        format: str = ...,
        from_: float = ...,
        highlightbackground: str = ...,
        highlightcolor: str = ...,
        highlightthickness: float | str = ...,
        increment: float = ...,
        insertbackground: str = ...,
        insertborderwidth: float | str = ...,
        insertofftime: int = ...,
        insertontime: int = ...,
        insertwidth: float | str = ...,
        invalidcommand: str | list[str] | tuple[str, ...] | Callable[[], bool] = ...,
        invcmd: str | list[str] | tuple[str, ...] | Callable[[], bool] = ...,
        justify: Literal["left", "center", "right"] = ...,
        readonlybackground: str = ...,
        relief: Literal["raised", "sunken", "flat", "ridge", "solid", "groove"] = ...,
        repeatdelay: int = ...,
        repeatinterval: int = ...,
        selectbackground: str = ...,
        selectborderwidth: float | str = ...,
        selectforeground: str = ...,
        state: Literal["normal", "disabled", "readonly"] = ...,
        takefocus: bool | Literal[0, 1, ""] | Callable[[str], bool | None] = ...,
        textvariable: Variable = ...,
        to: float = ...,
        validate: Literal["none", "focus", "focusin", "focusout", "key", "all"] = ...,
        validatecommand: str | list[str] | tuple[str, ...] | Callable[[], bool] = ...,
        vcmd: str | list[str] | tuple[str, ...] | Callable[[], bool] = ...,
        values: list[str] | tuple[str, ...] = ...,
        width: int = ...,
        wrap: bool = ...,
        xscrollcommand: str | Callable[[float, float], object] = ...,
    ) -> dict[str, tuple[str, str, str, Any, Any]] | None:
        """
        Configure resources of a widget.

        The values for resources are specified as keyword
        arguments. To get an overview about
        the allowed keyword arguments call the method keys.
        """
        ...
    @overload
    def configure(self, cnf: str) -> tuple[str, str, str, Any, Any]:
        """
        Configure resources of a widget.

        The values for resources are specified as keyword
        arguments. To get an overview about
        the allowed keyword arguments call the method keys.
        """
        ...
    config = configure
    def bbox(self, index) -> tuple[int, int, int, int] | None:
        """
        Return a tuple of X1,Y1,X2,Y2 coordinates for a
        rectangle which encloses the character given by index.

        The first two elements of the list give the x and y
        coordinates of the upper-left corner of the screen
        area covered by the character (in pixels relative
        to the widget) and the last two elements give the
        width and height of the character, in pixels. The
        bounding box may refer to a region outside the
        visible area of the window.
        """
        ...
    def delete(self, first, last=None) -> Literal[""]:
        """
        Delete one or more elements of the spinbox.

        First is the index of the first character to delete,
        and last is the index of the character just after
        the last one to delete. If last isn't specified it
        defaults to first+1, i.e. a single character is
        deleted.  This command returns an empty string.
        """
        ...
    def get(self) -> str:
        """Returns the spinbox's string"""
        ...
    def icursor(self, index):
        """
        Alter the position of the insertion cursor.

        The insertion cursor will be displayed just before
        the character given by index. Returns an empty string
        """
        ...
    def identify(self, x: int, y: int) -> Literal["", "buttondown", "buttonup", "entry"]:
        """
        Returns the name of the widget at position x, y

        Return value is one of: none, buttondown, buttonup, entry
        """
        ...
    def index(self, index: str | int) -> int:
        """
        Returns the numerical index corresponding to index
        
        """
        ...
    def insert(self, index: str | int, s: str) -> Literal[""]:
        """
        Insert string s at index

        Returns an empty string.
        """
        ...
    # spinbox.invoke("asdf") gives error mentioning .invoke("none"), but it's not documented
    def invoke(self, element: Literal["none", "buttonup", "buttondown"]) -> Literal[""]:
        """
        Causes the specified element to be invoked

        The element could be buttondown or buttonup
        triggering the action associated with it.
        """
        ...
    def scan(self, *args):
        """Internal function."""
        ...
    def scan_mark(self, x):
        """
        Records x and the current view in the spinbox window;

        used in conjunction with later scan dragto commands.
        Typically this command is associated with a mouse button
        press in the widget. It returns an empty string.
        """
        ...
    def scan_dragto(self, x):
        """
        Compute the difference between the given x argument
        and the x argument to the last scan mark command

        It then adjusts the view left or right by 10 times the
        difference in x-coordinates. This command is typically
        associated with mouse motion events in the widget, to
        produce the effect of dragging the spinbox at high speed
        through the window. The return value is an empty string.
        """
        ...
    def selection(self, *args) -> tuple[int, ...]:
        """Internal function."""
        ...
    def selection_adjust(self, index):
        """
        Locate the end of the selection nearest to the character
        given by index,

        Then adjust that end of the selection to be at index
        (i.e including but not going beyond index). The other
        end of the selection is made the anchor point for future
        select to commands. If the selection isn't currently in
        the spinbox, then a new selection is created to include
        the characters between index and the most recent selection
        anchor point, inclusive.
        """
        ...
    def selection_clear(self):
        """
        Clear the selection

        If the selection isn't in this widget then the
        command has no effect.
        """
        ...
    def selection_element(self, element=None):
        """
        Sets or gets the currently selected element.

        If a spinbutton element is specified, it will be
        displayed depressed.
        """
        ...
    def selection_from(self, index: int) -> None:
        """Set the fixed end of a selection to INDEX."""
        ...
    def selection_present(self) -> None:
        """
        Return True if there are characters selected in the spinbox, False
        otherwise.
        """
        ...
    def selection_range(self, start: int, end: int) -> None:
        """Set the selection from START to END (not included)."""
        ...
    def selection_to(self, index: int) -> None:
        """Set the variable end of a selection to INDEX."""
        ...

class LabelFrame(Widget):
    """labelframe widget."""
    def __init__(
        self,
        master: Misc | None = None,
        cnf: dict[str, Any] | None = {},
        *,
        background: str = ...,
        bd: float | str = 2,
        bg: str = ...,
        border: float | str = 2,
        borderwidth: float | str = 2,
        class_: str = "Labelframe",  # can't be changed with configure()
        colormap: Literal["new", ""] | Misc = "",  # can't be changed with configure()
        container: bool = False,  # undocumented, can't be changed with configure()
        cursor: _Cursor = "",
        fg: str = ...,
        font: _FontDescription = "TkDefaultFont",
        foreground: str = ...,
        height: float | str = 0,
        highlightbackground: str = ...,
        highlightcolor: str = ...,
        highlightthickness: float | str = 0,
        # 'ne' and 'en' are valid labelanchors, but only 'ne' is a valid _Anchor.
        labelanchor: Literal["nw", "n", "ne", "en", "e", "es", "se", "s", "sw", "ws", "w", "wn"] = "nw",
        labelwidget: Misc = ...,
        name: str = ...,
        padx: float | str = 0,
        pady: float | str = 0,
        relief: Literal["raised", "sunken", "flat", "ridge", "solid", "groove"] = "groove",
        takefocus: bool | Literal[0, 1, ""] | Callable[[str], bool | None] = 0,
        text: float | str = "",
        visual: str | tuple[str, int] = "",  # can't be changed with configure()
        width: float | str = 0,
    ) -> None:
        """
        Construct a labelframe widget with the parent MASTER.

        STANDARD OPTIONS

            borderwidth, cursor, font, foreground,
            highlightbackground, highlightcolor,
            highlightthickness, padx, pady, relief,
            takefocus, text

        WIDGET-SPECIFIC OPTIONS

            background, class, colormap, container,
            height, labelanchor, labelwidget,
            visual, width
        """
        ...
    @overload
    def configure(
        self,
        cnf: dict[str, Any] | None = None,
        *,
        background: str = ...,
        bd: float | str = ...,
        bg: str = ...,
        border: float | str = ...,
        borderwidth: float | str = ...,
        cursor: _Cursor = ...,
        fg: str = ...,
        font: _FontDescription = ...,
        foreground: str = ...,
        height: float | str = ...,
        highlightbackground: str = ...,
        highlightcolor: str = ...,
        highlightthickness: float | str = ...,
        labelanchor: Literal["nw", "n", "ne", "en", "e", "es", "se", "s", "sw", "ws", "w", "wn"] = ...,
        labelwidget: Misc = ...,
        padx: float | str = ...,
        pady: float | str = ...,
        relief: Literal["raised", "sunken", "flat", "ridge", "solid", "groove"] = ...,
        takefocus: bool | Literal[0, 1, ""] | Callable[[str], bool | None] = ...,
        text: float | str = ...,
        width: float | str = ...,
    ) -> dict[str, tuple[str, str, str, Any, Any]] | None:
        """
        Configure resources of a widget.

        The values for resources are specified as keyword
        arguments. To get an overview about
        the allowed keyword arguments call the method keys.
        """
        ...
    @overload
    def configure(self, cnf: str) -> tuple[str, str, str, Any, Any]:
        """
        Configure resources of a widget.

        The values for resources are specified as keyword
        arguments. To get an overview about
        the allowed keyword arguments call the method keys.
        """
        ...
    config = configure

class PanedWindow(Widget):
    """panedwindow widget."""
    def __init__(
        self,
        master: Misc | None = None,
        cnf: dict[str, Any] | None = {},
        *,
        background: str = ...,
        bd: float | str = 1,
        bg: str = ...,
        border: float | str = 1,
        borderwidth: float | str = 1,
        cursor: _Cursor = "",
        handlepad: float | str = 8,
        handlesize: float | str = 8,
        height: float | str = "",
        name: str = ...,
        opaqueresize: bool = True,
        orient: Literal["horizontal", "vertical"] = "horizontal",
        proxybackground: str = "",
        proxyborderwidth: float | str = 2,
        proxyrelief: Literal["raised", "sunken", "flat", "ridge", "solid", "groove"] = "flat",
        relief: Literal["raised", "sunken", "flat", "ridge", "solid", "groove"] = "flat",
        sashcursor: _Cursor = "",
        sashpad: float | str = 0,
        sashrelief: Literal["raised", "sunken", "flat", "ridge", "solid", "groove"] = "flat",
        sashwidth: float | str = 3,
        showhandle: bool = False,
        width: float | str = "",
    ) -> None:
        """
        Construct a panedwindow widget with the parent MASTER.

        STANDARD OPTIONS

            background, borderwidth, cursor, height,
            orient, relief, width

        WIDGET-SPECIFIC OPTIONS

            handlepad, handlesize, opaqueresize,
            sashcursor, sashpad, sashrelief,
            sashwidth, showhandle,
        """
        ...
    @overload
    def configure(
        self,
        cnf: dict[str, Any] | None = None,
        *,
        background: str = ...,
        bd: float | str = ...,
        bg: str = ...,
        border: float | str = ...,
        borderwidth: float | str = ...,
        cursor: _Cursor = ...,
        handlepad: float | str = ...,
        handlesize: float | str = ...,
        height: float | str = ...,
        opaqueresize: bool = ...,
        orient: Literal["horizontal", "vertical"] = ...,
        proxybackground: str = ...,
        proxyborderwidth: float | str = ...,
        proxyrelief: Literal["raised", "sunken", "flat", "ridge", "solid", "groove"] = ...,
        relief: Literal["raised", "sunken", "flat", "ridge", "solid", "groove"] = ...,
        sashcursor: _Cursor = ...,
        sashpad: float | str = ...,
        sashrelief: Literal["raised", "sunken", "flat", "ridge", "solid", "groove"] = ...,
        sashwidth: float | str = ...,
        showhandle: bool = ...,
        width: float | str = ...,
    ) -> dict[str, tuple[str, str, str, Any, Any]] | None:
        """
        Configure resources of a widget.

        The values for resources are specified as keyword
        arguments. To get an overview about
        the allowed keyword arguments call the method keys.
        """
        ...
    @overload
    def configure(self, cnf: str) -> tuple[str, str, str, Any, Any]:
        """
        Configure resources of a widget.

        The values for resources are specified as keyword
        arguments. To get an overview about
        the allowed keyword arguments call the method keys.
        """
        ...
    config = configure
    def add(self, child: Widget, **kw) -> None:
        """
        Add a child widget to the panedwindow in a new pane.

        The child argument is the name of the child widget
        followed by pairs of arguments that specify how to
        manage the windows. The possible options and values
        are the ones accepted by the paneconfigure method.
        """
        ...
    def remove(self, child) -> None:
        """
        Remove the pane containing child from the panedwindow

        All geometry management options for child will be forgotten.
        """
        ...
    forget = remove  # type: ignore[assignment]
    def identify(self, x: int, y: int):
        """
        Identify the panedwindow component at point x, y

        If the point is over a sash or a sash handle, the result
        is a two element list containing the index of the sash or
        handle, and a word indicating whether it is over a sash
        or a handle, such as {0 sash} or {2 handle}. If the point
        is over any other part of the panedwindow, the result is
        an empty list.
        """
        ...
    def proxy(self, *args) -> tuple[Incomplete, ...]:
        """Internal function."""
        ...
    def proxy_coord(self) -> tuple[Incomplete, ...]:
        """
        Return the x and y pair of the most recent proxy location
        
        """
        ...
    def proxy_forget(self) -> tuple[Incomplete, ...]:
        """
        Remove the proxy from the display.
        
        """
        ...
    def proxy_place(self, x, y) -> tuple[Incomplete, ...]:
        """
        Place the proxy at the given x and y coordinates.
        
        """
        ...
    def sash(self, *args) -> tuple[Incomplete, ...]:
        """Internal function."""
        ...
    def sash_coord(self, index) -> tuple[Incomplete, ...]:
        """
        Return the current x and y pair for the sash given by index.

        Index must be an integer between 0 and 1 less than the
        number of panes in the panedwindow. The coordinates given are
        those of the top left corner of the region containing the sash.
        pathName sash dragto index x y This command computes the
        difference between the given coordinates and the coordinates
        given to the last sash coord command for the given sash. It then
        moves that sash the computed difference. The return value is the
        empty string.
        """
        ...
    def sash_mark(self, index) -> tuple[Incomplete, ...]:
        """
        Records x and y for the sash given by index;

        Used in conjunction with later dragto commands to move the sash.
        """
        ...
    def sash_place(self, index, x, y) -> tuple[Incomplete, ...]:
        """
        Place the sash given by index at the given coordinates
        
        """
        ...
    def panecget(self, child, option):
        """
        Query a management option for window.

        Option may be any value allowed by the paneconfigure subcommand
        """
        ...
    def paneconfigure(self, tagOrId, cnf=None, **kw):
        """
        Query or modify the management options for window.

        If no option is specified, returns a list describing all
        of the available options for pathName.  If option is
        specified with no value, then the command returns a list
        describing the one named option (this list will be identical
        to the corresponding sublist of the value returned if no
        option is specified). If one or more option-value pairs are
        specified, then the command modifies the given widget
        option(s) to have the given value(s); in this case the
        command returns an empty string. The following options
        are supported:

        after window
            Insert the window after the window specified. window
            should be the name of a window already managed by pathName.
        before window
            Insert the window before the window specified. window
            should be the name of a window already managed by pathName.
        height size
            Specify a height for the window. The height will be the
            outer dimension of the window including its border, if
            any. If size is an empty string, or if -height is not
            specified, then the height requested internally by the
            window will be used initially; the height may later be
            adjusted by the movement of sashes in the panedwindow.
            Size may be any value accepted by Tk_GetPixels.
        minsize n
            Specifies that the size of the window cannot be made
            less than n. This constraint only affects the size of
            the widget in the paned dimension -- the x dimension
            for horizontal panedwindows, the y dimension for
            vertical panedwindows. May be any value accepted by
            Tk_GetPixels.
        padx n
            Specifies a non-negative value indicating how much
            extra space to leave on each side of the window in
            the X-direction. The value may have any of the forms
            accepted by Tk_GetPixels.
        pady n
            Specifies a non-negative value indicating how much
            extra space to leave on each side of the window in
            the Y-direction. The value may have any of the forms
            accepted by Tk_GetPixels.
        sticky style
            If a window's pane is larger than the requested
            dimensions of the window, this option may be used
            to position (or stretch) the window within its pane.
            Style is a string that contains zero or more of the
            characters n, s, e or w. The string can optionally
            contains spaces or commas, but they are ignored. Each
            letter refers to a side (north, south, east, or west)
            that the window will "stick" to. If both n and s
            (or e and w) are specified, the window will be
            stretched to fill the entire height (or width) of
            its cavity.
        width size
            Specify a width for the window. The width will be
            the outer dimension of the window including its
            border, if any. If size is an empty string, or
            if -width is not specified, then the width requested
            internally by the window will be used initially; the
            width may later be adjusted by the movement of sashes
            in the panedwindow. Size may be any value accepted by
            Tk_GetPixels.
        """
        ...
    paneconfig = paneconfigure
    def panes(self):
        """Returns an ordered list of the child panes."""
        ...

def _test() -> None: ...<|MERGE_RESOLUTION|>--- conflicted
+++ resolved
@@ -1043,256 +1043,9 @@
         ...
     lift = tkraise
     if sys.version_info >= (3, 11):
-<<<<<<< HEAD
         def info_patchlevel(self) -> _VersionInfoType:
             """Returns the exact version of the Tcl library."""
             ...
-
-    def winfo_atom(self, name: str, displayof: Literal[0] | Misc | None = 0) -> int:
-        """Return integer which represents atom NAME."""
-        ...
-    def winfo_atomname(self, id: int, displayof: Literal[0] | Misc | None = 0) -> str:
-        """Return name of atom with identifier ID."""
-        ...
-    def winfo_cells(self) -> int:
-        """Return number of cells in the colormap for this widget."""
-        ...
-    def winfo_children(self) -> list[Widget]:
-        """Return a list of all widgets which are children of this widget."""
-        ...
-    def winfo_class(self) -> str:
-        """Return window class name of this widget."""
-        ...
-    def winfo_colormapfull(self) -> bool:
-        """Return True if at the last color request the colormap was full."""
-        ...
-    def winfo_containing(self, rootX: int, rootY: int, displayof: Literal[0] | Misc | None = 0) -> Misc | None:
-        """Return the widget which is at the root coordinates ROOTX, ROOTY."""
-        ...
-    def winfo_depth(self) -> int:
-        """Return the number of bits per pixel."""
-        ...
-    def winfo_exists(self) -> bool:
-        """Return true if this widget exists."""
-        ...
-    def winfo_fpixels(self, number: float | str) -> float:
-        """
-        Return the number of pixels for the given distance NUMBER
-        (e.g. "3c") as float.
-        """
-        ...
-    def winfo_geometry(self) -> str:
-        """Return geometry string for this widget in the form "widthxheight+X+Y"."""
-        ...
-    def winfo_height(self) -> int:
-        """Return height of this widget."""
-        ...
-    def winfo_id(self) -> int:
-        """Return identifier ID for this widget."""
-        ...
-    def winfo_interps(self, displayof: Literal[0] | Misc | None = 0) -> tuple[str, ...]:
-        """Return the name of all Tcl interpreters for this display."""
-        ...
-    def winfo_ismapped(self) -> bool:
-        """Return true if this widget is mapped."""
-        ...
-    def winfo_manager(self) -> str:
-        """Return the window manager name for this widget."""
-        ...
-    def winfo_name(self) -> str:
-        """Return the name of this widget."""
-        ...
-    def winfo_parent(self) -> str:
-        """Return the name of the parent of this widget."""
-        ...
-    def winfo_pathname(self, id: int, displayof: Literal[0] | Misc | None = 0):
-        """Return the pathname of the widget given by ID."""
-        ...
-    def winfo_pixels(self, number: float | str) -> int:
-        """Rounded integer value of winfo_fpixels."""
-        ...
-    def winfo_pointerx(self) -> int:
-        """Return the x coordinate of the pointer on the root window."""
-        ...
-    def winfo_pointerxy(self) -> tuple[int, int]:
-        """Return a tuple of x and y coordinates of the pointer on the root window."""
-        ...
-    def winfo_pointery(self) -> int:
-        """Return the y coordinate of the pointer on the root window."""
-        ...
-    def winfo_reqheight(self) -> int:
-        """Return requested height of this widget."""
-        ...
-    def winfo_reqwidth(self) -> int:
-        """Return requested width of this widget."""
-        ...
-    def winfo_rgb(self, color: str) -> tuple[int, int, int]:
-        """Return a tuple of integer RGB values in range(65536) for color in this widget."""
-        ...
-    def winfo_rootx(self) -> int:
-        """
-        Return x coordinate of upper left corner of this widget on the
-        root window.
-        """
-        ...
-    def winfo_rooty(self) -> int:
-        """
-        Return y coordinate of upper left corner of this widget on the
-        root window.
-        """
-        ...
-    def winfo_screen(self) -> str:
-        """Return the screen name of this widget."""
-        ...
-    def winfo_screencells(self) -> int:
-        """
-        Return the number of the cells in the colormap of the screen
-        of this widget.
-        """
-        ...
-    def winfo_screendepth(self) -> int:
-        """
-        Return the number of bits per pixel of the root window of the
-        screen of this widget.
-        """
-        ...
-    def winfo_screenheight(self) -> int:
-        """
-        Return the number of pixels of the height of the screen of this widget
-        in pixel.
-        """
-        ...
-    def winfo_screenmmheight(self) -> int:
-        """
-        Return the number of pixels of the height of the screen of
-        this widget in mm.
-        """
-        ...
-    def winfo_screenmmwidth(self) -> int:
-        """
-        Return the number of pixels of the width of the screen of
-        this widget in mm.
-        """
-        ...
-    def winfo_screenvisual(self) -> str:
-        """
-        Return one of the strings directcolor, grayscale, pseudocolor,
-        staticcolor, staticgray, or truecolor for the default
-        colormodel of this screen.
-        """
-        ...
-    def winfo_screenwidth(self) -> int:
-        """
-        Return the number of pixels of the width of the screen of
-        this widget in pixel.
-        """
-        ...
-    def winfo_server(self) -> str:
-        """
-        Return information of the X-Server of the screen of this widget in
-        the form "XmajorRminor vendor vendorVersion".
-        """
-        ...
-    def winfo_toplevel(self) -> Tk | Toplevel:
-        """Return the toplevel widget of this widget."""
-        ...
-    def winfo_viewable(self) -> bool:
-        """Return true if the widget and all its higher ancestors are mapped."""
-        ...
-    def winfo_visual(self) -> str:
-        """
-        Return one of the strings directcolor, grayscale, pseudocolor,
-        staticcolor, staticgray, or truecolor for the
-        colormodel of this widget.
-        """
-        ...
-    def winfo_visualid(self) -> str:
-        """Return the X identifier for the visual for this widget."""
-        ...
-    def winfo_visualsavailable(self, includeids: bool = False) -> list[tuple[str, int]]:
-        """
-        Return a list of all visuals available for the screen
-        of this widget.
-
-        Each item in the list consists of a visual name (see winfo_visual), a
-        depth and if includeids is true is given also the X identifier.
-        """
-        ...
-    def winfo_vrootheight(self) -> int:
-        """
-        Return the height of the virtual root window associated with this
-        widget in pixels. If there is no virtual root window return the
-        height of the screen.
-        """
-        ...
-    def winfo_vrootwidth(self) -> int:
-        """
-        Return the width of the virtual root window associated with this
-        widget in pixel. If there is no virtual root window return the
-        width of the screen.
-        """
-        ...
-    def winfo_vrootx(self) -> int:
-        """
-        Return the x offset of the virtual root relative to the root
-        window of the screen of this widget.
-        """
-        ...
-    def winfo_vrooty(self) -> int:
-        """
-        Return the y offset of the virtual root relative to the root
-        window of the screen of this widget.
-        """
-        ...
-    def winfo_width(self) -> int:
-        """Return the width of this widget."""
-        ...
-    def winfo_x(self) -> int:
-        """
-        Return the x coordinate of the upper left corner of this widget
-        in the parent.
-        """
-        ...
-    def winfo_y(self) -> int:
-        """
-        Return the y coordinate of the upper left corner of this widget
-        in the parent.
-        """
-        ...
-    def update(self) -> None:
-        """Enter event loop until all pending events have been processed by Tcl."""
-        ...
-    def update_idletasks(self) -> None:
-        """
-        Enter event loop until all idle callbacks have been called. This
-        will update the display of windows but not process events caused by
-        the user.
-        """
-        ...
-    @overload
-    def bindtags(self, tagList: None = None) -> tuple[str, ...]:
-        """
-        Set or get the list of bindtags for this widget.
-
-        With no argument return the list of all bindtags associated with
-        this widget. With a list of strings as argument the bindtags are
-        set to this list. The bindtags determine in which order events are
-        processed (see bind).
-        """
-        ...
-    @overload
-    def bindtags(self, tagList: list[str] | tuple[str, ...]) -> None:
-        """
-        Set or get the list of bindtags for this widget.
-
-        With no argument return the list of all bindtags associated with
-        this widget. With a list of strings as argument the bindtags are
-        set to this list. The bindtags determine in which order events are
-        processed (see bind).
-        """
-        ...
-=======
-        def info_patchlevel(self) -> _VersionInfoType: ...
 
     def winfo_atom(self, name: str, displayof: Literal[0] | Misc | None = 0) -> int: ...
     def winfo_atomname(self, id: int, displayof: Literal[0] | Misc | None = 0) -> str: ...
@@ -1346,10 +1099,27 @@
     def update(self) -> None: ...
     def update_idletasks(self) -> None: ...
     @overload
-    def bindtags(self, tagList: None = None) -> tuple[str, ...]: ...
-    @overload
-    def bindtags(self, tagList: list[str] | tuple[str, ...]) -> None: ...
->>>>>>> 332fcaba
+    def bindtags(self, tagList: None = None) -> tuple[str, ...]:
+        """
+        Set or get the list of bindtags for this widget.
+
+        With no argument return the list of all bindtags associated with
+        this widget. With a list of strings as argument the bindtags are
+        set to this list. The bindtags determine in which order events are
+        processed (see bind).
+        """
+        ...
+    @overload
+    def bindtags(self, tagList: list[str] | tuple[str, ...]) -> None:
+        """
+        Set or get the list of bindtags for this widget.
+
+        With no argument return the list of all bindtags associated with
+        this widget. With a list of strings as argument the bindtags are
+        set to this list. The bindtags determine in which order events are
+        processed (see bind).
+        """
+        ...
     # bind with isinstance(func, str) doesn't return anything, but all other
     # binds do. The default value of func is not str.
     @overload
