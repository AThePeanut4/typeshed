"""
Wrapper functions for Tcl/Tk.

Tkinter provides classes which allow the display, positioning and
control of widgets. Toplevel widgets are Tk and Toplevel. Other
widgets are Frame, Label, Entry, Text, Canvas, Button, Radiobutton,
Checkbutton, Scale, Listbox, Scrollbar, OptionMenu, Spinbox
LabelFrame and PanedWindow.

Properties of the widgets are specified with keyword arguments.
Keyword arguments have the same name as the corresponding resource
under Tk.

Widgets are positioned with one of the geometry managers Place, Pack
or Grid. These managers can be called with methods place, pack, grid
available in every Widget.

Actions are bound to events by resources (e.g. keyword argument
command) or with the method bind.

Example (Hello, World):
import tkinter
from tkinter.constants import *
tk = tkinter.Tk()
frame = tkinter.Frame(tk, relief=RIDGE, borderwidth=2)
frame.pack(fill=BOTH,expand=1)
label = tkinter.Label(frame, text="Hello, World")
label.pack(fill=X, expand=1)
button = tkinter.Button(frame,text="Exit",command=tk.destroy)
button.pack(side=BOTTOM)
tk.mainloop()
"""

import _tkinter
import sys
from _typeshed import Incomplete, MaybeNone, StrOrBytesPath
from collections.abc import Callable, Iterable, Mapping, Sequence
from tkinter.constants import *
from tkinter.font import _FontDescription
from types import GenericAlias, TracebackType
from typing import Any, ClassVar, Final, Generic, Literal, NamedTuple, Protocol, TypedDict, TypeVar, overload, type_check_only
from typing_extensions import TypeAlias, TypeVarTuple, Unpack, deprecated

if sys.version_info >= (3, 11):
    from enum import StrEnum
else:
    from enum import Enum

__all__ = [
    "TclError",
    "NO",
    "FALSE",
    "OFF",
    "YES",
    "TRUE",
    "ON",
    "N",
    "S",
    "W",
    "E",
    "NW",
    "SW",
    "NE",
    "SE",
    "NS",
    "EW",
    "NSEW",
    "CENTER",
    "NONE",
    "X",
    "Y",
    "BOTH",
    "LEFT",
    "TOP",
    "RIGHT",
    "BOTTOM",
    "RAISED",
    "SUNKEN",
    "FLAT",
    "RIDGE",
    "GROOVE",
    "SOLID",
    "HORIZONTAL",
    "VERTICAL",
    "NUMERIC",
    "CHAR",
    "WORD",
    "BASELINE",
    "INSIDE",
    "OUTSIDE",
    "SEL",
    "SEL_FIRST",
    "SEL_LAST",
    "END",
    "INSERT",
    "CURRENT",
    "ANCHOR",
    "ALL",
    "NORMAL",
    "DISABLED",
    "ACTIVE",
    "HIDDEN",
    "CASCADE",
    "CHECKBUTTON",
    "COMMAND",
    "RADIOBUTTON",
    "SEPARATOR",
    "SINGLE",
    "BROWSE",
    "MULTIPLE",
    "EXTENDED",
    "DOTBOX",
    "UNDERLINE",
    "PIESLICE",
    "CHORD",
    "ARC",
    "FIRST",
    "LAST",
    "BUTT",
    "PROJECTING",
    "ROUND",
    "BEVEL",
    "MITER",
    "MOVETO",
    "SCROLL",
    "UNITS",
    "PAGES",
    "TkVersion",
    "TclVersion",
    "READABLE",
    "WRITABLE",
    "EXCEPTION",
    "EventType",
    "Event",
    "NoDefaultRoot",
    "Variable",
    "StringVar",
    "IntVar",
    "DoubleVar",
    "BooleanVar",
    "mainloop",
    "getint",
    "getdouble",
    "getboolean",
    "Misc",
    "CallWrapper",
    "XView",
    "YView",
    "Wm",
    "Tk",
    "Tcl",
    "Pack",
    "Place",
    "Grid",
    "BaseWidget",
    "Widget",
    "Toplevel",
    "Button",
    "Canvas",
    "Checkbutton",
    "Entry",
    "Frame",
    "Label",
    "Listbox",
    "Menu",
    "Menubutton",
    "Message",
    "Radiobutton",
    "Scale",
    "Scrollbar",
    "Text",
    "OptionMenu",
    "Image",
    "PhotoImage",
    "BitmapImage",
    "image_names",
    "image_types",
    "Spinbox",
    "LabelFrame",
    "PanedWindow",
]

# Using anything from tkinter.font in this file means that 'import tkinter'
# seems to also load tkinter.font. That's not how it actually works, but
# unfortunately not much can be done about it. https://github.com/python/typeshed/pull/4346

TclError = _tkinter.TclError
wantobjects: int
TkVersion: Final[float]
TclVersion: Final[float]
READABLE: Final = _tkinter.READABLE
WRITABLE: Final = _tkinter.WRITABLE
EXCEPTION: Final = _tkinter.EXCEPTION

# Quick guide for figuring out which widget class to choose:
#   - Misc: any widget (don't use BaseWidget because Tk doesn't inherit from BaseWidget)
#   - Widget: anything that is meant to be put into another widget with e.g. pack or grid
#
# Don't trust tkinter's docstrings, because they have been created by copy/pasting from
# Tk's manual pages more than 10 years ago. Use the latest manual pages instead:
#
#    $ sudo apt install tk-doc tcl-doc
#    $ man 3tk label        # tkinter.Label
#    $ man 3tk ttk_label    # tkinter.ttk.Label
#    $ man 3tcl after       # tkinter.Misc.after
#
# You can also read the manual pages online: https://www.tcl.tk/doc/

# Some widgets have an option named -compound that accepts different values
# than the _Compound defined here. Many other options have similar things.
_Anchor: TypeAlias = Literal["nw", "n", "ne", "w", "center", "e", "sw", "s", "se"]  # manual page: Tk_GetAnchor
_ButtonCommand: TypeAlias = str | Callable[[], Any]  # accepts string of tcl code, return value is returned from Button.invoke()
_Compound: TypeAlias = Literal["top", "left", "center", "right", "bottom", "none"]  # -compound in manual page named 'options'
# manual page: Tk_GetCursor
_Cursor: TypeAlias = str | tuple[str] | tuple[str, str] | tuple[str, str, str] | tuple[str, str, str, str]
# example when it's sequence:  entry['invalidcommand'] = [entry.register(print), '%P']
_EntryValidateCommand: TypeAlias = str | list[str] | tuple[str, ...] | Callable[[], bool]
_ImageSpec: TypeAlias = _Image | str  # str can be from e.g. tkinter.image_names()
_Relief: TypeAlias = Literal["raised", "sunken", "flat", "ridge", "solid", "groove"]  # manual page: Tk_GetRelief
_ScreenUnits: TypeAlias = str | float  # Often the right type instead of int. Manual page: Tk_GetPixels
# -xscrollcommand and -yscrollcommand in 'options' manual page
_XYScrollCommand: TypeAlias = str | Callable[[float, float], object]
_TakeFocusValue: TypeAlias = bool | Literal[0, 1, ""] | Callable[[str], bool | None]  # -takefocus in manual page named 'options'

if sys.version_info >= (3, 11):
    @type_check_only
    class _VersionInfoTypeBase(NamedTuple):
        major: int
        minor: int
        micro: int
        releaselevel: str
        serial: int

    class _VersionInfoType(_VersionInfoTypeBase): ...

if sys.version_info >= (3, 11):
    class EventType(StrEnum):
        """An enumeration."""
        Activate = "36"
        ButtonPress = "4"
        Button = ButtonPress
        ButtonRelease = "5"
        Circulate = "26"
        CirculateRequest = "27"
        ClientMessage = "33"
        Colormap = "32"
        Configure = "22"
        ConfigureRequest = "23"
        Create = "16"
        Deactivate = "37"
        Destroy = "17"
        Enter = "7"
        Expose = "12"
        FocusIn = "9"
        FocusOut = "10"
        GraphicsExpose = "13"
        Gravity = "24"
        KeyPress = "2"
        Key = "2"
        KeyRelease = "3"
        Keymap = "11"
        Leave = "8"
        Map = "19"
        MapRequest = "20"
        Mapping = "34"
        Motion = "6"
        MouseWheel = "38"
        NoExpose = "14"
        Property = "28"
        Reparent = "21"
        ResizeRequest = "25"
        Selection = "31"
        SelectionClear = "29"
        SelectionRequest = "30"
        Unmap = "18"
        VirtualEvent = "35"
        Visibility = "15"

else:
    class EventType(str, Enum):
        """An enumeration."""
        Activate = "36"
        ButtonPress = "4"
        Button = ButtonPress
        ButtonRelease = "5"
        Circulate = "26"
        CirculateRequest = "27"
        ClientMessage = "33"
        Colormap = "32"
        Configure = "22"
        ConfigureRequest = "23"
        Create = "16"
        Deactivate = "37"
        Destroy = "17"
        Enter = "7"
        Expose = "12"
        FocusIn = "9"
        FocusOut = "10"
        GraphicsExpose = "13"
        Gravity = "24"
        KeyPress = "2"
        Key = KeyPress
        KeyRelease = "3"
        Keymap = "11"
        Leave = "8"
        Map = "19"
        MapRequest = "20"
        Mapping = "34"
        Motion = "6"
        MouseWheel = "38"
        NoExpose = "14"
        Property = "28"
        Reparent = "21"
        ResizeRequest = "25"
        Selection = "31"
        SelectionClear = "29"
        SelectionRequest = "30"
        Unmap = "18"
        VirtualEvent = "35"
        Visibility = "15"

_W = TypeVar("_W", bound=Misc)
# Events considered covariant because you should never assign to event.widget.
_W_co = TypeVar("_W_co", covariant=True, bound=Misc, default=Misc)

class Event(Generic[_W_co]):
    """
    Container for the properties of an event.

    Instances of this type are generated if one of the following events occurs:

    KeyPress, KeyRelease - for keyboard events
    ButtonPress, ButtonRelease, Motion, Enter, Leave, MouseWheel - for mouse events
    Visibility, Unmap, Map, Expose, FocusIn, FocusOut, Circulate,
    Colormap, Gravity, Reparent, Property, Destroy, Activate,
    Deactivate - for window events.

    If a callback function for one of these events is registered
    using bind, bind_all, bind_class, or tag_bind, the callback is
    called with an Event as first argument. It will have the
    following attributes (in braces are the event types for which
    the attribute is valid):

        serial - serial number of event
    num - mouse button pressed (ButtonPress, ButtonRelease)
    focus - whether the window has the focus (Enter, Leave)
    height - height of the exposed window (Configure, Expose)
    width - width of the exposed window (Configure, Expose)
    keycode - keycode of the pressed key (KeyPress, KeyRelease)
    state - state of the event as a number (ButtonPress, ButtonRelease,
                            Enter, KeyPress, KeyRelease,
                            Leave, Motion)
    state - state as a string (Visibility)
    time - when the event occurred
    x - x-position of the mouse
    y - y-position of the mouse
    x_root - x-position of the mouse on the screen
             (ButtonPress, ButtonRelease, KeyPress, KeyRelease, Motion)
    y_root - y-position of the mouse on the screen
             (ButtonPress, ButtonRelease, KeyPress, KeyRelease, Motion)
    char - pressed character (KeyPress, KeyRelease)
    send_event - see X/Windows documentation
    keysym - keysym of the event as a string (KeyPress, KeyRelease)
    keysym_num - keysym of the event as a number (KeyPress, KeyRelease)
    type - type of the event as a number
    widget - widget in which the event occurred
    delta - delta of wheel movement (MouseWheel)
    """
    serial: int
    num: int
    focus: bool
    height: int
    width: int
    keycode: int
    state: int | str
    time: int
    x: int
    y: int
    x_root: int
    y_root: int
    char: str
    send_event: bool
    keysym: str
    keysym_num: int
    type: EventType
    widget: _W_co
    delta: int
    if sys.version_info >= (3, 14):
        def __class_getitem__(cls, item: Any, /) -> GenericAlias: ...

def NoDefaultRoot() -> None:
    """
    Inhibit setting of default root window.

    Call this function to inhibit that the first instance of
    Tk is used for windows without an explicit parent window.
    """
    ...

class Variable:
    """
    Class to define value holders for e.g. buttons.

    Subclasses StringVar, IntVar, DoubleVar, BooleanVar are specializations
    that constrain the type of the value returned from get().
    """
    def __init__(self, master: Misc | None = None, value=None, name: str | None = None) -> None:
        """
        Construct a variable

        MASTER can be given as master widget.
        VALUE is an optional value (defaults to "")
        NAME is an optional Tcl name (defaults to PY_VARnum).

        If NAME matches an existing variable and VALUE is omitted
        then the existing value is retained.
        """
        ...
    def set(self, value) -> None:
        """Set the variable to VALUE."""
        ...
    initialize = set
<<<<<<< HEAD
    def get(self):
        """Return value of variable."""
        ...
    def trace_add(self, mode: Literal["array", "read", "write", "unset"], callback: Callable[[str, str, str], object]) -> str:
        """
        Define a trace callback for the variable.

        Mode is one of "read", "write", "unset", or a list or tuple of
        such strings.
        Callback must be a function which is called when the variable is
        read, written or unset.

        Return the name of the callback.
        """
        ...
    def trace_remove(self, mode: Literal["array", "read", "write", "unset"], cbname: str) -> None:
        """
        Delete the trace callback for a variable.

        Mode is one of "read", "write", "unset" or a list or tuple of
        such strings.  Must be same as were specified in trace_add().
        cbname is the name of the callback returned from trace_add().
        """
        ...
    def trace_info(self) -> list[tuple[tuple[Literal["array", "read", "write", "unset"], ...], str]]:
        """Return all trace callback information."""
        ...
    @deprecated("use trace_add() instead of trace()")
    def trace(self, mode, callback):
        """
        Define a trace callback for the variable.

        MODE is one of "r", "w", "u" for read, write, undefine.
        CALLBACK must be a function which is called when
        the variable is read, written or undefined.

        Return the name of the callback.

        This deprecated method wraps a deprecated Tcl method that will
        likely be removed in the future.  Use trace_add() instead.
        """
        ...
    @deprecated("use trace_add() instead of trace_variable()")
    def trace_variable(self, mode, callback):
        """
        Define a trace callback for the variable.

        MODE is one of "r", "w", "u" for read, write, undefine.
        CALLBACK must be a function which is called when
        the variable is read, written or undefined.

        Return the name of the callback.

        This deprecated method wraps a deprecated Tcl method that will
        likely be removed in the future.  Use trace_add() instead.
        """
        ...
    @deprecated("use trace_remove() instead of trace_vdelete()")
    def trace_vdelete(self, mode, cbname) -> None:
        """
        Delete the trace callback for a variable.

        MODE is one of "r", "w", "u" for read, write, undefine.
        CBNAME is the name of the callback returned from trace_variable or trace.

        This deprecated method wraps a deprecated Tcl method that will
        likely be removed in the future.  Use trace_remove() instead.
        """
        ...
    @deprecated("use trace_info() instead of trace_vinfo()")
    def trace_vinfo(self):
        """
        Return all trace callback information.

        This deprecated method wraps a deprecated Tcl method that will
        likely be removed in the future.  Use trace_info() instead.
        """
        ...
=======
    def get(self): ...
    def trace_add(self, mode: Literal["array", "read", "write", "unset"], callback: Callable[[str, str, str], object]) -> str: ...
    def trace_remove(self, mode: Literal["array", "read", "write", "unset"], cbname: str) -> None: ...
    def trace_info(self) -> list[tuple[tuple[Literal["array", "read", "write", "unset"], ...], str]]: ...
    if sys.version_info >= (3, 14):
        @deprecated("Deprecated since Python 3.14. Use `trace_add()` instead.")
        def trace(self, mode, callback) -> str: ...
        @deprecated("Deprecated since Python 3.14. Use `trace_add()` instead.")
        def trace_variable(self, mode, callback) -> str: ...
        @deprecated("Deprecated since Python 3.14. Use `trace_remove()` instead.")
        def trace_vdelete(self, mode, cbname) -> None: ...
        @deprecated("Deprecated since Python 3.14. Use `trace_info()` instead.")
        def trace_vinfo(self): ...
    else:
        def trace(self, mode, callback) -> str: ...
        def trace_variable(self, mode, callback) -> str: ...
        def trace_vdelete(self, mode, cbname) -> None: ...
        def trace_vinfo(self): ...

>>>>>>> ca44e4c4
    def __eq__(self, other: object) -> bool: ...
    def __del__(self) -> None:
        """Unset the variable in Tcl."""
        ...
    __hash__: ClassVar[None]  # type: ignore[assignment]

class StringVar(Variable):
    """Value holder for strings variables."""
    def __init__(self, master: Misc | None = None, value: str | None = None, name: str | None = None) -> None:
        """
        Construct a string variable.

        MASTER can be given as master widget.
        VALUE is an optional value (defaults to "")
        NAME is an optional Tcl name (defaults to PY_VARnum).

        If NAME matches an existing variable and VALUE is omitted
        then the existing value is retained.
        """
        ...
    def set(self, value: str) -> None:
        """Set the variable to VALUE."""
        ...
    initialize = set
    def get(self) -> str:
        """Return value of variable as string."""
        ...

class IntVar(Variable):
    """Value holder for integer variables."""
    def __init__(self, master: Misc | None = None, value: int | None = None, name: str | None = None) -> None:
        """
        Construct an integer variable.

        MASTER can be given as master widget.
        VALUE is an optional value (defaults to 0)
        NAME is an optional Tcl name (defaults to PY_VARnum).

        If NAME matches an existing variable and VALUE is omitted
        then the existing value is retained.
        """
        ...
    def set(self, value: int) -> None:
        """Set the variable to VALUE."""
        ...
    initialize = set
    def get(self) -> int:
        """Return the value of the variable as an integer."""
        ...

class DoubleVar(Variable):
    """Value holder for float variables."""
    def __init__(self, master: Misc | None = None, value: float | None = None, name: str | None = None) -> None:
        """
        Construct a float variable.

        MASTER can be given as master widget.
        VALUE is an optional value (defaults to 0.0)
        NAME is an optional Tcl name (defaults to PY_VARnum).

        If NAME matches an existing variable and VALUE is omitted
        then the existing value is retained.
        """
        ...
    def set(self, value: float) -> None:
        """Set the variable to VALUE."""
        ...
    initialize = set
    def get(self) -> float:
        """Return the value of the variable as a float."""
        ...

class BooleanVar(Variable):
    """Value holder for boolean variables."""
    def __init__(self, master: Misc | None = None, value: bool | None = None, name: str | None = None) -> None:
        """
        Construct a boolean variable.

        MASTER can be given as master widget.
        VALUE is an optional value (defaults to False)
        NAME is an optional Tcl name (defaults to PY_VARnum).

        If NAME matches an existing variable and VALUE is omitted
        then the existing value is retained.
        """
        ...
    def set(self, value: bool) -> None:
        """Set the variable to VALUE."""
        ...
    initialize = set
    def get(self) -> bool:
        """Return the value of the variable as a bool."""
        ...

def mainloop(n: int = 0) -> None:
    """Run the main loop of Tcl."""
    ...

getint = int
getdouble = float

def getboolean(s):
    """Convert Tcl object to True or False."""
    ...

_Ts = TypeVarTuple("_Ts")

@type_check_only
class _GridIndexInfo(TypedDict, total=False):
    minsize: _ScreenUnits
    pad: _ScreenUnits
    uniform: str | None
    weight: int

@type_check_only
class _BusyInfo(TypedDict):
    cursor: _Cursor

class Misc:
    """
    Internal class.

    Base class which defines methods common for interior widgets.
    """
    master: Misc | None
    tk: _tkinter.TkappType
    children: dict[str, Widget]
    def destroy(self) -> None:
        """
        Internal function.

        Delete all Tcl commands created for
        this widget in the Tcl interpreter.
        """
        ...
    def deletecommand(self, name: str) -> None:
        """
        Internal function.

        Delete the Tcl command provided in NAME.
        """
        ...
    def tk_strictMotif(self, boolean=None):
        """
        Set Tcl internal variable, whether the look and feel
        should adhere to Motif.

        A parameter of 1 means adhere to Motif (e.g. no color
        change if mouse passes over slider).
        Returns the set value.
        """
        ...
    def tk_bisque(self) -> None:
        """Change the color scheme to light brown as used in Tk 3.6 and before."""
        ...
    def tk_setPalette(self, *args, **kw) -> None:
        """
        Set a new color scheme for all widget elements.

        A single color as argument will cause that all colors of Tk
        widget elements are derived from this.
        Alternatively several keyword parameters and its associated
        colors can be given. The following keywords are valid:
        activeBackground, foreground, selectColor,
        activeForeground, highlightBackground, selectBackground,
        background, highlightColor, selectForeground,
        disabledForeground, insertBackground, troughColor.
        """
        ...
    def wait_variable(self, name: str | Variable = "PY_VAR") -> None:
        """
        Wait until the variable is modified.

        A parameter of type IntVar, StringVar, DoubleVar or
        BooleanVar must be given.
        """
        ...
    waitvar = wait_variable
    def wait_window(self, window: Misc | None = None) -> None:
        """
        Wait until a WIDGET is destroyed.

        If no parameter is given self is used.
        """
        ...
    def wait_visibility(self, window: Misc | None = None) -> None:
        """
        Wait until the visibility of a WIDGET changes
        (e.g. it appears).

        If no parameter is given self is used.
        """
        ...
    def setvar(self, name: str = "PY_VAR", value: str = "1") -> None:
        """Set Tcl variable NAME to VALUE."""
        ...
    def getvar(self, name: str = "PY_VAR"):
        """Return value of Tcl variable NAME."""
        ...
    def getint(self, s): ...
    def getdouble(self, s): ...
    def getboolean(self, s):
        """Return a boolean value for Tcl boolean values true and false given as parameter."""
        ...
    def focus_set(self) -> None:
        """
        Direct input focus to this widget.

        If the application currently does not have the focus
        this widget will get the focus if the application gets
        the focus through the window manager.
        """
        ...
    focus = focus_set
    def focus_force(self) -> None:
        """
        Direct input focus to this widget even if the
        application does not have the focus. Use with
        caution!
        """
        ...
    def focus_get(self) -> Misc | None:
        """
        Return the widget which has currently the focus in the
        application.

        Use focus_displayof to allow working with several
        displays. Return None if application does not have
        the focus.
        """
        ...
    def focus_displayof(self) -> Misc | None:
        """
        Return the widget which has currently the focus on the
        display where this widget is located.

        Return None if the application does not have the focus.
        """
        ...
    def focus_lastfor(self) -> Misc | None:
        """
        Return the widget which would have the focus if top level
        for this widget gets the focus from the window manager.
        """
        ...
    def tk_focusFollowsMouse(self) -> None:
        """
        The widget under mouse will get automatically focus. Can not
        be disabled easily.
        """
        ...
    def tk_focusNext(self) -> Misc | None:
        """
        Return the next widget in the focus order which follows
        widget which has currently the focus.

        The focus order first goes to the next child, then to
        the children of the child recursively and then to the
        next sibling which is higher in the stacking order.  A
        widget is omitted if it has the takefocus resource set
        to 0.
        """
        ...
    def tk_focusPrev(self) -> Misc | None:
        """Return previous widget in the focus order. See tk_focusNext for details."""
        ...
    # .after() can be called without the "func" argument, but it is basically never what you want.
    # It behaves like time.sleep() and freezes the GUI app.
    def after(self, ms: int | Literal["idle"], func: Callable[[Unpack[_Ts]], object], *args: Unpack[_Ts]) -> str:
        """
        Call function once after given time.

        MS specifies the time in milliseconds. FUNC gives the
        function which shall be called. Additional parameters
        are given as parameters to the function call.  Return
        identifier to cancel scheduling with after_cancel.
        """
        ...
    # after_idle is essentially partialmethod(after, "idle")
    def after_idle(self, func: Callable[[Unpack[_Ts]], object], *args: Unpack[_Ts]) -> str:
        """
        Call FUNC once if the Tcl main loop has no event to
        process.

        Return an identifier to cancel the scheduling with
        after_cancel.
        """
        ...
    def after_cancel(self, id: str) -> None:
        """
        Cancel scheduling of function identified with ID.

        Identifier returned by after or after_idle must be
        given as first parameter.
        """
        ...
    if sys.version_info >= (3, 13):
        def after_info(self, id: str | None = None) -> tuple[str, ...]:
            """
            Return information about existing event handlers.

            With no argument, return a tuple of the identifiers for all existing
            event handlers created by the after and after_idle commands for this
            interpreter.  If id is supplied, it specifies an existing handler; id
            must have been the return value from some previous call to after or
            after_idle and it must not have triggered yet or been canceled. If the
            id doesn't exist, a TclError is raised.  Otherwise, the return value is
            a tuple containing (script, type) where script is a reference to the
            function to be called by the event handler and type is either 'idle'
            or 'timer' to indicate what kind of event handler it is.
            """
            ...

    def bell(self, displayof: Literal[0] | Misc | None = 0) -> None:
        """Ring a display's bell."""
        ...
    if sys.version_info >= (3, 13):
        # Supports options from `_BusyInfo``
        def tk_busy_cget(self, option: Literal["cursor"]) -> _Cursor:
            """
            Return the value of busy configuration option.

            The widget must have been previously made busy by
            tk_busy_hold().  Option may have any of the values accepted by
            tk_busy_hold().
            """
            ...
        busy_cget = tk_busy_cget
        def tk_busy_configure(self, cnf: Any = None, **kw: Any) -> Any:
            """
            Query or modify the busy configuration options.

            The widget must have been previously made busy by
            tk_busy_hold().  Options may have any of the values accepted by
            tk_busy_hold().

            Please note that the option database is referenced by the widget
            name or class.  For example, if a Frame widget with name "frame"
            is to be made busy, the busy cursor can be specified for it by
            either call:

                w.option_add('*frame.busyCursor', 'gumby')
                w.option_add('*Frame.BusyCursor', 'gumby')
            """
            ...
        tk_busy_config = tk_busy_configure
        busy_configure = tk_busy_configure
        busy_config = tk_busy_configure
        def tk_busy_current(self, pattern: str | None = None) -> list[Misc]:
            """
            Return a list of widgets that are currently busy.

            If a pattern is given, only busy widgets whose path names match
            a pattern are returned.
            """
            ...
        busy_current = tk_busy_current
        def tk_busy_forget(self) -> None:
            """
            Make this widget no longer busy.

            User events will again be received by the widget.
            """
            ...
        busy_forget = tk_busy_forget
        def tk_busy_hold(self, **kw: Unpack[_BusyInfo]) -> None:
            """
            Make this widget appear busy.

            The specified widget and its descendants will be blocked from
            user interactions.  Normally update() should be called
            immediately afterward to insure that the hold operation is in
            effect before the application starts its processing.

            The only supported configuration option is:

                cursor: the cursor to be displayed when the widget is made
                        busy.
            """
            ...
        tk_busy = tk_busy_hold
        busy_hold = tk_busy_hold
        busy = tk_busy_hold
        def tk_busy_status(self) -> bool:
            """Return True if the widget is busy, False otherwise."""
            ...
        busy_status = tk_busy_status

    def clipboard_get(self, *, displayof: Misc = ..., type: str = ...) -> str:
        """
        Retrieve data from the clipboard on window's display.

        The window keyword defaults to the root window of the Tkinter
        application.

        The type keyword specifies the form in which the data is
        to be returned and should be an atom name such as STRING
        or FILE_NAME.  Type defaults to STRING, except on X11, where the default
        is to try UTF8_STRING and fall back to STRING.

        This command is equivalent to:

        selection_get(CLIPBOARD)
        """
        ...
    def clipboard_clear(self, *, displayof: Misc = ...) -> None:
        """
        Clear the data in the Tk clipboard.

        A widget specified for the optional displayof keyword
        argument specifies the target display.
        """
        ...
    def clipboard_append(self, string: str, *, displayof: Misc = ..., format: str = ..., type: str = ...) -> None:
        """
        Append STRING to the Tk clipboard.

        A widget specified at the optional displayof keyword
        argument specifies the target display. The clipboard
        can be retrieved with selection_get.
        """
        ...
    def grab_current(self):
        """
        Return widget which has currently the grab in this application
        or None.
        """
        ...
    def grab_release(self) -> None:
        """Release grab for this widget if currently set."""
        ...
    def grab_set(self) -> None:
        """
        Set grab for this widget.

        A grab directs all events to this and descendant
        widgets in the application.
        """
        ...
    def grab_set_global(self) -> None:
        """
        Set global grab for this widget.

        A global grab directs all events to this and
        descendant widgets on the display. Use with caution -
        other applications do not get events anymore.
        """
        ...
    def grab_status(self) -> Literal["local", "global"] | None:
        """
        Return None, "local" or "global" if this widget has
        no, a local or a global grab.
        """
        ...
    def option_add(
        self, pattern, value, priority: int | Literal["widgetDefault", "startupFile", "userDefault", "interactive"] | None = None
    ) -> None:
        """
        Set a VALUE (second parameter) for an option
        PATTERN (first parameter).

        An optional third parameter gives the numeric priority
        (defaults to 80).
        """
        ...
    def option_clear(self) -> None:
        """
        Clear the option database.

        It will be reloaded if option_add is called.
        """
        ...
    def option_get(self, name, className):
        """
        Return the value for an option NAME for this widget
        with CLASSNAME.

        Values with higher priority override lower values.
        """
        ...
    def option_readfile(self, fileName, priority=None) -> None:
        """
        Read file FILENAME into the option database.

        An optional second parameter gives the numeric
        priority.
        """
        ...
    def selection_clear(self, **kw) -> None:
        """Clear the current X selection."""
        ...
    def selection_get(self, **kw):
        """
        Return the contents of the current X selection.

        A keyword parameter selection specifies the name of
        the selection and defaults to PRIMARY.  A keyword
        parameter displayof specifies a widget on the display
        to use. A keyword parameter type specifies the form of data to be
        fetched, defaulting to STRING except on X11, where UTF8_STRING is tried
        before STRING.
        """
        ...
    def selection_handle(self, command, **kw) -> None:
        """
        Specify a function COMMAND to call if the X
        selection owned by this widget is queried by another
        application.

        This function must return the contents of the
        selection. The function will be called with the
        arguments OFFSET and LENGTH which allows the chunking
        of very long selections. The following keyword
        parameters can be provided:
        selection - name of the selection (default PRIMARY),
        type - type of the selection (e.g. STRING, FILE_NAME).
        """
        ...
    def selection_own(self, **kw) -> None:
        """
        Become owner of X selection.

        A keyword parameter selection specifies the name of
        the selection (default PRIMARY).
        """
        ...
    def selection_own_get(self, **kw):
        """
        Return owner of X selection.

        The following keyword parameter can
        be provided:
        selection - name of the selection (default PRIMARY),
        type - type of the selection (e.g. STRING, FILE_NAME).
        """
        ...
    def send(self, interp, cmd, *args):
        """Send Tcl command CMD to different interpreter INTERP to be executed."""
        ...
    def lower(self, belowThis=None) -> None:
        """Lower this widget in the stacking order."""
        ...
    def tkraise(self, aboveThis=None) -> None:
        """Raise this widget in the stacking order."""
        ...
    lift = tkraise
    if sys.version_info >= (3, 11):
        def info_patchlevel(self) -> _VersionInfoType:
            """Returns the exact version of the Tcl library."""
            ...

    def winfo_atom(self, name: str, displayof: Literal[0] | Misc | None = 0) -> int:
        """Return integer which represents atom NAME."""
        ...
    def winfo_atomname(self, id: int, displayof: Literal[0] | Misc | None = 0) -> str:
        """Return name of atom with identifier ID."""
        ...
    def winfo_cells(self) -> int:
        """Return number of cells in the colormap for this widget."""
        ...
    def winfo_children(self) -> list[Widget]:
        """Return a list of all widgets which are children of this widget."""
        ...
    def winfo_class(self) -> str:
        """Return window class name of this widget."""
        ...
    def winfo_colormapfull(self) -> bool:
        """Return True if at the last color request the colormap was full."""
        ...
    def winfo_containing(self, rootX: int, rootY: int, displayof: Literal[0] | Misc | None = 0) -> Misc | None:
        """Return the widget which is at the root coordinates ROOTX, ROOTY."""
        ...
    def winfo_depth(self) -> int:
        """Return the number of bits per pixel."""
        ...
    def winfo_exists(self) -> bool:
        """Return true if this widget exists."""
        ...
    def winfo_fpixels(self, number: _ScreenUnits) -> float:
        """
        Return the number of pixels for the given distance NUMBER
        (e.g. "3c") as float.
        """
        ...
    def winfo_geometry(self) -> str:
        """Return geometry string for this widget in the form "widthxheight+X+Y"."""
        ...
    def winfo_height(self) -> int:
        """Return height of this widget."""
        ...
    def winfo_id(self) -> int:
        """Return identifier ID for this widget."""
        ...
    def winfo_interps(self, displayof: Literal[0] | Misc | None = 0) -> tuple[str, ...]:
        """Return the name of all Tcl interpreters for this display."""
        ...
    def winfo_ismapped(self) -> bool:
        """Return true if this widget is mapped."""
        ...
    def winfo_manager(self) -> str:
        """Return the window manager name for this widget."""
        ...
    def winfo_name(self) -> str:
        """Return the name of this widget."""
        ...
    def winfo_parent(self) -> str:
        """Return the name of the parent of this widget."""
        ...
    def winfo_pathname(self, id: int, displayof: Literal[0] | Misc | None = 0):
        """Return the pathname of the widget given by ID."""
        ...
    def winfo_pixels(self, number: _ScreenUnits) -> int:
        """Rounded integer value of winfo_fpixels."""
        ...
    def winfo_pointerx(self) -> int:
        """Return the x coordinate of the pointer on the root window."""
        ...
    def winfo_pointerxy(self) -> tuple[int, int]:
        """Return a tuple of x and y coordinates of the pointer on the root window."""
        ...
    def winfo_pointery(self) -> int:
        """Return the y coordinate of the pointer on the root window."""
        ...
    def winfo_reqheight(self) -> int:
        """Return requested height of this widget."""
        ...
    def winfo_reqwidth(self) -> int:
        """Return requested width of this widget."""
        ...
    def winfo_rgb(self, color: str) -> tuple[int, int, int]:
        """Return a tuple of integer RGB values in range(65536) for color in this widget."""
        ...
    def winfo_rootx(self) -> int:
        """
        Return x coordinate of upper left corner of this widget on the
        root window.
        """
        ...
    def winfo_rooty(self) -> int:
        """
        Return y coordinate of upper left corner of this widget on the
        root window.
        """
        ...
    def winfo_screen(self) -> str:
        """Return the screen name of this widget."""
        ...
    def winfo_screencells(self) -> int:
        """
        Return the number of the cells in the colormap of the screen
        of this widget.
        """
        ...
    def winfo_screendepth(self) -> int:
        """
        Return the number of bits per pixel of the root window of the
        screen of this widget.
        """
        ...
    def winfo_screenheight(self) -> int:
        """
        Return the number of pixels of the height of the screen of this widget
        in pixel.
        """
        ...
    def winfo_screenmmheight(self) -> int:
        """
        Return the number of pixels of the height of the screen of
        this widget in mm.
        """
        ...
    def winfo_screenmmwidth(self) -> int:
        """
        Return the number of pixels of the width of the screen of
        this widget in mm.
        """
        ...
    def winfo_screenvisual(self) -> str:
        """
        Return one of the strings directcolor, grayscale, pseudocolor,
        staticcolor, staticgray, or truecolor for the default
        colormodel of this screen.
        """
        ...
    def winfo_screenwidth(self) -> int:
        """
        Return the number of pixels of the width of the screen of
        this widget in pixel.
        """
        ...
    def winfo_server(self) -> str:
        """
        Return information of the X-Server of the screen of this widget in
        the form "XmajorRminor vendor vendorVersion".
        """
        ...
    def winfo_toplevel(self) -> Tk | Toplevel:
        """Return the toplevel widget of this widget."""
        ...
    def winfo_viewable(self) -> bool:
        """Return true if the widget and all its higher ancestors are mapped."""
        ...
    def winfo_visual(self) -> str:
        """
        Return one of the strings directcolor, grayscale, pseudocolor,
        staticcolor, staticgray, or truecolor for the
        colormodel of this widget.
        """
        ...
    def winfo_visualid(self) -> str:
        """Return the X identifier for the visual for this widget."""
        ...
    def winfo_visualsavailable(self, includeids: bool = False) -> list[tuple[str, int]]:
        """
        Return a list of all visuals available for the screen
        of this widget.

        Each item in the list consists of a visual name (see winfo_visual), a
        depth and if includeids is true is given also the X identifier.
        """
        ...
    def winfo_vrootheight(self) -> int:
        """
        Return the height of the virtual root window associated with this
        widget in pixels. If there is no virtual root window return the
        height of the screen.
        """
        ...
    def winfo_vrootwidth(self) -> int:
        """
        Return the width of the virtual root window associated with this
        widget in pixel. If there is no virtual root window return the
        width of the screen.
        """
        ...
    def winfo_vrootx(self) -> int:
        """
        Return the x offset of the virtual root relative to the root
        window of the screen of this widget.
        """
        ...
    def winfo_vrooty(self) -> int:
        """
        Return the y offset of the virtual root relative to the root
        window of the screen of this widget.
        """
        ...
    def winfo_width(self) -> int:
        """Return the width of this widget."""
        ...
    def winfo_x(self) -> int:
        """
        Return the x coordinate of the upper left corner of this widget
        in the parent.
        """
        ...
    def winfo_y(self) -> int:
        """
        Return the y coordinate of the upper left corner of this widget
        in the parent.
        """
        ...
    def update(self) -> None:
        """Enter event loop until all pending events have been processed by Tcl."""
        ...
    def update_idletasks(self) -> None:
        """
        Enter event loop until all idle callbacks have been called. This
        will update the display of windows but not process events caused by
        the user.
        """
        ...
    @overload
    def bindtags(self, tagList: None = None) -> tuple[str, ...]:
        """
        Set or get the list of bindtags for this widget.

        With no argument return the list of all bindtags associated with
        this widget. With a list of strings as argument the bindtags are
        set to this list. The bindtags determine in which order events are
        processed (see bind).
        """
        ...
    @overload
    def bindtags(self, tagList: list[str] | tuple[str, ...]) -> None:
        """
        Set or get the list of bindtags for this widget.

        With no argument return the list of all bindtags associated with
        this widget. With a list of strings as argument the bindtags are
        set to this list. The bindtags determine in which order events are
        processed (see bind).
        """
        ...
    # bind with isinstance(func, str) doesn't return anything, but all other
    # binds do. The default value of func is not str.
    @overload
    def bind(
        self,
        sequence: str | None = None,
        func: Callable[[Event[Misc]], object] | None = None,
        add: Literal["", "+"] | bool | None = None,
    ) -> str:
        """
        Bind to this widget at event SEQUENCE a call to function FUNC.

        SEQUENCE is a string of concatenated event
        patterns. An event pattern is of the form
        <MODIFIER-MODIFIER-TYPE-DETAIL> where MODIFIER is one
        of Control, Mod2, M2, Shift, Mod3, M3, Lock, Mod4, M4,
        Button1, B1, Mod5, M5 Button2, B2, Meta, M, Button3,
        B3, Alt, Button4, B4, Double, Button5, B5 Triple,
        Mod1, M1. TYPE is one of Activate, Enter, Map,
        ButtonPress, Button, Expose, Motion, ButtonRelease
        FocusIn, MouseWheel, Circulate, FocusOut, Property,
        Colormap, Gravity Reparent, Configure, KeyPress, Key,
        Unmap, Deactivate, KeyRelease Visibility, Destroy,
        Leave and DETAIL is the button number for ButtonPress,
        ButtonRelease and DETAIL is the Keysym for KeyPress and
        KeyRelease. Examples are
        <Control-Button-1> for pressing Control and mouse button 1 or
        <Alt-A> for pressing A and the Alt key (KeyPress can be omitted).
        An event pattern can also be a virtual event of the form
        <<AString>> where AString can be arbitrary. This
        event can be generated by event_generate.
        If events are concatenated they must appear shortly
        after each other.

        FUNC will be called if the event sequence occurs with an
        instance of Event as argument. If the return value of FUNC is
        "break" no further bound function is invoked.

        An additional boolean parameter ADD specifies whether FUNC will
        be called additionally to the other bound function or whether
        it will replace the previous function.

        Bind will return an identifier to allow deletion of the bound function with
        unbind without memory leak.

        If FUNC or SEQUENCE is omitted the bound function or list
        of bound events are returned.
        """
        ...
    @overload
    def bind(self, sequence: str | None, func: str, add: Literal["", "+"] | bool | None = None) -> None:
        """
        Bind to this widget at event SEQUENCE a call to function FUNC.

        SEQUENCE is a string of concatenated event
        patterns. An event pattern is of the form
        <MODIFIER-MODIFIER-TYPE-DETAIL> where MODIFIER is one
        of Control, Mod2, M2, Shift, Mod3, M3, Lock, Mod4, M4,
        Button1, B1, Mod5, M5 Button2, B2, Meta, M, Button3,
        B3, Alt, Button4, B4, Double, Button5, B5 Triple,
        Mod1, M1. TYPE is one of Activate, Enter, Map,
        ButtonPress, Button, Expose, Motion, ButtonRelease
        FocusIn, MouseWheel, Circulate, FocusOut, Property,
        Colormap, Gravity Reparent, Configure, KeyPress, Key,
        Unmap, Deactivate, KeyRelease Visibility, Destroy,
        Leave and DETAIL is the button number for ButtonPress,
        ButtonRelease and DETAIL is the Keysym for KeyPress and
        KeyRelease. Examples are
        <Control-Button-1> for pressing Control and mouse button 1 or
        <Alt-A> for pressing A and the Alt key (KeyPress can be omitted).
        An event pattern can also be a virtual event of the form
        <<AString>> where AString can be arbitrary. This
        event can be generated by event_generate.
        If events are concatenated they must appear shortly
        after each other.

        FUNC will be called if the event sequence occurs with an
        instance of Event as argument. If the return value of FUNC is
        "break" no further bound function is invoked.

        An additional boolean parameter ADD specifies whether FUNC will
        be called additionally to the other bound function or whether
        it will replace the previous function.

        Bind will return an identifier to allow deletion of the bound function with
        unbind without memory leak.

        If FUNC or SEQUENCE is omitted the bound function or list
        of bound events are returned.
        """
        ...
    @overload
    def bind(self, *, func: str, add: Literal["", "+"] | bool | None = None) -> None:
        """
        Bind to this widget at event SEQUENCE a call to function FUNC.

        SEQUENCE is a string of concatenated event
        patterns. An event pattern is of the form
        <MODIFIER-MODIFIER-TYPE-DETAIL> where MODIFIER is one
        of Control, Mod2, M2, Shift, Mod3, M3, Lock, Mod4, M4,
        Button1, B1, Mod5, M5 Button2, B2, Meta, M, Button3,
        B3, Alt, Button4, B4, Double, Button5, B5 Triple,
        Mod1, M1. TYPE is one of Activate, Enter, Map,
        ButtonPress, Button, Expose, Motion, ButtonRelease
        FocusIn, MouseWheel, Circulate, FocusOut, Property,
        Colormap, Gravity Reparent, Configure, KeyPress, Key,
        Unmap, Deactivate, KeyRelease Visibility, Destroy,
        Leave and DETAIL is the button number for ButtonPress,
        ButtonRelease and DETAIL is the Keysym for KeyPress and
        KeyRelease. Examples are
        <Control-Button-1> for pressing Control and mouse button 1 or
        <Alt-A> for pressing A and the Alt key (KeyPress can be omitted).
        An event pattern can also be a virtual event of the form
        <<AString>> where AString can be arbitrary. This
        event can be generated by event_generate.
        If events are concatenated they must appear shortly
        after each other.

        FUNC will be called if the event sequence occurs with an
        instance of Event as argument. If the return value of FUNC is
        "break" no further bound function is invoked.

        An additional boolean parameter ADD specifies whether FUNC will
        be called additionally to the other bound function or whether
        it will replace the previous function.

        Bind will return an identifier to allow deletion of the bound function with
        unbind without memory leak.

        If FUNC or SEQUENCE is omitted the bound function or list
        of bound events are returned.
        """
        ...
    # There's no way to know what type of widget bind_all and bind_class
    # callbacks will get, so those are Misc.
    @overload
    def bind_all(
        self,
        sequence: str | None = None,
        func: Callable[[Event[Misc]], object] | None = None,
        add: Literal["", "+"] | bool | None = None,
    ) -> str:
        """
        Bind to all widgets at an event SEQUENCE a call to function FUNC.
        An additional boolean parameter ADD specifies whether FUNC will
        be called additionally to the other bound function or whether
        it will replace the previous function. See bind for the return value.
        """
        ...
    @overload
    def bind_all(self, sequence: str | None, func: str, add: Literal["", "+"] | bool | None = None) -> None:
        """
        Bind to all widgets at an event SEQUENCE a call to function FUNC.
        An additional boolean parameter ADD specifies whether FUNC will
        be called additionally to the other bound function or whether
        it will replace the previous function. See bind for the return value.
        """
        ...
    @overload
    def bind_all(self, *, func: str, add: Literal["", "+"] | bool | None = None) -> None:
        """
        Bind to all widgets at an event SEQUENCE a call to function FUNC.
        An additional boolean parameter ADD specifies whether FUNC will
        be called additionally to the other bound function or whether
        it will replace the previous function. See bind for the return value.
        """
        ...
    @overload
    def bind_class(
        self,
        className: str,
        sequence: str | None = None,
        func: Callable[[Event[Misc]], object] | None = None,
        add: Literal["", "+"] | bool | None = None,
    ) -> str:
        """
        Bind to widgets with bindtag CLASSNAME at event
        SEQUENCE a call of function FUNC. An additional
        boolean parameter ADD specifies whether FUNC will be
        called additionally to the other bound function or
        whether it will replace the previous function. See bind for
        the return value.
        """
        ...
    @overload
    def bind_class(self, className: str, sequence: str | None, func: str, add: Literal["", "+"] | bool | None = None) -> None:
        """
        Bind to widgets with bindtag CLASSNAME at event
        SEQUENCE a call of function FUNC. An additional
        boolean parameter ADD specifies whether FUNC will be
        called additionally to the other bound function or
        whether it will replace the previous function. See bind for
        the return value.
        """
        ...
    @overload
    def bind_class(self, className: str, *, func: str, add: Literal["", "+"] | bool | None = None) -> None:
        """
        Bind to widgets with bindtag CLASSNAME at event
        SEQUENCE a call of function FUNC. An additional
        boolean parameter ADD specifies whether FUNC will be
        called additionally to the other bound function or
        whether it will replace the previous function. See bind for
        the return value.
        """
        ...
    def unbind(self, sequence: str, funcid: str | None = None) -> None:
        """
        Unbind for this widget the event SEQUENCE.

        If FUNCID is given, only unbind the function identified with FUNCID
        and also delete the corresponding Tcl command.

        Otherwise destroy the current binding for SEQUENCE, leaving SEQUENCE
        unbound.
        """
        ...
    def unbind_all(self, sequence: str) -> None:
        """Unbind for all widgets for event SEQUENCE all functions."""
        ...
    def unbind_class(self, className: str, sequence: str) -> None:
        """
        Unbind for all widgets with bindtag CLASSNAME for event SEQUENCE
        all functions.
        """
        ...
    def mainloop(self, n: int = 0) -> None:
        """Call the mainloop of Tk."""
        ...
    def quit(self) -> None:
        """Quit the Tcl interpreter. All widgets will be destroyed."""
        ...
    @property
    def _windowingsystem(self) -> Literal["win32", "aqua", "x11"]:
        """Internal function."""
        ...
    def nametowidget(self, name: str | Misc | _tkinter.Tcl_Obj) -> Any:
        """
        Return the Tkinter instance of a widget identified by
        its Tcl name NAME.
        """
        ...
    def register(
        self, func: Callable[..., object], subst: Callable[..., Sequence[Any]] | None = None, needcleanup: int = 1
    ) -> str:
        """
        Return a newly created Tcl function. If this
        function is called, the Python function FUNC will
        be executed. An optional function SUBST can
        be given which will be executed before FUNC.
        """
        ...
    def keys(self) -> list[str]:
        """Return a list of all resource names of this widget."""
        ...
    @overload
    def pack_propagate(self, flag: bool) -> bool | None:
        """
        Set or get the status for propagation of geometry information.

        A boolean argument specifies whether the geometry information
        of the slaves will determine the size of this widget. If no argument
        is given the current setting will be returned.
        """
        ...
    @overload
    def pack_propagate(self) -> None:
        """
        Set or get the status for propagation of geometry information.

        A boolean argument specifies whether the geometry information
        of the slaves will determine the size of this widget. If no argument
        is given the current setting will be returned.
        """
        ...
    propagate = pack_propagate
    def grid_anchor(self, anchor: _Anchor | None = None) -> None:
        """
        The anchor value controls how to place the grid within the
        master when no row/column has any weight.

        The default anchor is nw.
        """
        ...
    anchor = grid_anchor
    @overload
    def grid_bbox(
        self, column: None = None, row: None = None, col2: None = None, row2: None = None
    ) -> tuple[int, int, int, int] | None:
        """
        Return a tuple of integer coordinates for the bounding
        box of this widget controlled by the geometry manager grid.

        If COLUMN, ROW is given the bounding box applies from
        the cell with row and column 0 to the specified
        cell. If COL2 and ROW2 are given the bounding box
        starts at that cell.

        The returned integers specify the offset of the upper left
        corner in the master widget and the width and height.
        """
        ...
    @overload
    def grid_bbox(self, column: int, row: int, col2: None = None, row2: None = None) -> tuple[int, int, int, int] | None:
        """
        Return a tuple of integer coordinates for the bounding
        box of this widget controlled by the geometry manager grid.

        If COLUMN, ROW is given the bounding box applies from
        the cell with row and column 0 to the specified
        cell. If COL2 and ROW2 are given the bounding box
        starts at that cell.

        The returned integers specify the offset of the upper left
        corner in the master widget and the width and height.
        """
        ...
    @overload
    def grid_bbox(self, column: int, row: int, col2: int, row2: int) -> tuple[int, int, int, int] | None:
        """
        Return a tuple of integer coordinates for the bounding
        box of this widget controlled by the geometry manager grid.

        If COLUMN, ROW is given the bounding box applies from
        the cell with row and column 0 to the specified
        cell. If COL2 and ROW2 are given the bounding box
        starts at that cell.

        The returned integers specify the offset of the upper left
        corner in the master widget and the width and height.
        """
        ...
    bbox = grid_bbox
    def grid_columnconfigure(
        self,
        index: int | str | list[int] | tuple[int, ...],
        cnf: _GridIndexInfo = {},
        *,
        minsize: _ScreenUnits = ...,
        pad: _ScreenUnits = ...,
        uniform: str = ...,
        weight: int = ...,
    ) -> _GridIndexInfo | MaybeNone:
        """
        Configure column INDEX of a grid.

        Valid resources are minsize (minimum size of the column),
        weight (how much does additional space propagate to this column)
        and pad (how much space to let additionally).
        """
        ...
    def grid_rowconfigure(
        self,
        index: int | str | list[int] | tuple[int, ...],
        cnf: _GridIndexInfo = {},
        *,
        minsize: _ScreenUnits = ...,
        pad: _ScreenUnits = ...,
        uniform: str = ...,
        weight: int = ...,
    ) -> _GridIndexInfo | MaybeNone:
        """
        Configure row INDEX of a grid.

        Valid resources are minsize (minimum size of the row),
        weight (how much does additional space propagate to this row)
        and pad (how much space to let additionally).
        """
        ...
    columnconfigure = grid_columnconfigure
    rowconfigure = grid_rowconfigure
    def grid_location(self, x: _ScreenUnits, y: _ScreenUnits) -> tuple[int, int]:
        """
        Return a tuple of column and row which identify the cell
        at which the pixel at position X and Y inside the master
        widget is located.
        """
        ...
    @overload
    def grid_propagate(self, flag: bool) -> None:
        """
        Set or get the status for propagation of geometry information.

        A boolean argument specifies whether the geometry information
        of the slaves will determine the size of this widget. If no argument
        is given, the current setting will be returned.
        """
        ...
    @overload
    def grid_propagate(self) -> bool:
        """
        Set or get the status for propagation of geometry information.

        A boolean argument specifies whether the geometry information
        of the slaves will determine the size of this widget. If no argument
        is given, the current setting will be returned.
        """
        ...
    def grid_size(self) -> tuple[int, int]:
        """Return a tuple of the number of column and rows in the grid."""
        ...
    size = grid_size
    # Widget because Toplevel or Tk is never a slave
    def pack_slaves(self) -> list[Widget]:
        """
        Return a list of all slaves of this widget
        in its packing order.
        """
        ...
    def grid_slaves(self, row: int | None = None, column: int | None = None) -> list[Widget]:
        """
        Return a list of all slaves of this widget
        in its packing order.
        """
        ...
    def place_slaves(self) -> list[Widget]:
        """
        Return a list of all slaves of this widget
        in its packing order.
        """
        ...
    slaves = pack_slaves
    def event_add(self, virtual: str, *sequences: str) -> None:
        """
        Bind a virtual event VIRTUAL (of the form <<Name>>)
        to an event SEQUENCE such that the virtual event is triggered
        whenever SEQUENCE occurs.
        """
        ...
    def event_delete(self, virtual: str, *sequences: str) -> None:
        """Unbind a virtual event VIRTUAL from SEQUENCE."""
        ...
    def event_generate(
        self,
        sequence: str,
        *,
        above: Misc | int = ...,
        borderwidth: _ScreenUnits = ...,
        button: int = ...,
        count: int = ...,
        data: Any = ...,  # anything with usable str() value
        delta: int = ...,
        detail: str = ...,
        focus: bool = ...,
        height: _ScreenUnits = ...,
        keycode: int = ...,
        keysym: str = ...,
        mode: str = ...,
        override: bool = ...,
        place: Literal["PlaceOnTop", "PlaceOnBottom"] = ...,
        root: Misc | int = ...,
        rootx: _ScreenUnits = ...,
        rooty: _ScreenUnits = ...,
        sendevent: bool = ...,
        serial: int = ...,
        state: int | str = ...,
        subwindow: Misc | int = ...,
        time: int = ...,
        warp: bool = ...,
        width: _ScreenUnits = ...,
        when: Literal["now", "tail", "head", "mark"] = ...,
        x: _ScreenUnits = ...,
        y: _ScreenUnits = ...,
    ) -> None:
        """
        Generate an event SEQUENCE. Additional
        keyword arguments specify parameter of the event
        (e.g. x, y, rootx, rooty).
        """
        ...
    def event_info(self, virtual: str | None = None) -> tuple[str, ...]:
        """
        Return a list of all virtual events or the information
        about the SEQUENCE bound to the virtual event VIRTUAL.
        """
        ...
    def image_names(self) -> tuple[str, ...]:
        """Return a list of all existing image names."""
        ...
    def image_types(self) -> tuple[str, ...]:
        """Return a list of all available image types (e.g. photo bitmap)."""
        ...
    # See #4363 and #4891
    def __setitem__(self, key: str, value: Any) -> None: ...
    def __getitem__(self, key: str) -> Any:
        """Return the resource value for a KEY given as string."""
        ...
    def cget(self, key: str) -> Any:
        """Return the resource value for a KEY given as string."""
        ...
    def configure(self, cnf: Any = None) -> Any:
        """
        Configure resources of a widget.

        The values for resources are specified as keyword
        arguments. To get an overview about
        the allowed keyword arguments call the method keys.
        """
        ...
    # TODO: config is an alias of configure, but adding that here creates
    # conflict with the type of config in the subclasses. See #13149

class CallWrapper:
    """
    Internal class. Stores function to call when some user
    defined Tcl function is called e.g. after an event occurred.
    """
    func: Incomplete
    subst: Incomplete
    widget: Incomplete
    def __init__(self, func, subst, widget) -> None:
        """Store FUNC, SUBST and WIDGET as members."""
        ...
    def __call__(self, *args):
        """Apply first function SUBST to arguments, than FUNC."""
        ...

class XView:
    """
    Mix-in class for querying and changing the horizontal position
    of a widget's window.
    """
    @overload
    def xview(self) -> tuple[float, float]:
        """Query and change the horizontal position of the view."""
        ...
    @overload
    def xview(self, *args):
        """Query and change the horizontal position of the view."""
        ...
    def xview_moveto(self, fraction: float) -> None:
        """
        Adjusts the view in the window so that FRACTION of the
        total width of the canvas is off-screen to the left.
        """
        ...
    @overload
    def xview_scroll(self, number: int, what: Literal["units", "pages"]) -> None:
        """
        Shift the x-view according to NUMBER which is measured in "units"
        or "pages" (WHAT).
        """
        ...
    @overload
    def xview_scroll(self, number: _ScreenUnits, what: Literal["pixels"]) -> None:
        """
        Shift the x-view according to NUMBER which is measured in "units"
        or "pages" (WHAT).
        """
        ...

class YView:
    """
    Mix-in class for querying and changing the vertical position
    of a widget's window.
    """
    @overload
    def yview(self) -> tuple[float, float]:
        """Query and change the vertical position of the view."""
        ...
    @overload
    def yview(self, *args):
        """Query and change the vertical position of the view."""
        ...
    def yview_moveto(self, fraction: float) -> None:
        """
        Adjusts the view in the window so that FRACTION of the
        total height of the canvas is off-screen to the top.
        """
        ...
    @overload
    def yview_scroll(self, number: int, what: Literal["units", "pages"]) -> None:
        """
        Shift the y-view according to NUMBER which is measured in
        "units" or "pages" (WHAT).
        """
        ...
    @overload
    def yview_scroll(self, number: _ScreenUnits, what: Literal["pixels"]) -> None:
        """
        Shift the y-view according to NUMBER which is measured in
        "units" or "pages" (WHAT).
        """
        ...

if sys.platform == "darwin":
    @type_check_only
    class _WmAttributes(TypedDict):
        alpha: float
        fullscreen: bool
        modified: bool
        notify: bool
        titlepath: str
        topmost: bool
        transparent: bool
        type: str  # Present, but not actually used on darwin

elif sys.platform == "win32":
    @type_check_only
    class _WmAttributes(TypedDict):
        alpha: float
        transparentcolor: str
        disabled: bool
        fullscreen: bool
        toolwindow: bool
        topmost: bool

else:
    # X11
    @type_check_only
    class _WmAttributes(TypedDict):
        alpha: float
        topmost: bool
        zoomed: bool
        fullscreen: bool
        type: str

class Wm:
    """Provides functions for the communication with the window manager."""
    @overload
    def wm_aspect(self, minNumer: int, minDenom: int, maxNumer: int, maxDenom: int) -> None:
        """
        Instruct the window manager to set the aspect ratio (width/height)
        of this widget to be between MINNUMER/MINDENOM and MAXNUMER/MAXDENOM. Return a tuple
        of the actual values if no argument is given.
        """
        ...
    @overload
    def wm_aspect(
        self, minNumer: None = None, minDenom: None = None, maxNumer: None = None, maxDenom: None = None
    ) -> tuple[int, int, int, int] | None:
        """
        Instruct the window manager to set the aspect ratio (width/height)
        of this widget to be between MINNUMER/MINDENOM and MAXNUMER/MAXDENOM. Return a tuple
        of the actual values if no argument is given.
        """
        ...
    aspect = wm_aspect
    if sys.version_info >= (3, 13):
        @overload
        def wm_attributes(self, *, return_python_dict: Literal[False] = False) -> tuple[Any, ...]:
            """
            Return or sets platform specific attributes.

            When called with a single argument return_python_dict=True,
            return a dict of the platform specific attributes and their values.
            When called without arguments or with a single argument
            return_python_dict=False, return a tuple containing intermixed
            attribute names with the minus prefix and their values.

            When called with a single string value, return the value for the
            specific option.  When called with keyword arguments, set the
            corresponding attributes.
            """
            ...
        @overload
        def wm_attributes(self, *, return_python_dict: Literal[True]) -> _WmAttributes:
            """
            Return or sets platform specific attributes.

            When called with a single argument return_python_dict=True,
            return a dict of the platform specific attributes and their values.
            When called without arguments or with a single argument
            return_python_dict=False, return a tuple containing intermixed
            attribute names with the minus prefix and their values.

            When called with a single string value, return the value for the
            specific option.  When called with keyword arguments, set the
            corresponding attributes.
            """
            ...

    else:
        @overload
        def wm_attributes(self) -> tuple[Any, ...]:
            """
            This subcommand returns or sets platform specific attributes

            The first form returns a list of the platform specific flags and
            their values. The second form returns the value for the specific
            option. The third form sets one or more of the values. The values
            are as follows:

            On Windows, -disabled gets or sets whether the window is in a
            disabled state. -toolwindow gets or sets the style of the window
            to toolwindow (as defined in the MSDN). -topmost gets or sets
            whether this is a topmost window (displays above all other
            windows).

            On Macintosh, XXXXX

            On Unix, there are currently no special attribute values.
            """
            ...

    @overload
    def wm_attributes(self, option: Literal["-alpha"], /) -> float:
        """
        Return or sets platform specific attributes.

        When called with a single argument return_python_dict=True,
        return a dict of the platform specific attributes and their values.
        When called without arguments or with a single argument
        return_python_dict=False, return a tuple containing intermixed
        attribute names with the minus prefix and their values.

        When called with a single string value, return the value for the
        specific option.  When called with keyword arguments, set the
        corresponding attributes.
        """
        ...
    @overload
    def wm_attributes(self, option: Literal["-fullscreen"], /) -> bool:
        """
        Return or sets platform specific attributes.

        When called with a single argument return_python_dict=True,
        return a dict of the platform specific attributes and their values.
        When called without arguments or with a single argument
        return_python_dict=False, return a tuple containing intermixed
        attribute names with the minus prefix and their values.

        When called with a single string value, return the value for the
        specific option.  When called with keyword arguments, set the
        corresponding attributes.
        """
        ...
    @overload
    def wm_attributes(self, option: Literal["-topmost"], /) -> bool:
        """
        Return or sets platform specific attributes.

        When called with a single argument return_python_dict=True,
        return a dict of the platform specific attributes and their values.
        When called without arguments or with a single argument
        return_python_dict=False, return a tuple containing intermixed
        attribute names with the minus prefix and their values.

        When called with a single string value, return the value for the
        specific option.  When called with keyword arguments, set the
        corresponding attributes.
        """
        ...
    if sys.platform == "darwin":
        @overload
        def wm_attributes(self, option: Literal["-modified"], /) -> bool: ...
        @overload
        def wm_attributes(self, option: Literal["-notify"], /) -> bool: ...
        @overload
        def wm_attributes(self, option: Literal["-titlepath"], /) -> str: ...
        @overload
        def wm_attributes(self, option: Literal["-transparent"], /) -> bool: ...
        @overload
        def wm_attributes(self, option: Literal["-type"], /) -> str: ...
    elif sys.platform == "win32":
        @overload
        def wm_attributes(self, option: Literal["-transparentcolor"], /) -> str: ...
        @overload
        def wm_attributes(self, option: Literal["-disabled"], /) -> bool: ...
        @overload
        def wm_attributes(self, option: Literal["-toolwindow"], /) -> bool: ...
    else:
        # X11
        @overload
        def wm_attributes(self, option: Literal["-zoomed"], /) -> bool:
            """
            Return or sets platform specific attributes.

            When called with a single argument return_python_dict=True,
            return a dict of the platform specific attributes and their values.
            When called without arguments or with a single argument
            return_python_dict=False, return a tuple containing intermixed
            attribute names with the minus prefix and their values.

            When called with a single string value, return the value for the
            specific option.  When called with keyword arguments, set the
            corresponding attributes.
            """
            ...
        @overload
        def wm_attributes(self, option: Literal["-type"], /) -> str:
            """
            Return or sets platform specific attributes.

            When called with a single argument return_python_dict=True,
            return a dict of the platform specific attributes and their values.
            When called without arguments or with a single argument
            return_python_dict=False, return a tuple containing intermixed
            attribute names with the minus prefix and their values.

            When called with a single string value, return the value for the
            specific option.  When called with keyword arguments, set the
            corresponding attributes.
            """
            ...
    if sys.version_info >= (3, 13):
        @overload
        def wm_attributes(self, option: Literal["alpha"], /) -> float:
            """
            Return or sets platform specific attributes.

            When called with a single argument return_python_dict=True,
            return a dict of the platform specific attributes and their values.
            When called without arguments or with a single argument
            return_python_dict=False, return a tuple containing intermixed
            attribute names with the minus prefix and their values.

            When called with a single string value, return the value for the
            specific option.  When called with keyword arguments, set the
            corresponding attributes.
            """
            ...
        @overload
        def wm_attributes(self, option: Literal["fullscreen"], /) -> bool:
            """
            Return or sets platform specific attributes.

            When called with a single argument return_python_dict=True,
            return a dict of the platform specific attributes and their values.
            When called without arguments or with a single argument
            return_python_dict=False, return a tuple containing intermixed
            attribute names with the minus prefix and their values.

            When called with a single string value, return the value for the
            specific option.  When called with keyword arguments, set the
            corresponding attributes.
            """
            ...
        @overload
        def wm_attributes(self, option: Literal["topmost"], /) -> bool:
            """
            Return or sets platform specific attributes.

            When called with a single argument return_python_dict=True,
            return a dict of the platform specific attributes and their values.
            When called without arguments or with a single argument
            return_python_dict=False, return a tuple containing intermixed
            attribute names with the minus prefix and their values.

            When called with a single string value, return the value for the
            specific option.  When called with keyword arguments, set the
            corresponding attributes.
            """
            ...
        if sys.platform == "darwin":
            @overload
            def wm_attributes(self, option: Literal["modified"], /) -> bool: ...
            @overload
            def wm_attributes(self, option: Literal["notify"], /) -> bool: ...
            @overload
            def wm_attributes(self, option: Literal["titlepath"], /) -> str: ...
            @overload
            def wm_attributes(self, option: Literal["transparent"], /) -> bool: ...
            @overload
            def wm_attributes(self, option: Literal["type"], /) -> str: ...
        elif sys.platform == "win32":
            @overload
            def wm_attributes(self, option: Literal["transparentcolor"], /) -> str: ...
            @overload
            def wm_attributes(self, option: Literal["disabled"], /) -> bool: ...
            @overload
            def wm_attributes(self, option: Literal["toolwindow"], /) -> bool: ...
        else:
            # X11
            @overload
            def wm_attributes(self, option: Literal["zoomed"], /) -> bool:
                """
                Return or sets platform specific attributes.

                When called with a single argument return_python_dict=True,
                return a dict of the platform specific attributes and their values.
                When called without arguments or with a single argument
                return_python_dict=False, return a tuple containing intermixed
                attribute names with the minus prefix and their values.

                When called with a single string value, return the value for the
                specific option.  When called with keyword arguments, set the
                corresponding attributes.
                """
                ...
            @overload
            def wm_attributes(self, option: Literal["type"], /) -> str:
                """
                Return or sets platform specific attributes.

                When called with a single argument return_python_dict=True,
                return a dict of the platform specific attributes and their values.
                When called without arguments or with a single argument
                return_python_dict=False, return a tuple containing intermixed
                attribute names with the minus prefix and their values.

                When called with a single string value, return the value for the
                specific option.  When called with keyword arguments, set the
                corresponding attributes.
                """
                ...

    @overload
    def wm_attributes(self, option: str, /):
        """
        Return or sets platform specific attributes.

        When called with a single argument return_python_dict=True,
        return a dict of the platform specific attributes and their values.
        When called without arguments or with a single argument
        return_python_dict=False, return a tuple containing intermixed
        attribute names with the minus prefix and their values.

        When called with a single string value, return the value for the
        specific option.  When called with keyword arguments, set the
        corresponding attributes.
        """
        ...
    @overload
    def wm_attributes(self, option: Literal["-alpha"], value: float, /) -> Literal[""]:
        """
        Return or sets platform specific attributes.

        When called with a single argument return_python_dict=True,
        return a dict of the platform specific attributes and their values.
        When called without arguments or with a single argument
        return_python_dict=False, return a tuple containing intermixed
        attribute names with the minus prefix and their values.

        When called with a single string value, return the value for the
        specific option.  When called with keyword arguments, set the
        corresponding attributes.
        """
        ...
    @overload
    def wm_attributes(self, option: Literal["-fullscreen"], value: bool, /) -> Literal[""]:
        """
        Return or sets platform specific attributes.

        When called with a single argument return_python_dict=True,
        return a dict of the platform specific attributes and their values.
        When called without arguments or with a single argument
        return_python_dict=False, return a tuple containing intermixed
        attribute names with the minus prefix and their values.

        When called with a single string value, return the value for the
        specific option.  When called with keyword arguments, set the
        corresponding attributes.
        """
        ...
    @overload
    def wm_attributes(self, option: Literal["-topmost"], value: bool, /) -> Literal[""]:
        """
        Return or sets platform specific attributes.

        When called with a single argument return_python_dict=True,
        return a dict of the platform specific attributes and their values.
        When called without arguments or with a single argument
        return_python_dict=False, return a tuple containing intermixed
        attribute names with the minus prefix and their values.

        When called with a single string value, return the value for the
        specific option.  When called with keyword arguments, set the
        corresponding attributes.
        """
        ...
    if sys.platform == "darwin":
        @overload
        def wm_attributes(self, option: Literal["-modified"], value: bool, /) -> Literal[""]: ...
        @overload
        def wm_attributes(self, option: Literal["-notify"], value: bool, /) -> Literal[""]: ...
        @overload
        def wm_attributes(self, option: Literal["-titlepath"], value: str, /) -> Literal[""]: ...
        @overload
        def wm_attributes(self, option: Literal["-transparent"], value: bool, /) -> Literal[""]: ...
    elif sys.platform == "win32":
        @overload
        def wm_attributes(self, option: Literal["-transparentcolor"], value: str, /) -> Literal[""]: ...
        @overload
        def wm_attributes(self, option: Literal["-disabled"], value: bool, /) -> Literal[""]: ...
        @overload
        def wm_attributes(self, option: Literal["-toolwindow"], value: bool, /) -> Literal[""]: ...
    else:
        # X11
        @overload
        def wm_attributes(self, option: Literal["-zoomed"], value: bool, /) -> Literal[""]:
            """
            Return or sets platform specific attributes.

            When called with a single argument return_python_dict=True,
            return a dict of the platform specific attributes and their values.
            When called without arguments or with a single argument
            return_python_dict=False, return a tuple containing intermixed
            attribute names with the minus prefix and their values.

            When called with a single string value, return the value for the
            specific option.  When called with keyword arguments, set the
            corresponding attributes.
            """
            ...
        @overload
        def wm_attributes(self, option: Literal["-type"], value: str, /) -> Literal[""]:
            """
            Return or sets platform specific attributes.

            When called with a single argument return_python_dict=True,
            return a dict of the platform specific attributes and their values.
            When called without arguments or with a single argument
            return_python_dict=False, return a tuple containing intermixed
            attribute names with the minus prefix and their values.

            When called with a single string value, return the value for the
            specific option.  When called with keyword arguments, set the
            corresponding attributes.
            """
            ...

    @overload
    def wm_attributes(self, option: str, value, /, *__other_option_value_pairs: Any) -> Literal[""]:
        """
        Return or sets platform specific attributes.

        When called with a single argument return_python_dict=True,
        return a dict of the platform specific attributes and their values.
        When called without arguments or with a single argument
        return_python_dict=False, return a tuple containing intermixed
        attribute names with the minus prefix and their values.

        When called with a single string value, return the value for the
        specific option.  When called with keyword arguments, set the
        corresponding attributes.
        """
        ...
    if sys.version_info >= (3, 13):
        if sys.platform == "darwin":
            @overload
            def wm_attributes(
                self,
                *,
                alpha: float = ...,
                fullscreen: bool = ...,
                modified: bool = ...,
                notify: bool = ...,
                titlepath: str = ...,
                topmost: bool = ...,
                transparent: bool = ...,
            ) -> None: ...
        elif sys.platform == "win32":
            @overload
            def wm_attributes(
                self,
                *,
                alpha: float = ...,
                transparentcolor: str = ...,
                disabled: bool = ...,
                fullscreen: bool = ...,
                toolwindow: bool = ...,
                topmost: bool = ...,
            ) -> None: ...
        else:
            # X11
            @overload
            def wm_attributes(
                self, *, alpha: float = ..., topmost: bool = ..., zoomed: bool = ..., fullscreen: bool = ..., type: str = ...
            ) -> None:
                """
                Return or sets platform specific attributes.

                When called with a single argument return_python_dict=True,
                return a dict of the platform specific attributes and their values.
                When called without arguments or with a single argument
                return_python_dict=False, return a tuple containing intermixed
                attribute names with the minus prefix and their values.

                When called with a single string value, return the value for the
                specific option.  When called with keyword arguments, set the
                corresponding attributes.
                """
                ...

    attributes = wm_attributes
    def wm_client(self, name: str | None = None) -> str:
        """
        Store NAME in WM_CLIENT_MACHINE property of this widget. Return
        current value.
        """
        ...
    client = wm_client
    @overload
    def wm_colormapwindows(self) -> list[Misc]:
        """
        Store list of window names (WLIST) into WM_COLORMAPWINDOWS property
        of this widget. This list contains windows whose colormaps differ from their
        parents. Return current list of widgets if WLIST is empty.
        """
        ...
    @overload
    def wm_colormapwindows(self, wlist: list[Misc] | tuple[Misc, ...], /) -> None:
        """
        Store list of window names (WLIST) into WM_COLORMAPWINDOWS property
        of this widget. This list contains windows whose colormaps differ from their
        parents. Return current list of widgets if WLIST is empty.
        """
        ...
    @overload
    def wm_colormapwindows(self, first_wlist_item: Misc, /, *other_wlist_items: Misc) -> None:
        """
        Store list of window names (WLIST) into WM_COLORMAPWINDOWS property
        of this widget. This list contains windows whose colormaps differ from their
        parents. Return current list of widgets if WLIST is empty.
        """
        ...
    colormapwindows = wm_colormapwindows
    def wm_command(self, value: str | None = None) -> str:
        """
        Store VALUE in WM_COMMAND property. It is the command
        which shall be used to invoke the application. Return current
        command if VALUE is None.
        """
        ...
    command = wm_command
    # Some of these always return empty string, but return type is set to None to prevent accidentally using it
    def wm_deiconify(self) -> None:
        """
        Deiconify this widget. If it was never mapped it will not be mapped.
        On Windows it will raise this widget and give it the focus.
        """
        ...
    deiconify = wm_deiconify
    def wm_focusmodel(self, model: Literal["active", "passive"] | None = None) -> Literal["active", "passive", ""]:
        """
        Set focus model to MODEL. "active" means that this widget will claim
        the focus itself, "passive" means that the window manager shall give
        the focus. Return current focus model if MODEL is None.
        """
        ...
    focusmodel = wm_focusmodel
    def wm_forget(self, window: Wm) -> None:
        """
        The window will be unmapped from the screen and will no longer
        be managed by wm. toplevel windows will be treated like frame
        windows once they are no longer managed by wm, however, the menu
        option configuration will be remembered and the menus will return
        once the widget is managed again.
        """
        ...
    forget = wm_forget
    def wm_frame(self) -> str:
        """Return identifier for decorative frame of this widget if present."""
        ...
    frame = wm_frame
    @overload
    def wm_geometry(self, newGeometry: None = None) -> str:
        """
        Set geometry to NEWGEOMETRY of the form =widthxheight+x+y. Return
        current value if None is given.
        """
        ...
    @overload
    def wm_geometry(self, newGeometry: str) -> None:
        """
        Set geometry to NEWGEOMETRY of the form =widthxheight+x+y. Return
        current value if None is given.
        """
        ...
    geometry = wm_geometry
    def wm_grid(self, baseWidth=None, baseHeight=None, widthInc=None, heightInc=None):
        """
        Instruct the window manager that this widget shall only be
        resized on grid boundaries. WIDTHINC and HEIGHTINC are the width and
        height of a grid unit in pixels. BASEWIDTH and BASEHEIGHT are the
        number of grid units requested in Tk_GeometryRequest.
        """
        ...
    grid = wm_grid
    def wm_group(self, pathName=None):
        """
        Set the group leader widgets for related widgets to PATHNAME. Return
        the group leader of this widget if None is given.
        """
        ...
    group = wm_group
    def wm_iconbitmap(self, bitmap=None, default=None):
        """
        Set bitmap for the iconified widget to BITMAP. Return
        the bitmap if None is given.

        Under Windows, the DEFAULT parameter can be used to set the icon
        for the widget and any descendants that don't have an icon set
        explicitly.  DEFAULT can be the relative path to a .ico file
        (example: root.iconbitmap(default='myicon.ico') ).  See Tk
        documentation for more information.
        """
        ...
    iconbitmap = wm_iconbitmap
    def wm_iconify(self) -> None:
        """Display widget as icon."""
        ...
    iconify = wm_iconify
    def wm_iconmask(self, bitmap=None):
        """
        Set mask for the icon bitmap of this widget. Return the
        mask if None is given.
        """
        ...
    iconmask = wm_iconmask
    def wm_iconname(self, newName=None) -> str:
        """
        Set the name of the icon for this widget. Return the name if
        None is given.
        """
        ...
    iconname = wm_iconname
    def wm_iconphoto(self, default: bool, image1: _PhotoImageLike | str, /, *args: _PhotoImageLike | str) -> None:
        """
        Sets the titlebar icon for this window based on the named photo
        images passed through args. If default is True, this is applied to
        all future created toplevels as well.

        The data in the images is taken as a snapshot at the time of
        invocation. If the images are later changed, this is not reflected
        to the titlebar icons. Multiple images are accepted to allow
        different images sizes to be provided. The window manager may scale
        provided icons to an appropriate size.

        On Windows, the images are packed into a Windows icon structure.
        This will override an icon specified to wm_iconbitmap, and vice
        versa.

        On X, the images are arranged into the _NET_WM_ICON X property,
        which most modern window managers support. An icon specified by
        wm_iconbitmap may exist simultaneously.

        On Macintosh, this currently does nothing.
        """
        ...
    iconphoto = wm_iconphoto
    def wm_iconposition(self, x: int | None = None, y: int | None = None) -> tuple[int, int] | None:
        """
        Set the position of the icon of this widget to X and Y. Return
        a tuple of the current values of X and X if None is given.
        """
        ...
    iconposition = wm_iconposition
    def wm_iconwindow(self, pathName=None):
        """
        Set widget PATHNAME to be displayed instead of icon. Return the current
        value if None is given.
        """
        ...
    iconwindow = wm_iconwindow
    def wm_manage(self, widget) -> None:
        """
        The widget specified will become a stand alone top-level window.
        The window will be decorated with the window managers title bar,
        etc.
        """
        ...
    manage = wm_manage
    @overload
    def wm_maxsize(self, width: None = None, height: None = None) -> tuple[int, int]:
        """
        Set max WIDTH and HEIGHT for this widget. If the window is gridded
        the values are given in grid units. Return the current values if None
        is given.
        """
        ...
    @overload
    def wm_maxsize(self, width: int, height: int) -> None:
        """
        Set max WIDTH and HEIGHT for this widget. If the window is gridded
        the values are given in grid units. Return the current values if None
        is given.
        """
        ...
    maxsize = wm_maxsize
    @overload
    def wm_minsize(self, width: None = None, height: None = None) -> tuple[int, int]:
        """
        Set min WIDTH and HEIGHT for this widget. If the window is gridded
        the values are given in grid units. Return the current values if None
        is given.
        """
        ...
    @overload
    def wm_minsize(self, width: int, height: int) -> None:
        """
        Set min WIDTH and HEIGHT for this widget. If the window is gridded
        the values are given in grid units. Return the current values if None
        is given.
        """
        ...
    minsize = wm_minsize
    @overload
    def wm_overrideredirect(self, boolean: None = None) -> bool | None:
        """
        Instruct the window manager to ignore this widget
        if BOOLEAN is given with 1. Return the current value if None
        is given.
        """
        ...
    @overload
    def wm_overrideredirect(self, boolean: bool) -> None:
        """
        Instruct the window manager to ignore this widget
        if BOOLEAN is given with 1. Return the current value if None
        is given.
        """
        ...
    overrideredirect = wm_overrideredirect
    def wm_positionfrom(self, who: Literal["program", "user"] | None = None) -> Literal["", "program", "user"]:
        """
        Instruct the window manager that the position of this widget shall
        be defined by the user if WHO is "user", and by its own policy if WHO is
        "program".
        """
        ...
    positionfrom = wm_positionfrom
    @overload
    def wm_protocol(self, name: str, func: Callable[[], object] | str) -> None:
        """
        Bind function FUNC to command NAME for this widget.
        Return the function bound to NAME if None is given. NAME could be
        e.g. "WM_SAVE_YOURSELF" or "WM_DELETE_WINDOW".
        """
        ...
    @overload
    def wm_protocol(self, name: str, func: None = None) -> str:
        """
        Bind function FUNC to command NAME for this widget.
        Return the function bound to NAME if None is given. NAME could be
        e.g. "WM_SAVE_YOURSELF" or "WM_DELETE_WINDOW".
        """
        ...
    @overload
    def wm_protocol(self, name: None = None, func: None = None) -> tuple[str, ...]:
        """
        Bind function FUNC to command NAME for this widget.
        Return the function bound to NAME if None is given. NAME could be
        e.g. "WM_SAVE_YOURSELF" or "WM_DELETE_WINDOW".
        """
        ...
    protocol = wm_protocol
    @overload
    def wm_resizable(self, width: None = None, height: None = None) -> tuple[bool, bool]:
        """
        Instruct the window manager whether this width can be resized
        in WIDTH or HEIGHT. Both values are boolean values.
        """
        ...
    @overload
    def wm_resizable(self, width: bool, height: bool) -> None:
        """
        Instruct the window manager whether this width can be resized
        in WIDTH or HEIGHT. Both values are boolean values.
        """
        ...
    resizable = wm_resizable
    def wm_sizefrom(self, who: Literal["program", "user"] | None = None) -> Literal["", "program", "user"]:
        """
        Instruct the window manager that the size of this widget shall
        be defined by the user if WHO is "user", and by its own policy if WHO is
        "program".
        """
        ...
    sizefrom = wm_sizefrom
    @overload
    def wm_state(self, newstate: None = None) -> str:
        """
        Query or set the state of this widget as one of normal, icon,
        iconic (see wm_iconwindow), withdrawn, or zoomed (Windows only).
        """
        ...
    @overload
    def wm_state(self, newstate: str) -> None:
        """
        Query or set the state of this widget as one of normal, icon,
        iconic (see wm_iconwindow), withdrawn, or zoomed (Windows only).
        """
        ...
    state = wm_state
    @overload
    def wm_title(self, string: None = None) -> str:
        """Set the title of this widget."""
        ...
    @overload
    def wm_title(self, string: str) -> None:
        """Set the title of this widget."""
        ...
    title = wm_title
    @overload
    def wm_transient(self, master: None = None) -> _tkinter.Tcl_Obj:
        """
        Instruct the window manager that this widget is transient
        with regard to widget MASTER.
        """
        ...
    @overload
    def wm_transient(self, master: Wm | _tkinter.Tcl_Obj) -> None:
        """
        Instruct the window manager that this widget is transient
        with regard to widget MASTER.
        """
        ...
    transient = wm_transient
    def wm_withdraw(self) -> None:
        """
        Withdraw this widget from the screen such that it is unmapped
        and forgotten by the window manager. Re-draw it with wm_deiconify.
        """
        ...
    withdraw = wm_withdraw

class Tk(Misc, Wm):
    """
    Toplevel widget of Tk which represents mostly the main window
    of an application. It has an associated Tcl interpreter.
    """
    master: None
    def __init__(
        # Make sure to keep in sync with other functions that use the same
        # args.
        # use `git grep screenName` to find them
        self,
        screenName: str | None = None,
        baseName: str | None = None,
        className: str = "Tk",
        useTk: bool = True,
        sync: bool = False,
        use: str | None = None,
    ) -> None:
        """
        Return a new top level widget on screen SCREENNAME. A new Tcl interpreter will
        be created. BASENAME will be used for the identification of the profile file (see
        readprofile).
        It is constructed from sys.argv[0] without extensions if None is given. CLASSNAME
        is the name of the widget class.
        """
        ...
    # Keep this in sync with ttktheme.ThemedTk. See issue #13858
    @overload
    def configure(
        self,
        cnf: dict[str, Any] | None = None,
        *,
        background: str = ...,
        bd: _ScreenUnits = ...,
        bg: str = ...,
        border: _ScreenUnits = ...,
        borderwidth: _ScreenUnits = ...,
        cursor: _Cursor = ...,
        height: _ScreenUnits = ...,
        highlightbackground: str = ...,
        highlightcolor: str = ...,
        highlightthickness: _ScreenUnits = ...,
        menu: Menu = ...,
        padx: _ScreenUnits = ...,
        pady: _ScreenUnits = ...,
        relief: _Relief = ...,
        takefocus: _TakeFocusValue = ...,
        width: _ScreenUnits = ...,
    ) -> dict[str, tuple[str, str, str, Any, Any]] | None:
        """
        Configure resources of a widget.

        The values for resources are specified as keyword
        arguments. To get an overview about
        the allowed keyword arguments call the method keys.
        """
        ...
    @overload
    def configure(self, cnf: str) -> tuple[str, str, str, Any, Any]:
        """
        Configure resources of a widget.

        The values for resources are specified as keyword
        arguments. To get an overview about
        the allowed keyword arguments call the method keys.
        """
        ...
    config = configure
    def destroy(self) -> None:
        """
        Destroy this and all descendants widgets. This will
        end the application of this Tcl interpreter.
        """
        ...
    def readprofile(self, baseName: str, className: str) -> None:
        """
        Internal function. It reads .BASENAME.tcl and .CLASSNAME.tcl into
        the Tcl Interpreter and calls exec on the contents of .BASENAME.py and
        .CLASSNAME.py if such a file exists in the home directory.
        """
        ...
    report_callback_exception: Callable[[type[BaseException], BaseException, TracebackType | None], object]
    # Tk has __getattr__ so that tk_instance.foo falls back to tk_instance.tk.foo
    # Please keep in sync with _tkinter.TkappType.
    # Some methods are intentionally missing because they are inherited from Misc instead.
    def adderrorinfo(self, msg, /): ...
    def call(self, command: Any, /, *args: Any) -> Any: ...
    def createcommand(self, name, func, /): ...
    if sys.platform != "win32":
        def createfilehandler(self, file, mask, func, /): ...
        def deletefilehandler(self, file, /): ...

    def createtimerhandler(self, milliseconds, func, /): ...
    def dooneevent(self, flags: int = ..., /): ...
    def eval(self, script: str, /) -> str: ...
    def evalfile(self, fileName, /): ...
    def exprboolean(self, s, /): ...
    def exprdouble(self, s, /): ...
    def exprlong(self, s, /): ...
    def exprstring(self, s, /): ...
    def globalgetvar(self, *args, **kwargs): ...
    def globalsetvar(self, *args, **kwargs): ...
    def globalunsetvar(self, *args, **kwargs): ...
    def interpaddr(self) -> int: ...
    def loadtk(self) -> None: ...
    def record(self, script, /): ...
    if sys.version_info < (3, 11):
        @deprecated("Deprecated since Python 3.9; removed in Python 3.11. Use `splitlist()` instead.")
        def split(self, arg, /): ...

    def splitlist(self, arg, /): ...
    def unsetvar(self, *args, **kwargs): ...
    def wantobjects(self, *args, **kwargs): ...
    def willdispatch(self): ...

def Tcl(screenName: str | None = None, baseName: str | None = None, className: str = "Tk", useTk: bool = False) -> Tk: ...

_InMiscTotal = TypedDict("_InMiscTotal", {"in": Misc})
_InMiscNonTotal = TypedDict("_InMiscNonTotal", {"in": Misc}, total=False)

@type_check_only
class _PackInfo(_InMiscTotal):
    # 'before' and 'after' never appear in _PackInfo
    anchor: _Anchor
    expand: bool
    fill: Literal["none", "x", "y", "both"]
    side: Literal["left", "right", "top", "bottom"]
    # Paddings come out as int or tuple of int, even though any _ScreenUnits
    # can be specified in pack().
    ipadx: int
    ipady: int
    padx: int | tuple[int, int]
    pady: int | tuple[int, int]

class Pack:
    """
    Geometry manager Pack.

    Base class to use the methods pack_* in every widget.
    """
    # _PackInfo is not the valid type for cnf because pad stuff accepts any
    # _ScreenUnits instead of int only. I didn't bother to create another
    # TypedDict for cnf because it appears to be a legacy thing that was
    # replaced by **kwargs.
    def pack_configure(
        self,
        cnf: Mapping[str, Any] | None = {},
        *,
        after: Misc = ...,
        anchor: _Anchor = ...,
        before: Misc = ...,
        expand: bool | Literal[0, 1] = 0,
        fill: Literal["none", "x", "y", "both"] = ...,
        side: Literal["left", "right", "top", "bottom"] = ...,
        ipadx: _ScreenUnits = ...,
        ipady: _ScreenUnits = ...,
        padx: _ScreenUnits | tuple[_ScreenUnits, _ScreenUnits] = ...,
        pady: _ScreenUnits | tuple[_ScreenUnits, _ScreenUnits] = ...,
        in_: Misc = ...,
        **kw: Any,  # allow keyword argument named 'in', see #4836
    ) -> None:
        """
        Pack a widget in the parent widget. Use as options:
        after=widget - pack it after you have packed widget
        anchor=NSEW (or subset) - position widget according to
                                  given direction
        before=widget - pack it before you will pack widget
        expand=bool - expand widget if parent size grows
        fill=NONE or X or Y or BOTH - fill widget if widget grows
        in=master - use master to contain this widget
        in_=master - see 'in' option description
        ipadx=amount - add internal padding in x direction
        ipady=amount - add internal padding in y direction
        padx=amount - add padding in x direction
        pady=amount - add padding in y direction
        side=TOP or BOTTOM or LEFT or RIGHT -  where to add this widget.
        """
        ...
    def pack_forget(self) -> None:
        """Unmap this widget and do not use it for the packing order."""
        ...
    def pack_info(self) -> _PackInfo:
        """
        Return information about the packing options
        for this widget.
        """
        ...
    pack = pack_configure
    forget = pack_forget
    propagate = Misc.pack_propagate

@type_check_only
class _PlaceInfo(_InMiscNonTotal):  # empty dict if widget hasn't been placed
    anchor: _Anchor
    bordermode: Literal["inside", "outside", "ignore"]
    width: str  # can be int()ed (even after e.g. widget.place(height='2.3c') or similar)
    height: str  # can be int()ed
    x: str  # can be int()ed
    y: str  # can be int()ed
    relheight: str  # can be float()ed if not empty string
    relwidth: str  # can be float()ed if not empty string
    relx: str  # can be float()ed if not empty string
    rely: str  # can be float()ed if not empty string

class Place:
    """
    Geometry manager Place.

    Base class to use the methods place_* in every widget.
    """
    def place_configure(
        self,
        cnf: Mapping[str, Any] | None = {},
        *,
        anchor: _Anchor = ...,
        bordermode: Literal["inside", "outside", "ignore"] = ...,
        width: _ScreenUnits = ...,
        height: _ScreenUnits = ...,
        x: _ScreenUnits = ...,
        y: _ScreenUnits = ...,
        # str allowed for compatibility with place_info()
        relheight: str | float = ...,
        relwidth: str | float = ...,
        relx: str | float = ...,
        rely: str | float = ...,
        in_: Misc = ...,
        **kw: Any,  # allow keyword argument named 'in', see #4836
    ) -> None:
        """
        Place a widget in the parent widget. Use as options:
        in=master - master relative to which the widget is placed
        in_=master - see 'in' option description
        x=amount - locate anchor of this widget at position x of master
        y=amount - locate anchor of this widget at position y of master
        relx=amount - locate anchor of this widget between 0.0 and 1.0
                      relative to width of master (1.0 is right edge)
        rely=amount - locate anchor of this widget between 0.0 and 1.0
                      relative to height of master (1.0 is bottom edge)
        anchor=NSEW (or subset) - position anchor according to given direction
        width=amount - width of this widget in pixel
        height=amount - height of this widget in pixel
        relwidth=amount - width of this widget between 0.0 and 1.0
                          relative to width of master (1.0 is the same width
                          as the master)
        relheight=amount - height of this widget between 0.0 and 1.0
                           relative to height of master (1.0 is the same
                           height as the master)
        bordermode="inside" or "outside" - whether to take border width of
                                           master widget into account
        """
        ...
    def place_forget(self) -> None:
        """Unmap this widget."""
        ...
    def place_info(self) -> _PlaceInfo:
        """
        Return information about the placing options
        for this widget.
        """
        ...
    place = place_configure
    info = place_info

@type_check_only
class _GridInfo(_InMiscNonTotal):  # empty dict if widget hasn't been gridded
    column: int
    columnspan: int
    row: int
    rowspan: int
    ipadx: int
    ipady: int
    padx: int | tuple[int, int]
    pady: int | tuple[int, int]
    sticky: str  # consists of letters 'n', 's', 'w', 'e', no repeats, may be empty

class Grid:
    """
    Geometry manager Grid.

    Base class to use the methods grid_* in every widget.
    """
    def grid_configure(
        self,
        cnf: Mapping[str, Any] | None = {},
        *,
        column: int = ...,
        columnspan: int = ...,
        row: int = ...,
        rowspan: int = ...,
        ipadx: _ScreenUnits = ...,
        ipady: _ScreenUnits = ...,
        padx: _ScreenUnits | tuple[_ScreenUnits, _ScreenUnits] = ...,
        pady: _ScreenUnits | tuple[_ScreenUnits, _ScreenUnits] = ...,
        sticky: str = ...,  # consists of letters 'n', 's', 'w', 'e', may contain repeats, may be empty
        in_: Misc = ...,
        **kw: Any,  # allow keyword argument named 'in', see #4836
    ) -> None:
        """
        Position a widget in the parent widget in a grid. Use as options:
        column=number - use cell identified with given column (starting with 0)
        columnspan=number - this widget will span several columns
        in=master - use master to contain this widget
        in_=master - see 'in' option description
        ipadx=amount - add internal padding in x direction
        ipady=amount - add internal padding in y direction
        padx=amount - add padding in x direction
        pady=amount - add padding in y direction
        row=number - use cell identified with given row (starting with 0)
        rowspan=number - this widget will span several rows
        sticky=NSEW - if cell is larger on which sides will this
                      widget stick to the cell boundary
        """
        ...
    def grid_forget(self) -> None:
        """Unmap this widget."""
        ...
    def grid_remove(self) -> None:
        """Unmap this widget but remember the grid options."""
        ...
    def grid_info(self) -> _GridInfo:
        """
        Return information about the options
        for positioning this widget in a grid.
        """
        ...
    grid = grid_configure
    location = Misc.grid_location
    size = Misc.grid_size

class BaseWidget(Misc):
    """Internal class."""
    master: Misc
    widgetName: Incomplete
    def __init__(self, master, widgetName, cnf={}, kw={}, extra=()) -> None:
        """
        Construct a widget with the parent widget MASTER, a name WIDGETNAME
        and appropriate options.
        """
        ...
    def destroy(self) -> None:
        """Destroy this and all descendants widgets."""
        ...

# This class represents any widget except Toplevel or Tk.
class Widget(BaseWidget, Pack, Place, Grid):
    """
    Internal class.

    Base class for a widget which can be positioned with the geometry managers
    Pack, Place or Grid.
    """
    # Allow bind callbacks to take e.g. Event[Label] instead of Event[Misc].
    # Tk and Toplevel get notified for their child widgets' events, but other
    # widgets don't.
    @overload
    def bind(
        self: _W,
        sequence: str | None = None,
        func: Callable[[Event[_W]], object] | None = None,
        add: Literal["", "+"] | bool | None = None,
    ) -> str:
        """
        Bind to this widget at event SEQUENCE a call to function FUNC.

        SEQUENCE is a string of concatenated event
        patterns. An event pattern is of the form
        <MODIFIER-MODIFIER-TYPE-DETAIL> where MODIFIER is one
        of Control, Mod2, M2, Shift, Mod3, M3, Lock, Mod4, M4,
        Button1, B1, Mod5, M5 Button2, B2, Meta, M, Button3,
        B3, Alt, Button4, B4, Double, Button5, B5 Triple,
        Mod1, M1. TYPE is one of Activate, Enter, Map,
        ButtonPress, Button, Expose, Motion, ButtonRelease
        FocusIn, MouseWheel, Circulate, FocusOut, Property,
        Colormap, Gravity Reparent, Configure, KeyPress, Key,
        Unmap, Deactivate, KeyRelease Visibility, Destroy,
        Leave and DETAIL is the button number for ButtonPress,
        ButtonRelease and DETAIL is the Keysym for KeyPress and
        KeyRelease. Examples are
        <Control-Button-1> for pressing Control and mouse button 1 or
        <Alt-A> for pressing A and the Alt key (KeyPress can be omitted).
        An event pattern can also be a virtual event of the form
        <<AString>> where AString can be arbitrary. This
        event can be generated by event_generate.
        If events are concatenated they must appear shortly
        after each other.

        FUNC will be called if the event sequence occurs with an
        instance of Event as argument. If the return value of FUNC is
        "break" no further bound function is invoked.

        An additional boolean parameter ADD specifies whether FUNC will
        be called additionally to the other bound function or whether
        it will replace the previous function.

        Bind will return an identifier to allow deletion of the bound function with
        unbind without memory leak.

        If FUNC or SEQUENCE is omitted the bound function or list
        of bound events are returned.
        """
        ...
    @overload
    def bind(self, sequence: str | None, func: str, add: Literal["", "+"] | bool | None = None) -> None:
        """
        Bind to this widget at event SEQUENCE a call to function FUNC.

        SEQUENCE is a string of concatenated event
        patterns. An event pattern is of the form
        <MODIFIER-MODIFIER-TYPE-DETAIL> where MODIFIER is one
        of Control, Mod2, M2, Shift, Mod3, M3, Lock, Mod4, M4,
        Button1, B1, Mod5, M5 Button2, B2, Meta, M, Button3,
        B3, Alt, Button4, B4, Double, Button5, B5 Triple,
        Mod1, M1. TYPE is one of Activate, Enter, Map,
        ButtonPress, Button, Expose, Motion, ButtonRelease
        FocusIn, MouseWheel, Circulate, FocusOut, Property,
        Colormap, Gravity Reparent, Configure, KeyPress, Key,
        Unmap, Deactivate, KeyRelease Visibility, Destroy,
        Leave and DETAIL is the button number for ButtonPress,
        ButtonRelease and DETAIL is the Keysym for KeyPress and
        KeyRelease. Examples are
        <Control-Button-1> for pressing Control and mouse button 1 or
        <Alt-A> for pressing A and the Alt key (KeyPress can be omitted).
        An event pattern can also be a virtual event of the form
        <<AString>> where AString can be arbitrary. This
        event can be generated by event_generate.
        If events are concatenated they must appear shortly
        after each other.

        FUNC will be called if the event sequence occurs with an
        instance of Event as argument. If the return value of FUNC is
        "break" no further bound function is invoked.

        An additional boolean parameter ADD specifies whether FUNC will
        be called additionally to the other bound function or whether
        it will replace the previous function.

        Bind will return an identifier to allow deletion of the bound function with
        unbind without memory leak.

        If FUNC or SEQUENCE is omitted the bound function or list
        of bound events are returned.
        """
        ...
    @overload
    def bind(self, *, func: str, add: Literal["", "+"] | bool | None = None) -> None:
        """
        Bind to this widget at event SEQUENCE a call to function FUNC.

        SEQUENCE is a string of concatenated event
        patterns. An event pattern is of the form
        <MODIFIER-MODIFIER-TYPE-DETAIL> where MODIFIER is one
        of Control, Mod2, M2, Shift, Mod3, M3, Lock, Mod4, M4,
        Button1, B1, Mod5, M5 Button2, B2, Meta, M, Button3,
        B3, Alt, Button4, B4, Double, Button5, B5 Triple,
        Mod1, M1. TYPE is one of Activate, Enter, Map,
        ButtonPress, Button, Expose, Motion, ButtonRelease
        FocusIn, MouseWheel, Circulate, FocusOut, Property,
        Colormap, Gravity Reparent, Configure, KeyPress, Key,
        Unmap, Deactivate, KeyRelease Visibility, Destroy,
        Leave and DETAIL is the button number for ButtonPress,
        ButtonRelease and DETAIL is the Keysym for KeyPress and
        KeyRelease. Examples are
        <Control-Button-1> for pressing Control and mouse button 1 or
        <Alt-A> for pressing A and the Alt key (KeyPress can be omitted).
        An event pattern can also be a virtual event of the form
        <<AString>> where AString can be arbitrary. This
        event can be generated by event_generate.
        If events are concatenated they must appear shortly
        after each other.

        FUNC will be called if the event sequence occurs with an
        instance of Event as argument. If the return value of FUNC is
        "break" no further bound function is invoked.

        An additional boolean parameter ADD specifies whether FUNC will
        be called additionally to the other bound function or whether
        it will replace the previous function.

        Bind will return an identifier to allow deletion of the bound function with
        unbind without memory leak.

        If FUNC or SEQUENCE is omitted the bound function or list
        of bound events are returned.
        """
        ...

class Toplevel(BaseWidget, Wm):
    """Toplevel widget, e.g. for dialogs."""
    # Toplevel and Tk have the same options because they correspond to the same
    # Tcl/Tk toplevel widget. For some reason, config and configure must be
    # copy/pasted here instead of aliasing as 'config = Tk.config'.
    def __init__(
        self,
        master: Misc | None = None,
        cnf: dict[str, Any] | None = {},
        *,
        background: str = ...,
        bd: _ScreenUnits = 0,
        bg: str = ...,
        border: _ScreenUnits = 0,
        borderwidth: _ScreenUnits = 0,
        class_: str = "Toplevel",
        colormap: Literal["new", ""] | Misc = "",
        container: bool = False,
        cursor: _Cursor = "",
        height: _ScreenUnits = 0,
        highlightbackground: str = ...,
        highlightcolor: str = ...,
        highlightthickness: _ScreenUnits = 0,
        menu: Menu = ...,
        name: str = ...,
        padx: _ScreenUnits = 0,
        pady: _ScreenUnits = 0,
        relief: _Relief = "flat",
        screen: str = "",  # can't be changed after creating widget
        takefocus: _TakeFocusValue = 0,
        use: int = ...,
        visual: str | tuple[str, int] = "",
        width: _ScreenUnits = 0,
    ) -> None:
        """
        Construct a toplevel widget with the parent MASTER.

        Valid resource names: background, bd, bg, borderwidth, class,
        colormap, container, cursor, height, highlightbackground,
        highlightcolor, highlightthickness, menu, relief, screen, takefocus,
        use, visual, width.
        """
        ...
    @overload
    def configure(
        self,
        cnf: dict[str, Any] | None = None,
        *,
        background: str = ...,
        bd: _ScreenUnits = ...,
        bg: str = ...,
        border: _ScreenUnits = ...,
        borderwidth: _ScreenUnits = ...,
        cursor: _Cursor = ...,
        height: _ScreenUnits = ...,
        highlightbackground: str = ...,
        highlightcolor: str = ...,
        highlightthickness: _ScreenUnits = ...,
        menu: Menu = ...,
        padx: _ScreenUnits = ...,
        pady: _ScreenUnits = ...,
        relief: _Relief = ...,
        takefocus: _TakeFocusValue = ...,
        width: _ScreenUnits = ...,
    ) -> dict[str, tuple[str, str, str, Any, Any]] | None:
        """
        Configure resources of a widget.

        The values for resources are specified as keyword
        arguments. To get an overview about
        the allowed keyword arguments call the method keys.
        """
        ...
    @overload
    def configure(self, cnf: str) -> tuple[str, str, str, Any, Any]:
        """
        Configure resources of a widget.

        The values for resources are specified as keyword
        arguments. To get an overview about
        the allowed keyword arguments call the method keys.
        """
        ...
    config = configure

class Button(Widget):
    """Button widget."""
    def __init__(
        self,
        master: Misc | None = None,
        cnf: dict[str, Any] | None = {},
        *,
        activebackground: str = ...,
        activeforeground: str = ...,
        anchor: _Anchor = "center",
        background: str = ...,
        bd: _ScreenUnits = ...,  # same as borderwidth
        bg: str = ...,  # same as background
        bitmap: str = "",
        border: _ScreenUnits = ...,  # same as borderwidth
        borderwidth: _ScreenUnits = ...,
        command: _ButtonCommand = "",
        compound: _Compound = "none",
        cursor: _Cursor = "",
        default: Literal["normal", "active", "disabled"] = "disabled",
        disabledforeground: str = ...,
        fg: str = ...,  # same as foreground
        font: _FontDescription = "TkDefaultFont",
        foreground: str = ...,
        # width and height must be int for buttons containing just text, but
        # ints are also valid _ScreenUnits
        height: _ScreenUnits = 0,
        highlightbackground: str = ...,
        highlightcolor: str = ...,
        highlightthickness: _ScreenUnits = 1,
        image: _ImageSpec = "",
        justify: Literal["left", "center", "right"] = "center",
        name: str = ...,
        overrelief: _Relief | Literal[""] = "",
        padx: _ScreenUnits = ...,
        pady: _ScreenUnits = ...,
        relief: _Relief = ...,
        repeatdelay: int = ...,
        repeatinterval: int = ...,
        state: Literal["normal", "active", "disabled"] = "normal",
        takefocus: _TakeFocusValue = "",
        text: float | str = "",
        # We allow the textvariable to be any Variable, not necessarily
        # StringVar. This is useful for e.g. a button that displays the value
        # of an IntVar.
        textvariable: Variable = ...,
        underline: int = -1,
        width: _ScreenUnits = 0,
        wraplength: _ScreenUnits = 0,
    ) -> None:
        """
        Construct a button widget with the parent MASTER.

        STANDARD OPTIONS

            activebackground, activeforeground, anchor,
            background, bitmap, borderwidth, cursor,
            disabledforeground, font, foreground
            highlightbackground, highlightcolor,
            highlightthickness, image, justify,
            padx, pady, relief, repeatdelay,
            repeatinterval, takefocus, text,
            textvariable, underline, wraplength

        WIDGET-SPECIFIC OPTIONS

            command, compound, default, height,
            overrelief, state, width
        """
        ...
    @overload
    def configure(
        self,
        cnf: dict[str, Any] | None = None,
        *,
        activebackground: str = ...,
        activeforeground: str = ...,
        anchor: _Anchor = ...,
        background: str = ...,
        bd: _ScreenUnits = ...,
        bg: str = ...,
        bitmap: str = ...,
        border: _ScreenUnits = ...,
        borderwidth: _ScreenUnits = ...,
        command: _ButtonCommand = ...,
        compound: _Compound = ...,
        cursor: _Cursor = ...,
        default: Literal["normal", "active", "disabled"] = ...,
        disabledforeground: str = ...,
        fg: str = ...,
        font: _FontDescription = ...,
        foreground: str = ...,
        height: _ScreenUnits = ...,
        highlightbackground: str = ...,
        highlightcolor: str = ...,
        highlightthickness: _ScreenUnits = ...,
        image: _ImageSpec = ...,
        justify: Literal["left", "center", "right"] = ...,
        overrelief: _Relief | Literal[""] = ...,
        padx: _ScreenUnits = ...,
        pady: _ScreenUnits = ...,
        relief: _Relief = ...,
        repeatdelay: int = ...,
        repeatinterval: int = ...,
        state: Literal["normal", "active", "disabled"] = ...,
        takefocus: _TakeFocusValue = ...,
        text: float | str = ...,
        textvariable: Variable = ...,
        underline: int = ...,
        width: _ScreenUnits = ...,
        wraplength: _ScreenUnits = ...,
    ) -> dict[str, tuple[str, str, str, Any, Any]] | None:
        """
        Configure resources of a widget.

        The values for resources are specified as keyword
        arguments. To get an overview about
        the allowed keyword arguments call the method keys.
        """
        ...
    @overload
    def configure(self, cnf: str) -> tuple[str, str, str, Any, Any]:
        """
        Configure resources of a widget.

        The values for resources are specified as keyword
        arguments. To get an overview about
        the allowed keyword arguments call the method keys.
        """
        ...
    config = configure
    def flash(self) -> None:
        """
        Flash the button.

        This is accomplished by redisplaying
        the button several times, alternating between active and
        normal colors. At the end of the flash the button is left
        in the same normal/active state as when the command was
        invoked. This command is ignored if the button's state is
        disabled.
        """
        ...
    def invoke(self) -> Any:
        """
        Invoke the command associated with the button.

        The return value is the return value from the command,
        or an empty string if there is no command associated with
        the button. This command is ignored if the button's state
        is disabled.
        """
        ...

class Canvas(Widget, XView, YView):
    """Canvas widget to display graphical elements like lines or text."""
    def __init__(
        self,
        master: Misc | None = None,
        cnf: dict[str, Any] | None = {},
        *,
        background: str = ...,
        bd: _ScreenUnits = 0,
        bg: str = ...,
        border: _ScreenUnits = 0,
        borderwidth: _ScreenUnits = 0,
        closeenough: float = 1.0,
        confine: bool = True,
        cursor: _Cursor = "",
        # canvas manual page has a section named COORDINATES, and the first
        # part of it describes _ScreenUnits.
        height: _ScreenUnits = ...,
        highlightbackground: str = ...,
        highlightcolor: str = ...,
        highlightthickness: _ScreenUnits = ...,
        insertbackground: str = ...,
        insertborderwidth: _ScreenUnits = 0,
        insertofftime: int = 300,
        insertontime: int = 600,
        insertwidth: _ScreenUnits = 2,
        name: str = ...,
        offset=...,  # undocumented
        relief: _Relief = "flat",
        # Setting scrollregion to None doesn't reset it back to empty,
        # but setting it to () does.
        scrollregion: tuple[_ScreenUnits, _ScreenUnits, _ScreenUnits, _ScreenUnits] | tuple[()] = (),
        selectbackground: str = ...,
        selectborderwidth: _ScreenUnits = 1,
        selectforeground: str = ...,
        # man page says that state can be 'hidden', but it can't
        state: Literal["normal", "disabled"] = "normal",
        takefocus: _TakeFocusValue = "",
        width: _ScreenUnits = ...,
        xscrollcommand: _XYScrollCommand = "",
        xscrollincrement: _ScreenUnits = 0,
        yscrollcommand: _XYScrollCommand = "",
        yscrollincrement: _ScreenUnits = 0,
    ) -> None:
        """
        Construct a canvas widget with the parent MASTER.

        Valid resource names: background, bd, bg, borderwidth, closeenough,
        confine, cursor, height, highlightbackground, highlightcolor,
        highlightthickness, insertbackground, insertborderwidth,
        insertofftime, insertontime, insertwidth, offset, relief,
        scrollregion, selectbackground, selectborderwidth, selectforeground,
        state, takefocus, width, xscrollcommand, xscrollincrement,
        yscrollcommand, yscrollincrement.
        """
        ...
    @overload
    def configure(
        self,
        cnf: dict[str, Any] | None = None,
        *,
        background: str = ...,
        bd: _ScreenUnits = ...,
        bg: str = ...,
        border: _ScreenUnits = ...,
        borderwidth: _ScreenUnits = ...,
        closeenough: float = ...,
        confine: bool = ...,
        cursor: _Cursor = ...,
        height: _ScreenUnits = ...,
        highlightbackground: str = ...,
        highlightcolor: str = ...,
        highlightthickness: _ScreenUnits = ...,
        insertbackground: str = ...,
        insertborderwidth: _ScreenUnits = ...,
        insertofftime: int = ...,
        insertontime: int = ...,
        insertwidth: _ScreenUnits = ...,
        offset=...,  # undocumented
        relief: _Relief = ...,
        scrollregion: tuple[_ScreenUnits, _ScreenUnits, _ScreenUnits, _ScreenUnits] | tuple[()] = ...,
        selectbackground: str = ...,
        selectborderwidth: _ScreenUnits = ...,
        selectforeground: str = ...,
        state: Literal["normal", "disabled"] = ...,
        takefocus: _TakeFocusValue = ...,
        width: _ScreenUnits = ...,
        xscrollcommand: _XYScrollCommand = ...,
        xscrollincrement: _ScreenUnits = ...,
        yscrollcommand: _XYScrollCommand = ...,
        yscrollincrement: _ScreenUnits = ...,
    ) -> dict[str, tuple[str, str, str, Any, Any]] | None:
        """
        Configure resources of a widget.

        The values for resources are specified as keyword
        arguments. To get an overview about
        the allowed keyword arguments call the method keys.
        """
        ...
    @overload
    def configure(self, cnf: str) -> tuple[str, str, str, Any, Any]:
        """
        Configure resources of a widget.

        The values for resources are specified as keyword
        arguments. To get an overview about
        the allowed keyword arguments call the method keys.
        """
        ...
    config = configure
    def addtag(self, *args):
        """Internal function."""
        ...
    def addtag_above(self, newtag: str, tagOrId: str | int) -> None:
        """Add tag NEWTAG to all items above TAGORID."""
        ...
    def addtag_all(self, newtag: str) -> None:
        """Add tag NEWTAG to all items."""
        ...
    def addtag_below(self, newtag: str, tagOrId: str | int) -> None:
        """Add tag NEWTAG to all items below TAGORID."""
        ...
    def addtag_closest(
        self, newtag: str, x: _ScreenUnits, y: _ScreenUnits, halo: _ScreenUnits | None = None, start: str | int | None = None
    ) -> None:
        """
        Add tag NEWTAG to item which is closest to pixel at X, Y.
        If several match take the top-most.
        All items closer than HALO are considered overlapping (all are
        closest). If START is specified the next below this tag is taken.
        """
        ...
    def addtag_enclosed(self, newtag: str, x1: _ScreenUnits, y1: _ScreenUnits, x2: _ScreenUnits, y2: _ScreenUnits) -> None:
        """
        Add tag NEWTAG to all items in the rectangle defined
        by X1,Y1,X2,Y2.
        """
        ...
    def addtag_overlapping(self, newtag: str, x1: _ScreenUnits, y1: _ScreenUnits, x2: _ScreenUnits, y2: _ScreenUnits) -> None:
        """
        Add tag NEWTAG to all items which overlap the rectangle
        defined by X1,Y1,X2,Y2.
        """
        ...
    def addtag_withtag(self, newtag: str, tagOrId: str | int) -> None:
        """Add tag NEWTAG to all items with TAGORID."""
        ...
    def find(self, *args):
        """Internal function."""
        ...
    def find_above(self, tagOrId: str | int) -> tuple[int, ...]:
        """Return items above TAGORID."""
        ...
    def find_all(self) -> tuple[int, ...]:
        """Return all items."""
        ...
    def find_below(self, tagOrId: str | int) -> tuple[int, ...]:
        """Return all items below TAGORID."""
        ...
    def find_closest(
        self, x: _ScreenUnits, y: _ScreenUnits, halo: _ScreenUnits | None = None, start: str | int | None = None
    ) -> tuple[int, ...]:
        """
        Return item which is closest to pixel at X, Y.
        If several match take the top-most.
        All items closer than HALO are considered overlapping (all are
        closest). If START is specified the next below this tag is taken.
        """
        ...
    def find_enclosed(self, x1: _ScreenUnits, y1: _ScreenUnits, x2: _ScreenUnits, y2: _ScreenUnits) -> tuple[int, ...]:
        """
        Return all items in rectangle defined
        by X1,Y1,X2,Y2.
        """
        ...
    def find_overlapping(self, x1: _ScreenUnits, y1: _ScreenUnits, x2: _ScreenUnits, y2: float) -> tuple[int, ...]:
        """
        Return all items which overlap the rectangle
        defined by X1,Y1,X2,Y2.
        """
        ...
    def find_withtag(self, tagOrId: str | int) -> tuple[int, ...]:
        """Return all items with TAGORID."""
        ...
    # Incompatible with Misc.bbox(), tkinter violates LSP
    def bbox(self, *args: str | int) -> tuple[int, int, int, int]:
        """
        Return a tuple of X1,Y1,X2,Y2 coordinates for a rectangle
        which encloses all items with tags specified as arguments.
        """
        ...
    @overload
    def tag_bind(
        self,
        tagOrId: str | int,
        sequence: str | None = None,
        func: Callable[[Event[Canvas]], object] | None = None,
        add: Literal["", "+"] | bool | None = None,
    ) -> str:
        """
        Bind to all items with TAGORID at event SEQUENCE a call to function FUNC.

        An additional boolean parameter ADD specifies whether FUNC will be
        called additionally to the other bound function or whether it will
        replace the previous function. See bind for the return value.
        """
        ...
    @overload
    def tag_bind(
        self, tagOrId: str | int, sequence: str | None, func: str, add: Literal["", "+"] | bool | None = None
    ) -> None:
        """
        Bind to all items with TAGORID at event SEQUENCE a call to function FUNC.

        An additional boolean parameter ADD specifies whether FUNC will be
        called additionally to the other bound function or whether it will
        replace the previous function. See bind for the return value.
        """
        ...
    @overload
    def tag_bind(self, tagOrId: str | int, *, func: str, add: Literal["", "+"] | bool | None = None) -> None:
        """
        Bind to all items with TAGORID at event SEQUENCE a call to function FUNC.

        An additional boolean parameter ADD specifies whether FUNC will be
        called additionally to the other bound function or whether it will
        replace the previous function. See bind for the return value.
        """
        ...
    def tag_unbind(self, tagOrId: str | int, sequence: str, funcid: str | None = None) -> None:
        """
        Unbind for all items with TAGORID for event SEQUENCE  the
        function identified with FUNCID.
        """
        ...
    def canvasx(self, screenx, gridspacing=None):
        """
        Return the canvas x coordinate of pixel position SCREENX rounded
        to nearest multiple of GRIDSPACING units.
        """
        ...
    def canvasy(self, screeny, gridspacing=None):
        """
        Return the canvas y coordinate of pixel position SCREENY rounded
        to nearest multiple of GRIDSPACING units.
        """
        ...
    @overload
    def coords(self, tagOrId: str | int, /) -> list[float]:
        """Return a list of coordinates for the item given in ARGS."""
        ...
    @overload
    def coords(self, tagOrId: str | int, args: list[int] | list[float] | tuple[float, ...], /) -> None:
        """Return a list of coordinates for the item given in ARGS."""
        ...
    @overload
    def coords(self, tagOrId: str | int, x1: float, y1: float, /, *args: float) -> None:
        """Return a list of coordinates for the item given in ARGS."""
        ...
    # create_foo() methods accept coords as a list or tuple, or as separate arguments.
    # Lists and tuples can be flat as in [1, 2, 3, 4], or nested as in [(1, 2), (3, 4)].
    # Keyword arguments should be the same in all overloads of each method.
    def create_arc(self, *args, **kw) -> int:
        """Create arc shaped region with coordinates x1,y1,x2,y2."""
        ...
    def create_bitmap(self, *args, **kw) -> int:
        """Create bitmap with coordinates x1,y1."""
        ...
    def create_image(self, *args, **kw) -> int:
        """Create image item with coordinates x1,y1."""
        ...
    @overload
    def create_line(
        self,
        x0: float,
        y0: float,
        x1: float,
        y1: float,
        /,
        *,
        activedash: str | int | list[int] | tuple[int, ...] = ...,
        activefill: str = ...,
        activestipple: str = ...,
        activewidth: _ScreenUnits = ...,
        arrow: Literal["first", "last", "both"] = ...,
        arrowshape: tuple[float, float, float] = ...,
        capstyle: Literal["round", "projecting", "butt"] = ...,
        dash: str | int | list[int] | tuple[int, ...] = ...,
        dashoffset: _ScreenUnits = ...,
        disableddash: str | int | list[int] | tuple[int, ...] = ...,
        disabledfill: str = ...,
        disabledstipple: str = ...,
        disabledwidth: _ScreenUnits = ...,
        fill: str = ...,
        joinstyle: Literal["round", "bevel", "miter"] = ...,
        offset: _ScreenUnits = ...,
        smooth: bool = ...,
        splinesteps: float = ...,
        state: Literal["normal", "hidden", "disabled"] = ...,
        stipple: str = ...,
        tags: str | list[str] | tuple[str, ...] = ...,
        width: _ScreenUnits = ...,
    ) -> int:
        """Create line with coordinates x1,y1,...,xn,yn."""
        ...
    @overload
    def create_line(
        self,
        xy_pair_0: tuple[float, float],
        xy_pair_1: tuple[float, float],
        /,
        *,
        activedash: str | int | list[int] | tuple[int, ...] = ...,
        activefill: str = ...,
        activestipple: str = ...,
        activewidth: _ScreenUnits = ...,
        arrow: Literal["first", "last", "both"] = ...,
        arrowshape: tuple[float, float, float] = ...,
        capstyle: Literal["round", "projecting", "butt"] = ...,
        dash: str | int | list[int] | tuple[int, ...] = ...,
        dashoffset: _ScreenUnits = ...,
        disableddash: str | int | list[int] | tuple[int, ...] = ...,
        disabledfill: str = ...,
        disabledstipple: str = ...,
        disabledwidth: _ScreenUnits = ...,
        fill: str = ...,
        joinstyle: Literal["round", "bevel", "miter"] = ...,
        offset: _ScreenUnits = ...,
        smooth: bool = ...,
        splinesteps: float = ...,
        state: Literal["normal", "hidden", "disabled"] = ...,
        stipple: str = ...,
        tags: str | list[str] | tuple[str, ...] = ...,
        width: _ScreenUnits = ...,
    ) -> int:
        """Create line with coordinates x1,y1,...,xn,yn."""
        ...
    @overload
    def create_line(
        self,
        coords: (
            tuple[float, float, float, float]
            | tuple[tuple[float, float], tuple[float, float]]
            | list[int]
            | list[float]
            | list[tuple[int, int]]
            | list[tuple[float, float]]
        ),
        /,
        *,
        activedash: str | int | list[int] | tuple[int, ...] = ...,
        activefill: str = ...,
        activestipple: str = ...,
        activewidth: _ScreenUnits = ...,
        arrow: Literal["first", "last", "both"] = ...,
        arrowshape: tuple[float, float, float] = ...,
        capstyle: Literal["round", "projecting", "butt"] = ...,
        dash: str | int | list[int] | tuple[int, ...] = ...,
        dashoffset: _ScreenUnits = ...,
        disableddash: str | int | list[int] | tuple[int, ...] = ...,
        disabledfill: str = ...,
        disabledstipple: str = ...,
        disabledwidth: _ScreenUnits = ...,
        fill: str = ...,
        joinstyle: Literal["round", "bevel", "miter"] = ...,
        offset: _ScreenUnits = ...,
        smooth: bool = ...,
        splinesteps: float = ...,
        state: Literal["normal", "hidden", "disabled"] = ...,
        stipple: str = ...,
        tags: str | list[str] | tuple[str, ...] = ...,
        width: _ScreenUnits = ...,
    ) -> int:
        """Create line with coordinates x1,y1,...,xn,yn."""
        ...
    @overload
    def create_oval(
        self,
        x0: float,
        y0: float,
        x1: float,
        y1: float,
        /,
        *,
        activedash: str | int | list[int] | tuple[int, ...] = ...,
        activefill: str = ...,
        activeoutline: str = ...,
        activeoutlinestipple: str = ...,
        activestipple: str = ...,
        activewidth: _ScreenUnits = ...,
        dash: str | int | list[int] | tuple[int, ...] = ...,
        dashoffset: _ScreenUnits = ...,
        disableddash: str | int | list[int] | tuple[int, ...] = ...,
        disabledfill: str = ...,
        disabledoutline: str = ...,
        disabledoutlinestipple: str = ...,
        disabledstipple: str = ...,
        disabledwidth: _ScreenUnits = ...,
        fill: str = ...,
        offset: _ScreenUnits = ...,
        outline: str = ...,
        outlineoffset: _ScreenUnits = ...,
        outlinestipple: str = ...,
        state: Literal["normal", "hidden", "disabled"] = ...,
        stipple: str = ...,
        tags: str | list[str] | tuple[str, ...] = ...,
        width: _ScreenUnits = ...,
    ) -> int:
        """Create oval with coordinates x1,y1,x2,y2."""
        ...
    @overload
    def create_oval(
        self,
        xy_pair_0: tuple[float, float],
        xy_pair_1: tuple[float, float],
        /,
        *,
        activedash: str | int | list[int] | tuple[int, ...] = ...,
        activefill: str = ...,
        activeoutline: str = ...,
        activeoutlinestipple: str = ...,
        activestipple: str = ...,
        activewidth: _ScreenUnits = ...,
        dash: str | int | list[int] | tuple[int, ...] = ...,
        dashoffset: _ScreenUnits = ...,
        disableddash: str | int | list[int] | tuple[int, ...] = ...,
        disabledfill: str = ...,
        disabledoutline: str = ...,
        disabledoutlinestipple: str = ...,
        disabledstipple: str = ...,
        disabledwidth: _ScreenUnits = ...,
        fill: str = ...,
        offset: _ScreenUnits = ...,
        outline: str = ...,
        outlineoffset: _ScreenUnits = ...,
        outlinestipple: str = ...,
        state: Literal["normal", "hidden", "disabled"] = ...,
        stipple: str = ...,
        tags: str | list[str] | tuple[str, ...] = ...,
        width: _ScreenUnits = ...,
    ) -> int:
        """Create oval with coordinates x1,y1,x2,y2."""
        ...
    @overload
    def create_oval(
        self,
        coords: (
            tuple[float, float, float, float]
            | tuple[tuple[float, float], tuple[float, float]]
            | list[int]
            | list[float]
            | list[tuple[int, int]]
            | list[tuple[float, float]]
        ),
        /,
        *,
        activedash: str | int | list[int] | tuple[int, ...] = ...,
        activefill: str = ...,
        activeoutline: str = ...,
        activeoutlinestipple: str = ...,
        activestipple: str = ...,
        activewidth: _ScreenUnits = ...,
        dash: str | int | list[int] | tuple[int, ...] = ...,
        dashoffset: _ScreenUnits = ...,
        disableddash: str | int | list[int] | tuple[int, ...] = ...,
        disabledfill: str = ...,
        disabledoutline: str = ...,
        disabledoutlinestipple: str = ...,
        disabledstipple: str = ...,
        disabledwidth: _ScreenUnits = ...,
        fill: str = ...,
        offset: _ScreenUnits = ...,
        outline: str = ...,
        outlineoffset: _ScreenUnits = ...,
        outlinestipple: str = ...,
        state: Literal["normal", "hidden", "disabled"] = ...,
        stipple: str = ...,
        tags: str | list[str] | tuple[str, ...] = ...,
        width: _ScreenUnits = ...,
    ) -> int:
        """Create oval with coordinates x1,y1,x2,y2."""
        ...
    @overload
    def create_polygon(
        self,
        x0: float,
        y0: float,
        x1: float,
        y1: float,
        /,
        *xy_pairs: float,
        activedash: str | int | list[int] | tuple[int, ...] = ...,
        activefill: str = ...,
        activeoutline: str = ...,
        activeoutlinestipple: str = ...,
        activestipple: str = ...,
        activewidth: _ScreenUnits = ...,
        dash: str | int | list[int] | tuple[int, ...] = ...,
        dashoffset: _ScreenUnits = ...,
        disableddash: str | int | list[int] | tuple[int, ...] = ...,
        disabledfill: str = ...,
        disabledoutline: str = ...,
        disabledoutlinestipple: str = ...,
        disabledstipple: str = ...,
        disabledwidth: _ScreenUnits = ...,
        fill: str = ...,
        joinstyle: Literal["round", "bevel", "miter"] = ...,
        offset: _ScreenUnits = ...,
        outline: str = ...,
        outlineoffset: _ScreenUnits = ...,
        outlinestipple: str = ...,
        smooth: bool = ...,
        splinesteps: float = ...,
        state: Literal["normal", "hidden", "disabled"] = ...,
        stipple: str = ...,
        tags: str | list[str] | tuple[str, ...] = ...,
        width: _ScreenUnits = ...,
    ) -> int:
        """Create polygon with coordinates x1,y1,...,xn,yn."""
        ...
    @overload
    def create_polygon(
        self,
        xy_pair_0: tuple[float, float],
        xy_pair_1: tuple[float, float],
        /,
        *xy_pairs: tuple[float, float],
        activedash: str | int | list[int] | tuple[int, ...] = ...,
        activefill: str = ...,
        activeoutline: str = ...,
        activeoutlinestipple: str = ...,
        activestipple: str = ...,
        activewidth: _ScreenUnits = ...,
        dash: str | int | list[int] | tuple[int, ...] = ...,
        dashoffset: _ScreenUnits = ...,
        disableddash: str | int | list[int] | tuple[int, ...] = ...,
        disabledfill: str = ...,
        disabledoutline: str = ...,
        disabledoutlinestipple: str = ...,
        disabledstipple: str = ...,
        disabledwidth: _ScreenUnits = ...,
        fill: str = ...,
        joinstyle: Literal["round", "bevel", "miter"] = ...,
        offset: _ScreenUnits = ...,
        outline: str = ...,
        outlineoffset: _ScreenUnits = ...,
        outlinestipple: str = ...,
        smooth: bool = ...,
        splinesteps: float = ...,
        state: Literal["normal", "hidden", "disabled"] = ...,
        stipple: str = ...,
        tags: str | list[str] | tuple[str, ...] = ...,
        width: _ScreenUnits = ...,
    ) -> int:
        """Create polygon with coordinates x1,y1,...,xn,yn."""
        ...
    @overload
    def create_polygon(
        self,
        coords: (
            tuple[float, ...]
            | tuple[tuple[float, float], ...]
            | list[int]
            | list[float]
            | list[tuple[int, int]]
            | list[tuple[float, float]]
        ),
        /,
        *,
        activedash: str | int | list[int] | tuple[int, ...] = ...,
        activefill: str = ...,
        activeoutline: str = ...,
        activeoutlinestipple: str = ...,
        activestipple: str = ...,
        activewidth: _ScreenUnits = ...,
        dash: str | int | list[int] | tuple[int, ...] = ...,
        dashoffset: _ScreenUnits = ...,
        disableddash: str | int | list[int] | tuple[int, ...] = ...,
        disabledfill: str = ...,
        disabledoutline: str = ...,
        disabledoutlinestipple: str = ...,
        disabledstipple: str = ...,
        disabledwidth: _ScreenUnits = ...,
        fill: str = ...,
        joinstyle: Literal["round", "bevel", "miter"] = ...,
        offset: _ScreenUnits = ...,
        outline: str = ...,
        outlineoffset: _ScreenUnits = ...,
        outlinestipple: str = ...,
        smooth: bool = ...,
        splinesteps: float = ...,
        state: Literal["normal", "hidden", "disabled"] = ...,
        stipple: str = ...,
        tags: str | list[str] | tuple[str, ...] = ...,
        width: _ScreenUnits = ...,
    ) -> int:
        """Create polygon with coordinates x1,y1,...,xn,yn."""
        ...
    @overload
    def create_rectangle(
        self,
        x0: float,
        y0: float,
        x1: float,
        y1: float,
        /,
        *,
        activedash: str | int | list[int] | tuple[int, ...] = ...,
        activefill: str = ...,
        activeoutline: str = ...,
        activeoutlinestipple: str = ...,
        activestipple: str = ...,
        activewidth: _ScreenUnits = ...,
        dash: str | int | list[int] | tuple[int, ...] = ...,
        dashoffset: _ScreenUnits = ...,
        disableddash: str | int | list[int] | tuple[int, ...] = ...,
        disabledfill: str = ...,
        disabledoutline: str = ...,
        disabledoutlinestipple: str = ...,
        disabledstipple: str = ...,
        disabledwidth: _ScreenUnits = ...,
        fill: str = ...,
        offset: _ScreenUnits = ...,
        outline: str = ...,
        outlineoffset: _ScreenUnits = ...,
        outlinestipple: str = ...,
        state: Literal["normal", "hidden", "disabled"] = ...,
        stipple: str = ...,
        tags: str | list[str] | tuple[str, ...] = ...,
        width: _ScreenUnits = ...,
    ) -> int:
        """Create rectangle with coordinates x1,y1,x2,y2."""
        ...
    @overload
    def create_rectangle(
        self,
        xy_pair_0: tuple[float, float],
        xy_pair_1: tuple[float, float],
        /,
        *,
        activedash: str | int | list[int] | tuple[int, ...] = ...,
        activefill: str = ...,
        activeoutline: str = ...,
        activeoutlinestipple: str = ...,
        activestipple: str = ...,
        activewidth: _ScreenUnits = ...,
        dash: str | int | list[int] | tuple[int, ...] = ...,
        dashoffset: _ScreenUnits = ...,
        disableddash: str | int | list[int] | tuple[int, ...] = ...,
        disabledfill: str = ...,
        disabledoutline: str = ...,
        disabledoutlinestipple: str = ...,
        disabledstipple: str = ...,
        disabledwidth: _ScreenUnits = ...,
        fill: str = ...,
        offset: _ScreenUnits = ...,
        outline: str = ...,
        outlineoffset: _ScreenUnits = ...,
        outlinestipple: str = ...,
        state: Literal["normal", "hidden", "disabled"] = ...,
        stipple: str = ...,
        tags: str | list[str] | tuple[str, ...] = ...,
        width: _ScreenUnits = ...,
    ) -> int:
        """Create rectangle with coordinates x1,y1,x2,y2."""
        ...
    @overload
    def create_rectangle(
        self,
        coords: (
            tuple[float, float, float, float]
            | tuple[tuple[float, float], tuple[float, float]]
            | list[int]
            | list[float]
            | list[tuple[int, int]]
            | list[tuple[float, float]]
        ),
        /,
        *,
        activedash: str | int | list[int] | tuple[int, ...] = ...,
        activefill: str = ...,
        activeoutline: str = ...,
        activeoutlinestipple: str = ...,
        activestipple: str = ...,
        activewidth: _ScreenUnits = ...,
        dash: str | int | list[int] | tuple[int, ...] = ...,
        dashoffset: _ScreenUnits = ...,
        disableddash: str | int | list[int] | tuple[int, ...] = ...,
        disabledfill: str = ...,
        disabledoutline: str = ...,
        disabledoutlinestipple: str = ...,
        disabledstipple: str = ...,
        disabledwidth: _ScreenUnits = ...,
        fill: str = ...,
        offset: _ScreenUnits = ...,
        outline: str = ...,
        outlineoffset: _ScreenUnits = ...,
        outlinestipple: str = ...,
        state: Literal["normal", "hidden", "disabled"] = ...,
        stipple: str = ...,
        tags: str | list[str] | tuple[str, ...] = ...,
        width: _ScreenUnits = ...,
    ) -> int:
        """Create rectangle with coordinates x1,y1,x2,y2."""
        ...
    @overload
    def create_text(
        self,
        x: float,
        y: float,
        /,
        *,
        activefill: str = ...,
        activestipple: str = ...,
        anchor: _Anchor = ...,
        angle: float | str = ...,
        disabledfill: str = ...,
        disabledstipple: str = ...,
        fill: str = ...,
        font: _FontDescription = ...,
        justify: Literal["left", "center", "right"] = ...,
        offset: _ScreenUnits = ...,
        state: Literal["normal", "hidden", "disabled"] = ...,
        stipple: str = ...,
        tags: str | list[str] | tuple[str, ...] = ...,
        text: float | str = ...,
        width: _ScreenUnits = ...,
    ) -> int:
        """Create text with coordinates x1,y1."""
        ...
    @overload
    def create_text(
        self,
        coords: tuple[float, float] | list[int] | list[float],
        /,
        *,
        activefill: str = ...,
        activestipple: str = ...,
        anchor: _Anchor = ...,
        angle: float | str = ...,
        disabledfill: str = ...,
        disabledstipple: str = ...,
        fill: str = ...,
        font: _FontDescription = ...,
        justify: Literal["left", "center", "right"] = ...,
        offset: _ScreenUnits = ...,
        state: Literal["normal", "hidden", "disabled"] = ...,
        stipple: str = ...,
        tags: str | list[str] | tuple[str, ...] = ...,
        text: float | str = ...,
        width: _ScreenUnits = ...,
    ) -> int:
        """Create text with coordinates x1,y1."""
        ...
    @overload
    def create_window(
        self,
        x: float,
        y: float,
        /,
        *,
        anchor: _Anchor = ...,
        height: _ScreenUnits = ...,
        state: Literal["normal", "hidden", "disabled"] = ...,
        tags: str | list[str] | tuple[str, ...] = ...,
        width: _ScreenUnits = ...,
        window: Widget = ...,
    ) -> int:
        """Create window with coordinates x1,y1,x2,y2."""
        ...
    @overload
    def create_window(
        self,
        coords: tuple[float, float] | list[int] | list[float],
        /,
        *,
        anchor: _Anchor = ...,
        height: _ScreenUnits = ...,
        state: Literal["normal", "hidden", "disabled"] = ...,
        tags: str | list[str] | tuple[str, ...] = ...,
        width: _ScreenUnits = ...,
        window: Widget = ...,
    ) -> int:
        """Create window with coordinates x1,y1,x2,y2."""
        ...
    def dchars(self, *args) -> None:
        """
        Delete characters of text items identified by tag or id in ARGS (possibly
        several times) from FIRST to LAST character (including).
        """
        ...
    def delete(self, *tagsOrCanvasIds: str | int) -> None:
        """Delete items identified by all tag or ids contained in ARGS."""
        ...
    @overload
    def dtag(self, tag: str, tag_to_delete: str | None = ..., /) -> None:
        """
        Delete tag or id given as last arguments in ARGS from items
        identified by first argument in ARGS.
        """
        ...
    @overload
    def dtag(self, id: int, tag_to_delete: str, /) -> None:
        """
        Delete tag or id given as last arguments in ARGS from items
        identified by first argument in ARGS.
        """
        ...
    def focus(self, *args):
        """Set focus to the first item specified in ARGS."""
        ...
    def gettags(self, tagOrId: str | int, /) -> tuple[str, ...]:
        """Return tags associated with the first item specified in ARGS."""
        ...
    def icursor(self, *args) -> None:
        """
        Set cursor at position POS in the item identified by TAGORID.
        In ARGS TAGORID must be first.
        """
        ...
    def index(self, *args):
        """Return position of cursor as integer in item specified in ARGS."""
        ...
    def insert(self, *args) -> None:
        """
        Insert TEXT in item TAGORID at position POS. ARGS must
        be TAGORID POS TEXT.
        """
        ...
    def itemcget(self, tagOrId, option):
        """Return the resource value for an OPTION for item TAGORID."""
        ...
    # itemconfigure kwargs depend on item type, which is not known when type checking
    def itemconfigure(
        self, tagOrId: str | int, cnf: dict[str, Any] | None = None, **kw: Any
    ) -> dict[str, tuple[str, str, str, str, str]] | None:
        """
        Configure resources of an item TAGORID.

        The values for resources are specified as keyword
        arguments. To get an overview about
        the allowed keyword arguments call the method without arguments.
        """
        ...
    itemconfig = itemconfigure
    def move(self, *args) -> None:
        """Move an item TAGORID given in ARGS."""
        ...
    def moveto(self, tagOrId: str | int, x: Literal[""] | float = "", y: Literal[""] | float = "") -> None:
        """
        Move the items given by TAGORID in the canvas coordinate
        space so that the first coordinate pair of the bottommost
        item with tag TAGORID is located at position (X,Y).
        X and Y may be the empty string, in which case the
        corresponding coordinate will be unchanged. All items matching
        TAGORID remain in the same positions relative to each other.
        """
        ...
    def postscript(self, cnf={}, **kw):
        """
        Print the contents of the canvas to a postscript
        file. Valid options: colormap, colormode, file, fontmap,
        height, pageanchor, pageheight, pagewidth, pagex, pagey,
        rotate, width, x, y.
        """
        ...
    # tkinter does:
    #    lower = tag_lower
    #    lift = tkraise = tag_raise
    #
    # But mypy doesn't like aliasing here (maybe because Misc defines the same names)
    def tag_lower(self, first: str | int, second: str | int | None = ..., /) -> None:
        """
        Lower an item TAGORID given in ARGS
        (optional below another item).
        """
        ...
    def lower(self, first: str | int, second: str | int | None = ..., /) -> None:
        """
        Lower an item TAGORID given in ARGS
        (optional below another item).
        """
        ...
    def tag_raise(self, first: str | int, second: str | int | None = ..., /) -> None:
        """
        Raise an item TAGORID given in ARGS
        (optional above another item).
        """
        ...
    def tkraise(self, first: str | int, second: str | int | None = ..., /) -> None:
        """
        Raise an item TAGORID given in ARGS
        (optional above another item).
        """
        ...
    def lift(self, first: str | int, second: str | int | None = ..., /) -> None:
        """
        Raise an item TAGORID given in ARGS
        (optional above another item).
        """
        ...
    def scale(
        self, tagOrId: str | int, xOrigin: _ScreenUnits, yOrigin: _ScreenUnits, xScale: float, yScale: float, /
    ) -> None:
        """Scale item TAGORID with XORIGIN, YORIGIN, XSCALE, YSCALE."""
        ...
    def scan_mark(self, x, y) -> None:
        """Remember the current X, Y coordinates."""
        ...
    def scan_dragto(self, x, y, gain: int = 10) -> None:
        """
        Adjust the view of the canvas to GAIN times the
        difference between X and Y and the coordinates given in
        scan_mark.
        """
        ...
    def select_adjust(self, tagOrId, index) -> None:
        """Adjust the end of the selection near the cursor of an item TAGORID to index."""
        ...
    def select_clear(self) -> None:
        """Clear the selection if it is in this widget."""
        ...
    def select_from(self, tagOrId, index) -> None:
        """Set the fixed end of a selection in item TAGORID to INDEX."""
        ...
    def select_item(self):
        """Return the item which has the selection."""
        ...
    def select_to(self, tagOrId, index) -> None:
        """Set the variable end of a selection in item TAGORID to INDEX."""
        ...
    def type(self, tagOrId: str | int) -> int | None:
        """Return the type of the item TAGORID."""
        ...

class Checkbutton(Widget):
    """Checkbutton widget which is either in on- or off-state."""
    def __init__(
        self,
        master: Misc | None = None,
        cnf: dict[str, Any] | None = {},
        *,
        activebackground: str = ...,
        activeforeground: str = ...,
        anchor: _Anchor = "center",
        background: str = ...,
        bd: _ScreenUnits = ...,
        bg: str = ...,
        bitmap: str = "",
        border: _ScreenUnits = ...,
        borderwidth: _ScreenUnits = ...,
        command: _ButtonCommand = "",
        compound: _Compound = "none",
        cursor: _Cursor = "",
        disabledforeground: str = ...,
        fg: str = ...,
        font: _FontDescription = "TkDefaultFont",
        foreground: str = ...,
        height: _ScreenUnits = 0,
        highlightbackground: str = ...,
        highlightcolor: str = ...,
        highlightthickness: _ScreenUnits = 1,
        image: _ImageSpec = "",
        indicatoron: bool = True,
        justify: Literal["left", "center", "right"] = "center",
        name: str = ...,
        offrelief: _Relief = ...,
        # The checkbutton puts a value to its variable when it's checked or
        # unchecked. We don't restrict the type of that value here, so
        # Any-typing is fine.
        #
        # I think Checkbutton shouldn't be generic, because then specifying
        # "any checkbutton regardless of what variable it uses" would be
        # difficult, and we might run into issues just like how list[float]
        # and list[int] are incompatible. Also, we would need a way to
        # specify "Checkbutton not associated with any variable", which is
        # done by setting variable to empty string (the default).
        offvalue: Any = 0,
        onvalue: Any = 1,
        overrelief: _Relief | Literal[""] = "",
        padx: _ScreenUnits = 1,
        pady: _ScreenUnits = 1,
        relief: _Relief = "flat",
        selectcolor: str = ...,
        selectimage: _ImageSpec = "",
        state: Literal["normal", "active", "disabled"] = "normal",
        takefocus: _TakeFocusValue = "",
        text: float | str = "",
        textvariable: Variable = ...,
        tristateimage: _ImageSpec = "",
        tristatevalue: Any = "",
        underline: int = -1,
        variable: Variable | Literal[""] = ...,
        width: _ScreenUnits = 0,
        wraplength: _ScreenUnits = 0,
    ) -> None:
        """
        Construct a checkbutton widget with the parent MASTER.

        Valid resource names: activebackground, activeforeground, anchor,
        background, bd, bg, bitmap, borderwidth, command, cursor,
        disabledforeground, fg, font, foreground, height,
        highlightbackground, highlightcolor, highlightthickness, image,
        indicatoron, justify, offvalue, onvalue, padx, pady, relief,
        selectcolor, selectimage, state, takefocus, text, textvariable,
        underline, variable, width, wraplength.
        """
        ...
    @overload
    def configure(
        self,
        cnf: dict[str, Any] | None = None,
        *,
        activebackground: str = ...,
        activeforeground: str = ...,
        anchor: _Anchor = ...,
        background: str = ...,
        bd: _ScreenUnits = ...,
        bg: str = ...,
        bitmap: str = ...,
        border: _ScreenUnits = ...,
        borderwidth: _ScreenUnits = ...,
        command: _ButtonCommand = ...,
        compound: _Compound = ...,
        cursor: _Cursor = ...,
        disabledforeground: str = ...,
        fg: str = ...,
        font: _FontDescription = ...,
        foreground: str = ...,
        height: _ScreenUnits = ...,
        highlightbackground: str = ...,
        highlightcolor: str = ...,
        highlightthickness: _ScreenUnits = ...,
        image: _ImageSpec = ...,
        indicatoron: bool = ...,
        justify: Literal["left", "center", "right"] = ...,
        offrelief: _Relief = ...,
        offvalue: Any = ...,
        onvalue: Any = ...,
        overrelief: _Relief | Literal[""] = ...,
        padx: _ScreenUnits = ...,
        pady: _ScreenUnits = ...,
        relief: _Relief = ...,
        selectcolor: str = ...,
        selectimage: _ImageSpec = ...,
        state: Literal["normal", "active", "disabled"] = ...,
        takefocus: _TakeFocusValue = ...,
        text: float | str = ...,
        textvariable: Variable = ...,
        tristateimage: _ImageSpec = ...,
        tristatevalue: Any = ...,
        underline: int = ...,
        variable: Variable | Literal[""] = ...,
        width: _ScreenUnits = ...,
        wraplength: _ScreenUnits = ...,
    ) -> dict[str, tuple[str, str, str, Any, Any]] | None:
        """
        Configure resources of a widget.

        The values for resources are specified as keyword
        arguments. To get an overview about
        the allowed keyword arguments call the method keys.
        """
        ...
    @overload
    def configure(self, cnf: str) -> tuple[str, str, str, Any, Any]:
        """
        Configure resources of a widget.

        The values for resources are specified as keyword
        arguments. To get an overview about
        the allowed keyword arguments call the method keys.
        """
        ...
    config = configure
    def deselect(self) -> None:
        """Put the button in off-state."""
        ...
    def flash(self) -> None:
        """Flash the button."""
        ...
    def invoke(self) -> Any:
        """Toggle the button and invoke a command if given as resource."""
        ...
    def select(self) -> None:
        """Put the button in on-state."""
        ...
    def toggle(self) -> None:
        """Toggle the button."""
        ...

class Entry(Widget, XView):
    """Entry widget which allows displaying simple text."""
    def __init__(
        self,
        master: Misc | None = None,
        cnf: dict[str, Any] | None = {},
        *,
        background: str = ...,
        bd: _ScreenUnits = ...,
        bg: str = ...,
        border: _ScreenUnits = ...,
        borderwidth: _ScreenUnits = ...,
        cursor: _Cursor = "xterm",
        disabledbackground: str = ...,
        disabledforeground: str = ...,
        exportselection: bool = True,
        fg: str = ...,
        font: _FontDescription = "TkTextFont",
        foreground: str = ...,
        highlightbackground: str = ...,
        highlightcolor: str = ...,
        highlightthickness: _ScreenUnits = ...,
        insertbackground: str = ...,
        insertborderwidth: _ScreenUnits = 0,
        insertofftime: int = 300,
        insertontime: int = 600,
        insertwidth: _ScreenUnits = ...,
        invalidcommand: _EntryValidateCommand = "",
        invcmd: _EntryValidateCommand = "",  # same as invalidcommand
        justify: Literal["left", "center", "right"] = "left",
        name: str = ...,
        readonlybackground: str = ...,
        relief: _Relief = "sunken",
        selectbackground: str = ...,
        selectborderwidth: _ScreenUnits = ...,
        selectforeground: str = ...,
        show: str = "",
        state: Literal["normal", "disabled", "readonly"] = "normal",
        takefocus: _TakeFocusValue = "",
        textvariable: Variable = ...,
        validate: Literal["none", "focus", "focusin", "focusout", "key", "all"] = "none",
        validatecommand: _EntryValidateCommand = "",
        vcmd: _EntryValidateCommand = "",  # same as validatecommand
        width: int = 20,
        xscrollcommand: _XYScrollCommand = "",
    ) -> None:
        """
        Construct an entry widget with the parent MASTER.

        Valid resource names: background, bd, bg, borderwidth, cursor,
        exportselection, fg, font, foreground, highlightbackground,
        highlightcolor, highlightthickness, insertbackground,
        insertborderwidth, insertofftime, insertontime, insertwidth,
        invalidcommand, invcmd, justify, relief, selectbackground,
        selectborderwidth, selectforeground, show, state, takefocus,
        textvariable, validate, validatecommand, vcmd, width,
        xscrollcommand.
        """
        ...
    @overload
    def configure(
        self,
        cnf: dict[str, Any] | None = None,
        *,
        background: str = ...,
        bd: _ScreenUnits = ...,
        bg: str = ...,
        border: _ScreenUnits = ...,
        borderwidth: _ScreenUnits = ...,
        cursor: _Cursor = ...,
        disabledbackground: str = ...,
        disabledforeground: str = ...,
        exportselection: bool = ...,
        fg: str = ...,
        font: _FontDescription = ...,
        foreground: str = ...,
        highlightbackground: str = ...,
        highlightcolor: str = ...,
        highlightthickness: _ScreenUnits = ...,
        insertbackground: str = ...,
        insertborderwidth: _ScreenUnits = ...,
        insertofftime: int = ...,
        insertontime: int = ...,
        insertwidth: _ScreenUnits = ...,
        invalidcommand: _EntryValidateCommand = ...,
        invcmd: _EntryValidateCommand = ...,
        justify: Literal["left", "center", "right"] = ...,
        readonlybackground: str = ...,
        relief: _Relief = ...,
        selectbackground: str = ...,
        selectborderwidth: _ScreenUnits = ...,
        selectforeground: str = ...,
        show: str = ...,
        state: Literal["normal", "disabled", "readonly"] = ...,
        takefocus: _TakeFocusValue = ...,
        textvariable: Variable = ...,
        validate: Literal["none", "focus", "focusin", "focusout", "key", "all"] = ...,
        validatecommand: _EntryValidateCommand = ...,
        vcmd: _EntryValidateCommand = ...,
        width: int = ...,
        xscrollcommand: _XYScrollCommand = ...,
    ) -> dict[str, tuple[str, str, str, Any, Any]] | None:
        """
        Configure resources of a widget.

        The values for resources are specified as keyword
        arguments. To get an overview about
        the allowed keyword arguments call the method keys.
        """
        ...
    @overload
    def configure(self, cnf: str) -> tuple[str, str, str, Any, Any]:
        """
        Configure resources of a widget.

        The values for resources are specified as keyword
        arguments. To get an overview about
        the allowed keyword arguments call the method keys.
        """
        ...
    config = configure
    def delete(self, first: str | int, last: str | int | None = None) -> None:
        """Delete text from FIRST to LAST (not included)."""
        ...
    def get(self) -> str:
        """Return the text."""
        ...
    def icursor(self, index: str | int) -> None:
        """Insert cursor at INDEX."""
        ...
    def index(self, index: str | int) -> int:
        """Return position of cursor."""
        ...
    def insert(self, index: str | int, string: str) -> None:
        """Insert STRING at INDEX."""
        ...
    def scan_mark(self, x) -> None:
        """Remember the current X, Y coordinates."""
        ...
    def scan_dragto(self, x) -> None:
        """
        Adjust the view of the canvas to 10 times the
        difference between X and Y and the coordinates given in
        scan_mark.
        """
        ...
    def selection_adjust(self, index: str | int) -> None:
        """Adjust the end of the selection near the cursor to INDEX."""
        ...
    def selection_clear(self) -> None:
        """Clear the selection if it is in this widget."""
        ...
    def selection_from(self, index: str | int) -> None:
        """Set the fixed end of a selection to INDEX."""
        ...
    def selection_present(self) -> bool:
        """
        Return True if there are characters selected in the entry, False
        otherwise.
        """
        ...
    def selection_range(self, start: str | int, end: str | int) -> None:
        """Set the selection from START to END (not included)."""
        ...
    def selection_to(self, index: str | int) -> None:
        """Set the variable end of a selection to INDEX."""
        ...
    select_adjust = selection_adjust
    select_clear = selection_clear
    select_from = selection_from
    select_present = selection_present
    select_range = selection_range
    select_to = selection_to

class Frame(Widget):
    """Frame widget which may contain other widgets and can have a 3D border."""
    def __init__(
        self,
        master: Misc | None = None,
        cnf: dict[str, Any] | None = {},
        *,
        background: str = ...,
        bd: _ScreenUnits = 0,
        bg: str = ...,
        border: _ScreenUnits = 0,
        borderwidth: _ScreenUnits = 0,
        class_: str = "Frame",  # can't be changed with configure()
        colormap: Literal["new", ""] | Misc = "",  # can't be changed with configure()
        container: bool = False,  # can't be changed with configure()
        cursor: _Cursor = "",
        height: _ScreenUnits = 0,
        highlightbackground: str = ...,
        highlightcolor: str = ...,
        highlightthickness: _ScreenUnits = 0,
        name: str = ...,
        padx: _ScreenUnits = 0,
        pady: _ScreenUnits = 0,
        relief: _Relief = "flat",
        takefocus: _TakeFocusValue = 0,
        visual: str | tuple[str, int] = "",  # can't be changed with configure()
        width: _ScreenUnits = 0,
    ) -> None:
        """
        Construct a frame widget with the parent MASTER.

        Valid resource names: background, bd, bg, borderwidth, class,
        colormap, container, cursor, height, highlightbackground,
        highlightcolor, highlightthickness, relief, takefocus, visual, width.
        """
        ...
    @overload
    def configure(
        self,
        cnf: dict[str, Any] | None = None,
        *,
        background: str = ...,
        bd: _ScreenUnits = ...,
        bg: str = ...,
        border: _ScreenUnits = ...,
        borderwidth: _ScreenUnits = ...,
        cursor: _Cursor = ...,
        height: _ScreenUnits = ...,
        highlightbackground: str = ...,
        highlightcolor: str = ...,
        highlightthickness: _ScreenUnits = ...,
        padx: _ScreenUnits = ...,
        pady: _ScreenUnits = ...,
        relief: _Relief = ...,
        takefocus: _TakeFocusValue = ...,
        width: _ScreenUnits = ...,
    ) -> dict[str, tuple[str, str, str, Any, Any]] | None:
        """
        Configure resources of a widget.

        The values for resources are specified as keyword
        arguments. To get an overview about
        the allowed keyword arguments call the method keys.
        """
        ...
    @overload
    def configure(self, cnf: str) -> tuple[str, str, str, Any, Any]:
        """
        Configure resources of a widget.

        The values for resources are specified as keyword
        arguments. To get an overview about
        the allowed keyword arguments call the method keys.
        """
        ...
    config = configure

class Label(Widget):
    """Label widget which can display text and bitmaps."""
    def __init__(
        self,
        master: Misc | None = None,
        cnf: dict[str, Any] | None = {},
        *,
        activebackground: str = ...,
        activeforeground: str = ...,
        anchor: _Anchor = "center",
        background: str = ...,
        bd: _ScreenUnits = ...,
        bg: str = ...,
        bitmap: str = "",
        border: _ScreenUnits = ...,
        borderwidth: _ScreenUnits = ...,
        compound: _Compound = "none",
        cursor: _Cursor = "",
        disabledforeground: str = ...,
        fg: str = ...,
        font: _FontDescription = "TkDefaultFont",
        foreground: str = ...,
        height: _ScreenUnits = 0,
        highlightbackground: str = ...,
        highlightcolor: str = ...,
        highlightthickness: _ScreenUnits = 0,
        image: _ImageSpec = "",
        justify: Literal["left", "center", "right"] = "center",
        name: str = ...,
        padx: _ScreenUnits = 1,
        pady: _ScreenUnits = 1,
        relief: _Relief = "flat",
        state: Literal["normal", "active", "disabled"] = "normal",
        takefocus: _TakeFocusValue = 0,
        text: float | str = "",
        textvariable: Variable = ...,
        underline: int = -1,
        width: _ScreenUnits = 0,
        wraplength: _ScreenUnits = 0,
    ) -> None:
        """
        Construct a label widget with the parent MASTER.

        STANDARD OPTIONS

            activebackground, activeforeground, anchor,
            background, bitmap, borderwidth, cursor,
            disabledforeground, font, foreground,
            highlightbackground, highlightcolor,
            highlightthickness, image, justify,
            padx, pady, relief, takefocus, text,
            textvariable, underline, wraplength

        WIDGET-SPECIFIC OPTIONS

            height, state, width
        """
        ...
    @overload
    def configure(
        self,
        cnf: dict[str, Any] | None = None,
        *,
        activebackground: str = ...,
        activeforeground: str = ...,
        anchor: _Anchor = ...,
        background: str = ...,
        bd: _ScreenUnits = ...,
        bg: str = ...,
        bitmap: str = ...,
        border: _ScreenUnits = ...,
        borderwidth: _ScreenUnits = ...,
        compound: _Compound = ...,
        cursor: _Cursor = ...,
        disabledforeground: str = ...,
        fg: str = ...,
        font: _FontDescription = ...,
        foreground: str = ...,
        height: _ScreenUnits = ...,
        highlightbackground: str = ...,
        highlightcolor: str = ...,
        highlightthickness: _ScreenUnits = ...,
        image: _ImageSpec = ...,
        justify: Literal["left", "center", "right"] = ...,
        padx: _ScreenUnits = ...,
        pady: _ScreenUnits = ...,
        relief: _Relief = ...,
        state: Literal["normal", "active", "disabled"] = ...,
        takefocus: _TakeFocusValue = ...,
        text: float | str = ...,
        textvariable: Variable = ...,
        underline: int = ...,
        width: _ScreenUnits = ...,
        wraplength: _ScreenUnits = ...,
    ) -> dict[str, tuple[str, str, str, Any, Any]] | None:
        """
        Configure resources of a widget.

        The values for resources are specified as keyword
        arguments. To get an overview about
        the allowed keyword arguments call the method keys.
        """
        ...
    @overload
    def configure(self, cnf: str) -> tuple[str, str, str, Any, Any]:
        """
        Configure resources of a widget.

        The values for resources are specified as keyword
        arguments. To get an overview about
        the allowed keyword arguments call the method keys.
        """
        ...
    config = configure

class Listbox(Widget, XView, YView):
    """Listbox widget which can display a list of strings."""
    def __init__(
        self,
        master: Misc | None = None,
        cnf: dict[str, Any] | None = {},
        *,
        activestyle: Literal["dotbox", "none", "underline"] = ...,
        background: str = ...,
        bd: _ScreenUnits = 1,
        bg: str = ...,
        border: _ScreenUnits = 1,
        borderwidth: _ScreenUnits = 1,
        cursor: _Cursor = "",
        disabledforeground: str = ...,
        exportselection: bool | Literal[0, 1] = 1,
        fg: str = ...,
        font: _FontDescription = ...,
        foreground: str = ...,
        height: int = 10,
        highlightbackground: str = ...,
        highlightcolor: str = ...,
        highlightthickness: _ScreenUnits = ...,
        justify: Literal["left", "center", "right"] = "left",
        # There's no tkinter.ListVar, but seems like bare tkinter.Variable
        # actually works for this:
        #
        #    >>> import tkinter
        #    >>> lb = tkinter.Listbox()
        #    >>> var = lb['listvariable'] = tkinter.Variable()
        #    >>> var.set(['foo', 'bar', 'baz'])
        #    >>> lb.get(0, 'end')
        #    ('foo', 'bar', 'baz')
        listvariable: Variable = ...,
        name: str = ...,
        relief: _Relief = ...,
        selectbackground: str = ...,
        selectborderwidth: _ScreenUnits = 0,
        selectforeground: str = ...,
        # from listbox man page: "The value of the [selectmode] option may be
        # arbitrary, but the default bindings expect it to be either single,
        # browse, multiple, or extended"
        #
        # I have never seen anyone setting this to something else than what
        # "the default bindings expect", but let's support it anyway.
        selectmode: str | Literal["single", "browse", "multiple", "extended"] = "browse",  # noqa: Y051
        setgrid: bool = False,
        state: Literal["normal", "disabled"] = "normal",
        takefocus: _TakeFocusValue = "",
        width: int = 20,
        xscrollcommand: _XYScrollCommand = "",
        yscrollcommand: _XYScrollCommand = "",
    ) -> None:
        """
        Construct a listbox widget with the parent MASTER.

        Valid resource names: background, bd, bg, borderwidth, cursor,
        exportselection, fg, font, foreground, height, highlightbackground,
        highlightcolor, highlightthickness, relief, selectbackground,
        selectborderwidth, selectforeground, selectmode, setgrid, takefocus,
        width, xscrollcommand, yscrollcommand, listvariable.
        """
        ...
    @overload
    def configure(
        self,
        cnf: dict[str, Any] | None = None,
        *,
        activestyle: Literal["dotbox", "none", "underline"] = ...,
        background: str = ...,
        bd: _ScreenUnits = ...,
        bg: str = ...,
        border: _ScreenUnits = ...,
        borderwidth: _ScreenUnits = ...,
        cursor: _Cursor = ...,
        disabledforeground: str = ...,
        exportselection: bool = ...,
        fg: str = ...,
        font: _FontDescription = ...,
        foreground: str = ...,
        height: int = ...,
        highlightbackground: str = ...,
        highlightcolor: str = ...,
        highlightthickness: _ScreenUnits = ...,
        justify: Literal["left", "center", "right"] = ...,
        listvariable: Variable = ...,
        relief: _Relief = ...,
        selectbackground: str = ...,
        selectborderwidth: _ScreenUnits = ...,
        selectforeground: str = ...,
        selectmode: str | Literal["single", "browse", "multiple", "extended"] = ...,  # noqa: Y051
        setgrid: bool = ...,
        state: Literal["normal", "disabled"] = ...,
        takefocus: _TakeFocusValue = ...,
        width: int = ...,
        xscrollcommand: _XYScrollCommand = ...,
        yscrollcommand: _XYScrollCommand = ...,
    ) -> dict[str, tuple[str, str, str, Any, Any]] | None:
        """
        Configure resources of a widget.

        The values for resources are specified as keyword
        arguments. To get an overview about
        the allowed keyword arguments call the method keys.
        """
        ...
    @overload
    def configure(self, cnf: str) -> tuple[str, str, str, Any, Any]:
        """
        Configure resources of a widget.

        The values for resources are specified as keyword
        arguments. To get an overview about
        the allowed keyword arguments call the method keys.
        """
        ...
    config = configure
    def activate(self, index: str | int) -> None:
        """Activate item identified by INDEX."""
        ...
    def bbox(self, index: str | int) -> tuple[int, int, int, int] | None:
        """
        Return a tuple of X1,Y1,X2,Y2 coordinates for a rectangle
        which encloses the item identified by the given index.
        """
        ...
    def curselection(self):
        """Return the indices of currently selected item."""
        ...
    def delete(self, first: str | int, last: str | int | None = None) -> None:
        """Delete items from FIRST to LAST (included)."""
        ...
    def get(self, first: str | int, last: str | int | None = None):
        """Get list of items from FIRST to LAST (included)."""
        ...
    def index(self, index: str | int) -> int:
        """Return index of item identified with INDEX."""
        ...
    def insert(self, index: str | int, *elements: str | float) -> None:
        """Insert ELEMENTS at INDEX."""
        ...
    def nearest(self, y):
        """Get index of item which is nearest to y coordinate Y."""
        ...
    def scan_mark(self, x, y) -> None:
        """Remember the current X, Y coordinates."""
        ...
    def scan_dragto(self, x, y) -> None:
        """
        Adjust the view of the listbox to 10 times the
        difference between X and Y and the coordinates given in
        scan_mark.
        """
        ...
    def see(self, index: str | int) -> None:
        """Scroll such that INDEX is visible."""
        ...
    def selection_anchor(self, index: str | int) -> None:
        """Set the fixed end oft the selection to INDEX."""
        ...
    select_anchor = selection_anchor
    def selection_clear(self, first: str | int, last: str | int | None = None) -> None:
        """Clear the selection from FIRST to LAST (included)."""
        ...
    select_clear = selection_clear
    def selection_includes(self, index: str | int):
        """Return True if INDEX is part of the selection."""
        ...
    select_includes = selection_includes
    def selection_set(self, first: str | int, last: str | int | None = None) -> None:
        """
        Set the selection from FIRST to LAST (included) without
        changing the currently selected elements.
        """
        ...
    select_set = selection_set
    def size(self) -> int:
        """Return the number of elements in the listbox."""
        ...
    def itemcget(self, index: str | int, option):
        """Return the resource value for an ITEM and an OPTION."""
        ...
    def itemconfigure(self, index: str | int, cnf=None, **kw):
        """
        Configure resources of an ITEM.

        The values for resources are specified as keyword arguments.
        To get an overview about the allowed keyword arguments
        call the method without arguments.
        Valid resource names: background, bg, foreground, fg,
        selectbackground, selectforeground.
        """
        ...
    itemconfig = itemconfigure

class Menu(Widget):
    """Menu widget which allows displaying menu bars, pull-down menus and pop-up menus."""
    def __init__(
        self,
        master: Misc | None = None,
        cnf: dict[str, Any] | None = {},
        *,
        activebackground: str = ...,
        activeborderwidth: _ScreenUnits = ...,
        activeforeground: str = ...,
        background: str = ...,
        bd: _ScreenUnits = ...,
        bg: str = ...,
        border: _ScreenUnits = ...,
        borderwidth: _ScreenUnits = ...,
        cursor: _Cursor = "arrow",
        disabledforeground: str = ...,
        fg: str = ...,
        font: _FontDescription = ...,
        foreground: str = ...,
        name: str = ...,
        postcommand: Callable[[], object] | str = "",
        relief: _Relief = ...,
        selectcolor: str = ...,
        takefocus: _TakeFocusValue = 0,
        tearoff: bool | Literal[0, 1] = 1,
        # I guess tearoffcommand arguments are supposed to be widget objects,
        # but they are widget name strings. Use nametowidget() to handle the
        # arguments of tearoffcommand.
        tearoffcommand: Callable[[str, str], object] | str = "",
        title: str = "",
        type: Literal["menubar", "tearoff", "normal"] = "normal",
    ) -> None:
        """
        Construct menu widget with the parent MASTER.

        Valid resource names: activebackground, activeborderwidth,
        activeforeground, background, bd, bg, borderwidth, cursor,
        disabledforeground, fg, font, foreground, postcommand, relief,
        selectcolor, takefocus, tearoff, tearoffcommand, title, type.
        """
        ...
    @overload
    def configure(
        self,
        cnf: dict[str, Any] | None = None,
        *,
        activebackground: str = ...,
        activeborderwidth: _ScreenUnits = ...,
        activeforeground: str = ...,
        background: str = ...,
        bd: _ScreenUnits = ...,
        bg: str = ...,
        border: _ScreenUnits = ...,
        borderwidth: _ScreenUnits = ...,
        cursor: _Cursor = ...,
        disabledforeground: str = ...,
        fg: str = ...,
        font: _FontDescription = ...,
        foreground: str = ...,
        postcommand: Callable[[], object] | str = ...,
        relief: _Relief = ...,
        selectcolor: str = ...,
        takefocus: _TakeFocusValue = ...,
        tearoff: bool = ...,
        tearoffcommand: Callable[[str, str], object] | str = ...,
        title: str = ...,
        type: Literal["menubar", "tearoff", "normal"] = ...,
    ) -> dict[str, tuple[str, str, str, Any, Any]] | None:
        """
        Configure resources of a widget.

        The values for resources are specified as keyword
        arguments. To get an overview about
        the allowed keyword arguments call the method keys.
        """
        ...
    @overload
    def configure(self, cnf: str) -> tuple[str, str, str, Any, Any]:
        """
        Configure resources of a widget.

        The values for resources are specified as keyword
        arguments. To get an overview about
        the allowed keyword arguments call the method keys.
        """
        ...
    config = configure
    def tk_popup(self, x: int, y: int, entry: str | int = "") -> None:
        """Post the menu at position X,Y with entry ENTRY."""
        ...
    def activate(self, index: str | int) -> None:
        """Activate entry at INDEX."""
        ...
    def add(self, itemType, cnf={}, **kw):
        """Internal function."""
        ...
    def insert(self, index, itemType, cnf={}, **kw):
        """Internal function."""
        ...
    def add_cascade(
        self,
        cnf: dict[str, Any] | None = {},
        *,
        accelerator: str = ...,
        activebackground: str = ...,
        activeforeground: str = ...,
        background: str = ...,
        bitmap: str = ...,
        columnbreak: int = ...,
        command: Callable[[], object] | str = ...,
        compound: _Compound = ...,
        font: _FontDescription = ...,
        foreground: str = ...,
        hidemargin: bool = ...,
        image: _ImageSpec = ...,
        label: str = ...,
        menu: Menu = ...,
        state: Literal["normal", "active", "disabled"] = ...,
        underline: int = ...,
    ) -> None:
        """Add hierarchical menu item."""
        ...
    def add_checkbutton(
        self,
        cnf: dict[str, Any] | None = {},
        *,
        accelerator: str = ...,
        activebackground: str = ...,
        activeforeground: str = ...,
        background: str = ...,
        bitmap: str = ...,
        columnbreak: int = ...,
        command: Callable[[], object] | str = ...,
        compound: _Compound = ...,
        font: _FontDescription = ...,
        foreground: str = ...,
        hidemargin: bool = ...,
        image: _ImageSpec = ...,
        indicatoron: bool = ...,
        label: str = ...,
        offvalue: Any = ...,
        onvalue: Any = ...,
        selectcolor: str = ...,
        selectimage: _ImageSpec = ...,
        state: Literal["normal", "active", "disabled"] = ...,
        underline: int = ...,
        variable: Variable = ...,
    ) -> None:
        """Add checkbutton menu item."""
        ...
    def add_command(
        self,
        cnf: dict[str, Any] | None = {},
        *,
        accelerator: str = ...,
        activebackground: str = ...,
        activeforeground: str = ...,
        background: str = ...,
        bitmap: str = ...,
        columnbreak: int = ...,
        command: Callable[[], object] | str = ...,
        compound: _Compound = ...,
        font: _FontDescription = ...,
        foreground: str = ...,
        hidemargin: bool = ...,
        image: _ImageSpec = ...,
        label: str = ...,
        state: Literal["normal", "active", "disabled"] = ...,
        underline: int = ...,
    ) -> None:
        """Add command menu item."""
        ...
    def add_radiobutton(
        self,
        cnf: dict[str, Any] | None = {},
        *,
        accelerator: str = ...,
        activebackground: str = ...,
        activeforeground: str = ...,
        background: str = ...,
        bitmap: str = ...,
        columnbreak: int = ...,
        command: Callable[[], object] | str = ...,
        compound: _Compound = ...,
        font: _FontDescription = ...,
        foreground: str = ...,
        hidemargin: bool = ...,
        image: _ImageSpec = ...,
        indicatoron: bool = ...,
        label: str = ...,
        selectcolor: str = ...,
        selectimage: _ImageSpec = ...,
        state: Literal["normal", "active", "disabled"] = ...,
        underline: int = ...,
        value: Any = ...,
        variable: Variable = ...,
    ) -> None:
        """Add radio menu item."""
        ...
    def add_separator(self, cnf: dict[str, Any] | None = {}, *, background: str = ...) -> None:
        """Add separator."""
        ...
    def insert_cascade(
        self,
        index: str | int,
        cnf: dict[str, Any] | None = {},
        *,
        accelerator: str = ...,
        activebackground: str = ...,
        activeforeground: str = ...,
        background: str = ...,
        bitmap: str = ...,
        columnbreak: int = ...,
        command: Callable[[], object] | str = ...,
        compound: _Compound = ...,
        font: _FontDescription = ...,
        foreground: str = ...,
        hidemargin: bool = ...,
        image: _ImageSpec = ...,
        label: str = ...,
        menu: Menu = ...,
        state: Literal["normal", "active", "disabled"] = ...,
        underline: int = ...,
    ) -> None:
        """Add hierarchical menu item at INDEX."""
        ...
    def insert_checkbutton(
        self,
        index: str | int,
        cnf: dict[str, Any] | None = {},
        *,
        accelerator: str = ...,
        activebackground: str = ...,
        activeforeground: str = ...,
        background: str = ...,
        bitmap: str = ...,
        columnbreak: int = ...,
        command: Callable[[], object] | str = ...,
        compound: _Compound = ...,
        font: _FontDescription = ...,
        foreground: str = ...,
        hidemargin: bool = ...,
        image: _ImageSpec = ...,
        indicatoron: bool = ...,
        label: str = ...,
        offvalue: Any = ...,
        onvalue: Any = ...,
        selectcolor: str = ...,
        selectimage: _ImageSpec = ...,
        state: Literal["normal", "active", "disabled"] = ...,
        underline: int = ...,
        variable: Variable = ...,
    ) -> None:
        """Add checkbutton menu item at INDEX."""
        ...
    def insert_command(
        self,
        index: str | int,
        cnf: dict[str, Any] | None = {},
        *,
        accelerator: str = ...,
        activebackground: str = ...,
        activeforeground: str = ...,
        background: str = ...,
        bitmap: str = ...,
        columnbreak: int = ...,
        command: Callable[[], object] | str = ...,
        compound: _Compound = ...,
        font: _FontDescription = ...,
        foreground: str = ...,
        hidemargin: bool = ...,
        image: _ImageSpec = ...,
        label: str = ...,
        state: Literal["normal", "active", "disabled"] = ...,
        underline: int = ...,
    ) -> None:
        """Add command menu item at INDEX."""
        ...
    def insert_radiobutton(
        self,
        index: str | int,
        cnf: dict[str, Any] | None = {},
        *,
        accelerator: str = ...,
        activebackground: str = ...,
        activeforeground: str = ...,
        background: str = ...,
        bitmap: str = ...,
        columnbreak: int = ...,
        command: Callable[[], object] | str = ...,
        compound: _Compound = ...,
        font: _FontDescription = ...,
        foreground: str = ...,
        hidemargin: bool = ...,
        image: _ImageSpec = ...,
        indicatoron: bool = ...,
        label: str = ...,
        selectcolor: str = ...,
        selectimage: _ImageSpec = ...,
        state: Literal["normal", "active", "disabled"] = ...,
        underline: int = ...,
        value: Any = ...,
        variable: Variable = ...,
    ) -> None:
        """Add radio menu item at INDEX."""
        ...
    def insert_separator(self, index: str | int, cnf: dict[str, Any] | None = {}, *, background: str = ...) -> None:
        """Add separator at INDEX."""
        ...
    def delete(self, index1: str | int, index2: str | int | None = None) -> None:
        """Delete menu items between INDEX1 and INDEX2 (included)."""
        ...
    def entrycget(self, index: str | int, option: str) -> Any:
        """Return the resource value of a menu item for OPTION at INDEX."""
        ...
    def entryconfigure(
        self, index: str | int, cnf: dict[str, Any] | None = None, **kw: Any
    ) -> dict[str, tuple[str, str, str, Any, Any]] | None:
        """Configure a menu item at INDEX."""
        ...
    entryconfig = entryconfigure
    def index(self, index: str | int) -> int | None:
        """Return the index of a menu item identified by INDEX."""
        ...
    def invoke(self, index: str | int) -> Any:
        """
        Invoke a menu item identified by INDEX and execute
        the associated command.
        """
        ...
    def post(self, x: int, y: int) -> None:
        """Display a menu at position X,Y."""
        ...
    def type(self, index: str | int) -> Literal["cascade", "checkbutton", "command", "radiobutton", "separator"]:
        """Return the type of the menu item at INDEX."""
        ...
    def unpost(self) -> None:
        """Unmap a menu."""
        ...
    def xposition(self, index: str | int) -> int:
        """
        Return the x-position of the leftmost pixel of the menu item
        at INDEX.
        """
        ...
    def yposition(self, index: str | int) -> int:
        """Return the y-position of the topmost pixel of the menu item at INDEX."""
        ...

class Menubutton(Widget):
    """Menubutton widget, obsolete since Tk8.0."""
    def __init__(
        self,
        master: Misc | None = None,
        cnf: dict[str, Any] | None = {},
        *,
        activebackground: str = ...,
        activeforeground: str = ...,
        anchor: _Anchor = ...,
        background: str = ...,
        bd: _ScreenUnits = ...,
        bg: str = ...,
        bitmap: str = "",
        border: _ScreenUnits = ...,
        borderwidth: _ScreenUnits = ...,
        compound: _Compound = "none",
        cursor: _Cursor = "",
        direction: Literal["above", "below", "left", "right", "flush"] = "below",
        disabledforeground: str = ...,
        fg: str = ...,
        font: _FontDescription = "TkDefaultFont",
        foreground: str = ...,
        height: _ScreenUnits = 0,
        highlightbackground: str = ...,
        highlightcolor: str = ...,
        highlightthickness: _ScreenUnits = 0,
        image: _ImageSpec = "",
        indicatoron: bool = ...,
        justify: Literal["left", "center", "right"] = ...,
        menu: Menu = ...,
        name: str = ...,
        padx: _ScreenUnits = ...,
        pady: _ScreenUnits = ...,
        relief: _Relief = "flat",
        state: Literal["normal", "active", "disabled"] = "normal",
        takefocus: _TakeFocusValue = 0,
        text: float | str = "",
        textvariable: Variable = ...,
        underline: int = -1,
        width: _ScreenUnits = 0,
        wraplength: _ScreenUnits = 0,
    ) -> None: ...
    @overload
    def configure(
        self,
        cnf: dict[str, Any] | None = None,
        *,
        activebackground: str = ...,
        activeforeground: str = ...,
        anchor: _Anchor = ...,
        background: str = ...,
        bd: _ScreenUnits = ...,
        bg: str = ...,
        bitmap: str = ...,
        border: _ScreenUnits = ...,
        borderwidth: _ScreenUnits = ...,
        compound: _Compound = ...,
        cursor: _Cursor = ...,
        direction: Literal["above", "below", "left", "right", "flush"] = ...,
        disabledforeground: str = ...,
        fg: str = ...,
        font: _FontDescription = ...,
        foreground: str = ...,
        height: _ScreenUnits = ...,
        highlightbackground: str = ...,
        highlightcolor: str = ...,
        highlightthickness: _ScreenUnits = ...,
        image: _ImageSpec = ...,
        indicatoron: bool = ...,
        justify: Literal["left", "center", "right"] = ...,
        menu: Menu = ...,
        padx: _ScreenUnits = ...,
        pady: _ScreenUnits = ...,
        relief: _Relief = ...,
        state: Literal["normal", "active", "disabled"] = ...,
        takefocus: _TakeFocusValue = ...,
        text: float | str = ...,
        textvariable: Variable = ...,
        underline: int = ...,
        width: _ScreenUnits = ...,
        wraplength: _ScreenUnits = ...,
    ) -> dict[str, tuple[str, str, str, Any, Any]] | None:
        """
        Configure resources of a widget.

        The values for resources are specified as keyword
        arguments. To get an overview about
        the allowed keyword arguments call the method keys.
        """
        ...
    @overload
    def configure(self, cnf: str) -> tuple[str, str, str, Any, Any]:
        """
        Configure resources of a widget.

        The values for resources are specified as keyword
        arguments. To get an overview about
        the allowed keyword arguments call the method keys.
        """
        ...
    config = configure

class Message(Widget):
    """Message widget to display multiline text. Obsolete since Label does it too."""
    def __init__(
        self,
        master: Misc | None = None,
        cnf: dict[str, Any] | None = {},
        *,
        anchor: _Anchor = "center",
        aspect: int = 150,
        background: str = ...,
        bd: _ScreenUnits = 1,
        bg: str = ...,
        border: _ScreenUnits = 1,
        borderwidth: _ScreenUnits = 1,
        cursor: _Cursor = "",
        fg: str = ...,
        font: _FontDescription = "TkDefaultFont",
        foreground: str = ...,
        highlightbackground: str = ...,
        highlightcolor: str = ...,
        highlightthickness: _ScreenUnits = 0,
        justify: Literal["left", "center", "right"] = "left",
        name: str = ...,
        padx: _ScreenUnits = ...,
        pady: _ScreenUnits = ...,
        relief: _Relief = "flat",
        takefocus: _TakeFocusValue = 0,
        text: float | str = "",
        textvariable: Variable = ...,
        # there's width but no height
        width: _ScreenUnits = 0,
    ) -> None: ...
    @overload
    def configure(
        self,
        cnf: dict[str, Any] | None = None,
        *,
        anchor: _Anchor = ...,
        aspect: int = ...,
        background: str = ...,
        bd: _ScreenUnits = ...,
        bg: str = ...,
        border: _ScreenUnits = ...,
        borderwidth: _ScreenUnits = ...,
        cursor: _Cursor = ...,
        fg: str = ...,
        font: _FontDescription = ...,
        foreground: str = ...,
        highlightbackground: str = ...,
        highlightcolor: str = ...,
        highlightthickness: _ScreenUnits = ...,
        justify: Literal["left", "center", "right"] = ...,
        padx: _ScreenUnits = ...,
        pady: _ScreenUnits = ...,
        relief: _Relief = ...,
        takefocus: _TakeFocusValue = ...,
        text: float | str = ...,
        textvariable: Variable = ...,
        width: _ScreenUnits = ...,
    ) -> dict[str, tuple[str, str, str, Any, Any]] | None:
        """
        Configure resources of a widget.

        The values for resources are specified as keyword
        arguments. To get an overview about
        the allowed keyword arguments call the method keys.
        """
        ...
    @overload
    def configure(self, cnf: str) -> tuple[str, str, str, Any, Any]:
        """
        Configure resources of a widget.

        The values for resources are specified as keyword
        arguments. To get an overview about
        the allowed keyword arguments call the method keys.
        """
        ...
    config = configure

class Radiobutton(Widget):
    """Radiobutton widget which shows only one of several buttons in on-state."""
    def __init__(
        self,
        master: Misc | None = None,
        cnf: dict[str, Any] | None = {},
        *,
        activebackground: str = ...,
        activeforeground: str = ...,
        anchor: _Anchor = "center",
        background: str = ...,
        bd: _ScreenUnits = ...,
        bg: str = ...,
        bitmap: str = "",
        border: _ScreenUnits = ...,
        borderwidth: _ScreenUnits = ...,
        command: _ButtonCommand = "",
        compound: _Compound = "none",
        cursor: _Cursor = "",
        disabledforeground: str = ...,
        fg: str = ...,
        font: _FontDescription = "TkDefaultFont",
        foreground: str = ...,
        height: _ScreenUnits = 0,
        highlightbackground: str = ...,
        highlightcolor: str = ...,
        highlightthickness: _ScreenUnits = 1,
        image: _ImageSpec = "",
        indicatoron: bool = True,
        justify: Literal["left", "center", "right"] = "center",
        name: str = ...,
        offrelief: _Relief = ...,
        overrelief: _Relief | Literal[""] = "",
        padx: _ScreenUnits = 1,
        pady: _ScreenUnits = 1,
        relief: _Relief = "flat",
        selectcolor: str = ...,
        selectimage: _ImageSpec = "",
        state: Literal["normal", "active", "disabled"] = "normal",
        takefocus: _TakeFocusValue = "",
        text: float | str = "",
        textvariable: Variable = ...,
        tristateimage: _ImageSpec = "",
        tristatevalue: Any = "",
        underline: int = -1,
        value: Any = "",
        variable: Variable | Literal[""] = ...,
        width: _ScreenUnits = 0,
        wraplength: _ScreenUnits = 0,
    ) -> None:
        """
        Construct a radiobutton widget with the parent MASTER.

        Valid resource names: activebackground, activeforeground, anchor,
        background, bd, bg, bitmap, borderwidth, command, cursor,
        disabledforeground, fg, font, foreground, height,
        highlightbackground, highlightcolor, highlightthickness, image,
        indicatoron, justify, padx, pady, relief, selectcolor, selectimage,
        state, takefocus, text, textvariable, underline, value, variable,
        width, wraplength.
        """
        ...
    @overload
    def configure(
        self,
        cnf: dict[str, Any] | None = None,
        *,
        activebackground: str = ...,
        activeforeground: str = ...,
        anchor: _Anchor = ...,
        background: str = ...,
        bd: _ScreenUnits = ...,
        bg: str = ...,
        bitmap: str = ...,
        border: _ScreenUnits = ...,
        borderwidth: _ScreenUnits = ...,
        command: _ButtonCommand = ...,
        compound: _Compound = ...,
        cursor: _Cursor = ...,
        disabledforeground: str = ...,
        fg: str = ...,
        font: _FontDescription = ...,
        foreground: str = ...,
        height: _ScreenUnits = ...,
        highlightbackground: str = ...,
        highlightcolor: str = ...,
        highlightthickness: _ScreenUnits = ...,
        image: _ImageSpec = ...,
        indicatoron: bool = ...,
        justify: Literal["left", "center", "right"] = ...,
        offrelief: _Relief = ...,
        overrelief: _Relief | Literal[""] = ...,
        padx: _ScreenUnits = ...,
        pady: _ScreenUnits = ...,
        relief: _Relief = ...,
        selectcolor: str = ...,
        selectimage: _ImageSpec = ...,
        state: Literal["normal", "active", "disabled"] = ...,
        takefocus: _TakeFocusValue = ...,
        text: float | str = ...,
        textvariable: Variable = ...,
        tristateimage: _ImageSpec = ...,
        tristatevalue: Any = ...,
        underline: int = ...,
        value: Any = ...,
        variable: Variable | Literal[""] = ...,
        width: _ScreenUnits = ...,
        wraplength: _ScreenUnits = ...,
    ) -> dict[str, tuple[str, str, str, Any, Any]] | None:
        """
        Configure resources of a widget.

        The values for resources are specified as keyword
        arguments. To get an overview about
        the allowed keyword arguments call the method keys.
        """
        ...
    @overload
    def configure(self, cnf: str) -> tuple[str, str, str, Any, Any]:
        """
        Configure resources of a widget.

        The values for resources are specified as keyword
        arguments. To get an overview about
        the allowed keyword arguments call the method keys.
        """
        ...
    config = configure
    def deselect(self) -> None:
        """Put the button in off-state."""
        ...
    def flash(self) -> None:
        """Flash the button."""
        ...
    def invoke(self) -> Any:
        """Toggle the button and invoke a command if given as resource."""
        ...
    def select(self) -> None:
        """Put the button in on-state."""
        ...

class Scale(Widget):
    """Scale widget which can display a numerical scale."""
    def __init__(
        self,
        master: Misc | None = None,
        cnf: dict[str, Any] | None = {},
        *,
        activebackground: str = ...,
        background: str = ...,
        bd: _ScreenUnits = 1,
        bg: str = ...,
        bigincrement: float = 0.0,
        border: _ScreenUnits = 1,
        borderwidth: _ScreenUnits = 1,
        # don't know why the callback gets string instead of float
        command: str | Callable[[str], object] = "",
        cursor: _Cursor = "",
        digits: int = 0,
        fg: str = ...,
        font: _FontDescription = "TkDefaultFont",
        foreground: str = ...,
        from_: float = 0.0,
        highlightbackground: str = ...,
        highlightcolor: str = ...,
        highlightthickness: _ScreenUnits = ...,
        label: str = "",
        length: _ScreenUnits = 100,
        name: str = ...,
        orient: Literal["horizontal", "vertical"] = "vertical",
        relief: _Relief = "flat",
        repeatdelay: int = 300,
        repeatinterval: int = 100,
        resolution: float = 1.0,
        showvalue: bool = True,
        sliderlength: _ScreenUnits = 30,
        sliderrelief: _Relief = "raised",
        state: Literal["normal", "active", "disabled"] = "normal",
        takefocus: _TakeFocusValue = "",
        tickinterval: float = 0.0,
        to: float = 100.0,
        troughcolor: str = ...,
        variable: IntVar | DoubleVar = ...,
        width: _ScreenUnits = 15,
    ) -> None:
        """
        Construct a scale widget with the parent MASTER.

        Valid resource names: activebackground, background, bigincrement, bd,
        bg, borderwidth, command, cursor, digits, fg, font, foreground, from,
        highlightbackground, highlightcolor, highlightthickness, label,
        length, orient, relief, repeatdelay, repeatinterval, resolution,
        showvalue, sliderlength, sliderrelief, state, takefocus,
        tickinterval, to, troughcolor, variable, width.
        """
        ...
    @overload
    def configure(
        self,
        cnf: dict[str, Any] | None = None,
        *,
        activebackground: str = ...,
        background: str = ...,
        bd: _ScreenUnits = ...,
        bg: str = ...,
        bigincrement: float = ...,
        border: _ScreenUnits = ...,
        borderwidth: _ScreenUnits = ...,
        command: str | Callable[[str], object] = ...,
        cursor: _Cursor = ...,
        digits: int = ...,
        fg: str = ...,
        font: _FontDescription = ...,
        foreground: str = ...,
        from_: float = ...,
        highlightbackground: str = ...,
        highlightcolor: str = ...,
        highlightthickness: _ScreenUnits = ...,
        label: str = ...,
        length: _ScreenUnits = ...,
        orient: Literal["horizontal", "vertical"] = ...,
        relief: _Relief = ...,
        repeatdelay: int = ...,
        repeatinterval: int = ...,
        resolution: float = ...,
        showvalue: bool = ...,
        sliderlength: _ScreenUnits = ...,
        sliderrelief: _Relief = ...,
        state: Literal["normal", "active", "disabled"] = ...,
        takefocus: _TakeFocusValue = ...,
        tickinterval: float = ...,
        to: float = ...,
        troughcolor: str = ...,
        variable: IntVar | DoubleVar = ...,
        width: _ScreenUnits = ...,
    ) -> dict[str, tuple[str, str, str, Any, Any]] | None:
        """
        Configure resources of a widget.

        The values for resources are specified as keyword
        arguments. To get an overview about
        the allowed keyword arguments call the method keys.
        """
        ...
    @overload
    def configure(self, cnf: str) -> tuple[str, str, str, Any, Any]:
        """
        Configure resources of a widget.

        The values for resources are specified as keyword
        arguments. To get an overview about
        the allowed keyword arguments call the method keys.
        """
        ...
    config = configure
    def get(self) -> float:
        """Get the current value as integer or float."""
        ...
    def set(self, value) -> None:
        """Set the value to VALUE."""
        ...
    def coords(self, value: float | None = None) -> tuple[int, int]:
        """
        Return a tuple (X,Y) of the point along the centerline of the
        trough that corresponds to VALUE or the current value if None is
        given.
        """
        ...
    def identify(self, x, y) -> Literal["", "slider", "trough1", "trough2"]:
        """
        Return where the point X,Y lies. Valid return values are "slider",
        "though1" and "though2".
        """
        ...

class Scrollbar(Widget):
    """Scrollbar widget which displays a slider at a certain position."""
    def __init__(
        self,
        master: Misc | None = None,
        cnf: dict[str, Any] | None = {},
        *,
        activebackground: str = ...,
        activerelief: _Relief = "raised",
        background: str = ...,
        bd: _ScreenUnits = ...,
        bg: str = ...,
        border: _ScreenUnits = ...,
        borderwidth: _ScreenUnits = ...,
        # There are many ways how the command may get called. Search for
        # 'SCROLLING COMMANDS' in scrollbar man page. There doesn't seem to
        # be any way to specify an overloaded callback function, so we say
        # that it can take any args while it can't in reality.
        command: Callable[..., tuple[float, float] | None] | str = "",
        cursor: _Cursor = "",
        elementborderwidth: _ScreenUnits = -1,
        highlightbackground: str = ...,
        highlightcolor: str = ...,
        highlightthickness: _ScreenUnits = 0,
        jump: bool = False,
        name: str = ...,
        orient: Literal["horizontal", "vertical"] = "vertical",
        relief: _Relief = ...,
        repeatdelay: int = 300,
        repeatinterval: int = 100,
        takefocus: _TakeFocusValue = "",
        troughcolor: str = ...,
        width: _ScreenUnits = ...,
    ) -> None:
        """
        Construct a scrollbar widget with the parent MASTER.

        Valid resource names: activebackground, activerelief,
        background, bd, bg, borderwidth, command, cursor,
        elementborderwidth, highlightbackground,
        highlightcolor, highlightthickness, jump, orient,
        relief, repeatdelay, repeatinterval, takefocus,
        troughcolor, width.
        """
        ...
    @overload
    def configure(
        self,
        cnf: dict[str, Any] | None = None,
        *,
        activebackground: str = ...,
        activerelief: _Relief = ...,
        background: str = ...,
        bd: _ScreenUnits = ...,
        bg: str = ...,
        border: _ScreenUnits = ...,
        borderwidth: _ScreenUnits = ...,
        command: Callable[..., tuple[float, float] | None] | str = ...,
        cursor: _Cursor = ...,
        elementborderwidth: _ScreenUnits = ...,
        highlightbackground: str = ...,
        highlightcolor: str = ...,
        highlightthickness: _ScreenUnits = ...,
        jump: bool = ...,
        orient: Literal["horizontal", "vertical"] = ...,
        relief: _Relief = ...,
        repeatdelay: int = ...,
        repeatinterval: int = ...,
        takefocus: _TakeFocusValue = ...,
        troughcolor: str = ...,
        width: _ScreenUnits = ...,
    ) -> dict[str, tuple[str, str, str, Any, Any]] | None:
        """
        Configure resources of a widget.

        The values for resources are specified as keyword
        arguments. To get an overview about
        the allowed keyword arguments call the method keys.
        """
        ...
    @overload
    def configure(self, cnf: str) -> tuple[str, str, str, Any, Any]:
        """
        Configure resources of a widget.

        The values for resources are specified as keyword
        arguments. To get an overview about
        the allowed keyword arguments call the method keys.
        """
        ...
    config = configure
    def activate(self, index=None):
        """
        Marks the element indicated by index as active.
        The only index values understood by this method are "arrow1",
        "slider", or "arrow2".  If any other value is specified then no
        element of the scrollbar will be active.  If index is not specified,
        the method returns the name of the element that is currently active,
        or None if no element is active.
        """
        ...
    def delta(self, deltax: int, deltay: int) -> float:
        """
        Return the fractional change of the scrollbar setting if it
        would be moved by DELTAX or DELTAY pixels.
        """
        ...
    def fraction(self, x: int, y: int) -> float:
        """
        Return the fractional value which corresponds to a slider
        position of X,Y.
        """
        ...
    def identify(self, x: int, y: int) -> Literal["arrow1", "arrow2", "slider", "trough1", "trough2", ""]:
        """
        Return the element under position X,Y as one of
        "arrow1","slider","arrow2" or "".
        """
        ...
    def get(self) -> tuple[float, float, float, float] | tuple[float, float]:
        """
        Return the current fractional values (upper and lower end)
        of the slider position.
        """
        ...
    def set(self, first: float | str, last: float | str) -> None:
        """
        Set the fractional values of the slider position (upper and
        lower ends as value between 0 and 1).
        """
        ...

_TextIndex: TypeAlias = _tkinter.Tcl_Obj | str | float | Misc
_WhatToCount: TypeAlias = Literal[
    "chars", "displaychars", "displayindices", "displaylines", "indices", "lines", "xpixels", "ypixels"
]

class Text(Widget, XView, YView):
    """Text widget which can display text in various forms."""
    def __init__(
        self,
        master: Misc | None = None,
        cnf: dict[str, Any] | None = {},
        *,
        autoseparators: bool = True,
        background: str = ...,
        bd: _ScreenUnits = ...,
        bg: str = ...,
        blockcursor: bool = False,
        border: _ScreenUnits = ...,
        borderwidth: _ScreenUnits = ...,
        cursor: _Cursor = "xterm",
        endline: int | Literal[""] = "",
        exportselection: bool = True,
        fg: str = ...,
        font: _FontDescription = "TkFixedFont",
        foreground: str = ...,
        # width is always int, but height is allowed to be ScreenUnits.
        # This doesn't make any sense to me, and this isn't documented.
        # The docs seem to say that both should be integers.
        height: _ScreenUnits = 24,
        highlightbackground: str = ...,
        highlightcolor: str = ...,
        highlightthickness: _ScreenUnits = ...,
        inactiveselectbackground: str = ...,
        insertbackground: str = ...,
        insertborderwidth: _ScreenUnits = 0,
        insertofftime: int = 300,
        insertontime: int = 600,
        insertunfocussed: Literal["none", "hollow", "solid"] = "none",
        insertwidth: _ScreenUnits = ...,
        maxundo: int = 0,
        name: str = ...,
        padx: _ScreenUnits = 1,
        pady: _ScreenUnits = 1,
        relief: _Relief = ...,
        selectbackground: str = ...,
        selectborderwidth: _ScreenUnits = ...,
        selectforeground: str = ...,
        setgrid: bool = False,
        spacing1: _ScreenUnits = 0,
        spacing2: _ScreenUnits = 0,
        spacing3: _ScreenUnits = 0,
        startline: int | Literal[""] = "",
        state: Literal["normal", "disabled"] = "normal",
        # Literal inside Tuple doesn't actually work
        tabs: _ScreenUnits | str | tuple[_ScreenUnits | str, ...] = "",
        tabstyle: Literal["tabular", "wordprocessor"] = "tabular",
        takefocus: _TakeFocusValue = "",
        undo: bool = False,
        width: int = 80,
        wrap: Literal["none", "char", "word"] = "char",
        xscrollcommand: _XYScrollCommand = "",
        yscrollcommand: _XYScrollCommand = "",
    ) -> None:
        """
        Construct a text widget with the parent MASTER.

        STANDARD OPTIONS

            background, borderwidth, cursor,
            exportselection, font, foreground,
            highlightbackground, highlightcolor,
            highlightthickness, insertbackground,
            insertborderwidth, insertofftime,
            insertontime, insertwidth, padx, pady,
            relief, selectbackground,
            selectborderwidth, selectforeground,
            setgrid, takefocus,
            xscrollcommand, yscrollcommand,

        WIDGET-SPECIFIC OPTIONS

            autoseparators, height, maxundo,
            spacing1, spacing2, spacing3,
            state, tabs, undo, width, wrap,
        """
        ...
    @overload
    def configure(
        self,
        cnf: dict[str, Any] | None = None,
        *,
        autoseparators: bool = ...,
        background: str = ...,
        bd: _ScreenUnits = ...,
        bg: str = ...,
        blockcursor: bool = ...,
        border: _ScreenUnits = ...,
        borderwidth: _ScreenUnits = ...,
        cursor: _Cursor = ...,
        endline: int | Literal[""] = ...,
        exportselection: bool = ...,
        fg: str = ...,
        font: _FontDescription = ...,
        foreground: str = ...,
        height: _ScreenUnits = ...,
        highlightbackground: str = ...,
        highlightcolor: str = ...,
        highlightthickness: _ScreenUnits = ...,
        inactiveselectbackground: str = ...,
        insertbackground: str = ...,
        insertborderwidth: _ScreenUnits = ...,
        insertofftime: int = ...,
        insertontime: int = ...,
        insertunfocussed: Literal["none", "hollow", "solid"] = ...,
        insertwidth: _ScreenUnits = ...,
        maxundo: int = ...,
        padx: _ScreenUnits = ...,
        pady: _ScreenUnits = ...,
        relief: _Relief = ...,
        selectbackground: str = ...,
        selectborderwidth: _ScreenUnits = ...,
        selectforeground: str = ...,
        setgrid: bool = ...,
        spacing1: _ScreenUnits = ...,
        spacing2: _ScreenUnits = ...,
        spacing3: _ScreenUnits = ...,
        startline: int | Literal[""] = ...,
        state: Literal["normal", "disabled"] = ...,
        tabs: _ScreenUnits | str | tuple[_ScreenUnits | str, ...] = ...,
        tabstyle: Literal["tabular", "wordprocessor"] = ...,
        takefocus: _TakeFocusValue = ...,
        undo: bool = ...,
        width: int = ...,
        wrap: Literal["none", "char", "word"] = ...,
        xscrollcommand: _XYScrollCommand = ...,
        yscrollcommand: _XYScrollCommand = ...,
    ) -> dict[str, tuple[str, str, str, Any, Any]] | None:
        """
        Configure resources of a widget.

        The values for resources are specified as keyword
        arguments. To get an overview about
        the allowed keyword arguments call the method keys.
        """
        ...
    @overload
    def configure(self, cnf: str) -> tuple[str, str, str, Any, Any]:
        """
        Configure resources of a widget.

        The values for resources are specified as keyword
        arguments. To get an overview about
        the allowed keyword arguments call the method keys.
        """
        ...
    config = configure
    def bbox(self, index: _TextIndex) -> tuple[int, int, int, int] | None:
        """
        Return a tuple of (x,y,width,height) which gives the bounding
        box of the visible part of the character at the given index.
        """
        ...
    def compare(self, index1: _TextIndex, op: Literal["<", "<=", "==", ">=", ">", "!="], index2: _TextIndex) -> bool:
        """
        Return whether between index INDEX1 and index INDEX2 the
        relation OP is satisfied. OP is one of <, <=, ==, >=, >, or !=.
        """
        ...
    if sys.version_info >= (3, 13):
        @overload
        def count(self, index1: _TextIndex, index2: _TextIndex, *, return_ints: Literal[True]) -> int:
            """
            Counts the number of relevant things between the two indices.

            If INDEX1 is after INDEX2, the result will be a negative number
            (and this holds for each of the possible options).

            The actual items which are counted depends on the options given.
            The result is a tuple of integers, one for the result of each
            counting option given, if more than one option is specified or
            return_ints is false (default), otherwise it is an integer.
            Valid counting options are "chars", "displaychars",
            "displayindices", "displaylines", "indices", "lines", "xpixels"
            and "ypixels". The default value, if no option is specified, is
            "indices". There is an additional possible option "update",
            which if given then all subsequent options ensure that any
            possible out of date information is recalculated.
            """
            ...
        @overload
        def count(
            self, index1: _TextIndex, index2: _TextIndex, arg: _WhatToCount | Literal["update"], /, *, return_ints: Literal[True]
        ) -> int:
            """
            Counts the number of relevant things between the two indices.

            If INDEX1 is after INDEX2, the result will be a negative number
            (and this holds for each of the possible options).

            The actual items which are counted depends on the options given.
            The result is a tuple of integers, one for the result of each
            counting option given, if more than one option is specified or
            return_ints is false (default), otherwise it is an integer.
            Valid counting options are "chars", "displaychars",
            "displayindices", "displaylines", "indices", "lines", "xpixels"
            and "ypixels". The default value, if no option is specified, is
            "indices". There is an additional possible option "update",
            which if given then all subsequent options ensure that any
            possible out of date information is recalculated.
            """
            ...
        @overload
        def count(
            self,
            index1: _TextIndex,
            index2: _TextIndex,
            arg1: Literal["update"],
            arg2: _WhatToCount,
            /,
            *,
            return_ints: Literal[True],
        ) -> int:
            """
            Counts the number of relevant things between the two indices.

            If INDEX1 is after INDEX2, the result will be a negative number
            (and this holds for each of the possible options).

            The actual items which are counted depends on the options given.
            The result is a tuple of integers, one for the result of each
            counting option given, if more than one option is specified or
            return_ints is false (default), otherwise it is an integer.
            Valid counting options are "chars", "displaychars",
            "displayindices", "displaylines", "indices", "lines", "xpixels"
            and "ypixels". The default value, if no option is specified, is
            "indices". There is an additional possible option "update",
            which if given then all subsequent options ensure that any
            possible out of date information is recalculated.
            """
            ...
        @overload
        def count(
            self,
            index1: _TextIndex,
            index2: _TextIndex,
            arg1: _WhatToCount,
            arg2: Literal["update"],
            /,
            *,
            return_ints: Literal[True],
        ) -> int:
            """
            Counts the number of relevant things between the two indices.

            If INDEX1 is after INDEX2, the result will be a negative number
            (and this holds for each of the possible options).

            The actual items which are counted depends on the options given.
            The result is a tuple of integers, one for the result of each
            counting option given, if more than one option is specified or
            return_ints is false (default), otherwise it is an integer.
            Valid counting options are "chars", "displaychars",
            "displayindices", "displaylines", "indices", "lines", "xpixels"
            and "ypixels". The default value, if no option is specified, is
            "indices". There is an additional possible option "update",
            which if given then all subsequent options ensure that any
            possible out of date information is recalculated.
            """
            ...
        @overload
        def count(
            self, index1: _TextIndex, index2: _TextIndex, arg1: _WhatToCount, arg2: _WhatToCount, /, *, return_ints: Literal[True]
        ) -> tuple[int, int]:
            """
            Counts the number of relevant things between the two indices.

            If INDEX1 is after INDEX2, the result will be a negative number
            (and this holds for each of the possible options).

            The actual items which are counted depends on the options given.
            The result is a tuple of integers, one for the result of each
            counting option given, if more than one option is specified or
            return_ints is false (default), otherwise it is an integer.
            Valid counting options are "chars", "displaychars",
            "displayindices", "displaylines", "indices", "lines", "xpixels"
            and "ypixels". The default value, if no option is specified, is
            "indices". There is an additional possible option "update",
            which if given then all subsequent options ensure that any
            possible out of date information is recalculated.
            """
            ...
        @overload
        def count(
            self,
            index1: _TextIndex,
            index2: _TextIndex,
            arg1: _WhatToCount | Literal["update"],
            arg2: _WhatToCount | Literal["update"],
            arg3: _WhatToCount | Literal["update"],
            /,
            *args: _WhatToCount | Literal["update"],
            return_ints: Literal[True],
        ) -> tuple[int, ...]:
            """
            Counts the number of relevant things between the two indices.

            If INDEX1 is after INDEX2, the result will be a negative number
            (and this holds for each of the possible options).

            The actual items which are counted depends on the options given.
            The result is a tuple of integers, one for the result of each
            counting option given, if more than one option is specified or
            return_ints is false (default), otherwise it is an integer.
            Valid counting options are "chars", "displaychars",
            "displayindices", "displaylines", "indices", "lines", "xpixels"
            and "ypixels". The default value, if no option is specified, is
            "indices". There is an additional possible option "update",
            which if given then all subsequent options ensure that any
            possible out of date information is recalculated.
            """
            ...
        @overload
        def count(self, index1: _TextIndex, index2: _TextIndex, *, return_ints: Literal[False] = False) -> tuple[int] | None:
            """
            Counts the number of relevant things between the two indices.

            If INDEX1 is after INDEX2, the result will be a negative number
            (and this holds for each of the possible options).

            The actual items which are counted depends on the options given.
            The result is a tuple of integers, one for the result of each
            counting option given, if more than one option is specified or
            return_ints is false (default), otherwise it is an integer.
            Valid counting options are "chars", "displaychars",
            "displayindices", "displaylines", "indices", "lines", "xpixels"
            and "ypixels". The default value, if no option is specified, is
            "indices". There is an additional possible option "update",
            which if given then all subsequent options ensure that any
            possible out of date information is recalculated.
            """
            ...
        @overload
        def count(
            self,
            index1: _TextIndex,
            index2: _TextIndex,
            arg: _WhatToCount | Literal["update"],
            /,
            *,
            return_ints: Literal[False] = False,
        ) -> tuple[int] | None:
            """
            Counts the number of relevant things between the two indices.

            If INDEX1 is after INDEX2, the result will be a negative number
            (and this holds for each of the possible options).

            The actual items which are counted depends on the options given.
            The result is a tuple of integers, one for the result of each
            counting option given, if more than one option is specified or
            return_ints is false (default), otherwise it is an integer.
            Valid counting options are "chars", "displaychars",
            "displayindices", "displaylines", "indices", "lines", "xpixels"
            and "ypixels". The default value, if no option is specified, is
            "indices". There is an additional possible option "update",
            which if given then all subsequent options ensure that any
            possible out of date information is recalculated.
            """
            ...
        @overload
        def count(
            self,
            index1: _TextIndex,
            index2: _TextIndex,
            arg1: Literal["update"],
            arg2: _WhatToCount,
            /,
            *,
            return_ints: Literal[False] = False,
        ) -> int | None:
            """
            Counts the number of relevant things between the two indices.

            If INDEX1 is after INDEX2, the result will be a negative number
            (and this holds for each of the possible options).

            The actual items which are counted depends on the options given.
            The result is a tuple of integers, one for the result of each
            counting option given, if more than one option is specified or
            return_ints is false (default), otherwise it is an integer.
            Valid counting options are "chars", "displaychars",
            "displayindices", "displaylines", "indices", "lines", "xpixels"
            and "ypixels". The default value, if no option is specified, is
            "indices". There is an additional possible option "update",
            which if given then all subsequent options ensure that any
            possible out of date information is recalculated.
            """
            ...
        @overload
        def count(
            self,
            index1: _TextIndex,
            index2: _TextIndex,
            arg1: _WhatToCount,
            arg2: Literal["update"],
            /,
            *,
            return_ints: Literal[False] = False,
        ) -> int | None:
            """
            Counts the number of relevant things between the two indices.

            If INDEX1 is after INDEX2, the result will be a negative number
            (and this holds for each of the possible options).

            The actual items which are counted depends on the options given.
            The result is a tuple of integers, one for the result of each
            counting option given, if more than one option is specified or
            return_ints is false (default), otherwise it is an integer.
            Valid counting options are "chars", "displaychars",
            "displayindices", "displaylines", "indices", "lines", "xpixels"
            and "ypixels". The default value, if no option is specified, is
            "indices". There is an additional possible option "update",
            which if given then all subsequent options ensure that any
            possible out of date information is recalculated.
            """
            ...
        @overload
        def count(
            self,
            index1: _TextIndex,
            index2: _TextIndex,
            arg1: _WhatToCount,
            arg2: _WhatToCount,
            /,
            *,
            return_ints: Literal[False] = False,
        ) -> tuple[int, int]:
            """
            Counts the number of relevant things between the two indices.

            If INDEX1 is after INDEX2, the result will be a negative number
            (and this holds for each of the possible options).

            The actual items which are counted depends on the options given.
            The result is a tuple of integers, one for the result of each
            counting option given, if more than one option is specified or
            return_ints is false (default), otherwise it is an integer.
            Valid counting options are "chars", "displaychars",
            "displayindices", "displaylines", "indices", "lines", "xpixels"
            and "ypixels". The default value, if no option is specified, is
            "indices". There is an additional possible option "update",
            which if given then all subsequent options ensure that any
            possible out of date information is recalculated.
            """
            ...
        @overload
        def count(
            self,
            index1: _TextIndex,
            index2: _TextIndex,
            arg1: _WhatToCount | Literal["update"],
            arg2: _WhatToCount | Literal["update"],
            arg3: _WhatToCount | Literal["update"],
            /,
            *args: _WhatToCount | Literal["update"],
            return_ints: Literal[False] = False,
        ) -> tuple[int, ...]:
            """
            Counts the number of relevant things between the two indices.

            If INDEX1 is after INDEX2, the result will be a negative number
            (and this holds for each of the possible options).

            The actual items which are counted depends on the options given.
            The result is a tuple of integers, one for the result of each
            counting option given, if more than one option is specified or
            return_ints is false (default), otherwise it is an integer.
            Valid counting options are "chars", "displaychars",
            "displayindices", "displaylines", "indices", "lines", "xpixels"
            and "ypixels". The default value, if no option is specified, is
            "indices". There is an additional possible option "update",
            which if given then all subsequent options ensure that any
            possible out of date information is recalculated.
            """
            ...
    else:
        @overload
        def count(self, index1: _TextIndex, index2: _TextIndex) -> tuple[int] | None:
            """
            Counts the number of relevant things between the two indices.
            If index1 is after index2, the result will be a negative number
            (and this holds for each of the possible options).

            The actual items which are counted depends on the options given by
            args. The result is a list of integers, one for the result of each
            counting option given. Valid counting options are "chars",
            "displaychars", "displayindices", "displaylines", "indices",
            "lines", "xpixels" and "ypixels". There is an additional possible
            option "update", which if given then all subsequent options ensure
            that any possible out of date information is recalculated.
            """
            ...
        @overload
        def count(
            self, index1: _TextIndex, index2: _TextIndex, arg: _WhatToCount | Literal["update"], /
        ) -> tuple[int] | None:
            """
            Counts the number of relevant things between the two indices.
            If index1 is after index2, the result will be a negative number
            (and this holds for each of the possible options).

            The actual items which are counted depends on the options given by
            args. The result is a list of integers, one for the result of each
            counting option given. Valid counting options are "chars",
            "displaychars", "displayindices", "displaylines", "indices",
            "lines", "xpixels" and "ypixels". There is an additional possible
            option "update", which if given then all subsequent options ensure
            that any possible out of date information is recalculated.
            """
            ...
        @overload
        def count(self, index1: _TextIndex, index2: _TextIndex, arg1: Literal["update"], arg2: _WhatToCount, /) -> int | None:
            """
            Counts the number of relevant things between the two indices.
            If index1 is after index2, the result will be a negative number
            (and this holds for each of the possible options).

            The actual items which are counted depends on the options given by
            args. The result is a list of integers, one for the result of each
            counting option given. Valid counting options are "chars",
            "displaychars", "displayindices", "displaylines", "indices",
            "lines", "xpixels" and "ypixels". There is an additional possible
            option "update", which if given then all subsequent options ensure
            that any possible out of date information is recalculated.
            """
            ...
        @overload
        def count(self, index1: _TextIndex, index2: _TextIndex, arg1: _WhatToCount, arg2: Literal["update"], /) -> int | None:
            """
            Counts the number of relevant things between the two indices.
            If index1 is after index2, the result will be a negative number
            (and this holds for each of the possible options).

            The actual items which are counted depends on the options given by
            args. The result is a list of integers, one for the result of each
            counting option given. Valid counting options are "chars",
            "displaychars", "displayindices", "displaylines", "indices",
            "lines", "xpixels" and "ypixels". There is an additional possible
            option "update", which if given then all subsequent options ensure
            that any possible out of date information is recalculated.
            """
            ...
        @overload
        def count(self, index1: _TextIndex, index2: _TextIndex, arg1: _WhatToCount, arg2: _WhatToCount, /) -> tuple[int, int]:
            """
            Counts the number of relevant things between the two indices.
            If index1 is after index2, the result will be a negative number
            (and this holds for each of the possible options).

            The actual items which are counted depends on the options given by
            args. The result is a list of integers, one for the result of each
            counting option given. Valid counting options are "chars",
            "displaychars", "displayindices", "displaylines", "indices",
            "lines", "xpixels" and "ypixels". There is an additional possible
            option "update", which if given then all subsequent options ensure
            that any possible out of date information is recalculated.
            """
            ...
        @overload
        def count(
            self,
            index1: _TextIndex,
            index2: _TextIndex,
            arg1: _WhatToCount | Literal["update"],
            arg2: _WhatToCount | Literal["update"],
            arg3: _WhatToCount | Literal["update"],
            /,
            *args: _WhatToCount | Literal["update"],
        ) -> tuple[int, ...]:
            """
            Counts the number of relevant things between the two indices.
            If index1 is after index2, the result will be a negative number
            (and this holds for each of the possible options).

            The actual items which are counted depends on the options given by
            args. The result is a list of integers, one for the result of each
            counting option given. Valid counting options are "chars",
            "displaychars", "displayindices", "displaylines", "indices",
            "lines", "xpixels" and "ypixels". There is an additional possible
            option "update", which if given then all subsequent options ensure
            that any possible out of date information is recalculated.
            """
            ...

    @overload
    def debug(self, boolean: None = None) -> bool:
        """
        Turn on the internal consistency checks of the B-Tree inside the text
        widget according to BOOLEAN.
        """
        ...
    @overload
    def debug(self, boolean: bool) -> None:
        """
        Turn on the internal consistency checks of the B-Tree inside the text
        widget according to BOOLEAN.
        """
        ...
    def delete(self, index1: _TextIndex, index2: _TextIndex | None = None) -> None:
        """Delete the characters between INDEX1 and INDEX2 (not included)."""
        ...
    def dlineinfo(self, index: _TextIndex) -> tuple[int, int, int, int, int] | None:
        """
        Return tuple (x,y,width,height,baseline) giving the bounding box
        and baseline position of the visible part of the line containing
        the character at INDEX.
        """
        ...
    @overload
    def dump(
        self,
        index1: _TextIndex,
        index2: _TextIndex | None = None,
        command: None = None,
        *,
        all: bool = ...,
        image: bool = ...,
        mark: bool = ...,
        tag: bool = ...,
        text: bool = ...,
        window: bool = ...,
    ) -> list[tuple[str, str, str]]:
        """
        Return the contents of the widget between index1 and index2.

        The type of contents returned in filtered based on the keyword
        parameters; if 'all', 'image', 'mark', 'tag', 'text', or 'window' are
        given and true, then the corresponding items are returned. The result
        is a list of triples of the form (key, value, index). If none of the
        keywords are true then 'all' is used by default.

        If the 'command' argument is given, it is called once for each element
        of the list of triples, with the values of each triple serving as the
        arguments to the function. In this case the list is not returned.
        """
        ...
    @overload
    def dump(
        self,
        index1: _TextIndex,
        index2: _TextIndex | None,
        command: Callable[[str, str, str], object] | str,
        *,
        all: bool = ...,
        image: bool = ...,
        mark: bool = ...,
        tag: bool = ...,
        text: bool = ...,
        window: bool = ...,
    ) -> None:
        """
        Return the contents of the widget between index1 and index2.

        The type of contents returned in filtered based on the keyword
        parameters; if 'all', 'image', 'mark', 'tag', 'text', or 'window' are
        given and true, then the corresponding items are returned. The result
        is a list of triples of the form (key, value, index). If none of the
        keywords are true then 'all' is used by default.

        If the 'command' argument is given, it is called once for each element
        of the list of triples, with the values of each triple serving as the
        arguments to the function. In this case the list is not returned.
        """
        ...
    @overload
    def dump(
        self,
        index1: _TextIndex,
        index2: _TextIndex | None = None,
        *,
        command: Callable[[str, str, str], object] | str,
        all: bool = ...,
        image: bool = ...,
        mark: bool = ...,
        tag: bool = ...,
        text: bool = ...,
        window: bool = ...,
    ) -> None:
        """
        Return the contents of the widget between index1 and index2.

        The type of contents returned in filtered based on the keyword
        parameters; if 'all', 'image', 'mark', 'tag', 'text', or 'window' are
        given and true, then the corresponding items are returned. The result
        is a list of triples of the form (key, value, index). If none of the
        keywords are true then 'all' is used by default.

        If the 'command' argument is given, it is called once for each element
        of the list of triples, with the values of each triple serving as the
        arguments to the function. In this case the list is not returned.
        """
        ...
    def edit(self, *args):
        """
        Internal method

        This method controls the undo mechanism and
        the modified flag. The exact behavior of the
        command depends on the option argument that
        follows the edit argument. The following forms
        of the command are currently supported:

        edit_modified, edit_redo, edit_reset, edit_separator
        and edit_undo
        """
        ...
    @overload
    def edit_modified(self, arg: None = None) -> bool:
        """
        Get or Set the modified flag

        If arg is not specified, returns the modified
        flag of the widget. The insert, delete, edit undo and
        edit redo commands or the user can set or clear the
        modified flag. If boolean is specified, sets the
        modified flag of the widget to arg.
        """
        ...
    @overload
    def edit_modified(self, arg: bool) -> None:
        """
        Get or Set the modified flag

        If arg is not specified, returns the modified
        flag of the widget. The insert, delete, edit undo and
        edit redo commands or the user can set or clear the
        modified flag. If boolean is specified, sets the
        modified flag of the widget to arg.
        """
        ...
    def edit_redo(self) -> None:
        """
        Redo the last undone edit

        When the undo option is true, reapplies the last
        undone edits provided no other edits were done since
        then. Generates an error when the redo stack is empty.
        Does nothing when the undo option is false.
        """
        ...
    def edit_reset(self) -> None:
        """
        Clears the undo and redo stacks
        
        """
        ...
    def edit_separator(self) -> None:
        """
        Inserts a separator (boundary) on the undo stack.

        Does nothing when the undo option is false
        """
        ...
    def edit_undo(self) -> None:
        """
        Undoes the last edit action

        If the undo option is true. An edit action is defined
        as all the insert and delete commands that are recorded
        on the undo stack in between two separators. Generates
        an error when the undo stack is empty. Does nothing
        when the undo option is false
        """
        ...
    def get(self, index1: _TextIndex, index2: _TextIndex | None = None) -> str:
        """Return the text from INDEX1 to INDEX2 (not included)."""
        ...
    @overload
    def image_cget(self, index: _TextIndex, option: Literal["image", "name"]) -> str:
        """Return the value of OPTION of an embedded image at INDEX."""
        ...
    @overload
    def image_cget(self, index: _TextIndex, option: Literal["padx", "pady"]) -> int:
        """Return the value of OPTION of an embedded image at INDEX."""
        ...
    @overload
    def image_cget(self, index: _TextIndex, option: Literal["align"]) -> Literal["baseline", "bottom", "center", "top"]:
        """Return the value of OPTION of an embedded image at INDEX."""
        ...
    @overload
    def image_cget(self, index: _TextIndex, option: str) -> Any:
        """Return the value of OPTION of an embedded image at INDEX."""
        ...
    @overload
    def image_configure(self, index: _TextIndex, cnf: str) -> tuple[str, str, str, str, str | int]:
        """Configure an embedded image at INDEX."""
        ...
    @overload
    def image_configure(
        self,
        index: _TextIndex,
        cnf: dict[str, Any] | None = {},
        *,
        align: Literal["baseline", "bottom", "center", "top"] = ...,
        image: _ImageSpec = ...,
        name: str = ...,
        padx: _ScreenUnits = ...,
        pady: _ScreenUnits = ...,
    ) -> dict[str, tuple[str, str, str, str, str | int]] | None:
        """Configure an embedded image at INDEX."""
        ...
    def image_create(
        self,
        index: _TextIndex,
        cnf: dict[str, Any] | None = {},
        *,
        align: Literal["baseline", "bottom", "center", "top"] = ...,
        image: _ImageSpec = ...,
        name: str = ...,
        padx: _ScreenUnits = ...,
        pady: _ScreenUnits = ...,
    ) -> str:
        """Create an embedded image at INDEX."""
        ...
    def image_names(self) -> tuple[str, ...]:
        """Return all names of embedded images in this widget."""
        ...
    def index(self, index: _TextIndex) -> str:
        """Return the index in the form line.char for INDEX."""
        ...
    def insert(self, index: _TextIndex, chars: str, *args: str | list[str] | tuple[str, ...]) -> None:
        """
        Insert CHARS before the characters at INDEX. An additional
        tag can be given in ARGS. Additional CHARS and tags can follow in ARGS.
        """
        ...
    @overload
    def mark_gravity(self, markName: str, direction: None = None) -> Literal["left", "right"]:
        """
        Change the gravity of a mark MARKNAME to DIRECTION (LEFT or RIGHT).
        Return the current value if None is given for DIRECTION.
        """
        ...
    @overload
    def mark_gravity(self, markName: str, direction: Literal["left", "right"]) -> None:
        """
        Change the gravity of a mark MARKNAME to DIRECTION (LEFT or RIGHT).
        Return the current value if None is given for DIRECTION.
        """
        ...
    def mark_names(self) -> tuple[str, ...]:
        """Return all mark names."""
        ...
    def mark_set(self, markName: str, index: _TextIndex) -> None:
        """Set mark MARKNAME before the character at INDEX."""
        ...
    def mark_unset(self, *markNames: str) -> None:
        """Delete all marks in MARKNAMES."""
        ...
    def mark_next(self, index: _TextIndex) -> str | None:
        """Return the name of the next mark after INDEX."""
        ...
    def mark_previous(self, index: _TextIndex) -> str | None:
        """Return the name of the previous mark before INDEX."""
        ...
    # **kw of peer_create is same as the kwargs of Text.__init__
    def peer_create(self, newPathName: str | Text, cnf: dict[str, Any] = {}, **kw) -> None:
        """
        Creates a peer text widget with the given newPathName, and any
        optional standard configuration options. By default the peer will
        have the same start and end line as the parent widget, but
        these can be overridden with the standard configuration options.
        """
        ...
    def peer_names(self) -> tuple[_tkinter.Tcl_Obj, ...]:
        """
        Returns a list of peers of this widget (this does not include
        the widget itself).
        """
        ...
    def replace(self, index1: _TextIndex, index2: _TextIndex, chars: str, *args: str | list[str] | tuple[str, ...]) -> None:
        """
        Replaces the range of characters between index1 and index2 with
        the given characters and tags specified by args.

        See the method insert for some more information about args, and the
        method delete for information about the indices.
        """
        ...
    def scan_mark(self, x: int, y: int) -> None:
        """Remember the current X, Y coordinates."""
        ...
    def scan_dragto(self, x: int, y: int) -> None:
        """
        Adjust the view of the text to 10 times the
        difference between X and Y and the coordinates given in
        scan_mark.
        """
        ...
    def search(
        self,
        pattern: str,
        index: _TextIndex,
        stopindex: _TextIndex | None = None,
        forwards: bool | None = None,
        backwards: bool | None = None,
        exact: bool | None = None,
        regexp: bool | None = None,
        nocase: bool | None = None,
        count: Variable | None = None,
        elide: bool | None = None,
    ) -> str:
        """
        Search PATTERN beginning from INDEX until STOPINDEX.
        Return the index of the first character of a match or an
        empty string.
        """
        ...
    def see(self, index: _TextIndex) -> None:
        """Scroll such that the character at INDEX is visible."""
        ...
    def tag_add(self, tagName: str, index1: _TextIndex, *args: _TextIndex) -> None:
        """
        Add tag TAGNAME to all characters between INDEX1 and index2 in ARGS.
        Additional pairs of indices may follow in ARGS.
        """
        ...
    # tag_bind stuff is very similar to Canvas
    @overload
    def tag_bind(
        self,
        tagName: str,
        sequence: str | None,
        func: Callable[[Event[Text]], object] | None,
        add: Literal["", "+"] | bool | None = None,
    ) -> str:
        """
        Bind to all characters with TAGNAME at event SEQUENCE a call to function FUNC.

        An additional boolean parameter ADD specifies whether FUNC will be
        called additionally to the other bound function or whether it will
        replace the previous function. See bind for the return value.
        """
        ...
    @overload
    def tag_bind(self, tagName: str, sequence: str | None, func: str, add: Literal["", "+"] | bool | None = None) -> None:
        """
        Bind to all characters with TAGNAME at event SEQUENCE a call to function FUNC.

        An additional boolean parameter ADD specifies whether FUNC will be
        called additionally to the other bound function or whether it will
        replace the previous function. See bind for the return value.
        """
        ...
    def tag_unbind(self, tagName: str, sequence: str, funcid: str | None = None) -> None:
        """
        Unbind for all characters with TAGNAME for event SEQUENCE  the
        function identified with FUNCID.
        """
        ...
    # allowing any string for cget instead of just Literals because there's no other way to look up tag options
    def tag_cget(self, tagName: str, option: str):
        """Return the value of OPTION for tag TAGNAME."""
        ...
    @overload
    def tag_configure(
        self,
        tagName: str,
        cnf: dict[str, Any] | None = None,
        *,
        background: str = ...,
        bgstipple: str = ...,
        borderwidth: _ScreenUnits = ...,
        border: _ScreenUnits = ...,  # alias for borderwidth
        elide: bool = ...,
        fgstipple: str = ...,
        font: _FontDescription = ...,
        foreground: str = ...,
        justify: Literal["left", "right", "center"] = ...,
        lmargin1: _ScreenUnits = ...,
        lmargin2: _ScreenUnits = ...,
        lmargincolor: str = ...,
        offset: _ScreenUnits = ...,
        overstrike: bool = ...,
        overstrikefg: str = ...,
        relief: _Relief = ...,
        rmargin: _ScreenUnits = ...,
        rmargincolor: str = ...,
        selectbackground: str = ...,
        selectforeground: str = ...,
        spacing1: _ScreenUnits = ...,
        spacing2: _ScreenUnits = ...,
        spacing3: _ScreenUnits = ...,
        tabs: Any = ...,  # the exact type is kind of complicated, see manual page
        tabstyle: Literal["tabular", "wordprocessor"] = ...,
        underline: bool = ...,
        underlinefg: str = ...,
        wrap: Literal["none", "char", "word"] = ...,  # be careful with "none" vs None
    ) -> dict[str, tuple[str, str, str, Any, Any]] | None:
        """Configure a tag TAGNAME."""
        ...
    @overload
    def tag_configure(self, tagName: str, cnf: str) -> tuple[str, str, str, Any, Any]:
        """Configure a tag TAGNAME."""
        ...
    tag_config = tag_configure
    def tag_delete(self, first_tag_name: str, /, *tagNames: str) -> None:
        """Delete all tags in TAGNAMES."""
        ...
    def tag_lower(self, tagName: str, belowThis: str | None = None) -> None:
        """
        Change the priority of tag TAGNAME such that it is lower
        than the priority of BELOWTHIS.
        """
        ...
    def tag_names(self, index: _TextIndex | None = None) -> tuple[str, ...]:
        """Return a list of all tag names."""
        ...
    def tag_nextrange(
        self, tagName: str, index1: _TextIndex, index2: _TextIndex | None = None
    ) -> tuple[str, str] | tuple[()]:
        """
        Return a list of start and end index for the first sequence of
        characters between INDEX1 and INDEX2 which all have tag TAGNAME.
        The text is searched forward from INDEX1.
        """
        ...
    def tag_prevrange(
        self, tagName: str, index1: _TextIndex, index2: _TextIndex | None = None
    ) -> tuple[str, str] | tuple[()]:
        """
        Return a list of start and end index for the first sequence of
        characters between INDEX1 and INDEX2 which all have tag TAGNAME.
        The text is searched backwards from INDEX1.
        """
        ...
    def tag_raise(self, tagName: str, aboveThis: str | None = None) -> None:
        """
        Change the priority of tag TAGNAME such that it is higher
        than the priority of ABOVETHIS.
        """
        ...
    def tag_ranges(self, tagName: str) -> tuple[_tkinter.Tcl_Obj, ...]:
        """Return a list of ranges of text which have tag TAGNAME."""
        ...
    # tag_remove and tag_delete are different
    def tag_remove(self, tagName: str, index1: _TextIndex, index2: _TextIndex | None = None) -> None:
        """Remove tag TAGNAME from all characters between INDEX1 and INDEX2."""
        ...
    @overload
    def window_cget(self, index: _TextIndex, option: Literal["padx", "pady"]) -> int:
        """Return the value of OPTION of an embedded window at INDEX."""
        ...
    @overload
    def window_cget(self, index: _TextIndex, option: Literal["stretch"]) -> bool:
        """Return the value of OPTION of an embedded window at INDEX."""
        ...
    @overload
    def window_cget(self, index: _TextIndex, option: Literal["align"]) -> Literal["baseline", "bottom", "center", "top"]:
        """Return the value of OPTION of an embedded window at INDEX."""
        ...
    @overload  # window is set to a widget, but read as the string name.
    def window_cget(self, index: _TextIndex, option: Literal["create", "window"]) -> str:
        """Return the value of OPTION of an embedded window at INDEX."""
        ...
    @overload
    def window_cget(self, index: _TextIndex, option: str) -> Any:
        """Return the value of OPTION of an embedded window at INDEX."""
        ...
    @overload
    def window_configure(self, index: _TextIndex, cnf: str) -> tuple[str, str, str, str, str | int]:
        """Configure an embedded window at INDEX."""
        ...
    @overload
    def window_configure(
        self,
        index: _TextIndex,
        cnf: dict[str, Any] | None = None,
        *,
        align: Literal["baseline", "bottom", "center", "top"] = ...,
        create: str = ...,
        padx: _ScreenUnits = ...,
        pady: _ScreenUnits = ...,
        stretch: bool | Literal[0, 1] = ...,
        window: Misc | str = ...,
    ) -> dict[str, tuple[str, str, str, str, str | int]] | None:
        """Configure an embedded window at INDEX."""
        ...
    window_config = window_configure
    def window_create(
        self,
        index: _TextIndex,
        cnf: dict[str, Any] | None = {},
        *,
        align: Literal["baseline", "bottom", "center", "top"] = ...,
        create: str = ...,
        padx: _ScreenUnits = ...,
        pady: _ScreenUnits = ...,
        stretch: bool | Literal[0, 1] = ...,
        window: Misc | str = ...,
    ) -> None:
        """Create a window at INDEX."""
        ...
    def window_names(self) -> tuple[str, ...]:
        """Return all names of embedded windows in this widget."""
        ...
    def yview_pickplace(self, *what):
        """Obsolete function, use see."""
        ...

class _setit:
    """Internal class. It wraps the command in the widget OptionMenu."""
    def __init__(self, var, value, callback=None) -> None: ...
    def __call__(self, *args) -> None: ...

# manual page: tk_optionMenu
class OptionMenu(Menubutton):
    """OptionMenu which allows the user to select a value from a menu."""
    widgetName: Incomplete
    menuname: Incomplete
    def __init__(
        # differs from other widgets
        self,
        master: Misc | None,
        variable: StringVar,
        value: str,
        *values: str,
        # kwarg only from now on
        command: Callable[[StringVar], object] | None = ...,
    ) -> None:
        """
        Construct an optionmenu widget with the parent MASTER, with
        the resource textvariable set to VARIABLE, the initially selected
        value VALUE, the other menu values VALUES and an additional
        keyword argument command.
        """
        ...
    # configure, config, cget are inherited from Menubutton
    # destroy and __getitem__ are overridden, signature does not change

# This matches tkinter's image classes (PhotoImage and BitmapImage)
# and PIL's tkinter-compatible class (PIL.ImageTk.PhotoImage),
# but not a plain PIL image that isn't tkinter compatible.
# The reason is that PIL has width and height attributes, not methods.
@type_check_only
class _Image(Protocol):
    def width(self) -> int: ...
    def height(self) -> int: ...

@type_check_only
class _BitmapImageLike(_Image): ...

@type_check_only
class _PhotoImageLike(_Image): ...

class Image(_Image):
    """Base class for images."""
    name: Incomplete
    tk: _tkinter.TkappType
    def __init__(self, imgtype, name=None, cnf={}, master: Misc | _tkinter.TkappType | None = None, **kw) -> None: ...
    def __del__(self) -> None: ...
    def __setitem__(self, key, value) -> None: ...
    def __getitem__(self, key): ...
    configure: Incomplete
    config: Incomplete
    def type(self):
        """Return the type of the image, e.g. "photo" or "bitmap"."""
        ...

class PhotoImage(Image, _PhotoImageLike):
    """Widget which can display images in PGM, PPM, GIF, PNG format."""
    # This should be kept in sync with PIL.ImageTK.PhotoImage.__init__()
    def __init__(
        self,
        name: str | None = None,
        cnf: dict[str, Any] = {},
        master: Misc | _tkinter.TkappType | None = None,
        *,
        data: str | bytes = ...,  # not same as data argument of put()
        format: str = ...,
        file: StrOrBytesPath = ...,
        gamma: float = ...,
        height: int = ...,
        palette: int | str = ...,
        width: int = ...,
    ) -> None:
        """
        Create an image with NAME.

        Valid resource names: data, format, file, gamma, height, palette,
        width.
        """
        ...
    def configure(
        self,
        *,
        data: str | bytes = ...,
        format: str = ...,
        file: StrOrBytesPath = ...,
        gamma: float = ...,
        height: int = ...,
        palette: int | str = ...,
        width: int = ...,
    ) -> None:
        """Configure the image."""
        ...
    config = configure
    def blank(self) -> None:
        """Display a transparent image."""
        ...
    def cget(self, option: str) -> str:
        """Return the value of OPTION."""
        ...
    def __getitem__(self, key: str) -> str: ...  # always string: image['height'] can be '0'
    if sys.version_info >= (3, 13):
        def copy(
            self,
            *,
            from_coords: Iterable[int] | None = None,
            zoom: int | tuple[int, int] | list[int] | None = None,
            subsample: int | tuple[int, int] | list[int] | None = None,
        ) -> PhotoImage:
            """
            Return a new PhotoImage with the same image as this widget.

            The FROM_COORDS option specifies a rectangular sub-region of the
            source image to be copied. It must be a tuple or a list of 1 to 4
            integers (x1, y1, x2, y2).  (x1, y1) and (x2, y2) specify diagonally
            opposite corners of the rectangle.  If x2 and y2 are not specified,
            the default value is the bottom-right corner of the source image.
            The pixels copied will include the left and top edges of the
            specified rectangle but not the bottom or right edges.  If the
            FROM_COORDS option is not given, the default is the whole source
            image.

            If SUBSAMPLE or ZOOM are specified, the image is transformed as in
            the subsample() or zoom() methods.  The value must be a single
            integer or a pair of integers.
            """
            ...
        def subsample(self, x: int, y: Literal[""] = "", *, from_coords: Iterable[int] | None = None) -> PhotoImage:
            """
            Return a new PhotoImage based on the same image as this widget
            but use only every Xth or Yth pixel.  If Y is not given, the
            default value is the same as X.

            The FROM_COORDS option specifies a rectangular sub-region of the
            source image to be copied, as in the copy() method.
            """
            ...
        def zoom(self, x: int, y: Literal[""] = "", *, from_coords: Iterable[int] | None = None) -> PhotoImage:
            """
            Return a new PhotoImage with the same image as this widget
            but zoom it with a factor of X in the X direction and Y in the Y
            direction.  If Y is not given, the default value is the same as X.

            The FROM_COORDS option specifies a rectangular sub-region of the
            source image to be copied, as in the copy() method.
            """
            ...
        def copy_replace(
            self,
            sourceImage: PhotoImage | str,
            *,
            from_coords: Iterable[int] | None = None,
            to: Iterable[int] | None = None,
            shrink: bool = False,
            zoom: int | tuple[int, int] | list[int] | None = None,
            subsample: int | tuple[int, int] | list[int] | None = None,
            # `None` defaults to overlay.
            compositingrule: Literal["overlay", "set"] | None = None,
        ) -> None:
            """
            Copy a region from the source image (which must be a PhotoImage) to
            this image, possibly with pixel zooming and/or subsampling.  If no
            options are specified, this command copies the whole of the source
            image into this image, starting at coordinates (0, 0).

            The FROM_COORDS option specifies a rectangular sub-region of the
            source image to be copied. It must be a tuple or a list of 1 to 4
            integers (x1, y1, x2, y2).  (x1, y1) and (x2, y2) specify diagonally
            opposite corners of the rectangle.  If x2 and y2 are not specified,
            the default value is the bottom-right corner of the source image.
            The pixels copied will include the left and top edges of the
            specified rectangle but not the bottom or right edges.  If the
            FROM_COORDS option is not given, the default is the whole source
            image.

            The TO option specifies a rectangular sub-region of the destination
            image to be affected.  It must be a tuple or a list of 1 to 4
            integers (x1, y1, x2, y2).  (x1, y1) and (x2, y2) specify diagonally
            opposite corners of the rectangle.  If x2 and y2 are not specified,
            the default value is (x1,y1) plus the size of the source region
            (after subsampling and zooming, if specified).  If x2 and y2 are
            specified, the source region will be replicated if necessary to fill
            the destination region in a tiled fashion.

            If SHRINK is true, the size of the destination image should be
            reduced, if necessary, so that the region being copied into is at
            the bottom-right corner of the image.

            If SUBSAMPLE or ZOOM are specified, the image is transformed as in
            the subsample() or zoom() methods.  The value must be a single
            integer or a pair of integers.

            The COMPOSITINGRULE option specifies how transparent pixels in the
            source image are combined with the destination image.  When a
            compositing rule of 'overlay' is set, the old contents of the
            destination image are visible, as if the source image were printed
            on a piece of transparent film and placed over the top of the
            destination.  When a compositing rule of 'set' is set, the old
            contents of the destination image are discarded and the source image
            is used as-is.  The default compositing rule is 'overlay'.
            """
            ...
    else:
        def copy(self) -> PhotoImage:
            """Return a new PhotoImage with the same image as this widget."""
            ...
        def zoom(self, x: int, y: int | Literal[""] = "") -> PhotoImage:
            """
            Return a new PhotoImage with the same image as this widget
            but zoom it with a factor of x in the X direction and y in the Y
            direction.  If y is not given, the default value is the same as x.
            """
            ...
        def subsample(self, x: int, y: int | Literal[""] = "") -> PhotoImage:
            """
            Return a new PhotoImage based on the same image as this widget
            but use only every Xth or Yth pixel.  If y is not given, the
            default value is the same as x.
            """
            ...

    def get(self, x: int, y: int) -> tuple[int, int, int]:
        """Return the color (red, green, blue) of the pixel at X,Y."""
        ...
    def put(
        self,
        data: (
            str
            | bytes
            | list[str]
            | list[list[str]]
            | list[tuple[str, ...]]
            | tuple[str, ...]
            | tuple[list[str], ...]
            | tuple[tuple[str, ...], ...]
        ),
        to: tuple[int, int] | tuple[int, int, int, int] | None = None,
    ) -> None:
        """
        Put row formatted colors to image starting from
        position TO, e.g. image.put("{red green} {blue yellow}", to=(4,6))
        """
        ...
    if sys.version_info >= (3, 13):
        def read(
            self,
            filename: StrOrBytesPath,
            format: str | None = None,
            *,
            from_coords: Iterable[int] | None = None,
            to: Iterable[int] | None = None,
            shrink: bool = False,
        ) -> None:
            """
            Reads image data from the file named FILENAME into the image.

            The FORMAT option specifies the format of the image data in the
            file.

            The FROM_COORDS option specifies a rectangular sub-region of the image
            file data to be copied to the destination image.  It must be a tuple
            or a list of 1 to 4 integers (x1, y1, x2, y2).  (x1, y1) and
            (x2, y2) specify diagonally opposite corners of the rectangle.  If
            x2 and y2 are not specified, the default value is the bottom-right
            corner of the source image.  The default, if this option is not
            specified, is the whole of the image in the image file.

            The TO option specifies the coordinates of the top-left corner of
            the region of the image into which data from filename are to be
            read.  The default is (0, 0).

            If SHRINK is true, the size of the destination image will be
            reduced, if necessary, so that the region into which the image file
            data are read is at the bottom-right corner of the image.
            """
            ...
        def write(
            self,
            filename: StrOrBytesPath,
            format: str | None = None,
            from_coords: Iterable[int] | None = None,
            *,
            background: str | None = None,
            grayscale: bool = False,
        ) -> None:
            """
            Writes image data from the image to a file named FILENAME.

            The FORMAT option specifies the name of the image file format
            handler to be used to write the data to the file.  If this option
            is not given, the format is guessed from the file extension.

            The FROM_COORDS option specifies a rectangular region of the image
            to be written to the image file.  It must be a tuple or a list of 1
            to 4 integers (x1, y1, x2, y2).  If only x1 and y1 are specified,
            the region extends from (x1,y1) to the bottom-right corner of the
            image.  If all four coordinates are given, they specify diagonally
            opposite corners of the rectangular region.  The default, if this
            option is not given, is the whole image.

            If BACKGROUND is specified, the data will not contain any
            transparency information.  In all transparent pixels the color will
            be replaced by the specified color.

            If GRAYSCALE is true, the data will not contain color information.
            All pixel data will be transformed into grayscale.
            """
            ...
        @overload
        def data(
            self, format: str, *, from_coords: Iterable[int] | None = None, background: str | None = None, grayscale: bool = False
        ) -> bytes:
            """
            Returns image data.

            The FORMAT option specifies the name of the image file format
            handler to be used.  If this option is not given, this method uses
            a format that consists of a tuple (one element per row) of strings
            containings space separated (one element per pixel/column) colors
            in “#RRGGBB” format (where RR is a pair of hexadecimal digits for
            the red channel, GG for green, and BB for blue).

            The FROM_COORDS option specifies a rectangular region of the image
            to be returned.  It must be a tuple or a list of 1 to 4 integers
            (x1, y1, x2, y2).  If only x1 and y1 are specified, the region
            extends from (x1,y1) to the bottom-right corner of the image.  If
            all four coordinates are given, they specify diagonally opposite
            corners of the rectangular region, including (x1, y1) and excluding
            (x2, y2).  The default, if this option is not given, is the whole
            image.

            If BACKGROUND is specified, the data will not contain any
            transparency information.  In all transparent pixels the color will
            be replaced by the specified color.

            If GRAYSCALE is true, the data will not contain color information.
            All pixel data will be transformed into grayscale.
            """
            ...
        @overload
        def data(
            self,
            format: None = None,
            *,
            from_coords: Iterable[int] | None = None,
            background: str | None = None,
            grayscale: bool = False,
        ) -> tuple[str, ...]:
            """
            Returns image data.

            The FORMAT option specifies the name of the image file format
            handler to be used.  If this option is not given, this method uses
            a format that consists of a tuple (one element per row) of strings
            containings space separated (one element per pixel/column) colors
            in “#RRGGBB” format (where RR is a pair of hexadecimal digits for
            the red channel, GG for green, and BB for blue).

            The FROM_COORDS option specifies a rectangular region of the image
            to be returned.  It must be a tuple or a list of 1 to 4 integers
            (x1, y1, x2, y2).  If only x1 and y1 are specified, the region
            extends from (x1,y1) to the bottom-right corner of the image.  If
            all four coordinates are given, they specify diagonally opposite
            corners of the rectangular region, including (x1, y1) and excluding
            (x2, y2).  The default, if this option is not given, is the whole
            image.

            If BACKGROUND is specified, the data will not contain any
            transparency information.  In all transparent pixels the color will
            be replaced by the specified color.

            If GRAYSCALE is true, the data will not contain color information.
            All pixel data will be transformed into grayscale.
            """
            ...

    else:
        def write(
            self, filename: StrOrBytesPath, format: str | None = None, from_coords: tuple[int, int] | None = None
        ) -> None:
            """
            Write image to file FILENAME in FORMAT starting from
            position FROM_COORDS.
            """
            ...

    def transparency_get(self, x: int, y: int) -> bool:
        """Return True if the pixel at x,y is transparent."""
        ...
    def transparency_set(self, x: int, y: int, boolean: bool) -> None:
        """Set the transparency of the pixel at x,y."""
        ...

class BitmapImage(Image, _BitmapImageLike):
    """Widget which can display images in XBM format."""
    # This should be kept in sync with PIL.ImageTK.BitmapImage.__init__()
    def __init__(
        self,
        name=None,
        cnf: dict[str, Any] = {},
        master: Misc | _tkinter.TkappType | None = None,
        *,
        background: str = ...,
        data: str | bytes = ...,
        file: StrOrBytesPath = ...,
        foreground: str = ...,
        maskdata: str = ...,
        maskfile: StrOrBytesPath = ...,
    ) -> None:
        """
        Create a bitmap with NAME.

        Valid resource names: background, data, file, foreground, maskdata, maskfile.
        """
        ...

def image_names() -> tuple[str, ...]: ...
def image_types() -> tuple[str, ...]: ...

class Spinbox(Widget, XView):
    """spinbox widget."""
    def __init__(
        self,
        master: Misc | None = None,
        cnf: dict[str, Any] | None = {},
        *,
        activebackground: str = ...,
        background: str = ...,
        bd: _ScreenUnits = ...,
        bg: str = ...,
        border: _ScreenUnits = ...,
        borderwidth: _ScreenUnits = ...,
        buttonbackground: str = ...,
        buttoncursor: _Cursor = "",
        buttondownrelief: _Relief = ...,
        buttonuprelief: _Relief = ...,
        # percent substitutions don't seem to be supported, it's similar to Entry's validation stuff
        command: Callable[[], object] | str | list[str] | tuple[str, ...] = "",
        cursor: _Cursor = "xterm",
        disabledbackground: str = ...,
        disabledforeground: str = ...,
        exportselection: bool = True,
        fg: str = ...,
        font: _FontDescription = "TkTextFont",
        foreground: str = ...,
        format: str = "",
        from_: float = 0.0,
        highlightbackground: str = ...,
        highlightcolor: str = ...,
        highlightthickness: _ScreenUnits = ...,
        increment: float = 1.0,
        insertbackground: str = ...,
        insertborderwidth: _ScreenUnits = 0,
        insertofftime: int = 300,
        insertontime: int = 600,
        insertwidth: _ScreenUnits = ...,
        invalidcommand: _EntryValidateCommand = "",
        invcmd: _EntryValidateCommand = "",
        justify: Literal["left", "center", "right"] = "left",
        name: str = ...,
        readonlybackground: str = ...,
        relief: _Relief = "sunken",
        repeatdelay: int = 400,
        repeatinterval: int = 100,
        selectbackground: str = ...,
        selectborderwidth: _ScreenUnits = ...,
        selectforeground: str = ...,
        state: Literal["normal", "disabled", "readonly"] = "normal",
        takefocus: _TakeFocusValue = "",
        textvariable: Variable = ...,
        to: float = 0.0,
        validate: Literal["none", "focus", "focusin", "focusout", "key", "all"] = "none",
        validatecommand: _EntryValidateCommand = "",
        vcmd: _EntryValidateCommand = "",
        values: list[str] | tuple[str, ...] = ...,
        width: int = 20,
        wrap: bool = False,
        xscrollcommand: _XYScrollCommand = "",
    ) -> None:
        """
        Construct a spinbox widget with the parent MASTER.

        STANDARD OPTIONS

            activebackground, background, borderwidth,
            cursor, exportselection, font, foreground,
            highlightbackground, highlightcolor,
            highlightthickness, insertbackground,
            insertborderwidth, insertofftime,
            insertontime, insertwidth, justify, relief,
            repeatdelay, repeatinterval,
            selectbackground, selectborderwidth
            selectforeground, takefocus, textvariable
            xscrollcommand.

        WIDGET-SPECIFIC OPTIONS

            buttonbackground, buttoncursor,
            buttondownrelief, buttonuprelief,
            command, disabledbackground,
            disabledforeground, format, from,
            invalidcommand, increment,
            readonlybackground, state, to,
            validate, validatecommand values,
            width, wrap,
        """
        ...
    @overload
    def configure(
        self,
        cnf: dict[str, Any] | None = None,
        *,
        activebackground: str = ...,
        background: str = ...,
        bd: _ScreenUnits = ...,
        bg: str = ...,
        border: _ScreenUnits = ...,
        borderwidth: _ScreenUnits = ...,
        buttonbackground: str = ...,
        buttoncursor: _Cursor = ...,
        buttondownrelief: _Relief = ...,
        buttonuprelief: _Relief = ...,
        command: Callable[[], object] | str | list[str] | tuple[str, ...] = ...,
        cursor: _Cursor = ...,
        disabledbackground: str = ...,
        disabledforeground: str = ...,
        exportselection: bool = ...,
        fg: str = ...,
        font: _FontDescription = ...,
        foreground: str = ...,
        format: str = ...,
        from_: float = ...,
        highlightbackground: str = ...,
        highlightcolor: str = ...,
        highlightthickness: _ScreenUnits = ...,
        increment: float = ...,
        insertbackground: str = ...,
        insertborderwidth: _ScreenUnits = ...,
        insertofftime: int = ...,
        insertontime: int = ...,
        insertwidth: _ScreenUnits = ...,
        invalidcommand: _EntryValidateCommand = ...,
        invcmd: _EntryValidateCommand = ...,
        justify: Literal["left", "center", "right"] = ...,
        readonlybackground: str = ...,
        relief: _Relief = ...,
        repeatdelay: int = ...,
        repeatinterval: int = ...,
        selectbackground: str = ...,
        selectborderwidth: _ScreenUnits = ...,
        selectforeground: str = ...,
        state: Literal["normal", "disabled", "readonly"] = ...,
        takefocus: _TakeFocusValue = ...,
        textvariable: Variable = ...,
        to: float = ...,
        validate: Literal["none", "focus", "focusin", "focusout", "key", "all"] = ...,
        validatecommand: _EntryValidateCommand = ...,
        vcmd: _EntryValidateCommand = ...,
        values: list[str] | tuple[str, ...] = ...,
        width: int = ...,
        wrap: bool = ...,
        xscrollcommand: _XYScrollCommand = ...,
    ) -> dict[str, tuple[str, str, str, Any, Any]] | None:
        """
        Configure resources of a widget.

        The values for resources are specified as keyword
        arguments. To get an overview about
        the allowed keyword arguments call the method keys.
        """
        ...
    @overload
    def configure(self, cnf: str) -> tuple[str, str, str, Any, Any]:
        """
        Configure resources of a widget.

        The values for resources are specified as keyword
        arguments. To get an overview about
        the allowed keyword arguments call the method keys.
        """
        ...
    config = configure
    def bbox(self, index) -> tuple[int, int, int, int] | None:
        """
        Return a tuple of X1,Y1,X2,Y2 coordinates for a
        rectangle which encloses the character given by index.

        The first two elements of the list give the x and y
        coordinates of the upper-left corner of the screen
        area covered by the character (in pixels relative
        to the widget) and the last two elements give the
        width and height of the character, in pixels. The
        bounding box may refer to a region outside the
        visible area of the window.
        """
        ...
    def delete(self, first, last=None) -> Literal[""]:
        """
        Delete one or more elements of the spinbox.

        First is the index of the first character to delete,
        and last is the index of the character just after
        the last one to delete. If last isn't specified it
        defaults to first+1, i.e. a single character is
        deleted.  This command returns an empty string.
        """
        ...
    def get(self) -> str:
        """Returns the spinbox's string"""
        ...
    def icursor(self, index):
        """
        Alter the position of the insertion cursor.

        The insertion cursor will be displayed just before
        the character given by index. Returns an empty string
        """
        ...
    def identify(self, x: int, y: int) -> Literal["", "buttondown", "buttonup", "entry"]:
        """
        Returns the name of the widget at position x, y

        Return value is one of: none, buttondown, buttonup, entry
        """
        ...
    def index(self, index: str | int) -> int:
        """
        Returns the numerical index corresponding to index
        
        """
        ...
    def insert(self, index: str | int, s: str) -> Literal[""]:
        """
        Insert string s at index

        Returns an empty string.
        """
        ...
    # spinbox.invoke("asdf") gives error mentioning .invoke("none"), but it's not documented
    def invoke(self, element: Literal["none", "buttonup", "buttondown"]) -> Literal[""]:
        """
        Causes the specified element to be invoked

        The element could be buttondown or buttonup
        triggering the action associated with it.
        """
        ...
    def scan(self, *args):
        """Internal function."""
        ...
    def scan_mark(self, x):
        """
        Records x and the current view in the spinbox window;

        used in conjunction with later scan dragto commands.
        Typically this command is associated with a mouse button
        press in the widget. It returns an empty string.
        """
        ...
    def scan_dragto(self, x):
        """
        Compute the difference between the given x argument
        and the x argument to the last scan mark command

        It then adjusts the view left or right by 10 times the
        difference in x-coordinates. This command is typically
        associated with mouse motion events in the widget, to
        produce the effect of dragging the spinbox at high speed
        through the window. The return value is an empty string.
        """
        ...
    def selection(self, *args) -> tuple[int, ...]:
        """Internal function."""
        ...
    def selection_adjust(self, index):
        """
        Locate the end of the selection nearest to the character
        given by index,

        Then adjust that end of the selection to be at index
        (i.e including but not going beyond index). The other
        end of the selection is made the anchor point for future
        select to commands. If the selection isn't currently in
        the spinbox, then a new selection is created to include
        the characters between index and the most recent selection
        anchor point, inclusive.
        """
        ...
    def selection_clear(self):
        """
        Clear the selection

        If the selection isn't in this widget then the
        command has no effect.
        """
        ...
    def selection_element(self, element=None):
        """
        Sets or gets the currently selected element.

        If a spinbutton element is specified, it will be
        displayed depressed.
        """
        ...
    def selection_from(self, index: int) -> None:
        """Set the fixed end of a selection to INDEX."""
        ...
    def selection_present(self) -> None:
        """
        Return True if there are characters selected in the spinbox, False
        otherwise.
        """
        ...
    def selection_range(self, start: int, end: int) -> None:
        """Set the selection from START to END (not included)."""
        ...
    def selection_to(self, index: int) -> None:
        """Set the variable end of a selection to INDEX."""
        ...

class LabelFrame(Widget):
    """labelframe widget."""
    def __init__(
        self,
        master: Misc | None = None,
        cnf: dict[str, Any] | None = {},
        *,
        background: str = ...,
        bd: _ScreenUnits = 2,
        bg: str = ...,
        border: _ScreenUnits = 2,
        borderwidth: _ScreenUnits = 2,
        class_: str = "Labelframe",  # can't be changed with configure()
        colormap: Literal["new", ""] | Misc = "",  # can't be changed with configure()
        container: bool = False,  # undocumented, can't be changed with configure()
        cursor: _Cursor = "",
        fg: str = ...,
        font: _FontDescription = "TkDefaultFont",
        foreground: str = ...,
        height: _ScreenUnits = 0,
        highlightbackground: str = ...,
        highlightcolor: str = ...,
        highlightthickness: _ScreenUnits = 0,
        # 'ne' and 'en' are valid labelanchors, but only 'ne' is a valid _Anchor.
        labelanchor: Literal["nw", "n", "ne", "en", "e", "es", "se", "s", "sw", "ws", "w", "wn"] = "nw",
        labelwidget: Misc = ...,
        name: str = ...,
        padx: _ScreenUnits = 0,
        pady: _ScreenUnits = 0,
        relief: _Relief = "groove",
        takefocus: _TakeFocusValue = 0,
        text: float | str = "",
        visual: str | tuple[str, int] = "",  # can't be changed with configure()
        width: _ScreenUnits = 0,
    ) -> None:
        """
        Construct a labelframe widget with the parent MASTER.

        STANDARD OPTIONS

            borderwidth, cursor, font, foreground,
            highlightbackground, highlightcolor,
            highlightthickness, padx, pady, relief,
            takefocus, text

        WIDGET-SPECIFIC OPTIONS

            background, class, colormap, container,
            height, labelanchor, labelwidget,
            visual, width
        """
        ...
    @overload
    def configure(
        self,
        cnf: dict[str, Any] | None = None,
        *,
        background: str = ...,
        bd: _ScreenUnits = ...,
        bg: str = ...,
        border: _ScreenUnits = ...,
        borderwidth: _ScreenUnits = ...,
        cursor: _Cursor = ...,
        fg: str = ...,
        font: _FontDescription = ...,
        foreground: str = ...,
        height: _ScreenUnits = ...,
        highlightbackground: str = ...,
        highlightcolor: str = ...,
        highlightthickness: _ScreenUnits = ...,
        labelanchor: Literal["nw", "n", "ne", "en", "e", "es", "se", "s", "sw", "ws", "w", "wn"] = ...,
        labelwidget: Misc = ...,
        padx: _ScreenUnits = ...,
        pady: _ScreenUnits = ...,
        relief: _Relief = ...,
        takefocus: _TakeFocusValue = ...,
        text: float | str = ...,
        width: _ScreenUnits = ...,
    ) -> dict[str, tuple[str, str, str, Any, Any]] | None:
        """
        Configure resources of a widget.

        The values for resources are specified as keyword
        arguments. To get an overview about
        the allowed keyword arguments call the method keys.
        """
        ...
    @overload
    def configure(self, cnf: str) -> tuple[str, str, str, Any, Any]:
        """
        Configure resources of a widget.

        The values for resources are specified as keyword
        arguments. To get an overview about
        the allowed keyword arguments call the method keys.
        """
        ...
    config = configure

class PanedWindow(Widget):
    """panedwindow widget."""
    def __init__(
        self,
        master: Misc | None = None,
        cnf: dict[str, Any] | None = {},
        *,
        background: str = ...,
        bd: _ScreenUnits = 1,
        bg: str = ...,
        border: _ScreenUnits = 1,
        borderwidth: _ScreenUnits = 1,
        cursor: _Cursor = "",
        handlepad: _ScreenUnits = 8,
        handlesize: _ScreenUnits = 8,
        height: _ScreenUnits = "",
        name: str = ...,
        opaqueresize: bool = True,
        orient: Literal["horizontal", "vertical"] = "horizontal",
        proxybackground: str = "",
        proxyborderwidth: _ScreenUnits = 2,
        proxyrelief: _Relief = "flat",
        relief: _Relief = "flat",
        sashcursor: _Cursor = "",
        sashpad: _ScreenUnits = 0,
        sashrelief: _Relief = "flat",
        sashwidth: _ScreenUnits = 3,
        showhandle: bool = False,
        width: _ScreenUnits = "",
    ) -> None:
        """
        Construct a panedwindow widget with the parent MASTER.

        STANDARD OPTIONS

            background, borderwidth, cursor, height,
            orient, relief, width

        WIDGET-SPECIFIC OPTIONS

            handlepad, handlesize, opaqueresize,
            sashcursor, sashpad, sashrelief,
            sashwidth, showhandle,
        """
        ...
    @overload
    def configure(
        self,
        cnf: dict[str, Any] | None = None,
        *,
        background: str = ...,
        bd: _ScreenUnits = ...,
        bg: str = ...,
        border: _ScreenUnits = ...,
        borderwidth: _ScreenUnits = ...,
        cursor: _Cursor = ...,
        handlepad: _ScreenUnits = ...,
        handlesize: _ScreenUnits = ...,
        height: _ScreenUnits = ...,
        opaqueresize: bool = ...,
        orient: Literal["horizontal", "vertical"] = ...,
        proxybackground: str = ...,
        proxyborderwidth: _ScreenUnits = ...,
        proxyrelief: _Relief = ...,
        relief: _Relief = ...,
        sashcursor: _Cursor = ...,
        sashpad: _ScreenUnits = ...,
        sashrelief: _Relief = ...,
        sashwidth: _ScreenUnits = ...,
        showhandle: bool = ...,
        width: _ScreenUnits = ...,
    ) -> dict[str, tuple[str, str, str, Any, Any]] | None:
        """
        Configure resources of a widget.

        The values for resources are specified as keyword
        arguments. To get an overview about
        the allowed keyword arguments call the method keys.
        """
        ...
    @overload
    def configure(self, cnf: str) -> tuple[str, str, str, Any, Any]:
        """
        Configure resources of a widget.

        The values for resources are specified as keyword
        arguments. To get an overview about
        the allowed keyword arguments call the method keys.
        """
        ...
    config = configure
    def add(self, child: Widget, **kw) -> None:
        """
        Add a child widget to the panedwindow in a new pane.

        The child argument is the name of the child widget
        followed by pairs of arguments that specify how to
        manage the windows. The possible options and values
        are the ones accepted by the paneconfigure method.
        """
        ...
    def remove(self, child) -> None:
        """
        Remove the pane containing child from the panedwindow

        All geometry management options for child will be forgotten.
        """
        ...
    forget: Incomplete
    def identify(self, x: int, y: int):
        """
        Identify the panedwindow component at point x, y

        If the point is over a sash or a sash handle, the result
        is a two element list containing the index of the sash or
        handle, and a word indicating whether it is over a sash
        or a handle, such as {0 sash} or {2 handle}. If the point
        is over any other part of the panedwindow, the result is
        an empty list.
        """
        ...
    def proxy(self, *args):
        """Internal function."""
        ...
    def proxy_coord(self):
        """
        Return the x and y pair of the most recent proxy location
        
        """
        ...
    def proxy_forget(self):
        """
        Remove the proxy from the display.
        
        """
        ...
    def proxy_place(self, x, y):
        """
        Place the proxy at the given x and y coordinates.
        
        """
        ...
    def sash(self, *args):
        """Internal function."""
        ...
    def sash_coord(self, index):
        """
        Return the current x and y pair for the sash given by index.

        Index must be an integer between 0 and 1 less than the
        number of panes in the panedwindow. The coordinates given are
        those of the top left corner of the region containing the sash.
        pathName sash dragto index x y This command computes the
        difference between the given coordinates and the coordinates
        given to the last sash coord command for the given sash. It then
        moves that sash the computed difference. The return value is the
        empty string.
        """
        ...
    def sash_mark(self, index):
        """
        Records x and y for the sash given by index;

        Used in conjunction with later dragto commands to move the sash.
        """
        ...
    def sash_place(self, index, x, y):
        """
        Place the sash given by index at the given coordinates
        
        """
        ...
    def panecget(self, child, option):
        """
        Query a management option for window.

        Option may be any value allowed by the paneconfigure subcommand
        """
        ...
    def paneconfigure(self, tagOrId, cnf=None, **kw):
        """
        Query or modify the management options for window.

        If no option is specified, returns a list describing all
        of the available options for pathName.  If option is
        specified with no value, then the command returns a list
        describing the one named option (this list will be identical
        to the corresponding sublist of the value returned if no
        option is specified). If one or more option-value pairs are
        specified, then the command modifies the given widget
        option(s) to have the given value(s); in this case the
        command returns an empty string. The following options
        are supported:

        after window
            Insert the window after the window specified. window
            should be the name of a window already managed by pathName.
        before window
            Insert the window before the window specified. window
            should be the name of a window already managed by pathName.
        height size
            Specify a height for the window. The height will be the
            outer dimension of the window including its border, if
            any. If size is an empty string, or if -height is not
            specified, then the height requested internally by the
            window will be used initially; the height may later be
            adjusted by the movement of sashes in the panedwindow.
            Size may be any value accepted by Tk_GetPixels.
        minsize n
            Specifies that the size of the window cannot be made
            less than n. This constraint only affects the size of
            the widget in the paned dimension -- the x dimension
            for horizontal panedwindows, the y dimension for
            vertical panedwindows. May be any value accepted by
            Tk_GetPixels.
        padx n
            Specifies a non-negative value indicating how much
            extra space to leave on each side of the window in
            the X-direction. The value may have any of the forms
            accepted by Tk_GetPixels.
        pady n
            Specifies a non-negative value indicating how much
            extra space to leave on each side of the window in
            the Y-direction. The value may have any of the forms
            accepted by Tk_GetPixels.
        sticky style
            If a window's pane is larger than the requested
            dimensions of the window, this option may be used
            to position (or stretch) the window within its pane.
            Style is a string that contains zero or more of the
            characters n, s, e or w. The string can optionally
            contains spaces or commas, but they are ignored. Each
            letter refers to a side (north, south, east, or west)
            that the window will "stick" to. If both n and s
            (or e and w) are specified, the window will be
            stretched to fill the entire height (or width) of
            its cavity.
        width size
            Specify a width for the window. The width will be
            the outer dimension of the window including its
            border, if any. If size is an empty string, or
            if -width is not specified, then the width requested
            internally by the window will be used initially; the
            width may later be adjusted by the movement of sashes
            in the panedwindow. Size may be any value accepted by
            Tk_GetPixels.
        """
        ...
    paneconfig: Incomplete
    def panes(self):
        """Returns an ordered list of the child panes."""
        ...

def _test() -> None: ...<|MERGE_RESOLUTION|>--- conflicted
+++ resolved
@@ -420,86 +420,6 @@
         """Set the variable to VALUE."""
         ...
     initialize = set
-<<<<<<< HEAD
-    def get(self):
-        """Return value of variable."""
-        ...
-    def trace_add(self, mode: Literal["array", "read", "write", "unset"], callback: Callable[[str, str, str], object]) -> str:
-        """
-        Define a trace callback for the variable.
-
-        Mode is one of "read", "write", "unset", or a list or tuple of
-        such strings.
-        Callback must be a function which is called when the variable is
-        read, written or unset.
-
-        Return the name of the callback.
-        """
-        ...
-    def trace_remove(self, mode: Literal["array", "read", "write", "unset"], cbname: str) -> None:
-        """
-        Delete the trace callback for a variable.
-
-        Mode is one of "read", "write", "unset" or a list or tuple of
-        such strings.  Must be same as were specified in trace_add().
-        cbname is the name of the callback returned from trace_add().
-        """
-        ...
-    def trace_info(self) -> list[tuple[tuple[Literal["array", "read", "write", "unset"], ...], str]]:
-        """Return all trace callback information."""
-        ...
-    @deprecated("use trace_add() instead of trace()")
-    def trace(self, mode, callback):
-        """
-        Define a trace callback for the variable.
-
-        MODE is one of "r", "w", "u" for read, write, undefine.
-        CALLBACK must be a function which is called when
-        the variable is read, written or undefined.
-
-        Return the name of the callback.
-
-        This deprecated method wraps a deprecated Tcl method that will
-        likely be removed in the future.  Use trace_add() instead.
-        """
-        ...
-    @deprecated("use trace_add() instead of trace_variable()")
-    def trace_variable(self, mode, callback):
-        """
-        Define a trace callback for the variable.
-
-        MODE is one of "r", "w", "u" for read, write, undefine.
-        CALLBACK must be a function which is called when
-        the variable is read, written or undefined.
-
-        Return the name of the callback.
-
-        This deprecated method wraps a deprecated Tcl method that will
-        likely be removed in the future.  Use trace_add() instead.
-        """
-        ...
-    @deprecated("use trace_remove() instead of trace_vdelete()")
-    def trace_vdelete(self, mode, cbname) -> None:
-        """
-        Delete the trace callback for a variable.
-
-        MODE is one of "r", "w", "u" for read, write, undefine.
-        CBNAME is the name of the callback returned from trace_variable or trace.
-
-        This deprecated method wraps a deprecated Tcl method that will
-        likely be removed in the future.  Use trace_remove() instead.
-        """
-        ...
-    @deprecated("use trace_info() instead of trace_vinfo()")
-    def trace_vinfo(self):
-        """
-        Return all trace callback information.
-
-        This deprecated method wraps a deprecated Tcl method that will
-        likely be removed in the future.  Use trace_info() instead.
-        """
-        ...
-=======
     def get(self): ...
     def trace_add(self, mode: Literal["array", "read", "write", "unset"], callback: Callable[[str, str, str], object]) -> str: ...
     def trace_remove(self, mode: Literal["array", "read", "write", "unset"], cbname: str) -> None: ...
@@ -519,7 +439,6 @@
         def trace_vdelete(self, mode, cbname) -> None: ...
         def trace_vinfo(self): ...
 
->>>>>>> ca44e4c4
     def __eq__(self, other: object) -> bool: ...
     def __del__(self) -> None:
         """Unset the variable in Tcl."""
